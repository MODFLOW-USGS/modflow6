--- conflicted
+++ resolved
@@ -43,24 +43,14 @@
 
 # Define the Fortran compile flags
 FC = gfortran
-<<<<<<< HEAD
-
-FFLAGS = -O2 -fbacktrace -ffpe-summary=overflow -ffpe-trap=overflow,zero,invalid 
-FFLAGS = -O0 -fbacktrace -ffpe-summary=overflow -ffpe-trap=overflow,zero,invalid -g -gdb
-=======
-FFLAGS = -O2 -fbacktrace 
->>>>>>> daab3430
+FFLAGS = -O2 -fbacktrace
 
 # Define the C compile flags
 CC = gcc
 CFLAGS = -O3 -D_UF
 
 # Define the libraries
-<<<<<<< HEAD
-SYSLIBS = -lc
-=======
 SYSLIBS = 
->>>>>>> daab3430
 
 OBJECTS = \
 $(OBJDIR)/kind.o \
@@ -121,12 +111,7 @@
 $(OBJDIR)/gwf3dis8.o \
 $(OBJDIR)/gwf3disu8.o \
 $(OBJDIR)/gwf3mvr8.o \
-<<<<<<< HEAD
-$(OBJDIR)/gwf3ic8.o \
-$(OBJDIR)/VKDProcess.o \
-=======
 $(OBJDIR)/TimeArray.o \
->>>>>>> daab3430
 $(OBJDIR)/TimeArraySeries.o \
 $(OBJDIR)/gwf3ic8.o \
 $(OBJDIR)/gwf3sto8.o \
@@ -176,7 +161,7 @@
 
 # Define the objects that make up the program
 $(PROGRAM) : $(OBJECTS)
-	-$(FC) $(FFLAGS) -o $@ $(OBJECTS) $(SYSLIBS) -I$(OBJDIR) -J$(OBJDIR) 
+	-$(FC) $(FFLAGS) -o $@ $(OBJECTS) $(SYSLIBS) -I$(OBJDIR) -J$(OBJDIR)
 
 $(OBJDIR)/%.o : %.f
 	@mkdir -p $(@D)
