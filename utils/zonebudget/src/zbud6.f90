program zonbudmf6
  use KindModule
<<<<<<< HEAD
  use SimModule, only: ustop
  use ConstantsModule, only: LINELENGTH, LENHUGELINE
  use VersionModule, only: VERSION
  use SimVariablesModule, only: iout
  use GenericUtilitiesModule, only: sim_message, write_centered
  use InputOutputModule,  only: openfile
  
  implicit none
  
  character(len=10), parameter :: mfvnam=' Version 6'
  character(len=LINELENGTH) :: line
  character(len=LENHUGELINE) :: fnam, flst, fcsv
  integer(I4B) :: iunit_lst = 20
  integer(I4B) :: iunit_csv = 21
  integer(I4B) :: iunit_nam = 22
  integer(I4B) :: iunit_bud = 23
  integer(I4B) :: iunit_zon = 24
  integer(I4B) :: iunit_grb = 25
  logical :: exists
  
  ! -- Write title to screen
  call write_centered('ZONEBUDGET'//mfvnam, 80)
  call write_centered('U.S. GEOLOGICAL SURVEY', 80)
  call write_centered('VERSION '//VERSION, 80)
  !
  ! -- Find name of zone budget name file and lst file
  fnam = 'zbud.nam'
  call parse_command_line(fnam, flst, fcsv)
  inquire(file=fnam, exist=exists)
  if (.not. exists) then
    write(line,'(a)') 'ERROR.  Name file not found.'
    call sim_message(line, skipbefore=1)
    write(line,'(a)')  'Looking for: ' // trim(fnam)
    call sim_message(line)
    call ustop()
  endif
  !  
  ! -- Open list file and write title
  iout = iunit_lst
  call openfile(iunit_lst, 0, flst, 'LIST', filstat_opt='REPLACE')
  call write_centered('ZONEBUDGET'//mfvnam, 80, iunit=iout)
  call write_centered('U.S. GEOLOGICAL SURVEY', 80, iunit=iout)
  call write_centered('VERSION '//VERSION, 80, iunit=iout)
  !
  ! -- Open name file, read name file, and open csv file
  call openfile(iunit_nam, iout, fnam, 'NAM')
  call read_namefile(iunit_nam, iunit_bud, iunit_zon, iunit_grb)
  call openfile(iunit_csv, iout, fcsv, 'CSV', filstat_opt='REPLACE')
  !
  ! -- Process the budget file and write output
  call process_budget(iunit_csv, iunit_bud, iunit_zon, iunit_grb)
  !
  ! -- close output files
  write(iunit_lst, '(/, a)') 'Normal Termination'
  close(iunit_lst)
  close(iunit_csv)
  write(line,'(a)') 'Normal Termination'
  call sim_message(line, skipbefore=1)
  !
  ! -- end of program
end program zonbudmf6

subroutine read_namefile(iunit_nam, iunit_bud, iunit_zon, iunit_grb)
! ******************************************************************************
! read_namefile
! ******************************************************************************
!
!    SPECIFICATIONS:
! ------------------------------------------------------------------------------
  ! -- modules
=======
  use SimModule, only: ustop
  use ConstantsModule, only: LINELENGTH, LENHUGELINE
  use VersionModule, only: VERSION
  use SimVariablesModule, only: iout
  use GenericUtilitiesModule, only: sim_message, write_centered
  use InputOutputModule,  only: openfile
  
  implicit none
  
  character(len=10), parameter :: mfvnam=' Version 6'
  character(len=LINELENGTH) :: line
  character(len=LENHUGELINE) :: fnam, flst, fcsv
  integer(I4B) :: iunit_lst = 20
  integer(I4B) :: iunit_csv = 21
  integer(I4B) :: iunit_nam = 22
  integer(I4B) :: iunit_bud = 23
  integer(I4B) :: iunit_zon = 24
  integer(I4B) :: iunit_grb = 25
  logical :: exists
  
  ! -- Write title to screen
  call write_centered('ZONEBUDGET'//mfvnam, 80)
  call write_centered('U.S. GEOLOGICAL SURVEY', 80)
  call write_centered('VERSION '//VERSION, 80)
  !
  ! -- Find name of zone budget name file and lst file
  fnam = 'zbud.nam'
  call parse_command_line(fnam, flst, fcsv)
  inquire(file=fnam, exist=exists)
  if (.not. exists) then
    write(line,'(a)') 'ERROR.  Name file not found.'
    call sim_message(line, skipbefore=1)
    write(line,'(a)')  'Looking for: ' // trim(fnam)
    call sim_message(line)
    call ustop()
  endif
  !  
  ! -- Open list file and write title
  iout = iunit_lst
  call openfile(iunit_lst, 0, flst, 'LIST', filstat_opt='REPLACE')
  call write_centered('ZONEBUDGET'//mfvnam, 80, iunit=iout)
  call write_centered('U.S. GEOLOGICAL SURVEY', 80, iunit=iout)
  call write_centered('VERSION '//VERSION, 80, iunit=iout)
  !
  ! -- Open name file, read name file, and open csv file
  call openfile(iunit_nam, iout, fnam, 'NAM')
  call read_namefile(iunit_nam, iunit_bud, iunit_zon, iunit_grb)
  call openfile(iunit_csv, iout, fcsv, 'CSV', filstat_opt='REPLACE')
  !
  ! -- Process the budget file and write output
  call process_budget(iunit_csv, iunit_bud, iunit_zon, iunit_grb)
  !
  ! -- close output files
  write(iunit_lst, '(/, a)') 'Normal Termination'
  close(iunit_lst)
  close(iunit_csv)
  write(line,'(a)') 'Normal Termination'
  call sim_message(line, skipbefore=1)
  !
  ! -- end of program
end program zonbudmf6

subroutine read_namefile(iunit_nam, iunit_bud, iunit_zon, iunit_grb)
! ******************************************************************************
! read_namefile
! ******************************************************************************
!
!    SPECIFICATIONS:
! ------------------------------------------------------------------------------
  ! -- modules
>>>>>>> a391efb5
  use KindModule
  use SimVariablesModule, only: iout
  use SimModule, only: store_error, ustop
  use ConstantsModule, only: LENHUGELINE, LINELENGTH
  use InputOutputModule,  only: openfile
  use OpenSpecModule, only: form, access
  use BlockParserModule, only: BlockParserType
  implicit none
  ! -- dummy
  integer, intent(in) :: iunit_nam
  integer, intent(in) :: iunit_bud
  integer, intent(in) :: iunit_zon
  integer, intent(inout) :: iunit_grb
  ! -- local
  type(BlockParserType) :: parser
  integer(I4B) :: ierr, iu
  logical :: isfound, endOfBlock
  character(len=LINELENGTH) :: keyword, errmsg
  character(len=LENHUGELINE) :: filename
  character(len=20) :: fm, acc
! ------------------------------------------------------------------------------
  !
  call parser%Initialize(iunit_nam, iout)
  call parser%GetBlock('ZONEBUDGET', isfound, ierr)
  if(isfound) then
    do
      call parser%GetNextLine(endOfBlock)
      if (endOfBlock) exit
      call parser%GetStringCaps(keyword)
      fm = 'FORMATTED'
      acc = 'SEQUENTIAL'
      select case (keyword)
        case ('BUD')
          iu = iunit_bud
          fm = form
          acc = access
          call parser%GetString(filename)
        case ('ZON')
          iu = iunit_zon
          call parser%GetString(filename)
        case ('GRB')
          iu = iunit_grb
          fm = form
          acc = access
          call parser%GetString(filename)
        case default
          write(errmsg,'(4x,a,a)')'ERROR. UNKNOWN ZONEBUDGET ENTRY: ',            &
                                    trim(keyword)
          call store_error(errmsg)
          call parser%StoreErrorUnit()
          call ustop()
        end select
        call openfile(iu, iout, trim(filename), trim(keyword), fm, acc)
    end do
  else
    write(errmsg,'(1x,a)')'ERROR.  REQUIRED ZONEBUDGET BLOCK NOT FOUND.'
    call store_error(errmsg)
    call parser%StoreErrorUnit()
    call ustop()
  end if
  !
  ! -- close name file
  close(iunit_nam)
  !
  ! -- return
  return
end subroutine read_namefile
  
subroutine process_budget(iunit_csv, iunit_bud, iunit_zon, iunit_grb)
! ******************************************************************************
! process_budget
! ******************************************************************************
!
!    SPECIFICATIONS:
! ------------------------------------------------------------------------------
  ! -- modules
  use KindModule
<<<<<<< HEAD
  use ConstantsModule, only: LINELENGTH
  use SimVariablesModule, only: iout
  use GenericUtilitiesModule, only: sim_message
  use SimModule, only: store_error, ustop
  use BudgetDataModule, only: budgetdata_init, budgetdata_read,                &
                              budgetdata_finalize,                             &
                              ia, ja, budtxt, nbudterms,                       &
                              nodesrc, nodedst, flowdata, flowja, kper, kstp,  &
                              delt, totim, dstpackagename, hasimeth1flowja,    &
                              srcmodelname, dstmodelname
  use ZoneModule,       only: zone_init, clear_accumulators,                   &
                              flowja_accumulate, flowiaja_accumulate,          &
                              flow_accumulate,                                 &
                              flowch_setich, flowch_accumulate,                &
                              zone_finalize, nmznfl, vbvl, vbznfl, maxzone
  use ZoneOutputModule, only: zoneoutput_init, zoneoutput_write,               &
                              zoneoutput_finalize
  use GrbModule,        only: read_grb
  implicit none
  ! -- dummy
  integer, intent(in) :: iunit_csv
  integer, intent(in) :: iunit_bud
  integer, intent(in) :: iunit_zon
  integer, intent(in) :: iunit_grb
  ! -- local
  character(len=1) :: cdot
  character(len=16), dimension(:), allocatable :: budtxtarray
  character(len=16), dimension(:), allocatable :: packagenamearray
  integer, dimension(:), allocatable :: internalflow
  integer, allocatable, dimension(:) :: mshape
  integer(I4B) :: ibudterm
  integer(I4B) :: itime = 1
  integer(I4B) :: ncrgrb
  integer(I4B) :: ncrbud = 0
  integer(I4B) :: ncr
  logical :: opengrb
  logical :: success
  logical :: hasiaja = .false.
  logical :: foundchd = .false.
  character(len=LINELENGTH) :: errmsg
! ------------------------------------------------------------------------------
  !
  ! -- initialize local variables
  cdot = '.'
  !
  ! -- Initialize budget data
  call budgetdata_init(iunit_bud, iout, ncrbud)
  !
  ! -- Check to see if GRB is required, and read it if necessary
  ncrgrb = 0
  if (hasimeth1flowja) then
    inquire(unit=iunit_grb, opened=opengrb)
    if (opengrb) then
      hasiaja = .true.
      call read_grb(iunit_grb, ia, ja, mshape)
      ncrgrb = size(ia) - 1
    else
      errmsg = 'BUDGET FILE HAS "FLOW-JA-FACE" RECORD BUT NO GRB FILE SPECIFIED.'
      call store_error(errmsg)
      errmsg = 'ADD GRB ENTRY TO ZONE BUDGET NAME FILE.'
      call store_error(errmsg)
      call ustop()
    endif
  else
    inquire(unit=iunit_grb, opened=opengrb)
    if (opengrb) then
      errmsg = 'BINARY GRID FILE IS PRESENT, BUT BUDGET FILE DOES NOT HAVE &
        &"FLOW-JA-FACE" RECORD IN THE IMETH=1 FORMAT. CHECK TO MAKE SURE &
        &FLOWS ARE SAVED TO THE BUDGET FILE'
      call store_error(errmsg)
      call ustop()
    endif
    !
    ! -- At this point, must be a budget file from an advanced package without
    !    the IMETH=1 flow-ja-face record.
    allocate(mshape(1))
    mshape(1) = ncrgrb
  endif
  !
  ! -- Read the zone file to get number of cells/reaches
  ncr = ncrgrb
  call zone_init(iunit_zon, nbudterms, ncr, mshape)
  !
  ! -- Initialize zone and zoneoutput modules
  !call zone_init(iunit_zon, nbudterms, ncr)
  call zoneoutput_init(iout, iunit_csv, maxzone, nbudterms)
  allocate(budtxtarray(nbudterms))
  allocate(packagenamearray(nbudterms))
  allocate(internalflow(nbudterms))
  !
  ! -- time loop
  timeloop: do
    !
    ! -- Clear budget accumulators and loop through budget terms
    call clear_accumulators()
    write(iout, '(/, a)') 'Reading records from budget file'
    do ibudterm = 1, nbudterms
      !
      ! -- read data
      call budgetdata_read(success, iout)
      if (.not. success) then
        write(iout, '(a)') 'Done reading records.  Exiting time loop.'
        exit timeloop
      endif
      !
      ! -- write message and check
      call sim_message(cdot, advance=.FALSE.)
      if (itime == 1) then
        budtxtarray(ibudterm) = budtxt
        packagenamearray(ibudterm) = dstpackagename
        if (trim(adjustl(budtxt)) == 'FLOW-JA-FACE' .and. &
            srcmodelname == dstmodelname) then
          internalflow(ibudterm) = 1
        else
          internalflow(ibudterm) = 0
        endif
      else
        if (budtxt /= budtxtarray(ibudterm) .or.                               &
            dstpackagename /= packagenamearray(ibudterm)) then
          errmsg = 'Expecting ' // trim(packagenamearray(itime)) // '-' //  &
            trim(budtxtarray(itime)) // ' but found ' // trim(dstpackagename)  &
            // '-' // trim(budtxt)
          call store_error(errmsg)
          call ustop()
        endif
      endif
      !
      ! -- Accumulate flow terms (or set ich for constant heads)
      if (internalflow(ibudterm) == 1) then
        if (hasiaja) then
          call flowiaja_accumulate(ia, ja, flowja)
        else
          call flowja_accumulate(nodesrc, nodedst, flowdata)
        endif
      else
        if(trim(adjustl(budtxt)) == 'CONSTANT HEAD') then
          call flowch_setich(ibudterm, nodesrc)
          foundchd = .true.
        else
          call flow_accumulate(ibudterm, nodesrc, flowdata)
        endif
      endif
      !
    enddo
    write(iout, '(a)') 'Done reading records from budget file'
    !
    ! -- Now that all constant heads read, can process budgets for them
    if(hasiaja .and. foundchd) then
      call flowch_accumulate(ia, ja, flowja)
    endif
    !
    ! -- Write information for this time
    call zoneoutput_write(itime, kstp, kper, delt, totim, nbudterms, nmznfl,   &
                          vbvl, vbznfl, packagenamearray, budtxtarray,         &
                          internalflow)
    itime = itime + 1

  enddo timeloop
  !
  ! -- Finalize
  call sim_message(cdot)
  call budgetdata_finalize()
  call zoneoutput_finalize()
  call zone_finalize()
  !
  ! -- return
  return
end subroutine process_budget
      
  subroutine parse_command_line(fnam, flst, fcsv)
! ******************************************************************************
! Parse command line arguments
!   Assign zone budget name file as first argument.
!   Assign file names for list and csv files based on root name of name file
! ******************************************************************************
!
!    SPECIFICATIONS:
! ------------------------------------------------------------------------------
    ! -- modules
=======
  use ConstantsModule, only: LINELENGTH
  use SimVariablesModule, only: iout
  use GenericUtilitiesModule, only: sim_message
  use SimModule, only: store_error, ustop
  use BudgetDataModule, only: budgetdata_init, budgetdata_read,                &
                              budgetdata_finalize,                             &
                              ia, ja, budtxt, nbudterms,                       &
                              nodesrc, nodedst, flowdata, flowja, kper, kstp,  &
                              delt, totim, dstpackagename, hasimeth1flowja,    &
                              srcmodelname, dstmodelname
  use ZoneModule,       only: zone_init, clear_accumulators,                   &
                              flowja_accumulate, flowiaja_accumulate,          &
                              flow_accumulate,                                 &
                              flowch_setich, flowch_accumulate,                &
                              zone_finalize, nmznfl, vbvl, vbznfl, maxzone
  use ZoneOutputModule, only: zoneoutput_init, zoneoutput_write,               &
                              zoneoutput_finalize
  use GrbModule,        only: read_grb
  implicit none
  ! -- dummy
  integer, intent(in) :: iunit_csv
  integer, intent(in) :: iunit_bud
  integer, intent(in) :: iunit_zon
  integer, intent(in) :: iunit_grb
  ! -- local
  character(len=1) :: cdot
  character(len=16), dimension(:), allocatable :: budtxtarray
  character(len=16), dimension(:), allocatable :: packagenamearray
  integer, dimension(:), allocatable :: internalflow
  integer, allocatable, dimension(:) :: mshape
  integer(I4B) :: ibudterm
  integer(I4B) :: itime = 1
  integer(I4B) :: ncrgrb
  integer(I4B) :: ncrbud = 0
  integer(I4B) :: ncr
  logical :: opengrb
  logical :: success
  logical :: hasiaja = .false.
  logical :: foundchd = .false.
  character(len=LINELENGTH) :: errmsg
! ------------------------------------------------------------------------------
  !
  ! -- initialize local variables
  cdot = '.'
  !
  ! -- Initialize budget data
  call budgetdata_init(iunit_bud, iout, ncrbud)
  !
  ! -- Check to see if GRB is required, and read it if necessary
  ncrgrb = 0
  if (hasimeth1flowja) then
    inquire(unit=iunit_grb, opened=opengrb)
    if (opengrb) then
      hasiaja = .true.
      call read_grb(iunit_grb, ia, ja, mshape)
      ncrgrb = size(ia) - 1
    else
      errmsg = 'BUDGET FILE HAS "FLOW-JA-FACE" RECORD BUT NO GRB FILE SPECIFIED.'
      call store_error(errmsg)
      errmsg = 'ADD GRB ENTRY TO ZONE BUDGET NAME FILE.'
      call store_error(errmsg)
      call ustop()
    endif
  else
    inquire(unit=iunit_grb, opened=opengrb)
    if (opengrb) then
      errmsg = 'BINARY GRID FILE IS PRESENT, BUT BUDGET FILE DOES NOT HAVE &
        &"FLOW-JA-FACE" RECORD IN THE IMETH=1 FORMAT. CHECK TO MAKE SURE &
        &FLOWS ARE SAVED TO THE BUDGET FILE'
      call store_error(errmsg)
      call ustop()
    endif
    !
    ! -- At this point, must be a budget file from an advanced package without
    !    the IMETH=1 flow-ja-face record.
    allocate(mshape(1))
    mshape(1) = ncrgrb
  endif
  !
  ! -- Read the zone file to get number of cells/reaches
  ncr = ncrgrb
  call zone_init(iunit_zon, nbudterms, ncr, mshape)
  !
  ! -- Initialize zone and zoneoutput modules
  !call zone_init(iunit_zon, nbudterms, ncr)
  call zoneoutput_init(iout, iunit_csv, maxzone, nbudterms)
  allocate(budtxtarray(nbudterms))
  allocate(packagenamearray(nbudterms))
  allocate(internalflow(nbudterms))
  !
  ! -- time loop
  timeloop: do
    !
    ! -- Clear budget accumulators and loop through budget terms
    call clear_accumulators()
    write(iout, '(/, a)') 'Reading records from budget file'
    do ibudterm = 1, nbudterms
      !
      ! -- read data
      call budgetdata_read(success, iout)
      if (.not. success) then
        write(iout, '(a)') 'Done reading records.  Exiting time loop.'
        exit timeloop
      endif
      !
      ! -- write message and check
      call sim_message(cdot, advance=.FALSE.)
      if (itime == 1) then
        budtxtarray(ibudterm) = budtxt
        packagenamearray(ibudterm) = dstpackagename
        if (trim(adjustl(budtxt)) == 'FLOW-JA-FACE' .and. &
            srcmodelname == dstmodelname) then
          internalflow(ibudterm) = 1
        else
          internalflow(ibudterm) = 0
        endif
      else
        if (budtxt /= budtxtarray(ibudterm) .or.                               &
            dstpackagename /= packagenamearray(ibudterm)) then
          errmsg = 'Expecting ' // trim(packagenamearray(itime)) // '-' //  &
            trim(budtxtarray(itime)) // ' but found ' // trim(dstpackagename)  &
            // '-' // trim(budtxt)
          call store_error(errmsg)
          call ustop()
        endif
      endif
      !
      ! -- Accumulate flow terms (or set ich for constant heads)
      if (internalflow(ibudterm) == 1) then
        if (hasiaja) then
          call flowiaja_accumulate(ia, ja, flowja)
        else
          call flowja_accumulate(nodesrc, nodedst, flowdata)
        endif
      else
        if(trim(adjustl(budtxt)) == 'CONSTANT HEAD') then
          call flowch_setich(ibudterm, nodesrc)
          foundchd = .true.
        else
          call flow_accumulate(ibudterm, nodesrc, flowdata)
        endif
      endif
      !
    enddo
    write(iout, '(a)') 'Done reading records from budget file'
    !
    ! -- Now that all constant heads read, can process budgets for them
    if(hasiaja .and. foundchd) then
      call flowch_accumulate(ia, ja, flowja)
    endif
    !
    ! -- Write information for this time
    call zoneoutput_write(itime, kstp, kper, delt, totim, nbudterms, nmznfl,   &
                          vbvl, vbznfl, packagenamearray, budtxtarray,         &
                          internalflow)
    itime = itime + 1

  enddo timeloop
  !
  ! -- Finalize
  call sim_message(cdot)
  call budgetdata_finalize()
  call zoneoutput_finalize()
  call zone_finalize()
  !
  ! -- return
  return
end subroutine process_budget
      
  subroutine parse_command_line(fnam, flst, fcsv)
! ******************************************************************************
! Parse command line arguments
!   Assign zone budget name file as first argument.
!   Assign file names for list and csv files based on root name of name file
! ******************************************************************************
!
!    SPECIFICATIONS:
! ------------------------------------------------------------------------------
    ! -- modules
>>>>>>> a391efb5
    use KindModule
    use InputOutputModule, only: urword
    use ConstantsModule, only: LENHUGELINE
    implicit none
    ! -- dummy
    character(len=*), intent(inout) :: fnam
    character(len=*), intent(inout) :: flst
    character(len=*), intent(inout) :: fcsv
    ! -- local
    character(len=LENHUGELINE) :: line
    integer(I4B) :: inunit = 0
    integer(I4B) :: ilen
    integer(I4B) :: istat
    integer(I4B) :: lloc
    integer(I4B) :: istart
    integer(I4B) :: istop
    integer(I4B) :: ival
    integer(I4B) :: i
    real(DP) :: rval
! ------------------------------------------------------------------------------
    !
    ! -- Get the command line string
    call GET_COMMAND(line, ilen, istat)
    !
    ! -- This will read zonebudget executable
    lloc = 1
    call urword(line, lloc, istart, istop, 0, ival, rval, 0, inunit)
    !
    ! -- This will read first argument (zone budget name file)
    call urword(line, lloc, istart, istop, 0, ival, rval, 0, inunit)
    if (istart < len(line)) fnam = line(istart:istop)
    !
    ! -- Set lst and csv file names by replacing fnam suffix with .lst
    istart = 0
    istop = len_trim(fnam)
    do i = istop, 1, -1
      if (fnam(i:i) == '.') then
        istart = i
        exit
      endif
    enddo
    if (istart == 0) istart = istop + 1
    !
    ! -- Create flst name
    flst = fnam(1:istart)
    istop = istart + 3
    flst(istart:istop) = '.lst'
    !
    ! -- Create fcsv name
    fcsv = fnam(1:istart)
    istop = istart + 3
    fcsv(istart:istop) = '.csv'
    !
    ! -- Return
    return
  end subroutine parse_command_line
<|MERGE_RESOLUTION|>--- conflicted
+++ resolved
@@ -1,6 +1,5 @@
 program zonbudmf6
   use KindModule
-<<<<<<< HEAD
   use SimModule, only: ustop
   use ConstantsModule, only: LINELENGTH, LENHUGELINE
   use VersionModule, only: VERSION
@@ -71,78 +70,6 @@
 !    SPECIFICATIONS:
 ! ------------------------------------------------------------------------------
   ! -- modules
-=======
-  use SimModule, only: ustop
-  use ConstantsModule, only: LINELENGTH, LENHUGELINE
-  use VersionModule, only: VERSION
-  use SimVariablesModule, only: iout
-  use GenericUtilitiesModule, only: sim_message, write_centered
-  use InputOutputModule,  only: openfile
-  
-  implicit none
-  
-  character(len=10), parameter :: mfvnam=' Version 6'
-  character(len=LINELENGTH) :: line
-  character(len=LENHUGELINE) :: fnam, flst, fcsv
-  integer(I4B) :: iunit_lst = 20
-  integer(I4B) :: iunit_csv = 21
-  integer(I4B) :: iunit_nam = 22
-  integer(I4B) :: iunit_bud = 23
-  integer(I4B) :: iunit_zon = 24
-  integer(I4B) :: iunit_grb = 25
-  logical :: exists
-  
-  ! -- Write title to screen
-  call write_centered('ZONEBUDGET'//mfvnam, 80)
-  call write_centered('U.S. GEOLOGICAL SURVEY', 80)
-  call write_centered('VERSION '//VERSION, 80)
-  !
-  ! -- Find name of zone budget name file and lst file
-  fnam = 'zbud.nam'
-  call parse_command_line(fnam, flst, fcsv)
-  inquire(file=fnam, exist=exists)
-  if (.not. exists) then
-    write(line,'(a)') 'ERROR.  Name file not found.'
-    call sim_message(line, skipbefore=1)
-    write(line,'(a)')  'Looking for: ' // trim(fnam)
-    call sim_message(line)
-    call ustop()
-  endif
-  !  
-  ! -- Open list file and write title
-  iout = iunit_lst
-  call openfile(iunit_lst, 0, flst, 'LIST', filstat_opt='REPLACE')
-  call write_centered('ZONEBUDGET'//mfvnam, 80, iunit=iout)
-  call write_centered('U.S. GEOLOGICAL SURVEY', 80, iunit=iout)
-  call write_centered('VERSION '//VERSION, 80, iunit=iout)
-  !
-  ! -- Open name file, read name file, and open csv file
-  call openfile(iunit_nam, iout, fnam, 'NAM')
-  call read_namefile(iunit_nam, iunit_bud, iunit_zon, iunit_grb)
-  call openfile(iunit_csv, iout, fcsv, 'CSV', filstat_opt='REPLACE')
-  !
-  ! -- Process the budget file and write output
-  call process_budget(iunit_csv, iunit_bud, iunit_zon, iunit_grb)
-  !
-  ! -- close output files
-  write(iunit_lst, '(/, a)') 'Normal Termination'
-  close(iunit_lst)
-  close(iunit_csv)
-  write(line,'(a)') 'Normal Termination'
-  call sim_message(line, skipbefore=1)
-  !
-  ! -- end of program
-end program zonbudmf6
-
-subroutine read_namefile(iunit_nam, iunit_bud, iunit_zon, iunit_grb)
-! ******************************************************************************
-! read_namefile
-! ******************************************************************************
-!
-!    SPECIFICATIONS:
-! ------------------------------------------------------------------------------
-  ! -- modules
->>>>>>> a391efb5
   use KindModule
   use SimVariablesModule, only: iout
   use SimModule, only: store_error, ustop
@@ -220,7 +147,6 @@
 ! ------------------------------------------------------------------------------
   ! -- modules
   use KindModule
-<<<<<<< HEAD
   use ConstantsModule, only: LINELENGTH
   use SimVariablesModule, only: iout
   use GenericUtilitiesModule, only: sim_message
@@ -400,187 +326,6 @@
 !    SPECIFICATIONS:
 ! ------------------------------------------------------------------------------
     ! -- modules
-=======
-  use ConstantsModule, only: LINELENGTH
-  use SimVariablesModule, only: iout
-  use GenericUtilitiesModule, only: sim_message
-  use SimModule, only: store_error, ustop
-  use BudgetDataModule, only: budgetdata_init, budgetdata_read,                &
-                              budgetdata_finalize,                             &
-                              ia, ja, budtxt, nbudterms,                       &
-                              nodesrc, nodedst, flowdata, flowja, kper, kstp,  &
-                              delt, totim, dstpackagename, hasimeth1flowja,    &
-                              srcmodelname, dstmodelname
-  use ZoneModule,       only: zone_init, clear_accumulators,                   &
-                              flowja_accumulate, flowiaja_accumulate,          &
-                              flow_accumulate,                                 &
-                              flowch_setich, flowch_accumulate,                &
-                              zone_finalize, nmznfl, vbvl, vbznfl, maxzone
-  use ZoneOutputModule, only: zoneoutput_init, zoneoutput_write,               &
-                              zoneoutput_finalize
-  use GrbModule,        only: read_grb
-  implicit none
-  ! -- dummy
-  integer, intent(in) :: iunit_csv
-  integer, intent(in) :: iunit_bud
-  integer, intent(in) :: iunit_zon
-  integer, intent(in) :: iunit_grb
-  ! -- local
-  character(len=1) :: cdot
-  character(len=16), dimension(:), allocatable :: budtxtarray
-  character(len=16), dimension(:), allocatable :: packagenamearray
-  integer, dimension(:), allocatable :: internalflow
-  integer, allocatable, dimension(:) :: mshape
-  integer(I4B) :: ibudterm
-  integer(I4B) :: itime = 1
-  integer(I4B) :: ncrgrb
-  integer(I4B) :: ncrbud = 0
-  integer(I4B) :: ncr
-  logical :: opengrb
-  logical :: success
-  logical :: hasiaja = .false.
-  logical :: foundchd = .false.
-  character(len=LINELENGTH) :: errmsg
-! ------------------------------------------------------------------------------
-  !
-  ! -- initialize local variables
-  cdot = '.'
-  !
-  ! -- Initialize budget data
-  call budgetdata_init(iunit_bud, iout, ncrbud)
-  !
-  ! -- Check to see if GRB is required, and read it if necessary
-  ncrgrb = 0
-  if (hasimeth1flowja) then
-    inquire(unit=iunit_grb, opened=opengrb)
-    if (opengrb) then
-      hasiaja = .true.
-      call read_grb(iunit_grb, ia, ja, mshape)
-      ncrgrb = size(ia) - 1
-    else
-      errmsg = 'BUDGET FILE HAS "FLOW-JA-FACE" RECORD BUT NO GRB FILE SPECIFIED.'
-      call store_error(errmsg)
-      errmsg = 'ADD GRB ENTRY TO ZONE BUDGET NAME FILE.'
-      call store_error(errmsg)
-      call ustop()
-    endif
-  else
-    inquire(unit=iunit_grb, opened=opengrb)
-    if (opengrb) then
-      errmsg = 'BINARY GRID FILE IS PRESENT, BUT BUDGET FILE DOES NOT HAVE &
-        &"FLOW-JA-FACE" RECORD IN THE IMETH=1 FORMAT. CHECK TO MAKE SURE &
-        &FLOWS ARE SAVED TO THE BUDGET FILE'
-      call store_error(errmsg)
-      call ustop()
-    endif
-    !
-    ! -- At this point, must be a budget file from an advanced package without
-    !    the IMETH=1 flow-ja-face record.
-    allocate(mshape(1))
-    mshape(1) = ncrgrb
-  endif
-  !
-  ! -- Read the zone file to get number of cells/reaches
-  ncr = ncrgrb
-  call zone_init(iunit_zon, nbudterms, ncr, mshape)
-  !
-  ! -- Initialize zone and zoneoutput modules
-  !call zone_init(iunit_zon, nbudterms, ncr)
-  call zoneoutput_init(iout, iunit_csv, maxzone, nbudterms)
-  allocate(budtxtarray(nbudterms))
-  allocate(packagenamearray(nbudterms))
-  allocate(internalflow(nbudterms))
-  !
-  ! -- time loop
-  timeloop: do
-    !
-    ! -- Clear budget accumulators and loop through budget terms
-    call clear_accumulators()
-    write(iout, '(/, a)') 'Reading records from budget file'
-    do ibudterm = 1, nbudterms
-      !
-      ! -- read data
-      call budgetdata_read(success, iout)
-      if (.not. success) then
-        write(iout, '(a)') 'Done reading records.  Exiting time loop.'
-        exit timeloop
-      endif
-      !
-      ! -- write message and check
-      call sim_message(cdot, advance=.FALSE.)
-      if (itime == 1) then
-        budtxtarray(ibudterm) = budtxt
-        packagenamearray(ibudterm) = dstpackagename
-        if (trim(adjustl(budtxt)) == 'FLOW-JA-FACE' .and. &
-            srcmodelname == dstmodelname) then
-          internalflow(ibudterm) = 1
-        else
-          internalflow(ibudterm) = 0
-        endif
-      else
-        if (budtxt /= budtxtarray(ibudterm) .or.                               &
-            dstpackagename /= packagenamearray(ibudterm)) then
-          errmsg = 'Expecting ' // trim(packagenamearray(itime)) // '-' //  &
-            trim(budtxtarray(itime)) // ' but found ' // trim(dstpackagename)  &
-            // '-' // trim(budtxt)
-          call store_error(errmsg)
-          call ustop()
-        endif
-      endif
-      !
-      ! -- Accumulate flow terms (or set ich for constant heads)
-      if (internalflow(ibudterm) == 1) then
-        if (hasiaja) then
-          call flowiaja_accumulate(ia, ja, flowja)
-        else
-          call flowja_accumulate(nodesrc, nodedst, flowdata)
-        endif
-      else
-        if(trim(adjustl(budtxt)) == 'CONSTANT HEAD') then
-          call flowch_setich(ibudterm, nodesrc)
-          foundchd = .true.
-        else
-          call flow_accumulate(ibudterm, nodesrc, flowdata)
-        endif
-      endif
-      !
-    enddo
-    write(iout, '(a)') 'Done reading records from budget file'
-    !
-    ! -- Now that all constant heads read, can process budgets for them
-    if(hasiaja .and. foundchd) then
-      call flowch_accumulate(ia, ja, flowja)
-    endif
-    !
-    ! -- Write information for this time
-    call zoneoutput_write(itime, kstp, kper, delt, totim, nbudterms, nmznfl,   &
-                          vbvl, vbznfl, packagenamearray, budtxtarray,         &
-                          internalflow)
-    itime = itime + 1
-
-  enddo timeloop
-  !
-  ! -- Finalize
-  call sim_message(cdot)
-  call budgetdata_finalize()
-  call zoneoutput_finalize()
-  call zone_finalize()
-  !
-  ! -- return
-  return
-end subroutine process_budget
-      
-  subroutine parse_command_line(fnam, flst, fcsv)
-! ******************************************************************************
-! Parse command line arguments
-!   Assign zone budget name file as first argument.
-!   Assign file names for list and csv files based on root name of name file
-! ******************************************************************************
-!
-!    SPECIFICATIONS:
-! ------------------------------------------------------------------------------
-    ! -- modules
->>>>>>> a391efb5
     use KindModule
     use InputOutputModule, only: urword
     use ConstantsModule, only: LENHUGELINE
