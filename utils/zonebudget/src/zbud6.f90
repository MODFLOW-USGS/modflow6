program zonbudmf6
  use KindModule
  use SimModule, only: ustop
<<<<<<< HEAD
  use ConstantsModule, only: LENHUGELINE
  use VersionModule, only: VERSION
  use SimVariablesModule, only: iout
  use InputOutputModule,  only: openfile, write_centered
=======
  use ConstantsModule, only: LINELENGTH, LENHUGELINE
  use VersionModule, only: VERSION
  use SimVariablesModule, only: iout
  use GenericUtilitiesModule, only: sim_message, write_centered
  use InputOutputModule,  only: openfile
>>>>>>> c1738330
  
  implicit none
  
  character(len=10), parameter :: mfvnam=' Version 6'
<<<<<<< HEAD
=======
  character(len=LINELENGTH) :: line
>>>>>>> c1738330
  character(len=LENHUGELINE) :: fnam, flst, fcsv
  integer(I4B) :: iunit_lst = 20
  integer(I4B) :: iunit_csv = 21
  integer(I4B) :: iunit_nam = 22
  integer(I4B) :: iunit_bud = 23
  integer(I4B) :: iunit_zon = 24
  integer(I4B) :: iunit_grb = 25
  logical :: exists
  
  ! -- Write title to screen
<<<<<<< HEAD
  call write_centered('ZONEBUDGET'//mfvnam, 6, 80)
  call write_centered('U.S. GEOLOGICAL SURVEY', 6, 80)
  call write_centered('VERSION '//VERSION, 6, 80)
=======
  call write_centered('ZONEBUDGET'//mfvnam, 80)
  call write_centered('U.S. GEOLOGICAL SURVEY', 80)
  call write_centered('VERSION '//VERSION, 80)
>>>>>>> c1738330
  !
  ! -- Find name of zone budget name file and lst file
  fnam = 'zbud.nam'
  call parse_command_line(fnam, flst, fcsv)
  inquire(file=fnam, exist=exists)
  if (.not. exists) then
<<<<<<< HEAD
    write(6, *)
    write(6, '(a)') 'ERROR.  Name file not found.'
    write(6, '(a)') 'Looking for: ' // trim(fnam)
=======
    write(line,'(a)') 'ERROR.  Name file not found.'
    call sim_message(line, skipbefore=1)
    write(line,'(a)')  'Looking for: ' // trim(fnam)
    call sim_message(line)
>>>>>>> c1738330
    call ustop()
  endif
  !  
  ! -- Open list file and write title
  iout = iunit_lst
  call openfile(iunit_lst, 0, flst, 'LIST', filstat_opt='REPLACE')
<<<<<<< HEAD
  call write_centered('ZONEBUDGET'//mfvnam, iout, 80)
  call write_centered('U.S. GEOLOGICAL SURVEY', iout, 80)
  call write_centered('VERSION '//VERSION, iout, 80)
=======
  call write_centered('ZONEBUDGET'//mfvnam, 80, iunit=iout)
  call write_centered('U.S. GEOLOGICAL SURVEY', 80, iunit=iout)
  call write_centered('VERSION '//VERSION, 80, iunit=iout)
>>>>>>> c1738330
  !
  ! -- Open name file, read name file, and open csv file
  call openfile(iunit_nam, iout, fnam, 'NAM')
  call read_namefile(iunit_nam, iunit_bud, iunit_zon, iunit_grb)
  call openfile(iunit_csv, iout, fcsv, 'CSV', filstat_opt='REPLACE')
  !
  ! -- Process the budget file and write output
  call process_budget(iunit_csv, iunit_bud, iunit_zon, iunit_grb)
  !
  ! -- close output files
  write(iunit_lst, '(/, a)') 'Normal Termination'
  close(iunit_lst)
  close(iunit_csv)
<<<<<<< HEAD
  write(6, '(a)') 'Normal Termination'
  !
=======
  write(line,'(a)') 'Normal Termination'
  call sim_message(line, skipbefore=1)
  !
  ! -- end of program
>>>>>>> c1738330
end program zonbudmf6

subroutine read_namefile(iunit_nam, iunit_bud, iunit_zon, iunit_grb)
! ******************************************************************************
! read_namefile
! ******************************************************************************
!
!    SPECIFICATIONS:
! ------------------------------------------------------------------------------
  ! -- modules
  use KindModule
  use SimVariablesModule, only: iout
  use SimModule, only: store_error, ustop
  use ConstantsModule, only: LENHUGELINE, LINELENGTH
  use InputOutputModule,  only: openfile
  use OpenSpecModule, only: form, access
  use BlockParserModule, only: BlockParserType
  implicit none
  ! -- dummy
  integer, intent(in) :: iunit_nam
  integer, intent(in) :: iunit_bud
  integer, intent(in) :: iunit_zon
  integer, intent(inout) :: iunit_grb
  ! -- local
  type(BlockParserType) :: parser
  integer(I4B) :: ierr, iu
  logical :: isfound, endOfBlock
  character(len=LINELENGTH) :: keyword, errmsg
  character(len=LENHUGELINE) :: filename
  character(len=20) :: fm, acc
! ------------------------------------------------------------------------------
  !
  call parser%Initialize(iunit_nam, iout)
  call parser%GetBlock('ZONEBUDGET', isfound, ierr)
  if(isfound) then
    do
      call parser%GetNextLine(endOfBlock)
      if (endOfBlock) exit
      call parser%GetStringCaps(keyword)
      fm = 'FORMATTED'
      acc = 'SEQUENTIAL'
      select case (keyword)
        case ('BUD')
          iu = iunit_bud
          fm = form
          acc = access
          call parser%GetString(filename)
        case ('ZON')
          iu = iunit_zon
          call parser%GetString(filename)
        case ('GRB')
          iu = iunit_grb
          fm = form
          acc = access
          call parser%GetString(filename)
        case default
          write(errmsg,'(4x,a,a)')'ERROR. UNKNOWN ZONEBUDGET ENTRY: ',            &
                                    trim(keyword)
          call store_error(errmsg)
          call parser%StoreErrorUnit()
          call ustop()
        end select
        call openfile(iu, iout, trim(filename), trim(keyword), fm, acc)
    end do
  else
    write(errmsg,'(1x,a)')'ERROR.  REQUIRED ZONEBUDGET BLOCK NOT FOUND.'
    call store_error(errmsg)
    call parser%StoreErrorUnit()
    call ustop()
  end if
  !
  ! -- close name file
  close(iunit_nam)
  !
  ! -- return
  return
end subroutine read_namefile
  
subroutine process_budget(iunit_csv, iunit_bud, iunit_zon, iunit_grb)
! ******************************************************************************
! process_budget
! ******************************************************************************
!
!    SPECIFICATIONS:
! ------------------------------------------------------------------------------
  ! -- modules
  use KindModule
  use ConstantsModule, only: LINELENGTH
  use SimVariablesModule, only: iout
<<<<<<< HEAD
=======
  use GenericUtilitiesModule, only: sim_message
>>>>>>> c1738330
  use SimModule, only: store_error, ustop
  use BudgetDataModule, only: budgetdata_init, budgetdata_read,                &
                              budgetdata_finalize,                             &
                              ia, ja, budtxt, nbudterms,                       &
                              nodesrc, nodedst, flowdata, flowja, kper, kstp,  &
                              delt, totim, dstpackagename, hasimeth1flowja,    &
                              srcmodelname, dstmodelname
  use ZoneModule,       only: zone_init, clear_accumulators,                   &
                              flowja_accumulate, flowiaja_accumulate,          &
                              flow_accumulate,                                 &
                              flowch_setich, flowch_accumulate,                &
                              zone_finalize, nmznfl, vbvl, vbznfl, maxzone
  use ZoneOutputModule, only: zoneoutput_init, zoneoutput_write,               &
                              zoneoutput_finalize
  use GrbModule,        only: read_grb
  implicit none
  ! -- dummy
  integer, intent(in) :: iunit_csv
  integer, intent(in) :: iunit_bud
  integer, intent(in) :: iunit_zon
  integer, intent(in) :: iunit_grb
  ! -- local
<<<<<<< HEAD
=======
  character(len=1) :: cdot
>>>>>>> c1738330
  character(len=16), dimension(:), allocatable :: budtxtarray
  character(len=16), dimension(:), allocatable :: packagenamearray
  integer, dimension(:), allocatable :: internalflow
  integer, allocatable, dimension(:) :: mshape
  integer(I4B) :: ibudterm
  integer(I4B) :: itime = 1
  integer(I4B) :: ncrgrb
  integer(I4B) :: ncrbud = 0
  integer(I4B) :: ncr
  logical :: opengrb
  logical :: success
  logical :: hasiaja = .false.
  logical :: foundchd = .false.
  character(len=LINELENGTH) :: errmsg
! ------------------------------------------------------------------------------
  !
<<<<<<< HEAD
=======
  ! -- initialize local variables
  cdot = '.'
  !
>>>>>>> c1738330
  ! -- Initialize budget data
  call budgetdata_init(iunit_bud, iout, ncrbud)
  !
  ! -- Check to see if GRB is required, and read it if necessary
  ncrgrb = 0
  if (hasimeth1flowja) then
    inquire(unit=iunit_grb, opened=opengrb)
    if (opengrb) then
      hasiaja = .true.
      call read_grb(iunit_grb, ia, ja, mshape)
      ncrgrb = size(ia) - 1
    else
      errmsg = 'BUDGET FILE HAS "FLOW-JA-FACE" RECORD BUT NO GRB FILE SPECIFIED.'
      call store_error(errmsg)
      errmsg = 'ADD GRB ENTRY TO ZONE BUDGET NAME FILE.'
      call store_error(errmsg)
      call ustop()
    endif
  else
    inquire(unit=iunit_grb, opened=opengrb)
    if (opengrb) then
      errmsg = 'BINARY GRID FILE IS PRESENT, BUT BUDGET FILE DOES NOT HAVE &
        &"FLOW-JA-FACE" RECORD IN THE IMETH=1 FORMAT. CHECK TO MAKE SURE &
        &FLOWS ARE SAVED TO THE BUDGET FILE'
      call store_error(errmsg)
      call ustop()
    endif
    !
    ! -- At this point, must be a budget file from an advanced package without
    !    the IMETH=1 flow-ja-face record.
    allocate(mshape(1))
    mshape(1) = ncrgrb
  endif
  !
  ! -- Read the zone file to get number of cells/reaches
  ncr = ncrgrb
  call zone_init(iunit_zon, nbudterms, ncr, mshape)
  !
  ! -- Initialize zone and zoneoutput modules
  !call zone_init(iunit_zon, nbudterms, ncr)
  call zoneoutput_init(iout, iunit_csv, maxzone, nbudterms)
  allocate(budtxtarray(nbudterms))
  allocate(packagenamearray(nbudterms))
  allocate(internalflow(nbudterms))
  !
  ! -- time loop
  timeloop: do
    !
    ! -- Clear budget accumulators and loop through budget terms
    call clear_accumulators()
    write(iout, '(/, a)') 'Reading records from budget file'
    do ibudterm = 1, nbudterms
      !
      ! -- read data
      call budgetdata_read(success, iout)
      if (.not. success) then
        write(iout, '(a)') 'Done reading records.  Exiting time loop.'
        exit timeloop
      endif
      !
      ! -- write message and check
<<<<<<< HEAD
      write(6, '(a)', advance='no') '.'
=======
      call sim_message(cdot, advance=.FALSE.)
>>>>>>> c1738330
      if (itime == 1) then
        budtxtarray(ibudterm) = budtxt
        packagenamearray(ibudterm) = dstpackagename
        if (trim(adjustl(budtxt)) == 'FLOW-JA-FACE' .and. &
            srcmodelname == dstmodelname) then
          internalflow(ibudterm) = 1
        else
          internalflow(ibudterm) = 0
        endif
      else
        if (budtxt /= budtxtarray(ibudterm) .or.                               &
            dstpackagename /= packagenamearray(ibudterm)) then
          errmsg = 'Expecting ' // trim(packagenamearray(itime)) // '-' //  &
            trim(budtxtarray(itime)) // ' but found ' // trim(dstpackagename)  &
            // '-' // trim(budtxt)
          call store_error(errmsg)
          call ustop()
        endif
      endif
      !
      ! -- Accumulate flow terms (or set ich for constant heads)
      if (internalflow(ibudterm) == 1) then
        if (hasiaja) then
          call flowiaja_accumulate(ia, ja, flowja)
        else
          call flowja_accumulate(nodesrc, nodedst, flowdata)
        endif
      else
        if(trim(adjustl(budtxt)) == 'CONSTANT HEAD') then
          call flowch_setich(ibudterm, nodesrc)
          foundchd = .true.
        else
          call flow_accumulate(ibudterm, nodesrc, flowdata)
        endif
      endif
      !
    enddo
    write(iout, '(a)') 'Done reading records from budget file'
    !
    ! -- Now that all constant heads read, can process budgets for them
    if(hasiaja .and. foundchd) then
      call flowch_accumulate(ia, ja, flowja)
    endif
    !
    ! -- Write information for this time
    call zoneoutput_write(itime, kstp, kper, delt, totim, nbudterms, nmznfl,   &
                          vbvl, vbznfl, packagenamearray, budtxtarray,         &
                          internalflow)
    itime = itime + 1

  enddo timeloop
  !
  ! -- Finalize
<<<<<<< HEAD
  write(6, '(a)') '.'
=======
  call sim_message(cdot)
>>>>>>> c1738330
  call budgetdata_finalize()
  call zoneoutput_finalize()
  call zone_finalize()
  !
  ! -- return
  return
end subroutine process_budget
      
  subroutine parse_command_line(fnam, flst, fcsv)
! ******************************************************************************
! Parse command line arguments
!   Assign zone budget name file as first argument.
!   Assign file names for list and csv files based on root name of name file
! ******************************************************************************
!
!    SPECIFICATIONS:
! ------------------------------------------------------------------------------
    ! -- modules
    use KindModule
    use InputOutputModule, only: urword
    use ConstantsModule, only: LENHUGELINE
    implicit none
    ! -- dummy
    character(len=*), intent(inout) :: fnam
    character(len=*), intent(inout) :: flst
    character(len=*), intent(inout) :: fcsv
    ! -- local
    character(len=LENHUGELINE) :: line
    integer(I4B) :: inunit = 0
    integer(I4B) :: ilen
    integer(I4B) :: istat
    integer(I4B) :: lloc
    integer(I4B) :: istart
    integer(I4B) :: istop
    integer(I4B) :: ival
    integer(I4B) :: i
    real(DP) :: rval
! ------------------------------------------------------------------------------
    !
    ! -- Get the command line string
    call GET_COMMAND(line, ilen, istat)
    !
    ! -- This will read zonebudget executable
    lloc = 1
    call urword(line, lloc, istart, istop, 0, ival, rval, 0, inunit)
    !
    ! -- This will read first argument (zone budget name file)
    call urword(line, lloc, istart, istop, 0, ival, rval, 0, inunit)
    if (istart < len(line)) fnam = line(istart:istop)
    !
    ! -- Set lst and csv file names by replacing fnam suffix with .lst
    istart = 0
    istop = len_trim(fnam)
    do i = istop, 1, -1
      if (fnam(i:i) == '.') then
        istart = i
        exit
      endif
    enddo
    if (istart == 0) istart = istop + 1
    !
    ! -- Create flst name
    flst = fnam(1:istart)
    istop = istart + 3
    flst(istart:istop) = '.lst'
    !
    ! -- Create fcsv name
    fcsv = fnam(1:istart)
    istop = istart + 3
    fcsv(istart:istop) = '.csv'
    !
    ! -- Return
    return
  end subroutine parse_command_line
<|MERGE_RESOLUTION|>--- conflicted
+++ resolved
@@ -1,26 +1,16 @@
 program zonbudmf6
   use KindModule
   use SimModule, only: ustop
-<<<<<<< HEAD
-  use ConstantsModule, only: LENHUGELINE
-  use VersionModule, only: VERSION
-  use SimVariablesModule, only: iout
-  use InputOutputModule,  only: openfile, write_centered
-=======
   use ConstantsModule, only: LINELENGTH, LENHUGELINE
   use VersionModule, only: VERSION
   use SimVariablesModule, only: iout
   use GenericUtilitiesModule, only: sim_message, write_centered
   use InputOutputModule,  only: openfile
->>>>>>> c1738330
   
   implicit none
   
   character(len=10), parameter :: mfvnam=' Version 6'
-<<<<<<< HEAD
-=======
   character(len=LINELENGTH) :: line
->>>>>>> c1738330
   character(len=LENHUGELINE) :: fnam, flst, fcsv
   integer(I4B) :: iunit_lst = 20
   integer(I4B) :: iunit_csv = 21
@@ -31,46 +21,28 @@
   logical :: exists
   
   ! -- Write title to screen
-<<<<<<< HEAD
-  call write_centered('ZONEBUDGET'//mfvnam, 6, 80)
-  call write_centered('U.S. GEOLOGICAL SURVEY', 6, 80)
-  call write_centered('VERSION '//VERSION, 6, 80)
-=======
   call write_centered('ZONEBUDGET'//mfvnam, 80)
   call write_centered('U.S. GEOLOGICAL SURVEY', 80)
   call write_centered('VERSION '//VERSION, 80)
->>>>>>> c1738330
   !
   ! -- Find name of zone budget name file and lst file
   fnam = 'zbud.nam'
   call parse_command_line(fnam, flst, fcsv)
   inquire(file=fnam, exist=exists)
   if (.not. exists) then
-<<<<<<< HEAD
-    write(6, *)
-    write(6, '(a)') 'ERROR.  Name file not found.'
-    write(6, '(a)') 'Looking for: ' // trim(fnam)
-=======
     write(line,'(a)') 'ERROR.  Name file not found.'
     call sim_message(line, skipbefore=1)
     write(line,'(a)')  'Looking for: ' // trim(fnam)
     call sim_message(line)
->>>>>>> c1738330
     call ustop()
   endif
   !  
   ! -- Open list file and write title
   iout = iunit_lst
   call openfile(iunit_lst, 0, flst, 'LIST', filstat_opt='REPLACE')
-<<<<<<< HEAD
-  call write_centered('ZONEBUDGET'//mfvnam, iout, 80)
-  call write_centered('U.S. GEOLOGICAL SURVEY', iout, 80)
-  call write_centered('VERSION '//VERSION, iout, 80)
-=======
   call write_centered('ZONEBUDGET'//mfvnam, 80, iunit=iout)
   call write_centered('U.S. GEOLOGICAL SURVEY', 80, iunit=iout)
   call write_centered('VERSION '//VERSION, 80, iunit=iout)
->>>>>>> c1738330
   !
   ! -- Open name file, read name file, and open csv file
   call openfile(iunit_nam, iout, fnam, 'NAM')
@@ -84,15 +56,10 @@
   write(iunit_lst, '(/, a)') 'Normal Termination'
   close(iunit_lst)
   close(iunit_csv)
-<<<<<<< HEAD
-  write(6, '(a)') 'Normal Termination'
-  !
-=======
   write(line,'(a)') 'Normal Termination'
   call sim_message(line, skipbefore=1)
   !
   ! -- end of program
->>>>>>> c1738330
 end program zonbudmf6
 
 subroutine read_namefile(iunit_nam, iunit_bud, iunit_zon, iunit_grb)
@@ -182,10 +149,7 @@
   use KindModule
   use ConstantsModule, only: LINELENGTH
   use SimVariablesModule, only: iout
-<<<<<<< HEAD
-=======
   use GenericUtilitiesModule, only: sim_message
->>>>>>> c1738330
   use SimModule, only: store_error, ustop
   use BudgetDataModule, only: budgetdata_init, budgetdata_read,                &
                               budgetdata_finalize,                             &
@@ -208,10 +172,7 @@
   integer, intent(in) :: iunit_zon
   integer, intent(in) :: iunit_grb
   ! -- local
-<<<<<<< HEAD
-=======
   character(len=1) :: cdot
->>>>>>> c1738330
   character(len=16), dimension(:), allocatable :: budtxtarray
   character(len=16), dimension(:), allocatable :: packagenamearray
   integer, dimension(:), allocatable :: internalflow
@@ -228,12 +189,9 @@
   character(len=LINELENGTH) :: errmsg
 ! ------------------------------------------------------------------------------
   !
-<<<<<<< HEAD
-=======
   ! -- initialize local variables
   cdot = '.'
   !
->>>>>>> c1738330
   ! -- Initialize budget data
   call budgetdata_init(iunit_bud, iout, ncrbud)
   !
@@ -295,11 +253,7 @@
       endif
       !
       ! -- write message and check
-<<<<<<< HEAD
-      write(6, '(a)', advance='no') '.'
-=======
       call sim_message(cdot, advance=.FALSE.)
->>>>>>> c1738330
       if (itime == 1) then
         budtxtarray(ibudterm) = budtxt
         packagenamearray(ibudterm) = dstpackagename
@@ -353,11 +307,7 @@
   enddo timeloop
   !
   ! -- Finalize
-<<<<<<< HEAD
-  write(6, '(a)') '.'
-=======
   call sim_message(cdot)
->>>>>>> c1738330
   call budgetdata_finalize()
   call zoneoutput_finalize()
   call zone_finalize()
