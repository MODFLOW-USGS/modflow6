module ModelConverterModule
  ! A class for converting one model (MF-2005, MODFLOW-NWT,
  ! MODFLOW-USG) to MODFLOW 6.
  !
  ! For converting a system of models (e.g. for MODFLOW-LGR),
  ! each model (parent, children) would be converted by its
  ! own ModelConverterType object.

  use ConstantsModule, only: LINELENGTH, MAXCHARLEN, LENBIGLINE, &
                             LENMODELNAME, LENPACKAGENAME
  use DrnObsWriterModule, only: createDrnObsWriter, DrnObsWriterType
  use FileTypeModule, only: FileType
  use GLOBAL, only: IFREFM, IUNIT, MXITER, iout, cbcfilename
  use GlobalVariablesModule, only: prognamconv, mfvnam, niunit, cunit, &
                                   ilgr, ilunit, ngrids, PathToPostObsMf, &
                                   ScriptType
  use GlobalVariablesPHMFModule, only: prognamPHMF
  use GwfBasSubs, only: GWF2BAS7AR
  use GwfBcfSubs, only: GWF2BCF7AR
  use GWFFHBMODULE, only: SGWF2FHB7PNT, SGWF2FHB7PSV
  use GwfFhbSubs, only: GWF2FHB7AR
  use GwfLgrSubsModule, only: GWF2LGR2AR
  use GwfLpfSubs, only: GWF2LPF7AR
  use HfBSubsNwt, only: GWF2HFB7AR, GWF2HFB7UPW
<<<<<<< HEAD
  use InputOutputModule, only: GetUnit, openfile
=======
  use InputOutputModule, only: GetUnit, openfile
>>>>>>> a391efb5
  use ListModule, only: ListType
  use ModelModule, only: ModelType
  use ModelPackageModule, only: ModelPackageType, ConstructModelPackageType
  use MoverModule, only: MoverType, AddMoverToList, GetMoverFromList
  use ObsWriterModule, only: ObsWriterType
  use OpenSpecModule, only: ACCESS, ACTION, FORM
  use PackageWriterModule, only: PackageWriterType
  use PCGN, only: PCGN2AR
  use RivObsWriterModule, only: createRivObsWriter, RivObsWriterType
  use GhbObsWriterModule, only: createGhbObsWriter, GhbObsWriterType
  use GlobalVariablesModule, only: echo
  use SimModule, only: store_error, store_note, store_warning, ustop, &
                       write_message
  use SimListVariablesModule, only: SimMovers
  use UpwSubsModule, only: GWF2UPW1AR
  use UtilitiesModule, only: GetArgs

  implicit none

  type :: ModelConverterType
    logical :: ConversionDone = .false.
    type(ModelType),          pointer :: model => null()
    type(ModelConverterType), pointer :: ParentConverter => null()
    type(ListType),           pointer :: ChildConverters => null()
    type(ListType),           pointer :: ModelMovers
    logical :: NeedWaterMover = .false.
    character(len=MAXCHARLEN) :: PostObsScriptName = ''
  contains
    procedure :: AddMover
    procedure :: ValidateMovers
    procedure :: ConvertModel
    procedure :: GetMover
    procedure :: InitializeModel
    procedure :: LookUpModelName
    procedure :: LookUpPkgName
    procedure, private :: WritePostObsScript
  end type ModelConverterType

contains

  subroutine InitializeModel(this, namefile, basename, igrid)
    implicit none
    ! dummy
    class(ModelConverterType), intent(inout) :: this
    character(len=*),          intent(in)    :: namefile
    character(len=*),          intent(in)    :: basename
    integer, intent(in) :: igrid
    !
    allocate(this%ModelMovers)
    allocate(this%model)
    this%model%ModelMovers => this%ModelMovers
    this%model%IGrid = igrid
    call this%model%Initialize(namefile, basename)
    !
    return
  end subroutine InitializeModel

  subroutine ConvertModel(this, WriteDisFile)
    implicit none
    ! dummy
    class(ModelConverterType) :: this
    logical, intent(in) :: WriteDisFile
    ! local
    integer :: fcode, ii, inunit, iu, iu15, numobsml
    integer :: maxunit, nsol, npkg, kpkg, lenbase
    integer :: nfiles, icbc, nmov
    integer :: ibotavg
    character(len=80)         :: headng(2)
    character(len=maxcharlen) :: msg
    character(len=MAXCHARLEN) :: fname, fname15
    character(len=12)         :: filtyp15
    character(len=4)          :: filtype
    logical                   :: lex, lop
    class(PackageWriterType), pointer :: pkgWriPtr => null()
    type(FileType),           pointer :: cbcfil => null(), filptr => null()
    class(ObsWriterType),     pointer :: obsWriter => null()
    type(RivObsWriterType),   pointer :: rivObsWriter => null()
    type(GhbObsWriterType),   pointer :: ghbObsWriter => null()
    type(DrnObsWriterType),   pointer :: drnObsWriter => null()
    type(ModelPackageType),   pointer :: newModelPack => null()
    !
    ! formats
    20 format('New name file is "',a,'"')
    30 format('Basename exceeds length limit, which is ',i0,'.')
    40 format(a,' has generated input for PostObsMF.', &
              ' After the MODFLOW 6 model is run, PostObsMF can', &
              ' be run by executing "[PostObsMF] ',a,'" at the', &
              ' command prompt, where [PostObsMF] is a pathname ', &
              'pointing to the PostObsMF.exe executable file.')
    50 format(a,' has generated input for PostObsMF for processing ', &
              'multilayer head observations.', &
              ' After PostObsMF has been run as described in the ', &
              'preceding note, PostObsMF can', &
              ' be run again to process those multilayer ', &
              'observations by executing "[PostObsMF] ',a,'" at the', &
              ' command prompt, where [PostObsMF] is a pathname ', &
              'pointing to the PostObsMF.exe executable file.')
    !
    iout = 0
    icbc = 0
    write(*,*)
    write(*,*)
    write(*,*)'Converting model based on name file: ', &
              trim(this%model%NameFile2005)
    write(*,*)
    echo = .true.
    ! Get MF-2005 name file and MF-2015 base-name, and open conversion-report file
    lenbase = len_trim(this%model%BaseName)
    if (lenbase > MAXCHARLEN) then
      write(msg,30)MAXCHARLEN
      call store_error(msg)
      call ustop()
    endif
    !
    INUNIT = 99
    NSOL = 1
    MAXUNIT = INUNIT
    !
    ! OpenMF2005 name file.
    OPEN (UNIT=INUNIT,FILE=this%model%NameFile2005,STATUS='OLD', &
          ACTION=ACTION(1))
    !
    ! Allocate BAS; open files listed in Name file; read DIS data;
    ! read BAS file; read Zone and Multiplier arrays; read PVAL file.
    CALL GWF2BAS7AR(INUNIT,CUNIT,prognamconv,24,31,32,MAXUNIT,12, &
                    HEADNG,26,MFVNAM, this%model)
    call this%model%OrderPackageWriters()
    IF (ILGR /= 0) CALL GWF2LGR2AR(ILUNIT, this%model%NameFile2005, NGRIDS, &
                                   this%model%IGrid)
    !
    if (.not. this%ConversionDone) then
      ! Write MF6 simulation tdis file
      call this%model%TdisWriter%WriteFile()
      !
      ! Convert MF2005 flow package to NPF
      IF(IUNIT(1).GT.0) then
        CALL GWF2BCF7AR(IUNIT(1), this%model)
        if (this%model%NpfWriter%Inpfcb > 0) then
          icbc = this%model%NpfWriter%Inpfcb
        endif
      endif
      IF(IUNIT(23).GT.0) then
        CALL GWF2LPF7AR(IUNIT(23), this%model)
      endif
      !
      ! NWT input has to be read before UPW input
      ibotavg = 0
      IF(IUNIT(63).GT.0) then
        CALL GWF2NWT1AR(IUNIT(63),MXITER, IUNIT(22),this%model%IGrid,ibotavg)
        this%model%NpfWriter%Newton = .true.
        this%model%StoWriter%Newton = .true.
        if (ibotavg /= 0) this%model%NewtonUnderRelaxation = .true.
      endif
      IF(IUNIT(62).GT.0) then
        CALL GWF2UPW1AR(IUNIT(62), this%model)
        this%model%Newton = .true.
      endif


    !skip  IF(IUNIT(37).GT.0) CALL GWF2HUF7AR(IUNIT(37),IUNIT(47),
    !     1                                     IUNIT(53),IGRID)
    !      IF(IUNIT(3).GT.0) CALL GWF2DRN7AR(IUNIT(3),IGRID)
     !     IF(IUNIT(4).GT.0) CALL GWF2RIV7AR(IUNIT(4),IGRID)
    !      IF(IUNIT(5).GT.0) CALL GWF2EVT7AR(IUNIT(5),IGRID)
    !      IF(IUNIT(7).GT.0) CALL GWF2GHB7AR(IUNIT(7),IGRID)
    !      IF(IUNIT(8).GT.0) CALL GWF2RCH7AR(IUNIT(8),IGRID)
    !  IF(IUNIT(16).GT.0) then
    !    write(*,*)'Processing FHB package input...'
    !    CALL GWF2FHB7AR(IUNIT(16),IGRID)
    !  endif
    !skip  IF(IUNIT(17).GT.0) CALL GWF2RES7AR(IUNIT(17),IGRID)
    !skip  IF(IUNIT(18).GT.0) CALL GWF2STR7AR(IUNIT(18),IGRID)
    !skip  IF(IUNIT(19).GT.0) CALL GWF2IBS7AR(IUNIT(19),IUNIT(54),IGRID)
    !      IF(IUNIT(20).GT.0) CALL GWF2CHD7AR(IUNIT(20),IGRID)
      !
      ! Call GWF2HFB7AR here so that GWF2HFB7UPW can be called after it.
      IF(IUNIT(21).GT.0) then
        write(*,*)'Processing HFB package input...'
        CALL GWF2HFB7AR(IUNIT(21),this%model%IGrid)
      endif
      ! Modify conductance for HFB when using UPW.
      IF (IUNIT(62).GT.0 ) THEN
        IF(IUNIT(21).GT.0) CALL GWF2HFB7UPW(this%model%IGrid)
      END IF
      !
    !skip  IF(IUNIT(22).GT.0 .OR. IUNIT(44).GT.0) CALL GWF2LAK7AR(
    !     1             IUNIT(22),IUNIT(44),IUNIT(15),IUNIT(55),NSOL,IGRID)
    !skip  IF(IUNIT(44).GT.0) CALL GWF2SFR7AR(IUNIT(44),IUNIT(1),IUNIT(23),
    !     1                           IUNIT(37),IUNIT(15),NSOL,IOUTS,
    !     2                           IUNIT(55),IGRID)
    !skip      IF(IUNIT(44).GT.0) CALL GWF2SFR7AR(IUNIT(44),IUNIT(1),IUNIT(23),
    !skip     1                           IUNIT(37),IUNIT(15),NSOL,IOUTS,
    !skip     2                           IUNIT(62),IUNIT(55),IGRID)
    !skip  IF(IUNIT(55).GT.0) CALL GWF2UZF1AR(IUNIT(55),IUNIT(1),
    !     1                                   IUNIT(23),IUNIT(37),IGRID)
    !skip  IF(IUNIT(46).GT.0) CALL GWF2GAG7AR(IUNIT(46),IUNIT(44),
    !     1                                     IUNIT(22),IGRID)
    !      IF(IUNIT(39).GT.0) CALL GWF2ETS7AR(IUNIT(39),IGRID)
    !skip  IF(IUNIT(40).GT.0) CALL GWF2DRT7AR(IUNIT(40),IGRID)
    !skip  IF(IUNIT(54).GT.0) CALL GWF2SUB7AR(IUNIT(54),IGRID)
    !skip      IF(IUNIT(64).GT.0) CALL GWF2SWR7AR(IUNIT(64),
    !skip     2                        IUNIT(1),IUNIT(23),IUNIT(37),
    !skip     3                        IUNIT(62),IUNIT(44),IUNIT(63),IGRID)  !SWR  - JDH
    !skip      IF(IUNIT(65).GT.0) CALL GWF2SWI2AR(IUNIT(65),
    !skip     2                        IUNIT(1),IUNIT(23),IUNIT(37),IUNIT(62),
    !skip     3                        IGRID)   !SWI2  - JDH
    !
    ! SOLVERS
      IF(IUNIT(9).GT.0) CALL SIP7AR(IUNIT(9),MXITER,this%model%IGrid)
      IF(IUNIT(10).GT.0) CALL DE47AR(IUNIT(10),MXITER,this%model%IGrid)
      IF(IUNIT(13).GT.0) CALL PCG7AR(IUNIT(13),MXITER,this%model%IGrid)
    !c      IF(IUNIT(14).GT.0) CALL LMG7AR(IUNIT(14),MXITER,IGRID)
      IF(IUNIT(42).GT.0) CALL GMG7AR(IUNIT(42),MXITER,this%model%IGrid)
      IF(IUNIT(59).GT.0) &
          CALL PCGN2AR(IUNIT(59),IFREFM,MXITER,this%model%IGrid)
    !
    !      IF(IUNIT(50).GT.0) CALL GWF2MNW27AR(IUNIT(50),IGRID)
    !      IF(IUNIT(51).GT.0) CALL GWF2MNW2I7AR(IUNIT(51),IUNIT(50),IGRID)
    !      IF(IUNIT(52).GT.0) CALL GWF2MNW17AR(IUNIT(52),IUNIT(9),
    !     1                     IUNIT(10),0,IUNIT(13),
    !     2                     IUNIT(42),IUNIT(59),FNAME,IGRID)
    !      IF(IUNIT(57).GT.0) CALL GWF2SWT7AR(IUNIT(57),IGRID)
    !      IF(IUNIT(65).GT.0) CALL GWF2SWI2AR(IUNIT(65),IUNIT(1),
    !     2                     IUNIT(23),IUNIT(37),IUNIT(62),IGRID)
    !skip  IF(IUNIT(43).GT.0) CALL GWF2HYD7BAS7AR(IUNIT(43),IGRID)
    !skip  IF(IUNIT(43).GT.0 .AND. IUNIT(19).GT.0)
    !     1                   CALL GWF2HYD7IBS7AR(IUNIT(43),IGRID)
    !skip  IF(IUNIT(43).GT.0 .AND. IUNIT(54).GT.0)
    !     1                   CALL GWF2HYD7SUB7AR(IUNIT(43),IGRID)
    !skip  IF(IUNIT(43).GT.0 .AND. IUNIT(18).GT.0)
    !     1                   CALL GWF2HYD7STR7AR(IUNIT(43),IGRID)
    !skip  IF(IUNIT(43).GT.0 .AND. IUNIT(44).GT.0)
    !     1                   CALL GWF2HYD7SFR7AR(IUNIT(43),IGRID)
    !skip  IF(IUNIT(49).GT.0) CALL LMT7BAS7AR(INUNIT,CUNIT,IGRID)
    endif
    !
    npkg = this%model%PackageWriters%Count()
    !
    ! Iterate through package writers and have each writer process
    ! the allocate-related input.
    call this%model%OcWriter%ProcessAllocate(this%model%IGrid)
    do kpkg=1,npkg
      pkgWriPtr => this%model%GetPackageWriter(kpkg)
      call pkgWriPtr%ProcessAllocate(this%model%IGrid)
      newModelPack => ConstructModelPackageType(this%model%IGrid, &
                      this%model%ModelName, pkgWriPtr%PackageName)
      pkgWriPtr%ModelPack => newModelPack
      fname15 = pkgWriPtr%fileobj%FName
      filtyp15 = pkgWriPtr%fileobj%FType
      iu15 = pkgWriPtr%fileobj%IUnit
      fcode = pkgWriPtr%fileobj%FCode
      if (pkgWriPtr%Active) then
        call this%model%Mf6Files%AddFile(fname15, filtyp15, iu15, fcode, &
                                            pkgWriPtr%fileobj%PkgName)
      endif
      if (icbc==0) then
        if (associated(pkgWriPtr%ICbc)) then
          if (pkgWriPtr%ICbc > 0) then
            icbc = pkgWriPtr%ICbc
          endif
        endif
      endif
    enddo
    !
    if (WriteDisFile) then
      call this%model%InitializeIdomain()
    endif
    !
    IF(IUNIT(16).GT.0) then
      write(*,*)'Processing FHB package input...'
      call this%model%FhbWriter%ProcessAllocate(this%model%IGrid)
      call this%model%FhbWriter%PrepareFiles(this%model%Mf6Files)
      ! Remove CHD duplicates
      call this%model%RemoveFhbChdDuplicates()
      call this%model%FhbWriter%WriteFiles(this%model%IGrid)
    endif
    !
    if (this%model%IbChdWriter%Active) then
      if (.not. this%model%ChdFileAdded) then
        call this%model%Mf6Files%AddFile( &
            this%model%IbChdWriter%fileobj%FName, &
            'CHD6', this%model%IbChdWriter%fileobj%IUnit, &
            this%model%IbChdWriter%fileobj%FCode, &
            this%model%IbChdWriter%fileobj%PkgName)
           this%model%ChdFileAdded = .true.
      endif
    endif
    !
    if (icbc > 0 .and. cbcfilename == '') then
      cbcfil => this%model%Mf6Files%GetFileByUnit(icbc)
      if (associated(cbcfil)) then
        cbcfilename = cbcfil%FName
      endif
    endif
    !
    if (WriteDisFile) then
      ! Write DIS file
      call this%model%DisWriter%WriteDisFile(this%model%Ncol, this%model%Nrow, &
                          this%model%Nlaynew, this%model%Idomain)
    endif
    !
    if (.not. this%ConversionDone) then
      ! Write SMS file
      call this%model%ImsWriter%WriteFile(this%model%IGrid)
      IF(IUNIT(1).GT.0) then
        ! Write NPF and STO input
        call this%model%NpfWriter%WriteFile()
        if (this%model%NpfWriter%Inpfcb > 0) then
          icbc = this%model%NpfWriter%Inpfcb
        endif
        call this%model%StoWriter%WriteFile()
      endif
      IF(IUNIT(23).GT.0) then
        ! Write NPF and STO input
        call this%model%NpfWriter%WriteFile()
        call this%model%StoWriter%WriteFile()
      endif
      !
      ! NWT input has to be read before UPW input
      IF(IUNIT(63).GT.0) then
        this%model%NpfWriter%Newton = .true.
      endif
      IF(IUNIT(62).GT.0) then
        call this%model%NpfWriter%WriteFile()
        call this%model%StoWriter%WriteFile()
      endif
      !
      ! Write Output Control file
      call this%model%OcWriter%WriteFile(this%model%Mf6Files, &
                                         this%model%IGrid)
    endif
    !
    ! Write Head Observations file
    if (this%model%HedObsWriter%Active) then
      call this%model%HedObsWriter%InitializeObs(this%model%BaseName, 'heads')
      call this%model%Mf6Files%AddFile( &
                      this%model%HedObsWriter%fileobj%FName, &
                      this%model%HedObsWriter%fileobj%FType, &
                      this%model%HedObsWriter%fileobj%IUnit, &
                      this%model%HedObsWriter%fileobj%FCode)
      this%model%HedObsWriter%Mf6Files => this%model%Mf6Files
      call this%model%HedObsWriter%SetDisFileName          &
                      (this%model%DisWriter%fileobj%FName)
      call this%model%HedObsWriter%SetHdry(this%model%NpfWriter%Hdry)
      call this%model%HedObsWriter%SetStressPeriods &
                      (this%model%TdisWriter%StressPeriods)
      call this%model%HedObsWriter%WriteObsFile(this%model%IGrid)
      if (this%model%HedObsWriter%Preproc%Active) then
        ! Run PreHeadsMF
        write(*,'(/,a)')trim(prognamconv) // ' is invoking ' // trim(prognamPHMF) &
            // ' to preprocess head observations...'
        call this%model%HedObsWriter%Preproc%Run( &
                 this%model%HedObsWriter%PreHeadsMfFile, .false.)
        if (PathToPostObsMf == '') then
          write(msg,40)trim(prognamPHMF), &
              trim(this%model%HedObsWriter%Preproc%PostObsFilename)
          call store_note(msg)
        endif
        numobsml = this%model%HedObsWriter%MLObsList%Count()
        if (numobsml > 0) then
          call this%model%HedObsWriter%write_ml_postobs_file()
          if (PathToPostObsMf == '') then
            write(msg,50)trim(prognamconv), &
                         trim(this%model%HedObsWriter%MlPostObsFileName)
            call store_note(msg)
          endif
        endif
        ! Write script to enable user to run PostObsMF for this converted model.
        call this%WritePostObsScript()
      endif
    endif
    !
    ! Write CHD Observations file
    if (associated(this%model%IbChdWriter)) then
      if (this%model%IbChdWriter%Active) then
        if (associated(this%model%IbChdWriter%PkgObsWriter)) then
          this%model%IbChdWriter%PkgObsWriter%Mf6Files => this%model%Mf6Files
        endif
      endif
    endif
    !
    ! Look for OBS input files in list of MF2005 input files
    nfiles = this%model%Mf2005Files%NCount()
    do ii=1,nfiles
      filptr => this%model%Mf2005Files%GetFile(ii)
      filtype = filptr%FType
      select case (filtype)
      case ('RVOB')
        do kpkg=1,npkg
          pkgWriPtr => this%model%GetPackageWriter(kpkg)
          if (pkgWriPtr%PkgType == 'RIV') then
            call createRivObsWriter(rivObsWriter, this%model%BaseName, &
                                    this%model%IuRivObs)
            pkgWriPtr%PkgObsWriter => rivObsWriter
            pkgWriPtr%ObsActive = .true.
            pkgWriPtr%PkgObsWriter%Mf6Files => this%model%Mf6Files
            exit
          endif
        enddo
      case ('GBOB')
        do kpkg=1,npkg
          pkgWriPtr => this%model%GetPackageWriter(kpkg)
          if (pkgWriPtr%PkgType == 'GHB') then
            call createGhbObsWriter(ghbObsWriter, this%model%BaseName,  &
                                    this%model%IuGhbObs)
            pkgWriPtr%PkgObsWriter => ghbObsWriter
            pkgWriPtr%ObsActive = .true.
            pkgWriPtr%PkgObsWriter%Mf6Files => this%model%Mf6Files
            exit
          endif
        enddo
      case ('DROB')
        do kpkg=1,npkg
          pkgWriPtr => this%model%GetPackageWriter(kpkg)
          if (pkgWriPtr%PkgType == 'DRN') then
            call createDrnObsWriter(drnObsWriter, this%model%BaseName, &
                                    this%model%IuDrnObs)
            pkgWriPtr%PkgObsWriter => drnObsWriter
            pkgWriPtr%ObsActive = .true.
            pkgWriPtr%PkgObsWriter%Mf6Files => this%model%Mf6Files
            exit
          endif
        enddo
      case ('CHOB')
        continue
      end select
    enddo
    !
    ! Iterate through package writers and have each writer process
    ! input for one package for all stress periods.
    do kpkg=1,npkg
      pkgWriPtr => this%model%GetPackageWriter(kpkg)
      call pkgWriPtr%ProcessStressLoop(this%model%IGrid)
      call pkgWriPtr%CloseFile()
    enddo
    !
    ! Build movers (between packages of this model)
    call this%model%BuildAllModelMovers()
    !
    nmov = this%model%ModelMovers%Count()
    if (nmov > 0) then
      !
      ! Valicate model movers
      call this%ValidateMovers('MODEL')
      !
      ! Write model mover file
      this%model%MvrWriter%ModelBasename = this%model%BaseName
      call this%model%MvrWriter%ProcessAllocate(this%model%IGrid)
      call this%model%WriteMvrFile()
      !
    endif
    !
    ! Iterate through package writers and have each writer process
    ! OBS input for one package. This will write the OBS6 input
    ! file for each package that has observations.
    do kpkg=1,npkg
      pkgWriPtr => this%model%GetPackageWriter(kpkg)
      obsWriter => pkgWriPtr%PkgObsWriter
      if (associated(obsWriter)) then
        if (obsWriter%Active) then
          call obsWriter%WriteObsFile(this%model%IGrid)
        endif
      endif
    enddo
    !
    ! Write CHD observations file if needed.
    if (associated(this%model%IbChdWriter%PkgObsWriter)) then
      if (this%model%IbChdWriter%PkgObsWriter%Active) then
        call this%model%IbChdWriter%PkgObsWriter%WriteObsFile(this%model%IGrid)
      endif
    endif
    !
    ! Write CHD file if needed.
    if (this%model%IbChdWriter%Active) then
      call this%model%IbChdWriter%WriteFile(this%model%IGrid)
    endif
    !
    ! If IBOUND CHD OBS is inactive, delete the input file that was started.
    if (.not. this%model%IbChdWriter%Active) then
      fname = this%model%IbChdWriter%PkgObsWriter%fileobj%FName
      if (fname /= ' ') then
        inquire(file=fname,exist=lex,opened=lop,number=iu)
        if (lex) then
          if (lop) then
            close(iu,status='DELETE')
          else
            iu = getunit()
            open(iu,file=fname)
            close(iu,status='DELETE')
          endif
        endif
      endif
    endif
    !
    if (.not. this%ConversionDone) then
      ! Write name file for this model
      call this%model%WriteNameFile()
    endif
    !
    ! Write package conversion table, first to IOUT then to the screen.
    call this%model%PackageConversionTable(iout)
    call this%model%PackageConversionTable(0)
    !
    ! Close all MF6 files.
    call this%model%Mf6Files%CloseAll()
    !
    write(msg,20)trim(this%model%BaseName) // '.nam'
    !
    this%ConversionDone = .true.
    this%model%ConversionDone = .true.
    !
    return
  end subroutine ConvertModel

  subroutine WritePostObsScript(this)
    implicit none
    ! dummy
    class(ModelConverterType) :: this
    ! local
    integer :: iu, numobsml
    character(len=MAXCHARLEN) :: ermsg, msg
    ! formats
    1 format()
    10 format(a)
    20 format(a,1x,a)
    !
    if (PathToPostObsMf /= '') then
      select case (ScriptType)
      case ('BATCH')
        this%PostObsScriptName = trim(this%model%ModelName) // '_PostObs.bat'
        iu = GetUnit()
        call openfile(iu,0,this%PostObsScriptName,'SCRIPT',filstat_opt='REPLACE')
        write(iu,10)'@echo off'
        write(iu,1)
        write(iu,10)'@echo.'
        write(iu,10)'REM Invoke PostObsMF to post-process single-layer head ' // &
                    'observations'
        msg = 'Batch file ' // trim(this%PostObsScriptName) // &
              ' is running PostObsMF for ' // &
              'single-layer head observations of model "' // &
              trim(this%model%ModelName) // '".'
        write(iu,20)'echo', trim(msg)
        write(iu,20)trim(PathToPostObsMf), trim(this%model%HedObsWriter%Preproc%PostObsFilename)
        numobsml = this%model%HedObsWriter%MLObsList%Count()
        if (numobsml > 0) then
          write(iu,1)
          write(iu,10)'@echo.'
          write(iu,10)'REM Invoke PostObsMF to post-process multi-layer head observations'
          msg = 'Batch file ' // trim(this%PostObsScriptName) // &
                ' is running PostObsMF for ' // &
                'multi-layer head observations of model "' // &
                trim(this%model%ModelName) // '".'
          write(iu,20)'echo', trim(msg)
          write(iu,20)trim(PathToPostObsMf), trim(this%model%HedObsWriter%MlPostObsFileName)
        endif
        msg = 'Batch file ' // trim(this%PostObsScriptName) // &
              ' can be used to post-process head' // &
              ' observations for model "' // trim(this%model%ModelName) // &
              '" after the model is run.'
        call store_note(msg)
      case ('PYTHON')
        ermsg = 'SCRIPT type PYTHON is not yet supported.'
        call store_error(ermsg)
        call ustop()
  !      this%PostObsScriptName = trim(this%model%ModelName) // '_PostObs.py'
      end select
    else
      msg = 'Mf5to6 can be setup to generate a BATCH (or PYTHON, [not' // &
            ' yet  supported]) script to automate post-processing of' // &
            ' head observations by ' // &
            'providing an MF5to6 options file -- see documentation of MF5to6.'
      call store_note(msg)
    endif
    !
    !
    return
  end subroutine WritePostObsScript

  subroutine ValidateMovers(this, scope)
    implicit none
    ! dummy
    class(ModelConverterType) :: this
    character(len=*), intent(in) :: scope
    ! local
    integer :: igridProv, igridRec, imov, nmov
    character(len=LENMODELNAME) :: modelname1, modelname2
    character(len=LENPACKAGENAME) :: pkgname1, pkgname2
    character(len=MAXCHARLEN) :: ermsg
    type(MoverType), pointer :: mover
    type(ListType), pointer :: moverlist => null()
    !
    select case (scope)
    case ('MODEL')
      moverlist => this%model%ModelMovers
    case ('SIMULATION')
      moverlist => SimMovers
    case default
      ermsg = 'Programmer error in ValidateMovers. Invalid scope: ' // &
               trim(scope)
      call store_error(ermsg)
      call ustop()
    end select
    !
    nmov = moverlist%Count()
    do imov=1,nmov
      mover => GetMoverFromList(moverlist, imov)
      igridProv = mover%IgridProvider
      if (mover%ProvPkgName == '') then
        call this%LookUpPkgName(igridProv, mover%ProvPkgType, pkgname1)
        mover%ProvPkgName = pkgname1
      endif
      if (mover%ProvModelName == '') then
        call this%LookUpModelName(igridProv, modelname1)
        mover%ProvModelName = modelname1
      endif
      igridRec = mover%IgridReceiver
      if (mover%RecPkgName == '') then
        call this%LookUpPkgName(igridRec, mover%RecPkgType, pkgname2)
        mover%RecPkgName = pkgname2
      endif
      if (mover%RecModelName == '') then
        call this%LookUpModelName(igridRec, modelname2)
        mover%RecModelName = modelname2
      endif
    enddo
    !
    return
  end subroutine ValidateMovers

  subroutine LookUpModelName(this, igrid, modelName)
    ! Look up model name, given grid number.
    implicit none
    ! dummy
    class(ModelConverterType) :: this
    integer, intent(in) :: igrid
    character(len=*), intent(out) :: modelName
    ! local
    integer :: i, nchild
    type(ModelType), pointer :: model
    type(ModelConverterType), pointer :: modelConverter => null()
    class(*), pointer :: obj => null()
    !
    model => null()
    modelName = ''
    !
    ! First, find model that has Igrid of interest
    if (this%model%IGrid == igrid) then
      model => this%model
    endif
    !
    if (.not. associated(model)) then
      if (associated(this%ParentConverter)) then
        if (this%ParentConverter%model%IGrid == igrid) then
          model => this%ParentConverter%model
        endif
      endif
    endif
    !
    if (.not. associated(model)) then
      nchild = this%ChildConverters%Count()
      childloop: do i=1,nchild
        obj => this%ChildConverters%GetItem(i)
        select type (obj)
        type is (ModelConverterType)
          modelConverter => obj
          if (modelConverter%model%IGrid == igrid) then
            model => modelConverter%model
            exit childloop
          endif
        end select
      enddo childloop
    endif
    !
    ! Get the model name.
    if (associated(model)) then
      modelName = model%ModelName
    endif
    !
    return
  end subroutine LookUpModelName

  subroutine LookUpPkgName(this, igrid, pkgType, pkgName)
    ! Look up package name, given package type and grid number.
    implicit none
    ! dummy
    class(ModelConverterType) :: this
    integer, intent(in) :: igrid
    character(len=*), intent(in)  :: pkgType
    character(len=*), intent(out) :: pkgName
    ! local
    integer :: i, nchild, npkg
    class(PackageWriterType), pointer :: pkgWriPtr => null()
    type(ModelType), pointer :: model
    type(ModelConverterType), pointer :: modelConverter => null()
    class(*), pointer :: obj => null()
    !
    pkgName = ''
    model => null()
    !
    ! First, find model that has Igrid of interest
    if (this%model%IGrid == igrid) then
      model => this%model
    endif
    !
    if (.not. associated(model)) then
      if (associated(this%ParentConverter)) then
        if (this%ParentConverter%model%IGrid == igrid) then
          model => this%ParentConverter%model
        endif
      endif
    endif
    !
    if (.not. associated(model)) then
      nchild = this%ChildConverters%Count()
      childloop: do i=1,nchild
        obj => this%ChildConverters%GetItem(i)
        select type (obj)
        type is (ModelConverterType)
          modelConverter => obj
          if (modelConverter%model%IGrid == igrid) then
            model => modelConverter%model
            exit childloop
          endif
        end select
      enddo childloop
    endif
    !
    ! Iterate through package writers in model and find
    ! matching package type, then return the package name.
    if (associated(model)) then
      npkg = model%PackageWriters%Count()
      pkgloop: do i=1,npkg
        pkgWriPtr => model%GetPackageWriter(i)
        if (pkgWriPtr%PkgType == pkgType) then
          pkgName = pkgWriPtr%PackageName
          exit pkgloop
        endif
      enddo pkgloop
    endif
    !
    return
  end subroutine LookUpPkgName

  subroutine AddMover(this, mover)
    implicit none
    ! dummy
    class(ModelConverterType) :: this
    type(MoverType), pointer :: mover
    !
    if (mover%ProvModelName == mover%RecModelName) then
      call AddMoverToList(this%ModelMovers, mover)
    else
      call AddMoverToList(SimMovers, mover)
    endif
    !
    return
  end subroutine AddMover

  function GetMover(this, idx) result (res)
    implicit none
    ! dummy
    class(ModelConverterType) :: this
    integer, intent(in) :: idx
    type(MoverType), pointer :: res
    !
    res => GetMoverFromList(this%ModelMovers, idx)
    !
    return
  end function GetMover

end module ModelConverterModule<|MERGE_RESOLUTION|>--- conflicted
+++ resolved
@@ -22,11 +22,7 @@
   use GwfLgrSubsModule, only: GWF2LGR2AR
   use GwfLpfSubs, only: GWF2LPF7AR
   use HfBSubsNwt, only: GWF2HFB7AR, GWF2HFB7UPW
-<<<<<<< HEAD
   use InputOutputModule, only: GetUnit, openfile
-=======
-  use InputOutputModule, only: GetUnit, openfile
->>>>>>> a391efb5
   use ListModule, only: ListType
   use ModelModule, only: ModelType
   use ModelPackageModule, only: ModelPackageType, ConstructModelPackageType
