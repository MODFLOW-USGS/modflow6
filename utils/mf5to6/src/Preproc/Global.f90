--- conflicted
+++ resolved
@@ -1,9 +1,5 @@
 MODULE GLOBAL
-<<<<<<< HEAD
   use ConstantsModule, only: MAXCHARLEN
-=======
-  use ConstantsModule, only: MAXCHARLEN
->>>>>>> a391efb5
   ! scalars
   INTEGER,                   SAVE, POINTER :: NCOL, NROW, NLAY, NPER, NBOTM, NCNFBD
   INTEGER,                   SAVE, POINTER :: ITMUNI, LENUNI, IXSEC, ITRSS, INBAS
