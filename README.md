--- conflicted
+++ resolved
@@ -7,11 +7,7 @@
 
 ## Automated Testing Status on Travis-CI
 
-<<<<<<< HEAD
-### Version 6.0.4 develop &mdash; build 138
-=======
-### Version 6.0.4 develop &mdash; build 136
->>>>>>> b37dfc31
+### Version 6.0.4 develop &mdash; build 140
 [![Build Status](https://travis-ci.org/MODFLOW-USGS/modflow6.svg?branch=develop)](https://travis-ci.org/MODFLOW-USGS/modflow6)
 
 ## Introduction
