--- conflicted
+++ resolved
@@ -7,13 +7,8 @@
 
 ## Automated Testing Status on Travis-CI
 
-<<<<<<< HEAD
-### Version 6.0.3 transport &mdash; build 105
+### Version 6.0.3 transport &mdash; build 106
 [![Build Status](https://travis-ci.org/MODFLOW-USGS/modflow6.svg?branch=transport)](https://travis-ci.org/MODFLOW-USGS/modflow6)
-=======
-### Version 6.0.3 develop &mdash; build 24
-[![Build Status](https://travis-ci.org/MODFLOW-USGS/modflow6.svg?branch=develop)](https://travis-ci.org/MODFLOW-USGS/modflow6)
->>>>>>> 52bdf65f
 
 ## Introduction
 
@@ -36,11 +31,7 @@
 
 #### ***Software/Code citation for MODFLOW 6:***
 
-<<<<<<< HEAD
 [Langevin, C.D., Hughes, J.D., Banta, E.R., Provost, A.M., Niswonger, R.G., and Panday, Sorab, 2018, MODFLOW 6 Modular Hydrologic Model version 6.0.3 &mdash; transport: U.S. Geological Survey Software Release, 01 October 2018, https://doi.org/10.5066/F76Q1VQV](https://doi.org/10.5066/F76Q1VQV)
-=======
-[Langevin, C.D., Hughes, J.D., Banta, E.R., Provost, A.M., Niswonger, R.G., and Panday, Sorab, 2018, MODFLOW 6 Modular Hydrologic Model version 6.0.3 &mdash; develop: U.S. Geological Survey Software Release, 01 October 2018, https://doi.org/10.5066/F76Q1VQV](https://doi.org/10.5066/F76Q1VQV)
->>>>>>> 52bdf65f
 
 
 ## Instructions for building definition files for new packages
