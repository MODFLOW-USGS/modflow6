
# MODFLOW 6



[USGS Release Page](https://water.usgs.gov/ogw/modflow/MODFLOW.html)

## Automated Testing Status on Travis-CI

### Version 6.0.3 develop &mdash; build 38
[![Build Status](https://travis-ci.org/MODFLOW-USGS/modflow6.svg?branch=develop)](https://travis-ci.org/MODFLOW-USGS/modflow6)


## Introduction

MODFLOW is a popular open-source groundwater flow model distributed by the U.S. Geological Survey.  For 30 years, the MODFLOW program has been widely used by academic researchers, private consultants, and government scientists to accurately, reliably, and efficiently simulate groundwater flow.  With time, growing interest in surface and groundwater interactions, local refinement with nested and unstructured grids, karst groundwater flow, solute transport, and saltwater intrusion, has led to the development of numerous MODFLOW versions.  Although these MODFLOW versions are often based on the core version (presently MODFLOW-2005), there are often incompatibilities that restrict their use with one another.  In many cases, development of these alternative versions has been challenging due to the underlying MODFLOW structure, which was designed for the simulation with a single groundwater flow model using a rectilinear grid.

MODFLOW 6 is the latest core version of MODFLOW. It synthesizes many of the capabilities available in MODFLOW-2005, MODFLOW-NWT, and MODFLOW-LGR. MODFLOW 6 was built on a new object-oriented framework that allows new packages and models to be added, and allows any number of models to be tightly coupled at the matrix level. The Groundwater Flow (GWF) Model is the first model to be released in MODFLOW 6. It supports regular MODFLOW grids consisting of layers, rows, and columns, but it also supports more flexible grids that may conform to irregular boundaries or have increased resolution in areas of interest. The GWF Model consists of the original MODFLOW stress packages (CHD, WEL, DRN, RIV, GHB, RCH, and EVT) and four advanced stress packages (MAW, SFR, LAK, and UZF), which have been distilled from their predecessors to contain the most commonly used capabilities. MODFLOW 6 contains a new Water Mover (MVR) Package that can transfer water from provider packages to receiver packages. Providers can be many of the stress and advanced stress packages; receivers can be any of the advanced stress packages. This new capability makes it possible to route water between lakes and streams, route rejected infiltration into a nearby stream, or augment lakes using groundwater pumped from wells, for example. To modernize user interaction with the program, the MODFLOW 6 input structure was redesigned. Within package input files, information is divided into blocks, and informative keywords are used to label numeric data and activate options. This new input structure was designed to make it easier for users to adjust simulation options in an intuitive manner, reduce user input errors, and allow new capabilities to be added without causing problems with backward compatibility.



## How to Cite
-----------------------------------------------

### ***Citations for MODFLOW 6:***

[Hughes, J.D., Langevin, C.D., and Banta, E.R., 2017, Documentation for the MODFLOW 6 framework: U.S. Geological Survey Techniques and Methods, book 6, chap. A57, 40 p., https://doi.org/10.3133/tm6A57.](https://doi.org/10.3133/tm6A57)

[Langevin, C.D., Hughes, J.D., Banta, E.R., Niswonger, R.G., Panday, Sorab, and Provost, A.M., 2017, Documentation for the MODFLOW 6 Groundwater Flow Model: U.S. Geological Survey Techniques and Methods, book 6, chap. A55, 197 p., https://doi.org/10.3133/tm6A55.](https://doi.org/10.3133/tm6A55)

[Provost, A.M., Langevin, C.D., and Hughes, J.D., 2017, Documentation for the "XT3D" option in the Node Property Flow (NPF) Package of MODFLOW 6: U.S. Geological Survey Techniques and Methods, book 6, chap. A56, 40 p., https://doi.org/10.3133/tm6A56.](https://doi.org/10.3133/tm6A56)

#### ***Software/Code citation for MODFLOW 6:***

<<<<<<< HEAD
[Langevin, C.D., Hughes, J.D., Banta, E.R., Provost, A.M., Niswonger, R.G., and Panday, Sorab, 2018, MODFLOW 6 Modular Hydrologic Model version 6.0.3 &mdash; obs-outlinelen: U.S. Geological Survey Software Release, 30 October 2018, https://doi.org/10.5066/F76Q1VQV](https://doi.org/10.5066/F76Q1VQV)
=======
[Langevin, C.D., Hughes, J.D., Banta, E.R., Provost, A.M., Niswonger, R.G., and Panday, Sorab, 2019, MODFLOW 6 Modular Hydrologic Model version 6.0.3 &mdash; develop: U.S. Geological Survey Software Release, 07 January 2019, https://doi.org/10.5066/F76Q1VQV](https://doi.org/10.5066/F76Q1VQV)
>>>>>>> f1af12bd

## Instructions for building definition files for new packages

Instructions for building definition files for new packages are summarized in [doc/mf6io/mf6ivar/readme.md](doc/mf6io/mf6ivar/readme.md).


Disclaimer
----------

This software is preliminary or provisional and is subject to revision. It is
being provided to meet the need for timely best science. The software has not
received final approval by the U.S. Geological Survey (USGS). No warranty,
expressed or implied, is made by the USGS or the U.S. Government as to the
functionality of the software and related material nor shall the fact of release
constitute any such warranty. The software is provided on the condition that
neither the USGS nor the U.S. Government shall be held liable for any damages
resulting from the authorized or unauthorized use of the software.
<|MERGE_RESOLUTION|>--- conflicted
+++ resolved
@@ -32,11 +32,7 @@
 
 #### ***Software/Code citation for MODFLOW 6:***
 
-<<<<<<< HEAD
-[Langevin, C.D., Hughes, J.D., Banta, E.R., Provost, A.M., Niswonger, R.G., and Panday, Sorab, 2018, MODFLOW 6 Modular Hydrologic Model version 6.0.3 &mdash; obs-outlinelen: U.S. Geological Survey Software Release, 30 October 2018, https://doi.org/10.5066/F76Q1VQV](https://doi.org/10.5066/F76Q1VQV)
-=======
 [Langevin, C.D., Hughes, J.D., Banta, E.R., Provost, A.M., Niswonger, R.G., and Panday, Sorab, 2019, MODFLOW 6 Modular Hydrologic Model version 6.0.3 &mdash; develop: U.S. Geological Survey Software Release, 07 January 2019, https://doi.org/10.5066/F76Q1VQV](https://doi.org/10.5066/F76Q1VQV)
->>>>>>> f1af12bd
 
 ## Instructions for building definition files for new packages
 
