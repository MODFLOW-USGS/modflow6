
# MODFLOW 6



[USGS Release Page](https://water.usgs.gov/ogw/modflow/MODFLOW.html)

## Automated Testing Status on Travis-CI

<<<<<<< HEAD
### Version 6.0.2 subsidence &mdash; build 212
[![Build Status](https://travis-ci.org/MODFLOW-USGS/modflow6.svg?branch=subsidence)](https://travis-ci.org/MODFLOW-USGS/modflow6)
=======
### Version 6.0.5 release candidate
[![Build Status](https://travis-ci.org/MODFLOW-USGS/modflow6.svg?branch=develop)](https://travis-ci.org/MODFLOW-USGS/modflow6)
>>>>>>> ff16330c

## Introduction

MODFLOW is a popular open-source groundwater flow model distributed by the U.S. Geological Survey.  For 30 years, the MODFLOW program has been widely used by academic researchers, private consultants, and government scientists to accurately, reliably, and efficiently simulate groundwater flow.  With time, growing interest in surface and groundwater interactions, local refinement with nested and unstructured grids, karst groundwater flow, solute transport, and saltwater intrusion, has led to the development of numerous MODFLOW versions.  Although these MODFLOW versions are often based on the core version (presently MODFLOW-2005), there are often incompatibilities that restrict their use with one another.  In many cases, development of these alternative versions has been challenging due to the underlying MODFLOW structure, which was designed for the simulation with a single groundwater flow model using a rectilinear grid.

MODFLOW 6 is the latest core version of MODFLOW. It synthesizes many of the capabilities available in MODFLOW-2005, MODFLOW-NWT, and MODFLOW-LGR. MODFLOW 6 was built on a new object-oriented framework that allows new packages and models to be added, and allows any number of models to be tightly coupled at the matrix level. The Groundwater Flow (GWF) Model is the first model to be released in MODFLOW 6. It supports regular MODFLOW grids consisting of layers, rows, and columns, but it also supports more flexible grids that may conform to irregular boundaries or have increased resolution in areas of interest. The GWF Model consists of the original MODFLOW stress packages (CHD, WEL, DRN, RIV, GHB, RCH, and EVT) and four advanced stress packages (MAW, SFR, LAK, and UZF), which have been distilled from their predecessors to contain the most commonly used capabilities. MODFLOW 6 contains a new Water Mover (MVR) Package that can transfer water from provider packages to receiver packages. Providers can be many of the stress and advanced stress packages; receivers can be any of the advanced stress packages. This new capability makes it possible to route water between lakes and streams, route rejected infiltration into a nearby stream, or augment lakes using groundwater pumped from wells, for example. To modernize user interaction with the program, the MODFLOW 6 input structure was redesigned. Within package input files, information is divided into blocks, and informative keywords are used to label numeric data and activate options. This new input structure was designed to make it easier for users to adjust simulation options in an intuitive manner, reduce user input errors, and allow new capabilities to be added without causing problems with backward compatibility.



## How to Cite
-----------------------------------------------

### ***Citations for MODFLOW 6:***

[Hughes, J.D., Langevin, C.D., and Banta, E.R., 2017, Documentation for the MODFLOW 6 framework: U.S. Geological Survey Techniques and Methods, book 6, chap. A57, 40 p., https://doi.org/10.3133/tm6A57.](https://doi.org/10.3133/tm6A57)

[Langevin, C.D., Hughes, J.D., Banta, E.R., Niswonger, R.G., Panday, Sorab, and Provost, A.M., 2017, Documentation for the MODFLOW 6 Groundwater Flow Model: U.S. Geological Survey Techniques and Methods, book 6, chap. A55, 197 p., https://doi.org/10.3133/tm6A55.](https://doi.org/10.3133/tm6A55)

[Provost, A.M., Langevin, C.D., and Hughes, J.D., 2017, Documentation for the "XT3D" option in the Node Property Flow (NPF) Package of MODFLOW 6: U.S. Geological Survey Techniques and Methods, book 6, chap. A56, 40 p., https://doi.org/10.3133/tm6A56.](https://doi.org/10.3133/tm6A56)

#### ***Software/Code citation for MODFLOW 6:***

<<<<<<< HEAD
[Langevin, C.D., Hughes, J.D., Banta, E.R., Provost, A.M., Niswonger, R.G., and Panday, Sorab, 2019, MODFLOW 6 Modular Hydrologic Model version 6.0.2 &mdash; subsidence: U.S. Geological Survey Software Release, 11 February 2019, https://doi.org/10.5066/F76Q1VQV](https://doi.org/10.5066/F76Q1VQV)
=======
[Langevin, C.D., Hughes, J.D., Banta, E.R., Provost, A.M., Niswonger, R.G., and Panday, Sorab, 2019, MODFLOW 6 Modular Hydrologic Model version 6.0.5 release candidate: U.S. Geological Survey Software Release, 31 March 2019, https://doi.org/10.5066/F76Q1VQV](https://doi.org/10.5066/F76Q1VQV)
>>>>>>> ff16330c


## Instructions for building definition files for new packages

Instructions for building definition files for new packages are summarized in [doc/mf6io/mf6ivar/readme.md](doc/mf6io/mf6ivar/readme.md).<|MERGE_RESOLUTION|>--- conflicted
+++ resolved
@@ -7,13 +7,8 @@
 
 ## Automated Testing Status on Travis-CI
 
-<<<<<<< HEAD
-### Version 6.0.2 subsidence &mdash; build 212
-[![Build Status](https://travis-ci.org/MODFLOW-USGS/modflow6.svg?branch=subsidence)](https://travis-ci.org/MODFLOW-USGS/modflow6)
-=======
 ### Version 6.0.5 release candidate
 [![Build Status](https://travis-ci.org/MODFLOW-USGS/modflow6.svg?branch=develop)](https://travis-ci.org/MODFLOW-USGS/modflow6)
->>>>>>> ff16330c
 
 ## Introduction
 
@@ -36,13 +31,21 @@
 
 #### ***Software/Code citation for MODFLOW 6:***
 
-<<<<<<< HEAD
-[Langevin, C.D., Hughes, J.D., Banta, E.R., Provost, A.M., Niswonger, R.G., and Panday, Sorab, 2019, MODFLOW 6 Modular Hydrologic Model version 6.0.2 &mdash; subsidence: U.S. Geological Survey Software Release, 11 February 2019, https://doi.org/10.5066/F76Q1VQV](https://doi.org/10.5066/F76Q1VQV)
-=======
 [Langevin, C.D., Hughes, J.D., Banta, E.R., Provost, A.M., Niswonger, R.G., and Panday, Sorab, 2019, MODFLOW 6 Modular Hydrologic Model version 6.0.5 release candidate: U.S. Geological Survey Software Release, 31 March 2019, https://doi.org/10.5066/F76Q1VQV](https://doi.org/10.5066/F76Q1VQV)
->>>>>>> ff16330c
-
 
 ## Instructions for building definition files for new packages
 
-Instructions for building definition files for new packages are summarized in [doc/mf6io/mf6ivar/readme.md](doc/mf6io/mf6ivar/readme.md).+Instructions for building definition files for new packages are summarized in [doc/mf6io/mf6ivar/readme.md](doc/mf6io/mf6ivar/readme.md).
+
+
+Disclaimer
+----------
+
+This software is preliminary or provisional and is subject to revision. It is
+being provided to meet the need for timely best science. The software has not
+received final approval by the U.S. Geological Survey (USGS). No warranty,
+expressed or implied, is made by the USGS or the U.S. Government as to the
+functionality of the software and related material nor shall the fact of release
+constitute any such warranty. The software is provided on the condition that
+neither the USGS nor the U.S. Government shall be held liable for any damages
+resulting from the authorized or unauthorized use of the software.
