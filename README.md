--- conflicted
+++ resolved
@@ -7,13 +7,8 @@
 
 ## Automated Testing Status on Travis-CI
 
-<<<<<<< HEAD
-### Version 6.0.2 fix-csub-bud &mdash; build 211
+### Version 6.0.2 fix-csub-bud &mdash; build 212
 [![Build Status](https://travis-ci.org/MODFLOW-USGS/modflow6.svg?branch=fix-csub-bud)](https://travis-ci.org/MODFLOW-USGS/modflow6)
-=======
-### Version 6.0.3 develop &mdash; build 42
-[![Build Status](https://travis-ci.org/MODFLOW-USGS/modflow6.svg?branch=develop)](https://travis-ci.org/MODFLOW-USGS/modflow6)
->>>>>>> 7e3fe9f2
 
 ## Introduction
 
@@ -36,12 +31,8 @@
 
 #### ***Software/Code citation for MODFLOW 6:***
 
-<<<<<<< HEAD
-[Langevin, C.D., Hughes, J.D., Banta, E.R., Provost, A.M., Niswonger, R.G., and Panday, Sorab, 2019, MODFLOW 6 Modular Hydrologic Model version 6.0.2 &mdash; fix-csub-bud: U.S. Geological Survey Software Release, 07 February 2019, https://doi.org/10.5066/F76Q1VQV](https://doi.org/10.5066/F76Q1VQV)
+[Langevin, C.D., Hughes, J.D., Banta, E.R., Provost, A.M., Niswonger, R.G., and Panday, Sorab, 2019, MODFLOW 6 Modular Hydrologic Model version 6.0.2 &mdash; fix-csub-bud: U.S. Geological Survey Software Release, 11 February 2019, https://doi.org/10.5066/F76Q1VQV](https://doi.org/10.5066/F76Q1VQV)
 
-=======
-[Langevin, C.D., Hughes, J.D., Banta, E.R., Provost, A.M., Niswonger, R.G., and Panday, Sorab, 2019, MODFLOW 6 Modular Hydrologic Model version 6.0.3 &mdash; develop: U.S. Geological Survey Software Release, 08 February 2019, https://doi.org/10.5066/F76Q1VQV](https://doi.org/10.5066/F76Q1VQV)
->>>>>>> 7e3fe9f2
 
 ## Instructions for building definition files for new packages
 
