--- conflicted
+++ resolved
@@ -7,13 +7,8 @@
 
 ## Automated Testing Status on Travis-CI
 
-<<<<<<< HEAD
-### Version 6.0.2 subsidence &mdash; build 116
+### Version 6.0.2 subsidence &mdash; build 117
 [![Build Status](https://travis-ci.org/MODFLOW-USGS/modflow6.svg?branch=subsidence)](https://travis-ci.org/MODFLOW-USGS/modflow6)
-=======
-### Version 6.0.2 develop &mdash; build 32
-[![Build Status](https://travis-ci.org/MODFLOW-USGS/modflow6.svg?branch=develop)](https://travis-ci.org/MODFLOW-USGS/modflow6)
->>>>>>> 43352c38
 
 ## Introduction
 
@@ -36,11 +31,7 @@
 
 #### ***Software/Code citation for MODFLOW 6:***
 
-<<<<<<< HEAD
-[Langevin, C.D., Hughes, J.D., Banta, E.R., Provost, A.M., Niswonger, R.G., and Panday, Sorab, 2018, MODFLOW 6 Modular Hydrologic Model version 6.0.2 &mdash; subsidence: U.S. Geological Survey Software Release, 18 May 2018, https://doi.org/10.5066/F76Q1VQV](https://doi.org/10.5066/F76Q1VQV)
-=======
-[Langevin, C.D., Hughes, J.D., Banta, E.R., Provost, A.M., Niswonger, R.G., and Panday, Sorab, 2018, MODFLOW 6 Modular Hydrologic Model version 6.0.2 &mdash; develop: U.S. Geological Survey Software Release, 04 June 2018, https://doi.org/10.5066/F76Q1VQV](https://doi.org/10.5066/F76Q1VQV)
->>>>>>> 43352c38
+[Langevin, C.D., Hughes, J.D., Banta, E.R., Provost, A.M., Niswonger, R.G., and Panday, Sorab, 2018, MODFLOW 6 Modular Hydrologic Model version 6.0.2 &mdash; subsidence: U.S. Geological Survey Software Release, 15 June 2018, https://doi.org/10.5066/F76Q1VQV](https://doi.org/10.5066/F76Q1VQV)
 
 
 ## Instructions for building definition files for new packages
