--- conflicted
+++ resolved
@@ -36,12 +36,8 @@
       shell: bash
       working-directory: petsc
       run: |
-<<<<<<< HEAD
-        sudo ./configure PETSC_ARCH=linux-gnu --download-fblaslapack --download-openmpi --with-debugging=0
-=======
         sudo wget -P $GITHUB_WORKSPACE/petsc https://download.open-mpi.org/release/open-mpi/v5.0/openmpi-5.0.2.tar.gz
         sudo ./configure PETSC_ARCH=linux-gnu --download-fblaslapack --download-openmpi=$GITHUB_WORKSPACE/petsc/openmpi-5.0.2.tar.gz
->>>>>>> edea4f19
         sudo make all
 
     - name: Configure PETSc
