name: MODFLOW 6 continuous integration
on:
  push:
    branches:
      - master
      - develop
      - ci-diagnose*
    paths-ignore:
      - '**.md'
<<<<<<< HEAD
      - 'doc/**'
=======
>>>>>>> 9987e5ed
      - '**.pdf'
      - '**.tex'
      - '**.jpg'
      - '**.jpeg'
      - '**.png'
      - '**.bbl'
      - '**.bib'
      - 'doc/**.dat'
      - 'doc/**.ipynb'
      - 'doc/**.py'
      - 'doc/**.sh'
      - 'doc/**.xlsx'
  pull_request:
    branches:
      - master
      - develop
    paths-ignore:
      - '**.md'
<<<<<<< HEAD
      - 'doc/**'
=======
>>>>>>> 9987e5ed
      - '**.pdf'
      - '**.tex'
      - '**.jpg'
      - '**.jpeg'
      - '**.png'
      - '**.bbl'
      - '**.bib'
      - 'doc/**.dat'
      - 'doc/**.ipynb'
      - 'doc/**.py'
      - 'doc/**.sh'
      - 'doc/**.xlsx'
jobs:
  lint:
    name: Check format
    runs-on: ubuntu-latest
    defaults:
      run:
        shell: bash -l {0}
    steps:

      - name: Checkout modflow6
        uses: actions/checkout@v4

      - name: Setup Micromamba
        uses: mamba-org/setup-micromamba@v1
        with:
          environment-file: environment.yml
          cache-environment: true
          cache-downloads: true

      - name: Check Fortran source formatting
        run: python .github/common/fortran_format_check.py

  build:
    name: Build
    runs-on: ubuntu-22.04
    defaults:
      run:
        shell: bash -l {0}
    env:
      FC: gfortran
      GCC_V: 13
    steps:

      - name: Checkout modflow6
        uses: actions/checkout@v4
      
      - name: Setup gfortran ${{ env.GCC_V }}
        uses: awvwgk/setup-fortran@main
        with:
          compiler: gcc
          version: ${{ env.GCC_V }}

      - name: Setup Micromamba
        uses: mamba-org/setup-micromamba@v1
        with:
          environment-file: environment.yml
          cache-environment: true
          cache-downloads: true

      - name: Meson setup
        run: meson setup builddir -Ddebug=false -Dwerror=true

      - name: Meson compile
        run: meson compile -C builddir

      - name: Show build log
        if: failure()
        run: cat builddir/meson-logs/meson-log.txt

      - name: Meson test
        run: meson test --verbose --no-rebuild -C builddir

  smoke_test:
    name: Smoke test
    runs-on: ubuntu-22.04
    defaults:
      run:
        shell: bash -l {0}
    env:
      FC: gfortran
      GCC_V: 13
    steps:
      - name: Checkout modflow6
        uses: actions/checkout@v4
        with:
          path: modflow6

      - name: Setup GNU Fortran ${{ env.GCC_V }}
        uses: awvwgk/setup-fortran@main
        with:
          compiler: gcc
          version: ${{ env.GCC_V }}

      - name: Setup Micromamba
        uses: mamba-org/setup-micromamba@v1
        with:
          environment-file: modflow6/environment.yml
          cache-environment: true
          cache-downloads: true

      - name: Build modflow6
        working-directory: modflow6
        run: |
          meson setup builddir -Ddebug=false --prefix=$(pwd) --libdir=bin
          meson install -C builddir

      - name: Show build log
        if: failure()
        working-directory: modflow6
        run: cat builddir/meson-logs/meson-log.txt
    
      - name: Unit test programs
        working-directory: modflow6
        run: meson test --verbose --no-rebuild -C builddir

      - name: Update flopy
        working-directory: modflow6/autotest
        run: python update_flopy.py

      - name: Get executables
        working-directory: modflow6/autotest
        env:
          GITHUB_TOKEN: ${{ github.token }}
        run: pytest -v --durations 0 get_exes.py

      - name: Test programs
        working-directory: modflow6/autotest
        run: |
          if [ "${{ github.ref_name }}" == "master" ]; then
            pytest -v -n auto --durations 0 -m "not slow and not regression and not developmode"
          else
            pytest -v -n auto --durations 0 -S
          fi

  test_gfortran:
    name: Test (gfortran)
    needs:
      - lint
      - build
      - smoke_test
    runs-on: ${{ matrix.os }}
    strategy:
      fail-fast: false
      matrix:
        # compatible combinations from https://github.com/awvwgk/setup-fortran#runner-compatibility
        include:
          - {os: ubuntu-20.04, gcc_v: 7, test: false}
          - {os: ubuntu-20.04, gcc_v: 8, test: false}
          - {os: ubuntu-20.04, gcc_v: 9, test: false}
          - {os: ubuntu-20.04, gcc_v: 10, test: false}
          - {os: ubuntu-20.04, gcc_v: 11, test: false}
          - {os: ubuntu-22.04, gcc_v: 12, test: false}
          # only run autotests on latest version on each platform
          - {os: ubuntu-22.04, gcc_v: 13, test: true}
          - {os: macos-12, gcc_v: 7, test: false}
          - {os: macos-12, gcc_v: 8, test: false}
          - {os: macos-12, gcc_v: 9, test: false}
          - {os: macos-12, gcc_v: 10, test: false}
          - {os: macos-12, gcc_v: 11, test: false}
          - {os: macos-12, gcc_v: 12, test: false}
          - {os: macos-12, gcc_v: 13, test: true}
          - {os: windows-2022, gcc_v: 9, test: false}
          - {os: windows-2022, gcc_v: 10, test: false}
          - {os: windows-2022, gcc_v: 11, test: false}
          - {os: windows-2022, gcc_v: 12, test: true}
          
    defaults:
      run:
        shell: bash -l {0}
    env:
      FC: gfortran
    steps:
      - name: Checkout modflow6
        uses: actions/checkout@v4
        with:
          path: modflow6

      - name: Checkout modflow6-testmodels
        uses: actions/checkout@v4
        with:
          repository: MODFLOW-USGS/modflow6-testmodels
          path: modflow6-testmodels
      
      - name: Checkout modflow6-examples
        uses: actions/checkout@v4
        with:
          repository: MODFLOW-USGS/modflow6-examples
          path: modflow6-examples
      
      - name: Setup GNU Fortran ${{ matrix.gcc_v }}
        uses: awvwgk/setup-fortran@main
        with:
          compiler: gcc
          version: ${{ matrix.gcc_v }}

      - name: Setup Micromamba
        uses: mamba-org/setup-micromamba@v1
        with:
          environment-file: modflow6/environment.yml
          init-shell: >-
            bash
            powershell
          cache-environment: true
          cache-downloads: true

      - name: Build modflow6
        working-directory: modflow6
        run: |
          meson setup builddir -Ddebug=false --prefix=$(pwd) --libdir=bin
          meson install -C builddir

      - name: Show build log
        if: failure()
        working-directory: modflow6
        run: cat builddir/meson-logs/meson-log.txt
      
      - name: Unit test programs
        working-directory: modflow6
        run: meson test --verbose --no-rebuild -C builddir

      - name: Update flopy
        if: matrix.test
        working-directory: modflow6/autotest
        run: python update_flopy.py

      - name: Get executables
        if: matrix.test
        working-directory: modflow6/autotest
        env:
          GITHUB_TOKEN: ${{ github.token }}
        run: |
          pytest -v --durations 0 get_exes.py

      - name: Test modflow6
        if: matrix.test
        working-directory: modflow6/autotest
        env:
          REPOS_PATH: ${{ github.workspace }}
        run: |
          if [ "${{ github.ref_name }}" == "master" ]; then
            pytest -v -n auto --durations 0 -m "not large and not developmode"
          else
            pytest -v -n auto --durations 0 -m "not large"
          fi
      
      - name: Checkout usgslatex
        if: matrix.test && runner.os == 'Linux'
        uses: actions/checkout@v4
        with:
          repository: MODFLOW-USGS/usgslatex
          path: usgslatex

      - name: Install TeX Live
        if: matrix.test && runner.os == 'Linux'
        run: |
          sudo apt-get update
          sudo apt install texlive-science \
            texlive-latex-extra \
            texlive-font-utils \
            texlive-fonts-recommended \
            texlive-fonts-extra

      - name: Install USGS LaTeX style files and Univers font
        if: matrix.test && runner.os == 'Linux'
        working-directory: usgslatex/usgsLaTeX
        run: sudo ./install.sh --all-users
     
      - name: Test distribution scripts
        if: matrix.test
        working-directory: modflow6/distribution
        env:
          GITHUB_TOKEN: ${{ github.token }}
        run: pytest -v --durations 0

  test_intel_fortran:
    name: Test (Intel)
    needs:
      - lint
      - build
      - smoke_test
    runs-on: ${{ matrix.os }}
    strategy:
      fail-fast: false
      matrix:
        include:
          ### ifx
          ## 2022.2.x autotests disabled
          #  - mf5to6 test_evt: failure to converge
          #  - mf6 Keating_[disu_]dev: bad head comparison
          - {os: ubuntu-22.04, compiler: intel, version: 2022.2.1, test: false}
          - {os: ubuntu-22.04, compiler: intel, version: 2022.2, test: false}
          ## 2021.1 segfault in meson serial sim test
          # - {os: ubuntu-22.04, compiler: intel, version: 2022.1, test: false}
          ## 2022.0 & 2021.[1,2,4] segfault at compile time
          # - {os: ubuntu-22.04, compiler: intel, version: "2022.0", test: false}
          # - {os: ubuntu-22.04, compiler: intel, version: 2021.4, test: false}
          # - {os: ubuntu-22.04, compiler: intel, version: 2021.2, test: false}
          # - {os: ubuntu-22.04, compiler: intel, version: 2021.1, test: false}
          ## ifx not yet supported on macOS
          # - {os: macos-12, compiler: intel, version: 2023.2, test: true}
          ## 2023.[0,1] fail to compile
          # - {os: windows-2022, compiler: intel, version: 2023.1, test: false}
          # - {os: windows-2022, compiler: intel, version: "2023.0", test: false}
          - {os: windows-2022, compiler: intel, version: 2022.2, test: false}
          ## 2022.1 fail to link
          # - {os: windows-2022, compiler: intel, version: 2022.1, test: false}

          ### ifort
          ## only autotest latest on each platform
          - {os: ubuntu-22.04, compiler: intel-classic, version: "2021.10", test: false}
          - {os: ubuntu-22.04, compiler: intel-classic, version: 2021.9, test: false}
          - {os: ubuntu-22.04, compiler: intel-classic, version: 2021.8, test: false}
          - {os: ubuntu-22.04, compiler: intel-classic, version: 2021.7, test: true}
          - {os: ubuntu-22.04, compiler: intel-classic, version: 2021.6, test: false}
          - {os: macos-12, compiler: intel-classic, version: "2021.10", test: false}
          - {os: macos-12, compiler: intel-classic, version: 2021.9, test: false}
          - {os: macos-12, compiler: intel-classic, version: 2021.8, test: false}
          - {os: macos-12, compiler: intel-classic, version: 2021.7, test: true}
          - {os: macos-12, compiler: intel-classic, version: 2021.6, test: false}
          - {os: windows-2022, compiler: intel-classic, version: "2021.10", test: false}
          - {os: windows-2022, compiler: intel-classic, version: 2021.9, test: false}
          - {os: windows-2022, compiler: intel-classic, version: 2021.8, test: false}
          - {os: windows-2022, compiler: intel-classic, version: 2021.7, test: true}
          - {os: windows-2022, compiler: intel-classic, version: 2021.6, test: false}

    defaults:
      run:
        shell: bash -l {0}
    steps:

      - name: Checkout modflow6
        uses: actions/checkout@v4
        with:
          path: modflow6

      - name: Checkout modflow6-testmodels
        uses: actions/checkout@v4
        with:
          repository: MODFLOW-USGS/modflow6-testmodels
          path: modflow6-testmodels

      - name: Setup Micromamba
        uses: mamba-org/setup-micromamba@v1
        with:
          environment-file: modflow6/environment.yml
          init-shell: >-
            bash
            powershell
          cache-environment: true
          cache-downloads: true

      - name: Setup Intel Fortran
        uses: awvwgk/setup-fortran@main
        with:
          compiler: ${{ matrix.compiler }}
          version: ${{ matrix.version }}

      - name: Update version files
        working-directory: modflow6/distribution
        run: python update_version.py

      - name: Build modflow6
        working-directory: modflow6
        run: |
          meson setup builddir -Ddebug=false --prefix=$(pwd) --libdir=bin
          meson install -C builddir

      - name: Show build log
        if: failure()
        working-directory: modflow6
        run: cat builddir/meson-logs/meson-log.txt

      - name: Unit test programs
        working-directory: modflow6
        run: meson test --verbose --no-rebuild -C builddir

      - name: Update flopy
        if: matrix.test
        working-directory: modflow6/autotest
        run: python update_flopy.py

      - name: Get executables
        if: matrix.test
        working-directory: modflow6/autotest
        env:
          GITHUB_TOKEN: ${{ github.token }}
        run: pytest -v --durations 0 get_exes.py

      - name: Test programs
        if: matrix.test
        working-directory: modflow6/autotest
        env:
          REPOS_PATH: ${{ github.workspace }}
        run: |
          if [ "${{ github.ref_name }}" == "master" ]; then
            pytest -v -n auto --durations 0 -m "not large and not developmode"
          else
            pytest -v -n auto --durations 0 -m "not large"
          fi

      - name: Test scripts
        if: matrix.test
        working-directory: modflow6/distribution
        env:
          GITHUB_TOKEN: ${{ github.token }}
        run: pytest -v --durations 0
        
  parallel_test:
    name: Parallel testing
    needs:
      - lint
      - build
      - smoke_test
    runs-on: ${{ matrix.os }}
    strategy:
      fail-fast: false
      matrix:
        os: [ ubuntu-22.04, macos-12 ] #, windows-2022 ]
    defaults:
      run:
        shell: bash -l {0}
    env:
      FC: gfortran
      GCC_V: 12
    steps:

      - name: Checkout modflow6
        uses: actions/checkout@v4
        with:
          path: modflow6

      - name: Setup MSYS2
        if: runner.os == 'Windows'
        uses: msys2/setup-msys2@v2
        with:
          update: true
          install: |
            git
            make
            mingw-w64-x86_64-gcc
            mingw-w64-x86_64-python
            mingw-w64-x86_64-python-pip
            mingw-w64-x86_64-python-pytest

      - name: Setup MPI
        if: runner.os == 'Windows'
        uses: mpi4py/setup-mpi@v1
        with:
          mpi: msmpi

      - name: Setup GNU Fortran ${{ env.GCC_V }}
        uses: awvwgk/setup-fortran@main
        with:
          compiler: gcc
          version: ${{ env.GCC_V }}

      - name: Cache PETSc
        id: cache-petsc
        uses: actions/cache@v3
        with:
          path: petsc
          key: ${{ runner.os }}-petsc

      - name: Clone PETSc
        if: runner.os != 'Windows' && steps.cache-petsc.outputs.cache-hit != 'true'
        run: git clone -b release https://gitlab.com/petsc/petsc.git petsc

      - name: Download PETSc
        if: runner.os == 'Windows'
        run: |
          curl https://ftp.mcs.anl.gov/pub/petsc/release-snapshots/petsc-3.18.4.tar.gz -O -J
          mkdir petsc
          tar -xzf petsc-3.18.4.tar.gz -C petsc --strip-components=1

      - name: Configure environment
        if: runner.os == 'Linux'
        run: |
          echo "PKG_CONFIG_PATH=$GITHUB_WORKSPACE/petsc/linux-gnu/lib/pkgconfig" >> $GITHUB_ENV
          echo "$GITHUB_WORKSPACE/petsc/linux-gnu/bin" >> $GITHUB_PATH

      - name: Configure environment
        if: runner.os == 'macOS'
        run: |
          echo "PKG_CONFIG_PATH=$GITHUB_WORKSPACE/petsc/arch-darwin-gcc-debug/lib/pkgconfig" >> $GITHUB_ENV
          echo "$GITHUB_WORKSPACE/petsc/arch-darwin-gcc-debug/bin" >> $GITHUB_PATH

      - name: Configure PETSc
        if: runner.os == 'Linux'
        working-directory: petsc
        run: |
          sudo ./configure PETSC_ARCH=linux-gnu --download-fblaslapack --download-openmpi
          sudo make all

      - name: Configure PETSc
        if: runner.os == 'macOS'
        working-directory: petsc
        run: |
          sudo ./configure PETSC_DIR="$GITHUB_WORKSPACE/petsc" PETSC_ARCH=arch-darwin-gcc-debug --download-fblaslapack --download-openmpi
          sudo make all

      - name: Configure PETSc
        if: runner.os == 'Windows'
        shell: msys2 {0}
        working-directory: petsc
        run: |
          pacman -Syu
          pacman -Sy --noconfirm autoconf automake-wrapper bison bsdcpio make git \
            mingw-w64-x86_64-toolchain patch python flex \
            pkg-config pkgfile tar unzip mingw-w64-x86_64-cmake \
            mingw-w64-x86_64-msmpi mingw-w64-x86_64-openblas mingw-w64-x86_64-jq
          /usr/bin/python ./configure --with-mpiexec='/C/Program\ Files/Microsoft\ MPI/Bin/mpiexec' --with-shared-libraries=0
          make all

      - name: Setup Micromamba
        uses: mamba-org/setup-micromamba@v1
        with:
          environment-file: modflow6/environment.yml
          init-shell: >-
            bash
            powershell
          cache-environment: true
          cache-downloads: true

      - name: Build modflow6
        working-directory: modflow6
        run: |
          meson setup builddir -Ddebug=false -Dparallel=true --prefix=$(pwd) --libdir=bin
          meson install -C builddir
          meson test --verbose --no-rebuild -C builddir

      - name: Show Meson logs
        if: failure()
        working-directory: modflow6
        run: cat builddir/meson-logs/meson-log.txt

      - name: Update flopy
        working-directory: modflow6/autotest
        run: python update_flopy.py

      - name: Get executables
        working-directory: modflow6/autotest
        env:
          GITHUB_TOKEN: ${{ github.token }}
        run: pytest -v --durations 0 get_exes.py

      - name: Test programs (parallel)
        working-directory: modflow6/autotest
        env:
          REPOS_PATH: ${{ github.workspace }}
        run: |
          branch="${{ github.ref_name }}"
          marker="not large"
          markers=$([ "$branch" == "master" ] && echo "$marker and not developmode" || echo "$marker")
          pytest -v -n auto --parallel --durations 0 -m "$markers"
          <|MERGE_RESOLUTION|>--- conflicted
+++ resolved
@@ -7,10 +7,6 @@
       - ci-diagnose*
     paths-ignore:
       - '**.md'
-<<<<<<< HEAD
-      - 'doc/**'
-=======
->>>>>>> 9987e5ed
       - '**.pdf'
       - '**.tex'
       - '**.jpg'
@@ -18,6 +14,7 @@
       - '**.png'
       - '**.bbl'
       - '**.bib'
+      - 'doc/**'
       - 'doc/**.dat'
       - 'doc/**.ipynb'
       - 'doc/**.py'
@@ -29,10 +26,6 @@
       - develop
     paths-ignore:
       - '**.md'
-<<<<<<< HEAD
-      - 'doc/**'
-=======
->>>>>>> 9987e5ed
       - '**.pdf'
       - '**.tex'
       - '**.jpg'
@@ -40,6 +33,7 @@
       - '**.png'
       - '**.bbl'
       - '**.bib'
+      - 'doc/**'
       - 'doc/**.dat'
       - 'doc/**.ipynb'
       - 'doc/**.py'
