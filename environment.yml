name: modflow6

channels:
  - conda-forge
  - defaults

dependencies:
<<<<<<< HEAD
  - python=3.11
=======
  - python<=3.11
>>>>>>> 1484928e
  - appdirs
  - filelock
  - fprettify
  - jupytext
  - matplotlib
  - meson>=1.1.0
  - ninja
  - numpy
  - pyshp
  - shapely
  - pip
  - pip:
      - git+https://github.com/modflowpy/flopy.git
      - git+https://github.com/modflowpy/pymake.git
      - git+https://github.com/Deltares/xmipy.git
      - git+https://github.com/MODFLOW-USGS/modflowapi.git
      - modflow-devtools
  - pytest
  - pytest-cases
  - pytest-dotenv
  - pytest-order
  - pytest-xdist
  - flaky<|MERGE_RESOLUTION|>--- conflicted
+++ resolved
@@ -5,11 +5,7 @@
   - defaults
 
 dependencies:
-<<<<<<< HEAD
-  - python=3.11
-=======
   - python<=3.11
->>>>>>> 1484928e
   - appdirs
   - filelock
   - fprettify
