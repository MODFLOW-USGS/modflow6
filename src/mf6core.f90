!> @brief Core MODFLOW 6 module
!!
!! This module contains the core components for MODFLOW 6. This module
!! is used by the stand-alone executable and the share object versions
!! of MODFLOW 6.
!!
!<
module Mf6CoreModule
  use KindModule, only: I4B, LGP
  use ListsModule, only: basesolutionlist, solutiongrouplist, &
                         basemodellist, baseexchangelist, &
                         baseconnectionlist
  use BaseModelModule, only: BaseModelType, GetBaseModelFromList
  use BaseExchangeModule, only: BaseExchangeType, GetBaseExchangeFromList
  use SpatialModelConnectionModule, only: SpatialModelConnectionType, &
                                          GetSpatialModelConnectionFromList
  use BaseSolutionModule, only: BaseSolutionType, GetBaseSolutionFromList
  use SolutionGroupModule, only: SolutionGroupType, GetSolutionGroupFromList
  use RunControlModule, only: RunControlType
  use SimStagesModule
  implicit none
  
  class(RunControlType), pointer :: run_ctrl => null() !< the run controller for this simulation

contains

  !> @brief Main controller
    !!
    !! This subroutine is the main controller for MODFLOW 6.
    !!
  !<
  subroutine Mf6Run
    ! -- modules
    use CommandArguments, only: GetCommandLineArguments
<<<<<<< HEAD
    use TdisModule, only: totim, totalsimtime
=======
    use TdisModule, only: endofsimulation
    use KindModule, only: DP
>>>>>>> bb62e4ef
    ! -- local
    logical(LGP) :: hasConverged
    !
    ! -- parse any command line arguments
    call GetCommandLineArguments()
    !
    ! initialize simulation
    call Mf6Initialize()
    !
    ! -- time loop
    do while (.not. endofsimulation)

      ! perform a time step
      hasConverged = Mf6Update()

      ! if not converged, break
      if (.not. hasConverged) exit

    end do
    !
    ! -- finalize simulation
    call Mf6Finalize()

  end subroutine Mf6Run

  !> @brief Initialize a simulation
    !!
    !! This subroutine initializes a MODFLOW 6 simulation. The subroutine:
    !!   - creates the simulation
    !!   - defines
    !!   - allocates and reads static data
    !!
  !<
  subroutine Mf6Initialize()
    ! -- modules
    use RunControlFactoryModule, only: create_run_control
    use SimulationCreateModule, only: simulation_cr
    
    ! -- get the run controller for sequential or parallel builds
    run_ctrl => create_run_control()
    call run_ctrl%start()

    ! -- print info and start timer
    call print_info()

    ! -- create
    call simulation_cr()

    ! -- define
    call simulation_df()

    ! -- allocate and read
    call simulation_ar()

  end subroutine Mf6Initialize

  !> @brief Run a time step
    !!
    !! This function runs a single time step to completion.
    !!
    !! @return  hasConverged   boolean indicating if convergence was achieved for the time step
    !!
  !<
  function Mf6Update() result(hasConverged)
    ! -- return variable
    logical(LGP) :: hasConverged
    !
    ! -- prepare timestep
    call Mf6PrepareTimestep()
    !
    ! -- do timestep
    call Mf6DoTimestep()
    !
    ! -- after timestep
    hasConverged = Mf6FinalizeTimestep()
    !
  end function Mf6Update

  !> @brief Finalize the simulation
    !!
    !! This subroutine finalizes a simulation. Steps include:
    !!   - final processing
    !!   - deallocate memory
    !!
  !<
  subroutine Mf6Finalize()
    ! -- modules
    use, intrinsic :: iso_fortran_env, only: output_unit
    use ListsModule, only: lists_da
    use SimulationCreateModule, only: simulation_da
    use TdisModule, only: tdis_da
    ! -- local variables
    integer(I4B) :: im
    integer(I4B) :: ic
    integer(I4B) :: is
    integer(I4B) :: isg
    class(SolutionGroupType), pointer :: sgp => null()
    class(BaseSolutionType), pointer :: sp => null()
    class(BaseModelType), pointer :: mp => null()
    class(BaseExchangeType), pointer :: ep => null()
    class(SpatialModelConnectionType), pointer :: mc => null()
    !
    ! -- FINAL PROCESSING (FP)
    ! -- Final processing for each model
    do im = 1, basemodellist%Count()
      mp => GetBaseModelFromList(basemodellist, im)
      call mp%model_fp()
    end do
    !
    ! -- Final processing for each exchange
    do ic = 1, baseexchangelist%Count()
      ep => GetBaseExchangeFromList(baseexchangelist, ic)
      call ep%exg_fp()
    end do
    !
    ! -- Final processing for each solution
    do is = 1, basesolutionlist%Count()
      sp => GetBaseSolutionFromList(basesolutionlist, is)
      call sp%sln_fp()
    end do
    !
    ! -- DEALLOCATE (DA)
    ! -- Deallocate tdis
    call tdis_da()
    !
    ! -- Deallocate for each model
    do im = 1, basemodellist%Count()
      mp => GetBaseModelFromList(basemodellist, im)
      call mp%model_da()
      deallocate (mp)
    end do
    !
    ! -- Deallocate for each exchange
    do ic = 1, baseexchangelist%Count()
      ep => GetBaseExchangeFromList(baseexchangelist, ic)
      call ep%exg_da()
      deallocate (ep)
    end do
    !
    ! -- Deallocate for each connection
    do ic = 1, baseconnectionlist%Count()
      mc => GetSpatialModelConnectionFromList(baseconnectionlist, ic)
      call mc%exg_da()
      deallocate (mc)
    end do
    !
    ! -- Deallocate for each solution
    do is = 1, basesolutionlist%Count()
      sp => GetBaseSolutionFromList(basesolutionlist, is)
      call sp%sln_da()
      deallocate (sp)
    end do
    !
    ! -- Deallocate solution group and simulation variables
    do isg = 1, solutiongrouplist%Count()
      sgp => GetSolutionGroupFromList(solutiongrouplist, isg)
      call sgp%sgp_da()
      deallocate (sgp)
    end do
    call simulation_da()
    call lists_da()
    !
    ! -- finish gently (No calls after this)
    call run_ctrl%finish()
    !
  end subroutine Mf6Finalize

  !> @brief print initial message
  !<
  subroutine print_info()    
    use SimModule, only: initial_message
    use TimerModule, only: print_start_time

    ! print initial message
    call initial_message()
    
    ! get start time
    call print_start_time()

  end subroutine print_info

  !> @brief Define the simulation
    !!
    !! This subroutine defined the simulation. Steps include:
    !!   - define each model
    !!   - define each solution
    !!
  !<
  subroutine simulation_df()
    ! -- local variables
    integer(I4B) :: im
    integer(I4B) :: ic
    integer(I4B) :: is
    class(BaseSolutionType), pointer :: sp => null()
    class(BaseModelType), pointer :: mp => null()
    class(BaseExchangeType), pointer :: ep => null()
    class(SpatialModelConnectionType), pointer :: mc => null()

    ! -- init virtual data environment
    call run_ctrl%at_stage(STG_INIT)

    ! -- Define each model
    do im = 1, basemodellist%Count()
      mp => GetBaseModelFromList(basemodellist, im)
      call mp%model_df()
    end do
    !
    ! -- synchronize
    call run_ctrl%at_stage(STG_AFTER_MDL_DF)
    !
    ! -- Define each exchange
    do ic = 1, baseexchangelist%Count()
      ep => GetBaseExchangeFromList(baseexchangelist, ic)
      call ep%exg_df()
    end do
    !
    ! -- synchronize
    call run_ctrl%at_stage(STG_AFTER_EXG_DF)
    !
    ! -- when needed, this is were the interface models are
    ! created and added to the numerical solutions
    call connections_cr()
    !
    ! -- synchronize
    call run_ctrl%at_stage(STG_BEFORE_DF)
    !
    ! -- Define each connection
    do ic = 1, baseconnectionlist%Count()
      mc => GetSpatialModelConnectionFromList(baseconnectionlist, ic)
      call mc%exg_df()
    end do
    !
    ! -- synchronize
    call run_ctrl%at_stage(STG_AFTER_DF)
    !
    ! -- Define each solution
    do is = 1, basesolutionlist%Count()
      sp => GetBaseSolutionFromList(basesolutionlist, is)
      call sp%sln_df()
    end do

  end subroutine simulation_df

  !> @brief Simulation allocate and read
    !!
    !! This subroutine allocates and read static data for the simulation.
    !! Steps include:
    !!   - allocate and read for each model
    !!   - allocate and read for each exchange
    !!   - allocate and read for each solution
    !!
  !<
  subroutine simulation_ar()
    use DistVariableModule
    ! -- local variables
    integer(I4B) :: im
    integer(I4B) :: ic
    integer(I4B) :: is
    class(BaseSolutionType), pointer :: sp => null()
    class(BaseModelType), pointer :: mp => null()
    class(BaseExchangeType), pointer :: ep => null()
    class(SpatialModelConnectionType), pointer :: mc => null()

    ! -- Allocate and read each model
    do im = 1, basemodellist%Count()
      mp => GetBaseModelFromList(basemodellist, im)
      call mp%model_ar()
    end do
    !
    ! -- Allocate and read each exchange
    do ic = 1, baseexchangelist%Count()
      ep => GetBaseExchangeFromList(baseexchangelist, ic)
      call ep%exg_ar()
    end do
    !
    ! -- Synchronize
    call run_ctrl%at_stage(STG_BEFORE_AR)
    !
    ! -- Allocate and read all model connections
    do ic = 1, baseconnectionlist%Count()
      mc => GetSpatialModelConnectionFromList(baseconnectionlist, ic)
      call mc%exg_ar()
    end do
    !
    ! -- Synchronize
    call run_ctrl%at_stage(STG_AFTER_AR)
    !
    ! -- Allocate and read each solution
    do is = 1, basesolutionlist%Count()
      sp => GetBaseSolutionFromList(basesolutionlist, is)
      call sp%sln_ar()
    end do
    !
  end subroutine simulation_ar

  !> @brief Create the model connections from the exchanges
    !!
    !! This will upgrade the numerical exchanges in the solution,
    !! whenever the configuration requires this, to Connection
    !! objects. Currently we anticipate:
    !!
    !!   GWF-GWF => GwfGwfConnection
    !!   GWT-GWT => GwtGwtConecction
  !<
  subroutine connections_cr()
    use ConnectionBuilderModule
    use SimVariablesModule, only: iout
    integer(I4B) :: isol
    type(ConnectionBuilderType) :: connectionBuilder
    class(BaseSolutionType), pointer :: sol => null()

    write (iout, '(/a)') 'PROCESSING MODEL CONNECTIONS'

    if (baseexchangelist%Count() == 0) then
      ! if this is not a coupled simulation in any way,
      ! then we will not need model connections
      return
    end if

    do isol = 1, basesolutionlist%Count()
      sol => GetBaseSolutionFromList(basesolutionlist, isol)
      call connectionBuilder%processSolution(sol)
    end do

    write (iout, '(a)') 'END OF MODEL CONNECTIONS'
  end subroutine connections_cr

  !> @brief Read and prepare time step
    !!
    !! This subroutine reads and prepares period data for the simulation.
    !! Steps include:
    !!   - read and prepare for each model
    !!   - read and prepare for each exchange
    !!   - reset convergence flag
    !!   - calculate maximum time step for each model
    !!   - calculate maximum time step for each exchange
    !!   - calculate maximum time step for each solution
    !!   - set time discretization timestep using smallest maximum timestep
    !!
  !<
  subroutine Mf6PrepareTimestep()
    ! -- modules
    use KindModule, only: I4B
    use ConstantsModule, only: LINELENGTH, MNORMAL, MVALIDATE
    use TdisModule, only: tdis_set_counters, tdis_set_timestep, &
                          kstp, kper
    use ListsModule, only: basemodellist, baseexchangelist
    use BaseModelModule, only: BaseModelType, GetBaseModelFromList
    use BaseExchangeModule, only: BaseExchangeType, GetBaseExchangeFromList
    use BaseSolutionModule, only: BaseSolutionType, GetBaseSolutionFromList
    use SimModule, only: converge_reset
    use SimVariablesModule, only: isim_mode
    ! -- local variables
    class(BaseModelType), pointer :: mp => null()
    class(BaseExchangeType), pointer :: ep => null()
    class(SpatialModelConnectionType), pointer :: mc => null()
    class(BaseSolutionType), pointer :: sp => null()
    character(len=LINELENGTH) :: line
    character(len=LINELENGTH) :: fmt
    integer(I4B) :: im
    integer(I4B) :: ie
    integer(I4B) :: ic
    integer(I4B) :: is
    !
    ! -- initialize fmt
    fmt = "(/,a,/)"
    !
    ! -- period update
    call tdis_set_counters()
    !
    ! -- set base line
    write (line, '(a,i0,a,i0,a)') &
      'start timestep kper="', kper, '" kstp="', kstp, '" mode="'
    !
    ! -- evaluate simulation mode
    select case (isim_mode)
    case (MVALIDATE)
      line = trim(line)//'validate"'
    case (MNORMAL)
      line = trim(line)//'normal"'
    end select

    ! -- Read and prepare each model
    do im = 1, basemodellist%Count()
      mp => GetBaseModelFromList(basemodellist, im)
      call mp%model_message(line, fmt=fmt)
      call mp%model_rp()
    end do
    !
    ! -- Read and prepare each exchange
    do ie = 1, baseexchangelist%Count()
      ep => GetBaseExchangeFromList(baseexchangelist, ie)
      call ep%exg_rp()
    end do
    !
    ! -- Read and prepare each connection
    do ic = 1, baseconnectionlist%Count()
      mc => GetSpatialModelConnectionFromList(baseconnectionlist, ic)
      call mc%exg_rp()
    end do
    !
    ! -- reset simulation convergence flag
    call converge_reset()
    !
    ! -- time update for each model
    do im = 1, basemodellist%Count()
      mp => GetBaseModelFromList(basemodellist, im)
      call mp%model_calculate_delt()
    end do
    !
    ! -- time update for each exchange
    do ie = 1, baseexchangelist%Count()
      ep => GetBaseExchangeFromList(baseexchangelist, ie)
      call ep%exg_calculate_delt()
    end do
    !
    ! -- time update for each connection
    do ic = 1, baseconnectionlist%Count()
      mc => GetSpatialModelConnectionFromList(baseconnectionlist, ic)
      call mc%exg_calculate_delt()
    end do
    !
    ! -- time update for each solution
    do is = 1, basesolutionlist%Count()
      sp => GetBaseSolutionFromList(basesolutionlist, is)
      call sp%sln_calculate_delt()
    end do
    !
    ! -- set time step
    call tdis_set_timestep()

  end subroutine Mf6PrepareTimestep

  !> @brief Run time step
    !!
    !! This subroutine runs a single time step for the simulation.
    !! Steps include:
    !!   - formulate the system of equations for each model and exchange
    !!   - solve each solution
    !!
  !<
  subroutine Mf6DoTimestep()
    ! --  modules
    use KindModule, only: I4B
    use ListsModule, only: solutiongrouplist
    use SimVariablesModule, only: iFailedStepRetry
    use SolutionGroupModule, only: SolutionGroupType, GetSolutionGroupFromList
    ! -- local variables
    class(SolutionGroupType), pointer :: sgp => null()
    integer(I4B) :: isg
    logical :: finishedTrying

    ! -- By default, the solution groups will be solved once, and
    !    may fail.  But if adaptive stepping is active, then
    !    the solution groups may be solved over and over with
    !    progressively smaller time steps to see if convergence
    !    can be obtained.
    iFailedStepRetry = 0
    retryloop: do

      do isg = 1, solutiongrouplist%Count()
        sgp => GetSolutionGroupFromList(solutiongrouplist, isg)
        call sgp%sgp_ca()
      end do

      call sim_step_retry(finishedTrying)
      if (finishedTrying) exit retryloop
      iFailedStepRetry = iFailedStepRetry + 1

    end do retryloop

  end subroutine Mf6DoTimestep

  !> @brief Rerun time step
    !!
    !! This subroutine reruns a single time step for the simulation when
    !! the adaptive time step option is used.
    !!
  !<
  subroutine sim_step_retry(finishedTrying)
    ! -- modules
    use KindModule, only: DP
    use SimVariablesModule, only: lastStepFailed
    use SimModule, only: converge_reset
    use TdisModule, only: kstp, kper, delt, tdis_delt_reset
    use AdaptiveTimeStepModule, only: ats_reset_delt
    ! -- dummy variables
    logical, intent(out) :: finishedTrying !< boolean that indicates if no
    ! additional reruns of the time step are required
    !
    ! -- Check with ats to reset delt and keep trying
    finishedTrying = .true.
    call ats_reset_delt(kstp, kper, lastStepFailed, delt, finishedTrying)
    !
    if (.not. finishedTrying) then
      !
      ! -- Reset delt, which requires updating pertim, totim
      !    and end of period and simulation indicators
      call tdis_delt_reset(delt)
      !
      ! -- Reset state of the simulation convergence flag
      call converge_reset()

    end if
    !
    ! -- return
    return
  end subroutine sim_step_retry

  !> @brief Finalize time step
    !!
    !! This function finalizes a single time step for the simulation
    !! and writes output for the time step. Steps include:
    !!   - write output for each model
    !!   - write output for each exchange
    !!   - write output for each solutions
    !!   - perform a final convergence check and whether the simulation
    !!     can continue if convergence was not achieved
    !!
    !! @return  hasConverged   boolean indicating if convergence was achieved for the time step
    !!
  !<
  function Mf6FinalizeTimestep() result(hasConverged)
    ! -- modules
    use KindModule, only: I4B
    use ConstantsModule, only: LINELENGTH, MNORMAL, MVALIDATE
    use ListsModule, only: basesolutionlist, basemodellist, baseexchangelist
    use BaseModelModule, only: BaseModelType, GetBaseModelFromList
    use BaseExchangeModule, only: BaseExchangeType, GetBaseExchangeFromList
    use BaseSolutionModule, only: BaseSolutionType, GetBaseSolutionFromList
    use SimModule, only: converge_check
    use SimVariablesModule, only: isim_mode
    ! -- return variable
    logical(LGP) :: hasConverged
    ! -- local variables
    class(BaseSolutionType), pointer :: sp => null()
    class(BaseModelType), pointer :: mp => null()
    class(BaseExchangeType), pointer :: ep => null()
    class(SpatialModelConnectionType), pointer :: mc => null()
    character(len=LINELENGTH) :: line
    character(len=LINELENGTH) :: fmt
    integer(I4B) :: im
    integer(I4B) :: ix
    integer(I4B) :: ic
    integer(I4B) :: is
    !
    ! -- initialize format and line
    fmt = "(/,a,/)"
    line = 'end timestep'
    !
    ! -- evaluate simulation mode
    select case (isim_mode)
    case (MVALIDATE)
      !
      ! -- Write final message for timestep for each model
      do im = 1, basemodellist%Count()
        mp => GetBaseModelFromList(basemodellist, im)
        call mp%model_message(line, fmt=fmt)
      end do
    case (MNORMAL)
      !
      ! -- Write output and final message for timestep for each model
      do im = 1, basemodellist%Count()
        mp => GetBaseModelFromList(basemodellist, im)
        call mp%model_ot()
        call mp%model_message(line, fmt=fmt)
      end do
      !
      ! -- Write output for each exchange
      do ix = 1, baseexchangelist%Count()
        ep => GetBaseExchangeFromList(baseexchangelist, ix)
        call ep%exg_ot()
      end do
      !
      ! -- Write output for each connection
      do ic = 1, baseconnectionlist%Count()
        mc => GetSpatialModelConnectionFromList(baseconnectionlist, ic)
        call mc%exg_ot()
      end do
      !
      ! -- Write output for each solution
      do is = 1, basesolutionlist%Count()
        sp => GetBaseSolutionFromList(basesolutionlist, is)
        call sp%sln_ot()
      end do
    end select
    !
    ! -- Check if we're done
    call converge_check(hasConverged)
    !
    ! -- return
    return

  end function Mf6FinalizeTimestep

end module Mf6CoreModule<|MERGE_RESOLUTION|>--- conflicted
+++ resolved
@@ -32,12 +32,7 @@
   subroutine Mf6Run
     ! -- modules
     use CommandArguments, only: GetCommandLineArguments
-<<<<<<< HEAD
-    use TdisModule, only: totim, totalsimtime
-=======
     use TdisModule, only: endofsimulation
-    use KindModule, only: DP
->>>>>>> bb62e4ef
     ! -- local
     logical(LGP) :: hasConverged
     !
