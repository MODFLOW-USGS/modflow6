--- conflicted
+++ resolved
@@ -218,13 +218,9 @@
     use SimVariablesModule, only: idm_context
     use GwfModule, only: gwf_cr
     use GwtModule, only: gwt_cr
-<<<<<<< HEAD
-    use GweModule, only: gwe_cr
-=======
     use NumericalModelModule, only: NumericalModelType, GetNumericalModelFromList
     use VirtualGwfModelModule, only: add_virtual_gwf_model
     use VirtualGwtModelModule, only: add_virtual_gwt_model
->>>>>>> 134c05f4
     use ConstantsModule, only: LENMODELNAME
     ! -- dummy
     ! -- locals
@@ -243,47 +239,6 @@
     integer(I4B) :: n, nr_models_glob
     logical :: terminate = .true.
     !
-<<<<<<< HEAD
-    ! -- Process MODELS block
-    call parser%GetBlock('MODELS', isfound, ierr, &
-                         supportOpenClose=.true.)
-    if (isfound) then
-      write (iout, '(/1x,a)') 'READING SIMULATION MODELS'
-      im = 0
-      do
-        call parser%GetNextLine(endOfBlock)
-        if (endOfBlock) exit
-        call parser%GetStringCaps(keyword)
-        select case (keyword)
-        case ('GWF6')
-          call parser%GetString(fname)
-          call add_model(im, 'GWF6', mname)
-          call gwf_cr(fname, im, modelname(im))
-          call add_dist_model(im)
-        case ('GWT6')
-          call parser%GetString(fname)
-          call add_model(im, 'GWT6', mname)
-          call gwt_cr(fname, im, modelname(im))
-          call add_dist_model(im)
-        case ('GWE6')
-          call parser%GetString(fname)
-          call add_model(im, 'GWE6', mname)
-          call gwe_cr(fname, im, modelname(im))
-          call add_dist_model(im)
-        case default
-          write (errmsg, '(4x,a,a)') &
-            '****ERROR. UNKNOWN SIMULATION MODEL: ', &
-            trim(keyword)
-          call store_error(errmsg)
-          call parser%StoreErrorUnit()
-        end select
-      end do
-      write (iout, '(1x,a)') 'END OF SIMULATION MODELS'
-    else
-      call store_error('****ERROR.  Did not find MODELS block in simulation'// &
-                       ' control file.')
-      call parser%StoreErrorUnit()
-=======
     ! -- set input memory path
     input_mempath = create_mem_path('SIM', 'NAM', idm_context)
     !
@@ -358,7 +313,6 @@
       write (errmsg, '(4x,a, i0)') &
         '****ERROR. No MODELS assigned to process ', proc_id
       call store_error(errmsg, terminate)
->>>>>>> 134c05f4
     end if
     !
     ! -- return
@@ -375,12 +329,8 @@
     use GwfGwfExchangeModule, only: gwfexchange_create
     use GwfGwtExchangeModule, only: gwfgwt_cr
     use GwtGwtExchangeModule, only: gwtexchange_create
-<<<<<<< HEAD
-    use GwfGweExchangeModule, only: gwfgwe_cr
-=======
     use VirtualGwfExchangeModule, only: add_virtual_gwf_exchange
     use VirtualGwtExchangeModule, only: add_virtual_gwt_exchange
->>>>>>> 134c05f4
     ! -- dummy
     ! -- locals
     character(len=LENMEMPATH) :: input_mempath
@@ -486,33 +436,6 @@
     return
   end subroutine exchanges_create
 
-<<<<<<< HEAD
-        write (iout, '(4x,a,a,i0,a,i0,a,i0)') trim(keyword), ' exchange ', &
-          id, ' will be created to connect model ', m1, ' with model ', m2
-
-        select case (keyword)
-        case ('GWF6-GWF6')
-          call gwfexchange_create(fname, id, m1, m2)
-        case ('GWF6-GWT6')
-          call gwfgwt_cr(fname, id, m1, m2)
-        case ('GWT6-GWT6')
-          call gwtexchange_create(fname, id, m1, m2)
-        case ('GWF6-GWE6')
-          call gwfgwe_cr(fname, id, m1, m2)
-        case default
-          write (errmsg, '(4x,a,a)') &
-            '****ERROR. UNKNOWN SIMULATION EXCHANGES: ', &
-            trim(keyword)
-          call store_error(errmsg)
-          call parser%StoreErrorUnit()
-        end select
-      end do
-      write (iout, '(1x,a)') 'END OF SIMULATION EXCHANGES'
-    else
-      call store_error('****ERROR.  Did not find EXCHANGES block in '// &
-                       'simulation control file.')
-      call parser%StoreErrorUnit()
-=======
   !> @brief Check a solution_group to be used for the simulation
   !<
   subroutine solution_group_check(sgp, sgid, isgpsoln)
@@ -545,7 +468,6 @@
         write (errmsg, fmterrmxiter) sgp%mxiter, isgpsoln
         call store_error(errmsg, terminate)
       end if
->>>>>>> 134c05f4
     end if
     !
     ! -- return
