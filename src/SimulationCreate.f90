module SimulationCreateModule

  use KindModule,             only: DP, I4B, write_kindinfo
  use ConstantsModule,        only: LINELENGTH, LENMODELNAME, LENBIGLINE, DZERO
  use SimVariablesModule,     only: simfile, simlstfile, iout
  use SimModule,              only: ustop, store_error, count_errors,          &
                                    store_error_unit, maxerrors
  use InputOutputModule,      only: getunit, urword, openfile
  use ArrayHandlersModule,    only: expandarray, ifind
  use BaseModelModule,        only: BaseModelType
  use BaseSolutionModule,     only: BaseSolutionType, AddBaseSolutionToList,   &
                                    GetBaseSolutionFromList
  use SolutionGroupModule,    only: SolutionGroupType, AddSolutionGroupToList
  use BaseExchangeModule,     only: BaseExchangeType
  use ListsModule,            only: basesolutionlist, basemodellist,           &
                                    solutiongrouplist
  use BaseModelModule,        only: GetBaseModelFromList
  use BlockParserModule,      only: BlockParserType

  implicit none
  private
  public :: simulation_cr
  public :: simulation_da

  integer(I4B) :: inunit = 0
  character(len=LENMODELNAME), allocatable, dimension(:) :: modelname
  type(BlockParserType) :: parser

  contains

  subroutine simulation_cr()
! ******************************************************************************
! Read the simulation name file and initialize the models, exchanges
! ******************************************************************************
!
!    SPECIFICATIONS:
! ------------------------------------------------------------------------------
    ! -- modules
    ! -- local
    !character(len=LINELENGTH) :: simfile
    !character(len=LINELENGTH) :: simlstfile
! ------------------------------------------------------------------------------
    !!
    !! -- set default simfile and simlstfile
    !simfile    = 'mfsim.nam'
    !simlstfile = 'mfsim.lst'
    !
    ! -- initialize iout 
    iout = 0
    !
    ! -- Open simulation list file
    iout = getunit()
    call openfile(iout, 0, simlstfile, 'LIST', filstat_opt='REPLACE')
    write(*,'(A,A)') ' Writing simulation list file: ', &
                     trim(adjustl(simlstfile))
    call write_simulation_header()
    !
    ! -- Read the simulation name file and create objects
    call read_simulation_namefile(trim(adjustl(simfile)))
    !
    ! -- Return
    return
  end subroutine simulation_cr

  subroutine simulation_da()
! ******************************************************************************
! Deallocate simulation variables
! ******************************************************************************
!
!    SPECIFICATIONS:
! ------------------------------------------------------------------------------
    ! -- modules
    ! -- local
! ------------------------------------------------------------------------------
    !
    ! -- variables
    deallocate(modelname)
    !
    ! -- Return
    return
  end subroutine simulation_da

  subroutine write_simulation_header()
! ******************************************************************************
! Write header information for the simulation
! ******************************************************************************
!
!    SPECIFICATIONS:
! ------------------------------------------------------------------------------
    use ConstantsModule,        only: LENBIGLINE
    use VersionModule,          only: VERSION, MFVNAM, MFTITLE, FMTDISCLAIMER,  & 
                                      IDEVELOPMODE
    use CompilerVersion
    use InputOutputModule,      only: write_centered
    ! -- dummy
    ! -- local
    character(len=LENBIGLINE) :: syscmd
    character(len=80) :: compiler
! ------------------------------------------------------------------------------
    !
    ! -- Write header lines to simulation list file.
    call write_centered('MODFLOW'//MFVNAM, iout, 80)
    call write_centered(MFTITLE, iout, 80)
    call write_centered('VERSION '//VERSION, iout, 80)
    !
    ! -- Write if develop mode
    if (IDEVELOPMODE == 1) call write_centered('***DEVELOP MODE***', iout, 80)
    !
    ! -- Write compiler version
    call get_compiler(compiler)
    call write_centered(' ', iout, 80)
    call write_centered(trim(adjustl(compiler)), iout, 80)
    !
    ! -- Write disclaimer
    write(iout, FMTDISCLAIMER)
    !
    ! -- Write the system command used to initiate simulation
    call GET_COMMAND(syscmd)
    write(iout, '(/,a,/,a)') 'System command used to initiate simulation:',    &
                             trim(syscmd)
    !
    ! -- Write precision of real variables
    write(iout, '(/,a)') 'MODFLOW was compiled using uniform precision.'
    call write_kindinfo(iout)
    write(iout, *)
    !
    ! -- Return
    return
  end subroutine write_simulation_header

  subroutine read_simulation_namefile(simfile)
! ******************************************************************************
! Read the simulation name file and initialize the models, exchanges,
! solutions, solutions groups.  Then add the exchanges to the appropriate
! solutions.
! ******************************************************************************
!
!    SPECIFICATIONS:
! ------------------------------------------------------------------------------
    ! -- dummy
    character(len=*),intent(in) :: simfile
    ! -- local
    character(len=LINELENGTH) :: errmsg
    class(BaseSolutionType), pointer :: sp
    class(BaseModelType), pointer :: mp
    integer(I4B) :: is, im
! ------------------------------------------------------------------------------
    !
    ! -- Open simulation name file
    inunit = getunit()
    call openfile(inunit, iout, simfile, 'NAM')
    write(*,'(A,A)') ' Using Simulation name file: ', simfile
    !
    ! -- Initialize block parser
    call parser%Initialize(inunit, iout)
    !
    ! -- Process OPTIONS block in simfile
    call options_create()
    !
    ! -- Process TIMING block in simfile
    call timing_create()
    !
    ! -- Process MODELS block in simfile
    call models_create()
    !
    ! -- Process EXCHANGES block in simfile
    call exchanges_create()
    !
    ! -- Process SOLUTION_GROUPS blocks in simfile
    call solution_groups_create()
    !
    ! -- Go through each model and make sure that it has been assigned to
    !    a solution.
    do im = 1, basemodellist%Count()
      mp => GetBaseModelFromList(basemodellist, im)
      if (mp%idsoln == 0) then
        write(errmsg, '(a,a)') &
           '****ERROR.  Model was not assigned to a solution: ', mp%name
        call store_error(errmsg)
      endif
    enddo
    if (count_errors() > 0) then
      call store_error_unit(inunit)
      call ustop()
    endif
    !
    ! -- Close the input file
    close(inunit)
    !
    ! -- Go through each solution and assign exchanges accordingly
    do is = 1, basesolutionlist%Count()
      sp => GetBaseSolutionFromList(basesolutionlist, is)
      call sp%slnassignexchanges()
    enddo
    !
    ! -- Return
    return
  end subroutine read_simulation_namefile

  subroutine options_create()
! ******************************************************************************
! Set the simulation options
! ******************************************************************************
!
!    SPECIFICATIONS:
! ------------------------------------------------------------------------------
    ! -- modules
    use MemoryManagerModule, only: mem_set_print_option
    use SimVariablesModule, only: isimcontinue, isimcheck
    ! -- local
    integer(I4B) :: ierr
    logical :: isfound, endOfBlock
    character(len=LINELENGTH) :: errmsg
    character(len=LINELENGTH) :: keyword
! ------------------------------------------------------------------------------
    !
    ! -- Process OPTIONS block
    call parser%GetBlock('OPTIONS', isfound, ierr, &
      supportOpenClose=.true., blockRequired=.false.)
    if (isfound) then
      write(iout,'(/1x,a)')'READING SIMULATION OPTIONS'
      do
        call parser%GetNextLine(endOfBlock)
        if (endOfBlock) exit
        call parser%GetStringCaps(keyword)
        select case (keyword)
          case ('CONTINUE')
            isimcontinue = 1
            write(iout, '(4x, a)')                                             &
                  'SIMULATION WILL CONTINUE EVEN IF THERE IS NONCONVERGENCE.'
          case ('NOCHECK')
            isimcheck = 0
            write(iout, '(4x, a)')                                             &
                  'MODEL DATA WILL NOT BE CHECKED FOR ERRORS.'
          case ('MEMORY_PRINT_OPTION')
            errmsg = ''
            call parser%GetStringCaps(keyword)
            call mem_set_print_option(iout, keyword, errmsg)
            if (errmsg /= ' ') then
              call store_error(errmsg)
              call parser%StoreErrorUnit()
              call ustop()
            endif
          case ('MAXERRORS')
            maxerrors = parser%GetInteger()
            write(iout, '(4x, a, i0)')                                         &
                  'MAXIMUM NUMBER OF ERRORS THAT WILL BE STORED IS ', maxerrors
          case default
            write(errmsg, '(4x,a,a)') &
                  '****ERROR. UNKNOWN SIMULATION OPTION: ',                    &
                  trim(keyword)
            call store_error(errmsg)
            call parser%StoreErrorUnit()
            call ustop()
        end select
      end do
      write(iout,'(1x,a)')'END OF SIMULATION OPTIONS'
    end if
    !
    ! -- return
    return
  end subroutine options_create

  subroutine timing_create()
! ******************************************************************************
! Set the timing module to be used for the simulation
! ******************************************************************************
!
!    SPECIFICATIONS:
! ------------------------------------------------------------------------------
    use TdisModule, only: tdis_cr
    ! -- dummy
    ! -- local
    integer(I4B) :: ierr
    logical :: isfound, endOfBlock
    character(len=LINELENGTH) :: errmsg
    character(len=LINELENGTH) :: line, keyword
    logical :: found_tdis
! ------------------------------------------------------------------------------
    !
    ! -- Initialize
    found_tdis = .false.
    !
    ! -- Process TIMING block
    call parser%GetBlock('TIMING', isfound, ierr, &
      supportOpenClose=.true.)
    if (isfound) then
      write(iout,'(/1x,a)')'READING SIMULATION TIMING'
      do
        call parser%GetNextLine(endOfBlock)
        if (endOfBlock) exit
        call parser%GetStringCaps(keyword)
        select case (keyword)
          case ('TDIS6')
            found_tdis = .true.
            call parser%GetString(line)
            call tdis_cr(line)
          case default
            write(errmsg, '(4x,a,a)') &
                  '****ERROR. UNKNOWN SIMULATION TIMING: ', &
                  trim(keyword)
            call store_error(errmsg)
            call parser%StoreErrorUnit()
            call ustop()
        end select
      end do
      write(iout,'(1x,a)')'END OF SIMULATION TIMING'
    else
      call store_error('****ERROR.  Did not find TIMING block in simulation'// &
                       ' control file.')
      call parser%StoreErrorUnit()
      call ustop()
    end if
    !
    ! -- Ensure that TDIS was found
    if(.not. found_tdis) then
      call store_error('****ERROR. TDIS not found in TIMING block.')
      call parser%StoreErrorUnit()
      call ustop()
    endif
    !
    ! -- return
    return
  end subroutine timing_create

  subroutine models_create()
! ******************************************************************************
! Set the models to be used for the simulation
! ******************************************************************************
!
!    SPECIFICATIONS:
! ------------------------------------------------------------------------------
    ! -- modules
    use GwfModule,              only: gwf_cr
    use LnfModule,              only: lnf_cr
    use ConstantsModule,        only: LENMODELNAME
    ! -- dummy
    ! -- local
    integer(I4B) :: ierr
    logical :: isfound, endOfBlock
    integer(I4B) :: im
    character(len=LINELENGTH) :: errmsg
    character(len=LINELENGTH) :: keyword
    character(len=LINELENGTH) :: fname, mname
! ------------------------------------------------------------------------------
    !
    ! -- Process MODELS block
    call parser%GetBlock('MODELS', isfound, ierr, &
      supportOpenClose=.true.)
    if (isfound) then
      write(iout,'(/1x,a)')'READING SIMULATION MODELS'
      im = 0
      do
        call parser%GetNextLine(endOfBlock)
        if (endOfBlock) exit
        call parser%GetStringCaps(keyword)
        select case (keyword)
          case ('GWF6')
            call parser%GetString(fname)
            call add_model(im, 'GWF6', mname)
            call gwf_cr(fname, im, modelname(im))
          case ('LNF6')
            call parser%GetString(fname)
            call add_model(im, 'LNF6', mname)
<<<<<<< HEAD
            call lnf_cr(fname, im, modelname(im))              
=======
            call lnf_cr(fname, im, modelname(im))
>>>>>>> c6f64ac6
          case default
            write(errmsg, '(4x,a,a)') &
                  '****ERROR. UNKNOWN SIMULATION MODEL: ',                     &
                  trim(keyword)
            call store_error(errmsg)
            call parser%StoreErrorUnit()
            call ustop()
        end select
      end do
      write(iout,'(1x,a)')'END OF SIMULATION MODELS'
    else
      call store_error('****ERROR.  Did not find MODELS block in simulation'// &
                       ' control file.')
      call parser%StoreErrorUnit()
      call ustop()
    end if
    !
    ! -- return
    return
  end subroutine models_create

  subroutine exchanges_create()
! ******************************************************************************
! Set the exchanges to be used for the simulation
! ******************************************************************************
!
!    SPECIFICATIONS:
! ------------------------------------------------------------------------------
    ! -- modules
    use GwfGwfExchangeModule,    only: gwfexchange_create
    ! -- dummy
    ! -- local
    integer(I4B) :: ierr
    logical :: isfound, endOfBlock
    integer(I4B) :: id
    integer(I4B) :: m1
    integer(I4B) :: m2
    character(len=LINELENGTH) :: errmsg
    character(len=LINELENGTH) :: keyword
    character(len=LINELENGTH) :: fname, name1, name2
    ! -- formats
    character(len=*), parameter :: fmtmerr = "('Error in simulation control ', &
      &'file.  Could not find model: ', a)"
! ------------------------------------------------------------------------------
    call parser%GetBlock('EXCHANGES', isfound, ierr, &
      supportOpenClose=.true.)
    if (isfound) then
      write(iout,'(/1x,a)')'READING SIMULATION EXCHANGES'
      id = 0
      do
        call parser%GetNextLine(endOfBlock)
        if (endOfBlock) exit
        call parser%GetStringCaps(keyword)
        select case (keyword)
          case ('GWF6-GWF6')
            id = id + 1
            !
            ! -- get filename
            call parser%GetString(fname)
            !
            ! -- get first modelname and then model id
            call parser%GetStringCaps(name1)
            m1 = ifind(modelname, name1)
            if(m1 < 0) then
              write(errmsg, fmtmerr) trim(name1)
              call store_error(errmsg)
              call parser%StoreErrorUnit()
              call ustop()
            endif
            !
            ! -- get second modelname and then model id
            call parser%GetStringCaps(name2)
            m2 = ifind(modelname, name2)
            if(m2 < 0) then
              write(errmsg, fmtmerr) trim(name2)
              call store_error(errmsg)
              call parser%StoreErrorUnit()
              call ustop()
            endif
            !
            ! -- Create the exchange object.
            write(iout, '(4x,a,i0,a,i0,a,i0)') 'GWF6-GWF6 exchange ', id,      &
              ' will be created to connect model ', m1, ' with model ', m2
            call gwfexchange_create(fname, id, m1, m2)
          case default
            write(errmsg, '(4x,a,a)') &
                  '****ERROR. UNKNOWN SIMULATION EXCHANGES: ',                 &
                  trim(keyword)
            call store_error(errmsg)
            call parser%StoreErrorUnit()
            call ustop()
        end select
      end do
      write(iout,'(1x,a)')'END OF SIMULATION EXCHANGES'
    else
      call store_error('****ERROR.  Did not find EXCHANGES block in '//        &
                       'simulation control file.')
      call parser%StoreErrorUnit()
      call ustop()
    end if
    !
    ! -- return
    return
  end subroutine exchanges_create

  subroutine solution_groups_create()
! ******************************************************************************
! Set the solution_groups to be used for the simulation
! ******************************************************************************
!
!    SPECIFICATIONS:
! ------------------------------------------------------------------------------
    use SolutionGroupModule,        only: SolutionGroupType,                   &
                                          solutiongroup_create
    use BaseSolutionModule,         only: BaseSolutionType
    use BaseModelModule,            only: BaseModelType
    use BaseExchangeModule,         only: BaseExchangeType
    use NumericalSolutionModule,    only: solution_create
    ! -- dummy
    ! -- local
    type(SolutionGroupType), pointer  :: sgp
    class(BaseSolutionType), pointer  :: sp
    class(BaseModelType), pointer     :: mp
    integer(I4B) :: ierr
    logical :: isfound, endOfBlock
    integer(I4B) :: isoln
    integer(I4B) :: isgp
    integer(I4B) :: isgpsoln
    integer(I4B) :: sgid
    integer(I4B) :: mid
    character(len=LINELENGTH) :: errmsg
    character(len=LENBIGLINE) :: keyword
    character(len=LINELENGTH) :: fname, mname
    ! -- formats
    character(len=*), parameter :: fmterrmxiter = &
      "('ERROR. MXITER IS SET TO ', i0, ' BUT THERE IS ONLY ONE SOLUTION',     &
        &' IN SOLUTION GROUP ', i0, '. SET MXITER TO 1 IN SIMULATION CONTROL', &
        &' FILE.')"
! ------------------------------------------------------------------------------
    !
    ! -- isoln is the cumulative solution number, isgp is the cumulative
    !    solution group number.
    isoln = 0
    isgp = 0
    !
    !Read through the simulation name file and process each SOLUTION_GROUP
    sgploop: do
      !
      call parser%GetBlock('SOLUTIONGROUP', isfound, ierr, &
        supportOpenClose=.true.)
      if(ierr /= 0) exit sgploop
      if (.not. isfound) exit sgploop
      isgp = isgp + 1
      !
      ! -- Get the solutiongroup id and check that it is listed consecutively.
      sgid = parser%GetInteger()
      if(isgp /= sgid) then
        write(errmsg, '(a)') 'Solution groups are not listed consecutively.'
        call store_error(errmsg)
        write(errmsg, '(a,i0,a,i0)' ) 'Found ', sgid, ' when looking for ',isgp
        call store_error(errmsg)
        call parser%StoreErrorUnit()
        call ustop()
      endif
      !
      ! -- Create the solutiongroup and add it to the solutiongrouplist
      call solutiongroup_create(sgp, sgid)
      call AddSolutionGroupToList(solutiongrouplist, sgp)
      !
      ! -- Begin processing the solution group
      write(iout,'(/1x,a)')'READING SOLUTIONGROUP'
      !
      ! -- Initialize isgpsoln to 0.  isgpsoln is the solution counter for this
      !    particular solution group.  It goes from 1 to the number of solutions
      !    in this group.
      isgpsoln = 0
      do
        call parser%GetNextLine(endOfBlock)
        if (endOfBlock) exit
        call parser%GetStringCaps(keyword)
        select case (keyword)
          !
          case ('MXITER')
            sgp%mxiter = parser%GetInteger()
          !
          case ('IMS6')
            !
            ! -- Initialize and increment counters
            isoln = isoln + 1
            isgpsoln = isgpsoln + 1
            !
            ! -- Create the solution, retrieve from the list, and add to sgp
            call parser%GetString(fname)
            call solution_create(fname, isoln)
            sp => GetBaseSolutionFromList(basesolutionlist, isoln)
            call sgp%add_solution(isoln, sp)
            !
            ! -- Add all of the models that are listed on this line to
            !    the current solution (sp)
            do
              !
              ! -- Set istart and istop to encompass model name. Exit this
              !    loop if there are no more models.
              call parser%GetStringCaps(mname)
              if (mname == '') exit
              !
              ! -- Find the model id, and then get model
              mid = ifind(modelname, mname)
              if(mid <= 0) then
                write(errmsg, '(a,a)') 'Error.  Invalid modelname: ', &
                  trim(mname)
                call store_error(errmsg)
                call parser%StoreErrorUnit()
                call ustop()
              endif
              mp => GetBaseModelFromList(basemodellist, mid)
              !
              ! -- Add the model to the solution
              call sp%addmodel(mp)
              mp%idsoln = isoln
              !
            enddo
          !
          case default
            write(errmsg, '(4x,a,a)') &
                  '****ERROR. UNKNOWN SOLUTIONGROUP ENTRY: ', &
                  trim(keyword)
            call store_error(errmsg)
            call parser%StoreErrorUnit()
            call ustop()
        end select
      end do
      !
      ! -- Make sure there is a solution in this solution group
      if(isgpsoln == 0) then
        write(errmsg, '(4x,a,i0)') &
          'ERROR. THERE ARE NO SOLUTIONS FOR SOLUTION GROUP ', isgp
        call store_error(errmsg)
        call parser%StoreErrorUnit()
        call ustop()
      endif
      !
      ! -- If there is only one solution then mxiter should be 1.
      if(isgpsoln == 1 .and. sgp%mxiter > 1) then
        write(errmsg, fmterrmxiter) sgp%mxiter, isgpsoln
        call store_error(errmsg)
        call parser%StoreErrorUnit()
        call ustop()
      endif
      !
      ! -- todo: more error checking?
      !
      write(iout,'(1x,a)')'END OF SIMULATION SOLUTIONGROUP'
      !
    enddo sgploop
    !
    ! -- Check and make sure at least one solution group was found
    if(solutiongrouplist%Count() == 0) then
      call store_error('ERROR.  THERE ARE NO SOLUTION GROUPS.')
      call parser%StoreErrorUnit()
      call ustop()
    endif
    !
    ! -- return
    return
  end subroutine solution_groups_create

  subroutine add_model(im, mtype, mname)
! ******************************************************************************
! Add the model to the list of modelnames, check that the model name is valid.
! ******************************************************************************
!
!    SPECIFICATIONS:
! ------------------------------------------------------------------------------
    ! -- dummy
    integer, intent(inout) :: im
    character(len=*), intent(in) :: mtype
    character(len=*), intent(inout) :: mname
    ! -- local
    integer :: ilen
    integer :: i
    character(len=LINELENGTH) :: errmsg
! ------------------------------------------------------------------------------
    im = im + 1
    call expandarray(modelname)
    call parser%GetStringCaps(mname)
    ilen = len_trim(mname)
    if (ilen > LENMODELNAME) then
      write(errmsg, '(4x,a,a)')                                                &
            'ERROR. INVALID MODEL NAME: ', trim(mname)
      call store_error(errmsg)
      write(errmsg, '(4x,a,i0,a,i0)')                                          &
            'NAME LENGTH OF ', ilen, ' EXCEEDS MAXIMUM LENGTH OF ',            &
            LENMODELNAME
      call store_error(errmsg)
      call parser%StoreErrorUnit()
      call ustop()
    endif
    do i = 1, ilen
      if (mname(i:i) == ' ') then
        write(errmsg, '(4x,a,a)')                                              &
              'ERROR. INVALID MODEL NAME: ', trim(mname)
        call store_error(errmsg)
        write(errmsg, '(4x,a)')                                                &
              'MODEL NAME CANNOT HAVE SPACES WITHIN IT.'
        call store_error(errmsg)
        call parser%StoreErrorUnit()
        call ustop()
      endif
    enddo
    modelname(im) = mname
    write(iout, '(4x,a,i0)') mtype // ' model ' // trim(mname) //              &
      ' will be created as model ', im  
    !
    ! -- return
    return
  end subroutine add_model
  
end module SimulationCreateModule
<|MERGE_RESOLUTION|>--- conflicted
+++ resolved
@@ -362,11 +362,7 @@
           case ('LNF6')
             call parser%GetString(fname)
             call add_model(im, 'LNF6', mname)
-<<<<<<< HEAD
-            call lnf_cr(fname, im, modelname(im))              
-=======
             call lnf_cr(fname, im, modelname(im))
->>>>>>> c6f64ac6
           case default
             write(errmsg, '(4x,a,a)') &
                   '****ERROR. UNKNOWN SIMULATION MODEL: ',                     &
@@ -685,4 +681,4 @@
     return
   end subroutine add_model
   
-end module SimulationCreateModule
+end module SimulationCreateModule