module SimulationCreateModule

  use KindModule,             only: DP, I4B, write_kindinfo
  use ConstantsModule,        only: LINELENGTH, LENMODELNAME, LENBIGLINE, DZERO
<<<<<<< HEAD
  use SimVariablesModule,     only: simfile, simlstfile, istdout, iout
=======
  use SimVariablesModule,     only: simfile, simlstfile, iout
  use GenericUtilitiesModule, only: sim_message, write_centered
>>>>>>> fc270137
  use SimModule,              only: ustop, store_error, count_errors,            &
                                    store_error_unit, maxerrors
  use InputOutputModule,      only: getunit, urword, openfile
  use ArrayHandlersModule,    only: expandarray, ifind
  use BaseModelModule,        only: BaseModelType
  use BaseSolutionModule,     only: BaseSolutionType, AddBaseSolutionToList,     &
                                    GetBaseSolutionFromList
  use SolutionGroupModule,    only: SolutionGroupType, AddSolutionGroupToList
  use BaseExchangeModule,     only: BaseExchangeType
  use ListsModule,            only: basesolutionlist, basemodellist,             &
                                    solutiongrouplist
  use BaseModelModule,        only: GetBaseModelFromList
  use BlockParserModule,      only: BlockParserType

  implicit none
  private
  public :: simulation_cr
  public :: simulation_da

  integer(I4B) :: inunit = 0
  character(len=LENMODELNAME), allocatable, dimension(:) :: modelname
  type(BlockParserType) :: parser

  contains

  subroutine simulation_cr()
! ******************************************************************************
! Read the simulation name file and initialize the models, exchanges
! ******************************************************************************
!
!    SPECIFICATIONS:
! ------------------------------------------------------------------------------
    ! -- modules
    ! -- local
    character(len=LINELENGTH) :: line
! ------------------------------------------------------------------------------
    !
    ! -- initialize iout 
    iout = 0
    !
    ! -- Open simulation list file
    iout = getunit()
    call openfile(iout, 0, simlstfile, 'LIST', filstat_opt='REPLACE')
<<<<<<< HEAD
    write(istdout,'(A,A)') ' Writing simulation list file: ',                    &
                            trim(adjustl(simlstfile))
=======
    !
    ! -- write simlstfile to stdout
    write(line,'(2(1x,A))') 'Writing simulation list file:',                     &
                            trim(adjustl(simlstfile))
    call sim_message(line)
>>>>>>> fc270137
    call write_simulation_header()
    !
    ! -- Read the simulation name file and create objects
    call read_simulation_namefile(trim(adjustl(simfile)))
    !
    ! -- Return
    return
  end subroutine simulation_cr

  subroutine simulation_da()
! ******************************************************************************
! Deallocate simulation variables
! ******************************************************************************
!
!    SPECIFICATIONS:
! ------------------------------------------------------------------------------
    ! -- modules
    ! -- local
! ------------------------------------------------------------------------------
    !
    ! -- variables
    deallocate(modelname)
    !
    ! -- Return
    return
  end subroutine simulation_da

  subroutine write_simulation_header()
! ******************************************************************************
! Write header information for the simulation
! ******************************************************************************
!
!    SPECIFICATIONS:
! ------------------------------------------------------------------------------
    use ConstantsModule,        only: LENBIGLINE
    use VersionModule,          only: VERSION, MFVNAM, MFTITLE, FMTDISCLAIMER,  & 
                                      IDEVELOPMODE
    use CompilerVersion
    ! -- dummy
    ! -- local
    character(len=LENBIGLINE) :: syscmd
    character(len=80) :: compiler
! ------------------------------------------------------------------------------
    !
    ! -- Write header lines to simulation list file.
    call write_centered('MODFLOW'//MFVNAM, 80, iunit=iout)
    call write_centered(MFTITLE, 80, iunit=iout)
    call write_centered('VERSION '//VERSION, 80, iunit=iout)
    !
    ! -- Write if develop mode
    if (IDEVELOPMODE == 1) then
      call write_centered('***DEVELOP MODE***', 80, iunit=iout)
    end if
    !
    ! -- Write compiler version
    call get_compiler(compiler)
    call write_centered(' ', 80, iunit=iout)
    call write_centered(trim(adjustl(compiler)), 80, iunit=iout)
    !
    ! -- Write disclaimer
    write(iout, FMTDISCLAIMER)
    !
    ! -- Write the system command used to initiate simulation
    call GET_COMMAND(syscmd)
    write(iout, '(/,a,/,a)') 'System command used to initiate simulation:',    &
                             trim(syscmd)
    !
    ! -- Write precision of real variables
    write(iout, '(/,a)') 'MODFLOW was compiled using uniform precision.'
    call write_kindinfo(iout)
    write(iout, *)
    !
    ! -- Return
    return
  end subroutine write_simulation_header

  subroutine read_simulation_namefile(simfile)
! ******************************************************************************
! Read the simulation name file and initialize the models, exchanges,
! solutions, solutions groups.  Then add the exchanges to the appropriate
! solutions.
! ******************************************************************************
!
!    SPECIFICATIONS:
! ------------------------------------------------------------------------------
    ! -- dummy
    character(len=*),intent(in) :: simfile
    ! -- local
    character(len=LINELENGTH) :: line
    character(len=LINELENGTH) :: errmsg
    class(BaseSolutionType), pointer :: sp
    class(BaseModelType), pointer :: mp
    integer(I4B) :: is, im
! ------------------------------------------------------------------------------
    !
    ! -- Open simulation name file
    inunit = getunit()
    call openfile(inunit, iout, simfile, 'NAM')
<<<<<<< HEAD
    write(istdout,'(A,A)') ' Using Simulation name file: ', simfile
=======
    !
    ! -- write simfile name to stdout
    write(line,'(2(1x,a))') 'Using Simulation name file:', simfile
    call sim_message(line, skipafter=1)
>>>>>>> fc270137
    !
    ! -- Initialize block parser
    call parser%Initialize(inunit, iout)
    !
    ! -- Process OPTIONS block in simfile
    call options_create()
    !
    ! -- Process TIMING block in simfile
    call timing_create()
    !
    ! -- Process MODELS block in simfile
    call models_create()
    !
    ! -- Process EXCHANGES block in simfile
    call exchanges_create()
    !
    ! -- Process SOLUTION_GROUPS blocks in simfile
    call solution_groups_create()
    !
    ! -- Go through each model and make sure that it has been assigned to
    !    a solution.
    do im = 1, basemodellist%Count()
      mp => GetBaseModelFromList(basemodellist, im)
      if (mp%idsoln == 0) then
        write(errmsg, '(a,a)') &
           '****ERROR.  Model was not assigned to a solution: ', mp%name
        call store_error(errmsg)
      endif
    enddo
    if (count_errors() > 0) then
      call store_error_unit(inunit)
      call ustop()
    endif
    !
    ! -- Close the input file
    close(inunit)
    !
    ! -- Go through each solution and assign exchanges accordingly
    do is = 1, basesolutionlist%Count()
      sp => GetBaseSolutionFromList(basesolutionlist, is)
      call sp%slnassignexchanges()
    enddo
    !
    ! -- Return
    return
  end subroutine read_simulation_namefile

  subroutine options_create()
! ******************************************************************************
! Set the simulation options
! ******************************************************************************
!
!    SPECIFICATIONS:
! ------------------------------------------------------------------------------
    ! -- modules
    use MemoryManagerModule, only: mem_set_print_option
    use SimVariablesModule, only: isimcontinue, isimcheck
    ! -- local
    integer(I4B) :: ierr
    logical :: isfound, endOfBlock
    character(len=LINELENGTH) :: errmsg
    character(len=LINELENGTH) :: keyword
! ------------------------------------------------------------------------------
    !
    ! -- Process OPTIONS block
    call parser%GetBlock('OPTIONS', isfound, ierr, &
      supportOpenClose=.true., blockRequired=.false.)
    if (isfound) then
      write(iout,'(/1x,a)')'READING SIMULATION OPTIONS'
      do
        call parser%GetNextLine(endOfBlock)
        if (endOfBlock) exit
        call parser%GetStringCaps(keyword)
        select case (keyword)
          case ('CONTINUE')
            isimcontinue = 1
            write(iout, '(4x, a)')                                             &
                  'SIMULATION WILL CONTINUE EVEN IF THERE IS NONCONVERGENCE.'
          case ('NOCHECK')
            isimcheck = 0
            write(iout, '(4x, a)')                                             &
                  'MODEL DATA WILL NOT BE CHECKED FOR ERRORS.'
          case ('MEMORY_PRINT_OPTION')
            errmsg = ''
            call parser%GetStringCaps(keyword)
            call mem_set_print_option(iout, keyword, errmsg)
            if (errmsg /= ' ') then
              call store_error(errmsg)
              call parser%StoreErrorUnit()
              call ustop()
            endif
          case ('MAXERRORS')
            maxerrors = parser%GetInteger()
            write(iout, '(4x, a, i0)')                                         &
                  'MAXIMUM NUMBER OF ERRORS THAT WILL BE STORED IS ', maxerrors
          case default
            write(errmsg, '(4x,a,a)') &
                  '****ERROR. UNKNOWN SIMULATION OPTION: ',                    &
                  trim(keyword)
            call store_error(errmsg)
            call parser%StoreErrorUnit()
            call ustop()
        end select
      end do
      write(iout,'(1x,a)')'END OF SIMULATION OPTIONS'
    end if
    !
    ! -- return
    return
  end subroutine options_create

  subroutine timing_create()
! ******************************************************************************
! Set the timing module to be used for the simulation
! ******************************************************************************
!
!    SPECIFICATIONS:
! ------------------------------------------------------------------------------
    use TdisModule, only: tdis_cr
    ! -- dummy
    ! -- local
    integer(I4B) :: ierr
    logical :: isfound, endOfBlock
    character(len=LINELENGTH) :: errmsg
    character(len=LINELENGTH) :: line, keyword
    logical :: found_tdis
! ------------------------------------------------------------------------------
    !
    ! -- Initialize
    found_tdis = .false.
    !
    ! -- Process TIMING block
    call parser%GetBlock('TIMING', isfound, ierr, &
      supportOpenClose=.true.)
    if (isfound) then
      write(iout,'(/1x,a)')'READING SIMULATION TIMING'
      do
        call parser%GetNextLine(endOfBlock)
        if (endOfBlock) exit
        call parser%GetStringCaps(keyword)
        select case (keyword)
          case ('TDIS6')
            found_tdis = .true.
            call parser%GetString(line)
            call tdis_cr(line)
          case default
            write(errmsg, '(4x,a,a)') &
                  '****ERROR. UNKNOWN SIMULATION TIMING: ', &
                  trim(keyword)
            call store_error(errmsg)
            call parser%StoreErrorUnit()
            call ustop()
        end select
      end do
      write(iout,'(1x,a)')'END OF SIMULATION TIMING'
    else
      call store_error('****ERROR.  Did not find TIMING block in simulation'// &
                       ' control file.')
      call parser%StoreErrorUnit()
      call ustop()
    end if
    !
    ! -- Ensure that TDIS was found
    if(.not. found_tdis) then
      call store_error('****ERROR. TDIS not found in TIMING block.')
      call parser%StoreErrorUnit()
      call ustop()
    endif
    !
    ! -- return
    return
  end subroutine timing_create

  subroutine models_create()
! ******************************************************************************
! Set the models to be used for the simulation
! ******************************************************************************
!
!    SPECIFICATIONS:
! ------------------------------------------------------------------------------
    ! -- modules
    use GwfModule,              only: gwf_cr
    use ConstantsModule,        only: LENMODELNAME
    ! -- dummy
    ! -- local
    integer(I4B) :: ierr
    logical :: isfound, endOfBlock
    integer(I4B) :: im
    character(len=LINELENGTH) :: errmsg
    character(len=LINELENGTH) :: keyword
    character(len=LINELENGTH) :: fname, mname
! ------------------------------------------------------------------------------
    !
    ! -- Process MODELS block
    call parser%GetBlock('MODELS', isfound, ierr, &
      supportOpenClose=.true.)
    if (isfound) then
      write(iout,'(/1x,a)')'READING SIMULATION MODELS'
      im = 0
      do
        call parser%GetNextLine(endOfBlock)
        if (endOfBlock) exit
        call parser%GetStringCaps(keyword)
        select case (keyword)
          case ('GWF6')
            call parser%GetString(fname)
            call add_model(im, 'GWF6', mname)
            call gwf_cr(fname, im, modelname(im))
          case default
            write(errmsg, '(4x,a,a)') &
                  '****ERROR. UNKNOWN SIMULATION MODEL: ',                     &
                  trim(keyword)
            call store_error(errmsg)
            call parser%StoreErrorUnit()
            call ustop()
        end select
      end do
      write(iout,'(1x,a)')'END OF SIMULATION MODELS'
    else
      call store_error('****ERROR.  Did not find MODELS block in simulation'// &
                       ' control file.')
      call parser%StoreErrorUnit()
      call ustop()
    end if
    !
    ! -- return
    return
  end subroutine models_create

  subroutine exchanges_create()
! ******************************************************************************
! Set the exchanges to be used for the simulation
! ******************************************************************************
!
!    SPECIFICATIONS:
! ------------------------------------------------------------------------------
    ! -- modules
    use GwfGwfExchangeModule,    only: gwfexchange_create
    ! -- dummy
    ! -- local
    integer(I4B) :: ierr
    logical :: isfound, endOfBlock
    integer(I4B) :: id
    integer(I4B) :: m1
    integer(I4B) :: m2
    character(len=LINELENGTH) :: errmsg
    character(len=LINELENGTH) :: keyword
    character(len=LINELENGTH) :: fname, name1, name2
    ! -- formats
    character(len=*), parameter :: fmtmerr = "('Error in simulation control ', &
      &'file.  Could not find model: ', a)"
! ------------------------------------------------------------------------------
    call parser%GetBlock('EXCHANGES', isfound, ierr, &
      supportOpenClose=.true.)
    if (isfound) then
      write(iout,'(/1x,a)')'READING SIMULATION EXCHANGES'
      id = 0
      do
        call parser%GetNextLine(endOfBlock)
        if (endOfBlock) exit
        call parser%GetStringCaps(keyword)
        select case (keyword)
          case ('GWF6-GWF6')
            id = id + 1
            !
            ! -- get filename
            call parser%GetString(fname)
            !
            ! -- get first modelname and then model id
            call parser%GetStringCaps(name1)
            m1 = ifind(modelname, name1)
            if(m1 < 0) then
              write(errmsg, fmtmerr) trim(name1)
              call store_error(errmsg)
              call parser%StoreErrorUnit()
              call ustop()
            endif
            !
            ! -- get second modelname and then model id
            call parser%GetStringCaps(name2)
            m2 = ifind(modelname, name2)
            if(m2 < 0) then
              write(errmsg, fmtmerr) trim(name2)
              call store_error(errmsg)
              call parser%StoreErrorUnit()
              call ustop()
            endif
            !
            ! -- Create the exchange object.
            write(iout, '(4x,a,i0,a,i0,a,i0)') 'GWF6-GWF6 exchange ', id,      &
              ' will be created to connect model ', m1, ' with model ', m2
            call gwfexchange_create(fname, id, m1, m2)
          case default
            write(errmsg, '(4x,a,a)') &
                  '****ERROR. UNKNOWN SIMULATION EXCHANGES: ',                 &
                  trim(keyword)
            call store_error(errmsg)
            call parser%StoreErrorUnit()
            call ustop()
        end select
      end do
      write(iout,'(1x,a)')'END OF SIMULATION EXCHANGES'
    else
      call store_error('****ERROR.  Did not find EXCHANGES block in '//        &
                       'simulation control file.')
      call parser%StoreErrorUnit()
      call ustop()
    end if
    !
    ! -- return
    return
  end subroutine exchanges_create

  subroutine solution_groups_create()
! ******************************************************************************
! Set the solution_groups to be used for the simulation
! ******************************************************************************
!
!    SPECIFICATIONS:
! ------------------------------------------------------------------------------
    use SolutionGroupModule,        only: SolutionGroupType,                   &
                                          solutiongroup_create
    use BaseSolutionModule,         only: BaseSolutionType
    use BaseModelModule,            only: BaseModelType
    use BaseExchangeModule,         only: BaseExchangeType
    use NumericalSolutionModule,    only: solution_create
    ! -- dummy
    ! -- local
    type(SolutionGroupType), pointer  :: sgp
    class(BaseSolutionType), pointer  :: sp
    class(BaseModelType), pointer     :: mp
    integer(I4B) :: ierr
    logical :: isfound, endOfBlock
    integer(I4B) :: isoln
    integer(I4B) :: isgp
    integer(I4B) :: isgpsoln
    integer(I4B) :: sgid
    integer(I4B) :: mid
    character(len=LINELENGTH) :: errmsg
    character(len=LENBIGLINE) :: keyword
    character(len=LINELENGTH) :: fname, mname
    ! -- formats
    character(len=*), parameter :: fmterrmxiter = &
      "('ERROR. MXITER IS SET TO ', i0, ' BUT THERE IS ONLY ONE SOLUTION',     &
        &' IN SOLUTION GROUP ', i0, '. SET MXITER TO 1 IN SIMULATION CONTROL', &
        &' FILE.')"
! ------------------------------------------------------------------------------
    !
    ! -- isoln is the cumulative solution number, isgp is the cumulative
    !    solution group number.
    isoln = 0
    isgp = 0
    !
    !Read through the simulation name file and process each SOLUTION_GROUP
    sgploop: do
      !
      call parser%GetBlock('SOLUTIONGROUP', isfound, ierr, &
        supportOpenClose=.true.)
      if(ierr /= 0) exit sgploop
      if (.not. isfound) exit sgploop
      isgp = isgp + 1
      !
      ! -- Get the solutiongroup id and check that it is listed consecutively.
      sgid = parser%GetInteger()
      if(isgp /= sgid) then
        write(errmsg, '(a)') 'Solution groups are not listed consecutively.'
        call store_error(errmsg)
        write(errmsg, '(a,i0,a,i0)' ) 'Found ', sgid, ' when looking for ',isgp
        call store_error(errmsg)
        call parser%StoreErrorUnit()
        call ustop()
      endif
      !
      ! -- Create the solutiongroup and add it to the solutiongrouplist
      call solutiongroup_create(sgp, sgid)
      call AddSolutionGroupToList(solutiongrouplist, sgp)
      !
      ! -- Begin processing the solution group
      write(iout,'(/1x,a)')'READING SOLUTIONGROUP'
      !
      ! -- Initialize isgpsoln to 0.  isgpsoln is the solution counter for this
      !    particular solution group.  It goes from 1 to the number of solutions
      !    in this group.
      isgpsoln = 0
      do
        call parser%GetNextLine(endOfBlock)
        if (endOfBlock) exit
        call parser%GetStringCaps(keyword)
        select case (keyword)
          !
          case ('MXITER')
            sgp%mxiter = parser%GetInteger()
          !
          case ('IMS6')
            !
            ! -- Initialize and increment counters
            isoln = isoln + 1
            isgpsoln = isgpsoln + 1
            !
            ! -- Create the solution, retrieve from the list, and add to sgp
            call parser%GetString(fname)
            call solution_create(fname, isoln)
            sp => GetBaseSolutionFromList(basesolutionlist, isoln)
            call sgp%add_solution(isoln, sp)
            !
            ! -- Add all of the models that are listed on this line to
            !    the current solution (sp)
            do
              !
              ! -- Set istart and istop to encompass model name. Exit this
              !    loop if there are no more models.
              call parser%GetStringCaps(mname)
              if (mname == '') exit
              !
              ! -- Find the model id, and then get model
              mid = ifind(modelname, mname)
              if(mid <= 0) then
                write(errmsg, '(a,a)') 'Error.  Invalid modelname: ', &
                  trim(mname)
                call store_error(errmsg)
                call parser%StoreErrorUnit()
                call ustop()
              endif
              mp => GetBaseModelFromList(basemodellist, mid)
              !
              ! -- Add the model to the solution
              call sp%addmodel(mp)
              mp%idsoln = isoln
              !
            enddo
          !
          case default
            write(errmsg, '(4x,a,a)') &
                  '****ERROR. UNKNOWN SOLUTIONGROUP ENTRY: ', &
                  trim(keyword)
            call store_error(errmsg)
            call parser%StoreErrorUnit()
            call ustop()
        end select
      end do
      !
      ! -- Make sure there is a solution in this solution group
      if(isgpsoln == 0) then
        write(errmsg, '(4x,a,i0)') &
          'ERROR. THERE ARE NO SOLUTIONS FOR SOLUTION GROUP ', isgp
        call store_error(errmsg)
        call parser%StoreErrorUnit()
        call ustop()
      endif
      !
      ! -- If there is only one solution then mxiter should be 1.
      if(isgpsoln == 1 .and. sgp%mxiter > 1) then
        write(errmsg, fmterrmxiter) sgp%mxiter, isgpsoln
        call store_error(errmsg)
        call parser%StoreErrorUnit()
        call ustop()
      endif
      !
      ! -- todo: more error checking?
      !
      write(iout,'(1x,a)')'END OF SIMULATION SOLUTIONGROUP'
      !
    enddo sgploop
    !
    ! -- Check and make sure at least one solution group was found
    if(solutiongrouplist%Count() == 0) then
      call store_error('ERROR.  THERE ARE NO SOLUTION GROUPS.')
      call parser%StoreErrorUnit()
      call ustop()
    endif
    !
    ! -- return
    return
  end subroutine solution_groups_create

  subroutine add_model(im, mtype, mname)
! ******************************************************************************
! Add the model to the list of modelnames, check that the model name is valid.
! ******************************************************************************
!
!    SPECIFICATIONS:
! ------------------------------------------------------------------------------
    ! -- dummy
    integer, intent(inout) :: im
    character(len=*), intent(in) :: mtype
    character(len=*), intent(inout) :: mname
    ! -- local
    integer :: ilen
    integer :: i
    character(len=LINELENGTH) :: errmsg
! ------------------------------------------------------------------------------
    im = im + 1
    call expandarray(modelname)
    call parser%GetStringCaps(mname)
    ilen = len_trim(mname)
    if (ilen > LENMODELNAME) then
      write(errmsg, '(4x,a,a)')                                                &
            'ERROR. INVALID MODEL NAME: ', trim(mname)
      call store_error(errmsg)
      write(errmsg, '(4x,a,i0,a,i0)')                                          &
            'NAME LENGTH OF ', ilen, ' EXCEEDS MAXIMUM LENGTH OF ',            &
            LENMODELNAME
      call store_error(errmsg)
      call parser%StoreErrorUnit()
      call ustop()
    endif
    do i = 1, ilen
      if (mname(i:i) == ' ') then
        write(errmsg, '(4x,a,a)')                                              &
              'ERROR. INVALID MODEL NAME: ', trim(mname)
        call store_error(errmsg)
        write(errmsg, '(4x,a)')                                                &
              'MODEL NAME CANNOT HAVE SPACES WITHIN IT.'
        call store_error(errmsg)
        call parser%StoreErrorUnit()
        call ustop()
      endif
    enddo
    modelname(im) = mname
    write(iout, '(4x,a,i0)') mtype // ' model ' // trim(mname) //              &
      ' will be created as model ', im  
    !
    ! -- return
    return
  end subroutine add_model
  
end module SimulationCreateModule
<|MERGE_RESOLUTION|>--- conflicted
+++ resolved
@@ -1,696 +1,684 @@
-module SimulationCreateModule
-
-  use KindModule,             only: DP, I4B, write_kindinfo
-  use ConstantsModule,        only: LINELENGTH, LENMODELNAME, LENBIGLINE, DZERO
-<<<<<<< HEAD
-  use SimVariablesModule,     only: simfile, simlstfile, istdout, iout
-=======
-  use SimVariablesModule,     only: simfile, simlstfile, iout
-  use GenericUtilitiesModule, only: sim_message, write_centered
->>>>>>> fc270137
-  use SimModule,              only: ustop, store_error, count_errors,            &
-                                    store_error_unit, maxerrors
-  use InputOutputModule,      only: getunit, urword, openfile
-  use ArrayHandlersModule,    only: expandarray, ifind
-  use BaseModelModule,        only: BaseModelType
-  use BaseSolutionModule,     only: BaseSolutionType, AddBaseSolutionToList,     &
-                                    GetBaseSolutionFromList
-  use SolutionGroupModule,    only: SolutionGroupType, AddSolutionGroupToList
-  use BaseExchangeModule,     only: BaseExchangeType
-  use ListsModule,            only: basesolutionlist, basemodellist,             &
-                                    solutiongrouplist
-  use BaseModelModule,        only: GetBaseModelFromList
-  use BlockParserModule,      only: BlockParserType
-
-  implicit none
-  private
-  public :: simulation_cr
-  public :: simulation_da
-
-  integer(I4B) :: inunit = 0
-  character(len=LENMODELNAME), allocatable, dimension(:) :: modelname
-  type(BlockParserType) :: parser
-
-  contains
-
-  subroutine simulation_cr()
-! ******************************************************************************
-! Read the simulation name file and initialize the models, exchanges
-! ******************************************************************************
-!
-!    SPECIFICATIONS:
-! ------------------------------------------------------------------------------
-    ! -- modules
-    ! -- local
-    character(len=LINELENGTH) :: line
-! ------------------------------------------------------------------------------
-    !
-    ! -- initialize iout 
-    iout = 0
-    !
-    ! -- Open simulation list file
-    iout = getunit()
-    call openfile(iout, 0, simlstfile, 'LIST', filstat_opt='REPLACE')
-<<<<<<< HEAD
-    write(istdout,'(A,A)') ' Writing simulation list file: ',                    &
-                            trim(adjustl(simlstfile))
-=======
-    !
-    ! -- write simlstfile to stdout
-    write(line,'(2(1x,A))') 'Writing simulation list file:',                     &
-                            trim(adjustl(simlstfile))
-    call sim_message(line)
->>>>>>> fc270137
-    call write_simulation_header()
-    !
-    ! -- Read the simulation name file and create objects
-    call read_simulation_namefile(trim(adjustl(simfile)))
-    !
-    ! -- Return
-    return
-  end subroutine simulation_cr
-
-  subroutine simulation_da()
-! ******************************************************************************
-! Deallocate simulation variables
-! ******************************************************************************
-!
-!    SPECIFICATIONS:
-! ------------------------------------------------------------------------------
-    ! -- modules
-    ! -- local
-! ------------------------------------------------------------------------------
-    !
-    ! -- variables
-    deallocate(modelname)
-    !
-    ! -- Return
-    return
-  end subroutine simulation_da
-
-  subroutine write_simulation_header()
-! ******************************************************************************
-! Write header information for the simulation
-! ******************************************************************************
-!
-!    SPECIFICATIONS:
-! ------------------------------------------------------------------------------
-    use ConstantsModule,        only: LENBIGLINE
-    use VersionModule,          only: VERSION, MFVNAM, MFTITLE, FMTDISCLAIMER,  & 
-                                      IDEVELOPMODE
-    use CompilerVersion
-    ! -- dummy
-    ! -- local
-    character(len=LENBIGLINE) :: syscmd
-    character(len=80) :: compiler
-! ------------------------------------------------------------------------------
-    !
-    ! -- Write header lines to simulation list file.
-    call write_centered('MODFLOW'//MFVNAM, 80, iunit=iout)
-    call write_centered(MFTITLE, 80, iunit=iout)
-    call write_centered('VERSION '//VERSION, 80, iunit=iout)
-    !
-    ! -- Write if develop mode
-    if (IDEVELOPMODE == 1) then
-      call write_centered('***DEVELOP MODE***', 80, iunit=iout)
-    end if
-    !
-    ! -- Write compiler version
-    call get_compiler(compiler)
-    call write_centered(' ', 80, iunit=iout)
-    call write_centered(trim(adjustl(compiler)), 80, iunit=iout)
-    !
-    ! -- Write disclaimer
-    write(iout, FMTDISCLAIMER)
-    !
-    ! -- Write the system command used to initiate simulation
-    call GET_COMMAND(syscmd)
-    write(iout, '(/,a,/,a)') 'System command used to initiate simulation:',    &
-                             trim(syscmd)
-    !
-    ! -- Write precision of real variables
-    write(iout, '(/,a)') 'MODFLOW was compiled using uniform precision.'
-    call write_kindinfo(iout)
-    write(iout, *)
-    !
-    ! -- Return
-    return
-  end subroutine write_simulation_header
-
-  subroutine read_simulation_namefile(simfile)
-! ******************************************************************************
-! Read the simulation name file and initialize the models, exchanges,
-! solutions, solutions groups.  Then add the exchanges to the appropriate
-! solutions.
-! ******************************************************************************
-!
-!    SPECIFICATIONS:
-! ------------------------------------------------------------------------------
-    ! -- dummy
-    character(len=*),intent(in) :: simfile
-    ! -- local
-    character(len=LINELENGTH) :: line
-    character(len=LINELENGTH) :: errmsg
-    class(BaseSolutionType), pointer :: sp
-    class(BaseModelType), pointer :: mp
-    integer(I4B) :: is, im
-! ------------------------------------------------------------------------------
-    !
-    ! -- Open simulation name file
-    inunit = getunit()
-    call openfile(inunit, iout, simfile, 'NAM')
-<<<<<<< HEAD
-    write(istdout,'(A,A)') ' Using Simulation name file: ', simfile
-=======
-    !
-    ! -- write simfile name to stdout
-    write(line,'(2(1x,a))') 'Using Simulation name file:', simfile
-    call sim_message(line, skipafter=1)
->>>>>>> fc270137
-    !
-    ! -- Initialize block parser
-    call parser%Initialize(inunit, iout)
-    !
-    ! -- Process OPTIONS block in simfile
-    call options_create()
-    !
-    ! -- Process TIMING block in simfile
-    call timing_create()
-    !
-    ! -- Process MODELS block in simfile
-    call models_create()
-    !
-    ! -- Process EXCHANGES block in simfile
-    call exchanges_create()
-    !
-    ! -- Process SOLUTION_GROUPS blocks in simfile
-    call solution_groups_create()
-    !
-    ! -- Go through each model and make sure that it has been assigned to
-    !    a solution.
-    do im = 1, basemodellist%Count()
-      mp => GetBaseModelFromList(basemodellist, im)
-      if (mp%idsoln == 0) then
-        write(errmsg, '(a,a)') &
-           '****ERROR.  Model was not assigned to a solution: ', mp%name
-        call store_error(errmsg)
-      endif
-    enddo
-    if (count_errors() > 0) then
-      call store_error_unit(inunit)
-      call ustop()
-    endif
-    !
-    ! -- Close the input file
-    close(inunit)
-    !
-    ! -- Go through each solution and assign exchanges accordingly
-    do is = 1, basesolutionlist%Count()
-      sp => GetBaseSolutionFromList(basesolutionlist, is)
-      call sp%slnassignexchanges()
-    enddo
-    !
-    ! -- Return
-    return
-  end subroutine read_simulation_namefile
-
-  subroutine options_create()
-! ******************************************************************************
-! Set the simulation options
-! ******************************************************************************
-!
-!    SPECIFICATIONS:
-! ------------------------------------------------------------------------------
-    ! -- modules
-    use MemoryManagerModule, only: mem_set_print_option
-    use SimVariablesModule, only: isimcontinue, isimcheck
-    ! -- local
-    integer(I4B) :: ierr
-    logical :: isfound, endOfBlock
-    character(len=LINELENGTH) :: errmsg
-    character(len=LINELENGTH) :: keyword
-! ------------------------------------------------------------------------------
-    !
-    ! -- Process OPTIONS block
-    call parser%GetBlock('OPTIONS', isfound, ierr, &
-      supportOpenClose=.true., blockRequired=.false.)
-    if (isfound) then
-      write(iout,'(/1x,a)')'READING SIMULATION OPTIONS'
-      do
-        call parser%GetNextLine(endOfBlock)
-        if (endOfBlock) exit
-        call parser%GetStringCaps(keyword)
-        select case (keyword)
-          case ('CONTINUE')
-            isimcontinue = 1
-            write(iout, '(4x, a)')                                             &
-                  'SIMULATION WILL CONTINUE EVEN IF THERE IS NONCONVERGENCE.'
-          case ('NOCHECK')
-            isimcheck = 0
-            write(iout, '(4x, a)')                                             &
-                  'MODEL DATA WILL NOT BE CHECKED FOR ERRORS.'
-          case ('MEMORY_PRINT_OPTION')
-            errmsg = ''
-            call parser%GetStringCaps(keyword)
-            call mem_set_print_option(iout, keyword, errmsg)
-            if (errmsg /= ' ') then
-              call store_error(errmsg)
-              call parser%StoreErrorUnit()
-              call ustop()
-            endif
-          case ('MAXERRORS')
-            maxerrors = parser%GetInteger()
-            write(iout, '(4x, a, i0)')                                         &
-                  'MAXIMUM NUMBER OF ERRORS THAT WILL BE STORED IS ', maxerrors
-          case default
-            write(errmsg, '(4x,a,a)') &
-                  '****ERROR. UNKNOWN SIMULATION OPTION: ',                    &
-                  trim(keyword)
-            call store_error(errmsg)
-            call parser%StoreErrorUnit()
-            call ustop()
-        end select
-      end do
-      write(iout,'(1x,a)')'END OF SIMULATION OPTIONS'
-    end if
-    !
-    ! -- return
-    return
-  end subroutine options_create
-
-  subroutine timing_create()
-! ******************************************************************************
-! Set the timing module to be used for the simulation
-! ******************************************************************************
-!
-!    SPECIFICATIONS:
-! ------------------------------------------------------------------------------
-    use TdisModule, only: tdis_cr
-    ! -- dummy
-    ! -- local
-    integer(I4B) :: ierr
-    logical :: isfound, endOfBlock
-    character(len=LINELENGTH) :: errmsg
-    character(len=LINELENGTH) :: line, keyword
-    logical :: found_tdis
-! ------------------------------------------------------------------------------
-    !
-    ! -- Initialize
-    found_tdis = .false.
-    !
-    ! -- Process TIMING block
-    call parser%GetBlock('TIMING', isfound, ierr, &
-      supportOpenClose=.true.)
-    if (isfound) then
-      write(iout,'(/1x,a)')'READING SIMULATION TIMING'
-      do
-        call parser%GetNextLine(endOfBlock)
-        if (endOfBlock) exit
-        call parser%GetStringCaps(keyword)
-        select case (keyword)
-          case ('TDIS6')
-            found_tdis = .true.
-            call parser%GetString(line)
-            call tdis_cr(line)
-          case default
-            write(errmsg, '(4x,a,a)') &
-                  '****ERROR. UNKNOWN SIMULATION TIMING: ', &
-                  trim(keyword)
-            call store_error(errmsg)
-            call parser%StoreErrorUnit()
-            call ustop()
-        end select
-      end do
-      write(iout,'(1x,a)')'END OF SIMULATION TIMING'
-    else
-      call store_error('****ERROR.  Did not find TIMING block in simulation'// &
-                       ' control file.')
-      call parser%StoreErrorUnit()
-      call ustop()
-    end if
-    !
-    ! -- Ensure that TDIS was found
-    if(.not. found_tdis) then
-      call store_error('****ERROR. TDIS not found in TIMING block.')
-      call parser%StoreErrorUnit()
-      call ustop()
-    endif
-    !
-    ! -- return
-    return
-  end subroutine timing_create
-
-  subroutine models_create()
-! ******************************************************************************
-! Set the models to be used for the simulation
-! ******************************************************************************
-!
-!    SPECIFICATIONS:
-! ------------------------------------------------------------------------------
-    ! -- modules
-    use GwfModule,              only: gwf_cr
-    use ConstantsModule,        only: LENMODELNAME
-    ! -- dummy
-    ! -- local
-    integer(I4B) :: ierr
-    logical :: isfound, endOfBlock
-    integer(I4B) :: im
-    character(len=LINELENGTH) :: errmsg
-    character(len=LINELENGTH) :: keyword
-    character(len=LINELENGTH) :: fname, mname
-! ------------------------------------------------------------------------------
-    !
-    ! -- Process MODELS block
-    call parser%GetBlock('MODELS', isfound, ierr, &
-      supportOpenClose=.true.)
-    if (isfound) then
-      write(iout,'(/1x,a)')'READING SIMULATION MODELS'
-      im = 0
-      do
-        call parser%GetNextLine(endOfBlock)
-        if (endOfBlock) exit
-        call parser%GetStringCaps(keyword)
-        select case (keyword)
-          case ('GWF6')
-            call parser%GetString(fname)
-            call add_model(im, 'GWF6', mname)
-            call gwf_cr(fname, im, modelname(im))
-          case default
-            write(errmsg, '(4x,a,a)') &
-                  '****ERROR. UNKNOWN SIMULATION MODEL: ',                     &
-                  trim(keyword)
-            call store_error(errmsg)
-            call parser%StoreErrorUnit()
-            call ustop()
-        end select
-      end do
-      write(iout,'(1x,a)')'END OF SIMULATION MODELS'
-    else
-      call store_error('****ERROR.  Did not find MODELS block in simulation'// &
-                       ' control file.')
-      call parser%StoreErrorUnit()
-      call ustop()
-    end if
-    !
-    ! -- return
-    return
-  end subroutine models_create
-
-  subroutine exchanges_create()
-! ******************************************************************************
-! Set the exchanges to be used for the simulation
-! ******************************************************************************
-!
-!    SPECIFICATIONS:
-! ------------------------------------------------------------------------------
-    ! -- modules
-    use GwfGwfExchangeModule,    only: gwfexchange_create
-    ! -- dummy
-    ! -- local
-    integer(I4B) :: ierr
-    logical :: isfound, endOfBlock
-    integer(I4B) :: id
-    integer(I4B) :: m1
-    integer(I4B) :: m2
-    character(len=LINELENGTH) :: errmsg
-    character(len=LINELENGTH) :: keyword
-    character(len=LINELENGTH) :: fname, name1, name2
-    ! -- formats
-    character(len=*), parameter :: fmtmerr = "('Error in simulation control ', &
-      &'file.  Could not find model: ', a)"
-! ------------------------------------------------------------------------------
-    call parser%GetBlock('EXCHANGES', isfound, ierr, &
-      supportOpenClose=.true.)
-    if (isfound) then
-      write(iout,'(/1x,a)')'READING SIMULATION EXCHANGES'
-      id = 0
-      do
-        call parser%GetNextLine(endOfBlock)
-        if (endOfBlock) exit
-        call parser%GetStringCaps(keyword)
-        select case (keyword)
-          case ('GWF6-GWF6')
-            id = id + 1
-            !
-            ! -- get filename
-            call parser%GetString(fname)
-            !
-            ! -- get first modelname and then model id
-            call parser%GetStringCaps(name1)
-            m1 = ifind(modelname, name1)
-            if(m1 < 0) then
-              write(errmsg, fmtmerr) trim(name1)
-              call store_error(errmsg)
-              call parser%StoreErrorUnit()
-              call ustop()
-            endif
-            !
-            ! -- get second modelname and then model id
-            call parser%GetStringCaps(name2)
-            m2 = ifind(modelname, name2)
-            if(m2 < 0) then
-              write(errmsg, fmtmerr) trim(name2)
-              call store_error(errmsg)
-              call parser%StoreErrorUnit()
-              call ustop()
-            endif
-            !
-            ! -- Create the exchange object.
-            write(iout, '(4x,a,i0,a,i0,a,i0)') 'GWF6-GWF6 exchange ', id,      &
-              ' will be created to connect model ', m1, ' with model ', m2
-            call gwfexchange_create(fname, id, m1, m2)
-          case default
-            write(errmsg, '(4x,a,a)') &
-                  '****ERROR. UNKNOWN SIMULATION EXCHANGES: ',                 &
-                  trim(keyword)
-            call store_error(errmsg)
-            call parser%StoreErrorUnit()
-            call ustop()
-        end select
-      end do
-      write(iout,'(1x,a)')'END OF SIMULATION EXCHANGES'
-    else
-      call store_error('****ERROR.  Did not find EXCHANGES block in '//        &
-                       'simulation control file.')
-      call parser%StoreErrorUnit()
-      call ustop()
-    end if
-    !
-    ! -- return
-    return
-  end subroutine exchanges_create
-
-  subroutine solution_groups_create()
-! ******************************************************************************
-! Set the solution_groups to be used for the simulation
-! ******************************************************************************
-!
-!    SPECIFICATIONS:
-! ------------------------------------------------------------------------------
-    use SolutionGroupModule,        only: SolutionGroupType,                   &
-                                          solutiongroup_create
-    use BaseSolutionModule,         only: BaseSolutionType
-    use BaseModelModule,            only: BaseModelType
-    use BaseExchangeModule,         only: BaseExchangeType
-    use NumericalSolutionModule,    only: solution_create
-    ! -- dummy
-    ! -- local
-    type(SolutionGroupType), pointer  :: sgp
-    class(BaseSolutionType), pointer  :: sp
-    class(BaseModelType), pointer     :: mp
-    integer(I4B) :: ierr
-    logical :: isfound, endOfBlock
-    integer(I4B) :: isoln
-    integer(I4B) :: isgp
-    integer(I4B) :: isgpsoln
-    integer(I4B) :: sgid
-    integer(I4B) :: mid
-    character(len=LINELENGTH) :: errmsg
-    character(len=LENBIGLINE) :: keyword
-    character(len=LINELENGTH) :: fname, mname
-    ! -- formats
-    character(len=*), parameter :: fmterrmxiter = &
-      "('ERROR. MXITER IS SET TO ', i0, ' BUT THERE IS ONLY ONE SOLUTION',     &
-        &' IN SOLUTION GROUP ', i0, '. SET MXITER TO 1 IN SIMULATION CONTROL', &
-        &' FILE.')"
-! ------------------------------------------------------------------------------
-    !
-    ! -- isoln is the cumulative solution number, isgp is the cumulative
-    !    solution group number.
-    isoln = 0
-    isgp = 0
-    !
-    !Read through the simulation name file and process each SOLUTION_GROUP
-    sgploop: do
-      !
-      call parser%GetBlock('SOLUTIONGROUP', isfound, ierr, &
-        supportOpenClose=.true.)
-      if(ierr /= 0) exit sgploop
-      if (.not. isfound) exit sgploop
-      isgp = isgp + 1
-      !
-      ! -- Get the solutiongroup id and check that it is listed consecutively.
-      sgid = parser%GetInteger()
-      if(isgp /= sgid) then
-        write(errmsg, '(a)') 'Solution groups are not listed consecutively.'
-        call store_error(errmsg)
-        write(errmsg, '(a,i0,a,i0)' ) 'Found ', sgid, ' when looking for ',isgp
-        call store_error(errmsg)
-        call parser%StoreErrorUnit()
-        call ustop()
-      endif
-      !
-      ! -- Create the solutiongroup and add it to the solutiongrouplist
-      call solutiongroup_create(sgp, sgid)
-      call AddSolutionGroupToList(solutiongrouplist, sgp)
-      !
-      ! -- Begin processing the solution group
-      write(iout,'(/1x,a)')'READING SOLUTIONGROUP'
-      !
-      ! -- Initialize isgpsoln to 0.  isgpsoln is the solution counter for this
-      !    particular solution group.  It goes from 1 to the number of solutions
-      !    in this group.
-      isgpsoln = 0
-      do
-        call parser%GetNextLine(endOfBlock)
-        if (endOfBlock) exit
-        call parser%GetStringCaps(keyword)
-        select case (keyword)
-          !
-          case ('MXITER')
-            sgp%mxiter = parser%GetInteger()
-          !
-          case ('IMS6')
-            !
-            ! -- Initialize and increment counters
-            isoln = isoln + 1
-            isgpsoln = isgpsoln + 1
-            !
-            ! -- Create the solution, retrieve from the list, and add to sgp
-            call parser%GetString(fname)
-            call solution_create(fname, isoln)
-            sp => GetBaseSolutionFromList(basesolutionlist, isoln)
-            call sgp%add_solution(isoln, sp)
-            !
-            ! -- Add all of the models that are listed on this line to
-            !    the current solution (sp)
-            do
-              !
-              ! -- Set istart and istop to encompass model name. Exit this
-              !    loop if there are no more models.
-              call parser%GetStringCaps(mname)
-              if (mname == '') exit
-              !
-              ! -- Find the model id, and then get model
-              mid = ifind(modelname, mname)
-              if(mid <= 0) then
-                write(errmsg, '(a,a)') 'Error.  Invalid modelname: ', &
-                  trim(mname)
-                call store_error(errmsg)
-                call parser%StoreErrorUnit()
-                call ustop()
-              endif
-              mp => GetBaseModelFromList(basemodellist, mid)
-              !
-              ! -- Add the model to the solution
-              call sp%addmodel(mp)
-              mp%idsoln = isoln
-              !
-            enddo
-          !
-          case default
-            write(errmsg, '(4x,a,a)') &
-                  '****ERROR. UNKNOWN SOLUTIONGROUP ENTRY: ', &
-                  trim(keyword)
-            call store_error(errmsg)
-            call parser%StoreErrorUnit()
-            call ustop()
-        end select
-      end do
-      !
-      ! -- Make sure there is a solution in this solution group
-      if(isgpsoln == 0) then
-        write(errmsg, '(4x,a,i0)') &
-          'ERROR. THERE ARE NO SOLUTIONS FOR SOLUTION GROUP ', isgp
-        call store_error(errmsg)
-        call parser%StoreErrorUnit()
-        call ustop()
-      endif
-      !
-      ! -- If there is only one solution then mxiter should be 1.
-      if(isgpsoln == 1 .and. sgp%mxiter > 1) then
-        write(errmsg, fmterrmxiter) sgp%mxiter, isgpsoln
-        call store_error(errmsg)
-        call parser%StoreErrorUnit()
-        call ustop()
-      endif
-      !
-      ! -- todo: more error checking?
-      !
-      write(iout,'(1x,a)')'END OF SIMULATION SOLUTIONGROUP'
-      !
-    enddo sgploop
-    !
-    ! -- Check and make sure at least one solution group was found
-    if(solutiongrouplist%Count() == 0) then
-      call store_error('ERROR.  THERE ARE NO SOLUTION GROUPS.')
-      call parser%StoreErrorUnit()
-      call ustop()
-    endif
-    !
-    ! -- return
-    return
-  end subroutine solution_groups_create
-
-  subroutine add_model(im, mtype, mname)
-! ******************************************************************************
-! Add the model to the list of modelnames, check that the model name is valid.
-! ******************************************************************************
-!
-!    SPECIFICATIONS:
-! ------------------------------------------------------------------------------
-    ! -- dummy
-    integer, intent(inout) :: im
-    character(len=*), intent(in) :: mtype
-    character(len=*), intent(inout) :: mname
-    ! -- local
-    integer :: ilen
-    integer :: i
-    character(len=LINELENGTH) :: errmsg
-! ------------------------------------------------------------------------------
-    im = im + 1
-    call expandarray(modelname)
-    call parser%GetStringCaps(mname)
-    ilen = len_trim(mname)
-    if (ilen > LENMODELNAME) then
-      write(errmsg, '(4x,a,a)')                                                &
-            'ERROR. INVALID MODEL NAME: ', trim(mname)
-      call store_error(errmsg)
-      write(errmsg, '(4x,a,i0,a,i0)')                                          &
-            'NAME LENGTH OF ', ilen, ' EXCEEDS MAXIMUM LENGTH OF ',            &
-            LENMODELNAME
-      call store_error(errmsg)
-      call parser%StoreErrorUnit()
-      call ustop()
-    endif
-    do i = 1, ilen
-      if (mname(i:i) == ' ') then
-        write(errmsg, '(4x,a,a)')                                              &
-              'ERROR. INVALID MODEL NAME: ', trim(mname)
-        call store_error(errmsg)
-        write(errmsg, '(4x,a)')                                                &
-              'MODEL NAME CANNOT HAVE SPACES WITHIN IT.'
-        call store_error(errmsg)
-        call parser%StoreErrorUnit()
-        call ustop()
-      endif
-    enddo
-    modelname(im) = mname
-    write(iout, '(4x,a,i0)') mtype // ' model ' // trim(mname) //              &
-      ' will be created as model ', im  
-    !
-    ! -- return
-    return
-  end subroutine add_model
-  
-end module SimulationCreateModule
+module SimulationCreateModule
+
+  use KindModule,             only: DP, I4B, write_kindinfo
+  use ConstantsModule,        only: LINELENGTH, LENMODELNAME, LENBIGLINE, DZERO
+  use SimVariablesModule,     only: simfile, simlstfile, istdout, iout
+  use GenericUtilitiesModule, only: sim_message, write_centered
+  use SimModule,              only: ustop, store_error, count_errors,            &
+                                    store_error_unit, maxerrors
+  use InputOutputModule,      only: getunit, urword, openfile
+  use ArrayHandlersModule,    only: expandarray, ifind
+  use BaseModelModule,        only: BaseModelType
+  use BaseSolutionModule,     only: BaseSolutionType, AddBaseSolutionToList,     &
+                                    GetBaseSolutionFromList
+  use SolutionGroupModule,    only: SolutionGroupType, AddSolutionGroupToList
+  use BaseExchangeModule,     only: BaseExchangeType
+  use ListsModule,            only: basesolutionlist, basemodellist,             &
+                                    solutiongrouplist
+  use BaseModelModule,        only: GetBaseModelFromList
+  use BlockParserModule,      only: BlockParserType
+
+  implicit none
+  private
+  public :: simulation_cr
+  public :: simulation_da
+
+  integer(I4B) :: inunit = 0
+  character(len=LENMODELNAME), allocatable, dimension(:) :: modelname
+  type(BlockParserType) :: parser
+
+  contains
+
+  subroutine simulation_cr()
+! ******************************************************************************
+! Read the simulation name file and initialize the models, exchanges
+! ******************************************************************************
+!
+!    SPECIFICATIONS:
+! ------------------------------------------------------------------------------
+    ! -- modules
+    ! -- local
+    character(len=LINELENGTH) :: line
+! ------------------------------------------------------------------------------
+    !
+    ! -- initialize iout 
+    iout = 0
+    !
+    ! -- Open simulation list file
+    iout = getunit()
+    call openfile(iout, 0, simlstfile, 'LIST', filstat_opt='REPLACE')
+    !
+    ! -- write simlstfile to stdout
+    write(line,'(2(1x,A))') 'Writing simulation list file:',                     &
+                            trim(adjustl(simlstfile))
+    call sim_message(line)
+    call write_simulation_header()
+    !
+    ! -- Read the simulation name file and create objects
+    call read_simulation_namefile(trim(adjustl(simfile)))
+    !
+    ! -- Return
+    return
+  end subroutine simulation_cr
+
+  subroutine simulation_da()
+! ******************************************************************************
+! Deallocate simulation variables
+! ******************************************************************************
+!
+!    SPECIFICATIONS:
+! ------------------------------------------------------------------------------
+    ! -- modules
+    ! -- local
+! ------------------------------------------------------------------------------
+    !
+    ! -- variables
+    deallocate(modelname)
+    !
+    ! -- Return
+    return
+  end subroutine simulation_da
+
+  subroutine write_simulation_header()
+! ******************************************************************************
+! Write header information for the simulation
+! ******************************************************************************
+!
+!    SPECIFICATIONS:
+! ------------------------------------------------------------------------------
+    use ConstantsModule,        only: LENBIGLINE
+    use VersionModule,          only: VERSION, MFVNAM, MFTITLE, FMTDISCLAIMER,  & 
+                                      IDEVELOPMODE
+    use CompilerVersion
+    use GenericUtilitiesModule, only: write_centered
+    ! -- dummy
+    ! -- local
+    character(len=LENBIGLINE) :: syscmd
+    character(len=80) :: compiler
+! ------------------------------------------------------------------------------
+    !
+    ! -- Write header lines to simulation list file.
+    call write_centered('MODFLOW'//MFVNAM, 80, iunit=iout)
+    call write_centered(MFTITLE, 80, iunit=iout)
+    call write_centered('VERSION '//VERSION, 80, iunit=iout)
+    !
+    ! -- Write if develop mode
+    if (IDEVELOPMODE == 1) then
+      call write_centered('***DEVELOP MODE***', 80, iunit=iout)
+    end if
+    !
+    ! -- Write compiler version
+    call get_compiler(compiler)
+    call write_centered(' ', 80, iunit=iout)
+    call write_centered(trim(adjustl(compiler)), 80, iunit=iout)
+    !
+    ! -- Write disclaimer
+    write(iout, FMTDISCLAIMER)
+    !
+    ! -- Write the system command used to initiate simulation
+    call GET_COMMAND(syscmd)
+    write(iout, '(/,a,/,a)') 'System command used to initiate simulation:',    &
+                             trim(syscmd)
+    !
+    ! -- Write precision of real variables
+    write(iout, '(/,a)') 'MODFLOW was compiled using uniform precision.'
+    call write_kindinfo(iout)
+    write(iout, *)
+    !
+    ! -- Return
+    return
+  end subroutine write_simulation_header
+
+  subroutine read_simulation_namefile(simfile)
+! ******************************************************************************
+! Read the simulation name file and initialize the models, exchanges,
+! solutions, solutions groups.  Then add the exchanges to the appropriate
+! solutions.
+! ******************************************************************************
+!
+!    SPECIFICATIONS:
+! ------------------------------------------------------------------------------
+    ! -- dummy
+    character(len=*),intent(in) :: simfile
+    ! -- local
+    character(len=LINELENGTH) :: line
+    character(len=LINELENGTH) :: errmsg
+    class(BaseSolutionType), pointer :: sp
+    class(BaseModelType), pointer :: mp
+    integer(I4B) :: is, im
+! ------------------------------------------------------------------------------
+    !
+    ! -- Open simulation name file
+    inunit = getunit()
+    call openfile(inunit, iout, simfile, 'NAM')
+    !
+    ! -- write simfile name to stdout
+    write(line,'(2(1x,a))') 'Using Simulation name file:', simfile
+    call sim_message(line, skipafter=1)
+    !
+    ! -- Initialize block parser
+    call parser%Initialize(inunit, iout)
+    !
+    ! -- Process OPTIONS block in simfile
+    call options_create()
+    !
+    ! -- Process TIMING block in simfile
+    call timing_create()
+    !
+    ! -- Process MODELS block in simfile
+    call models_create()
+    !
+    ! -- Process EXCHANGES block in simfile
+    call exchanges_create()
+    !
+    ! -- Process SOLUTION_GROUPS blocks in simfile
+    call solution_groups_create()
+    !
+    ! -- Go through each model and make sure that it has been assigned to
+    !    a solution.
+    do im = 1, basemodellist%Count()
+      mp => GetBaseModelFromList(basemodellist, im)
+      if (mp%idsoln == 0) then
+        write(errmsg, '(a,a)') &
+           '****ERROR.  Model was not assigned to a solution: ', mp%name
+        call store_error(errmsg)
+      endif
+    enddo
+    if (count_errors() > 0) then
+      call store_error_unit(inunit)
+      call ustop()
+    endif
+    !
+    ! -- Close the input file
+    close(inunit)
+    !
+    ! -- Go through each solution and assign exchanges accordingly
+    do is = 1, basesolutionlist%Count()
+      sp => GetBaseSolutionFromList(basesolutionlist, is)
+      call sp%slnassignexchanges()
+    enddo
+    !
+    ! -- Return
+    return
+  end subroutine read_simulation_namefile
+
+  subroutine options_create()
+! ******************************************************************************
+! Set the simulation options
+! ******************************************************************************
+!
+!    SPECIFICATIONS:
+! ------------------------------------------------------------------------------
+    ! -- modules
+    use MemoryManagerModule, only: mem_set_print_option
+    use SimVariablesModule, only: isimcontinue, isimcheck
+    ! -- local
+    integer(I4B) :: ierr
+    logical :: isfound, endOfBlock
+    character(len=LINELENGTH) :: errmsg
+    character(len=LINELENGTH) :: keyword
+! ------------------------------------------------------------------------------
+    !
+    ! -- Process OPTIONS block
+    call parser%GetBlock('OPTIONS', isfound, ierr, &
+      supportOpenClose=.true., blockRequired=.false.)
+    if (isfound) then
+      write(iout,'(/1x,a)')'READING SIMULATION OPTIONS'
+      do
+        call parser%GetNextLine(endOfBlock)
+        if (endOfBlock) exit
+        call parser%GetStringCaps(keyword)
+        select case (keyword)
+          case ('CONTINUE')
+            isimcontinue = 1
+            write(iout, '(4x, a)')                                             &
+                  'SIMULATION WILL CONTINUE EVEN IF THERE IS NONCONVERGENCE.'
+          case ('NOCHECK')
+            isimcheck = 0
+            write(iout, '(4x, a)')                                             &
+                  'MODEL DATA WILL NOT BE CHECKED FOR ERRORS.'
+          case ('MEMORY_PRINT_OPTION')
+            errmsg = ''
+            call parser%GetStringCaps(keyword)
+            call mem_set_print_option(iout, keyword, errmsg)
+            if (errmsg /= ' ') then
+              call store_error(errmsg)
+              call parser%StoreErrorUnit()
+              call ustop()
+            endif
+          case ('MAXERRORS')
+            maxerrors = parser%GetInteger()
+            write(iout, '(4x, a, i0)')                                         &
+                  'MAXIMUM NUMBER OF ERRORS THAT WILL BE STORED IS ', maxerrors
+          case default
+            write(errmsg, '(4x,a,a)') &
+                  '****ERROR. UNKNOWN SIMULATION OPTION: ',                    &
+                  trim(keyword)
+            call store_error(errmsg)
+            call parser%StoreErrorUnit()
+            call ustop()
+        end select
+      end do
+      write(iout,'(1x,a)')'END OF SIMULATION OPTIONS'
+    end if
+    !
+    ! -- return
+    return
+  end subroutine options_create
+
+  subroutine timing_create()
+! ******************************************************************************
+! Set the timing module to be used for the simulation
+! ******************************************************************************
+!
+!    SPECIFICATIONS:
+! ------------------------------------------------------------------------------
+    use TdisModule, only: tdis_cr
+    ! -- dummy
+    ! -- local
+    integer(I4B) :: ierr
+    logical :: isfound, endOfBlock
+    character(len=LINELENGTH) :: errmsg
+    character(len=LINELENGTH) :: line, keyword
+    logical :: found_tdis
+! ------------------------------------------------------------------------------
+    !
+    ! -- Initialize
+    found_tdis = .false.
+    !
+    ! -- Process TIMING block
+    call parser%GetBlock('TIMING', isfound, ierr, &
+      supportOpenClose=.true.)
+    if (isfound) then
+      write(iout,'(/1x,a)')'READING SIMULATION TIMING'
+      do
+        call parser%GetNextLine(endOfBlock)
+        if (endOfBlock) exit
+        call parser%GetStringCaps(keyword)
+        select case (keyword)
+          case ('TDIS6')
+            found_tdis = .true.
+            call parser%GetString(line)
+            call tdis_cr(line)
+          case default
+            write(errmsg, '(4x,a,a)') &
+                  '****ERROR. UNKNOWN SIMULATION TIMING: ', &
+                  trim(keyword)
+            call store_error(errmsg)
+            call parser%StoreErrorUnit()
+            call ustop()
+        end select
+      end do
+      write(iout,'(1x,a)')'END OF SIMULATION TIMING'
+    else
+      call store_error('****ERROR.  Did not find TIMING block in simulation'// &
+                       ' control file.')
+      call parser%StoreErrorUnit()
+      call ustop()
+    end if
+    !
+    ! -- Ensure that TDIS was found
+    if(.not. found_tdis) then
+      call store_error('****ERROR. TDIS not found in TIMING block.')
+      call parser%StoreErrorUnit()
+      call ustop()
+    endif
+    !
+    ! -- return
+    return
+  end subroutine timing_create
+
+  subroutine models_create()
+! ******************************************************************************
+! Set the models to be used for the simulation
+! ******************************************************************************
+!
+!    SPECIFICATIONS:
+! ------------------------------------------------------------------------------
+    ! -- modules
+    use GwfModule,              only: gwf_cr
+    use ConstantsModule,        only: LENMODELNAME
+    ! -- dummy
+    ! -- local
+    integer(I4B) :: ierr
+    logical :: isfound, endOfBlock
+    integer(I4B) :: im
+    character(len=LINELENGTH) :: errmsg
+    character(len=LINELENGTH) :: keyword
+    character(len=LINELENGTH) :: fname, mname
+! ------------------------------------------------------------------------------
+    !
+    ! -- Process MODELS block
+    call parser%GetBlock('MODELS', isfound, ierr, &
+      supportOpenClose=.true.)
+    if (isfound) then
+      write(iout,'(/1x,a)')'READING SIMULATION MODELS'
+      im = 0
+      do
+        call parser%GetNextLine(endOfBlock)
+        if (endOfBlock) exit
+        call parser%GetStringCaps(keyword)
+        select case (keyword)
+          case ('GWF6')
+            call parser%GetString(fname)
+            call add_model(im, 'GWF6', mname)
+            call gwf_cr(fname, im, modelname(im))
+          case default
+            write(errmsg, '(4x,a,a)') &
+                  '****ERROR. UNKNOWN SIMULATION MODEL: ',                     &
+                  trim(keyword)
+            call store_error(errmsg)
+            call parser%StoreErrorUnit()
+            call ustop()
+        end select
+      end do
+      write(iout,'(1x,a)')'END OF SIMULATION MODELS'
+    else
+      call store_error('****ERROR.  Did not find MODELS block in simulation'// &
+                       ' control file.')
+      call parser%StoreErrorUnit()
+      call ustop()
+    end if
+    !
+    ! -- return
+    return
+  end subroutine models_create
+
+  subroutine exchanges_create()
+! ******************************************************************************
+! Set the exchanges to be used for the simulation
+! ******************************************************************************
+!
+!    SPECIFICATIONS:
+! ------------------------------------------------------------------------------
+    ! -- modules
+    use GwfGwfExchangeModule,    only: gwfexchange_create
+    ! -- dummy
+    ! -- local
+    integer(I4B) :: ierr
+    logical :: isfound, endOfBlock
+    integer(I4B) :: id
+    integer(I4B) :: m1
+    integer(I4B) :: m2
+    character(len=LINELENGTH) :: errmsg
+    character(len=LINELENGTH) :: keyword
+    character(len=LINELENGTH) :: fname, name1, name2
+    ! -- formats
+    character(len=*), parameter :: fmtmerr = "('Error in simulation control ', &
+      &'file.  Could not find model: ', a)"
+! ------------------------------------------------------------------------------
+    call parser%GetBlock('EXCHANGES', isfound, ierr, &
+      supportOpenClose=.true.)
+    if (isfound) then
+      write(iout,'(/1x,a)')'READING SIMULATION EXCHANGES'
+      id = 0
+      do
+        call parser%GetNextLine(endOfBlock)
+        if (endOfBlock) exit
+        call parser%GetStringCaps(keyword)
+        select case (keyword)
+          case ('GWF6-GWF6')
+            id = id + 1
+            !
+            ! -- get filename
+            call parser%GetString(fname)
+            !
+            ! -- get first modelname and then model id
+            call parser%GetStringCaps(name1)
+            m1 = ifind(modelname, name1)
+            if(m1 < 0) then
+              write(errmsg, fmtmerr) trim(name1)
+              call store_error(errmsg)
+              call parser%StoreErrorUnit()
+              call ustop()
+            endif
+            !
+            ! -- get second modelname and then model id
+            call parser%GetStringCaps(name2)
+            m2 = ifind(modelname, name2)
+            if(m2 < 0) then
+              write(errmsg, fmtmerr) trim(name2)
+              call store_error(errmsg)
+              call parser%StoreErrorUnit()
+              call ustop()
+            endif
+            !
+            ! -- Create the exchange object.
+            write(iout, '(4x,a,i0,a,i0,a,i0)') 'GWF6-GWF6 exchange ', id,      &
+              ' will be created to connect model ', m1, ' with model ', m2
+            call gwfexchange_create(fname, id, m1, m2)
+          case default
+            write(errmsg, '(4x,a,a)') &
+                  '****ERROR. UNKNOWN SIMULATION EXCHANGES: ',                 &
+                  trim(keyword)
+            call store_error(errmsg)
+            call parser%StoreErrorUnit()
+            call ustop()
+        end select
+      end do
+      write(iout,'(1x,a)')'END OF SIMULATION EXCHANGES'
+    else
+      call store_error('****ERROR.  Did not find EXCHANGES block in '//        &
+                       'simulation control file.')
+      call parser%StoreErrorUnit()
+      call ustop()
+    end if
+    !
+    ! -- return
+    return
+  end subroutine exchanges_create
+
+  subroutine solution_groups_create()
+! ******************************************************************************
+! Set the solution_groups to be used for the simulation
+! ******************************************************************************
+!
+!    SPECIFICATIONS:
+! ------------------------------------------------------------------------------
+    use SolutionGroupModule,        only: SolutionGroupType,                   &
+                                          solutiongroup_create
+    use BaseSolutionModule,         only: BaseSolutionType
+    use BaseModelModule,            only: BaseModelType
+    use BaseExchangeModule,         only: BaseExchangeType
+    use NumericalSolutionModule,    only: solution_create
+    ! -- dummy
+    ! -- local
+    type(SolutionGroupType), pointer  :: sgp
+    class(BaseSolutionType), pointer  :: sp
+    class(BaseModelType), pointer     :: mp
+    integer(I4B) :: ierr
+    logical :: isfound, endOfBlock
+    integer(I4B) :: isoln
+    integer(I4B) :: isgp
+    integer(I4B) :: isgpsoln
+    integer(I4B) :: sgid
+    integer(I4B) :: mid
+    character(len=LINELENGTH) :: errmsg
+    character(len=LENBIGLINE) :: keyword
+    character(len=LINELENGTH) :: fname, mname
+    ! -- formats
+    character(len=*), parameter :: fmterrmxiter = &
+      "('ERROR. MXITER IS SET TO ', i0, ' BUT THERE IS ONLY ONE SOLUTION',     &
+        &' IN SOLUTION GROUP ', i0, '. SET MXITER TO 1 IN SIMULATION CONTROL', &
+        &' FILE.')"
+! ------------------------------------------------------------------------------
+    !
+    ! -- isoln is the cumulative solution number, isgp is the cumulative
+    !    solution group number.
+    isoln = 0
+    isgp = 0
+    !
+    !Read through the simulation name file and process each SOLUTION_GROUP
+    sgploop: do
+      !
+      call parser%GetBlock('SOLUTIONGROUP', isfound, ierr, &
+        supportOpenClose=.true.)
+      if(ierr /= 0) exit sgploop
+      if (.not. isfound) exit sgploop
+      isgp = isgp + 1
+      !
+      ! -- Get the solutiongroup id and check that it is listed consecutively.
+      sgid = parser%GetInteger()
+      if(isgp /= sgid) then
+        write(errmsg, '(a)') 'Solution groups are not listed consecutively.'
+        call store_error(errmsg)
+        write(errmsg, '(a,i0,a,i0)' ) 'Found ', sgid, ' when looking for ',isgp
+        call store_error(errmsg)
+        call parser%StoreErrorUnit()
+        call ustop()
+      endif
+      !
+      ! -- Create the solutiongroup and add it to the solutiongrouplist
+      call solutiongroup_create(sgp, sgid)
+      call AddSolutionGroupToList(solutiongrouplist, sgp)
+      !
+      ! -- Begin processing the solution group
+      write(iout,'(/1x,a)')'READING SOLUTIONGROUP'
+      !
+      ! -- Initialize isgpsoln to 0.  isgpsoln is the solution counter for this
+      !    particular solution group.  It goes from 1 to the number of solutions
+      !    in this group.
+      isgpsoln = 0
+      do
+        call parser%GetNextLine(endOfBlock)
+        if (endOfBlock) exit
+        call parser%GetStringCaps(keyword)
+        select case (keyword)
+          !
+          case ('MXITER')
+            sgp%mxiter = parser%GetInteger()
+          !
+          case ('IMS6')
+            !
+            ! -- Initialize and increment counters
+            isoln = isoln + 1
+            isgpsoln = isgpsoln + 1
+            !
+            ! -- Create the solution, retrieve from the list, and add to sgp
+            call parser%GetString(fname)
+            call solution_create(fname, isoln)
+            sp => GetBaseSolutionFromList(basesolutionlist, isoln)
+            call sgp%add_solution(isoln, sp)
+            !
+            ! -- Add all of the models that are listed on this line to
+            !    the current solution (sp)
+            do
+              !
+              ! -- Set istart and istop to encompass model name. Exit this
+              !    loop if there are no more models.
+              call parser%GetStringCaps(mname)
+              if (mname == '') exit
+              !
+              ! -- Find the model id, and then get model
+              mid = ifind(modelname, mname)
+              if(mid <= 0) then
+                write(errmsg, '(a,a)') 'Error.  Invalid modelname: ', &
+                  trim(mname)
+                call store_error(errmsg)
+                call parser%StoreErrorUnit()
+                call ustop()
+              endif
+              mp => GetBaseModelFromList(basemodellist, mid)
+              !
+              ! -- Add the model to the solution
+              call sp%addmodel(mp)
+              mp%idsoln = isoln
+              !
+            enddo
+          !
+          case default
+            write(errmsg, '(4x,a,a)') &
+                  '****ERROR. UNKNOWN SOLUTIONGROUP ENTRY: ', &
+                  trim(keyword)
+            call store_error(errmsg)
+            call parser%StoreErrorUnit()
+            call ustop()
+        end select
+      end do
+      !
+      ! -- Make sure there is a solution in this solution group
+      if(isgpsoln == 0) then
+        write(errmsg, '(4x,a,i0)') &
+          'ERROR. THERE ARE NO SOLUTIONS FOR SOLUTION GROUP ', isgp
+        call store_error(errmsg)
+        call parser%StoreErrorUnit()
+        call ustop()
+      endif
+      !
+      ! -- If there is only one solution then mxiter should be 1.
+      if(isgpsoln == 1 .and. sgp%mxiter > 1) then
+        write(errmsg, fmterrmxiter) sgp%mxiter, isgpsoln
+        call store_error(errmsg)
+        call parser%StoreErrorUnit()
+        call ustop()
+      endif
+      !
+      ! -- todo: more error checking?
+      !
+      write(iout,'(1x,a)')'END OF SIMULATION SOLUTIONGROUP'
+      !
+    enddo sgploop
+    !
+    ! -- Check and make sure at least one solution group was found
+    if(solutiongrouplist%Count() == 0) then
+      call store_error('ERROR.  THERE ARE NO SOLUTION GROUPS.')
+      call parser%StoreErrorUnit()
+      call ustop()
+    endif
+    !
+    ! -- return
+    return
+  end subroutine solution_groups_create
+
+  subroutine add_model(im, mtype, mname)
+! ******************************************************************************
+! Add the model to the list of modelnames, check that the model name is valid.
+! ******************************************************************************
+!
+!    SPECIFICATIONS:
+! ------------------------------------------------------------------------------
+    ! -- dummy
+    integer, intent(inout) :: im
+    character(len=*), intent(in) :: mtype
+    character(len=*), intent(inout) :: mname
+    ! -- local
+    integer :: ilen
+    integer :: i
+    character(len=LINELENGTH) :: errmsg
+! ------------------------------------------------------------------------------
+    im = im + 1
+    call expandarray(modelname)
+    call parser%GetStringCaps(mname)
+    ilen = len_trim(mname)
+    if (ilen > LENMODELNAME) then
+      write(errmsg, '(4x,a,a)')                                                &
+            'ERROR. INVALID MODEL NAME: ', trim(mname)
+      call store_error(errmsg)
+      write(errmsg, '(4x,a,i0,a,i0)')                                          &
+            'NAME LENGTH OF ', ilen, ' EXCEEDS MAXIMUM LENGTH OF ',            &
+            LENMODELNAME
+      call store_error(errmsg)
+      call parser%StoreErrorUnit()
+      call ustop()
+    endif
+    do i = 1, ilen
+      if (mname(i:i) == ' ') then
+        write(errmsg, '(4x,a,a)')                                              &
+              'ERROR. INVALID MODEL NAME: ', trim(mname)
+        call store_error(errmsg)
+        write(errmsg, '(4x,a)')                                                &
+              'MODEL NAME CANNOT HAVE SPACES WITHIN IT.'
+        call store_error(errmsg)
+        call parser%StoreErrorUnit()
+        call ustop()
+      endif
+    enddo
+    modelname(im) = mname
+    write(iout, '(4x,a,i0)') mtype // ' model ' // trim(mname) //              &
+      ' will be created as model ', im  
+    !
+    ! -- return
+    return
+  end subroutine add_model
+  
+end module SimulationCreateModule