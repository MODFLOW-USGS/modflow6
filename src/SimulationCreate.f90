module SimulationCreateModule

  use KindModule,             only: DP, I4B, write_kindinfo
  use ConstantsModule,        only: LINELENGTH, LENMODELNAME, LENBIGLINE, DZERO
  use SimVariablesModule,     only: simfile, simlstfile, iout
  use GenericUtilitiesModule, only: sim_message, write_centered
  use SimModule,              only: ustop, store_error, count_errors,            &
                                    store_error_unit, MaxErrors
  use InputOutputModule,      only: getunit, urword, openfile
  use ArrayHandlersModule,    only: expandarray, ifind
  use BaseModelModule,        only: BaseModelType
  use BaseSolutionModule,     only: BaseSolutionType, AddBaseSolutionToList,     &
                                    GetBaseSolutionFromList
  use SolutionGroupModule,    only: SolutionGroupType, AddSolutionGroupToList
  use BaseExchangeModule,     only: BaseExchangeType
  use ListsModule,            only: basesolutionlist, basemodellist,             &
                                    solutiongrouplist
  use BaseModelModule,        only: GetBaseModelFromList
  use BlockParserModule,      only: BlockParserType

  implicit none
  private
  public :: simulation_cr
  public :: simulation_da

  integer(I4B) :: inunit = 0
  character(len=LENMODELNAME), allocatable, dimension(:) :: modelname
  type(BlockParserType) :: parser

  contains

  subroutine simulation_cr()
! ******************************************************************************
! Read the simulation name file and initialize the models, exchanges
! ******************************************************************************
!
!    SPECIFICATIONS:
! ------------------------------------------------------------------------------
    ! -- modules
    ! -- local
    character(len=LINELENGTH) :: line
! ------------------------------------------------------------------------------
    !
    ! -- initialize iout 
    iout = 0
    !
    ! -- Open simulation list file
    iout = getunit()
    call openfile(iout, 0, simlstfile, 'LIST', filstat_opt='REPLACE')
    !
    ! -- write simlstfile to stdout
    write(line,'(2(1x,A))') 'Writing simulation list file:',                     &
                            trim(adjustl(simlstfile))
    call sim_message(line)
    call write_simulation_header()
    !
    ! -- Read the simulation name file and create objects
    call read_simulation_namefile(trim(adjustl(simfile)))
    !
    ! -- Return
    return
  end subroutine simulation_cr

  subroutine simulation_da()
! ******************************************************************************
! Deallocate simulation variables
! ******************************************************************************
!
!    SPECIFICATIONS:
! ------------------------------------------------------------------------------
    ! -- modules
    ! -- local
! ------------------------------------------------------------------------------
    !
    ! -- variables
    deallocate(modelname)
    !
    ! -- Return
    return
  end subroutine simulation_da

  subroutine write_simulation_header()
! ******************************************************************************
! Write header information for the simulation
! ******************************************************************************
!
!    SPECIFICATIONS:
! ------------------------------------------------------------------------------
    use ConstantsModule,        only: LENBIGLINE
    use VersionModule,          only: VERSION, MFVNAM, MFTITLE, FMTDISCLAIMER,  & 
                                      IDEVELOPMODE
    use CompilerVersion
    use GenericUtilitiesModule, only: write_centered
    ! -- dummy
    ! -- local
    character(len=LENBIGLINE) :: syscmd
    character(len=80) :: compiler
! ------------------------------------------------------------------------------
    !
    ! -- Write header lines to simulation list file.
    call write_centered('MODFLOW'//MFVNAM, 80, iunit=iout)
    call write_centered(MFTITLE, 80, iunit=iout)
    call write_centered('VERSION '//VERSION, 80, iunit=iout)
    !
    ! -- Write if develop mode
    if (IDEVELOPMODE == 1) then
      call write_centered('***DEVELOP MODE***', 80, iunit=iout)
    end if
    !
    ! -- Write compiler version
    call get_compiler(compiler)
    call write_centered(' ', 80, iunit=iout)
    call write_centered(trim(adjustl(compiler)), 80, iunit=iout)
    !
    ! -- Write disclaimer
    write(iout, FMTDISCLAIMER)
    !
    ! -- Write the system command used to initiate simulation
    call GET_COMMAND(syscmd)
    write(iout, '(/,a,/,a)') 'System command used to initiate simulation:',    &
                             trim(syscmd)
    !
    ! -- Write precision of real variables
    write(iout, '(/,a)') 'MODFLOW was compiled using uniform precision.'
    call write_kindinfo(iout)
    write(iout, *)
    !
    ! -- Return
    return
  end subroutine write_simulation_header

  subroutine read_simulation_namefile(simfile)
! ******************************************************************************
! Read the simulation name file and initialize the models, exchanges,
! solutions, solutions groups.  Then add the exchanges to the appropriate
! solutions.
! ******************************************************************************
!
!    SPECIFICATIONS:
! ------------------------------------------------------------------------------
    ! -- dummy
    character(len=*),intent(in) :: simfile
    ! -- local
    character(len=LINELENGTH) :: line
    character(len=LINELENGTH) :: errmsg
    class(BaseSolutionType), pointer :: sp
    class(BaseModelType), pointer :: mp
    integer(I4B) :: is, im
! ------------------------------------------------------------------------------
    !
    ! -- Open simulation name file
    inunit = getunit()
    call openfile(inunit, iout, simfile, 'NAM')
    !
    ! -- write simfile name to stdout
    write(line,'(2(1x,a))') 'Using Simulation name file:', simfile
    call sim_message(line, skipafter=1)
    !
    ! -- Initialize block parser
    call parser%Initialize(inunit, iout)
    !
    ! -- Process OPTIONS block in simfile
    call options_create()
    !
    ! -- Process TIMING block in simfile
    call timing_create()
    !
    ! -- Process MODELS block in simfile
    call models_create()
    !
    ! -- Process EXCHANGES block in simfile
    call exchanges_create()
    !
    ! -- Process SOLUTION_GROUPS blocks in simfile
    call solution_groups_create()
    !
    ! -- Go through each model and make sure that it has been assigned to
    !    a solution.
    do im = 1, basemodellist%Count()
      mp => GetBaseModelFromList(basemodellist, im)
      if (mp%idsoln == 0) then
        write(errmsg, '(a,a)') &
           '****ERROR.  Model was not assigned to a solution: ', mp%name
        call store_error(errmsg)
      endif
    enddo
    if (count_errors() > 0) then
      call store_error_unit(inunit)
      call ustop()
    endif
    !
    ! -- Close the input file
    close(inunit)
    !
    ! -- Go through each solution and assign exchanges accordingly
    do is = 1, basesolutionlist%Count()
      sp => GetBaseSolutionFromList(basesolutionlist, is)
      call sp%slnassignexchanges()
    enddo
    !
    ! -- Return
    return
  end subroutine read_simulation_namefile

  subroutine options_create()
! ******************************************************************************
! Set the simulation options
! ******************************************************************************
!
!    SPECIFICATIONS:
! ------------------------------------------------------------------------------
    ! -- modules
    use MemoryManagerModule, only: mem_set_print_option
    use SimVariablesModule, only: isimcontinue, isimcheck
    ! -- local
    integer(I4B) :: ierr
    integer(I4B) :: imax
    logical :: isfound, endOfBlock
    character(len=LINELENGTH) :: errmsg
    character(len=LINELENGTH) :: keyword
! ------------------------------------------------------------------------------
    !
    ! -- Process OPTIONS block
    call parser%GetBlock('OPTIONS', isfound, ierr, &
      supportOpenClose=.true., blockRequired=.false.)
    if (isfound) then
      write(iout,'(/1x,a)')'READING SIMULATION OPTIONS'
      do
        call parser%GetNextLine(endOfBlock)
        if (endOfBlock) exit
        call parser%GetStringCaps(keyword)
        select case (keyword)
          case ('CONTINUE')
            isimcontinue = 1
            write(iout, '(4x, a)')                                             &
                  'SIMULATION WILL CONTINUE EVEN IF THERE IS NONCONVERGENCE.'
          case ('NOCHECK')
            isimcheck = 0
            write(iout, '(4x, a)')                                             &
                  'MODEL DATA WILL NOT BE CHECKED FOR ERRORS.'
          case ('MEMORY_PRINT_OPTION')
            errmsg = ''
            call parser%GetStringCaps(keyword)
            call mem_set_print_option(iout, keyword, errmsg)
            if (errmsg /= ' ') then
              call store_error(errmsg)
              call parser%StoreErrorUnit()
              call ustop()
            endif
          case ('MAXERRORS')
            imax = parser%GetInteger()
            call MaxErrors(imax)
            write(iout, '(4x, a, i0)')                                         &
                  'MAXIMUM NUMBER OF ERRORS THAT WILL BE STORED IS ', imax
          case default
            write(errmsg, '(4x,a,a)') &
                  '****ERROR. UNKNOWN SIMULATION OPTION: ',                    &
                  trim(keyword)
            call store_error(errmsg)
            call parser%StoreErrorUnit()
            call ustop()
        end select
      end do
      write(iout,'(1x,a)')'END OF SIMULATION OPTIONS'
    end if
    !
    ! -- return
    return
  end subroutine options_create

  subroutine timing_create()
! ******************************************************************************
! Set the timing module to be used for the simulation
! ******************************************************************************
!
!    SPECIFICATIONS:
! ------------------------------------------------------------------------------
    use TdisModule, only: tdis_cr
    ! -- dummy
    ! -- local
    integer(I4B) :: ierr
    logical :: isfound, endOfBlock
    character(len=LINELENGTH) :: errmsg
    character(len=LINELENGTH) :: line, keyword
    logical :: found_tdis
! ------------------------------------------------------------------------------
    !
    ! -- Initialize
    found_tdis = .false.
    !
    ! -- Process TIMING block
    call parser%GetBlock('TIMING', isfound, ierr, &
      supportOpenClose=.true.)
    if (isfound) then
      write(iout,'(/1x,a)')'READING SIMULATION TIMING'
      do
        call parser%GetNextLine(endOfBlock)
        if (endOfBlock) exit
        call parser%GetStringCaps(keyword)
        select case (keyword)
          case ('TDIS6')
            found_tdis = .true.
            call parser%GetString(line)
            call tdis_cr(line)
          case default
            write(errmsg, '(4x,a,a)') &
                  '****ERROR. UNKNOWN SIMULATION TIMING: ', &
                  trim(keyword)
            call store_error(errmsg)
            call parser%StoreErrorUnit()
            call ustop()
        end select
      end do
      write(iout,'(1x,a)')'END OF SIMULATION TIMING'
    else
      call store_error('****ERROR.  Did not find TIMING block in simulation'// &
                       ' control file.')
      call parser%StoreErrorUnit()
      call ustop()
    end if
    !
    ! -- Ensure that TDIS was found
    if(.not. found_tdis) then
      call store_error('****ERROR. TDIS not found in TIMING block.')
      call parser%StoreErrorUnit()
      call ustop()
    endif
    !
    ! -- return
    return
  end subroutine timing_create

  subroutine models_create()
! ******************************************************************************
! Set the models to be used for the simulation
! ******************************************************************************
!
!    SPECIFICATIONS:
! ------------------------------------------------------------------------------
    ! -- modules
    use GwfModule,              only: gwf_cr
<<<<<<< HEAD
=======
    use GwtModule,              only: gwt_cr
>>>>>>> 5ac754dd
    use ConstantsModule,        only: LENMODELNAME
    ! -- dummy
    ! -- local
    integer(I4B) :: ierr
    logical :: isfound, endOfBlock
    integer(I4B) :: im
    character(len=LINELENGTH) :: errmsg
    character(len=LINELENGTH) :: keyword
    character(len=LINELENGTH) :: fname, mname
! ------------------------------------------------------------------------------
    !
    ! -- Process MODELS block
    call parser%GetBlock('MODELS', isfound, ierr, &
      supportOpenClose=.true.)
    if (isfound) then
      write(iout,'(/1x,a)')'READING SIMULATION MODELS'
      im = 0
      do
        call parser%GetNextLine(endOfBlock)
        if (endOfBlock) exit
        call parser%GetStringCaps(keyword)
        select case (keyword)
          case ('GWF6')
            call parser%GetString(fname)
            call add_model(im, 'GWF6', mname)
            call gwf_cr(fname, im, modelname(im))
<<<<<<< HEAD
=======
          case ('GWT6')
            call parser%GetString(fname)
            call add_model(im, 'GWT6', mname)
            call gwt_cr(fname, im, modelname(im))
>>>>>>> 5ac754dd
          case default
            write(errmsg, '(4x,a,a)') &
                  '****ERROR. UNKNOWN SIMULATION MODEL: ',                     &
                  trim(keyword)
            call store_error(errmsg)
            call parser%StoreErrorUnit()
            call ustop()
        end select
      end do
      write(iout,'(1x,a)')'END OF SIMULATION MODELS'
    else
      call store_error('****ERROR.  Did not find MODELS block in simulation'// &
                       ' control file.')
      call parser%StoreErrorUnit()
      call ustop()
    end if
    !
    ! -- return
    return
  end subroutine models_create

  subroutine exchanges_create()
! ******************************************************************************
! Set the exchanges to be used for the simulation
! ******************************************************************************
!
!    SPECIFICATIONS:
! ------------------------------------------------------------------------------
    ! -- modules
    use GwfGwfExchangeModule,    only: gwfexchange_create
<<<<<<< HEAD
=======
    use GwfGwtExchangeModule,    only: gwfgwt_cr
>>>>>>> 5ac754dd
    ! -- dummy
    ! -- local
    integer(I4B) :: ierr
    logical :: isfound, endOfBlock
    integer(I4B) :: id
    integer(I4B) :: m1
    integer(I4B) :: m2
    character(len=LINELENGTH) :: errmsg
    character(len=LINELENGTH) :: keyword
    character(len=LINELENGTH) :: fname, name1, name2
    ! -- formats
    character(len=*), parameter :: fmtmerr = "('Error in simulation control ', &
      &'file.  Could not find model: ', a)"
! ------------------------------------------------------------------------------
    call parser%GetBlock('EXCHANGES', isfound, ierr, &
      supportOpenClose=.true.)
    if (isfound) then
      write(iout,'(/1x,a)')'READING SIMULATION EXCHANGES'
      id = 0
      do
        call parser%GetNextLine(endOfBlock)
        if (endOfBlock) exit
        call parser%GetStringCaps(keyword)
        select case (keyword)
          case ('GWF6-GWF6')
            id = id + 1
            !
            ! -- get filename
            call parser%GetString(fname)
            !
            ! -- get first modelname and then model id
            call parser%GetStringCaps(name1)
            m1 = ifind(modelname, name1)
            if(m1 < 0) then
              write(errmsg, fmtmerr) trim(name1)
              call store_error(errmsg)
              call parser%StoreErrorUnit()
              call ustop()
            endif
            !
            ! -- get second modelname and then model id
            call parser%GetStringCaps(name2)
            m2 = ifind(modelname, name2)
            if(m2 < 0) then
              write(errmsg, fmtmerr) trim(name2)
              call store_error(errmsg)
              call parser%StoreErrorUnit()
              call ustop()
            endif
            !
            ! -- Create the exchange object.
            write(iout, '(4x,a,i0,a,i0,a,i0)') 'GWF6-GWF6 exchange ', id,      &
              ' will be created to connect model ', m1, ' with model ', m2
            call gwfexchange_create(fname, id, m1, m2)
<<<<<<< HEAD
=======
          case ('GWF6-GWT6')
            id = id + 1
            !
            ! -- get filename
            call parser%GetString(fname)
            !
            ! -- get first modelname and then model id
            call parser%GetStringCaps(name1)
            m1 = ifind(modelname, name1)
            if(m1 < 0) then
              write(errmsg, fmtmerr) trim(name1)
              call store_error(errmsg)
              call parser%StoreErrorUnit()
              call ustop()
            endif
            !
            ! -- get second modelname and then model id
            call parser%GetStringCaps(name2)
            m2 = ifind(modelname, name2)
            if(m2 < 0) then
              write(errmsg, fmtmerr) trim(name2)
              call store_error(errmsg)
              call parser%StoreErrorUnit()
              call ustop()
            endif
            !
            ! -- Create the exchange object.
            write(iout, '(4x,a,i0,a,i0,a,i0)') 'GWF6-GWT6 exchange ', id,      &
              ' will be created to connect model ', m1, ' with model ', m2
            call gwfgwt_cr(fname, id, m1, m2)
>>>>>>> 5ac754dd
          case default
            write(errmsg, '(4x,a,a)') &
                  '****ERROR. UNKNOWN SIMULATION EXCHANGES: ',                 &
                  trim(keyword)
            call store_error(errmsg)
            call parser%StoreErrorUnit()
            call ustop()
        end select
      end do
      write(iout,'(1x,a)')'END OF SIMULATION EXCHANGES'
    else
      call store_error('****ERROR.  Did not find EXCHANGES block in '//        &
                       'simulation control file.')
      call parser%StoreErrorUnit()
      call ustop()
    end if
    !
    ! -- return
    return
  end subroutine exchanges_create

  subroutine solution_groups_create()
! ******************************************************************************
! Set the solution_groups to be used for the simulation
! ******************************************************************************
!
!    SPECIFICATIONS:
! ------------------------------------------------------------------------------
    use SolutionGroupModule,        only: SolutionGroupType,                   &
                                          solutiongroup_create
    use BaseSolutionModule,         only: BaseSolutionType
    use BaseModelModule,            only: BaseModelType
    use BaseExchangeModule,         only: BaseExchangeType
    use NumericalSolutionModule,    only: solution_create
    ! -- dummy
    ! -- local
    type(SolutionGroupType), pointer  :: sgp
    class(BaseSolutionType), pointer  :: sp
    class(BaseModelType), pointer     :: mp
    integer(I4B) :: ierr
    logical :: isfound, endOfBlock
    integer(I4B) :: isoln
    integer(I4B) :: isgp
    integer(I4B) :: isgpsoln
    integer(I4B) :: sgid
    integer(I4B) :: mid
    character(len=LINELENGTH) :: errmsg
    character(len=LENBIGLINE) :: keyword
    character(len=LINELENGTH) :: fname, mname
    ! -- formats
    character(len=*), parameter :: fmterrmxiter = &
      "('ERROR. MXITER IS SET TO ', i0, ' BUT THERE IS ONLY ONE SOLUTION',     &
        &' IN SOLUTION GROUP ', i0, '. SET MXITER TO 1 IN SIMULATION CONTROL', &
        &' FILE.')"
! ------------------------------------------------------------------------------
    !
    ! -- isoln is the cumulative solution number, isgp is the cumulative
    !    solution group number.
    isoln = 0
    isgp = 0
    !
    !Read through the simulation name file and process each SOLUTION_GROUP
    sgploop: do
      !
      call parser%GetBlock('SOLUTIONGROUP', isfound, ierr, &
        supportOpenClose=.true.)
      if(ierr /= 0) exit sgploop
      if (.not. isfound) exit sgploop
      isgp = isgp + 1
      !
      ! -- Get the solutiongroup id and check that it is listed consecutively.
      sgid = parser%GetInteger()
      if(isgp /= sgid) then
        write(errmsg, '(a)') 'Solution groups are not listed consecutively.'
        call store_error(errmsg)
        write(errmsg, '(a,i0,a,i0)' ) 'Found ', sgid, ' when looking for ',isgp
        call store_error(errmsg)
        call parser%StoreErrorUnit()
        call ustop()
      endif
      !
      ! -- Create the solutiongroup and add it to the solutiongrouplist
      call solutiongroup_create(sgp, sgid)
      call AddSolutionGroupToList(solutiongrouplist, sgp)
      !
      ! -- Begin processing the solution group
      write(iout,'(/1x,a)')'READING SOLUTIONGROUP'
      !
      ! -- Initialize isgpsoln to 0.  isgpsoln is the solution counter for this
      !    particular solution group.  It goes from 1 to the number of solutions
      !    in this group.
      isgpsoln = 0
      do
        call parser%GetNextLine(endOfBlock)
        if (endOfBlock) exit
        call parser%GetStringCaps(keyword)
        select case (keyword)
          !
          case ('MXITER')
            sgp%mxiter = parser%GetInteger()
          !
          case ('IMS6')
            !
            ! -- Initialize and increment counters
            isoln = isoln + 1
            isgpsoln = isgpsoln + 1
            !
            ! -- Create the solution, retrieve from the list, and add to sgp
            call parser%GetString(fname)
            call solution_create(fname, isoln)
            sp => GetBaseSolutionFromList(basesolutionlist, isoln)
            call sgp%add_solution(isoln, sp)
            !
            ! -- Add all of the models that are listed on this line to
            !    the current solution (sp)
            do
              !
              ! -- Set istart and istop to encompass model name. Exit this
              !    loop if there are no more models.
              call parser%GetStringCaps(mname)
              if (mname == '') exit
              !
              ! -- Find the model id, and then get model
              mid = ifind(modelname, mname)
              if(mid <= 0) then
                write(errmsg, '(a,a)') 'Error.  Invalid modelname: ', &
                  trim(mname)
                call store_error(errmsg)
                call parser%StoreErrorUnit()
                call ustop()
              endif
              mp => GetBaseModelFromList(basemodellist, mid)
              !
              ! -- Add the model to the solution
              call sp%addmodel(mp)
              mp%idsoln = isoln
              !
            enddo
          !
          case default
            write(errmsg, '(4x,a,a)') &
                  '****ERROR. UNKNOWN SOLUTIONGROUP ENTRY: ', &
                  trim(keyword)
            call store_error(errmsg)
            call parser%StoreErrorUnit()
            call ustop()
        end select
      end do
      !
      ! -- Make sure there is a solution in this solution group
      if(isgpsoln == 0) then
        write(errmsg, '(4x,a,i0)') &
          'ERROR. THERE ARE NO SOLUTIONS FOR SOLUTION GROUP ', isgp
        call store_error(errmsg)
        call parser%StoreErrorUnit()
        call ustop()
      endif
      !
      ! -- If there is only one solution then mxiter should be 1.
      if(isgpsoln == 1 .and. sgp%mxiter > 1) then
        write(errmsg, fmterrmxiter) sgp%mxiter, isgpsoln
        call store_error(errmsg)
        call parser%StoreErrorUnit()
        call ustop()
      endif
      !
      ! -- todo: more error checking?
      !
      write(iout,'(1x,a)')'END OF SIMULATION SOLUTIONGROUP'
      !
    enddo sgploop
    !
    ! -- Check and make sure at least one solution group was found
    if(solutiongrouplist%Count() == 0) then
      call store_error('ERROR.  THERE ARE NO SOLUTION GROUPS.')
      call parser%StoreErrorUnit()
      call ustop()
    endif
    !
    ! -- return
    return
  end subroutine solution_groups_create

  subroutine add_model(im, mtype, mname)
! ******************************************************************************
! Add the model to the list of modelnames, check that the model name is valid.
! ******************************************************************************
!
!    SPECIFICATIONS:
! ------------------------------------------------------------------------------
    ! -- dummy
    integer, intent(inout) :: im
    character(len=*), intent(in) :: mtype
    character(len=*), intent(inout) :: mname
    ! -- local
    integer :: ilen
    integer :: i
    character(len=LINELENGTH) :: errmsg
! ------------------------------------------------------------------------------
    im = im + 1
    call expandarray(modelname)
    call parser%GetStringCaps(mname)
    ilen = len_trim(mname)
    if (ilen > LENMODELNAME) then
      write(errmsg, '(4x,a,a)')                                                &
            'ERROR. INVALID MODEL NAME: ', trim(mname)
      call store_error(errmsg)
      write(errmsg, '(4x,a,i0,a,i0)')                                          &
            'NAME LENGTH OF ', ilen, ' EXCEEDS MAXIMUM LENGTH OF ',            &
            LENMODELNAME
      call store_error(errmsg)
      call parser%StoreErrorUnit()
      call ustop()
    endif
    do i = 1, ilen
      if (mname(i:i) == ' ') then
        write(errmsg, '(4x,a,a)')                                              &
              'ERROR. INVALID MODEL NAME: ', trim(mname)
        call store_error(errmsg)
        write(errmsg, '(4x,a)')                                                &
              'MODEL NAME CANNOT HAVE SPACES WITHIN IT.'
        call store_error(errmsg)
        call parser%StoreErrorUnit()
        call ustop()
      endif
    enddo
    modelname(im) = mname
    write(iout, '(4x,a,i0)') mtype // ' model ' // trim(mname) //              &
      ' will be created as model ', im  
    !
    ! -- return
    return
  end subroutine add_model
  
end module SimulationCreateModule<|MERGE_RESOLUTION|>--- conflicted
+++ resolved
@@ -339,10 +339,7 @@
 ! ------------------------------------------------------------------------------
     ! -- modules
     use GwfModule,              only: gwf_cr
-<<<<<<< HEAD
-=======
     use GwtModule,              only: gwt_cr
->>>>>>> 5ac754dd
     use ConstantsModule,        only: LENMODELNAME
     ! -- dummy
     ! -- local
@@ -369,13 +366,10 @@
             call parser%GetString(fname)
             call add_model(im, 'GWF6', mname)
             call gwf_cr(fname, im, modelname(im))
-<<<<<<< HEAD
-=======
           case ('GWT6')
             call parser%GetString(fname)
             call add_model(im, 'GWT6', mname)
             call gwt_cr(fname, im, modelname(im))
->>>>>>> 5ac754dd
           case default
             write(errmsg, '(4x,a,a)') &
                   '****ERROR. UNKNOWN SIMULATION MODEL: ',                     &
@@ -406,10 +400,7 @@
 ! ------------------------------------------------------------------------------
     ! -- modules
     use GwfGwfExchangeModule,    only: gwfexchange_create
-<<<<<<< HEAD
-=======
     use GwfGwtExchangeModule,    only: gwfgwt_cr
->>>>>>> 5ac754dd
     ! -- dummy
     ! -- local
     integer(I4B) :: ierr
@@ -464,8 +455,6 @@
             write(iout, '(4x,a,i0,a,i0,a,i0)') 'GWF6-GWF6 exchange ', id,      &
               ' will be created to connect model ', m1, ' with model ', m2
             call gwfexchange_create(fname, id, m1, m2)
-<<<<<<< HEAD
-=======
           case ('GWF6-GWT6')
             id = id + 1
             !
@@ -496,7 +485,6 @@
             write(iout, '(4x,a,i0,a,i0,a,i0)') 'GWF6-GWT6 exchange ', id,      &
               ' will be created to connect model ', m1, ' with model ', m2
             call gwfgwt_cr(fname, id, m1, m2)
->>>>>>> 5ac754dd
           case default
             write(errmsg, '(4x,a,a)') &
                   '****ERROR. UNKNOWN SIMULATION EXCHANGES: ',                 &
