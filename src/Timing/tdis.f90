--- conflicted
+++ resolved
@@ -1,4 +1,3 @@
-<<<<<<< HEAD
 !stress periods and time stepping is handled by these routines
 !convert this to a derived type?  May not be necessary since only
 !one of them is needed.
@@ -728,735 +727,3 @@
   end subroutine subtiming_end
 
 end module TdisModule
-
-=======
-!stress periods and time stepping is handled by these routines
-!convert this to a derived type?  May not be necessary since only
-!one of them is needed.
-
-  module TdisModule
-
-  use KindModule, only: DP, I4B
-  use SimVariablesModule, only: iout
-  use BlockParserModule, only: BlockParserType
-  use ConstantsModule, only: LINELENGTH, LENDATETIME, VALL
-  !
-  implicit none
-  !
-  private
-  public :: subtiming_begin
-  public :: subtiming_end
-  public :: tdis_cr
-  public :: tdis_tu
-  public :: tdis_ot
-  public :: tdis_da
-  !
-  integer(I4B), public, pointer                            :: nper               !number of stress period
-  integer(I4B), public, pointer                            :: itmuni             !flag indicating time units
-  integer(I4B), public, pointer                            :: kper               !current stress period number
-  integer(I4B), public, pointer                            :: kstp               !current time step number
-  logical, public, pointer                                 :: readnewdata        !flag indicating time to read new data
-  logical, public, pointer                                 :: endofperiod        !flag indicating end of stress period
-  logical, public, pointer                                 :: endofsimulation    !flag indicating end of simulation
-  real(DP), public, pointer                                :: delt               !length of the current time step
-  real(DP), public, pointer                                :: pertim             !time relative to start of stress period
-  real(DP), public, pointer                                :: totim              !time relative to start of simulation
-  real(DP), public, pointer                                :: totimc             !simulation time at start of time step
-  real(DP), public, pointer                                :: deltsav            !saved value for delt, used for subtiming
-  real(DP), public, pointer                                :: totimsav           !saved value for totim, used for subtiming
-  real(DP), public, pointer                                :: pertimsav          !saved value for pertim, used for subtiming
-  real(DP), public, pointer                                :: totalsimtime       !time at end of simulation
-  real(DP), public, dimension(:), pointer, contiguous      :: perlen             !length of each stress period
-  integer(I4B), public, dimension(:), pointer, contiguous  :: nstp               !number of time steps in each stress period
-  real(DP), public, dimension(:), pointer, contiguous      :: tsmult             !time step multiplier for each stress period
-  character(len=LENDATETIME), pointer                      :: datetime0          !starting date and time for the simulation
-  !
-  type(BlockParserType), private :: parser
-
-  contains
-
-  subroutine tdis_cr(fname)
-! ******************************************************************************
-! tdis_cr -- create temporal discretization.
-! ******************************************************************************
-!
-!    SPECIFICATIONS:
-! ------------------------------------------------------------------------------
-    ! -- modules
-    use InputOutputModule, only: getunit, openfile
-    use ConstantsModule, only: LINELENGTH, DZERO
-    ! -- dummy
-    character(len=*),intent(in) :: fname
-    ! -- local
-    integer(I4B) :: inunit
-    ! -- formats
-    character(len=*),parameter :: fmtheader = &
-     "(1X,/1X,'TDIS -- TEMPORAL DISCRETIZATION PACKAGE,',   /                  &
-      &' VERSION 1 : 11/13/2014 - INPUT READ FROM UNIT ',I4)"
-! ------------------------------------------------------------------------------
-    !
-    ! -- Allocate the scalar variables
-    call tdis_allocate_scalars()
-    !
-    ! -- Get a unit number for tdis and open the file if it is not opened
-    inquire(file=fname, number=inunit)
-    if(inunit < 0) then
-      inunit = getunit()
-      call openfile(inunit, iout, fname, 'TDIS')
-    endif
-    !
-    ! -- Identify package
-    write(iout, fmtheader) inunit
-    !
-    ! -- Initialize block parser
-    call parser%Initialize(inunit, iout)
-    !
-    ! -- Read options
-    call tdis_read_options()
-    !
-    ! -- Read dimensions and then allocate arrays
-    call tdis_read_dimensions()
-    call tdis_allocate_arrays()
-    !
-    ! -- Read timing
-    call tdis_read_timing()
-    !
-    ! -- Close the file
-    call parser%Clear()
-    !
-    ! -- return
-    return
-  end subroutine tdis_cr
-
-  subroutine tdis_tu()
-! ******************************************************************************
-! tdis_tu -- Time Update.
-! ******************************************************************************
-!
-!    SPECIFICATIONS:
-! ------------------------------------------------------------------------------
-    ! -- modules
-    use ConstantsModule, only: DONE, DZERO
-    use GenericUtilitiesModule, only: sim_message
-    ! -- local
-    character(len=LINELENGTH) :: line
-    ! -- formats
-    character(len=*),parameter :: fmtspi =                                     &
-      "('1',/28X,'STRESS PERIOD NO. ',I4,', LENGTH =',G15.7,/                  &
-       &28X,47('-'),//                                                         &
-       &30X,'NUMBER OF TIME STEPS =',I6,//                                     &
-       &31X,'MULTIPLIER FOR DELT =',F10.3)"
-    character(len=*),parameter :: fmttsi =                                     &
-      "(1X,/28X,'INITIAL TIME STEP SIZE =',G15.7)"
-    character(len=*),parameter :: fmtspts =                                    &
-      "(' Solving:  Stress period: ',i5,4x,'Time step: ',i5,4x)"
-! ------------------------------------------------------------------------------
-    !
-    ! -- Increment kstp and kper
-    if(endofperiod) then
-      kstp = 1
-      kper = kper + 1
-    else
-      kstp = kstp + 1
-    endif
-    !
-    ! -- Set readnewdata to .false. and change if new stress period
-    readnewdata = .false.
-    !
-    ! -- Setup new stress period if kstp is 1
-    if(kstp == 1) then
-      !
-      ! -- Write stress period information to simulation list file
-      write(iout,fmtspi) kper, perlen(kper), nstp(kper), tsmult(kper)
-      !
-      ! -- Calculate the first value of delt for this stress period
-      delt = perlen(kper) / float(nstp(kper))
-      if(tsmult(kper) /= DONE)                                                 &
-          delt = perlen(kper) * (DONE-tsmult(kper)) /                          &
-              (DONE - tsmult(kper) ** nstp(kper))
-      !
-      ! -- Print length of first time step
-       write(iout, fmttsi) delt
-      !
-      ! -- Initialize pertim (Elapsed time within stress period)
-      pertim = DZERO
-      !
-      ! -- Clear flag that indicates last time step of a stress period
-      endofperiod = .false.
-      !
-      ! -- Read new data
-      readnewdata = .true.
-      !
-    endif
-    !
-    ! -- Calculate delt for kstp > 1
-    if(kstp /= 1) delt = tsmult(kper) * delt
-    !
-    ! -- Print stress period and time step to console
-    write(line, fmtspts) kper, kstp
-    call sim_message(line, level=VALL)
-    !
-    ! -- Store totim and pertim, which are times at end of previous time step
-    totimsav = totim
-    pertimsav = pertim
-    totimc = totim
-    !
-    ! -- Update totim and pertim
-    totim = totimsav + delt
-    pertim = pertimsav + delt
-    !
-    ! -- End of stress period and/or simulation?
-    if(kstp == nstp(kper)) endofperiod = .true.
-    if(endofperiod .and. kper==nper) then
-      endofsimulation = .true.
-      totim = totalsimtime  
-    end if
-    !
-    ! -- return
-    return
-  end subroutine tdis_tu
-
-  subroutine tdis_ot(iout)
-! ******************************************************************************
-!     PRINT SIMULATION TIME
-! ******************************************************************************
-!
-!        SPECIFICATIONS:
-! ------------------------------------------------------------------------------
-  ! -- dummy
-  integer(I4B), intent(in) :: iout
-  ! -- local
-  real(DP) :: zero,cnv,delsec,totsec,persec,sixty,hrday,dayyr,         &
-                      delmn,delhr,totmn,tothr,totdy,totyr,permn,perhr,perdy,   &
-                      peryr,deldy,delyr
-! ------------------------------------------------------------------------------
-      WRITE(IOUT,199) KSTP,KPER
-  199 FORMAT(1X,///9X,'TIME SUMMARY AT END OF TIME STEP',I5, &
-     &     ' IN STRESS PERIOD ',I4)
-!C
-!C1------USE TIME UNIT INDICATOR TO GET FACTOR TO CONVERT TO SECONDS.
-      ZERO=0.d0
-      CNV=ZERO
-      IF(ITMUNI.EQ.1) CNV=1.
-      IF(ITMUNI.EQ.2) CNV=60.
-      IF(ITMUNI.EQ.3) CNV=3600.
-      IF(ITMUNI.EQ.4) CNV=86400.
-      IF(ITMUNI.EQ.5) CNV=31557600.
-!C
-!C2------IF FACTOR=0 THEN TIME UNITS ARE NON-STANDARD.
-      IF(CNV.NE.ZERO) GO TO 100
-!C
-!C2A-----PRINT TIMES IN NON-STANDARD TIME UNITS.
-      WRITE(IOUT,301) DELT,PERTIM,TOTIM
-  301 FORMAT(21X,'     TIME STEP LENGTH =',G15.6/ &
-     &       21X,'   STRESS PERIOD TIME =',G15.6/ &
-     &       21X,'TOTAL SIMULATION TIME =',G15.6)
-!C
-!C2B-----RETURN
-      RETURN
-!C
-!C3------CALCULATE LENGTH OF TIME STEP & ELAPSED TIMES IN SECONDS.
-  100 DELSEC=CNV*DELT
-      TOTSEC=CNV*TOTIM
-      PERSEC=CNV*PERTIM
-!C
-!C4------CALCULATE TIMES IN MINUTES,HOURS,DAYS AND YEARS.
-      SIXTY=60.
-      HRDAY=24.
-      DAYYR=365.25
-      DELMN=DELSEC/SIXTY
-      DELHR=DELMN/SIXTY
-      DELDY=DELHR/HRDAY
-      DELYR=DELDY/DAYYR
-      TOTMN=TOTSEC/SIXTY
-      TOTHR=TOTMN/SIXTY
-      TOTDY=TOTHR/HRDAY
-      TOTYR=TOTDY/DAYYR
-      PERMN=PERSEC/SIXTY
-      PERHR=PERMN/SIXTY
-      PERDY=PERHR/HRDAY
-      PERYR=PERDY/DAYYR
-!C
-!C5------PRINT TIME STEP LENGTH AND ELAPSED TIMES IN ALL TIME UNITS.
-      WRITE(IOUT,200)
-  200 FORMAT(19X,' SECONDS     MINUTES      HOURS',7X,                           &
-     &    'DAYS        YEARS'/20X,59('-'))
-      write(IOUT,201) DELSEC,DELMN,DELHR,DELDY,DELYR
-  201 FORMAT(1X,'  TIME STEP LENGTH',1P,5G12.5)
-      WRITE(IOUT,202) PERSEC,PERMN,PERHR,PERDY,PERYR
-  202 FORMAT(1X,'STRESS PERIOD TIME',1P,5G12.5)
-      WRITE(IOUT,203) TOTSEC,TOTMN,TOTHR,TOTDY,TOTYR
-  203 FORMAT(1X,'        TOTAL TIME',1P,5G12.5,/)
-!C
-!C6------RETURN
-      RETURN
-  END subroutine tdis_ot
-
-  subroutine tdis_da()
-! ******************************************************************************
-! tdis_da -- deallocate
-! ******************************************************************************
-!
-!    SPECIFICATIONS:
-! ------------------------------------------------------------------------------
-    use MemoryManagerModule, only: mem_deallocate
-! ------------------------------------------------------------------------------
-    !
-    ! -- Scalars
-    call mem_deallocate(nper)
-    call mem_deallocate(itmuni)
-    call mem_deallocate(kper)
-    call mem_deallocate(kstp)
-    call mem_deallocate(readnewdata)
-    call mem_deallocate(endofperiod)
-    call mem_deallocate(endofsimulation)
-    call mem_deallocate(delt)
-    call mem_deallocate(pertim)
-    call mem_deallocate(totim)
-    call mem_deallocate(totimc)
-    call mem_deallocate(deltsav)
-    call mem_deallocate(totimsav)
-    call mem_deallocate(pertimsav)
-    call mem_deallocate(totalsimtime)
-    !
-    ! -- strings
-    deallocate(datetime0)
-    !
-    ! -- Arrays
-    call mem_deallocate(perlen)
-    call mem_deallocate(nstp)
-    call mem_deallocate(tsmult)
-    !
-    ! -- Return
-    return
-  end subroutine tdis_da
-
-
-  subroutine tdis_read_options()
-! ******************************************************************************
-! tdis_read_options -- Read the options
-! ******************************************************************************
-!
-!    SPECIFICATIONS:
-! ------------------------------------------------------------------------------
-    use ConstantsModule, only: LINELENGTH
-    use SimModule, only: ustop, store_error
-    ! -- dummy
-    ! -- local
-    character(len=LINELENGTH) :: errmsg, keyword
-    integer(I4B) :: ierr
-    logical :: isfound, endOfBlock
-    logical :: undspec
-    ! -- formats
-    character(len=*), parameter :: fmtitmuni = &
-      "(4x,'SIMULATION TIME UNIT IS ',A)"
-    character(len=*), parameter :: fmtdatetime0 = &
-      "(4x,'SIMULATION STARTING DATE AND TIME IS ',A)"
-    !data
-! ------------------------------------------------------------------------------
-    !
-    ! -- set variables
-    itmuni = 0
-    undspec = .false.
-    !
-    ! -- get options block
-    call parser%GetBlock('OPTIONS', isfound, ierr, &
-      supportOpenClose=.true., blockRequired=.false.)
-    !
-    ! -- parse options block if detected
-    if (isfound) then
-      write(iout,'(1x,a)')'PROCESSING TDIS OPTIONS'
-      do
-        call parser%GetNextLine(endOfBlock)
-        if (endOfBlock) exit
-        call parser%GetStringCaps(keyword)
-        select case (keyword)
-        case ('TIME_UNITS')
-          call parser%GetStringCaps(keyword)
-          select case (keyword)
-          case('UNDEFINED')
-            itmuni = 0
-            write(iout, fmtitmuni) 'UNDEFINED'
-            undspec = .true.
-          case('SECONDS')
-            itmuni = 1
-            write(iout, fmtitmuni) 'SECONDS'
-          case('MINUTES')
-            itmuni = 2
-            write(iout, fmtitmuni) 'MINUTES'
-          case('HOURS')
-            itmuni = 3
-            write(iout, fmtitmuni) 'HOURS'
-          case('DAYS')
-            itmuni = 4
-            write(iout, fmtitmuni) 'DAYS'
-          case('YEARS')
-            itmuni = 5
-            write(iout, fmtitmuni) 'YEARS'
-          case default
-            write(errmsg,'(4x,a,a)')'****ERROR. UNKNOWN TIME_UNITS: ',       &
-                                      trim(keyword)
-            call store_error(errmsg)
-            call parser%StoreErrorUnit()
-            call ustop()
-          end select
-        case ('START_DATE_TIME')
-          call parser%GetString(datetime0)
-          write(iout, fmtdatetime0) datetime0
-        case default
-          write(errmsg,'(4x,a,a)')'****ERROR. UNKNOWN TDIS OPTION: ',        &
-                                    trim(keyword)
-          call store_error(errmsg)
-          call parser%StoreErrorUnit()
-          call ustop()
-        end select
-      end do
-      write(iout,'(1x,a)') 'END OF TDIS OPTIONS'
-    end if
-    !
-    ! -- Set to itmuni to undefined if not specified
-    if(itmuni == 0) then
-      if(.not. undspec) then
-        write(iout, fmtitmuni) 'UNDEFINED'
-      endif
-    endif
-    !
-    ! -- Return
-    return
-  end subroutine tdis_read_options
-
-  subroutine tdis_allocate_scalars()
-! ******************************************************************************
-! tdis_read_dimensions -- Read dimension NPER
-! ******************************************************************************
-!
-!    SPECIFICATIONS:
-! ------------------------------------------------------------------------------
-    ! -- modules
-    use MemoryManagerModule, only: mem_allocate
-    use ConstantsModule, only: DZERO
-! ------------------------------------------------------------------------------
-    !
-    ! -- memory manager variables
-    call mem_allocate(nper, 'NPER', 'TDIS')
-    call mem_allocate(itmuni, 'ITMUNI', 'TDIS')
-    call mem_allocate(kper, 'KPER', 'TDIS')
-    call mem_allocate(kstp, 'KSTP', 'TDIS')
-    call mem_allocate(readnewdata, 'READNEWDATA', 'TDIS')
-    call mem_allocate(endofperiod, 'ENDOFPERIOD', 'TDIS')
-    call mem_allocate(endofsimulation, 'ENDOFSIMULATION', 'TDIS')
-    call mem_allocate(delt, 'DELT', 'TDIS')
-    call mem_allocate(pertim, 'PERTIM', 'TDIS')
-    call mem_allocate(totim, 'TOTIM', 'TDIS')
-    call mem_allocate(totimc, 'TOTIMC', 'TDIS')
-    call mem_allocate(deltsav, 'DELTSAV', 'TDIS')
-    call mem_allocate(totimsav, 'TOTIMSAV', 'TDIS')
-    call mem_allocate(pertimsav, 'PERTIMSAV', 'TDIS')
-    call mem_allocate(totalsimtime, 'TOTALSIMTIME', 'TDIS')
-    !
-    ! -- strings
-    allocate(datetime0)
-    !
-    ! -- Initialize variables
-    nper = 0
-    itmuni = 0
-    kper = 0
-    kstp = 0
-    readnewdata = .true.
-    endofperiod = .true.
-    endofsimulation = .false.
-    delt = DZERO
-    pertim = DZERO
-    totim = DZERO
-    totimc = DZERO
-    deltsav = DZERO
-    totimsav = DZERO
-    pertimsav = DZERO
-    totalsimtime = DZERO
-    datetime0 = ''
-    !
-    ! -- return
-    return
-  end subroutine tdis_allocate_scalars
-
-
-  subroutine tdis_allocate_arrays()
-! ******************************************************************************
-! tdis_allocate_arrays -- Allocate tdis arrays
-! ******************************************************************************
-!
-!    SPECIFICATIONS:
-! ------------------------------------------------------------------------------
-    ! -- modules
-    use MemoryManagerModule, only: mem_allocate
-! ------------------------------------------------------------------------------
-    !
-    call mem_allocate(perlen, nper, 'PERLEN', 'TDIS')
-    call mem_allocate(nstp, nper, 'NSTP', 'TDIS')
-    call mem_allocate(tsmult, nper, 'TSMULT', 'TDIS')
-    !
-    ! -- return
-    return
-  end subroutine tdis_allocate_arrays
-
-  subroutine tdis_read_dimensions()
-! ******************************************************************************
-! tdis_read_dimensions -- Read dimension NPER
-! ******************************************************************************
-!
-!    SPECIFICATIONS:
-! ------------------------------------------------------------------------------
-    use ConstantsModule, only: LINELENGTH
-    use SimModule, only: ustop, store_error
-    ! -- dummy
-    ! -- local
-    character(len=LINELENGTH) :: errmsg, keyword
-    integer(I4B) :: ierr
-    logical :: isfound, endOfBlock
-    ! -- formats
-    character(len=*), parameter :: fmtnper = &
-      "(1X,I4,' STRESS PERIOD(S) IN SIMULATION')"
-    !data
-! ------------------------------------------------------------------------------
-    !
-    ! -- get DIMENSIONS block
-    call parser%GetBlock('DIMENSIONS', isfound, ierr, &
-      supportOpenClose=.true.)
-    !
-    ! -- parse block if detected
-    if (isfound) then
-      write(iout,'(1x,a)')'PROCESSING TDIS DIMENSIONS'
-      do
-        call parser%GetNextLine(endOfBlock)
-        if (endOfBlock) exit
-        call parser%GetStringCaps(keyword)
-        select case (keyword)
-          case ('NPER')
-            nper = parser%GetInteger()
-            write(iout, fmtnper) nper
-          case default
-            write(errmsg,'(4x,a,a)')'****ERROR. UNKNOWN TDIS DIMENSION: ',     &
-                                     trim(keyword)
-            call store_error(errmsg)
-            call parser%StoreErrorUnit()
-            call ustop()
-        end select
-      end do
-      write(iout,'(1x,a)') 'END OF TDIS DIMENSIONS'
-    else
-      write(errmsg,'(1x,a)')'ERROR.  REQUIRED DIMENSIONS BLOCK NOT FOUND.'
-      call store_error(errmsg)
-      call parser%StoreErrorUnit()
-      call ustop()
-    end if
-    !
-    ! -- Return
-    return
-  end subroutine tdis_read_dimensions
-
-  subroutine tdis_read_timing()
-! ******************************************************************************
-! tdis_read_timing -- Read timing information
-! ******************************************************************************
-!
-!    SPECIFICATIONS:
-! ------------------------------------------------------------------------------
-    use ConstantsModule, only: LINELENGTH, DZERO
-    use SimModule, only: ustop, store_error, count_errors
-    ! -- dummy
-    ! -- local
-    character(len=LINELENGTH) :: errmsg
-    integer(I4B) :: ierr
-    integer(I4B) :: n
-    logical :: isfound, endOfBlock
-    ! -- formats
-    character(len=*), parameter :: fmtheader =                                 &
-      "(1X,//1X,'STRESS PERIOD     LENGTH       TIME STEPS',                   &
-       &'     MULTIPLIER FOR DELT',/1X,76('-'))"
-    character(len=*), parameter :: fmtrow =                                    &
-      "(1X,I8,1PG21.7,I7,0PF25.3)"
-! ------------------------------------------------------------------------------
-    !
-    ! -- get PERIODDATA block
-    call parser%GetBlock('PERIODDATA', isfound, ierr, &
-      supportOpenClose=.true.)
-    !
-    ! -- parse block if detected
-    if (isfound) then
-      write(iout,'(1x,a)')'PROCESSING TDIS PERIODDATA'
-      write(iout, fmtheader)
-      do n = 1, nper
-        call parser%GetNextLine(endOfBlock)
-        perlen(n) = parser%GetDouble()
-        nstp(n) = parser%GetInteger()
-        tsmult(n) = parser%GetDouble()
-        write(iout, fmtrow) n, perlen(n), nstp(n), tsmult(n)
-        totalsimtime = totalsimtime + perlen(n)
-      enddo
-      !
-      ! -- Check timing information
-      call check_tdis_timing(nper, perlen, nstp, tsmult)
-      call parser%terminateblock()
-      !
-      ! -- Check for errors
-      if(count_errors() > 0) then
-        call parser%StoreErrorUnit()
-        call ustop()
-      endif
-      write(iout,'(1x,a)') 'END OF TDIS PERIODDATA'
-    else
-      write(errmsg,'(1x,a)')'ERROR.  REQUIRED PERIODDATA BLOCK NOT FOUND.'
-      call store_error(errmsg)
-      call parser%StoreErrorUnit()
-      call ustop()
-    end if
-    !
-    ! -- Return
-    return
-  end subroutine tdis_read_timing
-  
-  subroutine check_tdis_timing(nper, perlen, nstp, tsmult)
-! ******************************************************************************
-! check_tdis_timing -- Check the tdis timing information.  Return back to 
-!   tdis_read_timing if an error condition is found and let the ustop
-!   routine be called there instead so the StoreErrorUnit routine can be
-!   called to assign the correct file name.
-! ******************************************************************************
-!
-!    SPECIFICATIONS:
-! ------------------------------------------------------------------------------
-    ! -- modules
-    use ConstantsModule, only: LINELENGTH, DZERO, DONE
-    use SimModule, only: ustop, store_error, count_errors
-    ! -- dummy
-    integer(I4B), intent(in) :: nper
-    real(DP), dimension(:), contiguous, intent(in) :: perlen
-    integer(I4B), dimension(:), contiguous, intent(in) :: nstp
-    real(DP), dimension(:), contiguous, intent(in) :: tsmult
-    ! -- local
-    integer(I4B) :: kper, kstp
-    real(DP) :: tstart, tend, dt
-    character(len=LINELENGTH) :: errmsg
-    ! -- formats
-    character(len=*), parameter :: fmtpwarn =                                   &
-      &"(1X,/1X,'PERLEN IS ZERO FOR STRESS PERIOD ', I0,                        &
-      &'. PERLEN MUST NOT BE ZERO FOR TRANSIENT PERIODS.')"
-    character(len=*), parameter :: fmtsperror =                                 &
-      &"(A,' FOR STRESS PERIOD ', I0)"
-    character(len=*), parameter :: fmtdterror =                                 &
-      &"('TIME STEP LENGTH OF ', G0, ' IS TOO SMALL IN PERIOD ', I0,            &
-      &' AND TIME STEP ', I0)"
-! ------------------------------------------------------------------------------
-    !
-    ! -- Initialize
-    tstart = DZERO
-    !
-    ! -- Go through and check each stress period
-    do kper = 1, nper
-      !
-      ! -- Error if nstp less than or equal to zero
-      if(nstp(kper) <= 0) then
-        write(errmsg, fmtsperror) 'NUMBER OF TIME STEPS LESS THAN ONE ', kper
-        call store_error(errmsg)
-        return
-      end if
-      !
-      ! -- Warn if perlen is zero
-      if(perlen(kper) == DZERO) then
-         write(iout, fmtpwarn) kper
-         return
-      end if
-      !
-      ! -- Error if tsmult is less than zero
-      if(tsmult(kper) <= DZERO) then
-        write(errmsg, fmtsperror) 'TSMULT MUST BE GREATER THAN 0.0 ', kper
-        call store_error(errmsg)
-        return
-      end if
-      !
-      ! -- Error if negative period length
-      if(perlen(kper) < DZERO) then
-        write(errmsg, fmtsperror) 'PERLEN CANNOT BE LESS THAN 0.0 ', kper
-        call store_error(errmsg)
-        return
-      end if
-      !
-      ! -- Go through all time step lengths and make sure they are valid
-      do kstp = 1, nstp(kper)
-        if (kstp == 1) then
-          dt = perlen(kper) / float(nstp(kper))
-          if(tsmult(kper) /= DONE)                                              &
-              dt = perlen(kper) * (DONE-tsmult(kper)) /                         &
-                  (DONE - tsmult(kper) ** nstp(kper))
-        else
-          dt = dt * tsmult(kper)
-        endif
-        tend = tstart + dt
-        !
-        ! -- Error condition if tstart == tend
-        if (tstart == tend) then
-          write(errmsg, fmtdterror) dt, kper, kstp
-          call store_error(errmsg)
-          return
-        endif
-      enddo
-      !
-      ! -- reset tstart = tend
-      tstart = tend
-      !
-    enddo
-    ! -- Return
-    return
-  end subroutine check_tdis_timing
-
-  subroutine subtiming_begin(isubtime, nsubtimes, idsolution)
-! ******************************************************************************
-! subtiming_begin -- start subtiming
-! ******************************************************************************
-!
-!    SPECIFICATIONS:
-! ------------------------------------------------------------------------------
-    integer(I4B), intent(in) :: isubtime
-    integer(I4B), intent(in) :: nsubtimes
-    integer(I4B), intent(in) :: idsolution
-    ! -- formats
-    character(len=*), parameter :: fmtsub = "(a, i0, a, a, i0, a, i0, a)"
-    character(len=*), parameter :: fmtdelt = "(a, i0, a, 1pg15.6)"
-! ------------------------------------------------------------------------------
-    !
-    ! -- Save and calculate delt if first subtimestep
-    if(isubtime == 1) then
-      deltsav = delt
-      delt = delt / nsubtimes
-    else
-      totimc = totimc + delt
-    endif
-    !
-    ! -- Write message
-    if(nsubtimes > 1) then
-      write(iout, fmtsub) 'SOLUTION ID (', idsolution, '): ', &
-                     'SUB-TIMESTEP ', isubtime, ' OF ', nsubtimes, ' TOTAL'
-      write(iout, fmtdelt) 'SOLUTION ID (', idsolution, '): DELT = ', delt
-    endif
-    !
-    ! -- return
-    return
-  end subroutine subtiming_begin
-
-  subroutine subtiming_end()
-! ******************************************************************************
-! subtiming_end -- start subtiming
-! ******************************************************************************
-!
-!    SPECIFICATIONS:
-! ------------------------------------------------------------------------------
-    !
-    ! -- Reset delt to what it was prior to subtiming
-    delt = deltsav
-    !
-    ! -- return
-    return
-  end subroutine subtiming_end
-
-end module TdisModule
->>>>>>> a391efb5
