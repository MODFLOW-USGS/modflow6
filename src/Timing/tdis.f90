!stress periods and time stepping is handled by these routines
!convert this to a derived type?  May not be necessary since only
!one of them is needed.

  module TdisModule

<<<<<<< HEAD
  use KindModule, only: DP, I4B
=======
  use KindModule, only: DP, I4B, LGP
>>>>>>> c92e4c45
  use SimVariablesModule, only: iout
  use BlockParserModule, only: BlockParserType
  use ConstantsModule, only: LINELENGTH, LENDATETIME, VALL
  !
  implicit none
  !
  private
  public :: tdis_cr
  public :: tdis_tu
  public :: tdis_ot
  public :: tdis_da
  !
  integer(I4B), public, pointer                            :: nper               !number of stress period
  integer(I4B), public, pointer                            :: itmuni             !flag indicating time units
  integer(I4B), public, pointer                            :: kper               !current stress period number
  integer(I4B), public, pointer                            :: kstp               !current time step number
<<<<<<< HEAD
  logical, public, pointer                                 :: readnewdata        !flag indicating time to read new data
  logical, public, pointer                                 :: endofperiod        !flag indicating end of stress period
  logical, public, pointer                                 :: endofsimulation    !flag indicating end of simulation
=======
  logical(LGP), public, pointer                            :: readnewdata        !flag indicating time to read new data
  logical(LGP), public, pointer                            :: endofperiod        !flag indicating end of stress period
  logical(LGP), public, pointer                            :: endofsimulation    !flag indicating end of simulation
>>>>>>> c92e4c45
  real(DP), public, pointer                                :: delt               !length of the current time step
  real(DP), public, pointer                                :: pertim             !time relative to start of stress period
  real(DP), public, pointer                                :: totim              !time relative to start of simulation
  real(DP), public, pointer                                :: totimc             !simulation time at start of time step
  real(DP), public, pointer                                :: deltsav            !saved value for delt, used for subtiming
  real(DP), public, pointer                                :: totimsav           !saved value for totim, used for subtiming
  real(DP), public, pointer                                :: pertimsav          !saved value for pertim, used for subtiming
  real(DP), public, pointer                                :: totalsimtime       !time at end of simulation
  real(DP), public, dimension(:), pointer, contiguous      :: perlen             !length of each stress period
  integer(I4B), public, dimension(:), pointer, contiguous  :: nstp               !number of time steps in each stress period
  real(DP), public, dimension(:), pointer, contiguous      :: tsmult             !time step multiplier for each stress period
  character(len=LENDATETIME), pointer                      :: datetime0          !starting date and time for the simulation
  !
  type(BlockParserType), private :: parser

  contains

  subroutine tdis_cr(fname)
! ******************************************************************************
! tdis_cr -- create temporal discretization.
! ******************************************************************************
!
!    SPECIFICATIONS:
! ------------------------------------------------------------------------------
    ! -- modules
    use InputOutputModule, only: getunit, openfile
    use ConstantsModule, only: LINELENGTH, DZERO
    ! -- dummy
    character(len=*),intent(in) :: fname
    ! -- local
    integer(I4B) :: inunit
    ! -- formats
    character(len=*),parameter :: fmtheader = &
     "(1X,/1X,'TDIS -- TEMPORAL DISCRETIZATION PACKAGE,',   /                  &
      &' VERSION 1 : 11/13/2014 - INPUT READ FROM UNIT ',I4)"
! ------------------------------------------------------------------------------
    !
    ! -- Allocate the scalar variables
    call tdis_allocate_scalars()
    !
    ! -- Get a unit number for tdis and open the file if it is not opened
    inquire(file=fname, number=inunit)
    if(inunit < 0) then
      inunit = getunit()
      call openfile(inunit, iout, fname, 'TDIS')
    endif
    !
    ! -- Identify package
    write(iout, fmtheader) inunit
    !
    ! -- Initialize block parser
    call parser%Initialize(inunit, iout)
    !
    ! -- Read options
    call tdis_read_options()
    !
    ! -- Read dimensions and then allocate arrays
    call tdis_read_dimensions()
    call tdis_allocate_arrays()
    !
    ! -- Read timing
    call tdis_read_timing()
    !
    ! -- Close the file
    call parser%Clear()
    !
    ! -- return
    return
  end subroutine tdis_cr

  subroutine tdis_tu()
! ******************************************************************************
! tdis_tu -- Time Update.
! ******************************************************************************
!
!    SPECIFICATIONS:
! ------------------------------------------------------------------------------
    ! -- modules
<<<<<<< HEAD
    use ConstantsModule, only: DONE, DZERO
=======
    use ConstantsModule, only: DONE, DZERO, MNORMAL, MVALIDATE
    use SimVariablesModule, only: isim_mode
>>>>>>> c92e4c45
    use GenericUtilitiesModule, only: sim_message
    ! -- local
    character(len=LINELENGTH) :: line
    ! -- formats
    character(len=*),parameter :: fmtspi =                                     &
      "('1',/28X,'STRESS PERIOD NO. ',I4,', LENGTH =',G15.7,/                  &
       &28X,47('-'),//                                                         &
       &30X,'NUMBER OF TIME STEPS =',I6,//                                     &
       &31X,'MULTIPLIER FOR DELT =',F10.3)"
    character(len=*),parameter :: fmttsi =                                     &
      "(1X,/28X,'INITIAL TIME STEP SIZE =',G15.7)"
    character(len=*),parameter :: fmtspts =                                    &
<<<<<<< HEAD
      "(' Solving:  Stress period: ',i5,4x,'Time step: ',i5,4x)"
! ------------------------------------------------------------------------------
    !
    ! -- Increment kstp and kper
    if(endofperiod) then
=======
      "('    Solving:  Stress period: ',i5,4x,'Time step: ',i5,4x)"
    character(len=*),parameter :: fmtvspts =                                   &
      "(' Validating:  Stress period: ',i5,4x,'Time step: ',i5,4x)"
! ------------------------------------------------------------------------------
    !
    ! -- Increment kstp and kper
    if (endofperiod) then
>>>>>>> c92e4c45
      kstp = 1
      kper = kper + 1
    else
      kstp = kstp + 1
    endif
    !
    ! -- Set readnewdata to .false. and change if new stress period
    readnewdata = .false.
    !
    ! -- Setup new stress period if kstp is 1
    if(kstp == 1) then
      !
      ! -- Write stress period information to simulation list file
      write(iout,fmtspi) kper, perlen(kper), nstp(kper), tsmult(kper)
      !
      ! -- Calculate the first value of delt for this stress period
      delt = perlen(kper) / float(nstp(kper))
      if(tsmult(kper) /= DONE)                                                 &
          delt = perlen(kper) * (DONE-tsmult(kper)) /                          &
              (DONE - tsmult(kper) ** nstp(kper))
      !
      ! -- Print length of first time step
       write(iout, fmttsi) delt
      !
      ! -- Initialize pertim (Elapsed time within stress period)
      pertim = DZERO
      !
      ! -- Clear flag that indicates last time step of a stress period
      endofperiod = .false.
      !
      ! -- Read new data
      readnewdata = .true.
      !
    endif
    !
    ! -- Calculate delt for kstp > 1
<<<<<<< HEAD
    if(kstp /= 1) delt = tsmult(kper) * delt
    !
    ! -- Print stress period and time step to console
    write(line, fmtspts) kper, kstp
=======
    if (kstp /= 1) then
      delt = tsmult(kper) * delt
    end if
    !
    ! -- Print stress period and time step to console
    select case(isim_mode)
      case(MVALIDATE)  
        write(line, fmtvspts) kper, kstp
      case(MNORMAL)
        write(line, fmtspts) kper, kstp
    end select
>>>>>>> c92e4c45
    call sim_message(line, level=VALL)
    !
    ! -- Store totim and pertim, which are times at end of previous time step
    totimsav = totim
    pertimsav = pertim
    totimc = totim
    !
    ! -- Update totim and pertim
    totim = totimsav + delt
    pertim = pertimsav + delt
    !
    ! -- End of stress period and/or simulation?
<<<<<<< HEAD
    if(kstp == nstp(kper)) endofperiod = .true.
    if(endofperiod .and. kper==nper) then
=======
    if (kstp == nstp(kper)) then
      endofperiod = .true.
    end if
    if (endofperiod .and. kper==nper) then
>>>>>>> c92e4c45
      endofsimulation = .true.
      totim = totalsimtime  
    end if
    !
    ! -- return
    return
  end subroutine tdis_tu

  subroutine tdis_ot(iout)
! ******************************************************************************
!     PRINT SIMULATION TIME
! ******************************************************************************
!
!        SPECIFICATIONS:
! ------------------------------------------------------------------------------
  ! -- dummy
  integer(I4B), intent(in) :: iout
  ! -- local
  real(DP) :: zero,cnv,delsec,totsec,persec,sixty,hrday,dayyr,         &
                      delmn,delhr,totmn,tothr,totdy,totyr,permn,perhr,perdy,   &
                      peryr,deldy,delyr
! ------------------------------------------------------------------------------
      WRITE(IOUT,199) KSTP,KPER
  199 FORMAT(1X,///9X,'TIME SUMMARY AT END OF TIME STEP',I5, &
     &     ' IN STRESS PERIOD ',I4)
!C
!C1------USE TIME UNIT INDICATOR TO GET FACTOR TO CONVERT TO SECONDS.
      ZERO=0.d0
      CNV=ZERO
      IF(ITMUNI.EQ.1) CNV=1.
      IF(ITMUNI.EQ.2) CNV=60.
      IF(ITMUNI.EQ.3) CNV=3600.
      IF(ITMUNI.EQ.4) CNV=86400.
      IF(ITMUNI.EQ.5) CNV=31557600.
!C
!C2------IF FACTOR=0 THEN TIME UNITS ARE NON-STANDARD.
      IF(CNV.NE.ZERO) GO TO 100
!C
!C2A-----PRINT TIMES IN NON-STANDARD TIME UNITS.
      WRITE(IOUT,301) DELT,PERTIM,TOTIM
  301 FORMAT(21X,'     TIME STEP LENGTH =',G15.6/ &
     &       21X,'   STRESS PERIOD TIME =',G15.6/ &
     &       21X,'TOTAL SIMULATION TIME =',G15.6)
!C
!C2B-----RETURN
      RETURN
!C
!C3------CALCULATE LENGTH OF TIME STEP & ELAPSED TIMES IN SECONDS.
  100 DELSEC=CNV*DELT
      TOTSEC=CNV*TOTIM
      PERSEC=CNV*PERTIM
!C
!C4------CALCULATE TIMES IN MINUTES,HOURS,DAYS AND YEARS.
      SIXTY=60.
      HRDAY=24.
      DAYYR=365.25
      DELMN=DELSEC/SIXTY
      DELHR=DELMN/SIXTY
      DELDY=DELHR/HRDAY
      DELYR=DELDY/DAYYR
      TOTMN=TOTSEC/SIXTY
      TOTHR=TOTMN/SIXTY
      TOTDY=TOTHR/HRDAY
      TOTYR=TOTDY/DAYYR
      PERMN=PERSEC/SIXTY
      PERHR=PERMN/SIXTY
      PERDY=PERHR/HRDAY
      PERYR=PERDY/DAYYR
!C
!C5------PRINT TIME STEP LENGTH AND ELAPSED TIMES IN ALL TIME UNITS.
      WRITE(IOUT,200)
  200 FORMAT(19X,' SECONDS     MINUTES      HOURS',7X,                           &
     &    'DAYS        YEARS'/20X,59('-'))
      write(IOUT,201) DELSEC,DELMN,DELHR,DELDY,DELYR
  201 FORMAT(1X,'  TIME STEP LENGTH',1P,5G12.5)
      WRITE(IOUT,202) PERSEC,PERMN,PERHR,PERDY,PERYR
  202 FORMAT(1X,'STRESS PERIOD TIME',1P,5G12.5)
      WRITE(IOUT,203) TOTSEC,TOTMN,TOTHR,TOTDY,TOTYR
  203 FORMAT(1X,'        TOTAL TIME',1P,5G12.5,/)
!C
!C6------RETURN
      RETURN
  END subroutine tdis_ot

  subroutine tdis_da()
! ******************************************************************************
! tdis_da -- deallocate
! ******************************************************************************
!
!    SPECIFICATIONS:
! ------------------------------------------------------------------------------
    use MemoryManagerModule, only: mem_deallocate
! ------------------------------------------------------------------------------
    !
    ! -- Scalars
    call mem_deallocate(nper)
    call mem_deallocate(itmuni)
    call mem_deallocate(kper)
    call mem_deallocate(kstp)
    call mem_deallocate(readnewdata)
    call mem_deallocate(endofperiod)
    call mem_deallocate(endofsimulation)
    call mem_deallocate(delt)
    call mem_deallocate(pertim)
    call mem_deallocate(totim)
    call mem_deallocate(totimc)
    call mem_deallocate(deltsav)
    call mem_deallocate(totimsav)
    call mem_deallocate(pertimsav)
    call mem_deallocate(totalsimtime)
    !
    ! -- strings
    deallocate(datetime0)
    !
    ! -- Arrays
    call mem_deallocate(perlen)
    call mem_deallocate(nstp)
    call mem_deallocate(tsmult)
    !
    ! -- Return
    return
  end subroutine tdis_da


  subroutine tdis_read_options()
! ******************************************************************************
! tdis_read_options -- Read the options
! ******************************************************************************
!
!    SPECIFICATIONS:
! ------------------------------------------------------------------------------
    use ConstantsModule, only: LINELENGTH
    use SimModule, only: ustop, store_error
    ! -- dummy
    ! -- local
    character(len=LINELENGTH) :: errmsg, keyword
    integer(I4B) :: ierr
    logical :: isfound, endOfBlock
    logical :: undspec
    ! -- formats
    character(len=*), parameter :: fmtitmuni = &
      "(4x,'SIMULATION TIME UNIT IS ',A)"
    character(len=*), parameter :: fmtdatetime0 = &
      "(4x,'SIMULATION STARTING DATE AND TIME IS ',A)"
    !data
! ------------------------------------------------------------------------------
    !
    ! -- set variables
    itmuni = 0
    undspec = .false.
    !
    ! -- get options block
    call parser%GetBlock('OPTIONS', isfound, ierr, &
      supportOpenClose=.true., blockRequired=.false.)
    !
    ! -- parse options block if detected
    if (isfound) then
      write(iout,'(1x,a)')'PROCESSING TDIS OPTIONS'
      do
        call parser%GetNextLine(endOfBlock)
        if (endOfBlock) exit
        call parser%GetStringCaps(keyword)
        select case (keyword)
        case ('TIME_UNITS')
          call parser%GetStringCaps(keyword)
          select case (keyword)
          case('UNDEFINED')
            itmuni = 0
            write(iout, fmtitmuni) 'UNDEFINED'
            undspec = .true.
          case('SECONDS')
            itmuni = 1
            write(iout, fmtitmuni) 'SECONDS'
          case('MINUTES')
            itmuni = 2
            write(iout, fmtitmuni) 'MINUTES'
          case('HOURS')
            itmuni = 3
            write(iout, fmtitmuni) 'HOURS'
          case('DAYS')
            itmuni = 4
            write(iout, fmtitmuni) 'DAYS'
          case('YEARS')
            itmuni = 5
            write(iout, fmtitmuni) 'YEARS'
          case default
            write(errmsg,'(4x,a,a)')'****ERROR. UNKNOWN TIME_UNITS: ',       &
                                      trim(keyword)
            call store_error(errmsg)
            call parser%StoreErrorUnit()
            call ustop()
          end select
        case ('START_DATE_TIME')
          call parser%GetString(datetime0)
          write(iout, fmtdatetime0) datetime0
        case default
          write(errmsg,'(4x,a,a)')'****ERROR. UNKNOWN TDIS OPTION: ',        &
                                    trim(keyword)
          call store_error(errmsg)
          call parser%StoreErrorUnit()
          call ustop()
        end select
      end do
      write(iout,'(1x,a)') 'END OF TDIS OPTIONS'
    end if
    !
    ! -- Set to itmuni to undefined if not specified
    if(itmuni == 0) then
      if(.not. undspec) then
        write(iout, fmtitmuni) 'UNDEFINED'
      endif
    endif
    !
    ! -- Return
    return
  end subroutine tdis_read_options

  subroutine tdis_allocate_scalars()
! ******************************************************************************
! tdis_read_dimensions -- Read dimension NPER
! ******************************************************************************
!
!    SPECIFICATIONS:
! ------------------------------------------------------------------------------
    ! -- modules
    use MemoryManagerModule, only: mem_allocate
    use ConstantsModule, only: DZERO
! ------------------------------------------------------------------------------
    !
    ! -- memory manager variables
    call mem_allocate(nper, 'NPER', 'TDIS')
    call mem_allocate(itmuni, 'ITMUNI', 'TDIS')
    call mem_allocate(kper, 'KPER', 'TDIS')
    call mem_allocate(kstp, 'KSTP', 'TDIS')
    call mem_allocate(readnewdata, 'READNEWDATA', 'TDIS')
    call mem_allocate(endofperiod, 'ENDOFPERIOD', 'TDIS')
    call mem_allocate(endofsimulation, 'ENDOFSIMULATION', 'TDIS')
    call mem_allocate(delt, 'DELT', 'TDIS')
    call mem_allocate(pertim, 'PERTIM', 'TDIS')
    call mem_allocate(totim, 'TOTIM', 'TDIS')
    call mem_allocate(totimc, 'TOTIMC', 'TDIS')
    call mem_allocate(deltsav, 'DELTSAV', 'TDIS')
    call mem_allocate(totimsav, 'TOTIMSAV', 'TDIS')
    call mem_allocate(pertimsav, 'PERTIMSAV', 'TDIS')
    call mem_allocate(totalsimtime, 'TOTALSIMTIME', 'TDIS')
    !
    ! -- strings
    allocate(datetime0)
    !
    ! -- Initialize variables
    nper = 0
    itmuni = 0
    kper = 0
    kstp = 0
    readnewdata = .true.
    endofperiod = .true.
    endofsimulation = .false.
    delt = DZERO
    pertim = DZERO
    totim = DZERO
    totimc = DZERO
    deltsav = DZERO
    totimsav = DZERO
    pertimsav = DZERO
    totalsimtime = DZERO
    datetime0 = ''
    !
    ! -- return
    return
  end subroutine tdis_allocate_scalars


  subroutine tdis_allocate_arrays()
! ******************************************************************************
! tdis_allocate_arrays -- Allocate tdis arrays
! ******************************************************************************
!
!    SPECIFICATIONS:
! ------------------------------------------------------------------------------
    ! -- modules
    use MemoryManagerModule, only: mem_allocate
! ------------------------------------------------------------------------------
    !
    call mem_allocate(perlen, nper, 'PERLEN', 'TDIS')
    call mem_allocate(nstp, nper, 'NSTP', 'TDIS')
    call mem_allocate(tsmult, nper, 'TSMULT', 'TDIS')
    !
    ! -- return
    return
  end subroutine tdis_allocate_arrays

  subroutine tdis_read_dimensions()
! ******************************************************************************
! tdis_read_dimensions -- Read dimension NPER
! ******************************************************************************
!
!    SPECIFICATIONS:
! ------------------------------------------------------------------------------
    use ConstantsModule, only: LINELENGTH
    use SimModule, only: ustop, store_error
    ! -- dummy
    ! -- local
    character(len=LINELENGTH) :: errmsg, keyword
    integer(I4B) :: ierr
    logical :: isfound, endOfBlock
    ! -- formats
    character(len=*), parameter :: fmtnper = &
      "(1X,I4,' STRESS PERIOD(S) IN SIMULATION')"
    !data
! ------------------------------------------------------------------------------
    !
    ! -- get DIMENSIONS block
    call parser%GetBlock('DIMENSIONS', isfound, ierr, &
      supportOpenClose=.true.)
    !
    ! -- parse block if detected
    if (isfound) then
      write(iout,'(1x,a)')'PROCESSING TDIS DIMENSIONS'
      do
        call parser%GetNextLine(endOfBlock)
        if (endOfBlock) exit
        call parser%GetStringCaps(keyword)
        select case (keyword)
          case ('NPER')
            nper = parser%GetInteger()
            write(iout, fmtnper) nper
          case default
            write(errmsg,'(4x,a,a)')'****ERROR. UNKNOWN TDIS DIMENSION: ',     &
                                     trim(keyword)
            call store_error(errmsg)
            call parser%StoreErrorUnit()
            call ustop()
        end select
      end do
      write(iout,'(1x,a)') 'END OF TDIS DIMENSIONS'
    else
      write(errmsg,'(1x,a)')'ERROR.  REQUIRED DIMENSIONS BLOCK NOT FOUND.'
      call store_error(errmsg)
      call parser%StoreErrorUnit()
      call ustop()
    end if
    !
    ! -- Return
    return
  end subroutine tdis_read_dimensions

  subroutine tdis_read_timing()
! ******************************************************************************
! tdis_read_timing -- Read timing information
! ******************************************************************************
!
!    SPECIFICATIONS:
! ------------------------------------------------------------------------------
    use ConstantsModule, only: LINELENGTH, DZERO
    use SimModule, only: ustop, store_error, count_errors
    ! -- dummy
    ! -- local
    character(len=LINELENGTH) :: errmsg
    integer(I4B) :: ierr
    integer(I4B) :: n
    logical :: isfound, endOfBlock
    ! -- formats
    character(len=*), parameter :: fmtheader =                                 &
      "(1X,//1X,'STRESS PERIOD     LENGTH       TIME STEPS',                   &
       &'     MULTIPLIER FOR DELT',/1X,76('-'))"
    character(len=*), parameter :: fmtrow =                                    &
      "(1X,I8,1PG21.7,I7,0PF25.3)"
! ------------------------------------------------------------------------------
    !
    ! -- get PERIODDATA block
    call parser%GetBlock('PERIODDATA', isfound, ierr, &
      supportOpenClose=.true.)
    !
    ! -- parse block if detected
    if (isfound) then
      write(iout,'(1x,a)')'PROCESSING TDIS PERIODDATA'
      write(iout, fmtheader)
      do n = 1, nper
        call parser%GetNextLine(endOfBlock)
        perlen(n) = parser%GetDouble()
        nstp(n) = parser%GetInteger()
        tsmult(n) = parser%GetDouble()
        write(iout, fmtrow) n, perlen(n), nstp(n), tsmult(n)
        totalsimtime = totalsimtime + perlen(n)
      enddo
      !
      ! -- Check timing information
      call check_tdis_timing(nper, perlen, nstp, tsmult)
      call parser%terminateblock()
      !
      ! -- Check for errors
      if(count_errors() > 0) then
        call parser%StoreErrorUnit()
        call ustop()
      endif
      write(iout,'(1x,a)') 'END OF TDIS PERIODDATA'
    else
      write(errmsg,'(1x,a)')'ERROR.  REQUIRED PERIODDATA BLOCK NOT FOUND.'
      call store_error(errmsg)
      call parser%StoreErrorUnit()
      call ustop()
    end if
    !
    ! -- Return
    return
  end subroutine tdis_read_timing
  
  subroutine check_tdis_timing(nper, perlen, nstp, tsmult)
! ******************************************************************************
! check_tdis_timing -- Check the tdis timing information.  Return back to 
!   tdis_read_timing if an error condition is found and let the ustop
!   routine be called there instead so the StoreErrorUnit routine can be
!   called to assign the correct file name.
! ******************************************************************************
!
!    SPECIFICATIONS:
! ------------------------------------------------------------------------------
    ! -- modules
    use ConstantsModule, only: LINELENGTH, DZERO, DONE
    use SimModule, only: ustop, store_error, count_errors
    ! -- dummy
    integer(I4B), intent(in) :: nper
    real(DP), dimension(:), contiguous, intent(in) :: perlen
    integer(I4B), dimension(:), contiguous, intent(in) :: nstp
    real(DP), dimension(:), contiguous, intent(in) :: tsmult
    ! -- local
    integer(I4B) :: kper, kstp
    real(DP) :: tstart, tend, dt
    character(len=LINELENGTH) :: errmsg
    ! -- formats
    character(len=*), parameter :: fmtpwarn =                                   &
      &"(1X,/1X,'PERLEN IS ZERO FOR STRESS PERIOD ', I0,                        &
      &'. PERLEN MUST NOT BE ZERO FOR TRANSIENT PERIODS.')"
    character(len=*), parameter :: fmtsperror =                                 &
      &"(A,' FOR STRESS PERIOD ', I0)"
    character(len=*), parameter :: fmtdterror =                                 &
      &"('TIME STEP LENGTH OF ', G0, ' IS TOO SMALL IN PERIOD ', I0,            &
      &' AND TIME STEP ', I0)"
! ------------------------------------------------------------------------------
    !
    ! -- Initialize
    tstart = DZERO
    !
    ! -- Go through and check each stress period
    do kper = 1, nper
      !
      ! -- Error if nstp less than or equal to zero
      if(nstp(kper) <= 0) then
        write(errmsg, fmtsperror) 'NUMBER OF TIME STEPS LESS THAN ONE ', kper
        call store_error(errmsg)
        return
      end if
      !
      ! -- Warn if perlen is zero
      if(perlen(kper) == DZERO) then
         write(iout, fmtpwarn) kper
         return
      end if
      !
      ! -- Error if tsmult is less than zero
      if(tsmult(kper) <= DZERO) then
        write(errmsg, fmtsperror) 'TSMULT MUST BE GREATER THAN 0.0 ', kper
        call store_error(errmsg)
        return
      end if
      !
      ! -- Error if negative period length
      if(perlen(kper) < DZERO) then
        write(errmsg, fmtsperror) 'PERLEN CANNOT BE LESS THAN 0.0 ', kper
        call store_error(errmsg)
        return
      end if
      !
      ! -- Go through all time step lengths and make sure they are valid
      do kstp = 1, nstp(kper)
        if (kstp == 1) then
          dt = perlen(kper) / float(nstp(kper))
          if(tsmult(kper) /= DONE)                                              &
              dt = perlen(kper) * (DONE-tsmult(kper)) /                         &
                  (DONE - tsmult(kper) ** nstp(kper))
        else
          dt = dt * tsmult(kper)
        endif
        tend = tstart + dt
        !
        ! -- Error condition if tstart == tend
        if (tstart == tend) then
          write(errmsg, fmtdterror) dt, kper, kstp
          call store_error(errmsg)
          return
        endif
      enddo
      !
      ! -- reset tstart = tend
      tstart = tend
      !
    enddo
    ! -- Return
    return
  end subroutine check_tdis_timing

end module TdisModule
<|MERGE_RESOLUTION|>--- conflicted
+++ resolved
@@ -4,11 +4,7 @@
 
   module TdisModule
 
-<<<<<<< HEAD
-  use KindModule, only: DP, I4B
-=======
   use KindModule, only: DP, I4B, LGP
->>>>>>> c92e4c45
   use SimVariablesModule, only: iout
   use BlockParserModule, only: BlockParserType
   use ConstantsModule, only: LINELENGTH, LENDATETIME, VALL
@@ -25,15 +21,9 @@
   integer(I4B), public, pointer                            :: itmuni             !flag indicating time units
   integer(I4B), public, pointer                            :: kper               !current stress period number
   integer(I4B), public, pointer                            :: kstp               !current time step number
-<<<<<<< HEAD
-  logical, public, pointer                                 :: readnewdata        !flag indicating time to read new data
-  logical, public, pointer                                 :: endofperiod        !flag indicating end of stress period
-  logical, public, pointer                                 :: endofsimulation    !flag indicating end of simulation
-=======
   logical(LGP), public, pointer                            :: readnewdata        !flag indicating time to read new data
   logical(LGP), public, pointer                            :: endofperiod        !flag indicating end of stress period
   logical(LGP), public, pointer                            :: endofsimulation    !flag indicating end of simulation
->>>>>>> c92e4c45
   real(DP), public, pointer                                :: delt               !length of the current time step
   real(DP), public, pointer                                :: pertim             !time relative to start of stress period
   real(DP), public, pointer                                :: totim              !time relative to start of simulation
@@ -112,12 +102,8 @@
 !    SPECIFICATIONS:
 ! ------------------------------------------------------------------------------
     ! -- modules
-<<<<<<< HEAD
-    use ConstantsModule, only: DONE, DZERO
-=======
     use ConstantsModule, only: DONE, DZERO, MNORMAL, MVALIDATE
     use SimVariablesModule, only: isim_mode
->>>>>>> c92e4c45
     use GenericUtilitiesModule, only: sim_message
     ! -- local
     character(len=LINELENGTH) :: line
@@ -130,13 +116,6 @@
     character(len=*),parameter :: fmttsi =                                     &
       "(1X,/28X,'INITIAL TIME STEP SIZE =',G15.7)"
     character(len=*),parameter :: fmtspts =                                    &
-<<<<<<< HEAD
-      "(' Solving:  Stress period: ',i5,4x,'Time step: ',i5,4x)"
-! ------------------------------------------------------------------------------
-    !
-    ! -- Increment kstp and kper
-    if(endofperiod) then
-=======
       "('    Solving:  Stress period: ',i5,4x,'Time step: ',i5,4x)"
     character(len=*),parameter :: fmtvspts =                                   &
       "(' Validating:  Stress period: ',i5,4x,'Time step: ',i5,4x)"
@@ -144,7 +123,6 @@
     !
     ! -- Increment kstp and kper
     if (endofperiod) then
->>>>>>> c92e4c45
       kstp = 1
       kper = kper + 1
     else
@@ -181,12 +159,6 @@
     endif
     !
     ! -- Calculate delt for kstp > 1
-<<<<<<< HEAD
-    if(kstp /= 1) delt = tsmult(kper) * delt
-    !
-    ! -- Print stress period and time step to console
-    write(line, fmtspts) kper, kstp
-=======
     if (kstp /= 1) then
       delt = tsmult(kper) * delt
     end if
@@ -198,7 +170,6 @@
       case(MNORMAL)
         write(line, fmtspts) kper, kstp
     end select
->>>>>>> c92e4c45
     call sim_message(line, level=VALL)
     !
     ! -- Store totim and pertim, which are times at end of previous time step
@@ -211,15 +182,10 @@
     pertim = pertimsav + delt
     !
     ! -- End of stress period and/or simulation?
-<<<<<<< HEAD
-    if(kstp == nstp(kper)) endofperiod = .true.
-    if(endofperiod .and. kper==nper) then
-=======
     if (kstp == nstp(kper)) then
       endofperiod = .true.
     end if
     if (endofperiod .and. kper==nper) then
->>>>>>> c92e4c45
       endofsimulation = .true.
       totim = totalsimtime  
     end if
