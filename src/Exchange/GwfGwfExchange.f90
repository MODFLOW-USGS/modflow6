<<<<<<< HEAD
module GwfGwfExchangeModule

  use KindModule, only: DP, I4B
  use ArrayHandlersModule,     only: ExpandArray
  use BaseModelModule,         only: GetBaseModelFromList
  use BaseExchangeModule,      only: BaseExchangeType, AddBaseExchangeToList
  use ConstantsModule,         only: LENBOUNDNAME, NAMEDBOUNDFLAG, LINELENGTH, &
                                     TABCENTER, TABLEFT
  use ListsModule,             only: basemodellist
  use NumericalExchangeModule, only: NumericalExchangeType
  use NumericalModelModule,    only: NumericalModelType
  use GwfModule,               only: GwfModelType
  use GhostNodeModule,         only: GhostNodeType
  use GwfMvrModule,            only: GwfMvrType
  use ObserveModule,           only: ObserveType
  use ObsModule,               only: ObsType
  use SimModule,               only: count_errors, store_error,                &
                                     store_error_unit, ustop
  use BlockParserModule,       only: BlockParserType
  use TableModule,             only: TableType, table_cr

  implicit none

  private
  public :: gwfexchange_create

  type, extends(NumericalExchangeType) :: GwfExchangeType
    type(GwfModelType), pointer                      :: gwfmodel1   => null()    ! pointer to GWF Model 1
    type(GwfModelType), pointer                      :: gwfmodel2   => null()    ! pointer to GWF Model 2
    integer(I4B), pointer                            :: inewton     => null()    ! newton flag (1 newton is on)
    integer(I4B), pointer                            :: icellavg    => null()    ! cell averaging
    integer(I4B), pointer                            :: ivarcv      => null()    ! variable cv
    integer(I4B), pointer                            :: idewatcv    => null()    ! dewatered cv
    integer(I4B), pointer                            :: ianglex     => null()    ! flag indicating anglex was read, if read, ianglex is index in auxvar
    integer(I4B), pointer                            :: icdist      => null()    ! flag indicating cdist was read, if read, icdist is index in auxvar
    integer(I4B), pointer                            :: inamedbound => null()    ! flag to read boundnames
    real(DP), pointer                                :: satomega    => null()    ! saturation smoothing
    integer(I4B), dimension(:), pointer, contiguous  :: ihc         => null()    ! horizontal connection indicator array
    real(DP), dimension(:), pointer, contiguous      :: condsat     => null()    ! saturated conductance
    real(DP), dimension(:), pointer, contiguous      :: cl1         => null()    ! connection length 1
    real(DP), dimension(:), pointer, contiguous      :: cl2         => null()    ! connection length 2
    real(DP), dimension(:), pointer, contiguous      :: hwva        => null()    ! horizontal widths, vertical flow areas
    integer(I4B), pointer                            :: ingnc       => null()    ! unit number for gnc (0 if off)
    type(GhostNodeType), pointer                     :: gnc         => null()    ! gnc object
    integer(I4B), pointer                            :: inmvr       => null()    ! unit number for mover (0 if off)
    type(GwfMvrType), pointer                        :: mvr         => null()    ! water mover object
    integer(I4B), pointer                            :: inobs       => null()    ! unit number for GWF-GWF observations
    type(ObsType), pointer                           :: obs         => null()    ! observation object
    character(len=LENBOUNDNAME), dimension(:),                                  &
                                 pointer, contiguous :: boundname   => null()    ! boundnames
    !
    ! -- table objects
    type(TableType), pointer :: outputtab1 => null()
    type(TableType), pointer :: outputtab2 => null()

  contains

    procedure          :: exg_df      => gwf_gwf_df
    procedure          :: exg_ac      => gwf_gwf_ac
    procedure          :: exg_mc      => gwf_gwf_mc
    procedure          :: exg_ar      => gwf_gwf_ar
    procedure          :: exg_rp      => gwf_gwf_rp
    procedure          :: exg_ad      => gwf_gwf_ad
    procedure          :: exg_cf      => gwf_gwf_cf
    procedure          :: exg_fc      => gwf_gwf_fc
    procedure          :: exg_fn      => gwf_gwf_fn
    procedure          :: exg_cq      => gwf_gwf_cq
    procedure          :: exg_bd      => gwf_gwf_bd
    procedure          :: exg_ot      => gwf_gwf_ot
    procedure          :: exg_da      => gwf_gwf_da
    procedure          :: exg_fp      => gwf_gwf_fp
    procedure          :: get_iasym   => gwf_gwf_get_iasym
    procedure          :: allocate_scalars
    procedure          :: allocate_arrays
    procedure          :: read_options
    procedure          :: read_data
    procedure          :: read_gnc
    procedure          :: read_mvr
    procedure, private :: condcalc
    procedure, private :: rewet
    procedure, private :: qcalc
    procedure, private :: gwf_gwf_df_obs
    procedure, private :: gwf_gwf_rp_obs
    procedure, public  :: gwf_gwf_save_simvals
  end type GwfExchangeType

contains

  subroutine gwfexchange_create(filename, id, m1id, m2id)
! ******************************************************************************
! Create a new GWF to GWF exchange object.
! ******************************************************************************
!
!    SPECIFICATIONS:
! ------------------------------------------------------------------------------
    ! -- modules
    use ConstantsModule, only: LINELENGTH
    use BaseModelModule, only: BaseModelType
    use ListsModule, only: baseexchangelist
    use ObsModule, only: obs_cr
    ! -- dummy
    character(len=*),intent(in) :: filename
    integer(I4B), intent(in) :: id, m1id, m2id
    ! -- local
    type(GwfExchangeType), pointer :: exchange
    class(BaseModelType), pointer :: mb
    class(BaseExchangeType), pointer :: baseexchange
    character(len=20) :: cint
! ------------------------------------------------------------------------------
    !
    ! -- Create a new exchange and add it to the baseexchangelist container
    allocate(exchange)
    baseexchange => exchange
    call AddBaseExchangeToList(baseexchangelist, baseexchange)
    !
    ! -- Assign id and name
    exchange%id = id
    write(cint, '(i0)') id
    exchange%name = 'GWF-GWF_' // trim(adjustl(cint))
    !
    ! -- allocate scalars and set defaults
    call exchange%allocate_scalars()
    exchange%filename = filename
    exchange%typename = 'GWF-GWF'
    exchange%implicit = .true.
    !
    ! -- set exchange%m1
    mb => GetBaseModelFromList(basemodellist, m1id)
    select type (mb)
    class is (NumericalModelType)
      exchange%m1=>mb
    end select
    !
    ! -- set exchange%m2
    mb => GetBaseModelFromList(basemodellist, m2id)
    select type (mb)
    class is (NumericalModelType)
      exchange%m2=>mb
    end select
    !
    ! -- set gwfmodel1
    mb => GetBaseModelFromList(basemodellist, m1id)
    select type (mb)
    type is (GwfModelType)
      exchange%gwfmodel1 => mb
    end select
    !
    ! -- set gwfmodel2
    mb => GetBaseModelFromList(basemodellist, m2id)
    select type (mb)
    type is (GwfModelType)
      exchange%gwfmodel2 => mb
    end select
    !
    ! -- Create the obs package
    call obs_cr(exchange%obs, exchange%inobs)
    !
    ! -- return
    return
  end subroutine gwfexchange_create

  subroutine gwf_gwf_df(this)
! ******************************************************************************
! gwf_gwf_df -- Define GWF to GWF exchange object.
! ******************************************************************************
!
!    SPECIFICATIONS:
! ------------------------------------------------------------------------------
    ! -- modules
    use SimVariablesModule, only: iout
    use InputOutputModule, only: getunit, openfile
    use GhostNodeModule, only: gnc_cr
    ! -- dummy
    class(GwfExchangeType) :: this
    ! -- local
    integer(I4B) :: inunit
! ------------------------------------------------------------------------------
    !
    ! -- open the file
    inunit = getunit()
    write(iout,'(/a,a)') ' Creating exchange: ', this%name
    call openfile(inunit, iout, this%filename, 'GWF-GWF')
    !
    call this%parser%Initialize(inunit, iout)
    !
    ! -- Ensure models are in same solution
    if(this%gwfmodel1%idsoln /= this%gwfmodel2%idsoln) then
      call store_error('ERROR.  TWO MODELS ARE CONNECTED ' //                  &
        'IN A GWF EXCHANGE BUT THEY ARE IN DIFFERENT SOLUTIONS. ' //           &
        'GWF MODELS MUST BE IN SAME SOLUTION: ' //                             &
        trim(this%gwfmodel1%name) // ' ' // trim(this%gwfmodel2%name) )
      call this%parser%StoreErrorUnit()
      call ustop()
    endif
    !
    ! -- read options
    call this%read_options(iout)
    !
    ! -- read dimensions
    call this%read_dimensions(iout)
    !
    ! -- allocate arrays
    call this%allocate_arrays()
    !
    ! -- read exchange data
    call this%read_data(iout)
    !
    ! -- call each model and increase the edge count
    call this%gwfmodel1%npf%increase_edge_count(this%nexg)
    call this%gwfmodel2%npf%increase_edge_count(this%nexg)
    !
    ! -- Create and read ghost node information
    if(this%ingnc > 0) then
      call gnc_cr(this%gnc, this%name, this%ingnc, iout)
      call this%read_gnc(iout)
    endif
    !
    ! -- Read mover information
    if(this%inmvr > 0) then
      call this%read_mvr(iout)
    endif
    !
    ! -- close the file
    close(inunit)
    !
    ! -- Store obs
    call this%gwf_gwf_df_obs()
    call this%obs%obs_df(iout, this%name, 'GWF-GWF', this%gwfmodel1%dis)
    !
    ! -- return
    return
  end subroutine gwf_gwf_df

  subroutine gwf_gwf_ac(this, sparse)
! ******************************************************************************
! gwf_gwf_ac -- override parent exg_ac so that gnc can add
!   connections here.
! ******************************************************************************
!
!    SPECIFICATIONS:
! ------------------------------------------------------------------------------
    ! -- modules
    use SparseModule, only:sparsematrix
    ! -- dummy
    class(GwfExchangeType) :: this
    type(sparsematrix), intent(inout) :: sparse
    ! -- local
! ------------------------------------------------------------------------------
    !
    ! -- call parent model to add exchange connections
    call this%NumericalExchangeType%exg_ac(sparse)
    !
    ! -- add gnc connections
    if(this%ingnc > 0) then
      call this%gnc%gnc_ac(sparse)
    endif
    !
    ! -- Return
    return
  end subroutine gwf_gwf_ac

  subroutine gwf_gwf_mc(this, iasln, jasln)
! ******************************************************************************
! gwf_gwf_mc -- Map the connections in the global matrix
! ******************************************************************************
!
!    SPECIFICATIONS:
! ------------------------------------------------------------------------------
    ! -- modules
    use SparseModule, only:sparsematrix
    ! -- dummy
    class(GwfExchangeType) :: this
    integer(I4B), dimension(:), intent(in) :: iasln
    integer(I4B), dimension(:), intent(in) :: jasln
    ! -- local
! ------------------------------------------------------------------------------
    !
    ! -- call parent model to map exchange connections
    call this%NumericalExchangeType%exg_mc(iasln, jasln)
    !
    ! -- map gnc connections
    if(this%ingnc > 0) then
      call this%gnc%gnc_mc(iasln, jasln)
    endif
    !
    ! -- Return
    return
  end subroutine gwf_gwf_mc

  subroutine gwf_gwf_ar(this)
! ******************************************************************************
! gwf_gwf_ar -- Calculate the saturated conductance.  Must be called after
!               npf_ar for both GWF models.
! ******************************************************************************
!
!    SPECIFICATIONS:
! ------------------------------------------------------------------------------
    ! -- modules
    use ConstantsModule, only: LINELENGTH, DZERO, DHALF, DONE, DPIO180
    use SimModule, only: store_error, ustop
    use GwfNpfModule, only: condmean, vcond, hcond
    ! -- dummy
    class(GwfExchangeType) :: this
    ! -- local
    integer(I4B) :: iexg
    integer(I4B) :: n, m, ihc
    real(DP) :: topn, topm
    real(DP) :: botn, botm
    real(DP) :: satn, satm
    real(DP) :: thickn, thickm
    real(DP) :: angle, hyn, hym
    real(DP) :: csat
    real(DP) :: fawidth
    real(DP), dimension(3) :: vg
    character(len=LINELENGTH) :: errmsg
! ------------------------------------------------------------------------------
    !
    ! -- If mover is active, then call ar routine
    if(this%inmvr > 0) call this%mvr%mvr_ar()
    !
    ! -- Check to see if horizontal anisotropy is in either model1 or model2.
    !    If so, then ANGLDEGX must be provided as an auxiliary variable for this
    !    GWF-GWF exchange (this%ianglex > 0).
    if(this%gwfmodel1%npf%ik22 /= 0 .or. this%gwfmodel2%npf%ik22 /= 0) then
      if(this%ianglex == 0) then
        write(errmsg, '(a)') 'Error.  GWF-GWF requires that ANGLDEGX be ' //   &
                             'specified as an auxiliary variable because ' //  &
                             'K22 was specified in one or both ' // &
                             'groundwater models.'
        call store_error(errmsg)
        call ustop()
      endif
    endif
    !
    ! -- Check to see if specific discharge is needed for model1 or model2.
    !    If so, then ANGLDEGX must be provided as an auxiliary variable for this
    !    GWF-GWF exchange (this%ianglex > 0).
    if(this%gwfmodel1%npf%icalcspdis /= 0 .or. &
       this%gwfmodel2%npf%icalcspdis /= 0) then
      if(this%ianglex == 0) then
        write(errmsg, '(a)') 'Error.  GWF-GWF requires that ANGLDEGX be ' //   &
                             'specified as an auxiliary variable because ' //  &
                             'specific discharge is being calculated in' // &
                             ' one or both groundwater models.'
        call store_error(errmsg)
        call ustop()
      endif
      if(this%icdist == 0) then
        write(errmsg, '(a)') 'Error.  GWF-GWF requires that CDIST be ' //   &
                             'specified as an auxiliary variable because ' //  &
                             'specific discharge is being calculated in' // &
                             ' one or both groundwater models.'
        call store_error(errmsg)
        call ustop()
      endif
    endif
    !
    ! -- Go through each connection and calculate the saturated conductance
    do iexg = 1, this%nexg
      !
      ihc = this%ihc(iexg)
      n = this%nodem1(iexg)
      m = this%nodem2(iexg)
      topn = this%gwfmodel1%dis%top(n)
      topm = this%gwfmodel2%dis%top(m)
      botn = this%gwfmodel1%dis%bot(n)
      botm = this%gwfmodel2%dis%bot(m)
      satn = this%gwfmodel1%npf%sat(n)
      satm = this%gwfmodel2%npf%sat(m)
      thickn = (topn - botn) * satn
      thickm = (topm - botm) * satm
      !
      ! -- Calculate conductance depending on connection orientation
      if(ihc == 0) then
        !
        ! -- Vertical conductance for fully saturated conditions
        vg(1) = DZERO
        vg(2) = DZERO
        vg(3) = DONE
        hyn = this%gwfmodel1%npf%hy_eff(n, 0, ihc, vg=vg)
        hym = this%gwfmodel2%npf%hy_eff(m, 0, ihc, vg=vg)
        csat = vcond(1, 1, 1, 1, 0, 1, 1, DONE,                                &
                      botn, botm,                                              &
                      hyn, hym,                                                &
                      satn, satm,                                              &
                      topn, topm,                                              &
                      botn, botm,                                              &
                      this%hwva(iexg))
      else
        !
        ! -- Calculate horizontal conductance
        hyn = this%gwfmodel1%npf%k11(n)
        hym = this%gwfmodel2%npf%k11(m)
        !
        ! -- Check for anisotropy in models, and recalculate hyn and hym
        if(this%ianglex > 0) then
          angle = this%auxvar(this%ianglex, iexg) * DPIO180
          vg(1) = abs(cos(angle))
          vg(2) = abs(sin(angle))
          vg(3) = DZERO
          !
          ! -- anisotropy in model 1
          if(this%gwfmodel1%npf%ik22 /= 0) then
            hyn = this%gwfmodel1%npf%hy_eff(n, 0, ihc, vg=vg)
          endif
          !
          ! -- anisotropy in model 2
          if(this%gwfmodel2%npf%ik22 /= 0) then
            hym = this%gwfmodel2%npf%hy_eff(m, 0, ihc, vg=vg)
          endif
        endif
        !
        fawidth = this%hwva(iexg)
        csat = hcond(1, 1, 1, 1, this%inewton, 0, ihc,                        &
                      this%icellavg, 0, 0, DONE,                              &
                      topn, topm, satn, satm, hyn, hym,                       &
                      topn, topm,                                             &
                      botn, botm,                                             &
                      this%cl1(iexg), this%cl2(iexg),                         &
                      fawidth, this%satomega)
      endif
      !
      ! -- store csat in condsat
      this%condsat(iexg) = csat
    enddo
    !
    ! -- Observation AR
    call this%obs%obs_ar()
    !
    ! -- Return
    return
  end subroutine gwf_gwf_ar

  subroutine gwf_gwf_rp(this)
! ******************************************************************************
! gwf_gwf_rp -- Read and prepare
! ******************************************************************************
!
!    SPECIFICATIONS:
! ------------------------------------------------------------------------------
    ! -- modules
    use TdisModule, only: readnewdata
    ! -- dummy
    class(GwfExchangeType) :: this
! ------------------------------------------------------------------------------
    !
    ! -- Check with TDIS on whether or not it is time to RP
    if (.not. readnewdata) return
    !
    ! -- Read and prepare for mover
    if(this%inmvr > 0) call this%mvr%mvr_rp()
    !
    ! -- Read and prepare for observations
    call this%gwf_gwf_rp_obs()
    !
    ! -- Return
    return
  end subroutine gwf_gwf_rp

  subroutine gwf_gwf_ad(this, isolnid, kpicard, isubtime)
! ******************************************************************************
! gwf_gwf_ad -- Initialize package x values to zero for explicit exchanges
! ******************************************************************************
!
!    SPECIFICATIONS:
! ------------------------------------------------------------------------------
    ! -- modules
    ! -- dummy
    class(GwfExchangeType) :: this
    integer(I4B), intent(in) :: isolnid
    integer(I4B), intent(in) :: kpicard
    integer(I4B), intent(in) :: isubtime
    ! -- local
! ------------------------------------------------------------------------------
    !
    ! -- Advance mover
    if(this%inmvr > 0) call this%mvr%mvr_ad()
    !
    ! -- Push simulated values to preceding time/subtime step
    call this%obs%obs_ad()
    !
    ! -- Return
    return
  end subroutine gwf_gwf_ad

  subroutine gwf_gwf_cf(this, kiter)
! ******************************************************************************
! gwf_gwf_cf -- Calculate the conductance term.
! ******************************************************************************
!
!    SPECIFICATIONS:
! ------------------------------------------------------------------------------
    ! -- dummy
    class(GwfExchangeType) :: this
    integer(I4B), intent(in) :: kiter
    ! -- local
! ------------------------------------------------------------------------------
    !
    ! -- Rewet cells across models using the wetdry parameters in each model's
    !    npf package, and the head in the connected model.
    call this%rewet(kiter)
    !
    ! -- Return
    return
  end subroutine gwf_gwf_cf

  subroutine gwf_gwf_fc(this, kiter, iasln, amatsln, inwtflag)
! ******************************************************************************
! gwf_gwf_fc -- Fill the matrix
! ******************************************************************************
!
!    SPECIFICATIONS:
! ------------------------------------------------------------------------------
    ! -- modules
    use ConstantsModule, only: DHALF
    use GwfNpfModule, only: hcond, vcond
    ! -- dummy
    class(GwfExchangeType) :: this
    integer(I4B), intent(in) :: kiter
    integer(I4B), dimension(:), intent(in) :: iasln
    real(DP), dimension(:), intent(inout) :: amatsln
    integer(I4B), optional, intent(in) :: inwtflag
    ! -- local
    integer(I4B) :: inwt, iexg
    integer(I4B) :: njasln
! ------------------------------------------------------------------------------
    !
    ! -- calculate the conductance for each exchange connection
    call this%condcalc()
    !
    ! -- if gnc is active, then copy cond into gnc cond (might consider a
    !    pointer here in the future)
    if(this%ingnc > 0) then
      do iexg = 1, this%nexg
        this%gnc%cond(iexg) = this%cond(iexg)
      enddo
    endif
    !
    ! -- Call fill method of parent to put this%cond into amatsln
    call this%NumericalExchangeType%exg_fc(kiter, iasln, amatsln)
    !
    ! -- Fill the gnc terms in the solution matrix
    if(this%ingnc > 0) then
      call this%gnc%gnc_fc(kiter, amatsln)
    endif
    !
    ! -- Call mvr fc routine
    if(this%inmvr > 0) call this%mvr%mvr_fc()
    !
    ! -- Set inwt to exchange newton, but shut off if requested by caller
    inwt = this%inewton
    if(present(inwtflag)) then
      if (inwtflag == 0) inwt = 0
    endif
    if (inwt /= 0) then
      call this%exg_fn(kiter, iasln, amatsln)
    endif
    !
    ! -- Ghost node Newton-Raphson
    if (this%ingnc > 0) then
      if (inwt /= 0) then
        njasln = size(amatsln)
        call this%gnc%gnc_fn(kiter, njasln, amatsln, this%condsat,             &
          ihc_opt=this%ihc, ivarcv_opt=this%ivarcv,                            &
          ictm1_opt=this%gwfmodel1%npf%icelltype,                              &
          ictm2_opt=this%gwfmodel2%npf%icelltype)
      endif
    endif
    !
    ! -- Return
    return
  end subroutine gwf_gwf_fc

  subroutine gwf_gwf_fn(this, kiter, iasln, amatsln)
! ******************************************************************************
! gwf_gwf_fn -- Fill amatsln with Newton terms
! ******************************************************************************
!
!    SPECIFICATIONS:
! ------------------------------------------------------------------------------
    ! -- modules
    use SmoothingModule, only: sQuadraticSaturationDerivative
    ! -- dummy
    class(GwfExchangeType) :: this
    integer(I4B), intent(in) :: kiter
    integer(I4B), dimension(:), intent(in) :: iasln
    real(DP), dimension(:), intent(inout) :: amatsln
    ! -- local
    logical :: nisup
    integer(I4B) :: iexg
    integer(I4B) :: n, m
    integer(I4B) :: nodensln, nodemsln
    integer(I4B) :: ibdn, ibdm
    integer(I4B) :: idiagnsln, idiagmsln
    real(DP) :: topn, topm
    real(DP) :: botn, botm
    real(DP) :: topup, botup
    real(DP) :: hn, hm
    real(DP) :: hup, hdn
    real(DP) :: cond
    real(DP) :: term
    real(DP) :: consterm
    real(DP) :: derv
! ------------------------------------------------------------------------------
    !
    do iexg = 1, this%nexg
      n = this%nodem1(iexg)
      m = this%nodem2(iexg)
      nodensln = this%nodem1(iexg) + this%m1%moffset
      nodemsln = this%nodem2(iexg) + this%m2%moffset
      ibdn = this%gwfmodel1%ibound(n)
      ibdm = this%gwfmodel2%ibound(m)
      topn = this%gwfmodel1%dis%top(n)
      topm = this%gwfmodel2%dis%top(m)
      botn = this%gwfmodel1%dis%bot(n)
      botm = this%gwfmodel2%dis%bot(m)
      hn = this%gwfmodel1%x(n)
      hm = this%gwfmodel2%x(m)
      if(this%ihc(iexg) == 0) then
        ! -- vertical connection, newton not supported
      else
        ! -- determine upstream node
        nisup = .false.
        if(hm < hn) nisup = .true.
        !
        ! -- set upstream top and bot
        if(nisup) then
          topup = topn
          botup = botn
          hup = hn
          hdn = hm
        else
          topup = topm
          botup = botm
          hup = hm
          hdn = hn
        endif
        !
        ! -- no newton terms if upstream cell is confined
        if (nisup) then
          if (this%gwfmodel1%npf%icelltype(n) == 0) cycle
        else
          if (this%gwfmodel2%npf%icelltype(m) == 0) cycle
        end if
        !
        ! -- set topup and botup
        if(this%ihc(iexg) == 2) then
          topup = min(topn, topm)
          botup = max(botn, botm)
        endif
        !
        ! get saturated conductivity for derivative
        cond = this%condsat(iexg)
        !
        ! -- TO DO deal with MODFLOW-NWT upstream weighting option
        !
        ! -- compute terms
        consterm = -cond * (hup - hdn)
        derv = sQuadraticSaturationDerivative(topup, botup, hup)
        idiagnsln = iasln(nodensln)
        idiagmsln = iasln(nodemsln)
        if(nisup) then
          !
          ! -- fill jacobian with n being upstream
          term = consterm * derv
          this%gwfmodel1%rhs(n) = this%gwfmodel1%rhs(n) + term * hn
          this%gwfmodel2%rhs(m) = this%gwfmodel2%rhs(m) - term * hn
          amatsln(idiagnsln) = amatsln(idiagnsln) + term
          if(ibdm > 0) then
            amatsln(this%idxsymglo(iexg)) = amatsln(this%idxsymglo(iexg)) - term
          endif
        else
          !
          ! -- fill jacobian with m being upstream
          term = -consterm * derv
          this%gwfmodel1%rhs(n) = this%gwfmodel1%rhs(n) + term * hm
          this%gwfmodel2%rhs(m) = this%gwfmodel2%rhs(m) - term * hm
          amatsln(idiagmsln) = amatsln(idiagmsln) - term
          if(ibdn > 0) then
            amatsln(this%idxglo(iexg)) = amatsln(this%idxglo(iexg)) + term
          endif
        endif
      endif
    enddo
    !
    ! -- Return
    return
  end subroutine gwf_gwf_fn

  subroutine gwf_gwf_cq(this, icnvg, isuppress_output, isolnid)
! ******************************************************************************
! gwf_gwf_cq -- Calculate flow between two cells
! ******************************************************************************
!
!    SPECIFICATIONS:
! ------------------------------------------------------------------------------
    ! -- modules
    use ConstantsModule, only: DZERO, DPIO180
    use GwfNpfModule, only: thksatnm
    ! -- dummy
    class(GwfExchangeType) :: this
    integer(I4B), intent(inout) :: icnvg
    integer(I4B), intent(in) :: isuppress_output
    integer(I4B), intent(in) :: isolnid
    ! -- local
    integer(I4B) :: i
    integer(I4B) :: n1
    integer(I4B) :: n2
    integer(I4B) :: ihc
    integer(I4B) :: ibdn1
    integer(I4B) :: ibdn2
    integer(I4B) :: ictn1
    integer(I4B) :: ictn2
    integer(I4B) :: iusg
    real(DP) :: topn1
    real(DP) :: topn2
    real(DP) :: botn1
    real(DP) :: botn2
    real(DP) :: satn1
    real(DP) :: satn2
    real(DP) :: hn1
    real(DP) :: hn2
    real(DP) :: rrate
    real(DP) :: thksat
    real(DP) :: angle
    real(DP) :: nx
    real(DP) :: ny
    real(DP) :: distance
    real(DP) :: dltot
    real(DP) :: hwva
    real(DP) :: area
! ------------------------------------------------------------------------------
    !
    ! -- Return if there neither model needs to calculate specific discharge
    if (this%gwfmodel1%npf%icalcspdis == 0 .and. &
        this%gwfmodel2%npf%icalcspdis == 0) return
    !
    ! -- initialize
    iusg = 0
    !
    ! -- Loop through all exchanges
    do i = 1, this%nexg
      rrate = DZERO
      n1 = this%nodem1(i)
      n2 = this%nodem2(i)
      ihc = this%ihc(i)
      hwva = this%hwva(i)
      ibdn1 = this%gwfmodel1%ibound(n1)
      ibdn2 = this%gwfmodel2%ibound(n2)
      ictn1 = this%gwfmodel1%npf%icelltype(n1)
      ictn2 = this%gwfmodel2%npf%icelltype(n2)
      topn1 = this%gwfmodel1%dis%top(n1)
      topn2 = this%gwfmodel2%dis%top(n2)
      botn1 = this%gwfmodel1%dis%bot(n1)
      botn2 = this%gwfmodel2%dis%bot(n2)
      satn1 = this%gwfmodel1%npf%sat(n1)
      satn2 = this%gwfmodel2%npf%sat(n2)
      hn1 = this%gwfmodel1%x(n1)
      hn2 = this%gwfmodel2%x(n2)
      !
      ! -- If both cells are active then calculate flow rate, and add ghost
      !    node contribution
      if(ibdn1 /= 0 .and. ibdn2 /= 0) then
        rrate = this%qcalc(i, n1, n2)
        if(this%ingnc > 0) then
          rrate = rrate + this%gnc%deltaqgnc(i)
        endif
      endif
      !
      ! -- Calculate face normal components
      if(ihc == 0) then
        nx = DZERO
        ny = DZERO
        area = hwva
        if (botn1 < botn2) then
          ! -- n1 is beneath n2, so rate is positive downward.  Flip rate
          !    upward so that points in positive z direction
          rrate = - rrate
        endif
      else
        if(this%ianglex > 0) then
          angle = this%auxvar(this%ianglex, i) * DPIO180
          nx = cos(angle)
          ny = sin(angle)
        else
          ! error?
          call ustop('error in gwf_gwf_cq')
        endif
        !
        ! -- Calculate the saturated thickness at interface between n1 and n2
        thksat = thksatnm(ibdn1, ibdn2, ictn1, ictn2, this%inewton, ihc,       & 
                          iusg, hn1, hn2, satn1, satn2,                        &
                          topn1, topn2, botn1, botn2, this%satomega)
        area = hwva * thksat
      endif
      !
      ! -- Submit this connection and flow information to the npf
      !    package of gwfmodel1
      if(this%icdist > 0) then
        dltot = this%auxvar(this%icdist, i)
      else
        call ustop('error in gwf_gwf_cq')
      endif
      distance = dltot * this%cl1(i) / (this%cl1(i) + this%cl2(i))
      if (this%gwfmodel1%npf%icalcspdis == 1) then
        call this%gwfmodel1%npf%set_edge_properties(n1, ihc, rrate, area,      &
                                                    nx, ny, distance)
      endif
      !
      ! -- Submit this connection and flow information to the npf
      !    package of gwfmodel2
      if(this%icdist > 0) then
        dltot = this%auxvar(this%icdist, i)
      else
        call ustop('error in gwf_gwf_cq')
      endif
      if (this%gwfmodel2%npf%icalcspdis == 1) then
        distance = dltot * this%cl2(i) / (this%cl1(i) + this%cl2(i))
        if (ihc /= 0) rrate = -rrate
        call this%gwfmodel2%npf%set_edge_properties(n2, ihc, rrate, area,     &
                                                    -nx, -ny, distance)
      endif
      !
    enddo
    !
    ! -- return
    return
  end subroutine gwf_gwf_cq
  
  subroutine gwf_gwf_bd(this, icnvg, isuppress_output, isolnid)
! ******************************************************************************
! gwf_gwf_bd -- Budget for implicit gwf to gwf exchange; the budget for the
!               explicit exchange connections is handled for each model by
!               the exchange boundary package.
! ******************************************************************************
!
!    SPECIFICATIONS:
! ------------------------------------------------------------------------------
    ! -- modules
    use ConstantsModule, only: DZERO, LENBUDTXT, LENPACKAGENAME
    !use TdisModule, only: kstp, kper
    ! -- dummy
    class(GwfExchangeType) :: this
    integer(I4B), intent(inout) :: icnvg
    integer(I4B), intent(in) :: isuppress_output
    integer(I4B), intent(in) :: isolnid
    ! -- local
    character(len=LENBOUNDNAME) :: bname
    character(len=LENPACKAGENAME+4) :: packname1
    character(len=LENPACKAGENAME+4) :: packname2
    character(len=LENBUDTXT), dimension(1) :: budtxt
    character(len=20) :: nodestr
    integer(I4B) :: ntabrows
    integer(I4B) :: nodeu
    real(DP), dimension(2, 1) :: budterm
    integer(I4B) :: i, n1, n2, n1u, n2u
    integer(I4B) :: ibinun1, ibinun2
    integer(I4B) :: icbcfl, ibudfl
    real(DP) :: ratin, ratout, rrate, deltaqgnc
    ! -- formats
! ------------------------------------------------------------------------------
    !
    ! -- initialize local variables
    budtxt(1) = '    FLOW-JA-FACE'
    packname1 = 'EXG '//this%name
    packname1 = adjustr(packname1)
    packname2 = 'EXG '//this%name
    packname2 = adjustr(packname2)
    !
    ! -- update output tables
    if (this%iprflow /= 0) then
      !
      ! -- update titles
      if (this%gwfmodel1%oc%oc_save('BUDGET')) then
        call this%outputtab1%set_title(packname1)
      end if
      if (this%gwfmodel2%oc%oc_save('BUDGET')) then 
        call this%outputtab2%set_title(packname2)
      end if
      !
      ! -- update maxbound of tables
      ntabrows = 0
      do i = 1, this%nexg
        n1 = this%nodem1(i)
        n2 = this%nodem2(i)
        !
        ! -- If both cells are active then calculate flow rate
        if (this%gwfmodel1%ibound(n1) /= 0 .and.                                  &
            this%gwfmodel2%ibound(n2) /= 0) then
          ntabrows = ntabrows + 1
        end if
      end do
      if (ntabrows > 0) then
        call this%outputtab1%set_maxbound(ntabrows)
        call this%outputtab2%set_maxbound(ntabrows)
      end if
    end if
    !
    ! -- Print and write budget terms for model 1
    !
    ! -- Set binary unit numbers for saving flows
    if(this%ipakcb /= 0) then
      ibinun1 = this%gwfmodel1%oc%oc_save_unit('BUDGET')
    else
      ibinun1 = 0
    endif
    !
    ! -- If save budget flag is zero for this stress period, then
    !    shut off saving
    if(.not. this%gwfmodel1%oc%oc_save('BUDGET')) ibinun1 = 0
    if(isuppress_output /= 0) then
      ibinun1 = 0
    endif
    !
    ! -- If cell-by-cell flows will be saved as a list, write header.
    if(ibinun1 /= 0) then
      call this%gwfmodel1%dis%record_srcdst_list_header(budtxt(1),             &
                                       this%m1%name, this%name,                &
                                       this%m2%name, this%name,                &
                                       this%naux, this%auxname,                &
                                       ibinun1, this%nexg, this%gwfmodel1%iout)
    endif
    !
    ! Initialize accumulators
    ratin = DZERO
    ratout = DZERO
    !
    ! -- Loop through all exchanges
    do i = 1, this%nexg
      !
      ! -- Assign boundary name
      if (this%inamedbound>0) then
        bname = this%boundname(i)
      else
        bname = ''
      endif
      !
      ! -- Calculate the flow rate between n1 and n2
      rrate = DZERO
      n1 = this%nodem1(i)
      n2 = this%nodem2(i)
      !
      ! -- If both cells are active then calculate flow rate
      if(this%gwfmodel1%ibound(n1) /= 0 .and. &
          this%gwfmodel2%ibound(n2) /= 0) then
        rrate = this%qcalc(i, n1, n2)
        !
        ! -- add ghost node contribution
        if(this%ingnc > 0) then
          deltaqgnc = this%gnc%deltaqgnc(i)
          rrate = rrate + deltaqgnc
        endif
        !
        ! -- Print the individual rates to model list files if requested
        if(this%iprflow /= 0) then
          if(this%gwfmodel1%oc%oc_save('BUDGET')) then
            !
            ! -- set nodestr and write outputtab table
            nodeu = this%gwfmodel1%dis%get_nodeuser(n1)
            call this%gwfmodel1%dis%nodeu_to_string(nodeu, nodestr)
            call this%outputtab1%print_list_entry(i, trim(adjustl(nodestr)),     &
                                                  rrate, bname)
          end if
        endif
        if(rrate < DZERO) then
          ratout = ratout - rrate
        else
          ratin = ratin + rrate
        endif
      endif
      !
      ! -- If saving cell-by-cell flows in list, write flow
      n1u = this%gwfmodel1%dis%get_nodeuser(n1)
      n2u = this%gwfmodel2%dis%get_nodeuser(n2)
      if(ibinun1 /= 0)                                                         &
        call this%gwfmodel1%dis%record_mf6_list_entry(                         &
          ibinun1, n1u, n2u, rrate, this%naux, this%auxvar(:, i),              &
          .false., .false.)
      !
    enddo
    !
    ! -- Add the budget terms to model 1
    budterm(1, 1) = ratin
    budterm(2, 1) = ratout
    call this%m1%model_bdentry(budterm, budtxt, this%name)
    !
    ! -- Print and write budget terms for model 2
    !
    ! -- Set binary unit numbers for saving flows
    if(this%ipakcb /= 0) then
      ibinun2 = this%gwfmodel2%oc%oc_save_unit('BUDGET')
    else
      ibinun2 = 0
    endif
    !
    ! -- If save budget flag is zero for this stress period, then
    !    shut off saving
    if(.not. this%gwfmodel2%oc%oc_save('BUDGET')) ibinun2 = 0
    if(isuppress_output /= 0) then
      ibinun2 = 0
    endif
    !
    ! -- If cell-by-cell flows will be saved as a list, write header.
    if(ibinun2 /= 0) then
      call this%gwfmodel2%dis%record_srcdst_list_header(budtxt(1),             &
                                       this%m2%name, this%name,                &
                                       this%m1%name, this%name,                &
                                       this%naux, this%auxname,                &
                                       ibinun2, this%nexg, this%gwfmodel2%iout)
    endif
    !
    ! Initialize accumulators
    ratin = DZERO
    ratout = DZERO
    !
    ! -- Loop through all exchanges
    do i = 1, this%nexg
      !
      ! -- Assign boundary name
      if (this%inamedbound>0) then
        bname = this%boundname(i)
      else
        bname = ''
      endif
      !
      ! -- Calculate the flow rate between n1 and n2
      rrate = DZERO
      n1 = this%nodem1(i)
      n2 = this%nodem2(i)
      !
      ! -- If both cells are active then calculate flow rate
      if(this%gwfmodel1%ibound(n1) /= 0 .and. &
          this%gwfmodel2%ibound(n2) /= 0) then
        rrate = this%cond(i) * this%m2%x(n2) - this%cond(i) * this%m1%x(n1)
        !
        ! -- add ghost node contribution
        if(this%ingnc > 0) then
          deltaqgnc = this%gnc%deltaqgnc(i)
          rrate = rrate + deltaqgnc
        endif
        !
        ! -- Print the individual rates to model list files if requested
        if(this%iprflow /= 0) then
          if(this%gwfmodel2%oc%oc_save('BUDGET')) then
            !
            ! -- set nodestr and write outputtab table
            nodeu = this%gwfmodel2%dis%get_nodeuser(n2)
            call this%gwfmodel2%dis%nodeu_to_string(nodeu, nodestr)
            call this%outputtab2%print_list_entry(i, trim(adjustl(nodestr)),     &
                                                  -rrate, bname)
          end if
        endif
        if(rrate < DZERO) then
          ratout = ratout - rrate
        else
          ratin = ratin + rrate
        endif
      endif
      !
      ! -- If saving cell-by-cell flows in list, write flow
      n1u = this%gwfmodel1%dis%get_nodeuser(n1)
      n2u = this%gwfmodel2%dis%get_nodeuser(n2)
      if(ibinun2 /= 0)                                                         &
        call this%gwfmodel2%dis%record_mf6_list_entry(                         &
          ibinun2, n2u, n1u, -rrate, this%naux, this%auxvar(:, i),             &
          .false., .false.)
      !
    enddo
    !
    ! -- Add the budget terms to model 2
    budterm(1, 1) = ratout
    budterm(2, 1) = ratin
    call this%m2%model_bdentry(budterm, budtxt, this%name)
    !
    ! -- Set icbcfl, ibudfl to zero so that flows will be printed and
    !    saved, if the options were set in the MVR package
    icbcfl = 1
    ibudfl = 1
    !
    ! -- Call mvr bd routine
    if(this%inmvr > 0) call this%mvr%mvr_bd(icbcfl, ibudfl, isuppress_output)
    !
    ! -- Calculate and write simulated values for observations
    if(this%inobs /= 0) then
      call this%gwf_gwf_save_simvals()
    endif
    !
    ! -- return
    return
  end subroutine gwf_gwf_bd

  subroutine gwf_gwf_ot(this)
! ******************************************************************************
! gwf_gwf_ot
! ******************************************************************************
!
!    SPECIFICATIONS:
! ------------------------------------------------------------------------------
    ! -- modules
    use SimVariablesModule, only: iout
    use ConstantsModule, only: DZERO, LINELENGTH
    ! -- dummy
    class(GwfExchangeType) :: this
    ! -- local
    integer(I4B) :: iexg, n1, n2
    real(DP) :: flow, deltaqgnc
    character(len=LINELENGTH) :: node1str, node2str
    ! -- format
    character(len=*), parameter :: fmtheader =                                 &
     "(/1x, 'SUMMARY OF EXCHANGE RATES FOR EXCHANGE ', a, ' WITH ID ', i0, /,  &
       &2a16, 5a16, /, 112('-'))"
    character(len=*), parameter :: fmtheader2 =                                &
     "(/1x, 'SUMMARY OF EXCHANGE RATES FOR EXCHANGE ', a, ' WITH ID ', i0, /,  &
       &2a16, 4a16, /, 96('-'))"
    character(len=*), parameter :: fmtdata =                                   &
     "(2a16, 5(1pg16.6))"
! ------------------------------------------------------------------------------
    !
    ! -- Initialize
    deltaqgnc = DZERO
    !
    ! -- Write a table of exchanges
    if(this%iprflow /= 0) then
      if(this%ingnc > 0) then
        write(iout, fmtheader) trim(adjustl(this%name)), this%id, 'NODEM1',    &
                             'NODEM2', 'COND', 'X_M1', 'X_M2', 'DELTAQGNC',    &
                             'FLOW'
      else
        write(iout, fmtheader2) trim(adjustl(this%name)), this%id, 'NODEM1',   &
                             'NODEM2', 'COND', 'X_M1', 'X_M2', 'FLOW'
      endif
      do iexg = 1, this%nexg
        n1 = this%nodem1(iexg)
        n2 = this%nodem2(iexg)
        flow = this%cond(iexg) * (this%m2%x(n2) - this%m1%x(n1))
        call this%m1%dis%noder_to_string(n1, node1str)
        call this%m2%dis%noder_to_string(n2, node2str)
        if(this%ingnc > 0) then
          deltaqgnc = this%gnc%deltaqgnc(iexg)
          write(iout, fmtdata) trim(adjustl(node1str)),                        &
                               trim(adjustl(node2str)),                        &
                               this%cond(iexg), this%m1%x(n1), this%m2%x(n2),  &
                               deltaqgnc, flow + deltaqgnc
        else
          write(iout, fmtdata) trim(adjustl(node1str)),                        &
                               trim(adjustl(node2str)),                        &
                               this%cond(iexg), this%m1%x(n1), this%m2%x(n2),  &
                               flow
        endif
      enddo
    endif
    !
    ! -- Mover budget output
    if(this%inmvr > 0) call this%mvr%mvr_ot()
    !
    ! -- OBS output
    call this%obs%obs_ot()
    !
    ! -- return
    return
  end subroutine gwf_gwf_ot

  subroutine read_options(this, iout)
! ******************************************************************************
! read_options -- Read Options
! Subroutine: (1) read options from input file
! ******************************************************************************
!
!    SPECIFICATIONS:
! ------------------------------------------------------------------------------
    ! -- modules
    use ArrayHandlersModule, only: ifind
    use ConstantsModule, only: LINELENGTH, DEM6
    use InputOutputModule, only: getunit, openfile, urdaux
    use SimModule, only: store_error, store_error_unit, ustop
    ! -- dummy
    class(GwfExchangeType) :: this
    integer(I4B), intent(in) :: iout
    ! -- local
    character(len=LINELENGTH) :: line, errmsg, keyword, fname
    integer(I4B) :: istart,istop,lloc,ierr,ival
    integer(I4B) :: inobs
    logical :: isfound, endOfBlock
! ------------------------------------------------------------------------------
    !
    ! -- get options block
    call this%parser%GetBlock('OPTIONS', isfound, ierr,                        &
      supportOpenClose=.true., blockRequired=.false.)
    !
    ! -- parse options block if detected
    if (isfound) then
      write(iout,'(1x,a)')'PROCESSING GWF EXCHANGE OPTIONS'
      do
        call this%parser%GetNextLine(endOfBlock)
        if (endOfBlock) exit
        call this%parser%GetStringCaps(keyword)
        select case (keyword)
          case('AUXILIARY')
            call this%parser%GetRemainingLine(line)
            lloc = 1
            call urdaux(this%naux, this%parser%iuactive, iout, lloc, istart,   &
                        istop, this%auxname, line, 'GWF_GWF_Exchange')
            !
            ! -- If ANGLDEGX is an auxiliary variable, then anisotropy can be
            !    used in either model.  Store ANGLDEGX position in this%ianglex
            ival = ifind(this%auxname, 'ANGLDEGX')
            if(ival > 0) this%ianglex = ival
            ival = ifind(this%auxname, 'CDIST')
            if(ival > 0) this%icdist = ival
          case ('PRINT_INPUT')
            this%iprpak = 1
            write(iout,'(4x,a)') &
              'THE LIST OF EXCHANGES WILL BE PRINTED.'
          case ('PRINT_FLOWS')
            this%iprflow = 1
            write(iout,'(4x,a)') &
              'EXCHANGE FLOWS WILL BE PRINTED TO LIST FILES.'
          case ('SAVE_FLOWS')
            this%ipakcb = -1
            write(iout,'(4x,a)') &
              'EXCHANGE FLOWS WILL BE SAVED TO BINARY BUDGET FILES.'
          case ('ALTERNATIVE_CELL_AVERAGING')
            call this%parser%GetStringCaps(keyword)
            select case(keyword)
            case('LOGARITHMIC')
              this%icellavg = 1
            case('AMT-LMK')
              this%icellavg = 2
            case default
              write(errmsg,'(4x,a,a)')'UNKNOWN CELL AVERAGING METHOD: ',       &
                                       trim(keyword)
              call store_error(errmsg)
              call this%parser%StoreErrorUnit()
              call ustop()
            end select
            write(iout,'(4x,a,a)')                                             &
              'CELL AVERAGING METHOD HAS BEEN SET TO: ', trim(keyword)
          case ('VARIABLECV')
            this%ivarcv = 1
            write(iout,'(4x,a)')                                               &
              'VERTICAL CONDUCTANCE VARIES WITH WATER TABLE.'
            call this%parser%GetStringCaps(keyword)
            if(keyword == 'DEWATERED') then
              this%idewatcv = 1
              write(iout,'(4x,a)')                                             &
                'VERTICAL CONDUCTANCE ACCOUNTS FOR DEWATERED PORTION OF   ' // &
                'AN UNDERLYING CELL.'
            endif
          case ('NEWTON')
            this%inewton = 1
            write(iout, '(4x,a)')                                              &
                             'NEWTON-RAPHSON method used for unconfined cells'
          case ('GNC6')
            call this%parser%GetStringCaps(keyword)
            if(keyword /= 'FILEIN') then
              call store_error('GNC6 KEYWORD MUST BE FOLLOWED BY ' //          &
                '"FILEIN" then by filename.')
              call this%parser%StoreErrorUnit()
              call ustop()
            endif
            call this%parser%GetString(fname)
            if(fname == '') then
              call store_error('NO GNC6 FILE SPECIFIED.')
              call this%parser%StoreErrorUnit()
              call ustop()
            endif
            this%ingnc = getunit()
            call openfile(this%ingnc, iout, fname, 'GNC')
            write(iout,'(4x,a)')                                               &
              'GHOST NODES WILL BE READ FROM ', trim(fname)
          case ('MVR6')
            call this%parser%GetStringCaps(keyword)
            if(keyword /= 'FILEIN') then
              call store_error('MVR6 KEYWORD MUST BE FOLLOWED BY ' //          &
                '"FILEIN" then by filename.')
              call this%parser%StoreErrorUnit()
              call ustop()
            endif
            call this%parser%GetString(fname)
            if(fname == '') then
              call store_error('NO MVR6 FILE SPECIFIED.')
              call this%parser%StoreErrorUnit()
              call ustop()
            endif
            this%inmvr = getunit()
            call openfile(this%inmvr, iout, fname, 'MVR')
            write(iout,'(4x,a)')                                               &
              'WATER MOVER INFORMATION WILL BE READ FROM ', trim(fname)
          case ('BOUNDNAMES')
            this%inamedbound = 1
            write(iout,'(4x,a)') 'EXCHANGE BOUNDARIES HAVE NAMES' // &
                                      ' IN LAST COLUMN.'
          case ('OBS6')
            call this%parser%GetStringCaps(keyword)
            if(keyword /= 'FILEIN') then
              call store_error('OBS8 KEYWORD MUST BE FOLLOWED BY ' //         &
                '"FILEIN" then by filename.')
              call this%parser%StoreErrorUnit()
              call ustop()
            endif
            this%obs%active = .true.
            call this%parser%GetString(this%obs%inputFilename)
            inobs = GetUnit()
            call openfile(inobs, iout, this%obs%inputFilename, 'OBS')
            this%obs%inUnitObs = inobs
          case default
            write(errmsg,'(4x,a,a)')'***ERROR. UNKNOWN GWF EXCHANGE OPTION: ', &
                                     trim(keyword)
            call store_error(errmsg)
            call this%parser%StoreErrorUnit()
            call ustop()
        end select
      end do
      write(iout,'(1x,a)')'END OF GWF EXCHANGE OPTIONS'
    end if
    !
    ! -- set omega value used for saturation calculations
    if (this%inewton > 0) then
      this%satomega = DEM6
    end if
    !
    ! -- return
    return
  end subroutine read_options

  subroutine read_data(this, iout)
! ******************************************************************************
! read_data -- Read EXGDATA block
! Subroutine: (1) read list of EXGs from input file
! ******************************************************************************
!
!    SPECIFICATIONS:
! ------------------------------------------------------------------------------
    ! -- modules
    use ConstantsModule, only: LINELENGTH
    use SimModule, only: ustop, store_error, store_error_unit, count_errors
    ! -- dummy
    class(GwfExchangeType) :: this
    integer(I4B), intent(in) :: iout
    ! -- local
    character(len=LINELENGTH) :: errmsg, nodestr, node1str, node2str, cellid
    character(len=2) :: cnfloat
    integer(I4B) :: lloc, ierr, nerr, iaux
    integer(I4B) :: iexg, nodem1, nodem2, nodeum1, nodeum2
    logical :: isfound, endOfBlock
    ! -- format
    character(len=*), parameter :: fmtexglabel = "(5x, 3a10, 50(a16))"
    character(len=*), parameter :: fmtexgdata  =                               &
      "(5x, a, 1x, a ,I10, 50(1pg16.6))"
    character(len=40) :: fmtexgdata2
! ------------------------------------------------------------------------------
    !
    ! -- get ExchangeData block
    call this%parser%GetBlock('EXCHANGEDATA', isfound, ierr,                   &
                              supportOpenClose=.true.)
    !
    ! -- parse ExchangeData block if detected
    if (isfound) then
      write(iout,'(1x,a)')'PROCESSING EXCHANGEDATA'
      if(this%iprpak /= 0) then
        if (this%inamedbound==0) then
          write(iout, fmtexglabel) 'NODEM1', 'NODEM2', 'IHC',                  &
              'CL1', 'CL2', 'HWVA', (adjustr(this%auxname(iaux)),              &
              iaux = 1, this%naux)
        else
          write(iout, fmtexglabel) 'NODEM1', 'NODEM2', 'IHC', 'CL1', 'CL2',    &
              'HWVA', (adjustr(this%auxname(iaux)),iaux=1,this%naux),          &
              ' BOUNDNAME      '
          ! Define format suitable for writing input data,
          ! any auxiliary variables, and boundname.
          write(cnfloat,'(i0)') 3+this%naux
          fmtexgdata2 = '(5x, a, 1x, a, i10, ' // trim(cnfloat) //             &
            '(1pg16.6), 1x, a)'
        endif
      endif
      do iexg = 1, this%nexg
        call this%parser%GetNextLine(endOfBlock)
        lloc = 1
        !
        ! -- Read and check node 1
        call this%parser%GetCellid(this%m1%dis%ndim, cellid, flag_string=.true.)
        nodem1 = this%m1%dis%noder_from_cellid(cellid, this%parser%iuactive,   &
                                               iout, flag_string=.true.)
        this%nodem1(iexg) = nodem1
        !
        ! -- Read and check node 2
        call this%parser%GetCellid(this%m2%dis%ndim, cellid, flag_string=.true.)
        nodem2 = this%m2%dis%noder_from_cellid(cellid, this%parser%iuactive,   &
                                               iout, flag_string=.true.)
        this%nodem2(iexg) = nodem2
        !
        ! -- Read rest of input line
        this%ihc(iexg) = this%parser%GetInteger()
        this%cl1(iexg) = this%parser%GetDouble()
        this%cl2(iexg) = this%parser%GetDouble()
        this%hwva(iexg) = this%parser%GetDouble()
        do iaux = 1, this%naux
          this%auxvar(iaux, iexg) = this%parser%GetDouble()
        enddo
        if (this%inamedbound==1) then
          call this%parser%GetStringCaps(this%boundname(iexg))
        endif
        !
        ! -- Write the data to listing file if requested
        if(this%iprpak /= 0) then
          nodeum1 = this%m1%dis%get_nodeuser(nodem1)
          call this%m1%dis%nodeu_to_string(nodeum1, node1str)
          nodeum2 = this%m2%dis%get_nodeuser(nodem2)
          call this%m2%dis%nodeu_to_string(nodeum2, node2str)
          if (this%inamedbound == 0) then
            write(iout, fmtexgdata) trim(node1str), trim(node2str),            &
                        this%ihc(iexg), this%cl1(iexg), this%cl2(iexg),        &
                        this%hwva(iexg),                                       &
                        (this%auxvar(iaux, iexg), iaux=1,this%naux)
          else
            write(iout, fmtexgdata2) trim(node1str), trim(node2str),           &
                        this%ihc(iexg), this%cl1(iexg), this%cl2(iexg),        &
                        this%hwva(iexg),                                       &
                        (this%auxvar(iaux, iexg), iaux=1,this%naux),           &
                        trim(this%boundname(iexg))
          endif
        endif
        !
        ! -- Check to see if nodem1 is outside of active domain
        if(nodem1 <= 0) then
          call this%gwfmodel1%dis%nodeu_to_string(nodeum1, nodestr)
          write(errmsg, *)                                                     &
                  trim(adjustl(this%gwfmodel1%name)) //                        &
                  ' Cell is outside active grid domain: ' //                   &
                  trim(adjustl(nodestr))
          call store_error(errmsg)
        endif
        !
        ! -- Check to see if nodem2 is outside of active domain
        if(nodem2 <= 0) then
          call this%gwfmodel2%dis%nodeu_to_string(nodeum2, nodestr)
          write(errmsg, *)                                                     &
                  trim(adjustl(this%gwfmodel2%name)) //                        &
                  ' Cell is outside active grid domain: ' //                   &
                  trim(adjustl(nodestr))
          call store_error(errmsg)
        endif
      enddo
      !
      ! -- Stop if errors
      nerr = count_errors()
      if(nerr > 0) then
        call store_error('Errors encountered in exchange input file.')
        call this%parser%StoreErrorUnit()
        call ustop()
      endif
      !
      write(iout,'(1x,a)')'END OF EXCHANGEDATA'
    else
      write(errmsg, '(1x,a)')'ERROR.  REQUIRED EXCHANGEDATA BLOCK NOT FOUND.'
      call store_error(errmsg)
      call this%parser%StoreErrorUnit()
      call ustop()
    end if
    !
    ! -- return
    return
  end subroutine read_data

  subroutine read_gnc(this, iout)
! ******************************************************************************
! read_gnc -- Read ghost node information.
! ******************************************************************************
!
!    SPECIFICATIONS:
! ------------------------------------------------------------------------------
    ! -- modules
    use SimModule, only: store_error, store_error_unit, count_errors, ustop
    use ConstantsModule, only: LINELENGTH
    ! -- dummy
    class(GwfExchangeType) :: this
    integer(I4B), intent(in) :: iout
    ! -- local
    integer(I4B) :: i, nm1, nm2, nmgnc1, nmgnc2
    character(len=LINELENGTH) :: errmsg
    character(len=*), parameter :: fmterr = &
      "('EXCHANGE NODES ', i0, ' AND ', i0,"  // &
      "' NOT CONSISTENT WITH GNC NODES ', i0, ' AND ', i0)"
! ------------------------------------------------------------------------------
    !
    ! -- If exchange has ghost nodes, then initialize ghost node object
    !    This will read the ghost node blocks from the gnc input file.
    call this%gnc%gnc_df(this%m1, m2=this%m2)
    !
    ! -- Verify gnc is implicit if exchange has Newton Terms
    if(.not. this%gnc%implicit .and. this%inewton /= 0) then
      call store_error('GNC IS EXPLICIT, BUT GWF EXCHANGE HAS ACTIVE NEWTON.')
      call store_error('ADD IMPLICIT OPTION TO GNC OR REMOVE NEWTON FROM ' // &
        'GWF EXCHANGE.')
      call store_error_unit(this%ingnc)
      call ustop()
    endif
    !
    ! -- Perform checks to ensure GNCs match with GWF-GWF nodes
    if(this%nexg /= this%gnc%nexg) then
      call store_error('NUMBER OF EXCHANGES DOES NOT MATCH NUMBER OF GNCs')
      call store_error_unit(this%ingnc)
      call ustop()
    endif
    !
    ! -- Go through each entry and confirm
    do i = 1, this%nexg
      if(this%nodem1(i) /= this%gnc%nodem1(i) .or.                             &
          this%nodem2(i) /= this%gnc%nodem2(i) ) then
        nm1 = this%gwfmodel1%dis%get_nodeuser(this%nodem1(i))
        nm2 = this%gwfmodel2%dis%get_nodeuser(this%nodem2(i))
        nmgnc1 = this%gwfmodel1%dis%get_nodeuser(this%gnc%nodem1(i))
        nmgnc2 = this%gwfmodel2%dis%get_nodeuser(this%gnc%nodem2(i))
        write(errmsg, fmterr) nm1, nm2, nmgnc1, nmgnc2
        call store_error(errmsg)
      endif
    enddo
    if(count_errors() > 0) then
      call store_error_unit(this%ingnc)
      call ustop()
    endif
    !
    ! -- close the file
    close(this%ingnc)
    !
    ! -- return
    return
  end subroutine read_gnc

  subroutine read_mvr(this, iout)
! ******************************************************************************
! read_mvr -- Read water mover information.
! ******************************************************************************
!
!    SPECIFICATIONS:
! ------------------------------------------------------------------------------
    ! -- modules
    use GwfMvrModule, only: mvr_cr
    ! -- dummy
    class(GwfExchangeType) :: this
    integer(I4B), intent(in) :: iout
    ! -- local
! ------------------------------------------------------------------------------
    !
    ! -- Create and initialize the mover object
    call mvr_cr(this%mvr, this%name, this%inmvr, iout, iexgmvr=1)
    !
    ! -- Return
    return
  end subroutine read_mvr

  subroutine rewet(this, kiter)
! ******************************************************************************
! rewet -- Check for rewetting across models
! ******************************************************************************
!
!    SPECIFICATIONS:
! ------------------------------------------------------------------------------
    ! -- modules
    use TdisModule, only: kper, kstp
    ! -- dummy
    class(GwfExchangeType) :: this
    integer(I4B), intent(in) :: kiter
    ! -- local
    integer(I4B) :: iexg
    integer(I4B) :: n, m
    integer(I4B) :: ibdn, ibdm
    integer(I4B) :: ihc
    real(DP) :: hn, hm
    integer(I4B) :: irewet
    character(len=30) :: nodestrn, nodestrm
    character(len=*),parameter :: fmtrwt =                                     &
      "(1x, 'CELL ',A,' REWET FROM GWF MODEL ',A,' CELL ',A,                   &
       &' FOR ITER. ',I0, ' STEP ',I0, ' PERIOD ', I0)"
! ------------------------------------------------------------------------------
    !
    ! -- Use model 1 to rewet model 2 and vice versa
    do iexg = 1, this%nexg
      n = this%nodem1(iexg)
      m = this%nodem2(iexg)
      hn = this%gwfmodel1%x(n)
      hm = this%gwfmodel2%x(m)
      ibdn = this%gwfmodel1%ibound(n)
      ibdm = this%gwfmodel2%ibound(m)
      ihc = this%ihc(iexg)
      call this%gwfmodel1%npf%rewet_check(kiter, n, hm, ibdm, ihc,             &
        this%gwfmodel1%x, irewet)
      if(irewet == 1) then
        call this%gwfmodel1%dis%noder_to_string(n, nodestrn)
        call this%gwfmodel2%dis%noder_to_string(m, nodestrm)
        write(this%gwfmodel1%iout, fmtrwt) trim(nodestrn),                     &
          trim(this%gwfmodel2%name), trim(nodestrm), kiter, kstp, kper
      endif
      call this%gwfmodel2%npf%rewet_check(kiter, m, hn, ibdn, ihc,             &
        this%gwfmodel2%x, irewet)
      if(irewet == 1) then
        call this%gwfmodel1%dis%noder_to_string(n, nodestrm)
        call this%gwfmodel2%dis%noder_to_string(m, nodestrn)
        write(this%gwfmodel2%iout, fmtrwt) trim(nodestrn),                     &
          trim(this%gwfmodel1%name), trim(nodestrm), kiter, kstp, kper
      endif
      !
    enddo
    !
    ! -- Return
    return
  end subroutine rewet

  subroutine condcalc(this)
! ******************************************************************************
! condcalc -- Calculate the conductance
! ******************************************************************************
!
!    SPECIFICATIONS:
! ------------------------------------------------------------------------------
    ! -- modules
    use ConstantsModule, only: DHALF, DZERO, DONE
    use GwfNpfModule, only: hcond, vcond
    ! -- dummy
    class(GwfExchangeType) :: this
    ! -- local
    integer(I4B) :: iexg
    integer(I4B) :: n, m, ihc
    integer(I4B) :: ibdn, ibdm
    integer(I4B) :: ictn, ictm
    real(DP) :: topn, topm
    real(DP) :: botn, botm
    real(DP) :: satn, satm
    real(DP) :: hyn, hym
    real(DP) :: angle
    real(DP) :: hn, hm
    real(DP) :: cond
    real(DP) :: fawidth
    real(DP), dimension(3) :: vg
! ------------------------------------------------------------------------------
    !
    ! -- Calculate conductance and put into amat
    do iexg = 1, this%nexg
      ihc = this%ihc(iexg)
      n = this%nodem1(iexg)
      m = this%nodem2(iexg)
      ibdn = this%gwfmodel1%ibound(n)
      ibdm = this%gwfmodel2%ibound(m)
      ictn = this%gwfmodel1%npf%icelltype(n)
      ictm = this%gwfmodel2%npf%icelltype(m)
      topn = this%gwfmodel1%dis%top(n)
      topm = this%gwfmodel2%dis%top(m)
      botn = this%gwfmodel1%dis%bot(n)
      botm = this%gwfmodel2%dis%bot(m)
      satn = this%gwfmodel1%npf%sat(n)
      satm = this%gwfmodel2%npf%sat(m)
      hn = this%gwfmodel1%x(n)
      hm = this%gwfmodel2%x(m)
      !
      ! -- Calculate conductance depending on connection orientation
      if(ihc == 0) then
        !
        ! -- Vertical connection
        vg(1) = DZERO
        vg(2) = DZERO
        vg(3) = DONE
        hyn = this%gwfmodel1%npf%hy_eff(n, 0, ihc, vg=vg)
        hym = this%gwfmodel2%npf%hy_eff(m, 0, ihc, vg=vg)
        cond = vcond(ibdn, ibdm, ictn, ictm, this%inewton, this%ivarcv,        &
                     this%idewatcv, this%condsat(iexg), hn, hm, hyn, hym,      &
                     satn, satm, topn, topm, botn, botm, this%hwva(iexg))
      else
        !
        ! -- Horizontal Connection
        hyn = this%gwfmodel1%npf%k11(n)
        hym = this%gwfmodel2%npf%k11(m)
        !
        ! -- Check for anisotropy in models, and recalculate hyn and hym
        if(this%ianglex > 0) then
          angle = this%auxvar(this%ianglex, iexg)
          vg(1) = abs(cos(angle))
          vg(2) = abs(sin(angle))
          vg(3) = DZERO
          !
          ! -- anisotropy in model 1
          if(this%gwfmodel1%npf%ik22 /= 0) then
            hyn = this%gwfmodel1%npf%hy_eff(n, 0, ihc, vg=vg)
          endif
          !
          ! -- anisotropy in model 2
          if(this%gwfmodel2%npf%ik22 /= 0) then
            hym = this%gwfmodel2%npf%hy_eff(m, 0, ihc, vg=vg)
          endif
        endif
        !
        fawidth = this%hwva(iexg)
        cond = hcond(ibdn, ibdm, ictn, ictm, this%inewton, this%inewton,       &
                     this%ihc(iexg), this%icellavg, 0, 0, this%condsat(iexg),  &
                     hn, hm, satn, satm, hyn, hym, topn, topm, botn, botm,     &
                     this%cl1(iexg), this%cl2(iexg), fawidth, this%satomega)
      endif
      !
      this%cond(iexg) = cond
      !
    enddo
    !
    ! -- Return
    return
  end subroutine condcalc

  subroutine allocate_scalars(this)
! ******************************************************************************
! allocate_scalars
! ******************************************************************************
!
!    SPECIFICATIONS:
! ------------------------------------------------------------------------------
    ! -- modules
    use MemoryManagerModule, only: mem_allocate
    use ConstantsModule, only: LENORIGIN, DZERO
    ! -- dummy
    class(GwfExchangeType) :: this
    ! -- local
    character(len=LENORIGIN) :: origin
! ------------------------------------------------------------------------------
    !
    ! -- create the origin name
    origin = trim(this%name)
    !
    ! -- Call parent type allocate_scalars
    call this%NumericalExchangeType%allocate_scalars()
    !
    call mem_allocate(this%icellavg, 'ICELLAVG', origin)
    call mem_allocate(this%ivarcv, 'IVARCV', origin)
    call mem_allocate(this%idewatcv, 'IDEWATCV', origin)
    call mem_allocate(this%inewton, 'INEWTON', origin)
    call mem_allocate(this%ianglex, 'IANGLEX', origin)
    call mem_allocate(this%icdist, 'ICDIST', origin)
    call mem_allocate(this%ingnc, 'INGNC', origin)
    call mem_allocate(this%inmvr, 'INMVR', origin)
    call mem_allocate(this%inobs, 'INOBS', origin)
    call mem_allocate(this%inamedbound, 'INAMEDBOUND', origin)
    call mem_allocate(this%satomega, 'SATOMEGA', origin)
    this%icellavg = 0
    this%ivarcv = 0
    this%idewatcv = 0
    this%inewton = 0
    this%ianglex = 0
    this%icdist = 0
    this%ingnc = 0
    this%inmvr = 0
    this%inobs = 0
    this%inamedbound = 0
    this%satomega = DZERO
    !
    ! -- return
    return
  end subroutine allocate_scalars

  subroutine gwf_gwf_da(this)
! ******************************************************************************
! gwf_gwf_da
! ******************************************************************************
!
!    SPECIFICATIONS:
! ------------------------------------------------------------------------------
    ! -- modules
    use MemoryManagerModule, only: mem_deallocate
    ! -- dummy
    class(GwfExchangeType) :: this
    ! -- local
! ------------------------------------------------------------------------------
    !
    ! -- Call parent type allocate_scalars
    call this%NumericalExchangeType%exg_da()
    !
    ! -- objects
    if(this%ingnc > 0) then
      call this%gnc%gnc_da()
      deallocate(this%gnc)
    endif
    if (this%inmvr > 0) then
      call this%mvr%mvr_da()
      deallocate(this%mvr)
    endif
    call this%obs%obs_da()
    deallocate(this%obs)
    !
    ! -- arrays
    call mem_deallocate(this%ihc)
    call mem_deallocate(this%cl1)
    call mem_deallocate(this%cl2)
    call mem_deallocate(this%hwva)
    call mem_deallocate(this%condsat)
    deallocate(this%boundname)
    !
    ! -- output table objects
    if (associated(this%outputtab1)) then
      call this%outputtab1%table_da()
      deallocate(this%outputtab1)
      nullify(this%outputtab1)
    end if
    if (associated(this%outputtab2)) then
      call this%outputtab2%table_da()
      deallocate(this%outputtab2)
      nullify(this%outputtab2)
    end if
    !
    ! -- scalars
    call mem_deallocate(this%icellavg)
    call mem_deallocate(this%ivarcv)
    call mem_deallocate(this%idewatcv)
    call mem_deallocate(this%inewton)
    call mem_deallocate(this%ianglex)
    call mem_deallocate(this%icdist)
    call mem_deallocate(this%ingnc)
    call mem_deallocate(this%inmvr)
    call mem_deallocate(this%inobs)
    call mem_deallocate(this%inamedbound)
    call mem_deallocate(this%satomega)
    !
    ! -- return
    return
  end subroutine gwf_gwf_da

  subroutine allocate_arrays(this)
! ******************************************************************************
! allocate_scalars
! ******************************************************************************
!
!    SPECIFICATIONS:
! ------------------------------------------------------------------------------
    ! -- modules
    use MemoryManagerModule, only: mem_allocate
    use ConstantsModule, only: LENORIGIN
    ! -- dummy
    class(GwfExchangeType) :: this
    ! -- local
    character(len=LINELENGTH) :: text
    character(len=LENORIGIN) :: origin
    integer(I4B) :: ntabcol
! ------------------------------------------------------------------------------
    !
    ! -- create the origin name
    origin = trim(this%name)
    !
    ! -- Call parent type allocate_scalars
    call this%NumericalExchangeType%allocate_arrays()
    !
    call mem_allocate(this%ihc, this%nexg, 'IHC', origin)
    call mem_allocate(this%cl1, this%nexg, 'CL1', origin)
    call mem_allocate(this%cl2, this%nexg, 'CL2', origin)
    call mem_allocate(this%hwva, this%nexg, 'HWVA', origin)
    call mem_allocate(this%condsat, this%nexg, 'CONDSAT', origin)
    !
    ! -- Allocate boundname
    if(this%inamedbound==1) then
      allocate(this%boundname(this%nexg))
    else
      allocate(this%boundname(1))
    endif
    this%boundname(:) = ''
    !
    ! -- allocate and initialize the output table
    if (this%iprflow /= 0) then
      !
      ! -- dimension table
      ntabcol = 3
      if (this%inamedbound > 0) then
        ntabcol = ntabcol + 1
      end if
      !
      ! -- initialize the output table objects
      !    outouttab1
      call table_cr(this%outputtab1, this%name, '    ')
      call this%outputtab1%table_df(this%nexg, ntabcol, this%gwfmodel1%iout,     &
                                    transient=.TRUE.)
      text = 'NUMBER'
      call this%outputtab1%initialize_column(text, 10, alignment=TABCENTER)
      text = 'CELLID'
      call this%outputtab1%initialize_column(text, 20, alignment=TABLEFT)
      text = 'RATE'
      call this%outputtab1%initialize_column(text, 15, alignment=TABCENTER)
      if (this%inamedbound > 0) then
        text = 'NAME'
        call this%outputtab1%initialize_column(text, 20, alignment=TABLEFT)
      end if
      !    outouttab2
      call table_cr(this%outputtab2, this%name, '    ')
      call this%outputtab2%table_df(this%nexg, ntabcol, this%gwfmodel2%iout,     &
                                    transient=.TRUE.)
      text = 'NUMBER'
      call this%outputtab2%initialize_column(text, 10, alignment=TABCENTER)
      text = 'CELLID'
      call this%outputtab2%initialize_column(text, 20, alignment=TABLEFT)
      text = 'RATE'
      call this%outputtab2%initialize_column(text, 15, alignment=TABCENTER)
      if (this%inamedbound > 0) then
        text = 'NAME'
        call this%outputtab2%initialize_column(text, 20, alignment=TABLEFT)
      end if
    end if
    !
    ! -- return
    return
  end subroutine allocate_arrays

  subroutine gwf_gwf_df_obs(this)
! ******************************************************************************
! gwf_gwf_df_obs
!   -- Store observation type supported by GWF-GWF exchange.
! ******************************************************************************
!
!    SPECIFICATIONS:
! ------------------------------------------------------------------------------
    ! -- dummy
    class(GwfExchangeType) :: this
    ! -- local
    integer(I4B) :: indx
! ------------------------------------------------------------------------------
    !
    ! -- Store obs type and assign procedure pointer
    !    for gwf-gwf observation type.
    call this%obs%StoreObsType('flow-ja-face', .true., indx)
    this%obs%obsData(indx)%ProcessIdPtr => gwf_gwf_process_obsID
    !
    ! -- return
    return
  end subroutine gwf_gwf_df_obs

  subroutine gwf_gwf_rp_obs(this)
! ******************************************************************************
! gwf_gwf_rp_obs
!   -- Handle observation IDs that are exchange-boundary names.
!      Store exchange numbers included in observation.
! ******************************************************************************
!
!    SPECIFICATIONS:
! ------------------------------------------------------------------------------
    ! -- modules
    use ConstantsModule, only: DZERO
    ! -- dummy
    class(GwfExchangeType) :: this
    ! -- local
    integer(I4B) :: i, j, n
    class(ObserveType), pointer :: obsrv => null()
    character(len=LENBOUNDNAME) :: bname
    character(len=1000) :: ermsg
    logical :: jfound
    ! -- formats
10  format('Error: Boundary "',a,'" for observation "',a,               &
           '" is invalid in package "',a,'"')
! ------------------------------------------------------------------------------
    !
    do i=1,this%obs%npakobs
      obsrv => this%obs%pakobs(i)%obsrv
      !
      ! -- indxbnds needs to be deallocated and reallocated (using
      !    ExpandArray) each stress period because list of boundaries
      !    can change each stress period.
      ! -- Not true for exchanges, but leave this in for now anyway.
      if (allocated(obsrv%indxbnds)) then
        deallocate(obsrv%indxbnds)
      endif
      obsrv%BndFound = .false.
      !
      bname = obsrv%FeatureName
      if (bname /= '') then
        ! -- Observation location(s) is(are) based on a boundary name.
        !    Iterate through all boundaries to identify and store
        !    corresponding index(indices) in bound array.
        jfound = .false.
        do j=1,this%nexg
          if (this%boundname(j) == bname) then
            jfound = .true.
            obsrv%BndFound = .true.
            obsrv%CurrentTimeStepEndValue = DZERO
            call ExpandArray(obsrv%indxbnds)
            n = size(obsrv%indxbnds)
            obsrv%indxbnds(n) = j
          endif
        enddo
        if (.not. jfound) then
          write(ermsg,10)trim(bname)
          call store_error(ermsg)
        endif
      else
        ! -- Observation location is a single exchange number
        if (obsrv%intPak1 <= this%nexg) then
          jfound = .true.
          obsrv%BndFound = .true.
          obsrv%CurrentTimeStepEndValue = DZERO
          call ExpandArray(obsrv%indxbnds)
          n = size(obsrv%indxbnds)
          obsrv%indxbnds(n) = obsrv%intPak1
        else
          jfound = .false.
        endif
      endif
    enddo
    !
    if (count_errors() > 0) then
      call store_error_unit(this%inobs)
      call ustop()
    endif
    !
    ! -- Return
    return
  end subroutine gwf_gwf_rp_obs

  subroutine gwf_gwf_fp(this)
! ******************************************************************************
! gwf_gwf_fp
! ******************************************************************************
!
!    SPECIFICATIONS:
! ------------------------------------------------------------------------------
    ! -- dummy
    class(GwfExchangeType) :: this
! ------------------------------------------------------------------------------
    !
    return
  end subroutine gwf_gwf_fp
  
  function qcalc(this, iexg, n1, n2)
! ******************************************************************************
! qcalc -- calculate flow between two cells, positive into n1
! ******************************************************************************
!
!    SPECIFICATIONS:
! ------------------------------------------------------------------------------
    ! -- return
    real(DP) :: qcalc
    ! -- dummy
    class(GwfExchangeType) :: this
    integer(I4B), intent(in) :: iexg
    integer(I4B), intent(in) :: n1
    integer(I4B), intent(in) :: n2
    ! -- local
! ------------------------------------------------------------------------------
    !
    ! -- Calculate flow between nodes in the two models
    qcalc = this%cond(iexg) * (this%m2%x(n2) - this%m1%x(n1))
    !
    ! -- return
    return
  end function qcalc

  function gwf_gwf_get_iasym(this) result (iasym)
! ******************************************************************************
! gwf_gwf_get_iasym -- return 1 if any option causes the matrix to be asymmetric.
!   Otherwise return 0.
! ******************************************************************************
!
!    SPECIFICATIONS:
! ------------------------------------------------------------------------------
    ! -- dummy
    class(GwfExchangeType) :: this
    ! -- local
    integer(I4B) :: iasym
! ------------------------------------------------------------------------------
    !
    ! -- Start by setting iasym to zero
    iasym = 0
    !
    ! -- Groundwater flow
    if (this%inewton /= 0) iasym = 1
    !
    ! -- GNC
    if (this%ingnc > 0) then
      if (this%gnc%iasym /= 0) iasym = 1
    endif
    !
    ! -- return
    return
  end function gwf_gwf_get_iasym

  subroutine gwf_gwf_save_simvals(this)
! ******************************************************************************
! gwf_gwf_save_simvals
!   -- Calculate observations this time step and call
!      ObsType%SaveOneSimval for each GWF-GWF Type observation.
! ******************************************************************************
!
!    SPECIFICATIONS:
! ------------------------------------------------------------------------------
    ! -- dummy
    use SimModule, only: store_error, store_error_unit, ustop
    use ConstantsModule, only: DZERO
    use ObserveModule, only: ObserveType
    class(GwfExchangeType), intent(inout) :: this
    ! -- local
    integer(I4B) :: i, j, n1, n2, nbndobs
    integer(I4B) :: iexg
    real(DP) :: v
    character(len=100) :: msg
    type(ObserveType), pointer :: obsrv => null()
! ------------------------------------------------------------------------------
    !
    ! -- Write simulated values for all gwf-gwf observations
    if (this%obs%npakobs > 0) then
      call this%obs%obs_bd_clear()
      do i = 1, this%obs%npakobs
        obsrv => this%obs%pakobs(i)%obsrv
        nbndobs = size(obsrv%indxbnds)
        do j = 1,  nbndobs
          iexg = obsrv%indxbnds(j)
          v = DZERO
          select case (obsrv%ObsTypeId)
          case ('FLOW-JA-FACE')
            n1 = this%nodem1(iexg)
            n2 = this%nodem2(iexg)
            v = this%cond(iexg) * (this%m2%x(n2) - this%m1%x(n1))
            if(this%ingnc > 0) then
              v = v + this%gnc%deltaqgnc(iexg)
            endif
          case default
            msg = 'Error: Unrecognized observation type: ' //                  &
                  trim(obsrv%ObsTypeId)
            call store_error(msg)
            call store_error_unit(this%inobs)
            call ustop()
          end select
          call this%obs%SaveOneSimval(obsrv, v)
        enddo
      enddo
    endif
    !
    return
  end subroutine gwf_gwf_save_simvals

  subroutine gwf_gwf_process_obsID(obsrv, dis, inunitobs, iout)
! ******************************************************************************
! -- This procedure is pointed to by ObsDataType%ProcesssIdPtr. It processes
!    the ID string of an observation definition for GWF-GWF-package observations
! ******************************************************************************
!
!    SPECIFICATIONS:
! ------------------------------------------------------------------------------
    ! -- modules
    use ConstantsModule, only: LINELENGTH
    use InputOutputModule, only: urword
    use ObserveModule, only: ObserveType
    use BaseDisModule, only: DisBaseType
    ! -- dummy
    type(ObserveType),      intent(inout) :: obsrv
    class(DisBaseType), intent(in)    :: dis
    integer(I4B),            intent(in)    :: inunitobs
    integer(I4B),            intent(in)    :: iout
    ! -- local
    integer(I4B) :: n, iexg, istat
    integer(I4B) :: icol, istart, istop
    real(DP) :: r
    character(len=LINELENGTH) :: strng
! ------------------------------------------------------------------------------
    !
    strng = obsrv%IDstring
    icol = 1
    ! -- get exchange index
    call urword(strng, icol, istart, istop, 0, n, r, iout, inunitobs)
    read (strng(istart:istop), '(i10)', iostat=istat) iexg
    if (istat == 0) then
      obsrv%intPak1 = iexg
    else
      ! Integer can't be read from strng; it's presumed to be an exchange
      ! boundary name (already converted to uppercase)
      obsrv%FeatureName = strng(istart:istop)
      ! -- Observation may require summing rates from multiple exchange
      !    boundaries, so assign intPak1 as a value that indicates observation
      !    is for a named exchange boundary or group of exchange boundaries.
      obsrv%intPak1 = NAMEDBOUNDFLAG
    endif
    !
    return
  end subroutine gwf_gwf_process_obsID

end module GwfGwfExchangeModule

=======
module GwfGwfExchangeModule

  use KindModule, only: DP, I4B
  use ArrayHandlersModule,     only: ExpandArray
  use BaseModelModule,         only: GetBaseModelFromList
  use BaseExchangeModule,      only: BaseExchangeType, AddBaseExchangeToList
  use ConstantsModule,         only: LENBOUNDNAME, NAMEDBOUNDFLAG, LINELENGTH, &
                                     TABCENTER, TABLEFT
  use ListsModule,             only: basemodellist
  use NumericalExchangeModule, only: NumericalExchangeType
  use NumericalModelModule,    only: NumericalModelType
  use GwfModule,               only: GwfModelType
  use GhostNodeModule,         only: GhostNodeType
  use GwfMvrModule,            only: GwfMvrType
  use ObserveModule,           only: ObserveType
  use ObsModule,               only: ObsType
  use SimModule,               only: count_errors, store_error,                &
                                     store_error_unit, ustop
  use BlockParserModule,       only: BlockParserType
  use TableModule,             only: TableType, table_cr

  implicit none

  private
  public :: gwfexchange_create

  type, extends(NumericalExchangeType) :: GwfExchangeType
    type(GwfModelType), pointer                      :: gwfmodel1   => null()    ! pointer to GWF Model 1
    type(GwfModelType), pointer                      :: gwfmodel2   => null()    ! pointer to GWF Model 2
    integer(I4B), pointer                            :: inewton     => null()    ! newton flag (1 newton is on)
    integer(I4B), pointer                            :: icellavg    => null()    ! cell averaging
    integer(I4B), pointer                            :: ivarcv      => null()    ! variable cv
    integer(I4B), pointer                            :: idewatcv    => null()    ! dewatered cv
    integer(I4B), pointer                            :: ianglex     => null()    ! flag indicating anglex was read, if read, ianglex is index in auxvar
    integer(I4B), pointer                            :: icdist      => null()    ! flag indicating cdist was read, if read, icdist is index in auxvar
    integer(I4B), pointer                            :: inamedbound => null()    ! flag to read boundnames
    real(DP), pointer                                :: satomega    => null()    ! saturation smoothing
    integer(I4B), dimension(:), pointer, contiguous  :: ihc         => null()    ! horizontal connection indicator array
    real(DP), dimension(:), pointer, contiguous      :: condsat     => null()    ! saturated conductance
    real(DP), dimension(:), pointer, contiguous      :: cl1         => null()    ! connection length 1
    real(DP), dimension(:), pointer, contiguous      :: cl2         => null()    ! connection length 2
    real(DP), dimension(:), pointer, contiguous      :: hwva        => null()    ! horizontal widths, vertical flow areas
    integer(I4B), pointer                            :: ingnc       => null()    ! unit number for gnc (0 if off)
    type(GhostNodeType), pointer                     :: gnc         => null()    ! gnc object
    integer(I4B), pointer                            :: inmvr       => null()    ! unit number for mover (0 if off)
    type(GwfMvrType), pointer                        :: mvr         => null()    ! water mover object
    integer(I4B), pointer                            :: inobs       => null()    ! unit number for GWF-GWF observations
    type(ObsType), pointer                           :: obs         => null()    ! observation object
    character(len=LENBOUNDNAME), dimension(:),                                  &
                                 pointer, contiguous :: boundname   => null()    ! boundnames
    !
    ! -- table objects
    type(TableType), pointer :: outputtab1 => null()
    type(TableType), pointer :: outputtab2 => null()

  contains

    procedure          :: exg_df      => gwf_gwf_df
    procedure          :: exg_ac      => gwf_gwf_ac
    procedure          :: exg_mc      => gwf_gwf_mc
    procedure          :: exg_ar      => gwf_gwf_ar
    procedure          :: exg_rp      => gwf_gwf_rp
    procedure          :: exg_ad      => gwf_gwf_ad
    procedure          :: exg_cf      => gwf_gwf_cf
    procedure          :: exg_fc      => gwf_gwf_fc
    procedure          :: exg_fn      => gwf_gwf_fn
    procedure          :: exg_cq      => gwf_gwf_cq
    procedure          :: exg_bd      => gwf_gwf_bd
    procedure          :: exg_ot      => gwf_gwf_ot
    procedure          :: exg_da      => gwf_gwf_da
    procedure          :: exg_fp      => gwf_gwf_fp
    procedure          :: get_iasym   => gwf_gwf_get_iasym
    procedure          :: allocate_scalars
    procedure          :: allocate_arrays
    procedure          :: read_options
    procedure          :: read_data
    procedure          :: read_gnc
    procedure          :: read_mvr
    procedure, private :: condcalc
    procedure, private :: rewet
    procedure, private :: qcalc
    procedure, private :: gwf_gwf_df_obs
    procedure, private :: gwf_gwf_rp_obs
    procedure, public  :: gwf_gwf_save_simvals
  end type GwfExchangeType

contains

  subroutine gwfexchange_create(filename, id, m1id, m2id)
! ******************************************************************************
! Create a new GWF to GWF exchange object.
! ******************************************************************************
!
!    SPECIFICATIONS:
! ------------------------------------------------------------------------------
    ! -- modules
    use ConstantsModule, only: LINELENGTH
    use BaseModelModule, only: BaseModelType
    use ListsModule, only: baseexchangelist
    use ObsModule, only: obs_cr
    ! -- dummy
    character(len=*),intent(in) :: filename
    integer(I4B), intent(in) :: id, m1id, m2id
    ! -- local
    type(GwfExchangeType), pointer :: exchange
    class(BaseModelType), pointer :: mb
    class(BaseExchangeType), pointer :: baseexchange
    character(len=20) :: cint
! ------------------------------------------------------------------------------
    !
    ! -- Create a new exchange and add it to the baseexchangelist container
    allocate(exchange)
    baseexchange => exchange
    call AddBaseExchangeToList(baseexchangelist, baseexchange)
    !
    ! -- Assign id and name
    exchange%id = id
    write(cint, '(i0)') id
    exchange%name = 'GWF-GWF_' // trim(adjustl(cint))
    !
    ! -- allocate scalars and set defaults
    call exchange%allocate_scalars()
    exchange%filename = filename
    exchange%typename = 'GWF-GWF'
    exchange%implicit = .true.
    !
    ! -- set exchange%m1
    mb => GetBaseModelFromList(basemodellist, m1id)
    select type (mb)
    class is (NumericalModelType)
      exchange%m1=>mb
    end select
    !
    ! -- set exchange%m2
    mb => GetBaseModelFromList(basemodellist, m2id)
    select type (mb)
    class is (NumericalModelType)
      exchange%m2=>mb
    end select
    !
    ! -- set gwfmodel1
    mb => GetBaseModelFromList(basemodellist, m1id)
    select type (mb)
    type is (GwfModelType)
      exchange%gwfmodel1 => mb
    end select
    !
    ! -- set gwfmodel2
    mb => GetBaseModelFromList(basemodellist, m2id)
    select type (mb)
    type is (GwfModelType)
      exchange%gwfmodel2 => mb
    end select
    !
    ! -- Create the obs package
    call obs_cr(exchange%obs, exchange%inobs)
    !
    ! -- return
    return
  end subroutine gwfexchange_create

  subroutine gwf_gwf_df(this)
! ******************************************************************************
! gwf_gwf_df -- Define GWF to GWF exchange object.
! ******************************************************************************
!
!    SPECIFICATIONS:
! ------------------------------------------------------------------------------
    ! -- modules
    use SimVariablesModule, only: iout
    use InputOutputModule, only: getunit, openfile
    use GhostNodeModule, only: gnc_cr
    ! -- dummy
    class(GwfExchangeType) :: this
    ! -- local
    integer(I4B) :: inunit
! ------------------------------------------------------------------------------
    !
    ! -- open the file
    inunit = getunit()
    write(iout,'(/a,a)') ' Creating exchange: ', this%name
    call openfile(inunit, iout, this%filename, 'GWF-GWF')
    !
    call this%parser%Initialize(inunit, iout)
    !
    ! -- Ensure models are in same solution
    if(this%gwfmodel1%idsoln /= this%gwfmodel2%idsoln) then
      call store_error('ERROR.  TWO MODELS ARE CONNECTED ' //                  &
        'IN A GWF EXCHANGE BUT THEY ARE IN DIFFERENT SOLUTIONS. ' //           &
        'GWF MODELS MUST BE IN SAME SOLUTION: ' //                             &
        trim(this%gwfmodel1%name) // ' ' // trim(this%gwfmodel2%name) )
      call this%parser%StoreErrorUnit()
      call ustop()
    endif
    !
    ! -- read options
    call this%read_options(iout)
    !
    ! -- read dimensions
    call this%read_dimensions(iout)
    !
    ! -- allocate arrays
    call this%allocate_arrays()
    !
    ! -- read exchange data
    call this%read_data(iout)
    !
    ! -- call each model and increase the edge count
    call this%gwfmodel1%npf%increase_edge_count(this%nexg)
    call this%gwfmodel2%npf%increase_edge_count(this%nexg)
    !
    ! -- Create and read ghost node information
    if(this%ingnc > 0) then
      call gnc_cr(this%gnc, this%name, this%ingnc, iout)
      call this%read_gnc(iout)
    endif
    !
    ! -- Read mover information
    if(this%inmvr > 0) then
      call this%read_mvr(iout)
    endif
    !
    ! -- close the file
    close(inunit)
    !
    ! -- Store obs
    call this%gwf_gwf_df_obs()
    call this%obs%obs_df(iout, this%name, 'GWF-GWF', this%gwfmodel1%dis)
    !
    ! -- return
    return
  end subroutine gwf_gwf_df

  subroutine gwf_gwf_ac(this, sparse)
! ******************************************************************************
! gwf_gwf_ac -- override parent exg_ac so that gnc can add
!   connections here.
! ******************************************************************************
!
!    SPECIFICATIONS:
! ------------------------------------------------------------------------------
    ! -- modules
    use SparseModule, only:sparsematrix
    ! -- dummy
    class(GwfExchangeType) :: this
    type(sparsematrix), intent(inout) :: sparse
    ! -- local
! ------------------------------------------------------------------------------
    !
    ! -- call parent model to add exchange connections
    call this%NumericalExchangeType%exg_ac(sparse)
    !
    ! -- add gnc connections
    if(this%ingnc > 0) then
      call this%gnc%gnc_ac(sparse)
    endif
    !
    ! -- Return
    return
  end subroutine gwf_gwf_ac

  subroutine gwf_gwf_mc(this, iasln, jasln)
! ******************************************************************************
! gwf_gwf_mc -- Map the connections in the global matrix
! ******************************************************************************
!
!    SPECIFICATIONS:
! ------------------------------------------------------------------------------
    ! -- modules
    use SparseModule, only:sparsematrix
    ! -- dummy
    class(GwfExchangeType) :: this
    integer(I4B), dimension(:), intent(in) :: iasln
    integer(I4B), dimension(:), intent(in) :: jasln
    ! -- local
! ------------------------------------------------------------------------------
    !
    ! -- call parent model to map exchange connections
    call this%NumericalExchangeType%exg_mc(iasln, jasln)
    !
    ! -- map gnc connections
    if(this%ingnc > 0) then
      call this%gnc%gnc_mc(iasln, jasln)
    endif
    !
    ! -- Return
    return
  end subroutine gwf_gwf_mc

  subroutine gwf_gwf_ar(this)
! ******************************************************************************
! gwf_gwf_ar -- Calculate the saturated conductance.  Must be called after
!               npf_ar for both GWF models.
! ******************************************************************************
!
!    SPECIFICATIONS:
! ------------------------------------------------------------------------------
    ! -- modules
    use ConstantsModule, only: LINELENGTH, DZERO, DHALF, DONE, DPIO180
    use SimModule, only: store_error, ustop
    use GwfNpfModule, only: condmean, vcond, hcond
    ! -- dummy
    class(GwfExchangeType) :: this
    ! -- local
    integer(I4B) :: iexg
    integer(I4B) :: n, m, ihc
    real(DP) :: topn, topm
    real(DP) :: botn, botm
    real(DP) :: satn, satm
    real(DP) :: thickn, thickm
    real(DP) :: angle, hyn, hym
    real(DP) :: csat
    real(DP) :: fawidth
    real(DP), dimension(3) :: vg
    character(len=LINELENGTH) :: errmsg
! ------------------------------------------------------------------------------
    !
    ! -- If mover is active, then call ar routine
    if(this%inmvr > 0) call this%mvr%mvr_ar()
    !
    ! -- Check to see if horizontal anisotropy is in either model1 or model2.
    !    If so, then ANGLDEGX must be provided as an auxiliary variable for this
    !    GWF-GWF exchange (this%ianglex > 0).
    if(this%gwfmodel1%npf%ik22 /= 0 .or. this%gwfmodel2%npf%ik22 /= 0) then
      if(this%ianglex == 0) then
        write(errmsg, '(a)') 'Error.  GWF-GWF requires that ANGLDEGX be ' //   &
                             'specified as an auxiliary variable because ' //  &
                             'K22 was specified in one or both ' // &
                             'groundwater models.'
        call store_error(errmsg)
        call ustop()
      endif
    endif
    !
    ! -- Check to see if specific discharge is needed for model1 or model2.
    !    If so, then ANGLDEGX must be provided as an auxiliary variable for this
    !    GWF-GWF exchange (this%ianglex > 0).
    if(this%gwfmodel1%npf%icalcspdis /= 0 .or. &
       this%gwfmodel2%npf%icalcspdis /= 0) then
      if(this%ianglex == 0) then
        write(errmsg, '(a)') 'Error.  GWF-GWF requires that ANGLDEGX be ' //   &
                             'specified as an auxiliary variable because ' //  &
                             'specific discharge is being calculated in' // &
                             ' one or both groundwater models.'
        call store_error(errmsg)
        call ustop()
      endif
      if(this%icdist == 0) then
        write(errmsg, '(a)') 'Error.  GWF-GWF requires that CDIST be ' //   &
                             'specified as an auxiliary variable because ' //  &
                             'specific discharge is being calculated in' // &
                             ' one or both groundwater models.'
        call store_error(errmsg)
        call ustop()
      endif
    endif
    !
    ! -- Go through each connection and calculate the saturated conductance
    do iexg = 1, this%nexg
      !
      ihc = this%ihc(iexg)
      n = this%nodem1(iexg)
      m = this%nodem2(iexg)
      topn = this%gwfmodel1%dis%top(n)
      topm = this%gwfmodel2%dis%top(m)
      botn = this%gwfmodel1%dis%bot(n)
      botm = this%gwfmodel2%dis%bot(m)
      satn = this%gwfmodel1%npf%sat(n)
      satm = this%gwfmodel2%npf%sat(m)
      thickn = (topn - botn) * satn
      thickm = (topm - botm) * satm
      !
      ! -- Calculate conductance depending on connection orientation
      if(ihc == 0) then
        !
        ! -- Vertical conductance for fully saturated conditions
        vg(1) = DZERO
        vg(2) = DZERO
        vg(3) = DONE
        hyn = this%gwfmodel1%npf%hy_eff(n, 0, ihc, vg=vg)
        hym = this%gwfmodel2%npf%hy_eff(m, 0, ihc, vg=vg)
        csat = vcond(1, 1, 1, 1, 0, 1, 1, DONE,                                &
                      botn, botm,                                              &
                      hyn, hym,                                                &
                      satn, satm,                                              &
                      topn, topm,                                              &
                      botn, botm,                                              &
                      this%hwva(iexg))
      else
        !
        ! -- Calculate horizontal conductance
        hyn = this%gwfmodel1%npf%k11(n)
        hym = this%gwfmodel2%npf%k11(m)
        !
        ! -- Check for anisotropy in models, and recalculate hyn and hym
        if(this%ianglex > 0) then
          angle = this%auxvar(this%ianglex, iexg) * DPIO180
          vg(1) = abs(cos(angle))
          vg(2) = abs(sin(angle))
          vg(3) = DZERO
          !
          ! -- anisotropy in model 1
          if(this%gwfmodel1%npf%ik22 /= 0) then
            hyn = this%gwfmodel1%npf%hy_eff(n, 0, ihc, vg=vg)
          endif
          !
          ! -- anisotropy in model 2
          if(this%gwfmodel2%npf%ik22 /= 0) then
            hym = this%gwfmodel2%npf%hy_eff(m, 0, ihc, vg=vg)
          endif
        endif
        !
        fawidth = this%hwva(iexg)
        csat = hcond(1, 1, 1, 1, this%inewton, 0, ihc,                        &
                      this%icellavg, 0, 0, DONE,                              &
                      topn, topm, satn, satm, hyn, hym,                       &
                      topn, topm,                                             &
                      botn, botm,                                             &
                      this%cl1(iexg), this%cl2(iexg),                         &
                      fawidth, this%satomega)
      endif
      !
      ! -- store csat in condsat
      this%condsat(iexg) = csat
    enddo
    !
    ! -- Observation AR
    call this%obs%obs_ar()
    !
    ! -- Return
    return
  end subroutine gwf_gwf_ar

  subroutine gwf_gwf_rp(this)
! ******************************************************************************
! gwf_gwf_rp -- Read and prepare
! ******************************************************************************
!
!    SPECIFICATIONS:
! ------------------------------------------------------------------------------
    ! -- modules
    use TdisModule, only: readnewdata
    ! -- dummy
    class(GwfExchangeType) :: this
! ------------------------------------------------------------------------------
    !
    ! -- Check with TDIS on whether or not it is time to RP
    if (.not. readnewdata) return
    !
    ! -- Read and prepare for mover
    if(this%inmvr > 0) call this%mvr%mvr_rp()
    !
    ! -- Read and prepare for observations
    call this%gwf_gwf_rp_obs()
    !
    ! -- Return
    return
  end subroutine gwf_gwf_rp

  subroutine gwf_gwf_ad(this, isolnid, kpicard, isubtime)
! ******************************************************************************
! gwf_gwf_ad -- Initialize package x values to zero for explicit exchanges
! ******************************************************************************
!
!    SPECIFICATIONS:
! ------------------------------------------------------------------------------
    ! -- modules
    ! -- dummy
    class(GwfExchangeType) :: this
    integer(I4B), intent(in) :: isolnid
    integer(I4B), intent(in) :: kpicard
    integer(I4B), intent(in) :: isubtime
    ! -- local
! ------------------------------------------------------------------------------
    !
    ! -- Advance mover
    if(this%inmvr > 0) call this%mvr%mvr_ad()
    !
    ! -- Push simulated values to preceding time/subtime step
    call this%obs%obs_ad()
    !
    ! -- Return
    return
  end subroutine gwf_gwf_ad

  subroutine gwf_gwf_cf(this, kiter)
! ******************************************************************************
! gwf_gwf_cf -- Calculate the conductance term.
! ******************************************************************************
!
!    SPECIFICATIONS:
! ------------------------------------------------------------------------------
    ! -- dummy
    class(GwfExchangeType) :: this
    integer(I4B), intent(in) :: kiter
    ! -- local
! ------------------------------------------------------------------------------
    !
    ! -- Rewet cells across models using the wetdry parameters in each model's
    !    npf package, and the head in the connected model.
    call this%rewet(kiter)
    !
    ! -- Return
    return
  end subroutine gwf_gwf_cf

  subroutine gwf_gwf_fc(this, kiter, iasln, amatsln, inwtflag)
! ******************************************************************************
! gwf_gwf_fc -- Fill the matrix
! ******************************************************************************
!
!    SPECIFICATIONS:
! ------------------------------------------------------------------------------
    ! -- modules
    use ConstantsModule, only: DHALF
    use GwfNpfModule, only: hcond, vcond
    ! -- dummy
    class(GwfExchangeType) :: this
    integer(I4B), intent(in) :: kiter
    integer(I4B), dimension(:), intent(in) :: iasln
    real(DP), dimension(:), intent(inout) :: amatsln
    integer(I4B), optional, intent(in) :: inwtflag
    ! -- local
    integer(I4B) :: inwt, iexg
    integer(I4B) :: njasln
! ------------------------------------------------------------------------------
    !
    ! -- calculate the conductance for each exchange connection
    call this%condcalc()
    !
    ! -- if gnc is active, then copy cond into gnc cond (might consider a
    !    pointer here in the future)
    if(this%ingnc > 0) then
      do iexg = 1, this%nexg
        this%gnc%cond(iexg) = this%cond(iexg)
      enddo
    endif
    !
    ! -- Call fill method of parent to put this%cond into amatsln
    call this%NumericalExchangeType%exg_fc(kiter, iasln, amatsln)
    !
    ! -- Fill the gnc terms in the solution matrix
    if(this%ingnc > 0) then
      call this%gnc%gnc_fc(kiter, amatsln)
    endif
    !
    ! -- Call mvr fc routine
    if(this%inmvr > 0) call this%mvr%mvr_fc()
    !
    ! -- Set inwt to exchange newton, but shut off if requested by caller
    inwt = this%inewton
    if(present(inwtflag)) then
      if (inwtflag == 0) inwt = 0
    endif
    if (inwt /= 0) then
      call this%exg_fn(kiter, iasln, amatsln)
    endif
    !
    ! -- Ghost node Newton-Raphson
    if (this%ingnc > 0) then
      if (inwt /= 0) then
        njasln = size(amatsln)
        call this%gnc%gnc_fn(kiter, njasln, amatsln, this%condsat,             &
          ihc_opt=this%ihc, ivarcv_opt=this%ivarcv,                            &
          ictm1_opt=this%gwfmodel1%npf%icelltype,                              &
          ictm2_opt=this%gwfmodel2%npf%icelltype)
      endif
    endif
    !
    ! -- Return
    return
  end subroutine gwf_gwf_fc

  subroutine gwf_gwf_fn(this, kiter, iasln, amatsln)
! ******************************************************************************
! gwf_gwf_fn -- Fill amatsln with Newton terms
! ******************************************************************************
!
!    SPECIFICATIONS:
! ------------------------------------------------------------------------------
    ! -- modules
    use SmoothingModule, only: sQuadraticSaturationDerivative
    ! -- dummy
    class(GwfExchangeType) :: this
    integer(I4B), intent(in) :: kiter
    integer(I4B), dimension(:), intent(in) :: iasln
    real(DP), dimension(:), intent(inout) :: amatsln
    ! -- local
    logical :: nisup
    integer(I4B) :: iexg
    integer(I4B) :: n, m
    integer(I4B) :: nodensln, nodemsln
    integer(I4B) :: ibdn, ibdm
    integer(I4B) :: idiagnsln, idiagmsln
    real(DP) :: topn, topm
    real(DP) :: botn, botm
    real(DP) :: topup, botup
    real(DP) :: hn, hm
    real(DP) :: hup, hdn
    real(DP) :: cond
    real(DP) :: term
    real(DP) :: consterm
    real(DP) :: derv
! ------------------------------------------------------------------------------
    !
    do iexg = 1, this%nexg
      n = this%nodem1(iexg)
      m = this%nodem2(iexg)
      nodensln = this%nodem1(iexg) + this%m1%moffset
      nodemsln = this%nodem2(iexg) + this%m2%moffset
      ibdn = this%gwfmodel1%ibound(n)
      ibdm = this%gwfmodel2%ibound(m)
      topn = this%gwfmodel1%dis%top(n)
      topm = this%gwfmodel2%dis%top(m)
      botn = this%gwfmodel1%dis%bot(n)
      botm = this%gwfmodel2%dis%bot(m)
      hn = this%gwfmodel1%x(n)
      hm = this%gwfmodel2%x(m)
      if(this%ihc(iexg) == 0) then
        ! -- vertical connection, newton not supported
      else
        ! -- determine upstream node
        nisup = .false.
        if(hm < hn) nisup = .true.
        !
        ! -- set upstream top and bot
        if(nisup) then
          topup = topn
          botup = botn
          hup = hn
          hdn = hm
        else
          topup = topm
          botup = botm
          hup = hm
          hdn = hn
        endif
        !
        ! -- no newton terms if upstream cell is confined
        if (nisup) then
          if (this%gwfmodel1%npf%icelltype(n) == 0) cycle
        else
          if (this%gwfmodel2%npf%icelltype(m) == 0) cycle
        end if
        !
        ! -- set topup and botup
        if(this%ihc(iexg) == 2) then
          topup = min(topn, topm)
          botup = max(botn, botm)
        endif
        !
        ! get saturated conductivity for derivative
        cond = this%condsat(iexg)
        !
        ! -- TO DO deal with MODFLOW-NWT upstream weighting option
        !
        ! -- compute terms
        consterm = -cond * (hup - hdn)
        derv = sQuadraticSaturationDerivative(topup, botup, hup)
        idiagnsln = iasln(nodensln)
        idiagmsln = iasln(nodemsln)
        if(nisup) then
          !
          ! -- fill jacobian with n being upstream
          term = consterm * derv
          this%gwfmodel1%rhs(n) = this%gwfmodel1%rhs(n) + term * hn
          this%gwfmodel2%rhs(m) = this%gwfmodel2%rhs(m) - term * hn
          amatsln(idiagnsln) = amatsln(idiagnsln) + term
          if(ibdm > 0) then
            amatsln(this%idxsymglo(iexg)) = amatsln(this%idxsymglo(iexg)) - term
          endif
        else
          !
          ! -- fill jacobian with m being upstream
          term = -consterm * derv
          this%gwfmodel1%rhs(n) = this%gwfmodel1%rhs(n) + term * hm
          this%gwfmodel2%rhs(m) = this%gwfmodel2%rhs(m) - term * hm
          amatsln(idiagmsln) = amatsln(idiagmsln) - term
          if(ibdn > 0) then
            amatsln(this%idxglo(iexg)) = amatsln(this%idxglo(iexg)) + term
          endif
        endif
      endif
    enddo
    !
    ! -- Return
    return
  end subroutine gwf_gwf_fn

  subroutine gwf_gwf_cq(this, icnvg, isuppress_output, isolnid)
! ******************************************************************************
! gwf_gwf_cq -- Calculate flow between two cells
! ******************************************************************************
!
!    SPECIFICATIONS:
! ------------------------------------------------------------------------------
    ! -- modules
    use ConstantsModule, only: DZERO, DPIO180
    use GwfNpfModule, only: thksatnm
    ! -- dummy
    class(GwfExchangeType) :: this
    integer(I4B), intent(inout) :: icnvg
    integer(I4B), intent(in) :: isuppress_output
    integer(I4B), intent(in) :: isolnid
    ! -- local
    integer(I4B) :: i
    integer(I4B) :: n1
    integer(I4B) :: n2
    integer(I4B) :: ihc
    integer(I4B) :: ibdn1
    integer(I4B) :: ibdn2
    integer(I4B) :: ictn1
    integer(I4B) :: ictn2
    integer(I4B) :: iusg
    real(DP) :: topn1
    real(DP) :: topn2
    real(DP) :: botn1
    real(DP) :: botn2
    real(DP) :: satn1
    real(DP) :: satn2
    real(DP) :: hn1
    real(DP) :: hn2
    real(DP) :: rrate
    real(DP) :: thksat
    real(DP) :: angle
    real(DP) :: nx
    real(DP) :: ny
    real(DP) :: distance
    real(DP) :: dltot
    real(DP) :: hwva
    real(DP) :: area
! ------------------------------------------------------------------------------
    !
    ! -- Return if there neither model needs to calculate specific discharge
    if (this%gwfmodel1%npf%icalcspdis == 0 .and. &
        this%gwfmodel2%npf%icalcspdis == 0) return
    !
    ! -- initialize
    iusg = 0
    !
    ! -- Loop through all exchanges
    do i = 1, this%nexg
      rrate = DZERO
      n1 = this%nodem1(i)
      n2 = this%nodem2(i)
      ihc = this%ihc(i)
      hwva = this%hwva(i)
      ibdn1 = this%gwfmodel1%ibound(n1)
      ibdn2 = this%gwfmodel2%ibound(n2)
      ictn1 = this%gwfmodel1%npf%icelltype(n1)
      ictn2 = this%gwfmodel2%npf%icelltype(n2)
      topn1 = this%gwfmodel1%dis%top(n1)
      topn2 = this%gwfmodel2%dis%top(n2)
      botn1 = this%gwfmodel1%dis%bot(n1)
      botn2 = this%gwfmodel2%dis%bot(n2)
      satn1 = this%gwfmodel1%npf%sat(n1)
      satn2 = this%gwfmodel2%npf%sat(n2)
      hn1 = this%gwfmodel1%x(n1)
      hn2 = this%gwfmodel2%x(n2)
      !
      ! -- If both cells are active then calculate flow rate, and add ghost
      !    node contribution
      if(ibdn1 /= 0 .and. ibdn2 /= 0) then
        rrate = this%qcalc(i, n1, n2)
        if(this%ingnc > 0) then
          rrate = rrate + this%gnc%deltaqgnc(i)
        endif
      endif
      !
      ! -- Calculate face normal components
      if(ihc == 0) then
        nx = DZERO
        ny = DZERO
        area = hwva
        if (botn1 < botn2) then
          ! -- n1 is beneath n2, so rate is positive downward.  Flip rate
          !    upward so that points in positive z direction
          rrate = - rrate
        endif
      else
        if(this%ianglex > 0) then
          angle = this%auxvar(this%ianglex, i) * DPIO180
          nx = cos(angle)
          ny = sin(angle)
        else
          ! error?
          call ustop('error in gwf_gwf_cq')
        endif
        !
        ! -- Calculate the saturated thickness at interface between n1 and n2
        thksat = thksatnm(ibdn1, ibdn2, ictn1, ictn2, this%inewton, ihc,       & 
                          iusg, hn1, hn2, satn1, satn2,                        &
                          topn1, topn2, botn1, botn2, this%satomega)
        area = hwva * thksat
      endif
      !
      ! -- Submit this connection and flow information to the npf
      !    package of gwfmodel1
      if(this%icdist > 0) then
        dltot = this%auxvar(this%icdist, i)
      else
        call ustop('error in gwf_gwf_cq')
      endif
      distance = dltot * this%cl1(i) / (this%cl1(i) + this%cl2(i))
      if (this%gwfmodel1%npf%icalcspdis == 1) then
        call this%gwfmodel1%npf%set_edge_properties(n1, ihc, rrate, area,      &
                                                    nx, ny, distance)
      endif
      !
      ! -- Submit this connection and flow information to the npf
      !    package of gwfmodel2
      if(this%icdist > 0) then
        dltot = this%auxvar(this%icdist, i)
      else
        call ustop('error in gwf_gwf_cq')
      endif
      if (this%gwfmodel2%npf%icalcspdis == 1) then
        distance = dltot * this%cl2(i) / (this%cl1(i) + this%cl2(i))
        if (ihc /= 0) rrate = -rrate
        call this%gwfmodel2%npf%set_edge_properties(n2, ihc, rrate, area,     &
                                                    -nx, -ny, distance)
      endif
      !
    enddo
    !
    ! -- return
    return
  end subroutine gwf_gwf_cq
  
  subroutine gwf_gwf_bd(this, icnvg, isuppress_output, isolnid)
! ******************************************************************************
! gwf_gwf_bd -- Budget for implicit gwf to gwf exchange; the budget for the
!               explicit exchange connections is handled for each model by
!               the exchange boundary package.
! ******************************************************************************
!
!    SPECIFICATIONS:
! ------------------------------------------------------------------------------
    ! -- modules
    use ConstantsModule, only: DZERO, LENBUDTXT, LENPACKAGENAME
    !use TdisModule, only: kstp, kper
    ! -- dummy
    class(GwfExchangeType) :: this
    integer(I4B), intent(inout) :: icnvg
    integer(I4B), intent(in) :: isuppress_output
    integer(I4B), intent(in) :: isolnid
    ! -- local
    character(len=LENBOUNDNAME) :: bname
    character(len=LENPACKAGENAME+4) :: packname1
    character(len=LENPACKAGENAME+4) :: packname2
    character(len=LENBUDTXT), dimension(1) :: budtxt
    character(len=20) :: nodestr
    integer(I4B) :: ntabrows
    integer(I4B) :: nodeu
    real(DP), dimension(2, 1) :: budterm
    integer(I4B) :: i, n1, n2, n1u, n2u
    integer(I4B) :: ibinun1, ibinun2
    integer(I4B) :: icbcfl, ibudfl
    real(DP) :: ratin, ratout, rrate, deltaqgnc
    ! -- formats
! ------------------------------------------------------------------------------
    !
    ! -- initialize local variables
    budtxt(1) = '    FLOW-JA-FACE'
    packname1 = 'EXG '//this%name
    packname1 = adjustr(packname1)
    packname2 = 'EXG '//this%name
    packname2 = adjustr(packname2)
    !
    ! -- update output tables
    if (this%iprflow /= 0) then
      !
      ! -- update titles
      if (this%gwfmodel1%oc%oc_save('BUDGET')) then
        call this%outputtab1%set_title(packname1)
      end if
      if (this%gwfmodel2%oc%oc_save('BUDGET')) then 
        call this%outputtab2%set_title(packname2)
      end if
      !
      ! -- update maxbound of tables
      ntabrows = 0
      do i = 1, this%nexg
        n1 = this%nodem1(i)
        n2 = this%nodem2(i)
        !
        ! -- If both cells are active then calculate flow rate
        if (this%gwfmodel1%ibound(n1) /= 0 .and.                                  &
            this%gwfmodel2%ibound(n2) /= 0) then
          ntabrows = ntabrows + 1
        end if
      end do
      if (ntabrows > 0) then
        call this%outputtab1%set_maxbound(ntabrows)
        call this%outputtab2%set_maxbound(ntabrows)
      end if
    end if
    !
    ! -- Print and write budget terms for model 1
    !
    ! -- Set binary unit numbers for saving flows
    if(this%ipakcb /= 0) then
      ibinun1 = this%gwfmodel1%oc%oc_save_unit('BUDGET')
    else
      ibinun1 = 0
    endif
    !
    ! -- If save budget flag is zero for this stress period, then
    !    shut off saving
    if(.not. this%gwfmodel1%oc%oc_save('BUDGET')) ibinun1 = 0
    if(isuppress_output /= 0) then
      ibinun1 = 0
    endif
    !
    ! -- If cell-by-cell flows will be saved as a list, write header.
    if(ibinun1 /= 0) then
      call this%gwfmodel1%dis%record_srcdst_list_header(budtxt(1),             &
                                       this%m1%name, this%name,                &
                                       this%m2%name, this%name,                &
                                       this%naux, this%auxname,                &
                                       ibinun1, this%nexg, this%gwfmodel1%iout)
    endif
    !
    ! Initialize accumulators
    ratin = DZERO
    ratout = DZERO
    !
    ! -- Loop through all exchanges
    do i = 1, this%nexg
      !
      ! -- Assign boundary name
      if (this%inamedbound>0) then
        bname = this%boundname(i)
      else
        bname = ''
      endif
      !
      ! -- Calculate the flow rate between n1 and n2
      rrate = DZERO
      n1 = this%nodem1(i)
      n2 = this%nodem2(i)
      !
      ! -- If both cells are active then calculate flow rate
      if(this%gwfmodel1%ibound(n1) /= 0 .and. &
          this%gwfmodel2%ibound(n2) /= 0) then
        rrate = this%qcalc(i, n1, n2)
        !
        ! -- add ghost node contribution
        if(this%ingnc > 0) then
          deltaqgnc = this%gnc%deltaqgnc(i)
          rrate = rrate + deltaqgnc
        endif
        !
        ! -- Print the individual rates to model list files if requested
        if(this%iprflow /= 0) then
          if(this%gwfmodel1%oc%oc_save('BUDGET')) then
            !
            ! -- set nodestr and write outputtab table
            nodeu = this%gwfmodel1%dis%get_nodeuser(n1)
            call this%gwfmodel1%dis%nodeu_to_string(nodeu, nodestr)
            call this%outputtab1%print_list_entry(i, trim(adjustl(nodestr)),     &
                                                  rrate, bname)
          end if
        endif
        if(rrate < DZERO) then
          ratout = ratout - rrate
        else
          ratin = ratin + rrate
        endif
      endif
      !
      ! -- If saving cell-by-cell flows in list, write flow
      n1u = this%gwfmodel1%dis%get_nodeuser(n1)
      n2u = this%gwfmodel2%dis%get_nodeuser(n2)
      if(ibinun1 /= 0)                                                         &
        call this%gwfmodel1%dis%record_mf6_list_entry(                         &
          ibinun1, n1u, n2u, rrate, this%naux, this%auxvar(:, i),              &
          .false., .false.)
      !
    enddo
    !
    ! -- Add the budget terms to model 1
    budterm(1, 1) = ratin
    budterm(2, 1) = ratout
    call this%m1%model_bdentry(budterm, budtxt, this%name)
    !
    ! -- Print and write budget terms for model 2
    !
    ! -- Set binary unit numbers for saving flows
    if(this%ipakcb /= 0) then
      ibinun2 = this%gwfmodel2%oc%oc_save_unit('BUDGET')
    else
      ibinun2 = 0
    endif
    !
    ! -- If save budget flag is zero for this stress period, then
    !    shut off saving
    if(.not. this%gwfmodel2%oc%oc_save('BUDGET')) ibinun2 = 0
    if(isuppress_output /= 0) then
      ibinun2 = 0
    endif
    !
    ! -- If cell-by-cell flows will be saved as a list, write header.
    if(ibinun2 /= 0) then
      call this%gwfmodel2%dis%record_srcdst_list_header(budtxt(1),             &
                                       this%m2%name, this%name,                &
                                       this%m1%name, this%name,                &
                                       this%naux, this%auxname,                &
                                       ibinun2, this%nexg, this%gwfmodel2%iout)
    endif
    !
    ! Initialize accumulators
    ratin = DZERO
    ratout = DZERO
    !
    ! -- Loop through all exchanges
    do i = 1, this%nexg
      !
      ! -- Assign boundary name
      if (this%inamedbound>0) then
        bname = this%boundname(i)
      else
        bname = ''
      endif
      !
      ! -- Calculate the flow rate between n1 and n2
      rrate = DZERO
      n1 = this%nodem1(i)
      n2 = this%nodem2(i)
      !
      ! -- If both cells are active then calculate flow rate
      if(this%gwfmodel1%ibound(n1) /= 0 .and. &
          this%gwfmodel2%ibound(n2) /= 0) then
        rrate = this%cond(i) * this%m2%x(n2) - this%cond(i) * this%m1%x(n1)
        !
        ! -- add ghost node contribution
        if(this%ingnc > 0) then
          deltaqgnc = this%gnc%deltaqgnc(i)
          rrate = rrate + deltaqgnc
        endif
        !
        ! -- Print the individual rates to model list files if requested
        if(this%iprflow /= 0) then
          if(this%gwfmodel2%oc%oc_save('BUDGET')) then
            !
            ! -- set nodestr and write outputtab table
            nodeu = this%gwfmodel2%dis%get_nodeuser(n2)
            call this%gwfmodel2%dis%nodeu_to_string(nodeu, nodestr)
            call this%outputtab2%print_list_entry(i, trim(adjustl(nodestr)),     &
                                                  -rrate, bname)
          end if
        endif
        if(rrate < DZERO) then
          ratout = ratout - rrate
        else
          ratin = ratin + rrate
        endif
      endif
      !
      ! -- If saving cell-by-cell flows in list, write flow
      n1u = this%gwfmodel1%dis%get_nodeuser(n1)
      n2u = this%gwfmodel2%dis%get_nodeuser(n2)
      if(ibinun2 /= 0)                                                         &
        call this%gwfmodel2%dis%record_mf6_list_entry(                         &
          ibinun2, n2u, n1u, -rrate, this%naux, this%auxvar(:, i),             &
          .false., .false.)
      !
    enddo
    !
    ! -- Add the budget terms to model 2
    budterm(1, 1) = ratout
    budterm(2, 1) = ratin
    call this%m2%model_bdentry(budterm, budtxt, this%name)
    !
    ! -- Set icbcfl, ibudfl to zero so that flows will be printed and
    !    saved, if the options were set in the MVR package
    icbcfl = 1
    ibudfl = 1
    !
    ! -- Call mvr bd routine
    if(this%inmvr > 0) call this%mvr%mvr_bd(icbcfl, ibudfl, isuppress_output)
    !
    ! -- Calculate and write simulated values for observations
    if(this%inobs /= 0) then
      call this%gwf_gwf_save_simvals()
    endif
    !
    ! -- return
    return
  end subroutine gwf_gwf_bd

  subroutine gwf_gwf_ot(this)
! ******************************************************************************
! gwf_gwf_ot
! ******************************************************************************
!
!    SPECIFICATIONS:
! ------------------------------------------------------------------------------
    ! -- modules
    use SimVariablesModule, only: iout
    use ConstantsModule, only: DZERO, LINELENGTH
    ! -- dummy
    class(GwfExchangeType) :: this
    ! -- local
    integer(I4B) :: iexg, n1, n2
    real(DP) :: flow, deltaqgnc
    character(len=LINELENGTH) :: node1str, node2str
    ! -- format
    character(len=*), parameter :: fmtheader =                                 &
     "(/1x, 'SUMMARY OF EXCHANGE RATES FOR EXCHANGE ', a, ' WITH ID ', i0, /,  &
       &2a16, 5a16, /, 112('-'))"
    character(len=*), parameter :: fmtheader2 =                                &
     "(/1x, 'SUMMARY OF EXCHANGE RATES FOR EXCHANGE ', a, ' WITH ID ', i0, /,  &
       &2a16, 4a16, /, 96('-'))"
    character(len=*), parameter :: fmtdata =                                   &
     "(2a16, 5(1pg16.6))"
! ------------------------------------------------------------------------------
    !
    ! -- Initialize
    deltaqgnc = DZERO
    !
    ! -- Write a table of exchanges
    if(this%iprflow /= 0) then
      if(this%ingnc > 0) then
        write(iout, fmtheader) trim(adjustl(this%name)), this%id, 'NODEM1',    &
                             'NODEM2', 'COND', 'X_M1', 'X_M2', 'DELTAQGNC',    &
                             'FLOW'
      else
        write(iout, fmtheader2) trim(adjustl(this%name)), this%id, 'NODEM1',   &
                             'NODEM2', 'COND', 'X_M1', 'X_M2', 'FLOW'
      endif
      do iexg = 1, this%nexg
        n1 = this%nodem1(iexg)
        n2 = this%nodem2(iexg)
        flow = this%cond(iexg) * (this%m2%x(n2) - this%m1%x(n1))
        call this%m1%dis%noder_to_string(n1, node1str)
        call this%m2%dis%noder_to_string(n2, node2str)
        if(this%ingnc > 0) then
          deltaqgnc = this%gnc%deltaqgnc(iexg)
          write(iout, fmtdata) trim(adjustl(node1str)),                        &
                               trim(adjustl(node2str)),                        &
                               this%cond(iexg), this%m1%x(n1), this%m2%x(n2),  &
                               deltaqgnc, flow + deltaqgnc
        else
          write(iout, fmtdata) trim(adjustl(node1str)),                        &
                               trim(adjustl(node2str)),                        &
                               this%cond(iexg), this%m1%x(n1), this%m2%x(n2),  &
                               flow
        endif
      enddo
    endif
    !
    ! -- Mover budget output
    if(this%inmvr > 0) call this%mvr%mvr_ot()
    !
    ! -- OBS output
    call this%obs%obs_ot()
    !
    ! -- return
    return
  end subroutine gwf_gwf_ot

  subroutine read_options(this, iout)
! ******************************************************************************
! read_options -- Read Options
! Subroutine: (1) read options from input file
! ******************************************************************************
!
!    SPECIFICATIONS:
! ------------------------------------------------------------------------------
    ! -- modules
    use ArrayHandlersModule, only: ifind
    use ConstantsModule, only: LINELENGTH, DEM6
    use InputOutputModule, only: getunit, openfile, urdaux
    use SimModule, only: store_error, store_error_unit, ustop
    ! -- dummy
    class(GwfExchangeType) :: this
    integer(I4B), intent(in) :: iout
    ! -- local
    character(len=LINELENGTH) :: line, errmsg, keyword, fname
    integer(I4B) :: istart,istop,lloc,ierr,ival
    integer(I4B) :: inobs
    logical :: isfound, endOfBlock
! ------------------------------------------------------------------------------
    !
    ! -- get options block
    call this%parser%GetBlock('OPTIONS', isfound, ierr,                        &
      supportOpenClose=.true., blockRequired=.false.)
    !
    ! -- parse options block if detected
    if (isfound) then
      write(iout,'(1x,a)')'PROCESSING GWF EXCHANGE OPTIONS'
      do
        call this%parser%GetNextLine(endOfBlock)
        if (endOfBlock) exit
        call this%parser%GetStringCaps(keyword)
        select case (keyword)
          case('AUXILIARY')
            call this%parser%GetRemainingLine(line)
            lloc = 1
            call urdaux(this%naux, this%parser%iuactive, iout, lloc, istart,   &
                        istop, this%auxname, line, 'GWF_GWF_Exchange')
            !
            ! -- If ANGLDEGX is an auxiliary variable, then anisotropy can be
            !    used in either model.  Store ANGLDEGX position in this%ianglex
            ival = ifind(this%auxname, 'ANGLDEGX')
            if(ival > 0) this%ianglex = ival
            ival = ifind(this%auxname, 'CDIST')
            if(ival > 0) this%icdist = ival
          case ('PRINT_INPUT')
            this%iprpak = 1
            write(iout,'(4x,a)') &
              'THE LIST OF EXCHANGES WILL BE PRINTED.'
          case ('PRINT_FLOWS')
            this%iprflow = 1
            write(iout,'(4x,a)') &
              'EXCHANGE FLOWS WILL BE PRINTED TO LIST FILES.'
          case ('SAVE_FLOWS')
            this%ipakcb = -1
            write(iout,'(4x,a)') &
              'EXCHANGE FLOWS WILL BE SAVED TO BINARY BUDGET FILES.'
          case ('ALTERNATIVE_CELL_AVERAGING')
            call this%parser%GetStringCaps(keyword)
            select case(keyword)
            case('LOGARITHMIC')
              this%icellavg = 1
            case('AMT-LMK')
              this%icellavg = 2
            case default
              write(errmsg,'(4x,a,a)')'UNKNOWN CELL AVERAGING METHOD: ',       &
                                       trim(keyword)
              call store_error(errmsg)
              call this%parser%StoreErrorUnit()
              call ustop()
            end select
            write(iout,'(4x,a,a)')                                             &
              'CELL AVERAGING METHOD HAS BEEN SET TO: ', trim(keyword)
          case ('VARIABLECV')
            this%ivarcv = 1
            write(iout,'(4x,a)')                                               &
              'VERTICAL CONDUCTANCE VARIES WITH WATER TABLE.'
            call this%parser%GetStringCaps(keyword)
            if(keyword == 'DEWATERED') then
              this%idewatcv = 1
              write(iout,'(4x,a)')                                             &
                'VERTICAL CONDUCTANCE ACCOUNTS FOR DEWATERED PORTION OF   ' // &
                'AN UNDERLYING CELL.'
            endif
          case ('NEWTON')
            this%inewton = 1
            write(iout, '(4x,a)')                                              &
                             'NEWTON-RAPHSON method used for unconfined cells'
          case ('GNC6')
            call this%parser%GetStringCaps(keyword)
            if(keyword /= 'FILEIN') then
              call store_error('GNC6 KEYWORD MUST BE FOLLOWED BY ' //          &
                '"FILEIN" then by filename.')
              call this%parser%StoreErrorUnit()
              call ustop()
            endif
            call this%parser%GetString(fname)
            if(fname == '') then
              call store_error('NO GNC6 FILE SPECIFIED.')
              call this%parser%StoreErrorUnit()
              call ustop()
            endif
            this%ingnc = getunit()
            call openfile(this%ingnc, iout, fname, 'GNC')
            write(iout,'(4x,a)')                                               &
              'GHOST NODES WILL BE READ FROM ', trim(fname)
          case ('MVR6')
            call this%parser%GetStringCaps(keyword)
            if(keyword /= 'FILEIN') then
              call store_error('MVR6 KEYWORD MUST BE FOLLOWED BY ' //          &
                '"FILEIN" then by filename.')
              call this%parser%StoreErrorUnit()
              call ustop()
            endif
            call this%parser%GetString(fname)
            if(fname == '') then
              call store_error('NO MVR6 FILE SPECIFIED.')
              call this%parser%StoreErrorUnit()
              call ustop()
            endif
            this%inmvr = getunit()
            call openfile(this%inmvr, iout, fname, 'MVR')
            write(iout,'(4x,a)')                                               &
              'WATER MOVER INFORMATION WILL BE READ FROM ', trim(fname)
          case ('BOUNDNAMES')
            this%inamedbound = 1
            write(iout,'(4x,a)') 'EXCHANGE BOUNDARIES HAVE NAMES' // &
                                      ' IN LAST COLUMN.'
          case ('OBS6')
            call this%parser%GetStringCaps(keyword)
            if(keyword /= 'FILEIN') then
              call store_error('OBS8 KEYWORD MUST BE FOLLOWED BY ' //         &
                '"FILEIN" then by filename.')
              call this%parser%StoreErrorUnit()
              call ustop()
            endif
            this%obs%active = .true.
            call this%parser%GetString(this%obs%inputFilename)
            inobs = GetUnit()
            call openfile(inobs, iout, this%obs%inputFilename, 'OBS')
            this%obs%inUnitObs = inobs
          case default
            write(errmsg,'(4x,a,a)')'***ERROR. UNKNOWN GWF EXCHANGE OPTION: ', &
                                     trim(keyword)
            call store_error(errmsg)
            call this%parser%StoreErrorUnit()
            call ustop()
        end select
      end do
      write(iout,'(1x,a)')'END OF GWF EXCHANGE OPTIONS'
    end if
    !
    ! -- set omega value used for saturation calculations
    if (this%inewton > 0) then
      this%satomega = DEM6
    end if
    !
    ! -- return
    return
  end subroutine read_options

  subroutine read_data(this, iout)
! ******************************************************************************
! read_data -- Read EXGDATA block
! Subroutine: (1) read list of EXGs from input file
! ******************************************************************************
!
!    SPECIFICATIONS:
! ------------------------------------------------------------------------------
    ! -- modules
    use ConstantsModule, only: LINELENGTH
    use SimModule, only: ustop, store_error, store_error_unit, count_errors
    ! -- dummy
    class(GwfExchangeType) :: this
    integer(I4B), intent(in) :: iout
    ! -- local
    character(len=LINELENGTH) :: errmsg, nodestr, node1str, node2str, cellid
    character(len=2) :: cnfloat
    integer(I4B) :: lloc, ierr, nerr, iaux
    integer(I4B) :: iexg, nodem1, nodem2, nodeum1, nodeum2
    logical :: isfound, endOfBlock
    ! -- format
    character(len=*), parameter :: fmtexglabel = "(5x, 3a10, 50(a16))"
    character(len=*), parameter :: fmtexgdata  =                               &
      "(5x, a, 1x, a ,I10, 50(1pg16.6))"
    character(len=40) :: fmtexgdata2
! ------------------------------------------------------------------------------
    !
    ! -- get ExchangeData block
    call this%parser%GetBlock('EXCHANGEDATA', isfound, ierr,                   &
                              supportOpenClose=.true.)
    !
    ! -- parse ExchangeData block if detected
    if (isfound) then
      write(iout,'(1x,a)')'PROCESSING EXCHANGEDATA'
      if(this%iprpak /= 0) then
        if (this%inamedbound==0) then
          write(iout, fmtexglabel) 'NODEM1', 'NODEM2', 'IHC',                  &
              'CL1', 'CL2', 'HWVA', (adjustr(this%auxname(iaux)),              &
              iaux = 1, this%naux)
        else
          write(iout, fmtexglabel) 'NODEM1', 'NODEM2', 'IHC', 'CL1', 'CL2',    &
              'HWVA', (adjustr(this%auxname(iaux)),iaux=1,this%naux),          &
              ' BOUNDNAME      '
          ! Define format suitable for writing input data,
          ! any auxiliary variables, and boundname.
          write(cnfloat,'(i0)') 3+this%naux
          fmtexgdata2 = '(5x, a, 1x, a, i10, ' // trim(cnfloat) //             &
            '(1pg16.6), 1x, a)'
        endif
      endif
      do iexg = 1, this%nexg
        call this%parser%GetNextLine(endOfBlock)
        lloc = 1
        !
        ! -- Read and check node 1
        call this%parser%GetCellid(this%m1%dis%ndim, cellid, flag_string=.true.)
        nodem1 = this%m1%dis%noder_from_cellid(cellid, this%parser%iuactive,   &
                                               iout, flag_string=.true.)
        this%nodem1(iexg) = nodem1
        !
        ! -- Read and check node 2
        call this%parser%GetCellid(this%m2%dis%ndim, cellid, flag_string=.true.)
        nodem2 = this%m2%dis%noder_from_cellid(cellid, this%parser%iuactive,   &
                                               iout, flag_string=.true.)
        this%nodem2(iexg) = nodem2
        !
        ! -- Read rest of input line
        this%ihc(iexg) = this%parser%GetInteger()
        this%cl1(iexg) = this%parser%GetDouble()
        this%cl2(iexg) = this%parser%GetDouble()
        this%hwva(iexg) = this%parser%GetDouble()
        do iaux = 1, this%naux
          this%auxvar(iaux, iexg) = this%parser%GetDouble()
        enddo
        if (this%inamedbound==1) then
          call this%parser%GetStringCaps(this%boundname(iexg))
        endif
        !
        ! -- Write the data to listing file if requested
        if(this%iprpak /= 0) then
          nodeum1 = this%m1%dis%get_nodeuser(nodem1)
          call this%m1%dis%nodeu_to_string(nodeum1, node1str)
          nodeum2 = this%m2%dis%get_nodeuser(nodem2)
          call this%m2%dis%nodeu_to_string(nodeum2, node2str)
          if (this%inamedbound == 0) then
            write(iout, fmtexgdata) trim(node1str), trim(node2str),            &
                        this%ihc(iexg), this%cl1(iexg), this%cl2(iexg),        &
                        this%hwva(iexg),                                       &
                        (this%auxvar(iaux, iexg), iaux=1,this%naux)
          else
            write(iout, fmtexgdata2) trim(node1str), trim(node2str),           &
                        this%ihc(iexg), this%cl1(iexg), this%cl2(iexg),        &
                        this%hwva(iexg),                                       &
                        (this%auxvar(iaux, iexg), iaux=1,this%naux),           &
                        trim(this%boundname(iexg))
          endif
        endif
        !
        ! -- Check to see if nodem1 is outside of active domain
        if(nodem1 <= 0) then
          call this%gwfmodel1%dis%nodeu_to_string(nodeum1, nodestr)
          write(errmsg, *)                                                     &
                  trim(adjustl(this%gwfmodel1%name)) //                        &
                  ' Cell is outside active grid domain: ' //                   &
                  trim(adjustl(nodestr))
          call store_error(errmsg)
        endif
        !
        ! -- Check to see if nodem2 is outside of active domain
        if(nodem2 <= 0) then
          call this%gwfmodel2%dis%nodeu_to_string(nodeum2, nodestr)
          write(errmsg, *)                                                     &
                  trim(adjustl(this%gwfmodel2%name)) //                        &
                  ' Cell is outside active grid domain: ' //                   &
                  trim(adjustl(nodestr))
          call store_error(errmsg)
        endif
      enddo
      !
      ! -- Stop if errors
      nerr = count_errors()
      if(nerr > 0) then
        call store_error('Errors encountered in exchange input file.')
        call this%parser%StoreErrorUnit()
        call ustop()
      endif
      !
      write(iout,'(1x,a)')'END OF EXCHANGEDATA'
    else
      write(errmsg, '(1x,a)')'ERROR.  REQUIRED EXCHANGEDATA BLOCK NOT FOUND.'
      call store_error(errmsg)
      call this%parser%StoreErrorUnit()
      call ustop()
    end if
    !
    ! -- return
    return
  end subroutine read_data

  subroutine read_gnc(this, iout)
! ******************************************************************************
! read_gnc -- Read ghost node information.
! ******************************************************************************
!
!    SPECIFICATIONS:
! ------------------------------------------------------------------------------
    ! -- modules
    use SimModule, only: store_error, store_error_unit, count_errors, ustop
    use ConstantsModule, only: LINELENGTH
    ! -- dummy
    class(GwfExchangeType) :: this
    integer(I4B), intent(in) :: iout
    ! -- local
    integer(I4B) :: i, nm1, nm2, nmgnc1, nmgnc2
    character(len=LINELENGTH) :: errmsg
    character(len=*), parameter :: fmterr = &
      "('EXCHANGE NODES ', i0, ' AND ', i0,"  // &
      "' NOT CONSISTENT WITH GNC NODES ', i0, ' AND ', i0)"
! ------------------------------------------------------------------------------
    !
    ! -- If exchange has ghost nodes, then initialize ghost node object
    !    This will read the ghost node blocks from the gnc input file.
    call this%gnc%gnc_df(this%m1, m2=this%m2)
    !
    ! -- Verify gnc is implicit if exchange has Newton Terms
    if(.not. this%gnc%implicit .and. this%inewton /= 0) then
      call store_error('GNC IS EXPLICIT, BUT GWF EXCHANGE HAS ACTIVE NEWTON.')
      call store_error('ADD IMPLICIT OPTION TO GNC OR REMOVE NEWTON FROM ' // &
        'GWF EXCHANGE.')
      call store_error_unit(this%ingnc)
      call ustop()
    endif
    !
    ! -- Perform checks to ensure GNCs match with GWF-GWF nodes
    if(this%nexg /= this%gnc%nexg) then
      call store_error('NUMBER OF EXCHANGES DOES NOT MATCH NUMBER OF GNCs')
      call store_error_unit(this%ingnc)
      call ustop()
    endif
    !
    ! -- Go through each entry and confirm
    do i = 1, this%nexg
      if(this%nodem1(i) /= this%gnc%nodem1(i) .or.                             &
          this%nodem2(i) /= this%gnc%nodem2(i) ) then
        nm1 = this%gwfmodel1%dis%get_nodeuser(this%nodem1(i))
        nm2 = this%gwfmodel2%dis%get_nodeuser(this%nodem2(i))
        nmgnc1 = this%gwfmodel1%dis%get_nodeuser(this%gnc%nodem1(i))
        nmgnc2 = this%gwfmodel2%dis%get_nodeuser(this%gnc%nodem2(i))
        write(errmsg, fmterr) nm1, nm2, nmgnc1, nmgnc2
        call store_error(errmsg)
      endif
    enddo
    if(count_errors() > 0) then
      call store_error_unit(this%ingnc)
      call ustop()
    endif
    !
    ! -- close the file
    close(this%ingnc)
    !
    ! -- return
    return
  end subroutine read_gnc

  subroutine read_mvr(this, iout)
! ******************************************************************************
! read_mvr -- Read water mover information.
! ******************************************************************************
!
!    SPECIFICATIONS:
! ------------------------------------------------------------------------------
    ! -- modules
    use GwfMvrModule, only: mvr_cr
    ! -- dummy
    class(GwfExchangeType) :: this
    integer(I4B), intent(in) :: iout
    ! -- local
! ------------------------------------------------------------------------------
    !
    ! -- Create and initialize the mover object
    call mvr_cr(this%mvr, this%name, this%inmvr, iout, iexgmvr=1)
    !
    ! -- Return
    return
  end subroutine read_mvr

  subroutine rewet(this, kiter)
! ******************************************************************************
! rewet -- Check for rewetting across models
! ******************************************************************************
!
!    SPECIFICATIONS:
! ------------------------------------------------------------------------------
    ! -- modules
    use TdisModule, only: kper, kstp
    ! -- dummy
    class(GwfExchangeType) :: this
    integer(I4B), intent(in) :: kiter
    ! -- local
    integer(I4B) :: iexg
    integer(I4B) :: n, m
    integer(I4B) :: ibdn, ibdm
    integer(I4B) :: ihc
    real(DP) :: hn, hm
    integer(I4B) :: irewet
    character(len=30) :: nodestrn, nodestrm
    character(len=*),parameter :: fmtrwt =                                     &
      "(1x, 'CELL ',A,' REWET FROM GWF MODEL ',A,' CELL ',A,                   &
       &' FOR ITER. ',I0, ' STEP ',I0, ' PERIOD ', I0)"
! ------------------------------------------------------------------------------
    !
    ! -- Use model 1 to rewet model 2 and vice versa
    do iexg = 1, this%nexg
      n = this%nodem1(iexg)
      m = this%nodem2(iexg)
      hn = this%gwfmodel1%x(n)
      hm = this%gwfmodel2%x(m)
      ibdn = this%gwfmodel1%ibound(n)
      ibdm = this%gwfmodel2%ibound(m)
      ihc = this%ihc(iexg)
      call this%gwfmodel1%npf%rewet_check(kiter, n, hm, ibdm, ihc,             &
        this%gwfmodel1%x, irewet)
      if(irewet == 1) then
        call this%gwfmodel1%dis%noder_to_string(n, nodestrn)
        call this%gwfmodel2%dis%noder_to_string(m, nodestrm)
        write(this%gwfmodel1%iout, fmtrwt) trim(nodestrn),                     &
          trim(this%gwfmodel2%name), trim(nodestrm), kiter, kstp, kper
      endif
      call this%gwfmodel2%npf%rewet_check(kiter, m, hn, ibdn, ihc,             &
        this%gwfmodel2%x, irewet)
      if(irewet == 1) then
        call this%gwfmodel1%dis%noder_to_string(n, nodestrm)
        call this%gwfmodel2%dis%noder_to_string(m, nodestrn)
        write(this%gwfmodel2%iout, fmtrwt) trim(nodestrn),                     &
          trim(this%gwfmodel1%name), trim(nodestrm), kiter, kstp, kper
      endif
      !
    enddo
    !
    ! -- Return
    return
  end subroutine rewet

  subroutine condcalc(this)
! ******************************************************************************
! condcalc -- Calculate the conductance
! ******************************************************************************
!
!    SPECIFICATIONS:
! ------------------------------------------------------------------------------
    ! -- modules
    use ConstantsModule, only: DHALF, DZERO, DONE
    use GwfNpfModule, only: hcond, vcond
    ! -- dummy
    class(GwfExchangeType) :: this
    ! -- local
    integer(I4B) :: iexg
    integer(I4B) :: n, m, ihc
    integer(I4B) :: ibdn, ibdm
    integer(I4B) :: ictn, ictm
    real(DP) :: topn, topm
    real(DP) :: botn, botm
    real(DP) :: satn, satm
    real(DP) :: hyn, hym
    real(DP) :: angle
    real(DP) :: hn, hm
    real(DP) :: cond
    real(DP) :: fawidth
    real(DP), dimension(3) :: vg
! ------------------------------------------------------------------------------
    !
    ! -- Calculate conductance and put into amat
    do iexg = 1, this%nexg
      ihc = this%ihc(iexg)
      n = this%nodem1(iexg)
      m = this%nodem2(iexg)
      ibdn = this%gwfmodel1%ibound(n)
      ibdm = this%gwfmodel2%ibound(m)
      ictn = this%gwfmodel1%npf%icelltype(n)
      ictm = this%gwfmodel2%npf%icelltype(m)
      topn = this%gwfmodel1%dis%top(n)
      topm = this%gwfmodel2%dis%top(m)
      botn = this%gwfmodel1%dis%bot(n)
      botm = this%gwfmodel2%dis%bot(m)
      satn = this%gwfmodel1%npf%sat(n)
      satm = this%gwfmodel2%npf%sat(m)
      hn = this%gwfmodel1%x(n)
      hm = this%gwfmodel2%x(m)
      !
      ! -- Calculate conductance depending on connection orientation
      if(ihc == 0) then
        !
        ! -- Vertical connection
        vg(1) = DZERO
        vg(2) = DZERO
        vg(3) = DONE
        hyn = this%gwfmodel1%npf%hy_eff(n, 0, ihc, vg=vg)
        hym = this%gwfmodel2%npf%hy_eff(m, 0, ihc, vg=vg)
        cond = vcond(ibdn, ibdm, ictn, ictm, this%inewton, this%ivarcv,        &
                     this%idewatcv, this%condsat(iexg), hn, hm, hyn, hym,      &
                     satn, satm, topn, topm, botn, botm, this%hwva(iexg))
      else
        !
        ! -- Horizontal Connection
        hyn = this%gwfmodel1%npf%k11(n)
        hym = this%gwfmodel2%npf%k11(m)
        !
        ! -- Check for anisotropy in models, and recalculate hyn and hym
        if(this%ianglex > 0) then
          angle = this%auxvar(this%ianglex, iexg)
          vg(1) = abs(cos(angle))
          vg(2) = abs(sin(angle))
          vg(3) = DZERO
          !
          ! -- anisotropy in model 1
          if(this%gwfmodel1%npf%ik22 /= 0) then
            hyn = this%gwfmodel1%npf%hy_eff(n, 0, ihc, vg=vg)
          endif
          !
          ! -- anisotropy in model 2
          if(this%gwfmodel2%npf%ik22 /= 0) then
            hym = this%gwfmodel2%npf%hy_eff(m, 0, ihc, vg=vg)
          endif
        endif
        !
        fawidth = this%hwva(iexg)
        cond = hcond(ibdn, ibdm, ictn, ictm, this%inewton, this%inewton,       &
                     this%ihc(iexg), this%icellavg, 0, 0, this%condsat(iexg),  &
                     hn, hm, satn, satm, hyn, hym, topn, topm, botn, botm,     &
                     this%cl1(iexg), this%cl2(iexg), fawidth, this%satomega)
      endif
      !
      this%cond(iexg) = cond
      !
    enddo
    !
    ! -- Return
    return
  end subroutine condcalc

  subroutine allocate_scalars(this)
! ******************************************************************************
! allocate_scalars
! ******************************************************************************
!
!    SPECIFICATIONS:
! ------------------------------------------------------------------------------
    ! -- modules
    use MemoryManagerModule, only: mem_allocate
    use ConstantsModule, only: LENORIGIN, DZERO
    ! -- dummy
    class(GwfExchangeType) :: this
    ! -- local
    character(len=LENORIGIN) :: origin
! ------------------------------------------------------------------------------
    !
    ! -- create the origin name
    origin = trim(this%name)
    !
    ! -- Call parent type allocate_scalars
    call this%NumericalExchangeType%allocate_scalars()
    !
    call mem_allocate(this%icellavg, 'ICELLAVG', origin)
    call mem_allocate(this%ivarcv, 'IVARCV', origin)
    call mem_allocate(this%idewatcv, 'IDEWATCV', origin)
    call mem_allocate(this%inewton, 'INEWTON', origin)
    call mem_allocate(this%ianglex, 'IANGLEX', origin)
    call mem_allocate(this%icdist, 'ICDIST', origin)
    call mem_allocate(this%ingnc, 'INGNC', origin)
    call mem_allocate(this%inmvr, 'INMVR', origin)
    call mem_allocate(this%inobs, 'INOBS', origin)
    call mem_allocate(this%inamedbound, 'INAMEDBOUND', origin)
    call mem_allocate(this%satomega, 'SATOMEGA', origin)
    this%icellavg = 0
    this%ivarcv = 0
    this%idewatcv = 0
    this%inewton = 0
    this%ianglex = 0
    this%icdist = 0
    this%ingnc = 0
    this%inmvr = 0
    this%inobs = 0
    this%inamedbound = 0
    this%satomega = DZERO
    !
    ! -- return
    return
  end subroutine allocate_scalars

  subroutine gwf_gwf_da(this)
! ******************************************************************************
! gwf_gwf_da
! ******************************************************************************
!
!    SPECIFICATIONS:
! ------------------------------------------------------------------------------
    ! -- modules
    use MemoryManagerModule, only: mem_deallocate
    ! -- dummy
    class(GwfExchangeType) :: this
    ! -- local
! ------------------------------------------------------------------------------
    !
    ! -- Call parent type allocate_scalars
    call this%NumericalExchangeType%exg_da()
    !
    ! -- objects
    if(this%ingnc > 0) then
      call this%gnc%gnc_da()
      deallocate(this%gnc)
    endif
    if (this%inmvr > 0) then
      call this%mvr%mvr_da()
      deallocate(this%mvr)
    endif
    call this%obs%obs_da()
    deallocate(this%obs)
    !
    ! -- arrays
    call mem_deallocate(this%ihc)
    call mem_deallocate(this%cl1)
    call mem_deallocate(this%cl2)
    call mem_deallocate(this%hwva)
    call mem_deallocate(this%condsat)
    deallocate(this%boundname)
    !
    ! -- output table objects
    if (associated(this%outputtab1)) then
      call this%outputtab1%table_da()
      deallocate(this%outputtab1)
      nullify(this%outputtab1)
    end if
    if (associated(this%outputtab2)) then
      call this%outputtab2%table_da()
      deallocate(this%outputtab2)
      nullify(this%outputtab2)
    end if
    !
    ! -- scalars
    call mem_deallocate(this%icellavg)
    call mem_deallocate(this%ivarcv)
    call mem_deallocate(this%idewatcv)
    call mem_deallocate(this%inewton)
    call mem_deallocate(this%ianglex)
    call mem_deallocate(this%icdist)
    call mem_deallocate(this%ingnc)
    call mem_deallocate(this%inmvr)
    call mem_deallocate(this%inobs)
    call mem_deallocate(this%inamedbound)
    call mem_deallocate(this%satomega)
    !
    ! -- return
    return
  end subroutine gwf_gwf_da

  subroutine allocate_arrays(this)
! ******************************************************************************
! allocate_scalars
! ******************************************************************************
!
!    SPECIFICATIONS:
! ------------------------------------------------------------------------------
    ! -- modules
    use MemoryManagerModule, only: mem_allocate
    use ConstantsModule, only: LENORIGIN
    ! -- dummy
    class(GwfExchangeType) :: this
    ! -- local
    character(len=LINELENGTH) :: text
    character(len=LENORIGIN) :: origin
    integer(I4B) :: ntabcol
! ------------------------------------------------------------------------------
    !
    ! -- create the origin name
    origin = trim(this%name)
    !
    ! -- Call parent type allocate_scalars
    call this%NumericalExchangeType%allocate_arrays()
    !
    call mem_allocate(this%ihc, this%nexg, 'IHC', origin)
    call mem_allocate(this%cl1, this%nexg, 'CL1', origin)
    call mem_allocate(this%cl2, this%nexg, 'CL2', origin)
    call mem_allocate(this%hwva, this%nexg, 'HWVA', origin)
    call mem_allocate(this%condsat, this%nexg, 'CONDSAT', origin)
    !
    ! -- Allocate boundname
    if(this%inamedbound==1) then
      allocate(this%boundname(this%nexg))
    else
      allocate(this%boundname(1))
    endif
    this%boundname(:) = ''
    !
    ! -- allocate and initialize the output table
    if (this%iprflow /= 0) then
      !
      ! -- dimension table
      ntabcol = 3
      if (this%inamedbound > 0) then
        ntabcol = ntabcol + 1
      end if
      !
      ! -- initialize the output table objects
      !    outouttab1
      call table_cr(this%outputtab1, this%name, '    ')
      call this%outputtab1%table_df(this%nexg, ntabcol, this%gwfmodel1%iout,     &
                                    transient=.TRUE.)
      text = 'NUMBER'
      call this%outputtab1%initialize_column(text, 10, alignment=TABCENTER)
      text = 'CELLID'
      call this%outputtab1%initialize_column(text, 20, alignment=TABLEFT)
      text = 'RATE'
      call this%outputtab1%initialize_column(text, 15, alignment=TABCENTER)
      if (this%inamedbound > 0) then
        text = 'NAME'
        call this%outputtab1%initialize_column(text, 20, alignment=TABLEFT)
      end if
      !    outouttab2
      call table_cr(this%outputtab2, this%name, '    ')
      call this%outputtab2%table_df(this%nexg, ntabcol, this%gwfmodel2%iout,     &
                                    transient=.TRUE.)
      text = 'NUMBER'
      call this%outputtab2%initialize_column(text, 10, alignment=TABCENTER)
      text = 'CELLID'
      call this%outputtab2%initialize_column(text, 20, alignment=TABLEFT)
      text = 'RATE'
      call this%outputtab2%initialize_column(text, 15, alignment=TABCENTER)
      if (this%inamedbound > 0) then
        text = 'NAME'
        call this%outputtab2%initialize_column(text, 20, alignment=TABLEFT)
      end if
    end if
    !
    ! -- return
    return
  end subroutine allocate_arrays

  subroutine gwf_gwf_df_obs(this)
! ******************************************************************************
! gwf_gwf_df_obs
!   -- Store observation type supported by GWF-GWF exchange.
! ******************************************************************************
!
!    SPECIFICATIONS:
! ------------------------------------------------------------------------------
    ! -- dummy
    class(GwfExchangeType) :: this
    ! -- local
    integer(I4B) :: indx
! ------------------------------------------------------------------------------
    !
    ! -- Store obs type and assign procedure pointer
    !    for gwf-gwf observation type.
    call this%obs%StoreObsType('flow-ja-face', .true., indx)
    this%obs%obsData(indx)%ProcessIdPtr => gwf_gwf_process_obsID
    !
    ! -- return
    return
  end subroutine gwf_gwf_df_obs

  subroutine gwf_gwf_rp_obs(this)
! ******************************************************************************
! gwf_gwf_rp_obs
!   -- Handle observation IDs that are exchange-boundary names.
!      Store exchange numbers included in observation.
! ******************************************************************************
!
!    SPECIFICATIONS:
! ------------------------------------------------------------------------------
    ! -- modules
    use ConstantsModule, only: DZERO
    ! -- dummy
    class(GwfExchangeType) :: this
    ! -- local
    integer(I4B) :: i, j, n
    class(ObserveType), pointer :: obsrv => null()
    character(len=LENBOUNDNAME) :: bname
    character(len=1000) :: ermsg
    logical :: jfound
    ! -- formats
10  format('Error: Boundary "',a,'" for observation "',a,               &
           '" is invalid in package "',a,'"')
! ------------------------------------------------------------------------------
    !
    do i=1,this%obs%npakobs
      obsrv => this%obs%pakobs(i)%obsrv
      !
      ! -- indxbnds needs to be deallocated and reallocated (using
      !    ExpandArray) each stress period because list of boundaries
      !    can change each stress period.
      ! -- Not true for exchanges, but leave this in for now anyway.
      if (allocated(obsrv%indxbnds)) then
        deallocate(obsrv%indxbnds)
      endif
      obsrv%BndFound = .false.
      !
      bname = obsrv%FeatureName
      if (bname /= '') then
        ! -- Observation location(s) is(are) based on a boundary name.
        !    Iterate through all boundaries to identify and store
        !    corresponding index(indices) in bound array.
        jfound = .false.
        do j=1,this%nexg
          if (this%boundname(j) == bname) then
            jfound = .true.
            obsrv%BndFound = .true.
            obsrv%CurrentTimeStepEndValue = DZERO
            call ExpandArray(obsrv%indxbnds)
            n = size(obsrv%indxbnds)
            obsrv%indxbnds(n) = j
          endif
        enddo
        if (.not. jfound) then
          write(ermsg,10)trim(bname)
          call store_error(ermsg)
        endif
      else
        ! -- Observation location is a single exchange number
        if (obsrv%intPak1 <= this%nexg) then
          jfound = .true.
          obsrv%BndFound = .true.
          obsrv%CurrentTimeStepEndValue = DZERO
          call ExpandArray(obsrv%indxbnds)
          n = size(obsrv%indxbnds)
          obsrv%indxbnds(n) = obsrv%intPak1
        else
          jfound = .false.
        endif
      endif
    enddo
    !
    if (count_errors() > 0) then
      call store_error_unit(this%inobs)
      call ustop()
    endif
    !
    ! -- Return
    return
  end subroutine gwf_gwf_rp_obs

  subroutine gwf_gwf_fp(this)
! ******************************************************************************
! gwf_gwf_fp
! ******************************************************************************
!
!    SPECIFICATIONS:
! ------------------------------------------------------------------------------
    ! -- dummy
    class(GwfExchangeType) :: this
! ------------------------------------------------------------------------------
    !
    return
  end subroutine gwf_gwf_fp
  
  function qcalc(this, iexg, n1, n2)
! ******************************************************************************
! qcalc -- calculate flow between two cells, positive into n1
! ******************************************************************************
!
!    SPECIFICATIONS:
! ------------------------------------------------------------------------------
    ! -- return
    real(DP) :: qcalc
    ! -- dummy
    class(GwfExchangeType) :: this
    integer(I4B), intent(in) :: iexg
    integer(I4B), intent(in) :: n1
    integer(I4B), intent(in) :: n2
    ! -- local
! ------------------------------------------------------------------------------
    !
    ! -- Calculate flow between nodes in the two models
    qcalc = this%cond(iexg) * (this%m2%x(n2) - this%m1%x(n1))
    !
    ! -- return
    return
  end function qcalc

  function gwf_gwf_get_iasym(this) result (iasym)
! ******************************************************************************
! gwf_gwf_get_iasym -- return 1 if any option causes the matrix to be asymmetric.
!   Otherwise return 0.
! ******************************************************************************
!
!    SPECIFICATIONS:
! ------------------------------------------------------------------------------
    ! -- dummy
    class(GwfExchangeType) :: this
    ! -- local
    integer(I4B) :: iasym
! ------------------------------------------------------------------------------
    !
    ! -- Start by setting iasym to zero
    iasym = 0
    !
    ! -- Groundwater flow
    if (this%inewton /= 0) iasym = 1
    !
    ! -- GNC
    if (this%ingnc > 0) then
      if (this%gnc%iasym /= 0) iasym = 1
    endif
    !
    ! -- return
    return
  end function gwf_gwf_get_iasym

  subroutine gwf_gwf_save_simvals(this)
! ******************************************************************************
! gwf_gwf_save_simvals
!   -- Calculate observations this time step and call
!      ObsType%SaveOneSimval for each GWF-GWF Type observation.
! ******************************************************************************
!
!    SPECIFICATIONS:
! ------------------------------------------------------------------------------
    ! -- dummy
    use SimModule, only: store_error, store_error_unit, ustop
    use ConstantsModule, only: DZERO
    use ObserveModule, only: ObserveType
    class(GwfExchangeType), intent(inout) :: this
    ! -- local
    integer(I4B) :: i, j, n1, n2, nbndobs
    integer(I4B) :: iexg
    real(DP) :: v
    character(len=100) :: msg
    type(ObserveType), pointer :: obsrv => null()
! ------------------------------------------------------------------------------
    !
    ! -- Write simulated values for all gwf-gwf observations
    if (this%obs%npakobs > 0) then
      call this%obs%obs_bd_clear()
      do i = 1, this%obs%npakobs
        obsrv => this%obs%pakobs(i)%obsrv
        nbndobs = size(obsrv%indxbnds)
        do j = 1,  nbndobs
          iexg = obsrv%indxbnds(j)
          v = DZERO
          select case (obsrv%ObsTypeId)
          case ('FLOW-JA-FACE')
            n1 = this%nodem1(iexg)
            n2 = this%nodem2(iexg)
            v = this%cond(iexg) * (this%m2%x(n2) - this%m1%x(n1))
            if(this%ingnc > 0) then
              v = v + this%gnc%deltaqgnc(iexg)
            endif
          case default
            msg = 'Error: Unrecognized observation type: ' //                  &
                  trim(obsrv%ObsTypeId)
            call store_error(msg)
            call store_error_unit(this%inobs)
            call ustop()
          end select
          call this%obs%SaveOneSimval(obsrv, v)
        enddo
      enddo
    endif
    !
    return
  end subroutine gwf_gwf_save_simvals

  subroutine gwf_gwf_process_obsID(obsrv, dis, inunitobs, iout)
! ******************************************************************************
! -- This procedure is pointed to by ObsDataType%ProcesssIdPtr. It processes
!    the ID string of an observation definition for GWF-GWF-package observations
! ******************************************************************************
!
!    SPECIFICATIONS:
! ------------------------------------------------------------------------------
    ! -- modules
    use ConstantsModule, only: LINELENGTH
    use InputOutputModule, only: urword
    use ObserveModule, only: ObserveType
    use BaseDisModule, only: DisBaseType
    ! -- dummy
    type(ObserveType),      intent(inout) :: obsrv
    class(DisBaseType), intent(in)    :: dis
    integer(I4B),            intent(in)    :: inunitobs
    integer(I4B),            intent(in)    :: iout
    ! -- local
    integer(I4B) :: n, iexg, istat
    integer(I4B) :: icol, istart, istop
    real(DP) :: r
    character(len=LINELENGTH) :: strng
! ------------------------------------------------------------------------------
    !
    strng = obsrv%IDstring
    icol = 1
    ! -- get exchange index
    call urword(strng, icol, istart, istop, 0, n, r, iout, inunitobs)
    read (strng(istart:istop), '(i10)', iostat=istat) iexg
    if (istat == 0) then
      obsrv%intPak1 = iexg
    else
      ! Integer can't be read from strng; it's presumed to be an exchange
      ! boundary name (already converted to uppercase)
      obsrv%FeatureName = strng(istart:istop)
      ! -- Observation may require summing rates from multiple exchange
      !    boundaries, so assign intPak1 as a value that indicates observation
      !    is for a named exchange boundary or group of exchange boundaries.
      obsrv%intPak1 = NAMEDBOUNDFLAG
    endif
    !
    return
  end subroutine gwf_gwf_process_obsID

end module GwfGwfExchangeModule
>>>>>>> a391efb5
<|MERGE_RESOLUTION|>--- conflicted
+++ resolved
@@ -1,4 +1,3 @@
-<<<<<<< HEAD
 module GwfGwfExchangeModule
 
   use KindModule, only: DP, I4B
@@ -2171,2178 +2170,3 @@
   end subroutine gwf_gwf_process_obsID
 
 end module GwfGwfExchangeModule
-
-=======
-module GwfGwfExchangeModule
-
-  use KindModule, only: DP, I4B
-  use ArrayHandlersModule,     only: ExpandArray
-  use BaseModelModule,         only: GetBaseModelFromList
-  use BaseExchangeModule,      only: BaseExchangeType, AddBaseExchangeToList
-  use ConstantsModule,         only: LENBOUNDNAME, NAMEDBOUNDFLAG, LINELENGTH, &
-                                     TABCENTER, TABLEFT
-  use ListsModule,             only: basemodellist
-  use NumericalExchangeModule, only: NumericalExchangeType
-  use NumericalModelModule,    only: NumericalModelType
-  use GwfModule,               only: GwfModelType
-  use GhostNodeModule,         only: GhostNodeType
-  use GwfMvrModule,            only: GwfMvrType
-  use ObserveModule,           only: ObserveType
-  use ObsModule,               only: ObsType
-  use SimModule,               only: count_errors, store_error,                &
-                                     store_error_unit, ustop
-  use BlockParserModule,       only: BlockParserType
-  use TableModule,             only: TableType, table_cr
-
-  implicit none
-
-  private
-  public :: gwfexchange_create
-
-  type, extends(NumericalExchangeType) :: GwfExchangeType
-    type(GwfModelType), pointer                      :: gwfmodel1   => null()    ! pointer to GWF Model 1
-    type(GwfModelType), pointer                      :: gwfmodel2   => null()    ! pointer to GWF Model 2
-    integer(I4B), pointer                            :: inewton     => null()    ! newton flag (1 newton is on)
-    integer(I4B), pointer                            :: icellavg    => null()    ! cell averaging
-    integer(I4B), pointer                            :: ivarcv      => null()    ! variable cv
-    integer(I4B), pointer                            :: idewatcv    => null()    ! dewatered cv
-    integer(I4B), pointer                            :: ianglex     => null()    ! flag indicating anglex was read, if read, ianglex is index in auxvar
-    integer(I4B), pointer                            :: icdist      => null()    ! flag indicating cdist was read, if read, icdist is index in auxvar
-    integer(I4B), pointer                            :: inamedbound => null()    ! flag to read boundnames
-    real(DP), pointer                                :: satomega    => null()    ! saturation smoothing
-    integer(I4B), dimension(:), pointer, contiguous  :: ihc         => null()    ! horizontal connection indicator array
-    real(DP), dimension(:), pointer, contiguous      :: condsat     => null()    ! saturated conductance
-    real(DP), dimension(:), pointer, contiguous      :: cl1         => null()    ! connection length 1
-    real(DP), dimension(:), pointer, contiguous      :: cl2         => null()    ! connection length 2
-    real(DP), dimension(:), pointer, contiguous      :: hwva        => null()    ! horizontal widths, vertical flow areas
-    integer(I4B), pointer                            :: ingnc       => null()    ! unit number for gnc (0 if off)
-    type(GhostNodeType), pointer                     :: gnc         => null()    ! gnc object
-    integer(I4B), pointer                            :: inmvr       => null()    ! unit number for mover (0 if off)
-    type(GwfMvrType), pointer                        :: mvr         => null()    ! water mover object
-    integer(I4B), pointer                            :: inobs       => null()    ! unit number for GWF-GWF observations
-    type(ObsType), pointer                           :: obs         => null()    ! observation object
-    character(len=LENBOUNDNAME), dimension(:),                                  &
-                                 pointer, contiguous :: boundname   => null()    ! boundnames
-    !
-    ! -- table objects
-    type(TableType), pointer :: outputtab1 => null()
-    type(TableType), pointer :: outputtab2 => null()
-
-  contains
-
-    procedure          :: exg_df      => gwf_gwf_df
-    procedure          :: exg_ac      => gwf_gwf_ac
-    procedure          :: exg_mc      => gwf_gwf_mc
-    procedure          :: exg_ar      => gwf_gwf_ar
-    procedure          :: exg_rp      => gwf_gwf_rp
-    procedure          :: exg_ad      => gwf_gwf_ad
-    procedure          :: exg_cf      => gwf_gwf_cf
-    procedure          :: exg_fc      => gwf_gwf_fc
-    procedure          :: exg_fn      => gwf_gwf_fn
-    procedure          :: exg_cq      => gwf_gwf_cq
-    procedure          :: exg_bd      => gwf_gwf_bd
-    procedure          :: exg_ot      => gwf_gwf_ot
-    procedure          :: exg_da      => gwf_gwf_da
-    procedure          :: exg_fp      => gwf_gwf_fp
-    procedure          :: get_iasym   => gwf_gwf_get_iasym
-    procedure          :: allocate_scalars
-    procedure          :: allocate_arrays
-    procedure          :: read_options
-    procedure          :: read_data
-    procedure          :: read_gnc
-    procedure          :: read_mvr
-    procedure, private :: condcalc
-    procedure, private :: rewet
-    procedure, private :: qcalc
-    procedure, private :: gwf_gwf_df_obs
-    procedure, private :: gwf_gwf_rp_obs
-    procedure, public  :: gwf_gwf_save_simvals
-  end type GwfExchangeType
-
-contains
-
-  subroutine gwfexchange_create(filename, id, m1id, m2id)
-! ******************************************************************************
-! Create a new GWF to GWF exchange object.
-! ******************************************************************************
-!
-!    SPECIFICATIONS:
-! ------------------------------------------------------------------------------
-    ! -- modules
-    use ConstantsModule, only: LINELENGTH
-    use BaseModelModule, only: BaseModelType
-    use ListsModule, only: baseexchangelist
-    use ObsModule, only: obs_cr
-    ! -- dummy
-    character(len=*),intent(in) :: filename
-    integer(I4B), intent(in) :: id, m1id, m2id
-    ! -- local
-    type(GwfExchangeType), pointer :: exchange
-    class(BaseModelType), pointer :: mb
-    class(BaseExchangeType), pointer :: baseexchange
-    character(len=20) :: cint
-! ------------------------------------------------------------------------------
-    !
-    ! -- Create a new exchange and add it to the baseexchangelist container
-    allocate(exchange)
-    baseexchange => exchange
-    call AddBaseExchangeToList(baseexchangelist, baseexchange)
-    !
-    ! -- Assign id and name
-    exchange%id = id
-    write(cint, '(i0)') id
-    exchange%name = 'GWF-GWF_' // trim(adjustl(cint))
-    !
-    ! -- allocate scalars and set defaults
-    call exchange%allocate_scalars()
-    exchange%filename = filename
-    exchange%typename = 'GWF-GWF'
-    exchange%implicit = .true.
-    !
-    ! -- set exchange%m1
-    mb => GetBaseModelFromList(basemodellist, m1id)
-    select type (mb)
-    class is (NumericalModelType)
-      exchange%m1=>mb
-    end select
-    !
-    ! -- set exchange%m2
-    mb => GetBaseModelFromList(basemodellist, m2id)
-    select type (mb)
-    class is (NumericalModelType)
-      exchange%m2=>mb
-    end select
-    !
-    ! -- set gwfmodel1
-    mb => GetBaseModelFromList(basemodellist, m1id)
-    select type (mb)
-    type is (GwfModelType)
-      exchange%gwfmodel1 => mb
-    end select
-    !
-    ! -- set gwfmodel2
-    mb => GetBaseModelFromList(basemodellist, m2id)
-    select type (mb)
-    type is (GwfModelType)
-      exchange%gwfmodel2 => mb
-    end select
-    !
-    ! -- Create the obs package
-    call obs_cr(exchange%obs, exchange%inobs)
-    !
-    ! -- return
-    return
-  end subroutine gwfexchange_create
-
-  subroutine gwf_gwf_df(this)
-! ******************************************************************************
-! gwf_gwf_df -- Define GWF to GWF exchange object.
-! ******************************************************************************
-!
-!    SPECIFICATIONS:
-! ------------------------------------------------------------------------------
-    ! -- modules
-    use SimVariablesModule, only: iout
-    use InputOutputModule, only: getunit, openfile
-    use GhostNodeModule, only: gnc_cr
-    ! -- dummy
-    class(GwfExchangeType) :: this
-    ! -- local
-    integer(I4B) :: inunit
-! ------------------------------------------------------------------------------
-    !
-    ! -- open the file
-    inunit = getunit()
-    write(iout,'(/a,a)') ' Creating exchange: ', this%name
-    call openfile(inunit, iout, this%filename, 'GWF-GWF')
-    !
-    call this%parser%Initialize(inunit, iout)
-    !
-    ! -- Ensure models are in same solution
-    if(this%gwfmodel1%idsoln /= this%gwfmodel2%idsoln) then
-      call store_error('ERROR.  TWO MODELS ARE CONNECTED ' //                  &
-        'IN A GWF EXCHANGE BUT THEY ARE IN DIFFERENT SOLUTIONS. ' //           &
-        'GWF MODELS MUST BE IN SAME SOLUTION: ' //                             &
-        trim(this%gwfmodel1%name) // ' ' // trim(this%gwfmodel2%name) )
-      call this%parser%StoreErrorUnit()
-      call ustop()
-    endif
-    !
-    ! -- read options
-    call this%read_options(iout)
-    !
-    ! -- read dimensions
-    call this%read_dimensions(iout)
-    !
-    ! -- allocate arrays
-    call this%allocate_arrays()
-    !
-    ! -- read exchange data
-    call this%read_data(iout)
-    !
-    ! -- call each model and increase the edge count
-    call this%gwfmodel1%npf%increase_edge_count(this%nexg)
-    call this%gwfmodel2%npf%increase_edge_count(this%nexg)
-    !
-    ! -- Create and read ghost node information
-    if(this%ingnc > 0) then
-      call gnc_cr(this%gnc, this%name, this%ingnc, iout)
-      call this%read_gnc(iout)
-    endif
-    !
-    ! -- Read mover information
-    if(this%inmvr > 0) then
-      call this%read_mvr(iout)
-    endif
-    !
-    ! -- close the file
-    close(inunit)
-    !
-    ! -- Store obs
-    call this%gwf_gwf_df_obs()
-    call this%obs%obs_df(iout, this%name, 'GWF-GWF', this%gwfmodel1%dis)
-    !
-    ! -- return
-    return
-  end subroutine gwf_gwf_df
-
-  subroutine gwf_gwf_ac(this, sparse)
-! ******************************************************************************
-! gwf_gwf_ac -- override parent exg_ac so that gnc can add
-!   connections here.
-! ******************************************************************************
-!
-!    SPECIFICATIONS:
-! ------------------------------------------------------------------------------
-    ! -- modules
-    use SparseModule, only:sparsematrix
-    ! -- dummy
-    class(GwfExchangeType) :: this
-    type(sparsematrix), intent(inout) :: sparse
-    ! -- local
-! ------------------------------------------------------------------------------
-    !
-    ! -- call parent model to add exchange connections
-    call this%NumericalExchangeType%exg_ac(sparse)
-    !
-    ! -- add gnc connections
-    if(this%ingnc > 0) then
-      call this%gnc%gnc_ac(sparse)
-    endif
-    !
-    ! -- Return
-    return
-  end subroutine gwf_gwf_ac
-
-  subroutine gwf_gwf_mc(this, iasln, jasln)
-! ******************************************************************************
-! gwf_gwf_mc -- Map the connections in the global matrix
-! ******************************************************************************
-!
-!    SPECIFICATIONS:
-! ------------------------------------------------------------------------------
-    ! -- modules
-    use SparseModule, only:sparsematrix
-    ! -- dummy
-    class(GwfExchangeType) :: this
-    integer(I4B), dimension(:), intent(in) :: iasln
-    integer(I4B), dimension(:), intent(in) :: jasln
-    ! -- local
-! ------------------------------------------------------------------------------
-    !
-    ! -- call parent model to map exchange connections
-    call this%NumericalExchangeType%exg_mc(iasln, jasln)
-    !
-    ! -- map gnc connections
-    if(this%ingnc > 0) then
-      call this%gnc%gnc_mc(iasln, jasln)
-    endif
-    !
-    ! -- Return
-    return
-  end subroutine gwf_gwf_mc
-
-  subroutine gwf_gwf_ar(this)
-! ******************************************************************************
-! gwf_gwf_ar -- Calculate the saturated conductance.  Must be called after
-!               npf_ar for both GWF models.
-! ******************************************************************************
-!
-!    SPECIFICATIONS:
-! ------------------------------------------------------------------------------
-    ! -- modules
-    use ConstantsModule, only: LINELENGTH, DZERO, DHALF, DONE, DPIO180
-    use SimModule, only: store_error, ustop
-    use GwfNpfModule, only: condmean, vcond, hcond
-    ! -- dummy
-    class(GwfExchangeType) :: this
-    ! -- local
-    integer(I4B) :: iexg
-    integer(I4B) :: n, m, ihc
-    real(DP) :: topn, topm
-    real(DP) :: botn, botm
-    real(DP) :: satn, satm
-    real(DP) :: thickn, thickm
-    real(DP) :: angle, hyn, hym
-    real(DP) :: csat
-    real(DP) :: fawidth
-    real(DP), dimension(3) :: vg
-    character(len=LINELENGTH) :: errmsg
-! ------------------------------------------------------------------------------
-    !
-    ! -- If mover is active, then call ar routine
-    if(this%inmvr > 0) call this%mvr%mvr_ar()
-    !
-    ! -- Check to see if horizontal anisotropy is in either model1 or model2.
-    !    If so, then ANGLDEGX must be provided as an auxiliary variable for this
-    !    GWF-GWF exchange (this%ianglex > 0).
-    if(this%gwfmodel1%npf%ik22 /= 0 .or. this%gwfmodel2%npf%ik22 /= 0) then
-      if(this%ianglex == 0) then
-        write(errmsg, '(a)') 'Error.  GWF-GWF requires that ANGLDEGX be ' //   &
-                             'specified as an auxiliary variable because ' //  &
-                             'K22 was specified in one or both ' // &
-                             'groundwater models.'
-        call store_error(errmsg)
-        call ustop()
-      endif
-    endif
-    !
-    ! -- Check to see if specific discharge is needed for model1 or model2.
-    !    If so, then ANGLDEGX must be provided as an auxiliary variable for this
-    !    GWF-GWF exchange (this%ianglex > 0).
-    if(this%gwfmodel1%npf%icalcspdis /= 0 .or. &
-       this%gwfmodel2%npf%icalcspdis /= 0) then
-      if(this%ianglex == 0) then
-        write(errmsg, '(a)') 'Error.  GWF-GWF requires that ANGLDEGX be ' //   &
-                             'specified as an auxiliary variable because ' //  &
-                             'specific discharge is being calculated in' // &
-                             ' one or both groundwater models.'
-        call store_error(errmsg)
-        call ustop()
-      endif
-      if(this%icdist == 0) then
-        write(errmsg, '(a)') 'Error.  GWF-GWF requires that CDIST be ' //   &
-                             'specified as an auxiliary variable because ' //  &
-                             'specific discharge is being calculated in' // &
-                             ' one or both groundwater models.'
-        call store_error(errmsg)
-        call ustop()
-      endif
-    endif
-    !
-    ! -- Go through each connection and calculate the saturated conductance
-    do iexg = 1, this%nexg
-      !
-      ihc = this%ihc(iexg)
-      n = this%nodem1(iexg)
-      m = this%nodem2(iexg)
-      topn = this%gwfmodel1%dis%top(n)
-      topm = this%gwfmodel2%dis%top(m)
-      botn = this%gwfmodel1%dis%bot(n)
-      botm = this%gwfmodel2%dis%bot(m)
-      satn = this%gwfmodel1%npf%sat(n)
-      satm = this%gwfmodel2%npf%sat(m)
-      thickn = (topn - botn) * satn
-      thickm = (topm - botm) * satm
-      !
-      ! -- Calculate conductance depending on connection orientation
-      if(ihc == 0) then
-        !
-        ! -- Vertical conductance for fully saturated conditions
-        vg(1) = DZERO
-        vg(2) = DZERO
-        vg(3) = DONE
-        hyn = this%gwfmodel1%npf%hy_eff(n, 0, ihc, vg=vg)
-        hym = this%gwfmodel2%npf%hy_eff(m, 0, ihc, vg=vg)
-        csat = vcond(1, 1, 1, 1, 0, 1, 1, DONE,                                &
-                      botn, botm,                                              &
-                      hyn, hym,                                                &
-                      satn, satm,                                              &
-                      topn, topm,                                              &
-                      botn, botm,                                              &
-                      this%hwva(iexg))
-      else
-        !
-        ! -- Calculate horizontal conductance
-        hyn = this%gwfmodel1%npf%k11(n)
-        hym = this%gwfmodel2%npf%k11(m)
-        !
-        ! -- Check for anisotropy in models, and recalculate hyn and hym
-        if(this%ianglex > 0) then
-          angle = this%auxvar(this%ianglex, iexg) * DPIO180
-          vg(1) = abs(cos(angle))
-          vg(2) = abs(sin(angle))
-          vg(3) = DZERO
-          !
-          ! -- anisotropy in model 1
-          if(this%gwfmodel1%npf%ik22 /= 0) then
-            hyn = this%gwfmodel1%npf%hy_eff(n, 0, ihc, vg=vg)
-          endif
-          !
-          ! -- anisotropy in model 2
-          if(this%gwfmodel2%npf%ik22 /= 0) then
-            hym = this%gwfmodel2%npf%hy_eff(m, 0, ihc, vg=vg)
-          endif
-        endif
-        !
-        fawidth = this%hwva(iexg)
-        csat = hcond(1, 1, 1, 1, this%inewton, 0, ihc,                        &
-                      this%icellavg, 0, 0, DONE,                              &
-                      topn, topm, satn, satm, hyn, hym,                       &
-                      topn, topm,                                             &
-                      botn, botm,                                             &
-                      this%cl1(iexg), this%cl2(iexg),                         &
-                      fawidth, this%satomega)
-      endif
-      !
-      ! -- store csat in condsat
-      this%condsat(iexg) = csat
-    enddo
-    !
-    ! -- Observation AR
-    call this%obs%obs_ar()
-    !
-    ! -- Return
-    return
-  end subroutine gwf_gwf_ar
-
-  subroutine gwf_gwf_rp(this)
-! ******************************************************************************
-! gwf_gwf_rp -- Read and prepare
-! ******************************************************************************
-!
-!    SPECIFICATIONS:
-! ------------------------------------------------------------------------------
-    ! -- modules
-    use TdisModule, only: readnewdata
-    ! -- dummy
-    class(GwfExchangeType) :: this
-! ------------------------------------------------------------------------------
-    !
-    ! -- Check with TDIS on whether or not it is time to RP
-    if (.not. readnewdata) return
-    !
-    ! -- Read and prepare for mover
-    if(this%inmvr > 0) call this%mvr%mvr_rp()
-    !
-    ! -- Read and prepare for observations
-    call this%gwf_gwf_rp_obs()
-    !
-    ! -- Return
-    return
-  end subroutine gwf_gwf_rp
-
-  subroutine gwf_gwf_ad(this, isolnid, kpicard, isubtime)
-! ******************************************************************************
-! gwf_gwf_ad -- Initialize package x values to zero for explicit exchanges
-! ******************************************************************************
-!
-!    SPECIFICATIONS:
-! ------------------------------------------------------------------------------
-    ! -- modules
-    ! -- dummy
-    class(GwfExchangeType) :: this
-    integer(I4B), intent(in) :: isolnid
-    integer(I4B), intent(in) :: kpicard
-    integer(I4B), intent(in) :: isubtime
-    ! -- local
-! ------------------------------------------------------------------------------
-    !
-    ! -- Advance mover
-    if(this%inmvr > 0) call this%mvr%mvr_ad()
-    !
-    ! -- Push simulated values to preceding time/subtime step
-    call this%obs%obs_ad()
-    !
-    ! -- Return
-    return
-  end subroutine gwf_gwf_ad
-
-  subroutine gwf_gwf_cf(this, kiter)
-! ******************************************************************************
-! gwf_gwf_cf -- Calculate the conductance term.
-! ******************************************************************************
-!
-!    SPECIFICATIONS:
-! ------------------------------------------------------------------------------
-    ! -- dummy
-    class(GwfExchangeType) :: this
-    integer(I4B), intent(in) :: kiter
-    ! -- local
-! ------------------------------------------------------------------------------
-    !
-    ! -- Rewet cells across models using the wetdry parameters in each model's
-    !    npf package, and the head in the connected model.
-    call this%rewet(kiter)
-    !
-    ! -- Return
-    return
-  end subroutine gwf_gwf_cf
-
-  subroutine gwf_gwf_fc(this, kiter, iasln, amatsln, inwtflag)
-! ******************************************************************************
-! gwf_gwf_fc -- Fill the matrix
-! ******************************************************************************
-!
-!    SPECIFICATIONS:
-! ------------------------------------------------------------------------------
-    ! -- modules
-    use ConstantsModule, only: DHALF
-    use GwfNpfModule, only: hcond, vcond
-    ! -- dummy
-    class(GwfExchangeType) :: this
-    integer(I4B), intent(in) :: kiter
-    integer(I4B), dimension(:), intent(in) :: iasln
-    real(DP), dimension(:), intent(inout) :: amatsln
-    integer(I4B), optional, intent(in) :: inwtflag
-    ! -- local
-    integer(I4B) :: inwt, iexg
-    integer(I4B) :: njasln
-! ------------------------------------------------------------------------------
-    !
-    ! -- calculate the conductance for each exchange connection
-    call this%condcalc()
-    !
-    ! -- if gnc is active, then copy cond into gnc cond (might consider a
-    !    pointer here in the future)
-    if(this%ingnc > 0) then
-      do iexg = 1, this%nexg
-        this%gnc%cond(iexg) = this%cond(iexg)
-      enddo
-    endif
-    !
-    ! -- Call fill method of parent to put this%cond into amatsln
-    call this%NumericalExchangeType%exg_fc(kiter, iasln, amatsln)
-    !
-    ! -- Fill the gnc terms in the solution matrix
-    if(this%ingnc > 0) then
-      call this%gnc%gnc_fc(kiter, amatsln)
-    endif
-    !
-    ! -- Call mvr fc routine
-    if(this%inmvr > 0) call this%mvr%mvr_fc()
-    !
-    ! -- Set inwt to exchange newton, but shut off if requested by caller
-    inwt = this%inewton
-    if(present(inwtflag)) then
-      if (inwtflag == 0) inwt = 0
-    endif
-    if (inwt /= 0) then
-      call this%exg_fn(kiter, iasln, amatsln)
-    endif
-    !
-    ! -- Ghost node Newton-Raphson
-    if (this%ingnc > 0) then
-      if (inwt /= 0) then
-        njasln = size(amatsln)
-        call this%gnc%gnc_fn(kiter, njasln, amatsln, this%condsat,             &
-          ihc_opt=this%ihc, ivarcv_opt=this%ivarcv,                            &
-          ictm1_opt=this%gwfmodel1%npf%icelltype,                              &
-          ictm2_opt=this%gwfmodel2%npf%icelltype)
-      endif
-    endif
-    !
-    ! -- Return
-    return
-  end subroutine gwf_gwf_fc
-
-  subroutine gwf_gwf_fn(this, kiter, iasln, amatsln)
-! ******************************************************************************
-! gwf_gwf_fn -- Fill amatsln with Newton terms
-! ******************************************************************************
-!
-!    SPECIFICATIONS:
-! ------------------------------------------------------------------------------
-    ! -- modules
-    use SmoothingModule, only: sQuadraticSaturationDerivative
-    ! -- dummy
-    class(GwfExchangeType) :: this
-    integer(I4B), intent(in) :: kiter
-    integer(I4B), dimension(:), intent(in) :: iasln
-    real(DP), dimension(:), intent(inout) :: amatsln
-    ! -- local
-    logical :: nisup
-    integer(I4B) :: iexg
-    integer(I4B) :: n, m
-    integer(I4B) :: nodensln, nodemsln
-    integer(I4B) :: ibdn, ibdm
-    integer(I4B) :: idiagnsln, idiagmsln
-    real(DP) :: topn, topm
-    real(DP) :: botn, botm
-    real(DP) :: topup, botup
-    real(DP) :: hn, hm
-    real(DP) :: hup, hdn
-    real(DP) :: cond
-    real(DP) :: term
-    real(DP) :: consterm
-    real(DP) :: derv
-! ------------------------------------------------------------------------------
-    !
-    do iexg = 1, this%nexg
-      n = this%nodem1(iexg)
-      m = this%nodem2(iexg)
-      nodensln = this%nodem1(iexg) + this%m1%moffset
-      nodemsln = this%nodem2(iexg) + this%m2%moffset
-      ibdn = this%gwfmodel1%ibound(n)
-      ibdm = this%gwfmodel2%ibound(m)
-      topn = this%gwfmodel1%dis%top(n)
-      topm = this%gwfmodel2%dis%top(m)
-      botn = this%gwfmodel1%dis%bot(n)
-      botm = this%gwfmodel2%dis%bot(m)
-      hn = this%gwfmodel1%x(n)
-      hm = this%gwfmodel2%x(m)
-      if(this%ihc(iexg) == 0) then
-        ! -- vertical connection, newton not supported
-      else
-        ! -- determine upstream node
-        nisup = .false.
-        if(hm < hn) nisup = .true.
-        !
-        ! -- set upstream top and bot
-        if(nisup) then
-          topup = topn
-          botup = botn
-          hup = hn
-          hdn = hm
-        else
-          topup = topm
-          botup = botm
-          hup = hm
-          hdn = hn
-        endif
-        !
-        ! -- no newton terms if upstream cell is confined
-        if (nisup) then
-          if (this%gwfmodel1%npf%icelltype(n) == 0) cycle
-        else
-          if (this%gwfmodel2%npf%icelltype(m) == 0) cycle
-        end if
-        !
-        ! -- set topup and botup
-        if(this%ihc(iexg) == 2) then
-          topup = min(topn, topm)
-          botup = max(botn, botm)
-        endif
-        !
-        ! get saturated conductivity for derivative
-        cond = this%condsat(iexg)
-        !
-        ! -- TO DO deal with MODFLOW-NWT upstream weighting option
-        !
-        ! -- compute terms
-        consterm = -cond * (hup - hdn)
-        derv = sQuadraticSaturationDerivative(topup, botup, hup)
-        idiagnsln = iasln(nodensln)
-        idiagmsln = iasln(nodemsln)
-        if(nisup) then
-          !
-          ! -- fill jacobian with n being upstream
-          term = consterm * derv
-          this%gwfmodel1%rhs(n) = this%gwfmodel1%rhs(n) + term * hn
-          this%gwfmodel2%rhs(m) = this%gwfmodel2%rhs(m) - term * hn
-          amatsln(idiagnsln) = amatsln(idiagnsln) + term
-          if(ibdm > 0) then
-            amatsln(this%idxsymglo(iexg)) = amatsln(this%idxsymglo(iexg)) - term
-          endif
-        else
-          !
-          ! -- fill jacobian with m being upstream
-          term = -consterm * derv
-          this%gwfmodel1%rhs(n) = this%gwfmodel1%rhs(n) + term * hm
-          this%gwfmodel2%rhs(m) = this%gwfmodel2%rhs(m) - term * hm
-          amatsln(idiagmsln) = amatsln(idiagmsln) - term
-          if(ibdn > 0) then
-            amatsln(this%idxglo(iexg)) = amatsln(this%idxglo(iexg)) + term
-          endif
-        endif
-      endif
-    enddo
-    !
-    ! -- Return
-    return
-  end subroutine gwf_gwf_fn
-
-  subroutine gwf_gwf_cq(this, icnvg, isuppress_output, isolnid)
-! ******************************************************************************
-! gwf_gwf_cq -- Calculate flow between two cells
-! ******************************************************************************
-!
-!    SPECIFICATIONS:
-! ------------------------------------------------------------------------------
-    ! -- modules
-    use ConstantsModule, only: DZERO, DPIO180
-    use GwfNpfModule, only: thksatnm
-    ! -- dummy
-    class(GwfExchangeType) :: this
-    integer(I4B), intent(inout) :: icnvg
-    integer(I4B), intent(in) :: isuppress_output
-    integer(I4B), intent(in) :: isolnid
-    ! -- local
-    integer(I4B) :: i
-    integer(I4B) :: n1
-    integer(I4B) :: n2
-    integer(I4B) :: ihc
-    integer(I4B) :: ibdn1
-    integer(I4B) :: ibdn2
-    integer(I4B) :: ictn1
-    integer(I4B) :: ictn2
-    integer(I4B) :: iusg
-    real(DP) :: topn1
-    real(DP) :: topn2
-    real(DP) :: botn1
-    real(DP) :: botn2
-    real(DP) :: satn1
-    real(DP) :: satn2
-    real(DP) :: hn1
-    real(DP) :: hn2
-    real(DP) :: rrate
-    real(DP) :: thksat
-    real(DP) :: angle
-    real(DP) :: nx
-    real(DP) :: ny
-    real(DP) :: distance
-    real(DP) :: dltot
-    real(DP) :: hwva
-    real(DP) :: area
-! ------------------------------------------------------------------------------
-    !
-    ! -- Return if there neither model needs to calculate specific discharge
-    if (this%gwfmodel1%npf%icalcspdis == 0 .and. &
-        this%gwfmodel2%npf%icalcspdis == 0) return
-    !
-    ! -- initialize
-    iusg = 0
-    !
-    ! -- Loop through all exchanges
-    do i = 1, this%nexg
-      rrate = DZERO
-      n1 = this%nodem1(i)
-      n2 = this%nodem2(i)
-      ihc = this%ihc(i)
-      hwva = this%hwva(i)
-      ibdn1 = this%gwfmodel1%ibound(n1)
-      ibdn2 = this%gwfmodel2%ibound(n2)
-      ictn1 = this%gwfmodel1%npf%icelltype(n1)
-      ictn2 = this%gwfmodel2%npf%icelltype(n2)
-      topn1 = this%gwfmodel1%dis%top(n1)
-      topn2 = this%gwfmodel2%dis%top(n2)
-      botn1 = this%gwfmodel1%dis%bot(n1)
-      botn2 = this%gwfmodel2%dis%bot(n2)
-      satn1 = this%gwfmodel1%npf%sat(n1)
-      satn2 = this%gwfmodel2%npf%sat(n2)
-      hn1 = this%gwfmodel1%x(n1)
-      hn2 = this%gwfmodel2%x(n2)
-      !
-      ! -- If both cells are active then calculate flow rate, and add ghost
-      !    node contribution
-      if(ibdn1 /= 0 .and. ibdn2 /= 0) then
-        rrate = this%qcalc(i, n1, n2)
-        if(this%ingnc > 0) then
-          rrate = rrate + this%gnc%deltaqgnc(i)
-        endif
-      endif
-      !
-      ! -- Calculate face normal components
-      if(ihc == 0) then
-        nx = DZERO
-        ny = DZERO
-        area = hwva
-        if (botn1 < botn2) then
-          ! -- n1 is beneath n2, so rate is positive downward.  Flip rate
-          !    upward so that points in positive z direction
-          rrate = - rrate
-        endif
-      else
-        if(this%ianglex > 0) then
-          angle = this%auxvar(this%ianglex, i) * DPIO180
-          nx = cos(angle)
-          ny = sin(angle)
-        else
-          ! error?
-          call ustop('error in gwf_gwf_cq')
-        endif
-        !
-        ! -- Calculate the saturated thickness at interface between n1 and n2
-        thksat = thksatnm(ibdn1, ibdn2, ictn1, ictn2, this%inewton, ihc,       & 
-                          iusg, hn1, hn2, satn1, satn2,                        &
-                          topn1, topn2, botn1, botn2, this%satomega)
-        area = hwva * thksat
-      endif
-      !
-      ! -- Submit this connection and flow information to the npf
-      !    package of gwfmodel1
-      if(this%icdist > 0) then
-        dltot = this%auxvar(this%icdist, i)
-      else
-        call ustop('error in gwf_gwf_cq')
-      endif
-      distance = dltot * this%cl1(i) / (this%cl1(i) + this%cl2(i))
-      if (this%gwfmodel1%npf%icalcspdis == 1) then
-        call this%gwfmodel1%npf%set_edge_properties(n1, ihc, rrate, area,      &
-                                                    nx, ny, distance)
-      endif
-      !
-      ! -- Submit this connection and flow information to the npf
-      !    package of gwfmodel2
-      if(this%icdist > 0) then
-        dltot = this%auxvar(this%icdist, i)
-      else
-        call ustop('error in gwf_gwf_cq')
-      endif
-      if (this%gwfmodel2%npf%icalcspdis == 1) then
-        distance = dltot * this%cl2(i) / (this%cl1(i) + this%cl2(i))
-        if (ihc /= 0) rrate = -rrate
-        call this%gwfmodel2%npf%set_edge_properties(n2, ihc, rrate, area,     &
-                                                    -nx, -ny, distance)
-      endif
-      !
-    enddo
-    !
-    ! -- return
-    return
-  end subroutine gwf_gwf_cq
-  
-  subroutine gwf_gwf_bd(this, icnvg, isuppress_output, isolnid)
-! ******************************************************************************
-! gwf_gwf_bd -- Budget for implicit gwf to gwf exchange; the budget for the
-!               explicit exchange connections is handled for each model by
-!               the exchange boundary package.
-! ******************************************************************************
-!
-!    SPECIFICATIONS:
-! ------------------------------------------------------------------------------
-    ! -- modules
-    use ConstantsModule, only: DZERO, LENBUDTXT, LENPACKAGENAME
-    !use TdisModule, only: kstp, kper
-    ! -- dummy
-    class(GwfExchangeType) :: this
-    integer(I4B), intent(inout) :: icnvg
-    integer(I4B), intent(in) :: isuppress_output
-    integer(I4B), intent(in) :: isolnid
-    ! -- local
-    character(len=LENBOUNDNAME) :: bname
-    character(len=LENPACKAGENAME+4) :: packname1
-    character(len=LENPACKAGENAME+4) :: packname2
-    character(len=LENBUDTXT), dimension(1) :: budtxt
-    character(len=20) :: nodestr
-    integer(I4B) :: ntabrows
-    integer(I4B) :: nodeu
-    real(DP), dimension(2, 1) :: budterm
-    integer(I4B) :: i, n1, n2, n1u, n2u
-    integer(I4B) :: ibinun1, ibinun2
-    integer(I4B) :: icbcfl, ibudfl
-    real(DP) :: ratin, ratout, rrate, deltaqgnc
-    ! -- formats
-! ------------------------------------------------------------------------------
-    !
-    ! -- initialize local variables
-    budtxt(1) = '    FLOW-JA-FACE'
-    packname1 = 'EXG '//this%name
-    packname1 = adjustr(packname1)
-    packname2 = 'EXG '//this%name
-    packname2 = adjustr(packname2)
-    !
-    ! -- update output tables
-    if (this%iprflow /= 0) then
-      !
-      ! -- update titles
-      if (this%gwfmodel1%oc%oc_save('BUDGET')) then
-        call this%outputtab1%set_title(packname1)
-      end if
-      if (this%gwfmodel2%oc%oc_save('BUDGET')) then 
-        call this%outputtab2%set_title(packname2)
-      end if
-      !
-      ! -- update maxbound of tables
-      ntabrows = 0
-      do i = 1, this%nexg
-        n1 = this%nodem1(i)
-        n2 = this%nodem2(i)
-        !
-        ! -- If both cells are active then calculate flow rate
-        if (this%gwfmodel1%ibound(n1) /= 0 .and.                                  &
-            this%gwfmodel2%ibound(n2) /= 0) then
-          ntabrows = ntabrows + 1
-        end if
-      end do
-      if (ntabrows > 0) then
-        call this%outputtab1%set_maxbound(ntabrows)
-        call this%outputtab2%set_maxbound(ntabrows)
-      end if
-    end if
-    !
-    ! -- Print and write budget terms for model 1
-    !
-    ! -- Set binary unit numbers for saving flows
-    if(this%ipakcb /= 0) then
-      ibinun1 = this%gwfmodel1%oc%oc_save_unit('BUDGET')
-    else
-      ibinun1 = 0
-    endif
-    !
-    ! -- If save budget flag is zero for this stress period, then
-    !    shut off saving
-    if(.not. this%gwfmodel1%oc%oc_save('BUDGET')) ibinun1 = 0
-    if(isuppress_output /= 0) then
-      ibinun1 = 0
-    endif
-    !
-    ! -- If cell-by-cell flows will be saved as a list, write header.
-    if(ibinun1 /= 0) then
-      call this%gwfmodel1%dis%record_srcdst_list_header(budtxt(1),             &
-                                       this%m1%name, this%name,                &
-                                       this%m2%name, this%name,                &
-                                       this%naux, this%auxname,                &
-                                       ibinun1, this%nexg, this%gwfmodel1%iout)
-    endif
-    !
-    ! Initialize accumulators
-    ratin = DZERO
-    ratout = DZERO
-    !
-    ! -- Loop through all exchanges
-    do i = 1, this%nexg
-      !
-      ! -- Assign boundary name
-      if (this%inamedbound>0) then
-        bname = this%boundname(i)
-      else
-        bname = ''
-      endif
-      !
-      ! -- Calculate the flow rate between n1 and n2
-      rrate = DZERO
-      n1 = this%nodem1(i)
-      n2 = this%nodem2(i)
-      !
-      ! -- If both cells are active then calculate flow rate
-      if(this%gwfmodel1%ibound(n1) /= 0 .and. &
-          this%gwfmodel2%ibound(n2) /= 0) then
-        rrate = this%qcalc(i, n1, n2)
-        !
-        ! -- add ghost node contribution
-        if(this%ingnc > 0) then
-          deltaqgnc = this%gnc%deltaqgnc(i)
-          rrate = rrate + deltaqgnc
-        endif
-        !
-        ! -- Print the individual rates to model list files if requested
-        if(this%iprflow /= 0) then
-          if(this%gwfmodel1%oc%oc_save('BUDGET')) then
-            !
-            ! -- set nodestr and write outputtab table
-            nodeu = this%gwfmodel1%dis%get_nodeuser(n1)
-            call this%gwfmodel1%dis%nodeu_to_string(nodeu, nodestr)
-            call this%outputtab1%print_list_entry(i, trim(adjustl(nodestr)),     &
-                                                  rrate, bname)
-          end if
-        endif
-        if(rrate < DZERO) then
-          ratout = ratout - rrate
-        else
-          ratin = ratin + rrate
-        endif
-      endif
-      !
-      ! -- If saving cell-by-cell flows in list, write flow
-      n1u = this%gwfmodel1%dis%get_nodeuser(n1)
-      n2u = this%gwfmodel2%dis%get_nodeuser(n2)
-      if(ibinun1 /= 0)                                                         &
-        call this%gwfmodel1%dis%record_mf6_list_entry(                         &
-          ibinun1, n1u, n2u, rrate, this%naux, this%auxvar(:, i),              &
-          .false., .false.)
-      !
-    enddo
-    !
-    ! -- Add the budget terms to model 1
-    budterm(1, 1) = ratin
-    budterm(2, 1) = ratout
-    call this%m1%model_bdentry(budterm, budtxt, this%name)
-    !
-    ! -- Print and write budget terms for model 2
-    !
-    ! -- Set binary unit numbers for saving flows
-    if(this%ipakcb /= 0) then
-      ibinun2 = this%gwfmodel2%oc%oc_save_unit('BUDGET')
-    else
-      ibinun2 = 0
-    endif
-    !
-    ! -- If save budget flag is zero for this stress period, then
-    !    shut off saving
-    if(.not. this%gwfmodel2%oc%oc_save('BUDGET')) ibinun2 = 0
-    if(isuppress_output /= 0) then
-      ibinun2 = 0
-    endif
-    !
-    ! -- If cell-by-cell flows will be saved as a list, write header.
-    if(ibinun2 /= 0) then
-      call this%gwfmodel2%dis%record_srcdst_list_header(budtxt(1),             &
-                                       this%m2%name, this%name,                &
-                                       this%m1%name, this%name,                &
-                                       this%naux, this%auxname,                &
-                                       ibinun2, this%nexg, this%gwfmodel2%iout)
-    endif
-    !
-    ! Initialize accumulators
-    ratin = DZERO
-    ratout = DZERO
-    !
-    ! -- Loop through all exchanges
-    do i = 1, this%nexg
-      !
-      ! -- Assign boundary name
-      if (this%inamedbound>0) then
-        bname = this%boundname(i)
-      else
-        bname = ''
-      endif
-      !
-      ! -- Calculate the flow rate between n1 and n2
-      rrate = DZERO
-      n1 = this%nodem1(i)
-      n2 = this%nodem2(i)
-      !
-      ! -- If both cells are active then calculate flow rate
-      if(this%gwfmodel1%ibound(n1) /= 0 .and. &
-          this%gwfmodel2%ibound(n2) /= 0) then
-        rrate = this%cond(i) * this%m2%x(n2) - this%cond(i) * this%m1%x(n1)
-        !
-        ! -- add ghost node contribution
-        if(this%ingnc > 0) then
-          deltaqgnc = this%gnc%deltaqgnc(i)
-          rrate = rrate + deltaqgnc
-        endif
-        !
-        ! -- Print the individual rates to model list files if requested
-        if(this%iprflow /= 0) then
-          if(this%gwfmodel2%oc%oc_save('BUDGET')) then
-            !
-            ! -- set nodestr and write outputtab table
-            nodeu = this%gwfmodel2%dis%get_nodeuser(n2)
-            call this%gwfmodel2%dis%nodeu_to_string(nodeu, nodestr)
-            call this%outputtab2%print_list_entry(i, trim(adjustl(nodestr)),     &
-                                                  -rrate, bname)
-          end if
-        endif
-        if(rrate < DZERO) then
-          ratout = ratout - rrate
-        else
-          ratin = ratin + rrate
-        endif
-      endif
-      !
-      ! -- If saving cell-by-cell flows in list, write flow
-      n1u = this%gwfmodel1%dis%get_nodeuser(n1)
-      n2u = this%gwfmodel2%dis%get_nodeuser(n2)
-      if(ibinun2 /= 0)                                                         &
-        call this%gwfmodel2%dis%record_mf6_list_entry(                         &
-          ibinun2, n2u, n1u, -rrate, this%naux, this%auxvar(:, i),             &
-          .false., .false.)
-      !
-    enddo
-    !
-    ! -- Add the budget terms to model 2
-    budterm(1, 1) = ratout
-    budterm(2, 1) = ratin
-    call this%m2%model_bdentry(budterm, budtxt, this%name)
-    !
-    ! -- Set icbcfl, ibudfl to zero so that flows will be printed and
-    !    saved, if the options were set in the MVR package
-    icbcfl = 1
-    ibudfl = 1
-    !
-    ! -- Call mvr bd routine
-    if(this%inmvr > 0) call this%mvr%mvr_bd(icbcfl, ibudfl, isuppress_output)
-    !
-    ! -- Calculate and write simulated values for observations
-    if(this%inobs /= 0) then
-      call this%gwf_gwf_save_simvals()
-    endif
-    !
-    ! -- return
-    return
-  end subroutine gwf_gwf_bd
-
-  subroutine gwf_gwf_ot(this)
-! ******************************************************************************
-! gwf_gwf_ot
-! ******************************************************************************
-!
-!    SPECIFICATIONS:
-! ------------------------------------------------------------------------------
-    ! -- modules
-    use SimVariablesModule, only: iout
-    use ConstantsModule, only: DZERO, LINELENGTH
-    ! -- dummy
-    class(GwfExchangeType) :: this
-    ! -- local
-    integer(I4B) :: iexg, n1, n2
-    real(DP) :: flow, deltaqgnc
-    character(len=LINELENGTH) :: node1str, node2str
-    ! -- format
-    character(len=*), parameter :: fmtheader =                                 &
-     "(/1x, 'SUMMARY OF EXCHANGE RATES FOR EXCHANGE ', a, ' WITH ID ', i0, /,  &
-       &2a16, 5a16, /, 112('-'))"
-    character(len=*), parameter :: fmtheader2 =                                &
-     "(/1x, 'SUMMARY OF EXCHANGE RATES FOR EXCHANGE ', a, ' WITH ID ', i0, /,  &
-       &2a16, 4a16, /, 96('-'))"
-    character(len=*), parameter :: fmtdata =                                   &
-     "(2a16, 5(1pg16.6))"
-! ------------------------------------------------------------------------------
-    !
-    ! -- Initialize
-    deltaqgnc = DZERO
-    !
-    ! -- Write a table of exchanges
-    if(this%iprflow /= 0) then
-      if(this%ingnc > 0) then
-        write(iout, fmtheader) trim(adjustl(this%name)), this%id, 'NODEM1',    &
-                             'NODEM2', 'COND', 'X_M1', 'X_M2', 'DELTAQGNC',    &
-                             'FLOW'
-      else
-        write(iout, fmtheader2) trim(adjustl(this%name)), this%id, 'NODEM1',   &
-                             'NODEM2', 'COND', 'X_M1', 'X_M2', 'FLOW'
-      endif
-      do iexg = 1, this%nexg
-        n1 = this%nodem1(iexg)
-        n2 = this%nodem2(iexg)
-        flow = this%cond(iexg) * (this%m2%x(n2) - this%m1%x(n1))
-        call this%m1%dis%noder_to_string(n1, node1str)
-        call this%m2%dis%noder_to_string(n2, node2str)
-        if(this%ingnc > 0) then
-          deltaqgnc = this%gnc%deltaqgnc(iexg)
-          write(iout, fmtdata) trim(adjustl(node1str)),                        &
-                               trim(adjustl(node2str)),                        &
-                               this%cond(iexg), this%m1%x(n1), this%m2%x(n2),  &
-                               deltaqgnc, flow + deltaqgnc
-        else
-          write(iout, fmtdata) trim(adjustl(node1str)),                        &
-                               trim(adjustl(node2str)),                        &
-                               this%cond(iexg), this%m1%x(n1), this%m2%x(n2),  &
-                               flow
-        endif
-      enddo
-    endif
-    !
-    ! -- Mover budget output
-    if(this%inmvr > 0) call this%mvr%mvr_ot()
-    !
-    ! -- OBS output
-    call this%obs%obs_ot()
-    !
-    ! -- return
-    return
-  end subroutine gwf_gwf_ot
-
-  subroutine read_options(this, iout)
-! ******************************************************************************
-! read_options -- Read Options
-! Subroutine: (1) read options from input file
-! ******************************************************************************
-!
-!    SPECIFICATIONS:
-! ------------------------------------------------------------------------------
-    ! -- modules
-    use ArrayHandlersModule, only: ifind
-    use ConstantsModule, only: LINELENGTH, DEM6
-    use InputOutputModule, only: getunit, openfile, urdaux
-    use SimModule, only: store_error, store_error_unit, ustop
-    ! -- dummy
-    class(GwfExchangeType) :: this
-    integer(I4B), intent(in) :: iout
-    ! -- local
-    character(len=LINELENGTH) :: line, errmsg, keyword, fname
-    integer(I4B) :: istart,istop,lloc,ierr,ival
-    integer(I4B) :: inobs
-    logical :: isfound, endOfBlock
-! ------------------------------------------------------------------------------
-    !
-    ! -- get options block
-    call this%parser%GetBlock('OPTIONS', isfound, ierr,                        &
-      supportOpenClose=.true., blockRequired=.false.)
-    !
-    ! -- parse options block if detected
-    if (isfound) then
-      write(iout,'(1x,a)')'PROCESSING GWF EXCHANGE OPTIONS'
-      do
-        call this%parser%GetNextLine(endOfBlock)
-        if (endOfBlock) exit
-        call this%parser%GetStringCaps(keyword)
-        select case (keyword)
-          case('AUXILIARY')
-            call this%parser%GetRemainingLine(line)
-            lloc = 1
-            call urdaux(this%naux, this%parser%iuactive, iout, lloc, istart,   &
-                        istop, this%auxname, line, 'GWF_GWF_Exchange')
-            !
-            ! -- If ANGLDEGX is an auxiliary variable, then anisotropy can be
-            !    used in either model.  Store ANGLDEGX position in this%ianglex
-            ival = ifind(this%auxname, 'ANGLDEGX')
-            if(ival > 0) this%ianglex = ival
-            ival = ifind(this%auxname, 'CDIST')
-            if(ival > 0) this%icdist = ival
-          case ('PRINT_INPUT')
-            this%iprpak = 1
-            write(iout,'(4x,a)') &
-              'THE LIST OF EXCHANGES WILL BE PRINTED.'
-          case ('PRINT_FLOWS')
-            this%iprflow = 1
-            write(iout,'(4x,a)') &
-              'EXCHANGE FLOWS WILL BE PRINTED TO LIST FILES.'
-          case ('SAVE_FLOWS')
-            this%ipakcb = -1
-            write(iout,'(4x,a)') &
-              'EXCHANGE FLOWS WILL BE SAVED TO BINARY BUDGET FILES.'
-          case ('ALTERNATIVE_CELL_AVERAGING')
-            call this%parser%GetStringCaps(keyword)
-            select case(keyword)
-            case('LOGARITHMIC')
-              this%icellavg = 1
-            case('AMT-LMK')
-              this%icellavg = 2
-            case default
-              write(errmsg,'(4x,a,a)')'UNKNOWN CELL AVERAGING METHOD: ',       &
-                                       trim(keyword)
-              call store_error(errmsg)
-              call this%parser%StoreErrorUnit()
-              call ustop()
-            end select
-            write(iout,'(4x,a,a)')                                             &
-              'CELL AVERAGING METHOD HAS BEEN SET TO: ', trim(keyword)
-          case ('VARIABLECV')
-            this%ivarcv = 1
-            write(iout,'(4x,a)')                                               &
-              'VERTICAL CONDUCTANCE VARIES WITH WATER TABLE.'
-            call this%parser%GetStringCaps(keyword)
-            if(keyword == 'DEWATERED') then
-              this%idewatcv = 1
-              write(iout,'(4x,a)')                                             &
-                'VERTICAL CONDUCTANCE ACCOUNTS FOR DEWATERED PORTION OF   ' // &
-                'AN UNDERLYING CELL.'
-            endif
-          case ('NEWTON')
-            this%inewton = 1
-            write(iout, '(4x,a)')                                              &
-                             'NEWTON-RAPHSON method used for unconfined cells'
-          case ('GNC6')
-            call this%parser%GetStringCaps(keyword)
-            if(keyword /= 'FILEIN') then
-              call store_error('GNC6 KEYWORD MUST BE FOLLOWED BY ' //          &
-                '"FILEIN" then by filename.')
-              call this%parser%StoreErrorUnit()
-              call ustop()
-            endif
-            call this%parser%GetString(fname)
-            if(fname == '') then
-              call store_error('NO GNC6 FILE SPECIFIED.')
-              call this%parser%StoreErrorUnit()
-              call ustop()
-            endif
-            this%ingnc = getunit()
-            call openfile(this%ingnc, iout, fname, 'GNC')
-            write(iout,'(4x,a)')                                               &
-              'GHOST NODES WILL BE READ FROM ', trim(fname)
-          case ('MVR6')
-            call this%parser%GetStringCaps(keyword)
-            if(keyword /= 'FILEIN') then
-              call store_error('MVR6 KEYWORD MUST BE FOLLOWED BY ' //          &
-                '"FILEIN" then by filename.')
-              call this%parser%StoreErrorUnit()
-              call ustop()
-            endif
-            call this%parser%GetString(fname)
-            if(fname == '') then
-              call store_error('NO MVR6 FILE SPECIFIED.')
-              call this%parser%StoreErrorUnit()
-              call ustop()
-            endif
-            this%inmvr = getunit()
-            call openfile(this%inmvr, iout, fname, 'MVR')
-            write(iout,'(4x,a)')                                               &
-              'WATER MOVER INFORMATION WILL BE READ FROM ', trim(fname)
-          case ('BOUNDNAMES')
-            this%inamedbound = 1
-            write(iout,'(4x,a)') 'EXCHANGE BOUNDARIES HAVE NAMES' // &
-                                      ' IN LAST COLUMN.'
-          case ('OBS6')
-            call this%parser%GetStringCaps(keyword)
-            if(keyword /= 'FILEIN') then
-              call store_error('OBS8 KEYWORD MUST BE FOLLOWED BY ' //         &
-                '"FILEIN" then by filename.')
-              call this%parser%StoreErrorUnit()
-              call ustop()
-            endif
-            this%obs%active = .true.
-            call this%parser%GetString(this%obs%inputFilename)
-            inobs = GetUnit()
-            call openfile(inobs, iout, this%obs%inputFilename, 'OBS')
-            this%obs%inUnitObs = inobs
-          case default
-            write(errmsg,'(4x,a,a)')'***ERROR. UNKNOWN GWF EXCHANGE OPTION: ', &
-                                     trim(keyword)
-            call store_error(errmsg)
-            call this%parser%StoreErrorUnit()
-            call ustop()
-        end select
-      end do
-      write(iout,'(1x,a)')'END OF GWF EXCHANGE OPTIONS'
-    end if
-    !
-    ! -- set omega value used for saturation calculations
-    if (this%inewton > 0) then
-      this%satomega = DEM6
-    end if
-    !
-    ! -- return
-    return
-  end subroutine read_options
-
-  subroutine read_data(this, iout)
-! ******************************************************************************
-! read_data -- Read EXGDATA block
-! Subroutine: (1) read list of EXGs from input file
-! ******************************************************************************
-!
-!    SPECIFICATIONS:
-! ------------------------------------------------------------------------------
-    ! -- modules
-    use ConstantsModule, only: LINELENGTH
-    use SimModule, only: ustop, store_error, store_error_unit, count_errors
-    ! -- dummy
-    class(GwfExchangeType) :: this
-    integer(I4B), intent(in) :: iout
-    ! -- local
-    character(len=LINELENGTH) :: errmsg, nodestr, node1str, node2str, cellid
-    character(len=2) :: cnfloat
-    integer(I4B) :: lloc, ierr, nerr, iaux
-    integer(I4B) :: iexg, nodem1, nodem2, nodeum1, nodeum2
-    logical :: isfound, endOfBlock
-    ! -- format
-    character(len=*), parameter :: fmtexglabel = "(5x, 3a10, 50(a16))"
-    character(len=*), parameter :: fmtexgdata  =                               &
-      "(5x, a, 1x, a ,I10, 50(1pg16.6))"
-    character(len=40) :: fmtexgdata2
-! ------------------------------------------------------------------------------
-    !
-    ! -- get ExchangeData block
-    call this%parser%GetBlock('EXCHANGEDATA', isfound, ierr,                   &
-                              supportOpenClose=.true.)
-    !
-    ! -- parse ExchangeData block if detected
-    if (isfound) then
-      write(iout,'(1x,a)')'PROCESSING EXCHANGEDATA'
-      if(this%iprpak /= 0) then
-        if (this%inamedbound==0) then
-          write(iout, fmtexglabel) 'NODEM1', 'NODEM2', 'IHC',                  &
-              'CL1', 'CL2', 'HWVA', (adjustr(this%auxname(iaux)),              &
-              iaux = 1, this%naux)
-        else
-          write(iout, fmtexglabel) 'NODEM1', 'NODEM2', 'IHC', 'CL1', 'CL2',    &
-              'HWVA', (adjustr(this%auxname(iaux)),iaux=1,this%naux),          &
-              ' BOUNDNAME      '
-          ! Define format suitable for writing input data,
-          ! any auxiliary variables, and boundname.
-          write(cnfloat,'(i0)') 3+this%naux
-          fmtexgdata2 = '(5x, a, 1x, a, i10, ' // trim(cnfloat) //             &
-            '(1pg16.6), 1x, a)'
-        endif
-      endif
-      do iexg = 1, this%nexg
-        call this%parser%GetNextLine(endOfBlock)
-        lloc = 1
-        !
-        ! -- Read and check node 1
-        call this%parser%GetCellid(this%m1%dis%ndim, cellid, flag_string=.true.)
-        nodem1 = this%m1%dis%noder_from_cellid(cellid, this%parser%iuactive,   &
-                                               iout, flag_string=.true.)
-        this%nodem1(iexg) = nodem1
-        !
-        ! -- Read and check node 2
-        call this%parser%GetCellid(this%m2%dis%ndim, cellid, flag_string=.true.)
-        nodem2 = this%m2%dis%noder_from_cellid(cellid, this%parser%iuactive,   &
-                                               iout, flag_string=.true.)
-        this%nodem2(iexg) = nodem2
-        !
-        ! -- Read rest of input line
-        this%ihc(iexg) = this%parser%GetInteger()
-        this%cl1(iexg) = this%parser%GetDouble()
-        this%cl2(iexg) = this%parser%GetDouble()
-        this%hwva(iexg) = this%parser%GetDouble()
-        do iaux = 1, this%naux
-          this%auxvar(iaux, iexg) = this%parser%GetDouble()
-        enddo
-        if (this%inamedbound==1) then
-          call this%parser%GetStringCaps(this%boundname(iexg))
-        endif
-        !
-        ! -- Write the data to listing file if requested
-        if(this%iprpak /= 0) then
-          nodeum1 = this%m1%dis%get_nodeuser(nodem1)
-          call this%m1%dis%nodeu_to_string(nodeum1, node1str)
-          nodeum2 = this%m2%dis%get_nodeuser(nodem2)
-          call this%m2%dis%nodeu_to_string(nodeum2, node2str)
-          if (this%inamedbound == 0) then
-            write(iout, fmtexgdata) trim(node1str), trim(node2str),            &
-                        this%ihc(iexg), this%cl1(iexg), this%cl2(iexg),        &
-                        this%hwva(iexg),                                       &
-                        (this%auxvar(iaux, iexg), iaux=1,this%naux)
-          else
-            write(iout, fmtexgdata2) trim(node1str), trim(node2str),           &
-                        this%ihc(iexg), this%cl1(iexg), this%cl2(iexg),        &
-                        this%hwva(iexg),                                       &
-                        (this%auxvar(iaux, iexg), iaux=1,this%naux),           &
-                        trim(this%boundname(iexg))
-          endif
-        endif
-        !
-        ! -- Check to see if nodem1 is outside of active domain
-        if(nodem1 <= 0) then
-          call this%gwfmodel1%dis%nodeu_to_string(nodeum1, nodestr)
-          write(errmsg, *)                                                     &
-                  trim(adjustl(this%gwfmodel1%name)) //                        &
-                  ' Cell is outside active grid domain: ' //                   &
-                  trim(adjustl(nodestr))
-          call store_error(errmsg)
-        endif
-        !
-        ! -- Check to see if nodem2 is outside of active domain
-        if(nodem2 <= 0) then
-          call this%gwfmodel2%dis%nodeu_to_string(nodeum2, nodestr)
-          write(errmsg, *)                                                     &
-                  trim(adjustl(this%gwfmodel2%name)) //                        &
-                  ' Cell is outside active grid domain: ' //                   &
-                  trim(adjustl(nodestr))
-          call store_error(errmsg)
-        endif
-      enddo
-      !
-      ! -- Stop if errors
-      nerr = count_errors()
-      if(nerr > 0) then
-        call store_error('Errors encountered in exchange input file.')
-        call this%parser%StoreErrorUnit()
-        call ustop()
-      endif
-      !
-      write(iout,'(1x,a)')'END OF EXCHANGEDATA'
-    else
-      write(errmsg, '(1x,a)')'ERROR.  REQUIRED EXCHANGEDATA BLOCK NOT FOUND.'
-      call store_error(errmsg)
-      call this%parser%StoreErrorUnit()
-      call ustop()
-    end if
-    !
-    ! -- return
-    return
-  end subroutine read_data
-
-  subroutine read_gnc(this, iout)
-! ******************************************************************************
-! read_gnc -- Read ghost node information.
-! ******************************************************************************
-!
-!    SPECIFICATIONS:
-! ------------------------------------------------------------------------------
-    ! -- modules
-    use SimModule, only: store_error, store_error_unit, count_errors, ustop
-    use ConstantsModule, only: LINELENGTH
-    ! -- dummy
-    class(GwfExchangeType) :: this
-    integer(I4B), intent(in) :: iout
-    ! -- local
-    integer(I4B) :: i, nm1, nm2, nmgnc1, nmgnc2
-    character(len=LINELENGTH) :: errmsg
-    character(len=*), parameter :: fmterr = &
-      "('EXCHANGE NODES ', i0, ' AND ', i0,"  // &
-      "' NOT CONSISTENT WITH GNC NODES ', i0, ' AND ', i0)"
-! ------------------------------------------------------------------------------
-    !
-    ! -- If exchange has ghost nodes, then initialize ghost node object
-    !    This will read the ghost node blocks from the gnc input file.
-    call this%gnc%gnc_df(this%m1, m2=this%m2)
-    !
-    ! -- Verify gnc is implicit if exchange has Newton Terms
-    if(.not. this%gnc%implicit .and. this%inewton /= 0) then
-      call store_error('GNC IS EXPLICIT, BUT GWF EXCHANGE HAS ACTIVE NEWTON.')
-      call store_error('ADD IMPLICIT OPTION TO GNC OR REMOVE NEWTON FROM ' // &
-        'GWF EXCHANGE.')
-      call store_error_unit(this%ingnc)
-      call ustop()
-    endif
-    !
-    ! -- Perform checks to ensure GNCs match with GWF-GWF nodes
-    if(this%nexg /= this%gnc%nexg) then
-      call store_error('NUMBER OF EXCHANGES DOES NOT MATCH NUMBER OF GNCs')
-      call store_error_unit(this%ingnc)
-      call ustop()
-    endif
-    !
-    ! -- Go through each entry and confirm
-    do i = 1, this%nexg
-      if(this%nodem1(i) /= this%gnc%nodem1(i) .or.                             &
-          this%nodem2(i) /= this%gnc%nodem2(i) ) then
-        nm1 = this%gwfmodel1%dis%get_nodeuser(this%nodem1(i))
-        nm2 = this%gwfmodel2%dis%get_nodeuser(this%nodem2(i))
-        nmgnc1 = this%gwfmodel1%dis%get_nodeuser(this%gnc%nodem1(i))
-        nmgnc2 = this%gwfmodel2%dis%get_nodeuser(this%gnc%nodem2(i))
-        write(errmsg, fmterr) nm1, nm2, nmgnc1, nmgnc2
-        call store_error(errmsg)
-      endif
-    enddo
-    if(count_errors() > 0) then
-      call store_error_unit(this%ingnc)
-      call ustop()
-    endif
-    !
-    ! -- close the file
-    close(this%ingnc)
-    !
-    ! -- return
-    return
-  end subroutine read_gnc
-
-  subroutine read_mvr(this, iout)
-! ******************************************************************************
-! read_mvr -- Read water mover information.
-! ******************************************************************************
-!
-!    SPECIFICATIONS:
-! ------------------------------------------------------------------------------
-    ! -- modules
-    use GwfMvrModule, only: mvr_cr
-    ! -- dummy
-    class(GwfExchangeType) :: this
-    integer(I4B), intent(in) :: iout
-    ! -- local
-! ------------------------------------------------------------------------------
-    !
-    ! -- Create and initialize the mover object
-    call mvr_cr(this%mvr, this%name, this%inmvr, iout, iexgmvr=1)
-    !
-    ! -- Return
-    return
-  end subroutine read_mvr
-
-  subroutine rewet(this, kiter)
-! ******************************************************************************
-! rewet -- Check for rewetting across models
-! ******************************************************************************
-!
-!    SPECIFICATIONS:
-! ------------------------------------------------------------------------------
-    ! -- modules
-    use TdisModule, only: kper, kstp
-    ! -- dummy
-    class(GwfExchangeType) :: this
-    integer(I4B), intent(in) :: kiter
-    ! -- local
-    integer(I4B) :: iexg
-    integer(I4B) :: n, m
-    integer(I4B) :: ibdn, ibdm
-    integer(I4B) :: ihc
-    real(DP) :: hn, hm
-    integer(I4B) :: irewet
-    character(len=30) :: nodestrn, nodestrm
-    character(len=*),parameter :: fmtrwt =                                     &
-      "(1x, 'CELL ',A,' REWET FROM GWF MODEL ',A,' CELL ',A,                   &
-       &' FOR ITER. ',I0, ' STEP ',I0, ' PERIOD ', I0)"
-! ------------------------------------------------------------------------------
-    !
-    ! -- Use model 1 to rewet model 2 and vice versa
-    do iexg = 1, this%nexg
-      n = this%nodem1(iexg)
-      m = this%nodem2(iexg)
-      hn = this%gwfmodel1%x(n)
-      hm = this%gwfmodel2%x(m)
-      ibdn = this%gwfmodel1%ibound(n)
-      ibdm = this%gwfmodel2%ibound(m)
-      ihc = this%ihc(iexg)
-      call this%gwfmodel1%npf%rewet_check(kiter, n, hm, ibdm, ihc,             &
-        this%gwfmodel1%x, irewet)
-      if(irewet == 1) then
-        call this%gwfmodel1%dis%noder_to_string(n, nodestrn)
-        call this%gwfmodel2%dis%noder_to_string(m, nodestrm)
-        write(this%gwfmodel1%iout, fmtrwt) trim(nodestrn),                     &
-          trim(this%gwfmodel2%name), trim(nodestrm), kiter, kstp, kper
-      endif
-      call this%gwfmodel2%npf%rewet_check(kiter, m, hn, ibdn, ihc,             &
-        this%gwfmodel2%x, irewet)
-      if(irewet == 1) then
-        call this%gwfmodel1%dis%noder_to_string(n, nodestrm)
-        call this%gwfmodel2%dis%noder_to_string(m, nodestrn)
-        write(this%gwfmodel2%iout, fmtrwt) trim(nodestrn),                     &
-          trim(this%gwfmodel1%name), trim(nodestrm), kiter, kstp, kper
-      endif
-      !
-    enddo
-    !
-    ! -- Return
-    return
-  end subroutine rewet
-
-  subroutine condcalc(this)
-! ******************************************************************************
-! condcalc -- Calculate the conductance
-! ******************************************************************************
-!
-!    SPECIFICATIONS:
-! ------------------------------------------------------------------------------
-    ! -- modules
-    use ConstantsModule, only: DHALF, DZERO, DONE
-    use GwfNpfModule, only: hcond, vcond
-    ! -- dummy
-    class(GwfExchangeType) :: this
-    ! -- local
-    integer(I4B) :: iexg
-    integer(I4B) :: n, m, ihc
-    integer(I4B) :: ibdn, ibdm
-    integer(I4B) :: ictn, ictm
-    real(DP) :: topn, topm
-    real(DP) :: botn, botm
-    real(DP) :: satn, satm
-    real(DP) :: hyn, hym
-    real(DP) :: angle
-    real(DP) :: hn, hm
-    real(DP) :: cond
-    real(DP) :: fawidth
-    real(DP), dimension(3) :: vg
-! ------------------------------------------------------------------------------
-    !
-    ! -- Calculate conductance and put into amat
-    do iexg = 1, this%nexg
-      ihc = this%ihc(iexg)
-      n = this%nodem1(iexg)
-      m = this%nodem2(iexg)
-      ibdn = this%gwfmodel1%ibound(n)
-      ibdm = this%gwfmodel2%ibound(m)
-      ictn = this%gwfmodel1%npf%icelltype(n)
-      ictm = this%gwfmodel2%npf%icelltype(m)
-      topn = this%gwfmodel1%dis%top(n)
-      topm = this%gwfmodel2%dis%top(m)
-      botn = this%gwfmodel1%dis%bot(n)
-      botm = this%gwfmodel2%dis%bot(m)
-      satn = this%gwfmodel1%npf%sat(n)
-      satm = this%gwfmodel2%npf%sat(m)
-      hn = this%gwfmodel1%x(n)
-      hm = this%gwfmodel2%x(m)
-      !
-      ! -- Calculate conductance depending on connection orientation
-      if(ihc == 0) then
-        !
-        ! -- Vertical connection
-        vg(1) = DZERO
-        vg(2) = DZERO
-        vg(3) = DONE
-        hyn = this%gwfmodel1%npf%hy_eff(n, 0, ihc, vg=vg)
-        hym = this%gwfmodel2%npf%hy_eff(m, 0, ihc, vg=vg)
-        cond = vcond(ibdn, ibdm, ictn, ictm, this%inewton, this%ivarcv,        &
-                     this%idewatcv, this%condsat(iexg), hn, hm, hyn, hym,      &
-                     satn, satm, topn, topm, botn, botm, this%hwva(iexg))
-      else
-        !
-        ! -- Horizontal Connection
-        hyn = this%gwfmodel1%npf%k11(n)
-        hym = this%gwfmodel2%npf%k11(m)
-        !
-        ! -- Check for anisotropy in models, and recalculate hyn and hym
-        if(this%ianglex > 0) then
-          angle = this%auxvar(this%ianglex, iexg)
-          vg(1) = abs(cos(angle))
-          vg(2) = abs(sin(angle))
-          vg(3) = DZERO
-          !
-          ! -- anisotropy in model 1
-          if(this%gwfmodel1%npf%ik22 /= 0) then
-            hyn = this%gwfmodel1%npf%hy_eff(n, 0, ihc, vg=vg)
-          endif
-          !
-          ! -- anisotropy in model 2
-          if(this%gwfmodel2%npf%ik22 /= 0) then
-            hym = this%gwfmodel2%npf%hy_eff(m, 0, ihc, vg=vg)
-          endif
-        endif
-        !
-        fawidth = this%hwva(iexg)
-        cond = hcond(ibdn, ibdm, ictn, ictm, this%inewton, this%inewton,       &
-                     this%ihc(iexg), this%icellavg, 0, 0, this%condsat(iexg),  &
-                     hn, hm, satn, satm, hyn, hym, topn, topm, botn, botm,     &
-                     this%cl1(iexg), this%cl2(iexg), fawidth, this%satomega)
-      endif
-      !
-      this%cond(iexg) = cond
-      !
-    enddo
-    !
-    ! -- Return
-    return
-  end subroutine condcalc
-
-  subroutine allocate_scalars(this)
-! ******************************************************************************
-! allocate_scalars
-! ******************************************************************************
-!
-!    SPECIFICATIONS:
-! ------------------------------------------------------------------------------
-    ! -- modules
-    use MemoryManagerModule, only: mem_allocate
-    use ConstantsModule, only: LENORIGIN, DZERO
-    ! -- dummy
-    class(GwfExchangeType) :: this
-    ! -- local
-    character(len=LENORIGIN) :: origin
-! ------------------------------------------------------------------------------
-    !
-    ! -- create the origin name
-    origin = trim(this%name)
-    !
-    ! -- Call parent type allocate_scalars
-    call this%NumericalExchangeType%allocate_scalars()
-    !
-    call mem_allocate(this%icellavg, 'ICELLAVG', origin)
-    call mem_allocate(this%ivarcv, 'IVARCV', origin)
-    call mem_allocate(this%idewatcv, 'IDEWATCV', origin)
-    call mem_allocate(this%inewton, 'INEWTON', origin)
-    call mem_allocate(this%ianglex, 'IANGLEX', origin)
-    call mem_allocate(this%icdist, 'ICDIST', origin)
-    call mem_allocate(this%ingnc, 'INGNC', origin)
-    call mem_allocate(this%inmvr, 'INMVR', origin)
-    call mem_allocate(this%inobs, 'INOBS', origin)
-    call mem_allocate(this%inamedbound, 'INAMEDBOUND', origin)
-    call mem_allocate(this%satomega, 'SATOMEGA', origin)
-    this%icellavg = 0
-    this%ivarcv = 0
-    this%idewatcv = 0
-    this%inewton = 0
-    this%ianglex = 0
-    this%icdist = 0
-    this%ingnc = 0
-    this%inmvr = 0
-    this%inobs = 0
-    this%inamedbound = 0
-    this%satomega = DZERO
-    !
-    ! -- return
-    return
-  end subroutine allocate_scalars
-
-  subroutine gwf_gwf_da(this)
-! ******************************************************************************
-! gwf_gwf_da
-! ******************************************************************************
-!
-!    SPECIFICATIONS:
-! ------------------------------------------------------------------------------
-    ! -- modules
-    use MemoryManagerModule, only: mem_deallocate
-    ! -- dummy
-    class(GwfExchangeType) :: this
-    ! -- local
-! ------------------------------------------------------------------------------
-    !
-    ! -- Call parent type allocate_scalars
-    call this%NumericalExchangeType%exg_da()
-    !
-    ! -- objects
-    if(this%ingnc > 0) then
-      call this%gnc%gnc_da()
-      deallocate(this%gnc)
-    endif
-    if (this%inmvr > 0) then
-      call this%mvr%mvr_da()
-      deallocate(this%mvr)
-    endif
-    call this%obs%obs_da()
-    deallocate(this%obs)
-    !
-    ! -- arrays
-    call mem_deallocate(this%ihc)
-    call mem_deallocate(this%cl1)
-    call mem_deallocate(this%cl2)
-    call mem_deallocate(this%hwva)
-    call mem_deallocate(this%condsat)
-    deallocate(this%boundname)
-    !
-    ! -- output table objects
-    if (associated(this%outputtab1)) then
-      call this%outputtab1%table_da()
-      deallocate(this%outputtab1)
-      nullify(this%outputtab1)
-    end if
-    if (associated(this%outputtab2)) then
-      call this%outputtab2%table_da()
-      deallocate(this%outputtab2)
-      nullify(this%outputtab2)
-    end if
-    !
-    ! -- scalars
-    call mem_deallocate(this%icellavg)
-    call mem_deallocate(this%ivarcv)
-    call mem_deallocate(this%idewatcv)
-    call mem_deallocate(this%inewton)
-    call mem_deallocate(this%ianglex)
-    call mem_deallocate(this%icdist)
-    call mem_deallocate(this%ingnc)
-    call mem_deallocate(this%inmvr)
-    call mem_deallocate(this%inobs)
-    call mem_deallocate(this%inamedbound)
-    call mem_deallocate(this%satomega)
-    !
-    ! -- return
-    return
-  end subroutine gwf_gwf_da
-
-  subroutine allocate_arrays(this)
-! ******************************************************************************
-! allocate_scalars
-! ******************************************************************************
-!
-!    SPECIFICATIONS:
-! ------------------------------------------------------------------------------
-    ! -- modules
-    use MemoryManagerModule, only: mem_allocate
-    use ConstantsModule, only: LENORIGIN
-    ! -- dummy
-    class(GwfExchangeType) :: this
-    ! -- local
-    character(len=LINELENGTH) :: text
-    character(len=LENORIGIN) :: origin
-    integer(I4B) :: ntabcol
-! ------------------------------------------------------------------------------
-    !
-    ! -- create the origin name
-    origin = trim(this%name)
-    !
-    ! -- Call parent type allocate_scalars
-    call this%NumericalExchangeType%allocate_arrays()
-    !
-    call mem_allocate(this%ihc, this%nexg, 'IHC', origin)
-    call mem_allocate(this%cl1, this%nexg, 'CL1', origin)
-    call mem_allocate(this%cl2, this%nexg, 'CL2', origin)
-    call mem_allocate(this%hwva, this%nexg, 'HWVA', origin)
-    call mem_allocate(this%condsat, this%nexg, 'CONDSAT', origin)
-    !
-    ! -- Allocate boundname
-    if(this%inamedbound==1) then
-      allocate(this%boundname(this%nexg))
-    else
-      allocate(this%boundname(1))
-    endif
-    this%boundname(:) = ''
-    !
-    ! -- allocate and initialize the output table
-    if (this%iprflow /= 0) then
-      !
-      ! -- dimension table
-      ntabcol = 3
-      if (this%inamedbound > 0) then
-        ntabcol = ntabcol + 1
-      end if
-      !
-      ! -- initialize the output table objects
-      !    outouttab1
-      call table_cr(this%outputtab1, this%name, '    ')
-      call this%outputtab1%table_df(this%nexg, ntabcol, this%gwfmodel1%iout,     &
-                                    transient=.TRUE.)
-      text = 'NUMBER'
-      call this%outputtab1%initialize_column(text, 10, alignment=TABCENTER)
-      text = 'CELLID'
-      call this%outputtab1%initialize_column(text, 20, alignment=TABLEFT)
-      text = 'RATE'
-      call this%outputtab1%initialize_column(text, 15, alignment=TABCENTER)
-      if (this%inamedbound > 0) then
-        text = 'NAME'
-        call this%outputtab1%initialize_column(text, 20, alignment=TABLEFT)
-      end if
-      !    outouttab2
-      call table_cr(this%outputtab2, this%name, '    ')
-      call this%outputtab2%table_df(this%nexg, ntabcol, this%gwfmodel2%iout,     &
-                                    transient=.TRUE.)
-      text = 'NUMBER'
-      call this%outputtab2%initialize_column(text, 10, alignment=TABCENTER)
-      text = 'CELLID'
-      call this%outputtab2%initialize_column(text, 20, alignment=TABLEFT)
-      text = 'RATE'
-      call this%outputtab2%initialize_column(text, 15, alignment=TABCENTER)
-      if (this%inamedbound > 0) then
-        text = 'NAME'
-        call this%outputtab2%initialize_column(text, 20, alignment=TABLEFT)
-      end if
-    end if
-    !
-    ! -- return
-    return
-  end subroutine allocate_arrays
-
-  subroutine gwf_gwf_df_obs(this)
-! ******************************************************************************
-! gwf_gwf_df_obs
-!   -- Store observation type supported by GWF-GWF exchange.
-! ******************************************************************************
-!
-!    SPECIFICATIONS:
-! ------------------------------------------------------------------------------
-    ! -- dummy
-    class(GwfExchangeType) :: this
-    ! -- local
-    integer(I4B) :: indx
-! ------------------------------------------------------------------------------
-    !
-    ! -- Store obs type and assign procedure pointer
-    !    for gwf-gwf observation type.
-    call this%obs%StoreObsType('flow-ja-face', .true., indx)
-    this%obs%obsData(indx)%ProcessIdPtr => gwf_gwf_process_obsID
-    !
-    ! -- return
-    return
-  end subroutine gwf_gwf_df_obs
-
-  subroutine gwf_gwf_rp_obs(this)
-! ******************************************************************************
-! gwf_gwf_rp_obs
-!   -- Handle observation IDs that are exchange-boundary names.
-!      Store exchange numbers included in observation.
-! ******************************************************************************
-!
-!    SPECIFICATIONS:
-! ------------------------------------------------------------------------------
-    ! -- modules
-    use ConstantsModule, only: DZERO
-    ! -- dummy
-    class(GwfExchangeType) :: this
-    ! -- local
-    integer(I4B) :: i, j, n
-    class(ObserveType), pointer :: obsrv => null()
-    character(len=LENBOUNDNAME) :: bname
-    character(len=1000) :: ermsg
-    logical :: jfound
-    ! -- formats
-10  format('Error: Boundary "',a,'" for observation "',a,               &
-           '" is invalid in package "',a,'"')
-! ------------------------------------------------------------------------------
-    !
-    do i=1,this%obs%npakobs
-      obsrv => this%obs%pakobs(i)%obsrv
-      !
-      ! -- indxbnds needs to be deallocated and reallocated (using
-      !    ExpandArray) each stress period because list of boundaries
-      !    can change each stress period.
-      ! -- Not true for exchanges, but leave this in for now anyway.
-      if (allocated(obsrv%indxbnds)) then
-        deallocate(obsrv%indxbnds)
-      endif
-      obsrv%BndFound = .false.
-      !
-      bname = obsrv%FeatureName
-      if (bname /= '') then
-        ! -- Observation location(s) is(are) based on a boundary name.
-        !    Iterate through all boundaries to identify and store
-        !    corresponding index(indices) in bound array.
-        jfound = .false.
-        do j=1,this%nexg
-          if (this%boundname(j) == bname) then
-            jfound = .true.
-            obsrv%BndFound = .true.
-            obsrv%CurrentTimeStepEndValue = DZERO
-            call ExpandArray(obsrv%indxbnds)
-            n = size(obsrv%indxbnds)
-            obsrv%indxbnds(n) = j
-          endif
-        enddo
-        if (.not. jfound) then
-          write(ermsg,10)trim(bname)
-          call store_error(ermsg)
-        endif
-      else
-        ! -- Observation location is a single exchange number
-        if (obsrv%intPak1 <= this%nexg) then
-          jfound = .true.
-          obsrv%BndFound = .true.
-          obsrv%CurrentTimeStepEndValue = DZERO
-          call ExpandArray(obsrv%indxbnds)
-          n = size(obsrv%indxbnds)
-          obsrv%indxbnds(n) = obsrv%intPak1
-        else
-          jfound = .false.
-        endif
-      endif
-    enddo
-    !
-    if (count_errors() > 0) then
-      call store_error_unit(this%inobs)
-      call ustop()
-    endif
-    !
-    ! -- Return
-    return
-  end subroutine gwf_gwf_rp_obs
-
-  subroutine gwf_gwf_fp(this)
-! ******************************************************************************
-! gwf_gwf_fp
-! ******************************************************************************
-!
-!    SPECIFICATIONS:
-! ------------------------------------------------------------------------------
-    ! -- dummy
-    class(GwfExchangeType) :: this
-! ------------------------------------------------------------------------------
-    !
-    return
-  end subroutine gwf_gwf_fp
-  
-  function qcalc(this, iexg, n1, n2)
-! ******************************************************************************
-! qcalc -- calculate flow between two cells, positive into n1
-! ******************************************************************************
-!
-!    SPECIFICATIONS:
-! ------------------------------------------------------------------------------
-    ! -- return
-    real(DP) :: qcalc
-    ! -- dummy
-    class(GwfExchangeType) :: this
-    integer(I4B), intent(in) :: iexg
-    integer(I4B), intent(in) :: n1
-    integer(I4B), intent(in) :: n2
-    ! -- local
-! ------------------------------------------------------------------------------
-    !
-    ! -- Calculate flow between nodes in the two models
-    qcalc = this%cond(iexg) * (this%m2%x(n2) - this%m1%x(n1))
-    !
-    ! -- return
-    return
-  end function qcalc
-
-  function gwf_gwf_get_iasym(this) result (iasym)
-! ******************************************************************************
-! gwf_gwf_get_iasym -- return 1 if any option causes the matrix to be asymmetric.
-!   Otherwise return 0.
-! ******************************************************************************
-!
-!    SPECIFICATIONS:
-! ------------------------------------------------------------------------------
-    ! -- dummy
-    class(GwfExchangeType) :: this
-    ! -- local
-    integer(I4B) :: iasym
-! ------------------------------------------------------------------------------
-    !
-    ! -- Start by setting iasym to zero
-    iasym = 0
-    !
-    ! -- Groundwater flow
-    if (this%inewton /= 0) iasym = 1
-    !
-    ! -- GNC
-    if (this%ingnc > 0) then
-      if (this%gnc%iasym /= 0) iasym = 1
-    endif
-    !
-    ! -- return
-    return
-  end function gwf_gwf_get_iasym
-
-  subroutine gwf_gwf_save_simvals(this)
-! ******************************************************************************
-! gwf_gwf_save_simvals
-!   -- Calculate observations this time step and call
-!      ObsType%SaveOneSimval for each GWF-GWF Type observation.
-! ******************************************************************************
-!
-!    SPECIFICATIONS:
-! ------------------------------------------------------------------------------
-    ! -- dummy
-    use SimModule, only: store_error, store_error_unit, ustop
-    use ConstantsModule, only: DZERO
-    use ObserveModule, only: ObserveType
-    class(GwfExchangeType), intent(inout) :: this
-    ! -- local
-    integer(I4B) :: i, j, n1, n2, nbndobs
-    integer(I4B) :: iexg
-    real(DP) :: v
-    character(len=100) :: msg
-    type(ObserveType), pointer :: obsrv => null()
-! ------------------------------------------------------------------------------
-    !
-    ! -- Write simulated values for all gwf-gwf observations
-    if (this%obs%npakobs > 0) then
-      call this%obs%obs_bd_clear()
-      do i = 1, this%obs%npakobs
-        obsrv => this%obs%pakobs(i)%obsrv
-        nbndobs = size(obsrv%indxbnds)
-        do j = 1,  nbndobs
-          iexg = obsrv%indxbnds(j)
-          v = DZERO
-          select case (obsrv%ObsTypeId)
-          case ('FLOW-JA-FACE')
-            n1 = this%nodem1(iexg)
-            n2 = this%nodem2(iexg)
-            v = this%cond(iexg) * (this%m2%x(n2) - this%m1%x(n1))
-            if(this%ingnc > 0) then
-              v = v + this%gnc%deltaqgnc(iexg)
-            endif
-          case default
-            msg = 'Error: Unrecognized observation type: ' //                  &
-                  trim(obsrv%ObsTypeId)
-            call store_error(msg)
-            call store_error_unit(this%inobs)
-            call ustop()
-          end select
-          call this%obs%SaveOneSimval(obsrv, v)
-        enddo
-      enddo
-    endif
-    !
-    return
-  end subroutine gwf_gwf_save_simvals
-
-  subroutine gwf_gwf_process_obsID(obsrv, dis, inunitobs, iout)
-! ******************************************************************************
-! -- This procedure is pointed to by ObsDataType%ProcesssIdPtr. It processes
-!    the ID string of an observation definition for GWF-GWF-package observations
-! ******************************************************************************
-!
-!    SPECIFICATIONS:
-! ------------------------------------------------------------------------------
-    ! -- modules
-    use ConstantsModule, only: LINELENGTH
-    use InputOutputModule, only: urword
-    use ObserveModule, only: ObserveType
-    use BaseDisModule, only: DisBaseType
-    ! -- dummy
-    type(ObserveType),      intent(inout) :: obsrv
-    class(DisBaseType), intent(in)    :: dis
-    integer(I4B),            intent(in)    :: inunitobs
-    integer(I4B),            intent(in)    :: iout
-    ! -- local
-    integer(I4B) :: n, iexg, istat
-    integer(I4B) :: icol, istart, istop
-    real(DP) :: r
-    character(len=LINELENGTH) :: strng
-! ------------------------------------------------------------------------------
-    !
-    strng = obsrv%IDstring
-    icol = 1
-    ! -- get exchange index
-    call urword(strng, icol, istart, istop, 0, n, r, iout, inunitobs)
-    read (strng(istart:istop), '(i10)', iostat=istat) iexg
-    if (istat == 0) then
-      obsrv%intPak1 = iexg
-    else
-      ! Integer can't be read from strng; it's presumed to be an exchange
-      ! boundary name (already converted to uppercase)
-      obsrv%FeatureName = strng(istart:istop)
-      ! -- Observation may require summing rates from multiple exchange
-      !    boundaries, so assign intPak1 as a value that indicates observation
-      !    is for a named exchange boundary or group of exchange boundaries.
-      obsrv%intPak1 = NAMEDBOUNDFLAG
-    endif
-    !
-    return
-  end subroutine gwf_gwf_process_obsID
-
-end module GwfGwfExchangeModule
->>>>>>> a391efb5
