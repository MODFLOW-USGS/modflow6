--- conflicted
+++ resolved
@@ -21,12 +21,8 @@
   use ListsModule, only: basemodellist, distmodellist
   use DisConnExchangeModule, only: DisConnExchangeType
   use GwtModule, only: GwtModelType
-<<<<<<< HEAD
-  use TspMvtModule, only: TspMvtType
-=======
   use DistributedModelModule, only: GetDistModelFromList
   use GwtMvtModule, only: GwtMvtType
->>>>>>> 5e142a4c
   use ObserveModule, only: ObserveType
   use ObsModule, only: ObsType
   use SimModule, only: count_errors, store_error, &
@@ -69,7 +65,7 @@
     !
     ! -- Mover transport package
     integer(I4B), pointer :: inmvt => null() !< unit number for mover transport (0 if off)
-    type(TspMvtType), pointer :: mvt => null() !< water mover object
+    type(GwtMvtType), pointer :: mvt => null() !< water mover object
     !
     ! -- Observation package
     integer(I4B), pointer :: inobs => null() !< unit number for GWT-GWT observations
@@ -939,7 +935,7 @@
   !<
   subroutine read_mvt(this, iout)
     ! -- modules
-    use TspMvtModule, only: mvt_cr
+    use GwtMvtModule, only: mvt_cr
     ! -- dummy
     class(GwtExchangeType) :: this !<  GwtExchangeType
     integer(I4B), intent(in) :: iout
