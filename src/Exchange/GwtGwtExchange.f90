!> @brief This module contains the GwtGwtExchangeModule Module
!!
!! This module contains the code for connecting two GWT Models.
!! The methods are based on the simple two point flux approximation
!! with the option to use ghost nodes to improve accuracy.  This
!! exchange is used by GwtGwtConnection with the more sophisticated
!! interface model coupling approach when XT3D is needed.
!!
!<
module GwtGwtExchangeModule

  use KindModule, only: DP, I4B, LGP
  use SimVariablesModule, only: errmsg, model_loc_idx
  use SimModule, only: store_error
  use BaseModelModule, only: BaseModelType, GetBaseModelFromList
  use BaseExchangeModule, only: BaseExchangeType, AddBaseExchangeToList
  use ConstantsModule, only: LENBOUNDNAME, NAMEDBOUNDFLAG, LINELENGTH, &
                             TABCENTER, TABLEFT, LENAUXNAME, DNODATA, &
                             LENMODELNAME
  use ListModule, only: ListType
  use ListsModule, only: basemodellist
  use VirtualModelModule, only: get_virtual_model
  use DisConnExchangeModule, only: DisConnExchangeType
  use GwtModule, only: GwtModelType
<<<<<<< HEAD
  use VirtualModelModule, only: VirtualModelType
  use GwtMvtModule, only: GwtMvtType
=======
  use TspMvtModule, only: TspMvtType
>>>>>>> f7b6f76f
  use ObserveModule, only: ObserveType
  use ObsModule, only: ObsType
  use SimModule, only: count_errors, store_error, &
                       store_error_unit, ustop
  use SimVariablesModule, only: errmsg
  use BlockParserModule, only: BlockParserType
  use TableModule, only: TableType, table_cr
  use MatrixBaseModule

  implicit none

  private
  public :: GwtExchangeType
  public :: gwtexchange_create
  public :: GetGwtExchangeFromList
  public :: CastAsGwtExchange

  !> @brief Derived type for GwtExchangeType
  !!
  !! This derived type contains information and methods for
  !! connecting two GWT models.
  !!
  !<
  type, extends(DisConnExchangeType) :: GwtExchangeType
    !
    ! -- names of the GWF models that are connected by this exchange
    character(len=LENMODELNAME) :: gwfmodelname1 = '' !< name of gwfmodel that corresponds to gwtmodel1
    character(len=LENMODELNAME) :: gwfmodelname2 = '' !< name of gwfmodel that corresponds to gwtmodel2
    real(DP), dimension(:), pointer, contiguous :: gwfsimvals => null() !< simulated gwf flow rate for each exchange
    !
    ! -- pointers to gwt models
    class(GwtModelType), pointer :: gwtmodel1 => null() !< pointer to GWT Model 1
    class(GwtModelType), pointer :: gwtmodel2 => null() !< pointer to GWT Model 2
    !
    ! -- GWT specific option block:
    integer(I4B), pointer :: inewton => null() !< unneeded newton flag allows for mvt to be used here
    integer(I4B), pointer :: iprflow => null() !< print flag for cell by cell flows
    integer(I4B), pointer :: ipakcb => null() !< save flag for cell by cell flows
    integer(I4B), pointer :: iAdvScheme !< the advection scheme at the interface:
                                                                                 !! 0 = upstream, 1 = central, 2 = TVD
    !
    ! -- Mover transport package
    integer(I4B), pointer :: inmvt => null() !< unit number for mover transport (0 if off)
    type(TspMvtType), pointer :: mvt => null() !< water mover object
    !
    ! -- Observation package
    integer(I4B), pointer :: inobs => null() !< unit number for GWT-GWT observations
    type(ObsType), pointer :: obs => null() !< observation object
    !
    ! -- internal data
    real(DP), dimension(:), pointer, contiguous :: cond => null() !< conductance
    real(DP), dimension(:), pointer, contiguous :: simvals => null() !< simulated flow rate for each exchange
    !
    ! -- table objects
    type(TableType), pointer :: outputtab1 => null()
    type(TableType), pointer :: outputtab2 => null()

  contains

    procedure :: exg_df => gwt_gwt_df
    procedure :: exg_ar => gwt_gwt_ar
    procedure :: exg_rp => gwt_gwt_rp
    procedure :: exg_ad => gwt_gwt_ad
    procedure :: exg_fc => gwt_gwt_fc
    procedure :: exg_bd => gwt_gwt_bd
    procedure :: exg_ot => gwt_gwt_ot
    procedure :: exg_da => gwt_gwt_da
    procedure :: exg_fp => gwt_gwt_fp
    procedure :: connects_model => gwt_gwt_connects_model
    procedure :: use_interface_model
    procedure :: allocate_scalars
    procedure :: allocate_arrays
    procedure :: read_options
    procedure :: parse_option
    procedure :: read_mvt
    procedure :: gwt_gwt_bdsav
    procedure, private :: gwt_gwt_bdsav_model
    procedure, private :: gwt_gwt_df_obs
    procedure, private :: gwt_gwt_rp_obs
    procedure, public :: gwt_gwt_save_simvals
    procedure, private :: validate_exchange
  end type GwtExchangeType

contains

  !> @ brief Create GWT GWT exchange
  !!
  !! Create a new GWT to GWT exchange object.
  !!
  !<
  subroutine gwtexchange_create(filename, name, id, m1_id, m2_id)
    ! -- modules
    use ConstantsModule, only: LINELENGTH
    use BaseModelModule, only: BaseModelType
    use ListsModule, only: baseexchangelist
    use ObsModule, only: obs_cr
    use MemoryHelperModule, only: create_mem_path
    ! -- dummy
    character(len=*), intent(in) :: filename !< filename for reading
    integer(I4B), intent(in) :: id !< id for the exchange
    character(len=*) :: name !< the exchange name
    integer(I4B), intent(in) :: m1_id !< id for model 1
    integer(I4B), intent(in) :: m2_id !< id for model 2
    ! -- local
    type(GwtExchangeType), pointer :: exchange
    class(BaseModelType), pointer :: mb
    class(BaseExchangeType), pointer :: baseexchange
    integer(I4B) :: m1_index, m2_index
    !
    ! -- Create a new exchange and add it to the baseexchangelist container
    allocate (exchange)
    baseexchange => exchange
    call AddBaseExchangeToList(baseexchangelist, baseexchange)
    !
    ! -- Assign id and name
    exchange%id = id
    exchange%name = name
    exchange%memoryPath = create_mem_path(exchange%name)
    !
    ! -- allocate scalars and set defaults
    call exchange%allocate_scalars()
    exchange%filename = filename
    exchange%typename = 'GWT-GWT'
    exchange%iAdvScheme = 0
    exchange%ixt3d = 1
    !
    ! -- set gwtmodel1
    m1_index = model_loc_idx(m1_id)
    mb => GetBaseModelFromList(basemodellist, m1_index)
    if (m1_index > 0) then
      select type (mb)
      type is (GwtModelType)
        exchange%model1 => mb
        exchange%gwtmodel1 => mb
      end select
    end if
    exchange%v_model1 => get_virtual_model(m1_id)
    !
    ! -- set gwtmodel2
    m2_index = model_loc_idx(m2_id)
    if (m2_index > 0) then
      mb => GetBaseModelFromList(basemodellist, m2_index)
      select type (mb)
      type is (GwtModelType)
        exchange%model2 => mb
        exchange%gwtmodel2 => mb
      end select
    end if
    exchange%v_model2 => get_virtual_model(m2_id)
    !
    ! -- Verify that gwt model1 is of the correct type
    if (.not. associated(exchange%gwtmodel1) .and. m1_index > 0) then
      write (errmsg, '(3a)') 'Problem with GWT-GWT exchange ', &
        trim(exchange%name), &
        '.  First specified GWT Model does not appear to be of the correct type.'
      call store_error(errmsg, terminate=.true.)
    end if
    !
    ! -- Verify that gwt model2 is of the correct type
    if (.not. associated(exchange%gwtmodel2) .and. m2_index > 0) then
      write (errmsg, '(3a)') 'Problem with GWT-GWT exchange ', &
        trim(exchange%name), &
        '.  Second specified GWT Model does not appear to be of the correct type.'
      call store_error(errmsg, terminate=.true.)
    end if
    !
    ! -- Create the obs package
    call obs_cr(exchange%obs, exchange%inobs)
    !
    ! -- return
    return
  end subroutine gwtexchange_create

  !> @ brief Define GWT GWT exchange
  !!
  !! Define GWT to GWT exchange object.
  !!
  !<
  subroutine gwt_gwt_df(this)
    ! -- modules
    use SimVariablesModule, only: iout
    use InputOutputModule, only: getunit, openfile
    use GhostNodeModule, only: gnc_cr
    ! -- dummy
    class(GwtExchangeType) :: this !<  GwtExchangeType
    ! -- local
    integer(I4B) :: inunit
    !
    ! -- open the file
    inunit = getunit()
    write (iout, '(/a,a)') ' Creating exchange: ', this%name
    call openfile(inunit, iout, this%filename, 'GWT-GWT')
    !
    call this%parser%Initialize(inunit, iout)
    !
    ! -- Ensure models are in same solution
    if (associated(this%gwtmodel1) .and. associated(this%gwtmodel2)) then
      if (this%gwtmodel1%idsoln /= this%gwtmodel2%idsoln) then
        call store_error('Two models are connected in a GWT '// &
                         'exchange but they are in different solutions. '// &
                         'GWT models must be in same solution: '// &
                         trim(this%gwtmodel1%name)//' '// &
                         trim(this%gwtmodel2%name))
        call this%parser%StoreErrorUnit()
      end if
    end if
    !
    ! -- read options
    call this%read_options(iout)
    !
    ! -- read dimensions
    call this%read_dimensions(iout)
    !
    ! -- allocate arrays
    call this%allocate_arrays()
    !
    ! -- read exchange data
    call this%read_data(iout)
    !
    ! -- Read mover information
    if (this%inmvt > 0) then
      call this%read_mvt(iout)
      call this%mvt%mvt_df(this%gwtmodel1%dis)
    end if
    !
    ! -- close the file
    close (inunit)
    !
    ! -- Store obs
    call this%gwt_gwt_df_obs()
    if (associated(this%gwtmodel1)) then
      call this%obs%obs_df(iout, this%name, 'GWT-GWT', this%gwtmodel1%dis)
    end if
    !
    ! -- validate
    call this%validate_exchange()
    !
    ! -- return
    return
  end subroutine gwt_gwt_df

  !> @brief validate exchange data after reading
  !<
  subroutine validate_exchange(this)
    class(GwtExchangeType) :: this !<  GwtExchangeType
    ! local

    ! Ensure gwfmodel names were entered
    if (this%gwfmodelname1 == '') then
      write (errmsg, '(3a)') 'GWT-GWT exchange ', trim(this%name), &
                            ' requires that GWFMODELNAME1 be entered in the &
                            &OPTIONS block.'
      call store_error(errmsg)
    end if
    if (this%gwfmodelname2 == '') then
      write (errmsg, '(3a)') 'GWT-GWT exchange ', trim(this%name), &
                            ' requires that GWFMODELNAME2 be entered in the &
                            &OPTIONS block.'
      call store_error(errmsg)
    end if

    ! Periodic boundary condition in exchange don't allow XT3D (=interface model)
    if (associated(this%model1, this%model2)) then
      if (this%ixt3d > 0) then
        write (errmsg, '(3a)') 'GWT-GWT exchange ', trim(this%name), &
          ' is a periodic boundary condition which cannot'// &
          ' be configured with XT3D'
        call store_error(errmsg)
      end if
    end if

    ! Check to see if dispersion is on in either model1 or model2.
    ! If so, then ANGLDEGX must be provided as an auxiliary variable for this
    ! GWT-GWT exchange (this%ianglex > 0).
    if (associated(this%gwtmodel1) .and. associated(this%gwtmodel2)) then
      if (this%gwtmodel1%indsp /= 0 .or. this%gwtmodel2%indsp /= 0) then
        if (this%ianglex == 0) then
          write (errmsg, '(3a)') 'GWT-GWT exchange ', trim(this%name), &
            ' requires that ANGLDEGX be specified as an'// &
            ' auxiliary variable because dispersion was '// &
            'specified in one or both transport models.'
          call store_error(errmsg)
        end if
      end if
    end if

    if (this%ixt3d > 0 .and. this%ianglex == 0) then
      write (errmsg, '(3a)') 'GWT-GWT exchange ', trim(this%name), &
        ' requires that ANGLDEGX be specified as an'// &
        ' auxiliary variable because XT3D is enabled'
      call store_error(errmsg)
    end if

    if (count_errors() > 0) then
      call ustop()
    end if

  end subroutine validate_exchange

  !> @ brief Allocate and read
  !!
  !! Allocated and read and calculate saturated conductance
  !!
  !<
  subroutine gwt_gwt_ar(this)
    ! -- modules
    ! -- dummy
    class(GwtExchangeType) :: this !<  GwtExchangeType
    ! -- local
    !
    ! -- If mover is active, then call ar routine
    if (this%inmvt > 0) call this%mvt%mvt_ar()
    !
    ! -- Observation AR
    call this%obs%obs_ar()
    !
    ! -- Return
    return
  end subroutine gwt_gwt_ar

  !> @ brief Read and prepare
  !!
  !! Read new data for mover and obs
  !!
  !<
  subroutine gwt_gwt_rp(this)
    ! -- modules
    use TdisModule, only: readnewdata
    ! -- dummy
    class(GwtExchangeType) :: this !<  GwtExchangeType
    !
    ! -- Check with TDIS on whether or not it is time to RP
    if (.not. readnewdata) return
    !
    ! -- Read and prepare for mover
    if (this%inmvt > 0) call this%mvt%mvt_rp()
    !
    ! -- Read and prepare for observations
    call this%gwt_gwt_rp_obs()
    !
    ! -- Return
    return
  end subroutine gwt_gwt_rp

  !> @ brief Advance
  !!
  !! Advance mover and obs
  !!
  !<
  subroutine gwt_gwt_ad(this)
    ! -- modules
    ! -- dummy
    class(GwtExchangeType) :: this !<  GwtExchangeType
    ! -- local
    !
    ! -- Advance mover
    !if(this%inmvt > 0) call this%mvt%mvt_ad()
    !
    ! -- Push simulated values to preceding time step
    call this%obs%obs_ad()
    !
    ! -- Return
    return
  end subroutine gwt_gwt_ad

  !> @ brief Fill coefficients
  !!
  !! Calculate conductance and fill coefficient matrix
  !!
  !<
  subroutine gwt_gwt_fc(this, kiter, matrix_sln, rhs_sln, inwtflag)
    ! -- modules
    ! -- dummy
    class(GwtExchangeType) :: this !<  GwtExchangeType
    integer(I4B), intent(in) :: kiter
    class(MatrixBaseType), pointer :: matrix_sln
    real(DP), dimension(:), intent(inout) :: rhs_sln
    integer(I4B), optional, intent(in) :: inwtflag
    ! -- local
    !
    ! -- Call mvt fc routine
    if (this%inmvt > 0) call this%mvt%mvt_fc(this%gwtmodel1%x, this%gwtmodel2%x)
    !
    ! -- Return
    return
  end subroutine gwt_gwt_fc

  !> @ brief Budget
  !!
  !! Accumulate budget terms
  !!
  !<
  subroutine gwt_gwt_bd(this, icnvg, isuppress_output, isolnid)
    ! -- modules
    use ConstantsModule, only: DZERO, LENBUDTXT, LENPACKAGENAME
    use BudgetModule, only: rate_accumulator
    ! -- dummy
    class(GwtExchangeType) :: this !<  GwtExchangeType
    integer(I4B), intent(inout) :: icnvg
    integer(I4B), intent(in) :: isuppress_output
    integer(I4B), intent(in) :: isolnid
    ! -- local
    character(len=LENBUDTXT), dimension(1) :: budtxt
    real(DP), dimension(2, 1) :: budterm
    real(DP) :: ratin, ratout
    ! -- formats
    !
    ! -- initialize
    budtxt(1) = '    FLOW-JA-FACE'
    !
    ! -- Calculate ratin/ratout and pass to model budgets
    call rate_accumulator(this%simvals, ratin, ratout)
    !
    ! -- Add the budget terms to model 1
    if (associated(this%gwtmodel1)) then
      budterm(1, 1) = ratin
      budterm(2, 1) = ratout
      call this%gwtmodel1%model_bdentry(budterm, budtxt, this%name)
    end if
    !
    ! -- Add the budget terms to model 2
    if (associated(this%gwtmodel2)) then
      budterm(1, 1) = ratout
      budterm(2, 1) = ratin
      call this%gwtmodel2%model_bdentry(budterm, budtxt, this%name)
    end if
    !
    ! -- Call mvt bd routine
    if (this%inmvt > 0) call this%mvt%mvt_bd(this%gwtmodel1%x, this%gwtmodel2%x)
    !
    ! -- return
    return
  end subroutine gwt_gwt_bd

  !> @ brief Budget save
  !!
  !! Output individual flows to listing file and binary budget files
  !!
  !<
  subroutine gwt_gwt_bdsav(this)
    ! -- modules
    ! -- dummy
    class(GwtExchangeType) :: this !<  GwtExchangeType
    ! -- local
    integer(I4B) :: icbcfl, ibudfl
    !
    ! -- budget for model1
    if (associated(this%gwtmodel1)) then
      call this%gwt_gwt_bdsav_model(this%gwtmodel1)
    end if
    !
    ! -- budget for model2
    if (associated(this%gwtmodel2)) then
      call this%gwt_gwt_bdsav_model(this%gwtmodel2)
    end if
    !
    ! -- Set icbcfl, ibudfl to zero so that flows will be printed and
    !    saved, if the options were set in the MVT package
    icbcfl = 1
    ibudfl = 1
    !
    ! -- Call mvt bd routine
    !cdl todo: if(this%inmvt > 0) call this%mvt%mvt_bdsav(icbcfl, ibudfl, isuppress_output)
    !
    ! -- Calculate and write simulated values for observations
    if (this%inobs /= 0) then
      call this%gwt_gwt_save_simvals()
    end if
    !
    ! -- return
    return
  end subroutine gwt_gwt_bdsav

  !> @ brief Budget save
  !!
  !! Output individual flows to listing file and binary budget files
  !!
  !<
  subroutine gwt_gwt_bdsav_model(this, model)
    ! -- modules
    use ConstantsModule, only: DZERO, LENBUDTXT, LENPACKAGENAME
    use TdisModule, only: kstp, kper
    ! -- dummy
    class(GwtExchangeType) :: this !<  GwtExchangeType
    class(GwtModelType), pointer :: model
    ! -- local
    character(len=LENBOUNDNAME) :: bname
    character(len=LENPACKAGENAME + 4) :: packname
    character(len=LENBUDTXT), dimension(1) :: budtxt
    type(TableType), pointer :: output_tab
    class(VirtualModelType), pointer :: nbr_model
    character(len=20) :: nodestr
    integer(I4B) :: ntabrows
    integer(I4B) :: nodeu
    integer(I4B) :: i, n1, n2, n1u, n2u
    integer(I4B) :: ibinun
    real(DP) :: ratin, ratout, rrate
    logical(LGP) :: is_for_model1
    integer(I4B) :: isuppress_output
    ! -- formats
    !
    ! -- initialize local variables
    isuppress_output = 0
    budtxt(1) = '    FLOW-JA-FACE'
    packname = 'EXG '//this%name
    packname = adjustr(packname)
    if (associated(model, this%gwtmodel1)) then
      output_tab => this%outputtab1
      nbr_model => this%v_model2
      is_for_model1 = .true.
    else
      output_tab => this%outputtab2
      nbr_model => this%v_model1
      is_for_model1 = .false.
    end if
    !
    ! -- update output tables
    if (this%iprflow /= 0) then
      !
      ! -- update titles
      if (model%oc%oc_save('BUDGET')) then
        call output_tab%set_title(packname)
      end if
      !
      ! -- set table kstp and kper
      call output_tab%set_kstpkper(kstp, kper)
      !
      ! -- update maxbound of tables
      ntabrows = 0
      do i = 1, this%nexg
        n1 = this%nodem1(i)
        n2 = this%nodem2(i)
        !
        ! -- If both cells are active then calculate flow rate
        if (this%v_model1%ibound%get(n1) /= 0 .and. &
            this%v_model2%ibound%get(n2) /= 0) then
          ntabrows = ntabrows + 1
        end if
      end do
      if (ntabrows > 0) then
        call output_tab%set_maxbound(ntabrows)
      end if
    end if
    !
    ! -- Print and write budget terms for model 1
    !
    ! -- Set binary unit numbers for saving flows
    if (this%ipakcb /= 0) then
      ibinun = model%oc%oc_save_unit('BUDGET')
    else
      ibinun = 0
    end if
    !
    ! -- If save budget flag is zero for this stress period, then
    !    shut off saving
    if (.not. model%oc%oc_save('BUDGET')) ibinun = 0
    if (isuppress_output /= 0) then
      ibinun = 0
    end if
    !
    ! -- If cell-by-cell flows will be saved as a list, write header.
    if (ibinun /= 0) then
      call model%dis%record_srcdst_list_header(budtxt(1), &
                                               model%name, &
                                               this%name, &
                                               nbr_model%name, &
                                               this%name, &
                                               this%naux, this%auxname, &
                                               ibinun, this%nexg, &
                                               model%iout)
    end if
    !
    ! Initialize accumulators
    ratin = DZERO
    ratout = DZERO
    !
    ! -- Loop through all exchanges
    do i = 1, this%nexg
      !
      ! -- Assign boundary name
      if (this%inamedbound > 0) then
        bname = this%boundname(i)
      else
        bname = ''
      end if
      !
      ! -- Calculate the flow rate between n1 and n2
      rrate = DZERO
      n1 = this%nodem1(i)
      n2 = this%nodem2(i)
      !
      ! -- If both cells are active then calculate flow rate
      if (this%v_model1%ibound%get(n1) /= 0 .and. &
          this%v_model2%ibound%get(n2) /= 0) then
        rrate = this%simvals(i)
        !
        ! -- Print the individual rates to model list files if requested
        if (this%iprflow /= 0) then
          if (model%oc%oc_save('BUDGET')) then
            !
            ! -- set nodestr and write outputtab table
            if (is_for_model1) then
              nodeu = model%dis%get_nodeuser(n1)
              call model%dis%nodeu_to_string(nodeu, nodestr)
              call output_tab%print_list_entry(i, trim(adjustl(nodestr)), &
                                               rrate, bname)
            else
              nodeu = model%dis%get_nodeuser(n2)
              call model%dis%nodeu_to_string(nodeu, nodestr)
              call output_tab%print_list_entry(i, trim(adjustl(nodestr)), &
                                               -rrate, bname)
            end if
          end if
        end if
        if (rrate < DZERO) then
          ratout = ratout - rrate
        else
          ratin = ratin + rrate
        end if
      end if
      !
      ! -- If saving cell-by-cell flows in list, write flow
      n1u = this%v_model1%dis_get_nodeuser(n1)
      n2u = this%v_model2%dis_get_nodeuser(n2)
      if (ibinun /= 0) then
        if (is_for_model1) then
          call model%dis%record_mf6_list_entry( &
            ibinun, n1u, n2u, rrate, this%naux, this%auxvar(:, i), &
            .false., .false.)
        else
          call model%dis%record_mf6_list_entry( &
            ibinun, n2u, n1u, -rrate, this%naux, this%auxvar(:, i), &
            .false., .false.)
        end if
      end if
      !
    end do
    !
    ! -- return
    return
  end subroutine gwt_gwt_bdsav_model

  !> @ brief Output
  !!
  !! Write output
  !!
  !<
  subroutine gwt_gwt_ot(this)
    ! -- modules
    use SimVariablesModule, only: iout
    use ConstantsModule, only: DZERO, LINELENGTH
    ! -- dummy
    class(GwtExchangeType) :: this !<  GwtExchangeType
    ! -- local
    integer(I4B) :: iexg, n1, n2
    integer(I4B) :: ibudfl
    real(DP) :: flow
    character(len=LINELENGTH) :: node1str, node2str
    ! -- format
    character(len=*), parameter :: fmtheader = &
     "(/1x, 'SUMMARY OF EXCHANGE RATES FOR EXCHANGE ', a, ' WITH ID ', i0, /, &
       &2a16, 5a16, /, 112('-'))"
    character(len=*), parameter :: fmtheader2 = &
     "(/1x, 'SUMMARY OF EXCHANGE RATES FOR EXCHANGE ', a, ' WITH ID ', i0, /, &
       &2a16, 4a16, /, 96('-'))"
    character(len=*), parameter :: fmtdata = &
                                   "(2a16, 5(1pg16.6))"
    !
    ! -- Call bdsave
    call this%gwt_gwt_bdsav()
    !
    ! -- Write a table of exchanges
    if (this%iprflow /= 0) then
      write (iout, fmtheader2) trim(adjustl(this%name)), this%id, 'NODEM1', &
        'NODEM2', 'COND', 'X_M1', 'X_M2', 'FLOW'
      do iexg = 1, this%nexg
        n1 = this%nodem1(iexg)
        n2 = this%nodem2(iexg)
        flow = this%simvals(iexg)
        call this%v_model1%dis_noder_to_string(n1, node1str)
        call this%v_model2%dis_noder_to_string(n2, node2str)
        write (iout, fmtdata) trim(adjustl(node1str)), &
          trim(adjustl(node2str)), &
          this%cond(iexg), this%v_model1%x%get(n1), &
          this%v_model2%x%get(n2), flow
      end do
    end if
    !
    !cdl Implement when MVT is ready
    ! -- Mover budget output
    ibudfl = 1
    if (this%inmvt > 0) call this%mvt%mvt_ot_bdsummary(ibudfl)
    !
    ! -- OBS output
    call this%obs%obs_ot()
    !
    ! -- return
    return
  end subroutine gwt_gwt_ot

  !> @ brief Read options
  !!
  !! Read the options block
  !!
  !<
  subroutine read_options(this, iout)
    ! -- modules
    use ConstantsModule, only: LINELENGTH, LENAUXNAME, DEM6
    use MemoryManagerModule, only: mem_allocate
    use SimModule, only: store_error, store_error_unit
    ! -- dummy
    class(GwtExchangeType) :: this !<  GwtExchangeType
    integer(I4B), intent(in) :: iout
    ! -- local
    character(len=LINELENGTH) :: keyword
    logical :: isfound
    logical :: endOfBlock
    integer(I4B) :: ierr
    !
    ! -- get options block
    call this%parser%GetBlock('OPTIONS', isfound, ierr, &
                              supportOpenClose=.true., blockRequired=.false.)
    !
    ! -- parse options block if detected
    if (isfound) then
      write (iout, '(1x,a)') 'PROCESSING GWT-GWT EXCHANGE OPTIONS'
      do
        call this%parser%GetNextLine(endOfBlock)
        if (endOfBlock) then
          exit
        end if
        call this%parser%GetStringCaps(keyword)

        ! first parse option in base
        if (this%DisConnExchangeType%parse_option(keyword, iout)) then
          cycle
        end if

        ! it's probably ours
        if (this%parse_option(keyword, iout)) then
          cycle
        end if

        ! unknown option
        errmsg = "Unknown GWT-GWT exchange option '"//trim(keyword)//"'."
        call store_error(errmsg)
        call this%parser%StoreErrorUnit()
      end do

      write (iout, '(1x,a)') 'END OF GWT-GWT EXCHANGE OPTIONS'
    end if
    !
    ! -- return
    return
  end subroutine read_options

  !> @brief parse option from exchange file
  !<
  function parse_option(this, keyword, iout) result(parsed)
    use InputOutputModule, only: getunit, openfile
    class(GwtExchangeType) :: this !<  GwtExchangeType
    character(len=LINELENGTH), intent(in) :: keyword !< the option name
    integer(I4B), intent(in) :: iout !< for logging
    logical(LGP) :: parsed !< true when parsed
    ! local
    character(len=LINELENGTH) :: fname
    integer(I4B) :: inobs, ilen
    character(len=LINELENGTH) :: subkey

    parsed = .true.

    select case (keyword)
    case ('GWFMODELNAME1')
      call this%parser%GetStringCaps(subkey)
      ilen = len_trim(subkey)
      if (ilen > LENMODELNAME) then
        write (errmsg, '(a,a)') &
          'Invalid model name: ', trim(subkey)
        call store_error(errmsg)
        call this%parser%StoreErrorUnit()
      end if
      if (this%gwfmodelname1 /= '') then
        call store_error('GWFMODELNAME1 has already been set to ' &
                         //trim(this%gwfmodelname1)// &
                         '. Cannot set more than once.')
        call this%parser%StoreErrorUnit()
      end if
      this%gwfmodelname1 = subkey(1:LENMODELNAME)
      write (iout, '(4x,a,a)') &
        'GWFMODELNAME1 IS SET TO: ', trim(this%gwfmodelname1)
    case ('GWFMODELNAME2')
      call this%parser%GetStringCaps(subkey)
      ilen = len_trim(subkey)
      if (ilen > LENMODELNAME) then
        write (errmsg, '(a,a)') &
          'Invalid model name: ', trim(subkey)
        call store_error(errmsg)
        call this%parser%StoreErrorUnit()
      end if
      if (this%gwfmodelname2 /= '') then
        call store_error('GWFMODELNAME2 has already been set to ' &
                         //trim(this%gwfmodelname2)// &
                         '. Cannot set more than once.')
        call this%parser%StoreErrorUnit()
      end if
      this%gwfmodelname2 = subkey(1:LENMODELNAME)
      write (iout, '(4x,a,a)') &
        'GWFMODELNAME2 IS SET TO: ', trim(this%gwfmodelname2)
    case ('PRINT_FLOWS')
      this%iprflow = 1
      write (iout, '(4x,a)') &
        'EXCHANGE FLOWS WILL BE PRINTED TO LIST FILES.'
    case ('SAVE_FLOWS')
      this%ipakcb = -1
      write (iout, '(4x,a)') &
        'EXCHANGE FLOWS WILL BE SAVED TO BINARY BUDGET FILES.'
    case ('MVT6')
      call this%parser%GetStringCaps(subkey)
      if (subkey /= 'FILEIN') then
        call store_error('MVT6 keyword must be followed by '// &
                         '"FILEIN" then by filename.')
        call this%parser%StoreErrorUnit()
      end if
      call this%parser%GetString(fname)
      if (fname == '') then
        call store_error('No MVT6 file specified.')
        call this%parser%StoreErrorUnit()
      end if
      this%inmvt = getunit()
      call openfile(this%inmvt, iout, fname, 'MVT')
      write (iout, '(4x,a)') &
        'WATER MOVER TRANSPORT INFORMATION WILL BE READ FROM ', trim(fname)
    case ('OBS6')
      call this%parser%GetStringCaps(subkey)
      if (subkey /= 'FILEIN') then
        call store_error('OBS8 keyword must be followed by '// &
                         '"FILEIN" then by filename.')
        call this%parser%StoreErrorUnit()
      end if
      this%obs%active = .true.
      call this%parser%GetString(this%obs%inputFilename)
      inobs = GetUnit()
      call openfile(inobs, iout, this%obs%inputFilename, 'OBS')
      this%obs%inUnitObs = inobs
    case ('ADV_SCHEME')
      call this%parser%GetStringCaps(subkey)
      select case (subkey)
      case ('UPSTREAM')
        this%iAdvScheme = 0
      case ('CENTRAL')
        this%iAdvScheme = 1
      case ('TVD')
        this%iAdvScheme = 2
      case default
        errmsg = "Unknown weighting method for advection: '"//trim(subkey)//"'."
        call store_error(errmsg)
        call this%parser%StoreErrorUnit()
      end select
      write (iout, '(4x,a,a)') &
        'CELL AVERAGING METHOD HAS BEEN SET TO: ', trim(subkey)
    case ('DSP_XT3D_OFF')
      this%ixt3d = 0
      write (iout, '(4x,a)') 'XT3D FORMULATION HAS BEEN SHUT OFF.'
    case ('DSP_XT3D_RHS')
      this%ixt3d = 2
      write (iout, '(4x,a)') 'XT3D RIGHT-HAND SIDE FORMULATION IS SELECTED.'
    case ('ADVSCHEME')
      errmsg = 'ADVSCHEME is no longer a valid keyword.  Use ADV_SCHEME &
        &instead.'
      call store_error(errmsg)
      call this%parser%StoreErrorUnit()
    case ('XT3D_OFF')
      errmsg = 'XT3D_OFF is no longer a valid keyword.  Use DSP_XT3D_OFF &
        &instead.'
      call store_error(errmsg)
      call this%parser%StoreErrorUnit()
    case ('XT3D_RHS')
      errmsg = 'XT3D_RHS is no longer a valid keyword.  Use DSP_XT3D_RHS &
        &instead.'
      call store_error(errmsg)
      call this%parser%StoreErrorUnit()
    case default
      parsed = .false.
    end select

  end function parse_option

  !> @ brief Read mover
  !!
  !! Read and process movers
  !!
  !<
  subroutine read_mvt(this, iout)
    ! -- modules
    use TspMvtModule, only: mvt_cr
    ! -- dummy
    class(GwtExchangeType) :: this !<  GwtExchangeType
    integer(I4B), intent(in) :: iout
    ! -- local
    !
    ! -- Create and initialize the mover object  Here, fmi is set to the one
    !    for gwtmodel1 so that a call to save flows has an associated dis
    !    object.
    call mvt_cr(this%mvt, this%name, this%inmvt, iout, this%gwtmodel1%fmi, &
                this%gwtmodel1%eqnsclfac, &
                gwfmodelname1=this%gwfmodelname1, &
                gwfmodelname2=this%gwfmodelname2, &
                fmi2=this%gwtmodel2%fmi)
    !
    ! -- Return
    return
  end subroutine read_mvt

  !> @ brief Allocate scalars
  !!
  !! Allocate scalar variables
  !!
  !<
  subroutine allocate_scalars(this)
    ! -- modules
    use MemoryManagerModule, only: mem_allocate
    use ConstantsModule, only: DZERO
    ! -- dummy
    class(GwtExchangeType) :: this !<  GwtExchangeType
    ! -- local
    !
    call this%DisConnExchangeType%allocate_scalars()
    !
    call mem_allocate(this%inewton, 'INEWTON', this%memoryPath)
    call mem_allocate(this%iprflow, 'IPRFLOW', this%memoryPath)
    call mem_allocate(this%ipakcb, 'IPAKCB', this%memoryPath)
    call mem_allocate(this%inobs, 'INOBS', this%memoryPath)
    call mem_allocate(this%iAdvScheme, 'IADVSCHEME', this%memoryPath)
    this%inewton = 0
    this%iprpak = 0
    this%iprflow = 0
    this%ipakcb = 0
    this%inobs = 0
    this%iAdvScheme = 0
    !
    call mem_allocate(this%inmvt, 'INMVT', this%memoryPath)
    this%inmvt = 0
    !
    ! -- return
    return
  end subroutine allocate_scalars

  !> @ brief Deallocate
  !!
  !! Deallocate memory associated with this object
  !!
  !<
  subroutine gwt_gwt_da(this)
    ! -- modules
    use MemoryManagerModule, only: mem_deallocate
    ! -- dummy
    class(GwtExchangeType) :: this !<  GwtExchangeType
    ! -- local
    !
    ! -- objects
    if (this%inmvt > 0) then
      call this%mvt%mvt_da()
      deallocate (this%mvt)
    end if
    call this%obs%obs_da()
    deallocate (this%obs)
    !
    ! -- arrays
    call mem_deallocate(this%cond)
    call mem_deallocate(this%simvals)
    call mem_deallocate(this%gwfsimvals, 'GWFSIMVALS', this%memoryPath) ! linked memory
    !
    ! -- output table objects
    if (associated(this%outputtab1)) then
      call this%outputtab1%table_da()
      deallocate (this%outputtab1)
      nullify (this%outputtab1)
    end if
    if (associated(this%outputtab2)) then
      call this%outputtab2%table_da()
      deallocate (this%outputtab2)
      nullify (this%outputtab2)
    end if
    !
    ! -- scalars
    deallocate (this%filename)
    call mem_deallocate(this%inewton)
    call mem_deallocate(this%iprflow)
    call mem_deallocate(this%ipakcb)
    call mem_deallocate(this%inobs)
    call mem_deallocate(this%iAdvScheme)
    call mem_deallocate(this%inmvt)
    !
    ! -- deallocate base
    call this%DisConnExchangeType%disconnex_da()
    !
    ! -- return
    return
  end subroutine gwt_gwt_da

  !> @ brief Allocate arrays
  !!
  !! Allocate arrays
  !!
  !<
  subroutine allocate_arrays(this)
    ! -- modules
    use MemoryManagerModule, only: mem_allocate
    ! -- dummy
    class(GwtExchangeType) :: this !<  GwtExchangeType
    ! -- local
    character(len=LINELENGTH) :: text
    integer(I4B) :: ntabcol, i
    !
    call this%DisConnExchangeType%allocate_arrays()
    !
    call mem_allocate(this%cond, this%nexg, 'COND', this%memoryPath)
    call mem_allocate(this%simvals, this%nexg, 'SIMVALS', this%memoryPath)
    !
    ! -- Initialize
    do i = 1, this%nexg
      this%cond(i) = DNODATA
    end do
    !
    ! -- allocate and initialize the output table
    if (this%iprflow /= 0) then
      !
      ! -- dimension table
      ntabcol = 3
      if (this%inamedbound > 0) then
        ntabcol = ntabcol + 1
      end if
      !
      ! -- initialize the output table objects
      !    outouttab1
      if (this%v_model1%is_local) then
        call table_cr(this%outputtab1, this%name, '    ')
        call this%outputtab1%table_df(this%nexg, ntabcol, this%gwtmodel1%iout, &
                                      transient=.TRUE.)
        text = 'NUMBER'
        call this%outputtab1%initialize_column(text, 10, alignment=TABCENTER)
        text = 'CELLID'
        call this%outputtab1%initialize_column(text, 20, alignment=TABLEFT)
        text = 'RATE'
        call this%outputtab1%initialize_column(text, 15, alignment=TABCENTER)
        if (this%inamedbound > 0) then
          text = 'NAME'
          call this%outputtab1%initialize_column(text, 20, alignment=TABLEFT)
        end if
      end if
      !    outouttab2
      if (this%v_model2%is_local) then
        call table_cr(this%outputtab2, this%name, '    ')
        call this%outputtab2%table_df(this%nexg, ntabcol, this%gwtmodel2%iout, &
                                      transient=.TRUE.)
        text = 'NUMBER'
        call this%outputtab2%initialize_column(text, 10, alignment=TABCENTER)
        text = 'CELLID'
        call this%outputtab2%initialize_column(text, 20, alignment=TABLEFT)
        text = 'RATE'
        call this%outputtab2%initialize_column(text, 15, alignment=TABCENTER)
        if (this%inamedbound > 0) then
          text = 'NAME'
          call this%outputtab2%initialize_column(text, 20, alignment=TABLEFT)
        end if
      end if
    end if
    !
    ! -- return
    return
  end subroutine allocate_arrays

  !> @ brief Define observations
  !!
  !! Define the observations associated with this object
  !!
  !<
  subroutine gwt_gwt_df_obs(this)
    ! -- dummy
    class(GwtExchangeType) :: this !<  GwtExchangeType
    ! -- local
    integer(I4B) :: indx
    !
    ! -- Store obs type and assign procedure pointer
    !    for gwt-gwt observation type.
    call this%obs%StoreObsType('flow-ja-face', .true., indx)
    this%obs%obsData(indx)%ProcessIdPtr => gwt_gwt_process_obsID
    !
    ! -- return
    return
  end subroutine gwt_gwt_df_obs

  !> @ brief Read and prepare observations
  !!
  !! Handle observation exchanges exchange-boundary names.
  !!
  !<
  subroutine gwt_gwt_rp_obs(this)
    ! -- modules
    use ConstantsModule, only: DZERO
    ! -- dummy
    class(GwtExchangeType) :: this !<  GwtExchangeType
    ! -- local
    integer(I4B) :: i
    integer(I4B) :: j
    class(ObserveType), pointer :: obsrv => null()
    character(len=LENBOUNDNAME) :: bname
    logical :: jfound
    ! -- formats
10  format('Exchange "', a, '" for observation "', a, &
           '" is invalid in package "', a, '"')
20  format('Exchange id "', i0, '" for observation "', a, &
           '" is invalid in package "', a, '"')
    !
    do i = 1, this%obs%npakobs
      obsrv => this%obs%pakobs(i)%obsrv
      !
      ! -- indxbnds needs to be reset each stress period because
      !    list of boundaries can change each stress period.
      ! -- Not true for exchanges, but leave this in for now anyway.
      call obsrv%ResetObsIndex()
      obsrv%BndFound = .false.
      !
      bname = obsrv%FeatureName
      if (bname /= '') then
        ! -- Observation location(s) is(are) based on a boundary name.
        !    Iterate through all boundaries to identify and store
        !    corresponding index(indices) in bound array.
        jfound = .false.
        do j = 1, this%nexg
          if (this%boundname(j) == bname) then
            jfound = .true.
            obsrv%BndFound = .true.
            obsrv%CurrentTimeStepEndValue = DZERO
            call obsrv%AddObsIndex(j)
          end if
        end do
        if (.not. jfound) then
          write (errmsg, 10) trim(bname), trim(obsrv%ObsTypeId), trim(this%name)
          call store_error(errmsg)
        end if
      else
        ! -- Observation location is a single exchange number
        if (obsrv%intPak1 <= this%nexg .and. obsrv%intPak1 > 0) then
          jfound = .true.
          obsrv%BndFound = .true.
          obsrv%CurrentTimeStepEndValue = DZERO
          call obsrv%AddObsIndex(obsrv%intPak1)
        else
          jfound = .false.
        end if
        if (.not. jfound) then
          write (errmsg, 20) obsrv%intPak1, trim(obsrv%ObsTypeId), trim(this%name)
          call store_error(errmsg)
        end if
      end if
    end do
    !
    ! -- write summary of error messages
    if (count_errors() > 0) then
      call store_error_unit(this%inobs)
    end if
    !
    ! -- Return
    return
  end subroutine gwt_gwt_rp_obs

  !> @ brief Final processing
  !!
  !! Conduct any final processing
  !!
  !<
  subroutine gwt_gwt_fp(this)
    ! -- dummy
    class(GwtExchangeType) :: this !<  GwtExchangeType
    !
    return
  end subroutine gwt_gwt_fp

  !> @brief Return true when this exchange provides matrix
  !! coefficients for solving @param model
  !<
  function gwt_gwt_connects_model(this, model) result(is_connected)
    class(GwtExchangeType) :: this !<  GwtExchangeType
    class(BaseModelType), pointer, intent(in) :: model !< the model to which the exchange might hold a connection
    logical(LGP) :: is_connected !< true, when connected

    is_connected = .false.
    ! only connected when model is GwtModelType of course
    select type (model)
    class is (GwtModelType)
      if (associated(this%gwtmodel1, model)) then
        is_connected = .true.
      else if (associated(this%gwtmodel2, model)) then
        is_connected = .true.
      end if
    end select

  end function gwt_gwt_connects_model

  !> @brief Should interface model be used for this exchange
  !!
  !! For now this always returns true, since we do not support
  !! a classic-style two-point flux approximation for GWT-GWT.
  !! If we ever add logic to support a simpler non-interface
  !! model flux calculation, then logic should be added here to
  !! set the return accordingly.
  !<
  function use_interface_model(this) result(use_im)
    class(GwtExchangeType) :: this !<  GwtExchangeType
    logical(LGP) :: use_im !< true when interface model should be used

    ! For now set use_im to .true. since the interface model approach
    ! must currently be used for any GWT-GWT exchange.
    use_im = .true.

  end function

  !> @ brief Save simulated flow observations
  !!
  !! Save the simulated flows for each exchange
  !!
  !<
  subroutine gwt_gwt_save_simvals(this)
    ! -- dummy
    use SimModule, only: store_error, store_error_unit
    use SimVariablesModule, only: errmsg
    use ConstantsModule, only: DZERO
    use ObserveModule, only: ObserveType
    class(GwtExchangeType), intent(inout) :: this
    ! -- local
    integer(I4B) :: i
    integer(I4B) :: j
    integer(I4B) :: n1
    integer(I4B) :: n2
    integer(I4B) :: iexg
    real(DP) :: v
    type(ObserveType), pointer :: obsrv => null()
    !
    ! -- Write simulated values for all gwt-gwt observations
    if (this%obs%npakobs > 0) then
      call this%obs%obs_bd_clear()
      do i = 1, this%obs%npakobs
        obsrv => this%obs%pakobs(i)%obsrv
        do j = 1, obsrv%indxbnds_count
          iexg = obsrv%indxbnds(j)
          v = DZERO
          select case (obsrv%ObsTypeId)
          case ('FLOW-JA-FACE')
            n1 = this%nodem1(iexg)
            n2 = this%nodem2(iexg)
            v = this%simvals(iexg)
          case default
            errmsg = 'Unrecognized observation type: '// &
                     trim(obsrv%ObsTypeId)
            call store_error(errmsg)
            call store_error_unit(this%inobs)
          end select
          call this%obs%SaveOneSimval(obsrv, v)
        end do
      end do
    end if
    !
    return
  end subroutine gwt_gwt_save_simvals

  !> @ brief Obs ID processer
  !!
  !! Process observations for this exchange
  !!
  !<
  subroutine gwt_gwt_process_obsID(obsrv, dis, inunitobs, iout)
    ! -- modules
    use ConstantsModule, only: LINELENGTH
    use InputOutputModule, only: urword
    use ObserveModule, only: ObserveType
    use BaseDisModule, only: DisBaseType
    ! -- dummy
    type(ObserveType), intent(inout) :: obsrv
    class(DisBaseType), intent(in) :: dis
    integer(I4B), intent(in) :: inunitobs
    integer(I4B), intent(in) :: iout
    ! -- local
    integer(I4B) :: n, iexg, istat
    integer(I4B) :: icol, istart, istop
    real(DP) :: r
    character(len=LINELENGTH) :: strng
    !
    strng = obsrv%IDstring
    icol = 1
    ! -- get exchange index
    call urword(strng, icol, istart, istop, 1, n, r, iout, inunitobs)
    read (strng(istart:istop), '(i10)', iostat=istat) iexg
    if (istat == 0) then
      obsrv%intPak1 = iexg
    else
      ! Integer can't be read from strng; it's presumed to be an exchange
      ! boundary name (already converted to uppercase)
      obsrv%FeatureName = trim(adjustl(strng))
      ! -- Observation may require summing rates from multiple exchange
      !    boundaries, so assign intPak1 as a value that indicates observation
      !    is for a named exchange boundary or group of exchange boundaries.
      obsrv%intPak1 = NAMEDBOUNDFLAG
    end if
    !
    return
  end subroutine gwt_gwt_process_obsID

  !> @ brief Cast polymorphic object as exchange
  !!
  !! Cast polymorphic object as exchange
  !!
  !<
  function CastAsGwtExchange(obj) result(res)
    implicit none
    class(*), pointer, intent(inout) :: obj
    class(GwtExchangeType), pointer :: res
    !
    res => null()
    if (.not. associated(obj)) return
    !
    select type (obj)
    class is (GwtExchangeType)
      res => obj
    end select
    return
  end function CastAsGwtExchange

  !> @ brief Get exchange from list
  !!
  !! Return an exchange from the list for specified index
  !!
  !<
  function GetGwtExchangeFromList(list, idx) result(res)
    implicit none
    ! -- dummy
    type(ListType), intent(inout) :: list
    integer(I4B), intent(in) :: idx
    class(GwtExchangeType), pointer :: res
    ! -- local
    class(*), pointer :: obj
    !
    obj => list%GetItem(idx)
    res => CastAsGwtExchange(obj)
    !
    return
  end function GetGwtExchangeFromList

end module GwtGwtExchangeModule
<|MERGE_RESOLUTION|>--- conflicted
+++ resolved
@@ -22,12 +22,9 @@
   use VirtualModelModule, only: get_virtual_model
   use DisConnExchangeModule, only: DisConnExchangeType
   use GwtModule, only: GwtModelType
-<<<<<<< HEAD
+  use TspMvtModule, only: TspMvtType
   use VirtualModelModule, only: VirtualModelType
   use GwtMvtModule, only: GwtMvtType
-=======
-  use TspMvtModule, only: TspMvtType
->>>>>>> f7b6f76f
   use ObserveModule, only: ObserveType
   use ObsModule, only: ObsType
   use SimModule, only: count_errors, store_error, &
