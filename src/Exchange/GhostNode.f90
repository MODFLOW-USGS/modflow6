--- conflicted
+++ resolved
@@ -208,11 +208,7 @@
     ! -- formats
     character(len=*),parameter :: fmterr = &
       "('GHOST NODE ERROR.  Cell ', i0, ' in model ', a,                       &
-<<<<<<< HEAD
-        ' is not connected to cell ', i0, ' in model ', a)"
-=======
         &' is not connected to cell ', i0, ' in model ', a)"
->>>>>>> c1738330
 ! ------------------------------------------------------------------------------
     !
     ! -- Find the location of Cnm in the global solution and store it in
@@ -311,11 +307,7 @@
     return
   end subroutine gnc_mc
 
-<<<<<<< HEAD
-  subroutine gnc_fmsav(this, kiter, iasln, amatsln)
-=======
   subroutine gnc_fmsav(this, kiter, amatsln)
->>>>>>> c1738330
 ! ******************************************************************************
 ! gnc_fmsav -- Store the n-m Picard conductance in cond prior to the Newton
 !   terms being added.
@@ -328,10 +320,6 @@
     ! -- dummy
     class(GhostNodeType) :: this
     integer(I4B), intent(in) :: kiter
-<<<<<<< HEAD
-    integer(I4B), dimension(:), intent(in) :: iasln
-=======
->>>>>>> c1738330
     real(DP), dimension(:), intent(inout) :: amatsln
     ! -- local
     integer(I4B) :: ignc, ipos
@@ -354,11 +342,7 @@
     return
   end subroutine gnc_fmsav
 
-<<<<<<< HEAD
-  subroutine gnc_fc(this, kiter, iasln, amatsln)
-=======
   subroutine gnc_fc(this, kiter, amatsln)
->>>>>>> c1738330
 ! ******************************************************************************
 ! gnc_fc -- Fill matrix terms
 ! Subroutine: (1) Add the GNC terms to the solution amat or model rhs depending
@@ -372,10 +356,6 @@
     ! -- dummy
     class(GhostNodeType) :: this
     integer(I4B), intent(in) :: kiter
-<<<<<<< HEAD
-    integer(I4B), dimension(:), intent(in) :: iasln
-=======
->>>>>>> c1738330
     real(DP), dimension(:), intent(inout) :: amatsln
     ! -- local
     integer(I4B) :: ignc, j, noden, nodem, ipos, jidx, iposjn, iposjm
@@ -384,11 +364,7 @@
     !
     ! -- If this is a single model gnc (not an exchange across models), then
     !    pull conductances out of amatsln and store them in this%cond
-<<<<<<< HEAD
-    if(this%smgnc) call this%gnc_fmsav(kiter, iasln, amatsln)
-=======
     if(this%smgnc) call this%gnc_fmsav(kiter, amatsln)
->>>>>>> c1738330
     !
     ! -- Add gnc terms to rhs or to amat depending on whether gnc is implicit
     !    or explicit
@@ -808,12 +784,8 @@
 ! ------------------------------------------------------------------------------
     !
     ! -- get options block
-<<<<<<< HEAD
-    call this%parser%GetBlock('OPTIONS', isfound, ierr, blockRequired=.false.)
-=======
     call this%parser%GetBlock('OPTIONS', isfound, ierr, &
                               supportOpenClose=.true., blockRequired=.false.)
->>>>>>> c1738330
     !
     ! -- parse options block if detected
     if (isfound) then
@@ -875,12 +847,8 @@
 ! ------------------------------------------------------------------------------
     !
     ! -- get options block
-<<<<<<< HEAD
-    call this%parser%GetBlock('DIMENSIONS', isfound, ierr)
-=======
     call this%parser%GetBlock('DIMENSIONS', isfound, ierr, &
                               supportOpenClose=.true.)
->>>>>>> c1738330
     !
     ! -- parse options block if detected
     if (isfound) then
@@ -945,11 +913,7 @@
     allocate(nodesuj(this%numjs))
     !
     ! -- get GNCDATA block
-<<<<<<< HEAD
-    call this%parser%GetBlock('GNCDATA', isfound, ierr)
-=======
     call this%parser%GetBlock('GNCDATA', isfound, ierr, supportOpenClose=.true.)
->>>>>>> c1738330
     !
     ! -- process GNC data
     if (isfound) then
