--- conflicted
+++ resolved
@@ -4,13 +4,9 @@
   use ConstantsModule, only: LINELENGTH, LENSOLUTIONNAME,                      &
                              IZERO, DZERO, DPREC, DSAME,                       &
                              DEM8, DEM6, DEM5, DEM4, DEM3, DEM2, DEM1,         &
-<<<<<<< HEAD
-                             DHALF, DONE, DTWO
-=======
                              DHALF, DONE, DTWO,                                &
                              VDEBUG
   use GenericUtilitiesModule, only: sim_message, IS_SAME
->>>>>>> c1738330
   use IMSReorderingModule, only: ims_genrcm, ims_odrv, ims_dperm, ims_vperm
   use BlockParserModule, only: BlockParserType
 
@@ -89,10 +85,7 @@
     ! PROCEDURES (METHODS)
     CONTAINS
       PROCEDURE :: IMSLINEAR_ALLOCATE => IMSLINEAR_AR
-<<<<<<< HEAD
-=======
       procedure :: imslinear_summary
->>>>>>> c1738330
       PROCEDURE :: IMSLINEAR_APPLY => IMSLINEAR_AP
       procedure :: IMSLINEAR_DA
       procedure, private :: allocate_scalars
@@ -115,11 +108,7 @@
 !     ------------------------------------------------------------------
       use MemoryManagerModule, only: mem_allocate
       use SimModule, only: ustop, store_error, count_errors
-<<<<<<< HEAD
-      IMPLICIT NONE
-=======
       !IMPLICIT NONE
->>>>>>> c1738330
 !     + + + DUMMY VARIABLES + + +
       CLASS(IMSLINEAR_DATA), INTENT(INOUT) :: THIS
       CHARACTER (LEN=LENSOLUTIONNAME), INTENT(IN) :: NAME
@@ -141,16 +130,6 @@
 !     + + + LOCAL VARIABLES + + +
       LOGICAL :: lreaddata
       character(len=LINELENGTH) :: errmsg, keyword
-<<<<<<< HEAD
-      CHARACTER (LEN= 10) :: clin(0:2)
-      CHARACTER (LEN= 31) :: clintit(0:2)
-      CHARACTER (LEN= 20) :: cipc(0:4)
-      CHARACTER (LEN= 20) :: cscale(0:2)
-      CHARACTER (LEN= 25) :: corder(0:2)
-      CHARACTER (LEN= 16), DIMENSION(0:4) :: ccnvgopt
-      CHARACTER (LEN= 15) :: clevel, cdroptol 
-=======
->>>>>>> c1738330
       integer(I4B) :: i, n
       integer(I4B) :: i0
       integer(I4B) :: iscllen, iolen
@@ -162,58 +141,7 @@
       integer(I4B) :: iwlu
       integer(I4B) :: iwk
 !     + + + PARAMETERS + + +
-<<<<<<< HEAD
-!       DATA
-      DATA clin  /'UNKNOWN   ', &
-                  'CG        ', &
-     &            'BCGS      '/
-      DATA clintit  /'             UNKNOWN           ', &
-                     '       CONJUGATE-GRADIENT      ', &
-     &               'BICONJUGATE-GRADIENT STABILIZED'/
-      DATA cipc  /'UNKNOWN             ', &
-     &            'INCOMPLETE LU       ', &
-     &            'MOD. INCOMPLETE LU  ', &
-     &            'INCOMPLETE LUT      ', &
-     &            'MOD. INCOMPLETE LUT '/
-      DATA cscale/'NO SCALING          ', &
-     &            'SYMMETRIC SCALING   ', &
-     &            'L2 NORM SCALING     '/
-      DATA corder/'ORIGINAL ORDERING        ', &
-     &            'RCM ORDERING             ', &
-     &            'MINIMUM DEGREE ORDERING  '/
-      DATA ccnvgopt  /'INFINITY NORM   ', &
-     &                'INFINITY NORM S ', &
-     &                'L2 NORM         ', &
-     &                'RELATIVE L2NORM ', &
-                      'L2 NORM W. REL. '/
-!       OUTPUT FORMATS
-02010 FORMAT (1X,/,7X,'SOLUTION BY THE',1X,A31,1X,'METHOD', &
-     &        /,1X,66('-'),/, &
-     &        ' MAXIMUM OF ',I6,' CALLS OF SOLUTION ROUTINE',/, &
-     &        ' MAXIMUM OF ',I6, &
-     &        ' INTERNAL ITERATIONS PER CALL TO SOLUTION ROUTINE',/, &
-     &        ' LINEAR ACCELERATION METHOD            =',1X,A,/, &
-     &        ' MATRIX PRECONDITIONING TYPE           =',1X,A,/, &
-     &        ' MATRIX SCALING APPROACH               =',1X,A,/, &
-     &        ' MATRIX REORDERING APPROACH            =',1X,A,/, &
-     &        ' NUMBER OF ORTHOGONALIZATIONS          =',I9,/, &
-     &        ' HEAD CHANGE CRITERION FOR CLOSURE     =',E15.5,/, &
-     &        ' RESIDUAL CHANGE CRITERION FOR CLOSURE =',E15.5,/, &
-     &        ' RESIDUAL CONVERGENCE OPTION           =',I9,/, &
-     &        ' RESIDUAL CONVERGENCE NORM             =',1X,A,/, &
-     &        ' RELAXATION FACTOR                     =',E15.5)
-02015 FORMAT (' NUMBER OF LEVELS                      =',A15,/, &
-     &        ' DROP TOLERANCE                        =',A15,//)
-02020 FORMAT (///,1X,'IMSLINEAR DATA INPUT ERROR:', &
-     &          /,2X,'SCALING MUST BE USED (ISCL.GT.0) IF USING', &
-     &          /,2X,'THE ILU0 OR MILU0 PRECONDITIONERS (IPC.EQ.2 OR', &
-     &          /,2X,'IPC.EQ.3) WITH MATRIX REORDERING (IORD.GT.0)')
-2030  FORMAT(1X,A20,1X,6(I6,1X))
-2040  FORMAT(1X,20('-'),1X,6(6('-'),1X))
-2050  FORMAT(1X,62('-'),/)
-=======
 !     + + + OUTPUT FORMATS + + +
->>>>>>> c1738330
 !------------------------------------------------------------------
 !
 !-------SET LREADDATA
@@ -251,13 +179,8 @@
       THIS%IPC = 0
       THIS%LEVEL = 0
       
-<<<<<<< HEAD
-      clevel = ''
-      cdroptol = ''
-=======
       !clevel = ''
       !cdroptol = ''
->>>>>>> c1738330
 !
 !-------TRANSFER COMMON VARIABLES FROM IMS TO IMSLINEAR
       THIS%ILINMETH = 0
@@ -272,11 +195,7 @@
       THIS%ICNVGOPT = 0
 !
 !-------PRINT A MESSAGE IDENTIFYING IMSLINEAR SOLVER PACKAGE
-<<<<<<< HEAD
-      WRITE (iout,2000)
-=======
       write(iout,2000)
->>>>>>> c1738330
 02000 FORMAT (1X,/1X,'IMSLINEAR -- UNSTRUCTURED LINEAR SOLUTION',               &
      &        ' PACKAGE, VERSION 8, 04/28/2017')
 !
@@ -289,12 +208,8 @@
 !
 ! -- get IMSLINEAR block
       if (lreaddata) then
-<<<<<<< HEAD
-        call parser%GetBlock('LINEAR', isfound, ierr)
-=======
         call parser%GetBlock('LINEAR', isfound, ierr, &
           supportOpenClose=.true., blockRequired=.FALSE.)
->>>>>>> c1738330
       else
         isfound = .FALSE.
       end if
@@ -321,11 +236,7 @@
               else if (keyword == 'RELATIVE_RCLOSE') then
                 THIS%ICNVGOPT = 3
               else if (keyword == 'L2NORM_RELATIVE_RCLOSE') then
-<<<<<<< HEAD
-                THIS%ICNVGOPT = 3
-=======
                 THIS%ICNVGOPT = 4
->>>>>>> c1738330
               end if
             case ('INNER_MAXIMUM')
               i = parser%GetInteger()
@@ -391,11 +302,7 @@
      &            'MUST BE GREATER THAN OR EQUAL TO ZERO'
                 call store_error(errmsg)
               end if
-<<<<<<< HEAD
-              write (clevel, '(i15)') i
-=======
               !write(clevel, '(i15)') i
->>>>>>> c1738330
             case ('PRECONDITIONER_DROP_TOLERANCE')
               r = parser%GetDouble()
               THIS%DROPTOL = r
@@ -405,11 +312,7 @@
      &            'MUST BE GREATER THAN OR EQUAL TO ZERO'
                 call store_error(errmsg)
               end if
-<<<<<<< HEAD
-              write (cdroptol, '(e15.5)') r
-=======
               !write(cdroptol, '(e15.5)') r
->>>>>>> c1738330
             case default
               write(errmsg,'(4x,a,a)') &
      &          '****WARNING. UNKNOWN IMSLINEAR KEYWORD: ', &
@@ -472,23 +375,6 @@
         call ustop()
       endif
 !
-<<<<<<< HEAD
-!-------PRINT MXITER,ITER1,IPC,ISCL,IORD,HCLOSE,RCLOSE
-      WRITE (IOUT,2010) clintit(THIS%ILINMETH), MXITER, THIS%ITER1, &
-     &                  clin(THIS%ILINMETH), cipc(THIS%IPC),        &
-     &                  cscale(THIS%ISCL), corder(THIS%IORD),       &
-     &                  THIS%NORTH, THIS%HCLOSE, THIS%RCLOSE,       &
-     &                  THIS%ICNVGOPT, ccnvgopt(THIS%ICNVGOPT),    &
-     &                  THIS%RELAX
-      IF (THIS%LEVEL > 0 .OR. THIS%DROPTOL > DZERO) THEN
-        WRITE (IOUT,2015) trim(adjustl(clevel)), &
-     &                    trim(adjustl(cdroptol))
-      ELSE
-         WRITE (IOUT,'(//)')
-      END IF
-!
-=======
->>>>>>> c1738330
 !-------INITIALIZE IMSLINEAR VARIABLES
       THIS%NITERC = 0
 !
@@ -621,11 +507,7 @@
 !
 !-------REVERSE CUTHILL MCKEE AND MINIMUM DEGREE ORDERING
       IF (THIS%IORD.NE.0) THEN
-<<<<<<< HEAD
-        CALL IMSLINEARSUB_CALC_ORDER(IOUT,THIS%IPRIMS, THIS%IORD,THIS%NEQ,      &
-=======
         CALL IMSLINEARSUB_CALC_ORDER(IOUT, THIS%IPRIMS, THIS%IORD,THIS%NEQ,     &
->>>>>>> c1738330
                                      THIS%NJA,THIS%IA,THIS%JA,                  &
                                      THIS%LORDER,THIS%IORDER)
       END IF
@@ -637,8 +519,6 @@
       RETURN
     END SUBROUTINE IMSLINEAR_AR
 
-<<<<<<< HEAD
-=======
     subroutine imslinear_summary(this, mxiter)
       class(IMSLINEAR_DATA), intent(inout) :: this
       integer(I4B), intent(in) :: mxiter
@@ -745,7 +625,6 @@
     return
     end subroutine imslinear_summary 
     
->>>>>>> c1738330
     subroutine allocate_scalars(this)
       use MemoryManagerModule, only: mem_allocate
       class(IMSLINEAR_DATA), intent(inout) :: this
@@ -1125,19 +1004,9 @@
         integer(I4B) :: nsp 
         integer(I4B), DIMENSION(:), ALLOCATABLE :: iwork0, iwork1 
         integer(I4B) :: iflag 
-<<<<<<< HEAD
-        integer(I4B) :: i,j 
 !       + + + PARAMETERS + + +                                            
 !       + + + FUNCTIONS + + +                                             
 !       + + + FORMATS + + +                                               
- 2030 FORMAT(1X,A20,1X,6(I6,1X)) 
- 2040 FORMAT(1X,20('-'),1X,6(6('-'),1X)) 
- 2050 FORMAT(1X,62('-'),/) 
-=======
-!       + + + PARAMETERS + + +                                            
-!       + + + FUNCTIONS + + +                                             
-!       + + + FORMATS + + +                                               
->>>>>>> c1738330
 !       + + + CODE + + +                                                  
         DO n = 1, NEQ 
           LORDER(n) = IZERO 
@@ -1155,11 +1024,7 @@
             CALL ims_odrv(NEQ, NJA, nsp, IA, JA, LORDER, iwork0,        &
                           iwork1, iflag)                           
             IF (iflag.NE.0) THEN 
-<<<<<<< HEAD
-              write (errmsg,'(A)') 'ERROR CREATING MINIMUM DEGREE '//   &
-=======
               write(errmsg,'(A)') 'ERROR CREATING MINIMUM DEGREE '//   &
->>>>>>> c1738330
      &                   'ORDER PERMUTATION '                           
               call store_error(errmsg) 
               !call ustop()                                             
@@ -1170,25 +1035,7 @@
         DO n = 1, NEQ 
           IORDER( LORDER(n) ) = n 
         END DO 
-<<<<<<< HEAD
-!                                                                       
-!         WRITE SUMMARY OF REORDERING INFORMATION                       
-!         TO LIST FILE                                                  
-        IF (IPRIMS ==  2) THEN 
-          DO i = 1, NEQ, 6 
-            WRITE (IOUT,2030) 'ORIGINAL NODE      :',                   &
-     &                        (j,j=i,MIN(i+5,NEQ))                      
-            WRITE (IOUT,2040) 
-            WRITE (IOUT,2030) 'REORDERED INDEX    :',                   &
-     &                        (LORDER(j),j=i,MIN(i+5,NEQ))              
-            WRITE (IOUT,2030) 'REORDERED NODE     :',                   &
-     &                        (IORDER(j),j=i,MIN(i+5,NEQ))              
-            WRITE (IOUT,2050) 
-         END DO 
-         END IF 
-=======
-!
->>>>>>> c1738330
+!
 !         DEALLOCATE TEMPORARY STORAGE                                  
         DEALLOCATE ( iwork0, iwork1 ) 
 !
@@ -1698,17 +1545,10 @@
         real(DP), DIMENSION(CONVNMOD, NCONV), INTENT(INOUT) :: CONVDRMAX
 !       + + + LOCAL DEFINITIONS + + + 
         LOGICAL :: LORTH
-<<<<<<< HEAD
-        character(len=31) :: cval
-        integer(I4B) :: n 
-        integer(I4B) :: iiter 
-        integer(I4B) :: isame 
-=======
         logical :: lsame 
         character(len=31) :: cval
         integer(I4B) :: n 
         integer(I4B) :: iiter 
->>>>>>> c1738330
         integer(I4B) :: xloc, rloc
         integer(I4B) :: im, im0, im1
         real(DP) :: tv 
@@ -1824,18 +1664,6 @@
           END IF 
           CALL IMSLINEARSUB_TESTCNVG(ICNVGOPT, ICNVG, INNERIT,                  &
                                      deltax, rcnvg,                             &
-<<<<<<< HEAD
-                                     L2NORM0, EPFACT, HCLOSE, RCLOSE)         
-!
-!           CHECK FOR EXACT SOLUTION                                    
-          IF (rcnvg ==  DZERO) ICNVG = 1 
-          IF (ICNVG.NE.0) EXIT INNER 
-!-----------CHECK THAT CURRENT AND PREVIOUS rho ARE DIFFERENT           
-          isame = IMSLINEARSUB_SAME(rho, rho0) 
-          IF (isame.NE.0) THEN 
-            EXIT INNER 
-          END IF 
-=======
                                      L2NORM0, EPFACT, HCLOSE, RCLOSE) 
 !
 !-----------CHECK FOR EXACT SOLUTION                                    
@@ -1850,7 +1678,6 @@
             EXIT INNER 
           END IF 
 !
->>>>>>> c1738330
 !-----------RECALCULATE THE RESIDUAL
           IF (NORTH > 0) THEN
             LORTH = mod(iiter+1,NORTH) == 0
@@ -1934,17 +1761,10 @@
         real(DP), DIMENSION(CONVNMOD, NCONV), INTENT(INOUT) :: CONVDRMAX
 !       + + + LOCAL DEFINITIONS + + +  
         LOGICAL :: LORTH
-<<<<<<< HEAD
-        character(len=15) :: cval1, cval2
-        integer(I4B) :: n 
-        integer(I4B) :: iiter 
-        integer(I4B) :: isame 
-=======
         logical :: lsame 
         character(len=15) :: cval1, cval2
         integer(I4B) :: n 
         integer(I4B) :: iiter 
->>>>>>> c1738330
         integer(I4B) :: xloc, rloc
         integer(I4B) :: im, im0, im1
         real(DP) :: tv 
@@ -2124,23 +1944,6 @@
           CALL IMSLINEARSUB_TESTCNVG(ICNVGOPT, ICNVG, INNERIT,                  &
                                      deltax, rcnvg,                             &
                                      L2NORM0, EPFACT, HCLOSE, RCLOSE)         
-<<<<<<< HEAD
-!           CHECK FOR EXACT SOLUTION                                    
-          IF (rcnvg ==  DZERO) ICNVG = 1 
-          IF (ICNVG.NE.0) EXIT INNER
-!-----------CHECK THAT CURRENT AND PREVIOUS rho, alpha, AND omega ARE 
-!           DIFFERENT
-          isame = IMSLINEARSUB_SAME(rho, rho0) 
-          IF (isame.NE.0) THEN 
-            EXIT INNER 
-          END IF 
-          isame = IMSLINEARSUB_SAME(alpha, alpha0) 
-          IF (isame.NE.0) THEN 
-            EXIT INNER 
-          END IF 
-          isame = IMSLINEARSUB_SAME(omega, omega0) 
-          IF (isame.NE.0) THEN 
-=======
 !          
 !-----------CHECK FOR EXACT SOLUTION                                    
           IF (rcnvg == DZERO) ICNVG = 1 
@@ -2160,7 +1963,6 @@
           END IF 
           lsame = IS_SAME(omega, omega0) 
           IF (lsame) THEN 
->>>>>>> c1738330
             EXIT INNER 
           END IF 
 !-----------RECALCULATE THE RESIDUAL
@@ -2205,30 +2007,6 @@
 !       + + + FUNCTIONS + + +                                             
 !       + + + CODE + + +                                                  
         IF (Icnvgopt ==  0) THEN 
-<<<<<<< HEAD
-          IF (ABS(Hmax) <=  Hclose .AND. ABS(Rmax) <=  Rclose) THEN 
-            Icnvg = 1 
-          END IF 
-        ELSE IF (Icnvgopt ==  1) THEN 
-          IF (ABS(Hmax) <=  Hclose .AND. ABS(Rmax) <=  Rclose .AND.               &
-              iiter ==  1) THEN 
-            Icnvg = 1 
-          END IF 
-        ELSE IF (Icnvgopt ==  2) THEN 
-          IF (ABS(Hmax) <=  Hclose .OR. Rmax <=  Rclose) THEN 
-            Icnvg = 1 
-          ELSE IF (Rmax <=  Rmax0*Epfact) THEN 
-            Icnvg = -1 
-          END IF
-        ELSE IF (Icnvgopt ==  3) THEN 
-          IF (ABS(Hmax) <=  Hclose) THEN
-            Icnvg = 1 
-          ELSE IF (Rmax <=  Rmax0*Rclose) THEN  
-            Icnvg = -1 
-          END IF
-        ELSE IF (Icnvgopt ==  4) THEN 
-          IF (ABS(Hmax) <=  Hclose .AND. Rmax <=  Rclose) THEN
-=======
           IF (ABS(Hmax) <= Hclose .AND. ABS(Rmax) <= Rclose) THEN 
             Icnvg = 1 
           END IF 
@@ -2254,7 +2032,6 @@
           END IF
         ELSE IF (Icnvgopt == 4) THEN 
           IF (ABS(Hmax) <= Hclose .AND. Rmax <= Rclose) THEN
->>>>>>> c1738330
             Icnvg = 1 
           ELSE IF (Rmax <=  Rmax0*Epfact) THEN  
             Icnvg = -1 
@@ -2538,43 +2315,6 @@
       !---------return
       return
     END FUNCTION IMSLINEARSUB_RNRM2
-<<<<<<< HEAD
-
-    FUNCTION IMSLINEARSUB_SAME(a, b) RESULT(ivalue)
-!     + + + return
-      integer(I4B) :: ivalue
-!     + + + dummy arguments + + +
-      real(DP), intent(in)   :: a
-      real(DP), intent(in)   :: b
-!     + + + local definitions + + +
-      real(DP) :: denom
-      real(DP) :: rdiff
-!     + + + parameters + + +
-!     + + + functions + + +
-!     + + + code + + +
-      ivalue = 0
-      if (a == b) then
-        ivalue = 1
-      else
-        if (abs(b) > abs(a)) then
-          denom = b
-        else
-          denom = a
-          if (abs(denom) == DZERO) then
-            denom = DPREC
-          end if
-        end if
-        rdiff = abs( (a - b) / denom )
-        !if (rdiff <= DEM5) then
-        if (rdiff <= DSAME) then
-          ivalue = 1
-        end if
-      end if
-      !---------return
-      return
-    END FUNCTION IMSLINEARSUB_SAME
-=======
->>>>>>> c1738330
 !
 !    
 !-------BEGINNING OF SUBROUTINES FROM OTHER LIBRARIES                   
@@ -2583,11 +2323,7 @@
       !
       !  SPARSKIT VERSION 2 SUBROUTINES INCLUDED INCLUDE:
       !
-<<<<<<< HEAD
-      !    1 - ilut
-=======
       !    1 - IMSLINEARSUB_PCMILUT
->>>>>>> c1738330
       !    2 - IMSLINEARSUB_PCMILUT_LUSOL
       !    3 - IMSLINEARSUB_PCMILUT_QSPLIT
       !
@@ -2723,11 +2459,6 @@
         ! (however, fill-in is then unpredictable).                            *
         !----------------------------------------------------------------------*
         !     locals
-<<<<<<< HEAD
-        integer(I4B) :: ju0,k,j1,j2,j,ii,i,lenl,lenu,jj,jrow,jpos,ilen
-        real(DP) :: tnorm, t, abs, s, fact
-        real(DP) :: rs, d, sd1, tl
-=======
         character(len=LINELENGTH) :: line
         integer(I4B) :: ju0,k,j1,j2,j,ii,i,lenl,lenu,jj,jrow,jpos,ilen
         real(DP) :: tnorm, t, abs, s, fact
@@ -2735,7 +2466,6 @@
         !     format
         character(len=*), parameter :: fmterr = "(//,1x,a)"
         !     code
->>>>>>> c1738330
         if (lfil .lt. 0) goto 998
         !-----------------------------------------------------------------------
         !     initialize ju0 (points to next element to be added to alu,jlu)
@@ -2916,12 +2646,8 @@
           do k = 1, ilen
             !            if (ju0 .gt. iwk) goto 996
             if (ju0 .gt. iwk) then
-<<<<<<< HEAD
-              write (*,'(//1x,2i10)') ju0, iwk
-=======
               write(line, '(2i10)') ju0, iwk
               call sim_message(line, fmt=fmterr, level=VDEBUG)
->>>>>>> c1738330
               goto 996
             end if
             alu(ju0) =  w(k)
@@ -2955,12 +2681,8 @@
           t = abs(w(ii))
           !         if (ilen + ju0 .gt. iwk) goto 997
           if (ilen + ju0 .gt. iwk) then
-<<<<<<< HEAD
-            write (*,'(//1x,2i10)') (ilen + ju0), iwk
-=======
             write(line, '(2i10)') (ilen + ju0), iwk
             call sim_message(line, fmt=fmterr, level=VDEBUG)
->>>>>>> c1738330
             goto 997
           end if
           do k = ii+1, ii+ilen-1
