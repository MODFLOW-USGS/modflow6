--- conflicted
+++ resolved
@@ -1,2857 +1,2854 @@
-  MODULE IMSLinearModule
-  
-  use KindModule, only: DP, I4B
-  use ConstantsModule, only: LINELENGTH, LENSOLUTIONNAME,                      &
-                             IZERO, DZERO, DPREC, DSAME,                       &
-                             DEM8, DEM6, DEM5, DEM4, DEM3, DEM2, DEM1,         &
-                             DHALF, DONE, DTWO
-<<<<<<< HEAD
-=======
-  use GenericUtilities, only: IS_SAME
->>>>>>> cfe6e02f
-  use IMSReorderingModule, only: ims_genrcm, ims_odrv, ims_dperm, ims_vperm
-  use BlockParserModule, only: BlockParserType
-
-  IMPLICIT NONE
-  private
-  
-  TYPE, PUBLIC :: IMSLINEAR_DATA
-    CHARACTER (LEN=20) :: ORIGIN
-    integer(I4B), POINTER :: iout => NULL()
-    integer(I4B), POINTER :: IPRIMS => NULL()
-    integer(I4B), POINTER :: ILINMETH => NULL()
-    integer(I4B), POINTER :: ITER1 => NULL()
-    integer(I4B), POINTER :: IPC => NULL()
-    integer(I4B), POINTER :: ISCL => NULL()
-    integer(I4B), POINTER :: IORD => NULL()
-    integer(I4B), POINTER :: NORTH => NULL()
-    integer(I4B), POINTER :: ICNVGOPT => NULL()
-    integer(I4B), POINTER :: IACPC => NULL()
-    integer(I4B), POINTER :: NITERC => NULL()
-    integer(I4B), POINTER :: NIABCGS => NULL()
-    integer(I4B), POINTER :: NIAPC => NULL()
-    integer(I4B), POINTER :: NJAPC => NULL()
-    real(DP), POINTER :: HCLOSE => NULL()
-    real(DP), POINTER :: RCLOSE => NULL()
-    real(DP), POINTER :: RELAX => NULL()
-    real(DP), POINTER :: EPFACT => NULL()
-    real(DP), POINTER :: L2NORM0 => NULL()
-    ! ILUT VARIABLES
-    integer(I4B), POINTER :: LEVEL => NULL()
-    real(DP), POINTER :: DROPTOL => NULL()
-    integer(I4B), POINTER :: NJLU => NULL()
-    integer(I4B), POINTER :: NJW => NULL()
-    integer(I4B), POINTER :: NWLU => NULL()
-    ! POINTERS TO SOLUTION VARIABLES
-    integer(I4B), POINTER :: NEQ => NULL()
-    integer(I4B), POINTER :: NJA => NULL()
-    integer(I4B), dimension(:), pointer, contiguous :: IA => NULL()
-    integer(I4B), dimension(:), pointer, contiguous :: JA => NULL()
-    real(DP), dimension(:), pointer, contiguous :: AMAT => NULL()
-    real(DP), dimension(:), pointer, contiguous :: RHS => NULL()
-    real(DP), dimension(:), pointer, contiguous :: X => NULL()
-    ! VECTORS
-    real(DP), POINTER, DIMENSION(:), CONTIGUOUS :: DSCALE => NULL()
-    real(DP), POINTER, DIMENSION(:), CONTIGUOUS :: DSCALE2 => NULL()
-    integer(I4B), POINTER,DIMENSION(:),CONTIGUOUS :: IAPC => NULL()
-    integer(I4B), POINTER,DIMENSION(:),CONTIGUOUS :: JAPC => NULL()
-    real(DP), POINTER, DIMENSION(:), CONTIGUOUS :: APC => NULL()
-    integer(I4B), POINTER, DIMENSION(:), CONTIGUOUS :: LORDER => NULL()
-    integer(I4B), POINTER, DIMENSION(:), CONTIGUOUS :: IORDER => NULL()
-    integer(I4B), POINTER, DIMENSION(:), CONTIGUOUS :: IARO => NULL()
-    integer(I4B), POINTER, DIMENSION(:), CONTIGUOUS :: JARO => NULL()
-    real(DP), POINTER, DIMENSION(:), CONTIGUOUS :: ARO => NULL()
-    ! WORKING ARRAYS
-    integer(I4B), POINTER, DIMENSION(:), CONTIGUOUS :: IW => NULL()
-    real(DP), POINTER, DIMENSION(:), CONTIGUOUS :: W => NULL()
-    integer(I4B), POINTER, DIMENSION(:), CONTIGUOUS :: ID => NULL()
-    real(DP), POINTER, DIMENSION(:), CONTIGUOUS :: D => NULL()
-    real(DP), POINTER, DIMENSION(:), CONTIGUOUS :: P => NULL()
-    real(DP), POINTER, DIMENSION(:), CONTIGUOUS :: Q => NULL()
-    real(DP), POINTER, DIMENSION(:), CONTIGUOUS :: Z => NULL()
-    ! BICGSTAB WORKING ARRAYS
-    real(DP), POINTER, DIMENSION(:), CONTIGUOUS :: T => NULL()
-    real(DP), POINTER, DIMENSION(:), CONTIGUOUS :: V => NULL()
-    real(DP), POINTER, DIMENSION(:), CONTIGUOUS :: DHAT => NULL()
-    real(DP), POINTER, DIMENSION(:), CONTIGUOUS :: PHAT => NULL()
-    real(DP), POINTER, DIMENSION(:), CONTIGUOUS :: QHAT => NULL()
-    ! POINTERS FOR USE WITH BOTH ORIGINAL AND RCM ORDERINGS
-    integer(I4B), POINTER, DIMENSION(:), CONTIGUOUS :: IA0 => NULL()
-    integer(I4B), POINTER, DIMENSION(:), CONTIGUOUS :: JA0 => NULL()
-    real(DP), POINTER, DIMENSION(:), CONTIGUOUS :: A0 => NULL()
-    ! ILUT WORKING ARRAYS
-    integer(I4B), POINTER, DIMENSION(:), CONTIGUOUS :: JLU => NULL()
-    integer(I4B), POINTER, DIMENSION(:), CONTIGUOUS :: JW => NULL()
-    real(DP), POINTER, DIMENSION(:), CONTIGUOUS :: WLU => NULL()
-    
-    ! PROCEDURES (METHODS)
-    CONTAINS
-      PROCEDURE :: IMSLINEAR_ALLOCATE => IMSLINEAR_AR
-      PROCEDURE :: IMSLINEAR_APPLY => IMSLINEAR_AP
-      procedure :: IMSLINEAR_DA
-      procedure, private :: allocate_scalars
-      ! -- PRIVATE PROCEDURES
-      PROCEDURE, PRIVATE :: SET_IMSLINEAR_INPUT
-  END TYPE IMSLINEAR_DATA
-  
-  type(BlockParserType), private :: parser
-
-  
-  CONTAINS
-    SUBROUTINE IMSLINEAR_AR(THIS, NAME, IN, IOUT, IPRIMS, MXITER, IFDPARAM, &
-                            IMSLINEARM, NEQ, NJA, IA, JA, AMAT, RHS, X,     &
-                            NINNER, LFINDBLOCK)
-!     ******************************************************************
-!     ALLOCATE STORAGE FOR PCG ARRAYS AND READ IMSLINEAR DATA
-!     ******************************************************************
-!
-!        SPECIFICATIONS:
-!     ------------------------------------------------------------------
-      use MemoryManagerModule, only: mem_allocate
-      use SimModule, only: ustop, store_error, count_errors
-      IMPLICIT NONE
-!     + + + DUMMY VARIABLES + + +
-      CLASS(IMSLINEAR_DATA), INTENT(INOUT) :: THIS
-      CHARACTER (LEN=LENSOLUTIONNAME), INTENT(IN) :: NAME
-      integer(I4B), INTENT(IN) :: IN
-      integer(I4B), INTENT(IN) :: IOUT
-      integer(I4B), TARGET, INTENT(IN) :: IPRIMS
-      integer(I4B), INTENT(IN) :: MXITER
-      integer(I4B), INTENT(IN) :: IFDPARAM
-      integer(I4B), INTENT(INOUT) :: IMSLINEARM
-      integer(I4B), TARGET, INTENT(IN) :: NEQ
-      integer(I4B), TARGET, INTENT(IN) :: NJA
-      integer(I4B), DIMENSION(NEQ+1), TARGET, INTENT(IN) :: IA
-      integer(I4B), DIMENSION(NJA), TARGET, INTENT(IN) :: JA
-      real(DP), DIMENSION(NJA), TARGET, INTENT(IN) :: AMAT
-      real(DP), DIMENSION(NEQ), TARGET, INTENT(INOUT) :: RHS
-      real(DP), DIMENSION(NEQ), TARGET, INTENT(INOUT) :: X
-      integer(I4B), TARGET, INTENT(INOUT) :: NINNER
-      integer(I4B), INTENT(IN), OPTIONAL :: LFINDBLOCK
-!     + + + LOCAL VARIABLES + + +
-      LOGICAL :: lreaddata
-      character(len=LINELENGTH) :: errmsg, keyword
-      CHARACTER (LEN= 10) :: clin(0:2)
-      CHARACTER (LEN= 31) :: clintit(0:2)
-      CHARACTER (LEN= 20) :: cipc(0:4)
-      CHARACTER (LEN= 20) :: cscale(0:2)
-      CHARACTER (LEN= 25) :: corder(0:2)
-      CHARACTER (LEN= 16), DIMENSION(0:4) :: ccnvgopt
-      CHARACTER (LEN= 15) :: clevel, cdroptol 
-      integer(I4B) :: i, n
-      integer(I4B) :: i0
-      integer(I4B) :: iscllen, iolen
-      integer(I4B) :: ierr
-      real(DP) :: r
-      logical :: isfound, endOfBlock
-      integer(I4B) :: ijlu
-      integer(I4B) :: ijw
-      integer(I4B) :: iwlu
-      integer(I4B) :: iwk
-!     + + + PARAMETERS + + +
-!       DATA
-      DATA clin  /'UNKNOWN   ', &
-                  'CG        ', &
-     &            'BCGS      '/
-      DATA clintit  /'             UNKNOWN           ', &
-                     '       CONJUGATE-GRADIENT      ', &
-     &               'BICONJUGATE-GRADIENT STABILIZED'/
-      DATA cipc  /'UNKNOWN             ', &
-     &            'INCOMPLETE LU       ', &
-     &            'MOD. INCOMPLETE LU  ', &
-     &            'INCOMPLETE LUT      ', &
-     &            'MOD. INCOMPLETE LUT '/
-      DATA cscale/'NO SCALING          ', &
-     &            'SYMMETRIC SCALING   ', &
-     &            'L2 NORM SCALING     '/
-      DATA corder/'ORIGINAL ORDERING        ', &
-     &            'RCM ORDERING             ', &
-     &            'MINIMUM DEGREE ORDERING  '/
-      DATA ccnvgopt  /'INFINITY NORM   ', &
-     &                'INFINITY NORM S ', &
-     &                'L2 NORM         ', &
-     &                'RELATIVE L2NORM ', &
-                      'L2 NORM W. REL. '/
-!       OUTPUT FORMATS
-02010 FORMAT (1X,/,7X,'SOLUTION BY THE',1X,A31,1X,'METHOD', &
-     &        /,1X,66('-'),/, &
-     &        ' MAXIMUM OF ',I6,' CALLS OF SOLUTION ROUTINE',/, &
-     &        ' MAXIMUM OF ',I6, &
-     &        ' INTERNAL ITERATIONS PER CALL TO SOLUTION ROUTINE',/, &
-     &        ' LINEAR ACCELERATION METHOD            =',1X,A,/, &
-     &        ' MATRIX PRECONDITIONING TYPE           =',1X,A,/, &
-     &        ' MATRIX SCALING APPROACH               =',1X,A,/, &
-     &        ' MATRIX REORDERING APPROACH            =',1X,A,/, &
-     &        ' NUMBER OF ORTHOGONALIZATIONS          =',I9,/, &
-     &        ' HEAD CHANGE CRITERION FOR CLOSURE     =',E15.5,/, &
-     &        ' RESIDUAL CHANGE CRITERION FOR CLOSURE =',E15.5,/, &
-     &        ' RESIDUAL CONVERGENCE OPTION           =',I9,/, &
-     &        ' RESIDUAL CONVERGENCE NORM             =',1X,A,/, &
-     &        ' RELAXATION FACTOR                     =',E15.5)
-02015 FORMAT (' NUMBER OF LEVELS                      =',A15,/, &
-     &        ' DROP TOLERANCE                        =',A15,//)
-02020 FORMAT (///,1X,'IMSLINEAR DATA INPUT ERROR:', &
-     &          /,2X,'SCALING MUST BE USED (ISCL.GT.0) IF USING', &
-     &          /,2X,'THE ILU0 OR MILU0 PRECONDITIONERS (IPC.EQ.2 OR', &
-     &          /,2X,'IPC.EQ.3) WITH MATRIX REORDERING (IORD.GT.0)')
-2030  FORMAT(1X,A20,1X,6(I6,1X))
-2040  FORMAT(1X,20('-'),1X,6(6('-'),1X))
-2050  FORMAT(1X,62('-'),/)
-!------------------------------------------------------------------
-!
-!-------SET LREADDATA
-      IF (PRESENT(LFINDBLOCK)) THEN
-        IF (LFINDBLOCK < 1) THEN
-          lreaddata = .FALSE.
-        ELSE
-          lreaddata = .TRUE.
-        END IF
-      ELSE
-        lreaddata = .TRUE.
-      END IF
-!
-!-------DEFINE NAME
-      THIS%ORIGIN = TRIM(NAME) // ' IMSLINEAR'
-!
-!-------SET POINTERS TO SOLUTION STORAGE
-      THIS%IPRIMS => IPRIMS
-      THIS%NEQ => NEQ
-      THIS%NJA => NJA
-      THIS%IA => IA
-      THIS%JA => JA
-      THIS%AMAT => AMAT
-      THIS%RHS => RHS
-      THIS%X => X
-!-------ALLOCATE SCALAR VARIABLES
-      call this%allocate_scalars()
-!
-!-------initialize iout
-      this%iout = iout
-!
-!-------DEFAULT VALUES
-      THIS%IORD = 0
-      THIS%ISCL = 0
-      THIS%IPC = 0
-      THIS%LEVEL = 0
-      
-      clevel = ''
-      cdroptol = ''
-!
-!-------TRANSFER COMMON VARIABLES FROM IMS TO IMSLINEAR
-      THIS%ILINMETH = 0
-      
-      THIS%IACPC = 0
-      THIS%RELAX = DZERO !0.97
-      
-      THIS%DROPTOL = DZERO
-      
-      THIS%NORTH = 0
-
-      THIS%ICNVGOPT = 0
-!
-!-------PRINT A MESSAGE IDENTIFYING IMSLINEAR SOLVER PACKAGE
-      WRITE (iout,2000)
-02000 FORMAT (1X,/1X,'IMSLINEAR -- UNSTRUCTURED LINEAR SOLUTION',               &
-     &        ' PACKAGE, VERSION 8, 04/28/2017')
-!
-!-------SET DEFAULT IMSLINEAR PARAMETERS
-      CALL THIS%SET_IMSLINEAR_INPUT(IFDPARAM)
-      NINNER = this%iter1
-!
-!-------Initialize block parser
-      call parser%Initialize(in, iout)
-!
-! -- get IMSLINEAR block
-      if (lreaddata) then
-        call parser%GetBlock('LINEAR', isfound, ierr)
-      else
-        isfound = .FALSE.
-      end if
-!
-! -- parse IMSLINEAR block if detected
-      if (isfound) then
-        write(iout,'(/1x,a)')'PROCESSING LINEAR DATA'
-        do
-          call parser%GetNextLine(endOfBlock)
-          if (endOfBlock) exit
-          call parser%GetStringCaps(keyword)
-          ! -- parse keyword
-          select case (keyword)
-            case ('INNER_HCLOSE')
-              this%hclose = parser%GetDouble()
-            case ('INNER_RCLOSE')
-              this%rclose = parser%GetDouble()
-              ! -- look for additional key words
-              call parser%GetStringCaps(keyword)
-              if (keyword == 'STRICT') then
-                THIS%ICNVGOPT = 1
-              else if (keyword == 'L2NORM_RCLOSE') then
-                THIS%ICNVGOPT = 2
-              else if (keyword == 'RELATIVE_RCLOSE') then
-                THIS%ICNVGOPT = 3
-              else if (keyword == 'L2NORM_RELATIVE_RCLOSE') then
-                THIS%ICNVGOPT = 3
-              end if
-            case ('INNER_MAXIMUM')
-              i = parser%GetInteger()
-              this%iter1 = i
-              NINNER = i
-            case ('LINEAR_ACCELERATION')
-              call parser%GetStringCaps(keyword)
-              if (keyword.eq.'CG') then
-                THIS%ILINMETH = 1
-              else if (keyword.eq.'BICGSTAB') then
-                THIS%ILINMETH = 2
-              else
-                THIS%ILINMETH = 0
-                write(errmsg,'(4x,a,a)') &
-     &            '****ERROR. UNKNOWN IMSLINEAR LINEAR_ACCELERATION METHOD: ', &
-     &            trim(keyword)
-                call store_error(errmsg)
-              end if
-            case ('SCALING_METHOD')
-              call parser%GetStringCaps(keyword)
-              i = 0
-              if (keyword.eq.'NONE') then
-                i = 0
-              else if (keyword.eq.'DIAGONAL') then
-                i = 1
-              else if (keyword.eq.'L2NORM') then
-                i = 2
-              else
-                write(errmsg,'(4x,a,a)') &
-     &            '****ERROR. UNKNOWN IMSLINEAR SCALING_METHOD: ', &
-     &            trim(keyword)
-                call store_error(errmsg)
-              end if
-              THIS%ISCL = i
-            case ('RED_BLACK_ORDERING')
-              i = 0
-            case ('REORDERING_METHOD')
-              call parser%GetStringCaps(keyword)
-              i = 0
-              if (keyword == 'NONE') then
-                i = 0
-              else if (keyword == 'RCM') then
-                i = 1
-              else if (keyword == 'MD') then
-                i = 2
-              else
-                write(errmsg,'(4x,a,a)') &
-     &            '****ERROR. UNKNOWN IMSLINEAR REORDERING_METHOD: ', &
-                  trim(keyword)
-                call store_error(errmsg)
-              end if
-              THIS%IORD = i
-            case ('NUMBER_ORTHOGONALIZATIONS')
-              this%north = parser%GetInteger()
-            case ('RELAXATION_FACTOR')
-              this%relax = parser%GetDouble()
-            case ('PRECONDITIONER_LEVELS')
-              i = parser%GetInteger()
-              this%level = i
-              if (i < 0) then
-                write(errmsg,'(4x,a,a)') &
-     &            '****ERROR. PRECONDITIONER_LEVELS: ', &
-     &            'MUST BE GREATER THAN OR EQUAL TO ZERO'
-                call store_error(errmsg)
-              end if
-              write (clevel, '(i15)') i
-            case ('PRECONDITIONER_DROP_TOLERANCE')
-              r = parser%GetDouble()
-              THIS%DROPTOL = r
-              if (r < DZERO) then
-                write(errmsg,'(4x,a,a)') &
-     &            '****ERROR. PRECONDITIONER_DROP_TOLERANCE: ', &
-     &            'MUST BE GREATER THAN OR EQUAL TO ZERO'
-                call store_error(errmsg)
-              end if
-              write (cdroptol, '(e15.5)') r
-            case default
-              write(errmsg,'(4x,a,a)') &
-     &          '****WARNING. UNKNOWN IMSLINEAR KEYWORD: ', &
-     &          trim(keyword)
-              call store_error(errmsg)
-          end select
-        end do
-        write(iout,'(1x,a)') 'END OF LINEAR DATA'
-      else
-        if (IFDPARAM ==  0) THEN
-          write(errmsg,'(1x,a)') 'NO LINEAR BLOCK DETECTED.'
-          call store_error(errmsg)
-        end if
-      end if
-      
-      IMSLINEARM = THIS%ILINMETH
-!
-!-------DETERMINE PRECONDITIONER
-      IF (THIS%LEVEL > 0 .OR. THIS%DROPTOL > DZERO) THEN
-        THIS%IPC = 3
-      ELSE
-        THIS%IPC = 1
-      END IF
-      IF (THIS%RELAX > DZERO) THEN
-        THIS%IPC = THIS%IPC + 1
-      END IF
-!
-!-------ERROR CHECKING FOR OPTIONS
-      IF (THIS%ISCL < 0 ) THIS%ISCL = 0
-      IF (THIS%ISCL > 2 ) THEN
-        WRITE( errmsg,'(A)' ) 'IMSLINEAR7AR: ISCL MUST BE .LE. 2'
-        call store_error(errmsg)
-      END IF
-      IF (THIS%IORD < 0 ) THIS%IORD = 0
-      IF (THIS%IORD > 2) THEN
-        WRITE( errmsg,'(A)' ) 'IMSLINEAR7AR: IORD MUST BE .LE. 2'
-        call store_error(errmsg)
-      END IF
-      IF (THIS%NORTH < 0) THEN
-        WRITE( errmsg,'(A)' ) 'IMSLINEAR7AR: NORTH MUST .GE. 0'
-        call store_error(errmsg)
-      END IF
-      IF (THIS%RCLOSE ==  DZERO) THEN
-        IF (THIS%ICNVGOPT /= 3) THEN
-          WRITE( errmsg,'(A)' ) 'IMSLINEAR7AR: RCLOSE MUST .NE. 0.0'
-          call store_error(errmsg)
-        END IF
-      END IF
-      IF (THIS%RELAX < DZERO) THEN
-        WRITE( errmsg,'(A)' ) 'IMSLINEAR7AR: RELAX MUST BE .GE. 0.0'
-        call store_error(errmsg)
-      END IF
-      IF (THIS%RELAX > DONE) THEN
-        WRITE( errmsg,'(A)' ) 'IMSLINEAR7AR: RELAX MUST BE .LE. 1.0'
-        call store_error(errmsg)
-      END IF
-
-      if (count_errors() > 0) then
-        call parser%StoreErrorUnit()
-        call ustop()
-      endif
-!
-!-------PRINT MXITER,ITER1,IPC,ISCL,IORD,HCLOSE,RCLOSE
-      WRITE (IOUT,2010) clintit(THIS%ILINMETH), MXITER, THIS%ITER1, &
-     &                  clin(THIS%ILINMETH), cipc(THIS%IPC),        &
-     &                  cscale(THIS%ISCL), corder(THIS%IORD),       &
-     &                  THIS%NORTH, THIS%HCLOSE, THIS%RCLOSE,       &
-     &                  THIS%ICNVGOPT, ccnvgopt(THIS%ICNVGOPT),    &
-     &                  THIS%RELAX
-      IF (THIS%LEVEL > 0 .OR. THIS%DROPTOL > DZERO) THEN
-        WRITE (IOUT,2015) trim(adjustl(clevel)), &
-     &                    trim(adjustl(cdroptol))
-      ELSE
-         WRITE (IOUT,'(//)')
-      END IF
-!
-!-------INITIALIZE IMSLINEAR VARIABLES
-      THIS%NITERC = 0
-!
-!-------ALLOCATE AND INITIALIZE MEMORY FOR IMSLINEAR
-      iscllen  = 1
-      IF (THIS%ISCL.NE.0 ) iscllen  = NEQ
-      CALL mem_allocate(THIS%DSCALE, iscllen, 'DSCALE', TRIM(THIS%ORIGIN))
-      CALL mem_allocate(THIS%DSCALE2, iscllen, 'DSCALE2', TRIM(THIS%ORIGIN))
-      
-!-------ALLOCATE MEMORY FOR PRECONDITIONING MATRIX
-      ijlu      = 1
-      ijw       = 1
-      iwlu      = 1
-      ! -- ILU0 AND MILU0
-      THIS%NIAPC = THIS%NEQ
-      THIS%NJAPC = THIS%NJA
-      ! -- ILUT AND MILUT
-      IF (THIS%IPC ==  3 .OR. THIS%IPC ==  4) THEN
-        THIS%NIAPC = THIS%NEQ
-        IF (THIS%LEVEL > 0) THEN
-          iwk      = THIS%NEQ * (THIS%LEVEL * 2 + 1)
-        ELSE
-          iwk = 0
-          DO n = 1, NEQ
-            i = IA(n+1) - IA(n)
-            IF (i > iwk) THEN
-              iwk = i
-            END IF
-          END DO
-          iwk      = THIS%NEQ * iwk
-        END IF
-        THIS%NJAPC = iwk
-        ijlu       = iwk
-        ijw        = 2 * THIS%NEQ
-        iwlu       = THIS%NEQ + 1
-      END IF
-      THIS%NJLU = ijlu
-      THIS%NJW  = ijw
-      THIS%NWLU = iwlu
-!-------ALLOCATE BASE PRECONDITIONER VECTORS
-      CALL mem_allocate(THIS%IAPC, THIS%NIAPC+1, 'IAPC', TRIM(THIS%ORIGIN))
-      CALL mem_allocate(THIS%JAPC, THIS%NJAPC, 'JAPC', TRIM(THIS%ORIGIN))
-      CALL mem_allocate(THIS%APC, THIS%NJAPC, 'APC', TRIM(THIS%ORIGIN))
-!-------ALLOCATE MEMORY FOR ILU0 AND MILU0 NON-ZERO ROW ENTRY VECTOR
-      CALL mem_allocate(THIS%IW, THIS%NIAPC, 'IW', TRIM(THIS%ORIGIN))
-      CALL mem_allocate(THIS%W, THIS%NIAPC, 'W', TRIM(THIS%ORIGIN))
-!-------ALLOCATE MEMORY FOR ILUT VECTORS
-      CALL mem_allocate(THIS%JLU, ijlu, 'JLU', TRIM(THIS%ORIGIN))
-      CALL mem_allocate(THIS%JW, ijw, 'JW', TRIM(THIS%ORIGIN))
-      CALL mem_allocate(THIS%WLU, iwlu, 'WLU', TRIM(THIS%ORIGIN))
-!-------GENERATE IAPC AND JAPC FOR ILU0 AND MILU0
-      IF (THIS%IPC ==  1 .OR. THIS%IPC ==  2) THEN
-        CALL IMSLINEARSUB_PCCRS(THIS%NEQ,THIS%NJA,THIS%IA,THIS%JA,              &
-                                THIS%IAPC,THIS%JAPC)
-      END IF
-!-------ALLOCATE SPACE FOR PERMUTATION VECTOR
-      i0     = 1
-      iolen  = 1
-      IF (THIS%IORD.NE.0) THEN
-        i0     = THIS%NEQ
-        iolen  = THIS%NJA
-      END IF
-      CALL mem_allocate(THIS%LORDER, i0, 'LORDER', TRIM(THIS%ORIGIN))
-      CALL mem_allocate(THIS%IORDER, i0, 'IORDER', TRIM(THIS%ORIGIN))
-      CALL mem_allocate(THIS%IARO, i0+1, 'IARO', TRIM(THIS%ORIGIN))
-      CALL mem_allocate(THIS%JARO, iolen, 'JARO', TRIM(THIS%ORIGIN))
-      CALL mem_allocate(THIS%ARO, iolen, 'ARO', TRIM(THIS%ORIGIN))
-!-------ALLOCATE WORKING VECTORS FOR IMSLINEAR SOLVER
-      CALL mem_allocate(THIS%ID, THIS%NEQ, 'ID', TRIM(THIS%ORIGIN))
-      CALL mem_allocate(THIS%D, THIS%NEQ, 'D', TRIM(THIS%ORIGIN))
-      CALL mem_allocate(THIS%P, THIS%NEQ, 'P', TRIM(THIS%ORIGIN))
-      CALL mem_allocate(THIS%Q, THIS%NEQ, 'Q', TRIM(THIS%ORIGIN))
-      CALL mem_allocate(THIS%Z, THIS%NEQ, 'Z', TRIM(THIS%ORIGIN))
-!-------ALLOCATE MEMORY FOR BCGS WORKING ARRAYS
-      THIS%NIABCGS = 1
-      IF (THIS%ILINMETH ==  2) THEN
-        THIS%NIABCGS = THIS%NEQ
-      END IF
-      CALL mem_allocate(THIS%T, THIS%NIABCGS, 'T', TRIM(THIS%ORIGIN))
-      CALL mem_allocate(THIS%V, THIS%NIABCGS, 'V', TRIM(THIS%ORIGIN))
-      CALL mem_allocate(THIS%DHAT, THIS%NIABCGS, 'DHAT', TRIM(THIS%ORIGIN))
-      CALL mem_allocate(THIS%PHAT, THIS%NIABCGS, 'PHAT', TRIM(THIS%ORIGIN))
-      CALL mem_allocate(THIS%QHAT, THIS%NIABCGS, 'QHAT', TRIM(THIS%ORIGIN))
-!-------INITIALIZE IMSLINEAR VECTORS
-      DO n = 1, iscllen
-        THIS%DSCALE(n)  = DONE
-        THIS%DSCALE2(n) = DONE
-      END DO
-      DO n = 1, THIS%NJAPC
-        THIS%APC(n)  = DZERO
-      END DO
-!-------WORKING VECTORS
-      DO n = 1, THIS%NEQ
-        THIS%ID(n)   = IZERO
-        THIS%D(n)    = DZERO
-        THIS%P(n)    = DZERO
-        THIS%Q(n)    = DZERO
-        THIS%Z(n)    = DZERO
-      END DO
-      DO n = 1, THIS%NIAPC
-        THIS%IW(n)   = IZERO
-        THIS%W(n)    = DZERO
-      END DO
-!-------BCGS WORKING VECTORS
-      DO n = 1, THIS%NIABCGS
-        THIS%T(n)    = DZERO
-        THIS%V(n)    = DZERO
-        THIS%DHAT(n) = DZERO
-        THIS%PHAT(n) = DZERO
-        THIS%QHAT(n) = DZERO
-      END DO
-!-------ILUT AND MILUT WORKING VECTORS      
-      DO n = 1, ijlu
-        THIS%JLU(n)   = DZERO
-      END DO
-      DO n = 1, ijw
-        THIS%JW(n)   = DZERO
-      END DO
-      DO n = 1, iwlu
-        THIS%WLU(n)  = DZERO
-      END DO
-!-------REORDERING VECTORS
-      DO n = 1, i0 + 1
-        THIS%IARO(n) = IZERO
-      END DO
-      DO n = 1, iolen
-        THIS%JARO(n) = IZERO
-        THIS%ARO(n)  = DZERO
-      END DO
-!
-!-------REVERSE CUTHILL MCKEE AND MINIMUM DEGREE ORDERING
-      IF (THIS%IORD.NE.0) THEN
-        CALL IMSLINEARSUB_CALC_ORDER(IOUT,THIS%IPRIMS, THIS%IORD,THIS%NEQ,      &
-                                     THIS%NJA,THIS%IA,THIS%JA,                  &
-                                     THIS%LORDER,THIS%IORDER)
-      END IF
-!      
-!-------ALLOCATE MEMORY FOR STORING ITERATION CONVERGENCE DATA
-      
-!
-!-------RETURN
-      RETURN
-    END SUBROUTINE IMSLINEAR_AR
-
-    subroutine allocate_scalars(this)
-      use MemoryManagerModule, only: mem_allocate
-      class(IMSLINEAR_DATA), intent(inout) :: this
-      !
-      ! -- scalars
-      call mem_allocate(this%iout, 'IOUT', this%origin)
-      call mem_allocate(this%ilinmeth, 'ILINMETH', this%origin)
-      call mem_allocate(this%iter1, 'ITER1', this%origin)
-      call mem_allocate(this%ipc, 'IPC', this%origin)
-      call mem_allocate(this%iscl, 'ISCL', this%origin)
-      call mem_allocate(this%iord, 'IORD', this%origin)
-      call mem_allocate(this%north, 'NORTH', this%origin)
-      call mem_allocate(this%icnvgopt, 'ICNVGOPT', this%origin)
-      call mem_allocate(this%iacpc, 'IACPC', this%origin)
-      call mem_allocate(this%niterc, 'NITERC', this%origin)
-      call mem_allocate(this%niabcgs, 'NIABCGS', this%origin)
-      call mem_allocate(this%niapc, 'NIAPC', this%origin)
-      call mem_allocate(this%njapc, 'NJAPC', this%origin)
-      call mem_allocate(this%hclose, 'HCLOSE', this%origin)
-      call mem_allocate(this%rclose, 'RCLOSE', this%origin)
-      call mem_allocate(this%relax, 'RELAX', this%origin)
-      call mem_allocate(this%epfact, 'EPFACT', this%origin)
-      call mem_allocate(this%l2norm0, 'L2NORM0', this%origin)
-      call mem_allocate(this%droptol, 'DROPTOL', this%origin)
-      call mem_allocate(this%level, 'LEVEL', this%origin)
-      call mem_allocate(this%njlu, 'NJLU', this%origin)
-      call mem_allocate(this%njw, 'NJW', this%origin)
-      call mem_allocate(this%nwlu, 'NWLU', this%origin)
-      !
-      ! -- initialize
-      this%iout = 0
-      this%ilinmeth = 0
-      this%iter1 = 0
-      this%ipc = 0
-      this%iscl = 0
-      this%iord = 0
-      this%north = 0
-      this%icnvgopt = 0
-      this%iacpc = 0
-      this%niterc = 0
-      this%niabcgs = 0
-      this%niapc = 0
-      this%njapc = 0
-      this%hclose = DZERO
-      this%rclose = DZERO
-      this%relax = DZERO
-      this%epfact = DZERO
-      this%l2norm0 = 0
-      this%droptol = DZERO
-      this%level = 0
-      this%njlu = 0
-      this%njw = 0
-      this%nwlu = 0
-      !
-      ! --Return
-      return
-    end subroutine allocate_scalars
-    
-    subroutine IMSLINEAR_DA(this)
-      use MemoryManagerModule, only: mem_deallocate
-      class(IMSLINEAR_DATA), intent(inout) :: this
-      !
-      ! -- arrays
-      call mem_deallocate(this%dscale)
-      call mem_deallocate(this%dscale2)
-      call mem_deallocate(this%iapc)
-      call mem_deallocate(this%japc)
-      call mem_deallocate(this%apc)
-      call mem_deallocate(this%iw)
-      call mem_deallocate(this%w)
-      call mem_deallocate(this%jlu)
-      call mem_deallocate(this%jw)
-      call mem_deallocate(this%wlu)
-      call mem_deallocate(this%lorder)
-      call mem_deallocate(this%iorder)
-      call mem_deallocate(this%iaro)
-      call mem_deallocate(this%jaro)
-      call mem_deallocate(this%aro)
-      call mem_deallocate(this%id)
-      call mem_deallocate(this%d)
-      call mem_deallocate(this%p)
-      call mem_deallocate(this%q)
-      call mem_deallocate(this%z)
-      call mem_deallocate(this%t)
-      call mem_deallocate(this%v)
-      call mem_deallocate(this%dhat)
-      call mem_deallocate(this%phat)
-      call mem_deallocate(this%qhat)
-      !
-      ! -- scalars
-      call mem_deallocate(this%iout)
-      call mem_deallocate(this%ilinmeth)
-      call mem_deallocate(this%iter1)
-      call mem_deallocate(this%ipc)
-      call mem_deallocate(this%iscl)
-      call mem_deallocate(this%iord)
-      call mem_deallocate(this%north)
-      call mem_deallocate(this%icnvgopt)
-      call mem_deallocate(this%iacpc)
-      call mem_deallocate(this%niterc)
-      call mem_deallocate(this%niabcgs)
-      call mem_deallocate(this%niapc)
-      call mem_deallocate(this%njapc)
-      call mem_deallocate(this%hclose)
-      call mem_deallocate(this%rclose)
-      call mem_deallocate(this%relax)
-      call mem_deallocate(this%epfact)
-      call mem_deallocate(this%l2norm0)
-      call mem_deallocate(this%droptol)
-      call mem_deallocate(this%level)
-      call mem_deallocate(this%njlu)
-      call mem_deallocate(this%njw)
-      call mem_deallocate(this%nwlu)
-      !
-      ! -- nullify pointers
-      nullify(this%iprims)
-      nullify(this%neq)
-      nullify(this%nja)
-      nullify(this%ia)
-      nullify(this%ja)
-      nullify(this%amat)
-      nullify(this%rhs)
-      nullify(this%x)
-      !
-      ! --Return
-      return
-    end subroutine IMSLINEAR_DA
-    
-    SUBROUTINE SET_IMSLINEAR_INPUT(THIS, IFDPARAM)
-      IMPLICIT NONE
-!     + + + DUMMY ARGUMENTS + + +
-      CLASS(IMSLINEAR_DATA), INTENT(INOUT) :: THIS
-      integer(I4B), INTENT(IN) :: IFDPARAM
-!     + + + LOCAL DEFINITIONS + + +
-!     + + + PARAMETERS + + +
-!     + + + FUNCTIONS + + +
-!
-!     + + + CODE + + +
-      SELECT CASE ( IFDPARAM )
-        ! Simple option
-        CASE(1)
-          THIS%ITER1 = 50
-          THIS%ILINMETH=1
-          THIS%IPC = 1
-          THIS%ISCL = 0
-          THIS%IORD = 0
-          THIS%HCLOSE = DEM3
-          THIS%RCLOSE = DEM1
-          THIS%RELAX = DZERO
-          THIS%LEVEL = 0
-          THIS%DROPTOL = DZERO
-          THIS%NORTH = 0
-        ! Moderate
-        CASE(2)
-          THIS%ITER1 = 100
-          THIS%ILINMETH=2
-          THIS%IPC = 2
-          THIS%ISCL = 0
-          THIS%IORD = 0
-          THIS%HCLOSE = DEM2
-          THIS%RCLOSE = DEM1
-          THIS%RELAX = 0.97D0
-          THIS%LEVEL = 0
-          THIS%DROPTOL = DZERO
-          THIS%NORTH = 0
-        ! Complex
-        CASE(3)
-          THIS%ITER1 = 500
-          THIS%ILINMETH=2
-          THIS%IPC = 3
-          THIS%ISCL = 0
-          THIS%IORD = 0
-          THIS%HCLOSE = DEM1
-          THIS%RCLOSE = DEM1
-          THIS%RELAX = DZERO
-          THIS%LEVEL = 5
-          THIS%DROPTOL = DEM4
-          THIS%NORTH = 2
-      END SELECT
-      RETURN
-    END SUBROUTINE SET_IMSLINEAR_INPUT
-
-      SUBROUTINE IMSLINEAR_AP(THIS,ICNVG,KSTP,KITER,IN_ITER,                  &
-                              NCONV, CONVNMOD, CONVMODSTART, LOCDV, LOCDR,    &
-                              CACCEL, ITINNER, CONVLOCDV, CONVLOCDR,          &
-                              DVMAX, DRMAX, CONVDVMAX, CONVDRMAX)
-!
-!     ******************************************************************
-!     SOLUTION BY THE CONJUGATE GRADIENT METHOD -
-!                                          UP TO ITER1 ITERATIONS
-!     ******************************************************************
-!
-!        SPECIFICATIONS:
-!     ------------------------------------------------------------------
-      USE SimModule
-      IMPLICIT NONE
-!     + + + DUMMY ARGUMENTS + + +
-      CLASS(IMSLINEAR_DATA), INTENT(INOUT) :: THIS
-      integer(I4B), INTENT(INOUT)                          :: ICNVG
-      integer(I4B), INTENT(IN)                             :: KSTP
-      integer(I4B), INTENT(IN)                             :: KITER
-      integer(I4B), INTENT(INOUT)                          :: IN_ITER
-      ! CONVERGENCE INFORMATION
-      integer(I4B), INTENT(IN) :: NCONV
-      integer(I4B), INTENT(IN) :: CONVNMOD
-      integer(I4B), DIMENSION(CONVNMOD+1), INTENT(INOUT) ::CONVMODSTART
-      integer(I4B), DIMENSION(CONVNMOD), INTENT(INOUT) :: LOCDV
-      integer(I4B), DIMENSION(CONVNMOD), INTENT(INOUT) :: LOCDR
-      character(len=31), DIMENSION(NCONV), INTENT(INOUT) :: CACCEL
-      integer(I4B), DIMENSION(NCONV), INTENT(INOUT) :: ITINNER
-      integer(I4B), DIMENSION(CONVNMOD, NCONV), INTENT(INOUT) :: CONVLOCDV
-      integer(I4B), DIMENSION(CONVNMOD, NCONV), INTENT(INOUT) :: CONVLOCDR
-      real(DP), DIMENSION(CONVNMOD), INTENT(INOUT) :: DVMAX
-      real(DP), DIMENSION(CONVNMOD), INTENT(INOUT) :: DRMAX
-      real(DP), DIMENSION(CONVNMOD, NCONV), INTENT(INOUT) :: CONVDVMAX
-      real(DP), DIMENSION(CONVNMOD, NCONV), INTENT(INOUT) :: CONVDRMAX
-      
-!     + + + LOCAL DEFINITIONS + + +
-      integer(I4B) :: n
-      integer(I4B) :: innerit
-      integer(I4B) :: irc
-      integer(I4B) :: itmax
-      real(DP) :: tv
-      real(DP) :: rmax
-!     + + + PARAMETERS + + +
-!     + + + FUNCTIONS + + +
-!
-!     + + + CODE + + +
-!
-!-------SET EPFACT BASED ON MFUSG TIMESTEP
-      IF (THIS%ICNVGOPT ==  2) THEN
-        IF (KSTP ==  1) THEN
-          THIS%EPFACT = 0.01
-        ELSE
-          THIS%EPFACT = 0.10
-        END IF
-      ELSE IF (THIS%ICNVGOPT ==  4) THEN
-        THIS%EPFACT = DEM4
-      ELSE
-        THIS%EPFACT = DONE
-      END IF
-
-!-------SCALE PROBLEM
-      IF (THIS%ISCL.NE.0) THEN
-        CALL IMSLINEARSUB_SCALE(0,THIS%ISCL,                                    &
-                         THIS%NEQ,THIS%NJA,THIS%IA,THIS%JA,                     &
-                         THIS%AMAT,THIS%X,THIS%RHS,                             &
-                         THIS%DSCALE,THIS%DSCALE2)
-      END IF
-!
-!-------PERMUTE ROWS, COLUMNS, AND RHS
-      IF (THIS%IORD.NE.0) THEN
-        CALL ims_dperm(THIS%NEQ, THIS%NJA, THIS%AMAT,THIS%JA,THIS%IA, &
-     &                 THIS%ARO,THIS%JARO,THIS%IARO,THIS%LORDER,THIS%ID,1)
-        CALL ims_vperm(THIS%NEQ, THIS%X, THIS%LORDER)
-        CALL ims_vperm(THIS%NEQ, THIS%RHS, THIS%LORDER)
-        THIS%IA0 => THIS%IARO
-        THIS%JA0 => THIS%JARO
-        THIS%A0  => THIS%ARO
-      ELSE
-        THIS%IA0 => THIS%IA
-        THIS%JA0 => THIS%JA
-        THIS%A0  => THIS%AMAT
-      END IF
-!
-!-------UPDATE PRECONDITIONER
-      CALL IMSLINEARSUB_PCU(this%iout,THIS%NJA,THIS%NEQ,THIS%NIAPC,THIS%NJAPC,  &
-                            THIS%IPC, THIS%RELAX, THIS%A0, THIS%IA0, THIS%JA0,  &
-                            THIS%APC,THIS%IAPC,THIS%JAPC,THIS%IW,THIS%W,        &
-                            THIS%LEVEL, THIS%DROPTOL, THIS%NJLU, THIS%NJW,      &
-                            THIS%NWLU, THIS%JLU, THIS%JW, THIS%WLU)
-!-------INITIALIZE SOLUTION VARIABLE AND ARRAYS
-      IF (KITER ==  1 ) THIS%NITERC = 0
-      irc    = 1
-      ICNVG  = 0
-      DO n = 1, THIS%NEQ
-        THIS%D(n) = DZERO
-        THIS%P(n) = DZERO
-        THIS%Q(n) = DZERO
-        THIS%Z(n) = DZERO
-      END DO
-!-------CALCULATE INITIAL RESIDUAL
-      CALL IMSLINEARSUB_MV(THIS%NJA,THIS%NEQ,THIS%A0,THIS%X,THIS%D,             &
-                           THIS%IA0,THIS%JA0)
-      rmax = DZERO
-      THIS%L2NORM0 = DZERO
-      DO n = 1, THIS%NEQ
-        tv   = THIS%D(n)
-        THIS%D(n) = THIS%RHS(n) - tv
-        IF (ABS( THIS%D(n) ) > rmax ) rmax = ABS( THIS%D(n) )
-        THIS%L2NORM0 = THIS%L2NORM0 + THIS%D(n) * THIS%D(n)
-      END DO
-      THIS%L2NORM0 = SQRT(THIS%L2NORM0)
-!-------CHECK FOR EXACT SOLUTION
-      itmax = THIS%ITER1
-      IF (rmax ==  DZERO) THEN
-        itmax = 0
-        ICNVG = 1
-      END IF
-!-------SOLUTION BY THE CONJUGATE GRADIENT METHOD
-      IF (THIS%ILINMETH ==  1) THEN
-        CALL IMSLINEARSUB_CG(ICNVG, itmax, innerit,                             &
-                             THIS%NEQ, THIS%NJA, THIS%NIAPC, THIS%NJAPC,        &
-                             THIS%IPC, THIS%NITERC, THIS%ICNVGOPT, THIS%NORTH,  &
-                             THIS%HCLOSE, THIS%RCLOSE, THIS%L2NORM0,            &
-                             THIS%EPFACT, THIS%IA0, THIS%JA0, THIS%A0,          &
-                             THIS%IAPC, THIS%JAPC, THIS%APC,                    &
-                             THIS%X, THIS%RHS, THIS%D, THIS%P, THIS%Q, THIS%Z,  &
-                             THIS%NJLU, THIS%IW, THIS%JLU,                      &
-                             NCONV, CONVNMOD, CONVMODSTART, LOCDV, LOCDR,       &
-                             CACCEL, ITINNER, CONVLOCDV, CONVLOCDR,             &
-                             DVMAX, DRMAX, CONVDVMAX, CONVDRMAX)
-!-------SOLUTION BY THE BICONJUGATE GRADIENT STABILIZED METHOD
-      ELSE IF (THIS%ILINMETH ==  2) THEN
-        CALL IMSLINEARSUB_BCGS(ICNVG, itmax, innerit,                           &
-                               THIS%NEQ, THIS%NJA, THIS%NIAPC, THIS%NJAPC,      &
-                               THIS%IPC, THIS%NITERC, THIS%ICNVGOPT, THIS%NORTH,&
-                               THIS%ISCL, THIS%DSCALE,                          &
-                               THIS%HCLOSE, THIS%RCLOSE, THIS%L2NORM0,          &
-                               THIS%EPFACT,  THIS%IA0, THIS%JA0, THIS%A0,       &
-                               THIS%IAPC, THIS%JAPC, THIS%APC,                  &
-                               THIS%X, THIS%RHS, THIS%D, THIS%P, THIS%Q,        &
-                               THIS%T, THIS%V, THIS%DHAT, THIS%PHAT, THIS%QHAT, &
-                               THIS%NJLU, THIS%IW, THIS%JLU,                    &
-                               NCONV, CONVNMOD, CONVMODSTART, LOCDV, LOCDR,     &
-                               CACCEL, ITINNER, CONVLOCDV, CONVLOCDR,           &
-                               DVMAX, DRMAX, CONVDVMAX, CONVDRMAX)
-      END IF
-!
-!-------BACK PERMUTE AMAT, SOLUTION, AND RHS
-      IF (THIS%IORD.NE.0) THEN
-        CALL ims_dperm(THIS%NEQ, THIS%NJA, THIS%A0, THIS%JA0, THIS%IA0,         &
-     &                 THIS%AMAT, THIS%JA,THIS%IA,THIS%IORDER,THIS%ID,1)
-        CALL ims_vperm(THIS%NEQ, THIS%X, THIS%IORDER)
-        CALL ims_vperm(THIS%NEQ, THIS%RHS, THIS%IORDER)
-      END IF
-!
-!-------UNSCALE PROBLEM
-      IF (THIS%ISCL.NE.0) THEN
-        CALL IMSLINEARSUB_SCALE(1, THIS%ISCL,                                   &
-                                THIS%NEQ, THIS%NJA, THIS%IA, THIS%JA,           &
-                                THIS%AMAT, THIS%X, THIS%RHS,                    &
-                                THIS%DSCALE, THIS%DSCALE2)
-      END IF
-!
-!-------SET IMS INNER ITERATION NUMBER (IN_ITER) TO NUMBER OF
-!       IMSLINEAR INNER ITERATIONS (innerit)
-      IN_ITER = innerit
-!
-!-------RETURN
-      RETURN
-!
-      END SUBROUTINE IMSLINEAR_AP
-
-    
-! -- IMSLinearModule subroutines that do not depend on data stored in the IMSLinearModule class
-!    all data is passed through subroutine calls
-!                                                                       
-!-------ROUTINE TO CALCULATE LORDER AND IORDER FOR REORDERING           
-      SUBROUTINE IMSLINEARSUB_CALC_ORDER(IOUT, IPRIMS, IORD, NEQ, NJA, IA, JA,  &
-     &                                   LORDER, IORDER)                     
-      use SimModule, only: ustop, store_error, count_errors
-      IMPLICIT NONE 
-!       + + + DUMMY ARGUMENTS + + +                                       
-        integer(I4B), INTENT(IN) :: IOUT 
-        integer(I4B), INTENT(IN) :: IPRIMS 
-        integer(I4B), INTENT(IN) :: IORD 
-        integer(I4B), INTENT(IN) :: NEQ 
-        integer(I4B), INTENT(IN) :: NJA 
-        integer(I4B), DIMENSION(NEQ+1), INTENT(IN)  :: IA 
-        integer(I4B), DIMENSION(NJA),   INTENT(IN)  :: JA 
-        integer(I4B), DIMENSION(NEQ), INTENT(INOUT) :: LORDER 
-        integer(I4B), DIMENSION(NEQ), INTENT(INOUT) :: IORDER 
-!       + + + LOCAL DEFINITIONS + + +                                     
-        character (len=LINELENGTH) :: errmsg 
-        integer(I4B) :: n 
-        integer(I4B) :: nsp 
-        integer(I4B), DIMENSION(:), ALLOCATABLE :: iwork0, iwork1 
-        integer(I4B) :: iflag 
-        integer(I4B) :: i,j 
-!       + + + PARAMETERS + + +                                            
-!       + + + FUNCTIONS + + +                                             
-!       + + + FORMATS + + +                                               
- 2030 FORMAT(1X,A20,1X,6(I6,1X)) 
- 2040 FORMAT(1X,20('-'),1X,6(6('-'),1X)) 
- 2050 FORMAT(1X,62('-'),/) 
-!       + + + CODE + + +                                                  
-        DO n = 1, NEQ 
-          LORDER(n) = IZERO 
-          IORDER(n) = IZERO 
-        END DO 
-        ALLOCATE ( iwork0(NEQ)  ) 
-        SELECT CASE ( IORD ) 
-          CASE ( 1 ) 
-            ALLOCATE ( iwork1(NEQ) ) 
-            CALL ims_genrcm(NEQ, NJA, IA, JA,                           &
-     &                      LORDER, iwork0, iwork1 )                        
-          CASE ( 2 ) 
-            nsp = 3 * NEQ + 4 * NJA 
-            ALLOCATE ( iwork1(nsp)  ) 
-            CALL ims_odrv(NEQ, NJA, nsp, IA, JA, LORDER, iwork0,        &
-                          iwork1, iflag)                           
-            IF (iflag.NE.0) THEN 
-              write (errmsg,'(A)') 'ERROR CREATING MINIMUM DEGREE '//   &
-     &                   'ORDER PERMUTATION '                           
-              call store_error(errmsg) 
-              !call ustop()                                             
-            END IF 
-        END SELECT 
-!                                                                       
-!         GENERATE INVERSE OF LORDER                                    
-        DO n = 1, NEQ 
-          IORDER( LORDER(n) ) = n 
-        END DO 
-!                                                                       
-!         WRITE SUMMARY OF REORDERING INFORMATION                       
-!         TO LIST FILE                                                  
-        IF (IPRIMS ==  2) THEN 
-          DO i = 1, NEQ, 6 
-            WRITE (IOUT,2030) 'ORIGINAL NODE      :',                   &
-     &                        (j,j=i,MIN(i+5,NEQ))                      
-            WRITE (IOUT,2040) 
-            WRITE (IOUT,2030) 'REORDERED INDEX    :',                   &
-     &                        (LORDER(j),j=i,MIN(i+5,NEQ))              
-            WRITE (IOUT,2030) 'REORDERED NODE     :',                   &
-     &                        (IORDER(j),j=i,MIN(i+5,NEQ))              
-            WRITE (IOUT,2050) 
-         END DO 
-         END IF 
-!         DEALLOCATE TEMPORARY STORAGE                                  
-        DEALLOCATE ( iwork0, iwork1 ) 
-!
-        if (count_errors() > 0) then
-          call parser%StoreErrorUnit()
-          call ustop()
-        endif
-!
-!---------RETURN                                                        
-        RETURN 
-      END SUBROUTINE IMSLINEARSUB_CALC_ORDER 
-!                                                                       
-!-------ROUTINE TO SCALE THE COEFFICIENT MATRIX (AMAT),                 
-!       THE RHS (B), AND THE ESTIMATE OF X (X)                          
-      SUBROUTINE IMSLINEARSUB_SCALE(IOPT, ISCL, NEQ, NJA, IA, JA, AMAT, X, B,   &
-     &                              DSCALE, DSCALE2)                            
-        IMPLICIT NONE 
-!       + + + DUMMY ARGUMENTS + + +                                       
-        integer(I4B), INTENT(IN) :: IOPT 
-        integer(I4B), INTENT(IN) :: ISCL 
-        integer(I4B), INTENT(IN) :: NEQ 
-        integer(I4B), INTENT(IN) :: NJA 
-        integer(I4B), DIMENSION(NEQ+1), INTENT(IN) :: IA 
-        integer(I4B), DIMENSION(NJA),   INTENT(IN) :: JA 
-        real(DP), DIMENSION(NJA),  INTENT(INOUT) :: AMAT 
-        real(DP), DIMENSION(NEQ),  INTENT(INOUT) :: X 
-        real(DP), DIMENSION(NEQ),  INTENT(INOUT) :: B 
-        real(DP), DIMENSION(NEQ),  INTENT(INOUT) :: DSCALE 
-        real(DP), DIMENSION(NEQ), INTENT(INOUT)  :: DSCALE2 
-!       + + + LOCAL DEFINITIONS + + +                                     
-        integer(I4B) :: i, n 
-        integer(I4B) :: id, jc 
-        integer(I4B) :: i0, i1 
-        real(DP) :: v, c1, c2 
-!       + + + FUNCTIONS + + +                                             
-!       + + + CODE + + +                                                  
-!                                                                       
-!---------SCALE SCALE AMAT, X, AND B                                    
-        IF (IOPT ==  0) THEN 
-!-----------SYMMETRIC SCALING                                           
-          SELECT CASE ( ISCL ) 
-            CASE ( 1 ) 
-              DO n = 1, NEQ 
-                id   = IA(n) 
-                v    = AMAT(id) 
-                c1   = DONE / SQRT( ABS( v ) ) 
-                DSCALE(n)  = c1 
-                DSCALE2(n) = c1 
-              END DO 
-!               SCALE AMAT -- AMAT = DSCALE(row) * AMAT(i) * DSCALE2(col)
-              DO n = 1, NEQ 
-                c1 = DSCALE(n) 
-                i0 = IA(n) 
-                i1 = IA(n+1) - 1 
-                DO i = i0, i1 
-                  jc = JA(i) 
-                  c2 = DSCALE2(jc) 
-                  AMAT(i) = c1 * AMAT(i) * c2 
-                END DO 
-              END DO 
-!-----------L-2 NORM SCALING                                            
-            CASE ( 2 ) 
-!               SCALE EACH ROW SO THAT THE L-2 NORM IS 1                
-              DO n = 1, NEQ 
-                c1 = DZERO 
-                i0 = IA(n) 
-                i1 = IA(n+1) - 1 
-                DO i = i0, i1 
-                  c1 = c1 + AMAT(i) * AMAT(i) 
-                END DO 
-                c1 = SQRT( c1 ) 
-                IF (c1 ==  DZERO) THEN 
-                  c1 = DONE 
-                ELSE 
-                  c1 = DONE / c1 
-                END IF 
-                DSCALE(n) = c1 
-!                 INITIAL SCALING OF AMAT -- AMAT = DSCALE(row) * AMAT(i)
-                DO i = i0, i1 
-                  AMAT(i) = c1 * AMAT(i) 
-                END DO 
-              END DO 
-!               SCALE EACH COLUMN SO THAT THE L-2 NORM IS 1             
-              DO n = 1, NEQ 
-                DSCALE2(n) = DZERO 
-              END DO 
-              c2 = DZERO 
-              DO n = 1, NEQ 
-                i0 = IA(n) 
-                i1 = IA(n+1) - 1 
-                DO i = i0, i1 
-                  jc = JA(i) 
-                  c2 = AMAT(i) 
-                  DSCALE2(jc) = DSCALE2(jc) + c2 * c2 
-                END DO 
-              END DO 
-              DO n = 1, NEQ 
-                c2 = DSCALE2(n) 
-                IF (c2 ==  DZERO) THEN 
-                  c2 = DONE 
-                ELSE 
-                  c2 = DONE / SQRT( c2 ) 
-                END IF 
-                DSCALE2(n) = c2 
-              END DO 
-!               FINAL SCALING OF AMAT -- AMAT = DSCALE2(col) * AMAT(i)  
-              DO n = 1, NEQ 
-                i0 = IA(n) 
-                i1 = IA(n+1) - 1 
-                DO i = i0, i1 
-                  jc = JA(i) 
-                  c2 = DSCALE2(jc) 
-                  AMAT(i) = c2 * AMAT(i) 
-                END DO 
-              END DO 
-          END SELECT 
-!-----------SCALE X AND B                                               
-          DO n = 1, NEQ 
-            c1    = DSCALE(n) 
-            c2    = DSCALE2(n) 
-            X(n)  = X(n) / c2 
-            B(n)  = B(n) * c1 
-          END DO 
-!---------UNSCALE SCALE AMAT, X, AND B                                  
-        ELSE 
-          DO n = 1, NEQ 
-            c1 = DSCALE(n) 
-            i0 = IA(n) 
-            i1 = IA(n+1) - 1 
-!             UNSCALE AMAT                                              
-            DO i = i0, i1 
-              jc = JA(i) 
-              c2 = DSCALE2(jc) 
-              AMAT(i) = ( DONE / c1 ) * AMAT(i) * ( DONE / c2 ) 
-            END DO 
-!             UNSCALE X AND B                                           
-            c2   = DSCALE2(n) 
-            X(n) = X(n) * c2 
-            B(n) = B(n) / c1 
-          END DO 
-        END IF 
-!---------RETURN                                                        
-        RETURN 
-      END SUBROUTINE IMSLINEARSUB_SCALE 
-!                                                                       
-!-------ROUTINE TO UPDATE THE PRECONDITIONER                            
-      SUBROUTINE IMSLINEARSUB_PCU(IOUT, NJA, NEQ, NIAPC, NJAPC, IPC, RELAX,     &
-                                  AMAT, IA, JA, APC, IAPC, JAPC, IW, W,         &
-                                  LEVEL, DROPTOL, NJLU, NJW, NWLU, JLU, JW, WLU)               
-      use SimModule, only: ustop, store_error, count_errors
-!       + + + DUMMY ARGUMENTS + + +                                       
-        integer(I4B), INTENT(IN) :: IOUT 
-        integer(I4B), INTENT(IN) :: NJA 
-        integer(I4B), INTENT(IN) :: NEQ 
-        integer(I4B), INTENT(IN) :: NIAPC 
-        integer(I4B), INTENT(IN) :: NJAPC 
-        integer(I4B), INTENT(IN) :: IPC 
-        real(DP), INTENT(IN) :: RELAX 
-        real(DP), DIMENSION(NJA),  INTENT(IN)     :: AMAT 
-        integer(I4B), DIMENSION(NEQ+1), INTENT(IN)    :: IA 
-        integer(I4B), DIMENSION(NJA), INTENT(IN)      :: JA 
-        real(DP), DIMENSION(NJAPC), INTENT(INOUT) :: APC 
-        integer(I4B), DIMENSION(NIAPC+1), INTENT(INOUT) :: IAPC 
-        integer(I4B), DIMENSION(NJAPC), INTENT(INOUT)   :: JAPC 
-        integer(I4B), DIMENSION(NIAPC), INTENT(INOUT)   :: IW 
-        real(DP), DIMENSION(NIAPC), INTENT(INOUT) :: W 
-        ! ILUT
-        integer(I4B), INTENT(IN) :: LEVEL
-        real(DP), INTENT(IN) :: DROPTOL
-        integer(I4B), INTENT(IN) :: NJLU
-        integer(I4B), INTENT(IN) :: NJW
-        integer(I4B), INTENT(IN) :: NWLU
-        integer(I4B), DIMENSION(NJLU), INTENT(INOUT) :: JLU
-        integer(I4B), DIMENSION(NJW),  INTENT(INOUT) :: JW
-        real(DP), DIMENSION(NWLU),  INTENT(INOUT) :: WLU
-!       + + + LOCAL DEFINITIONS + + +                                     
-        character(len=LINELENGTH) :: errmsg
-        character(len=80), dimension(3) :: cerr
-        integer(I4B) :: izero 
-        integer(I4B) :: ierr
-        real(DP) :: delta 
-!       + + + FUNCTIONS + + +  
-!       + + + DATA + + +
-        DATA cerr  /'INCOMPREHENSIBLE ERROR - MATRIX MUST BE WRONG.              ', &
-                    'INSUFFICIENT STORAGE IN ARRAYS ALU, JLU TO STORE FACTORS.   ', &
-                    'ZERO ROW ENCOUNTERED.                                       '/
-        
-!       + + + FORMATS + + +                                               
- 2000   FORMAT (/,' MATRIX IS SEVERELY NON-DIAGONALLY DOMINANT.',               &
-     &          /,' ADDING SMALL VALUE TO PIVOT (IMSLINEARSUB_PCU)')           
-!       + + + CODE + + +                                                  
-        izero = 0 
-        delta = DZERO 
-        PCSCALE: DO
-          SELECT CASE(IPC) 
-!             ILU0 AND MILU0                                              
-            CASE (1,2) 
-              CALL IMSLINEARSUB_PCILU0(NJA, NEQ, AMAT, IA, JA,                   &
-                                       APC, IAPC, JAPC, IW, W,                   &
-                                       RELAX, izero, delta)                    
-!             ILUT AND MILUT                                             
-            CASE (3,4) 
-              ierr = 0
-              CALL IMSLINEARSUB_PCMILUT(NEQ, AMAT, JA, IA,                      &
-                                        LEVEL, DROPTOL, RELAX,                  &
-                                        APC, JLU, IW, NJAPC, WLU, JW, ierr,     &
-                                        izero, delta)
-              IF (ierr.NE.0) THEN
-                write(errmsg,'(4x,a,1x,a)') &
-                    '****ERROR. ILUT ERROR: ', cerr(-ierr)
-                call store_error(errmsg)
-                call parser%StoreErrorUnit()
-                call ustop()
-              END IF
-!           ADDITIONAL PRECONDITIONERS                     
-            CASE DEFAULT
-              izero = 0
-          END SELECT
-          IF (izero < 1) THEN 
-            EXIT PCSCALE 
-          END IF 
-          delta = 1.5D0 * delta + 0.001 
-          izero = 0 
-          IF (delta > DHALF) THEN 
-            WRITE(IOUT,2000) 
-            delta = DHALF 
-            izero = 2 
-          END IF
-        END DO PCSCALE
-!---------RETURN                                                        
-        RETURN 
-      END SUBROUTINE IMSLINEARSUB_PCU 
-!                                                                       
-!-------JACOBI PRECONDITIONER - INVERSE OF DIAGONAL                     
-      SUBROUTINE IMSLINEARSUB_PCJ(NJA, NEQ, AMAT, APC, IA, JA) 
-!       + + + DUMMY ARGUMENTS + + +                                       
-        integer(I4B), INTENT(IN) :: NJA 
-        integer(I4B), INTENT(IN) :: NEQ 
-        real(DP), DIMENSION(NJA),  INTENT(IN)      :: AMAT 
-        real(DP), DIMENSION(NEQ),  INTENT(INOUT)   :: APC 
-        integer(I4B), DIMENSION(NEQ+1), INTENT(IN) :: IA 
-        integer(I4B), DIMENSION(NJA),   INTENT(IN) :: JA 
-!       + + + LOCAL DEFINITIONS + + +                                     
-        integer(I4B) :: i, n 
-        integer(I4B) :: ic0, ic1 
-        integer(I4B) :: id 
-        real(DP) :: tv 
-!       + + + PARAMETERS + + +                                            
-!       + + + FUNCTIONS + + +                                             
-!       + + + CODE + + +                                                  
-        DO n = 1, NEQ 
-            ic0 = IA(n) 
-            ic1 = IA(n+1) - 1 
-            id = IA(n) 
-            DO i = ic0, ic1 
-              IF (JA(i) ==  n) THEN 
-                id = i 
-                EXIT 
-              END IF 
-            END DO 
-            tv  = AMAT(id) 
-            IF (ABS( tv ) > DZERO ) tv = DONE / tv 
-            APC(n) = tv 
-        END DO 
-!---------RETURN                                                        
-        RETURN 
-      END SUBROUTINE IMSLINEARSUB_PCJ 
-                                                                        
-      SUBROUTINE IMSLINEARSUB_JACA(NEQ, A, D1, D2) 
-        IMPLICIT NONE 
-!       + + + DUMMY ARGUMENTS + + +                                       
-        integer(I4B), INTENT(IN) :: NEQ 
-        real(DP), DIMENSION(NEQ),  INTENT(IN)    :: A 
-        real(DP), DIMENSION(NEQ),  INTENT(IN)    :: D1 
-        real(DP), DIMENSION(NEQ),  INTENT(INOUT) :: D2 
-!       + + + LOCAL DEFINITIONS + + +                                     
-        integer(I4B) :: n 
-        real(DP) :: tv 
-!       + + + PARAMETERS + + +                                            
-!       + + + FUNCTIONS + + +                                             
-!       + + + CODE + + +                                                  
-        DO n = 1, NEQ 
-          tv     = A(n) * D1(n) 
-          D2(n) = tv 
-        END DO 
-!---------RETURN                                                        
-        RETURN 
-      END SUBROUTINE IMSLINEARSUB_JACA 
-                                                                        
-      SUBROUTINE IMSLINEARSUB_PCILU0(NJA, NEQ, AMAT, IA, JA,                    &
-                                     APC, IAPC, JAPC, IW, W,                    &
-                                     RELAX, IZERO, DELTA)                        
-        IMPLICIT NONE 
-!       + + + DUMMY ARGUMENTS + + +                                       
-        integer(I4B), INTENT(IN) :: NJA 
-        integer(I4B), INTENT(IN) :: NEQ 
-        real(DP), DIMENSION(NJA),  INTENT(IN)     :: AMAT 
-        integer(I4B), DIMENSION(NEQ+1), INTENT(IN)    :: IA 
-        integer(I4B), DIMENSION(NJA), INTENT(IN)      :: JA 
-        real(DP), DIMENSION(NJA), INTENT(INOUT)   :: APC 
-        integer(I4B), DIMENSION(NEQ+1), INTENT(INOUT) :: IAPC 
-        integer(I4B), DIMENSION(NJA), INTENT(INOUT)   :: JAPC 
-        integer(I4B), DIMENSION(NEQ), INTENT(INOUT)   :: IW 
-        real(DP), DIMENSION(NEQ), INTENT(INOUT)   :: W 
-        real(DP), INTENT(IN) :: RELAX 
-        integer(I4B), INTENT(INOUT) :: IZERO 
-        real(DP), INTENT(IN) :: DELTA 
-!       + + + LOCAL DEFINITIONS + + +                                     
-        integer(I4B) :: ic0, ic1 
-        integer(I4B) :: iic0, iic1 
-        integer(I4B) :: iu, iiu 
-        integer(I4B) :: j, n 
-        integer(I4B) :: jj 
-        integer(I4B) :: jcol, jw 
-        integer(I4B) :: jjcol 
-        real(DP) :: drelax 
-        real(DP) :: sd1 
-        real(DP) :: tl 
-        real(DP) :: rs 
-        real(DP) :: d 
-!       + + + PARAMETERS + + +                                            
-!       + + + FUNCTIONS + + +                                             
-!       + + + CODE + + +                                                  
-        drelax = RELAX 
-        DO n = 1, NEQ 
-          IW(n)  = 0 
-          W(n)   = DZERO 
-        END DO 
-        MAIN: DO n = 1, NEQ 
-          ic0 = IA(n) 
-          ic1 = IA(n+1) - 1 
-          DO j = ic0, ic1 
-            jcol      = JA(j) 
-            IW(jcol) = 1 
-            W(jcol) = W(jcol) + AMAT(j) 
-          END DO 
-          ic0 = IAPC(n) 
-          ic1 = IAPC(n+1) - 1 
-          iu  = JAPC(n) 
-          rs   = DZERO 
-          LOWER: DO j = ic0, iu-1 
-            jcol     = JAPC(j) 
-            iic0     = IAPC(jcol) 
-            iic1     = IAPC(jcol+1) - 1 
-            iiu      = JAPC(jcol) 
-            tl       = W(jcol) * APC(jcol) 
-            W(jcol) = tl 
-            DO jj = iiu, iic1 
-              jjcol = JAPC(jj) 
-              jw    = IW(jjcol) 
-              IF (jw.NE.0) THEN 
-                W(jjcol) = W(jjcol) - tl * APC(jj) 
-              ELSE 
-                rs = rs + tl * APC(jj) 
-              END IF 
-            END DO 
-          END DO LOWER 
-!           DIAGONAL - CALCULATE INVERSE OF DIAGONAL FOR SOLUTION       
-          d   = W(n) 
-          tl  = ( DONE + DELTA ) * d - ( drelax * rs ) 
-!-----------ENSURE THAT THE SIGN OF THE DIAGONAL HAS NOT CHANGED AND IS 
-          sd1 = SIGN(d,tl) 
-          IF (sd1.NE.d) THEN 
-!             USE SMALL VALUE IF DIAGONAL SCALING IS NOT EFFECTIVE FOR
-!             PIVOTS THAT CHANGE THE SIGN OF THE DIAGONAL               
-            IF (IZERO > 1) THEN 
-              tl = SIGN(DEM6,d) 
-!             DIAGONAL SCALING CONTINUES TO BE EFFECTIVE                
-            ELSE 
-              IZERO = 1 
-              EXIT MAIN 
-            END IF 
-          END IF 
-          IF (ABS(tl) ==  DZERO) THEN 
-!             USE SMALL VALUE IF DIAGONAL SCALING IS NOT EFFECTIVE FOR
-!             ZERO PIVOTS                                               
-            IF (IZERO > 1) THEN 
-              tl = SIGN(DEM6,d) 
-!             DIAGONAL SCALING CONTINUES TO BE EFFECTIVE FOR ELIMINATING 
-            ELSE 
-              IZERO = 1 
-              EXIT MAIN 
-            END IF 
-          END IF 
-          APC(n) = DONE / tl 
-!           RESET POINTER FOR IW TO ZERO                                
-          IW(n) = 0 
-          W(n)  = DZERO 
-          DO j = ic0, ic1 
-            jcol = JAPC(j) 
-            APC(j) = W(jcol) 
-            IW(jcol) = 0 
-            W(jcol) = DZERO 
-          END DO 
-      END DO MAIN 
-!                                                                       
-!---------RESET IZERO IF SUCCESSFUL COMPLETION OF MAIN                  
-        IZERO = 0 
-!                                                                       
-!---------RETURN                                                        
-        RETURN 
-      END SUBROUTINE IMSLINEARSUB_PCILU0 
-                                                                        
-      SUBROUTINE IMSLINEARSUB_ILU0A(NJA, NEQ, APC, IAPC, JAPC, R, D) 
-        IMPLICIT NONE 
-!       + + + DUMMY ARGUMENTS + + +                                       
-        integer(I4B), INTENT(IN) :: NJA 
-        integer(I4B), INTENT(IN) :: NEQ 
-        real(DP), DIMENSION(NJA),  INTENT(IN)  :: APC 
-        integer(I4B), DIMENSION(NEQ+1), INTENT(IN) :: IAPC 
-        integer(I4B), DIMENSION(NJA), INTENT(IN)   :: JAPC 
-        real(DP), DIMENSION(NEQ),  INTENT(IN)     :: R 
-        real(DP), DIMENSION(NEQ),  INTENT(INOUT)  :: D 
-!       + + + LOCAL DEFINITIONS + + +                                     
-        integer(I4B) :: ic0, ic1 
-        integer(I4B) :: iu 
-        integer(I4B) :: jcol 
-        integer(I4B) :: j, n 
-        real(DP) :: tv 
-!       + + + FUNCTIONS + + +                                             
-!       + + + CODE + + +                                                  
-!         FORWARD SOLVE - APC * D = R                                   
-        FORWARD: DO n = 1, NEQ 
-          tv   = R(n) 
-          ic0 = IAPC(n) 
-          ic1 = IAPC(n+1) - 1 
-          iu  = JAPC(n) - 1 
-          LOWER: DO j = ic0, iu 
-            jcol = JAPC(j) 
-            tv    = tv - APC(j) * D(jcol) 
-          END DO LOWER 
-          D(n) = tv 
-        END DO FORWARD 
-!         BACKWARD SOLVE - D = D / U                                    
-        BACKWARD: DO n = NEQ, 1, -1 
-          ic0 = IAPC(n) 
-          ic1 = IAPC(n+1) - 1 
-          iu  = JAPC(n) 
-          tv   = D(n) 
-          UPPER: DO j = iu, ic1 
-            jcol = JAPC(j) 
-            tv    = tv - APC(j) * D(jcol) 
-          END DO UPPER 
-!           COMPUTE D FOR DIAGONAL - D = D / U                          
-          D(n) =  tv * APC(n) 
-        END DO BACKWARD 
-!---------RETURN                                                        
-        RETURN 
-      END SUBROUTINE IMSLINEARSUB_ILU0A 
-                                                                        
-      SUBROUTINE IMSLINEARSUB_CG(ICNVG, ITMAX, INNERIT,                         &
-                                 NEQ, NJA, NIAPC, NJAPC,                        &
-                                 IPC, NITERC, ICNVGOPT, NORTH,                  &
-                                 HCLOSE, RCLOSE, L2NORM0, EPFACT,               &
-                                 IA0, JA0, A0, IAPC, JAPC, APC,                 &
-                                 X, B, D, P, Q, Z,                              &
-                                 NJLU, IW, JLU,                                 &
-                                 NCONV, CONVNMOD, CONVMODSTART, LOCDV, LOCDR,   &
-                                 CACCEL, ITINNER, CONVLOCDV, CONVLOCDR,         &
-                                 DVMAX, DRMAX, CONVDVMAX, CONVDRMAX)                                        
-        IMPLICIT NONE 
-!       + + + DUMMY ARGUMENTS + + +                                       
-        integer(I4B), INTENT(INOUT) :: ICNVG 
-        integer(I4B), INTENT(IN)    :: ITMAX 
-        integer(I4B), INTENT(INOUT) :: INNERIT 
-        integer(I4B), INTENT(IN)    :: NEQ 
-        integer(I4B), INTENT(IN)    :: NJA 
-        integer(I4B), INTENT(IN)    :: NIAPC 
-        integer(I4B), INTENT(IN)    :: NJAPC 
-        integer(I4B), INTENT(IN)    :: IPC 
-        integer(I4B), INTENT(INOUT) :: NITERC 
-        integer(I4B), INTENT(IN)    :: ICNVGOPT 
-        integer(I4B), INTENT(IN)    :: NORTH 
-        real(DP), INTENT(IN) :: HCLOSE 
-        real(DP), INTENT(IN) :: RCLOSE 
-        real(DP), INTENT(IN) :: L2NORM0 
-        real(DP), INTENT(IN) :: EPFACT 
-        integer(I4B), DIMENSION(NEQ+1), INTENT(IN) :: IA0 
-        integer(I4B), DIMENSION(NJA), INTENT(IN) :: JA0 
-        real(DP), DIMENSION(NJA), INTENT(IN) :: A0 
-        integer(I4B), DIMENSION(NIAPC+1), INTENT(IN) :: IAPC 
-        integer(I4B), DIMENSION(NJAPC), INTENT(IN) :: JAPC 
-        real(DP), DIMENSION(NJAPC), INTENT(IN) :: APC 
-        real(DP), DIMENSION(NEQ), INTENT(INOUT) :: X 
-        real(DP), DIMENSION(NEQ), INTENT(INOUT) :: B 
-        real(DP), DIMENSION(NEQ), INTENT(INOUT) :: D 
-        real(DP), DIMENSION(NEQ), INTENT(INOUT) :: P 
-        real(DP), DIMENSION(NEQ), INTENT(INOUT) :: Q 
-        real(DP), DIMENSION(NEQ), INTENT(INOUT) :: Z 
-        ! ILUT
-        integer(I4B), INTENT(IN) :: NJLU
-        integer(I4B), DIMENSION(NIAPC), INTENT(IN) :: IW
-        integer(I4B), DIMENSION(NJLU), INTENT(IN) :: JLU
-        ! CONVERGENCE INFORMATION
-        integer(I4B), INTENT(IN) :: NCONV
-        integer(I4B), INTENT(IN) :: CONVNMOD
-        integer(I4B), DIMENSION(CONVNMOD+1), INTENT(INOUT) ::CONVMODSTART
-        integer(I4B), DIMENSION(CONVNMOD), INTENT(INOUT) :: LOCDV
-        integer(I4B), DIMENSION(CONVNMOD), INTENT(INOUT) :: LOCDR
-        character(len=31), DIMENSION(NCONV), INTENT(INOUT) :: CACCEL
-        integer(I4B), DIMENSION(NCONV), INTENT(INOUT) :: ITINNER
-        integer(I4B), DIMENSION(CONVNMOD, NCONV), INTENT(INOUT) :: CONVLOCDV
-        integer(I4B), DIMENSION(CONVNMOD, NCONV), INTENT(INOUT) :: CONVLOCDR
-        real(DP), DIMENSION(CONVNMOD), INTENT(INOUT) :: DVMAX
-        real(DP), DIMENSION(CONVNMOD), INTENT(INOUT) :: DRMAX
-        real(DP), DIMENSION(CONVNMOD, NCONV), INTENT(INOUT) :: CONVDVMAX
-        real(DP), DIMENSION(CONVNMOD, NCONV), INTENT(INOUT) :: CONVDRMAX
-!       + + + LOCAL DEFINITIONS + + + 
-        LOGICAL :: LORTH
-        logical :: lsame 
-        character(len=31) :: cval
-        integer(I4B) :: n 
-        integer(I4B) :: iiter 
-        integer(I4B) :: xloc, rloc
-        integer(I4B) :: im, im0, im1
-        real(DP) :: tv 
-        real(DP) :: deltax 
-        real(DP) :: rmax 
-        real(DP) :: l2norm 
-        real(DP) :: rcnvg 
-        real(DP) :: denom
-        real(DP) :: alpha, beta 
-        real(DP) :: rho, rho0 
-!       + + + PARAMETERS + + +                                            
-!       + + + FUNCTIONS + + +                                         
-!                                                                       
-!         + + + CODE + + +                                              
-        rho0 = DZERO 
-        rho = DZERO 
-        INNERIT  = 0 
-!                                                                       
-!-------INNER ITERATION                                                 
-        INNER: DO iiter = 1, itmax 
-           INNERIT = INNERIT + 1 
-           NITERC  = NITERC  + 1 
-!----------APPLY PRECONDITIONER                                         
-          SELECT CASE (IPC) 
-!             ILU0 AND MILU0              
-            CASE (1,2) 
-              CALL IMSLINEARSUB_ILU0A(NJA, NEQ, APC, IAPC, JAPC, D, Z) 
-!             ILUT AND MILUT
-            CASE (3,4)
-              CALL IMSLINEARSUB_PCMILUT_LUSOL(NEQ, D, Z, APC, JLU, IW) 
-          END SELECT 
-          rho = IMSLINEARSUB_DP(NEQ, D, Z) 
-!-----------COMPUTE DIRECTIONAL VECTORS                                 
-          IF (IITER ==  1) THEN 
-            DO n = 1, NEQ 
-              P(n) = Z(n) 
-            END DO 
-          ELSE
-            !denom = rho0 + SIGN(DPREC,rho0)
-            !beta = rho / denom
-            beta = rho / rho0 
-            DO n = 1, NEQ 
-              P(n) = Z(n) + beta * P(n) 
-            END DO 
-          END IF 
-!-----------COMPUTE ITERATES                                            
-!           UPDATE Q                                                   
-          CALL IMSLINEARSUB_MV(NJA, NEQ, A0, P, Q, IA0, JA0) 
-          denom =  IMSLINEARSUB_DP(NEQ, P, Q)
-          denom = denom + SIGN(DPREC, denom) 
-          alpha = rho / denom
-!-----------UPDATE X AND RESIDUAL                                       
-          deltax = DZERO 
-          rmax   = DZERO 
-          l2norm = DZERO 
-          DO im = 1, CONVNMOD
-            DVMAX(im) = DZERO
-            DRMAX(im) = DZERO
-          END DO
-          im  = 1
-          im0 = CONVMODSTART(1)
-          im1 = CONVMODSTART(2)
-          DO n = 1, NEQ
-            ! -- determine current model index
-            if (n == im1) then
-              im = im + 1
-              im0 = CONVMODSTART(im)
-              im1 = CONVMODSTART(im+1)
-            end if
-            ! -- identify deltax and rmax
-            tv      = alpha * P(n) 
-            X(n)  = X(n) + tv 
-            IF (ABS(tv) > ABS(deltax)) THEN
-              deltax = tv
-              xloc = n
-            END IF
-            IF (ABS(tv) > ABS(DVMAX(im))) THEN
-              DVMAX(im) = tv
-              LOCDV(im) = n
-            END IF
-            tv      = D(n) 
-            tv      = tv - alpha * Q(n) 
-            D(n)  = tv 
-            IF (ABS(tv) > ABS(rmax)) THEN
-              rmax = tv
-              rloc = n
-            END IF
-            IF (ABS(tv) > ABS(DRMAX(im))) THEN
-              DRMAX(im) = tv
-              LOCDR(im) = n
-            END IF
-            l2norm = l2norm + tv * tv 
-          END DO 
-          l2norm = SQRT(l2norm) 
-!-----------SAVE SOLVER CONVERGENCE INFORMATION
-          IF (NCONV > 1) THEN
-            n = NITERC
-            WRITE(cval, '(g15.7)') alpha
-            CACCEL(n) = cval
-            ITINNER(n)    = iiter
-            DO im = 1, CONVNMOD
-              CONVLOCDV(im, n) = LOCDV(im)
-              CONVLOCDR(im, n) = LOCDR(im)
-              CONVDVMAX(im, n) = DVMAX(im)
-              CONVDRMAX(im, n) = DRMAX(im)
-            END DO
-          END IF
-!-----------TEST FOR SOLVER CONVERGENCE                                 
-          IF (ICNVGOPT ==  2 .OR. ICNVGOPT ==  3 .OR. ICNVGOPT ==  4) THEN 
-            rcnvg = l2norm 
-          ELSE 
-            rcnvg = rmax 
-          END IF 
-          CALL IMSLINEARSUB_TESTCNVG(ICNVGOPT, ICNVG, INNERIT,                  &
-                                     deltax, rcnvg,                             &
-                                     L2NORM0, EPFACT, HCLOSE, RCLOSE)         
-!
-!           CHECK FOR EXACT SOLUTION                                    
-          IF (rcnvg ==  DZERO) ICNVG = 1 
-          IF (ICNVG.NE.0) EXIT INNER 
-!-----------CHECK THAT CURRENT AND PREVIOUS rho ARE DIFFERENT           
-          lsame = IS_SAME(rho, rho0) 
-          IF (lsame) THEN 
-            EXIT INNER 
-          END IF 
-!-----------RECALCULATE THE RESIDUAL
-          IF (NORTH > 0) THEN
-            LORTH = mod(iiter+1,NORTH) == 0
-            IF (LORTH) THEN
-              CALL IMSLINEARSUB_MV(NJA, NEQ, A0, X, D, IA0, JA0)
-              CALL IMSLINEARSUB_AXPY(NEQ, B, -DONE, D, D)
-            END IF
-          END IF
-!-----------SAVE CURRENT INNER ITERATES                                 
-          rho0 = rho 
-        END DO INNER 
-!---------RESET ICNVG        
-        IF (ICNVG < 0) ICNVG = 0
-!---------RETURN                                                        
-        RETURN 
-      END SUBROUTINE IMSLINEARSUB_CG 
-                                                                        
-      SUBROUTINE IMSLINEARSUB_BCGS(ICNVG, ITMAX, INNERIT,                       &
-                                   NEQ, NJA, NIAPC, NJAPC,                      &
-                                   IPC, NITERC, ICNVGOPT, NORTH, ISCL, DSCALE,  &
-                                   HCLOSE, RCLOSE, L2NORM0, EPFACT,             &
-                                   IA0, JA0, A0, IAPC, JAPC, APC,               &
-                                   X, B, D, P, Q,                               &
-                                   T, V, DHAT, PHAT, QHAT,                      &
-                                   NJLU, IW, JLU,                               &
-                                   NCONV, CONVNMOD, CONVMODSTART, LOCDV, LOCDR, &
-                                   CACCEL, ITINNER, CONVLOCDV, CONVLOCDR,       &
-                                   DVMAX, DRMAX, CONVDVMAX, CONVDRMAX)                                
-        IMPLICIT NONE 
-!       + + + DUMMY ARGUMENTS + + +                                       
-        integer(I4B), INTENT(INOUT) :: ICNVG 
-        integer(I4B), INTENT(IN)    :: ITMAX 
-        integer(I4B), INTENT(INOUT) :: INNERIT 
-        integer(I4B), INTENT(IN)    :: NEQ 
-        integer(I4B), INTENT(IN)    :: NJA 
-        integer(I4B), INTENT(IN)    :: NIAPC 
-        integer(I4B), INTENT(IN)    :: NJAPC 
-        integer(I4B), INTENT(IN)    :: IPC 
-        integer(I4B), INTENT(INOUT) :: NITERC 
-        integer(I4B), INTENT(IN)    :: ICNVGOPT 
-        integer(I4B), INTENT(IN)    :: NORTH
-        integer(I4B), INTENT(IN)    :: ISCL 
-        real(DP), DIMENSION(NEQ), INTENT(IN) :: DSCALE 
-        real(DP), INTENT(IN) :: HCLOSE 
-        real(DP), INTENT(IN) :: RCLOSE 
-        real(DP), INTENT(IN) :: L2NORM0 
-        real(DP), INTENT(IN) :: EPFACT 
-        integer(I4B), DIMENSION(NEQ+1), INTENT(IN) :: IA0 
-        integer(I4B), DIMENSION(NJA), INTENT(IN) :: JA0 
-        real(DP), DIMENSION(NJA), INTENT(IN) :: A0 
-        integer(I4B), DIMENSION(NIAPC+1), INTENT(IN) :: IAPC 
-        integer(I4B), DIMENSION(NJAPC), INTENT(IN) :: JAPC 
-        real(DP), DIMENSION(NJAPC), INTENT(IN) :: APC 
-        real(DP), DIMENSION(NEQ), INTENT(INOUT) :: X 
-        real(DP), DIMENSION(NEQ), INTENT(IN) :: B 
-        real(DP), DIMENSION(NEQ), INTENT(INOUT) :: D 
-        real(DP), DIMENSION(NEQ), INTENT(INOUT) :: P 
-        real(DP), DIMENSION(NEQ), INTENT(INOUT) :: Q 
-        real(DP), DIMENSION(NEQ), INTENT(INOUT) :: T 
-        real(DP), DIMENSION(NEQ), INTENT(INOUT) :: V 
-        real(DP), DIMENSION(NEQ), INTENT(INOUT) :: DHAT 
-        real(DP), DIMENSION(NEQ), INTENT(INOUT) :: PHAT 
-        real(DP), DIMENSION(NEQ), INTENT(INOUT) :: QHAT
-        ! ILUT
-        integer(I4B), INTENT(IN) :: NJLU
-        integer(I4B), DIMENSION(NIAPC), INTENT(IN) :: IW
-        integer(I4B), DIMENSION(NJLU), INTENT(IN) :: JLU
-        ! CONVERGENCE INFORMATION
-        integer(I4B), INTENT(IN) :: NCONV
-        integer(I4B), INTENT(IN) :: CONVNMOD
-        integer(I4B), DIMENSION(CONVNMOD+1), INTENT(INOUT) ::CONVMODSTART
-        integer(I4B), DIMENSION(CONVNMOD), INTENT(INOUT) :: LOCDV
-        integer(I4B), DIMENSION(CONVNMOD), INTENT(INOUT) :: LOCDR
-        character(len=31), DIMENSION(NCONV), INTENT(INOUT) :: CACCEL
-        integer(I4B), DIMENSION(NCONV), INTENT(INOUT) :: ITINNER
-        integer(I4B), DIMENSION(CONVNMOD, NCONV), INTENT(INOUT) :: CONVLOCDV
-        integer(I4B), DIMENSION(CONVNMOD, NCONV), INTENT(INOUT) :: CONVLOCDR
-        real(DP), DIMENSION(CONVNMOD), INTENT(INOUT) :: DVMAX
-        real(DP), DIMENSION(CONVNMOD), INTENT(INOUT) :: DRMAX
-        real(DP), DIMENSION(CONVNMOD, NCONV), INTENT(INOUT) :: CONVDVMAX
-        real(DP), DIMENSION(CONVNMOD, NCONV), INTENT(INOUT) :: CONVDRMAX
-!       + + + LOCAL DEFINITIONS + + +  
-        LOGICAL :: LORTH
-        logical :: lsame 
-        character(len=15) :: cval1, cval2
-        integer(I4B) :: n 
-        integer(I4B) :: iiter 
-        integer(I4B) :: xloc, rloc
-        integer(I4B) :: im, im0, im1
-        real(DP) :: tv 
-        real(DP) :: deltax 
-        real(DP) :: rmax
-        real(DP) :: l2norm 
-        real(DP) :: rcnvg 
-        real(DP) :: alpha, alpha0 
-        real(DP) :: beta 
-        real(DP) :: rho, rho0 
-        real(DP) :: omega, omega0 
-        real(DP) :: numer, denom
-!       + + + PARAMETERS + + +                                            
-!       + + + FUNCTIONS + + +                                         
-!                                                                       
-!         + + + CODE + + +                                              
-        INNERIT  = 0 
-                                                                        
-        alpha  = DZERO
-        alpha0 = DZERO
-        beta   = DZERO 
-        rho    = DZERO 
-        rho0   = DZERO
-        omega  = DZERO
-        omega0 = DZERO
-!                                                                       
-!-------SAVE INITIAL RESIDUAL                                           
-        DO n = 1, NEQ 
-          DHAT(n) = D(n)
-        END DO
-!                                                                       
-!-------INNER ITERATION                                                 
-        INNER: DO iiter = 1, itmax 
-           INNERIT = INNERIT + 1 
-           NITERC = NITERC + 1 
-!----------CALCULATE rho                                                
-          rho = IMSLINEARSUB_DP(NEQ, DHAT, D) 
-!-----------COMPUTE DIRECTIONAL VECTORS                                 
-          IF (IITER ==  1) THEN 
-            DO n = 1, NEQ 
-              P(n) = D(n) 
-            END DO 
-          ELSE 
-            beta = ( rho / rho0 ) * ( alpha0 / omega0 ) 
-            DO n = 1, NEQ 
-              P(n) = D(n) + beta * ( P(n) - omega0 * V(n) ) 
-            END DO 
-          END IF 
-!----------APPLY PRECONDITIONER TO UPDATE PHAT                          
-          SELECT CASE (IPC) 
-!             ILU0 AND MILU0
-            CASE (1,2) 
-              CALL IMSLINEARSUB_ILU0A(NJA, NEQ, APC, IAPC, JAPC, P, PHAT) 
-!             ILUT AND MILUT
-            CASE (3,4)
-              CALL IMSLINEARSUB_PCMILUT_LUSOL(NEQ, P, PHAT, APC, JLU, IW) 
-          END SELECT 
-!-----------COMPUTE ITERATES                                            
-!           UPDATE V WITH A AND PHAT                                    
-          CALL IMSLINEARSUB_MV(NJA, NEQ, A0, PHAT, V, IA0, JA0) 
-!           UPDATE alpha WITH DHAT AND V                                
-          denom = IMSLINEARSUB_DP(NEQ, DHAT, V) 
-          denom = denom + SIGN(DPREC, denom) 
-          alpha = rho / denom 
-!-----------UPDATE Q                                                    
-          DO n = 1, NEQ 
-            Q(n) = D(n) - alpha * V(n)  
-          END DO 
-!!-----------CALCULATE INFINITY NORM OF Q - TEST FOR TERMINATION         
-!!           TERMINATE IF rmax IS LESS THAN MACHINE PRECISION (DPREC) 
-!          rmax = DZERO 
-!          DO n = 1, NEQ 
-!              tv = Q(n) 
-!              IF (ISCL.NE.0 ) tv = tv / DSCALE(n) 
-!              IF (ABS(tv) > ABS(rmax) ) rmax = tv 
-!          END DO 
-!          IF (ABS(rmax).LE.DPREC) THEN 
-!            deltax = DZERO 
-!            DO n = 1, NEQ 
-!              tv      = alpha * PHAT(n) 
-!              IF (ISCL.NE.0) THEN 
-!                tv = tv * DSCALE(n) 
-!              END IF 
-!              X(n)  = X(n) + tv 
-!              IF (ABS(tv) > ABS(deltax) ) deltax = tv 
-!            END DO 
-!            CALL IMSLINEARSUB_TESTCNVG(ICNVGOPT, ICNVG, INNERIT,                &
-!                                       deltax, rmax,                            &
-!                                       rmax, EPFACT, HCLOSE, RCLOSE )          
-!            IF (ICNVG.NE.0 ) EXIT INNER 
-!          END IF 
-!-----------APPLY PRECONDITIONER TO UPDATE QHAT                         
-          SELECT CASE (IPC) 
-!            ILU0 AND MILU0            
-            CASE (1,2) 
-              CALL IMSLINEARSUB_ILU0A(NJA, NEQ, APC, IAPC, JAPC, Q, QHAT) 
-!             ILUT AND MILUT
-            CASE (3,4)
-              CALL IMSLINEARSUB_PCMILUT_LUSOL(NEQ, Q, QHAT, APC, JLU, IW)
-          END SELECT
-!           UPDATE T WITH A AND QHAT                                    
-          CALL IMSLINEARSUB_MV(NJA, NEQ, A0, QHAT, T, IA0, JA0) 
-!-----------UPDATE omega                                                
-          numer = IMSLINEARSUB_DP(NEQ, T, Q) 
-          denom = IMSLINEARSUB_DP(NEQ, T, T)
-          denom = denom + SIGN(DPREC,denom) 
-          omega = numer / denom 
-!-----------UPDATE X AND RESIDUAL                                       
-          deltax = DZERO 
-          rmax   = DZERO 
-          l2norm = DZERO 
-          DO im = 1, CONVNMOD
-            DVMAX(im) = DZERO
-            DRMAX(im) = DZERO
-          END DO
-          im  = 1
-          im0 = CONVMODSTART(1)
-          im1 = CONVMODSTART(2)
-          DO n = 1, NEQ 
-            ! -- determine current model index
-            if (n == im1) then
-              im = im + 1
-              im0 = CONVMODSTART(im)
-              im1 = CONVMODSTART(im+1)
-            end if
-!-------------X AND DX                                                  
-            tv = alpha * PHAT(n) + omega * QHAT(n) 
-            X(n)  = X(n) + tv 
-            IF (ISCL.NE.0) THEN 
-              tv = tv * DSCALE(n) 
-            END IF 
-            IF (ABS(tv) > ABS(deltax)) THEN
-              deltax = tv
-              xloc = n
-            END IF
-            IF (ABS(tv) > ABS(DRMAX(im))) THEN
-              DVMAX(im) = tv
-              LOCDV(im) = n
-            END IF
-!-------------RESIDUAL                                                  
-            tv      = Q(n) - omega * T(n) 
-            D(n)  = tv 
-            IF (ISCL.NE.0) THEN 
-              tv = tv / DSCALE(n) 
-            END IF 
-            IF (ABS(tv) > ABS(rmax)) THEN
-              rmax = tv
-              rloc = n
-            END IF
-            IF (ABS(tv) > ABS(DRMAX(im))) THEN
-              DRMAX(im) = tv
-              LOCDR(im) = n
-            END IF
-            l2norm = l2norm + tv * tv 
-          END DO
-          l2norm = sqrt(l2norm)
-!-----------SAVE SOLVER CONVERGENCE INFORMATION
-          IF (NCONV > 1) THEN
-            n = NITERC
-            WRITE(cval1,'(g15.7)') alpha
-            WRITE(cval2,'(g15.7)') omega
-            CACCEL(n) = trim(adjustl(cval1)) // ',' // trim(adjustl(cval2))
-            ITINNER(n)    = iiter
-            DO im = 1, CONVNMOD
-              CONVLOCDV(im, n) = LOCDV(im)
-              CONVLOCDR(im, n) = LOCDR(im)
-              CONVDVMAX(im, n) = DVMAX(im)
-              CONVDRMAX(im, n) = DRMAX(im)
-            END DO
-          END IF
-!-----------TEST FOR SOLVER CONVERGENCE                                 
-          IF (ICNVGOPT ==  2 .OR. ICNVGOPT ==  3 .OR. ICNVGOPT ==  4) THEN 
-            rcnvg = l2norm 
-          ELSE 
-            rcnvg = rmax 
-          END IF 
-          CALL IMSLINEARSUB_TESTCNVG(ICNVGOPT, ICNVG, INNERIT,                  &
-                                     deltax, rcnvg,                             &
-                                     L2NORM0, EPFACT, HCLOSE, RCLOSE)         
-!           CHECK FOR EXACT SOLUTION                                    
-          IF (rcnvg ==  DZERO) ICNVG = 1 
-          IF (ICNVG.NE.0) EXIT INNER
-!-----------CHECK THAT CURRENT AND PREVIOUS rho, alpha, AND omega ARE 
-!           DIFFERENT
-          lsame = IS_SAME(rho, rho0) 
-          IF (lsame) THEN 
-            EXIT INNER 
-          END IF 
-          lsame = IS_SAME(alpha, alpha0) 
-          IF (lsame) THEN 
-            EXIT INNER 
-          END IF 
-          lsame = IS_SAME(omega, omega0) 
-          IF (lsame) THEN 
-            EXIT INNER 
-          END IF 
-!-----------RECALCULATE THE RESIDUAL
-          IF (NORTH > 0) THEN
-            LORTH = mod(iiter+1,NORTH) == 0
-            IF (LORTH) THEN
-              CALL IMSLINEARSUB_MV(NJA, NEQ, A0,X , D, IA0, JA0)
-              CALL IMSLINEARSUB_AXPY(NEQ, B, -DONE, D, D)
-              !DO n = 1, NEQ
-              !  tv   = D(n)
-              !  D(n) = B(n) - tv
-              !END DO
-            END IF
-          END IF
-!-----------SAVE CURRENT INNER ITERATES                                 
-          rho0   = rho
-          alpha0 = alpha
-          omega0 = omega
-        END DO INNER
-!---------RESET ICNVG        
-        IF (ICNVG < 0) ICNVG = 0
-!---------RETURN                                                        
-        RETURN 
-      END SUBROUTINE IMSLINEARSUB_BCGS 
-!                                                                       
-!---------TEST FOR SOLVER CONVERGENCE                                   
-        SUBROUTINE IMSLINEARSUB_TESTCNVG(Icnvgopt, Icnvg, Iiter,                &
-                                         Hmax, Rmax,                            &
-                                         Rmax0, Epfact, Hclose, Rclose )         
-        IMPLICIT NONE 
-!       + + + DUMMY ARGUMENTS + + +                                       
-        integer(I4B), INTENT(IN)         :: Icnvgopt 
-        integer(I4B), INTENT(INOUT)      :: Icnvg 
-        integer(I4B), INTENT(IN)         :: Iiter
-        real(DP), INTENT(IN) :: Hmax 
-        real(DP), INTENT(IN) :: Rmax 
-        real(DP), INTENT(IN) :: Rmax0 
-        real(DP), INTENT(IN) :: Epfact 
-        real(DP), INTENT(IN) :: Hclose 
-        real(DP), INTENT(IN) :: Rclose 
-!       + + + LOCAL DEFINITIONS + + +                                     
-!       + + + FUNCTIONS + + +                                             
-!       + + + CODE + + +                                                  
-        IF (Icnvgopt ==  0) THEN 
-          IF (ABS(Hmax) <=  Hclose .AND. ABS(Rmax) <=  Rclose) THEN 
-            Icnvg = 1 
-          END IF 
-        ELSE IF (Icnvgopt ==  1) THEN 
-          IF (ABS(Hmax) <=  Hclose .AND. ABS(Rmax) <=  Rclose .AND.               &
-              iiter ==  1) THEN 
-            Icnvg = 1 
-          END IF 
-        ELSE IF (Icnvgopt ==  2) THEN 
-          IF (ABS(Hmax) <=  Hclose .OR. Rmax <=  Rclose) THEN 
-            Icnvg = 1 
-          ELSE IF (Rmax <=  Rmax0*Epfact) THEN 
-            Icnvg = -1 
-          END IF
-        ELSE IF (Icnvgopt ==  3) THEN 
-          IF (ABS(Hmax) <=  Hclose) THEN
-            Icnvg = 1 
-          ELSE IF (Rmax <=  Rmax0*Rclose) THEN  
-            Icnvg = -1 
-          END IF
-        ELSE IF (Icnvgopt ==  4) THEN 
-          IF (ABS(Hmax) <=  Hclose .AND. Rmax <=  Rclose) THEN
-            Icnvg = 1 
-          ELSE IF (Rmax <=  Rmax0*Epfact) THEN  
-            Icnvg = -1 
-          END IF
-       END IF 
-!---------RETURN                                                        
-        RETURN 
-      END SUBROUTINE IMSLINEARSUB_TESTCNVG 
-!                                                                       
-!---------GENERATE IAPC AND JAPC FROM IA AND JA                         
-!         JAPC(1:NEQ) HAS THE POSITION OF THE UPPER ENTRY FOR A ROW     
-!         JAPC(NEQ+1:NJA) IS THE COLUMN POSITION FOR ENTRY              
-!         APC(1:NEQ) PRECONDITIONED INVERSE OF THE DIAGONAL             
-!         APC(NEQ+1:NJA) PRECONDITIONED ENTRIES FOR OFF DIAGONALS       
-        SUBROUTINE IMSLINEARSUB_PCCRS(NEQ, NJA, IA, JA,                         &
-                                      IAPC,JAPC)                               
-        IMPLICIT NONE 
-!       + + + DUMMY ARGUMENTS + + +                                       
-        integer(I4B), INTENT(IN)         :: NEQ 
-        integer(I4B), INTENT(IN)         :: NJA 
-        integer(I4B), DIMENSION(NEQ+1), INTENT(IN)    :: IA 
-        integer(I4B), DIMENSION(NJA), INTENT(IN)      :: JA 
-        integer(I4B), DIMENSION(NEQ+1), INTENT(INOUT) :: IAPC 
-        integer(I4B), DIMENSION(NJA), INTENT(INOUT)   :: JAPC 
-!       + + + LOCAL DEFINITIONS + + +                                     
-        integer(I4B) :: n, j 
-        integer(I4B) :: i0, i1 
-        integer(I4B) :: nlen 
-        integer(I4B) :: ic,ip 
-        integer(I4B) :: jcol 
-        integer(I4B), DIMENSION(:), ALLOCATABLE :: iarr 
-!       + + + FUNCTIONS + + +                                             
-!       + + + CODE + + +                                                  
-        ip = NEQ + 1 
-        DO n = 1, NEQ 
-          i0 = IA(n) 
-          i1 = IA(n+1) - 1 
-          nlen = i1 - i0 
-          ALLOCATE( iarr(nlen) ) 
-          ic = 0 
-          DO j = i0, i1 
-            jcol = JA(j) 
-            IF (jcol ==  n) CYCLE 
-            ic = ic + 1 
-            iarr(ic) = jcol 
-          END DO 
-          CALL IMSLINEARSUB_ISORT(nlen,iarr) 
-          IAPC(n) = ip 
-          DO j = 1, nlen 
-            jcol = iarr(j) 
-            JAPC(ip) = jcol 
-            ip = ip + 1 
-          END DO 
-          DEALLOCATE(iarr) 
-        END DO 
-        IAPC(NEQ+1) = NJA + 1 
-!---------POSITION OF THE FIRST UPPER ENTRY FOR ROW                     
-        DO n = 1, NEQ 
-          i0 = IAPC(n) 
-          i1 = IAPC(n+1) - 1 
-          JAPC(n) = IAPC(n+1) 
-          DO j = i0, i1 
-            jcol = JAPC(j) 
-            IF (jcol > n) THEN 
-              JAPC(n) = j 
-              EXIT 
-            END IF 
-          END DO 
-        END DO 
-!---------RETURN                                                        
-        RETURN 
-      END SUBROUTINE IMSLINEARSUB_PCCRS 
-!                                                                       
-!-------SIMPLE IN-PLACE SORTING ROUTINE FOR AN INTEGER ARRAY             
-      SUBROUTINE IMSLINEARSUB_ISORT(NVAL, IARRAY) 
-        IMPLICIT NONE 
-!       + + + DUMMY ARGUMENTS + + +                                       
-        integer(I4B),INTENT(IN) :: NVAL 
-        integer(I4B),DIMENSION(NVAL),INTENT(INOUT) :: IARRAY 
-!       + + + LOCAL DEFINITIONS + + +                                     
-        integer(I4B) :: i, j, itemp 
-!       + + + FUNCTIONS + + +                                             
-!       + + + CODE + + +                                                  
-        DO i = 1, NVAL-1 
-            DO j = i+1, NVAL 
-                if(IARRAY(i) > IARRAY(j)) then 
-                    itemp = IARRAY(j) 
-                    IARRAY(j) = IARRAY(i) 
-                    IARRAY(i) = itemp 
-                END IF 
-            END DO                                                      
-        END DO                                                          
-!---------RETURN                                                        
-        RETURN                                                          
-      END SUBROUTINE IMSLINEARSUB_ISORT
-!      
-!-------INITIALIZE REAL VECTOR      
-      SUBROUTINE IMSLINEARSUB_SETX(NR, D1, C)
-        IMPLICIT NONE
-!     + + + DUMMY ARGUMENTS + + +
-        integer(I4B), INTENT(IN) :: NR
-        real(DP), DIMENSION(NR),  INTENT(INOUT) :: D1
-        real(DP),  INTENT(IN)                   :: C
-!     + + + LOCAL DEFINITIONS + + +
-        INTEGER :: n
-!     + + + FUNCTIONS + + +
-!     + + + CODE + + +
-!
-        DO n = 1, NR
-          D1(n) = C
-        END DO
-!---------RETURN
-        RETURN
-      END SUBROUTINE IMSLINEARSUB_SETX
-                                                                        
-!       COPY ONE real(DP) VECTOR TO ANOTHER                      
-      SUBROUTINE IMSLINEARSUB_DCOPY(NR, V, R)                                 
-        IMPLICIT NONE                                                   
-!       + + + DUMMY ARGUMENTS + + +                                       
-        integer(I4B), INTENT(IN) :: NR                                       
-        real(DP), DIMENSION(NR), INTENT(IN)    :: V              
-        real(DP), DIMENSION(NR), INTENT(INOUT) :: R              
-!       + + + LOCAL DEFINITIONS + + +                                     
-        integer(I4B) :: n                                                    
-!       + + + FUNCTIONS + + +                                             
-!       + + + CODE + + +                                                  
-        DO n = 1, NR                                                    
-          R(n) = V(n)                                                   
-        END DO                                                          
-!---------RETURN                                                        
-        RETURN                                                          
-      END SUBROUTINE IMSLINEARSUB_DCOPY                                       
-                                                                        
-!       COPY ONE INTEGER VECTOR TO ANOTHER                              
-      SUBROUTINE IMSLINEARSUB_ICOPY(NR, V, R)                                 
-        IMPLICIT NONE                                                   
-!       + + + DUMMY ARGUMENTS + + +                                       
-        integer(I4B), INTENT(IN) :: NR                                       
-        integer(I4B), DIMENSION(NR), INTENT(IN)    :: V                      
-        integer(I4B), DIMENSION(NR), INTENT(INOUT) :: R                      
-!       + + + LOCAL DEFINITIONS + + +                                     
-        integer(I4B) :: n                                                    
-!       + + + FUNCTIONS + + +                                             
-!       + + + CODE + + +                                                  
-        DO n = 1, NR                                                    
-          R(n) = V(n)                                                   
-        END DO                                                          
-!---------RETURN                                                        
-        RETURN                                                          
-      END SUBROUTINE IMSLINEARSUB_ICOPY                                       
-!      
-!-------SCALE A REAL VECTOR WITH A CONSTANT      
-      SUBROUTINE IMSLINEARSUB_RSCAL(NR, C, D1)
-        IMPLICIT NONE
-!     + + + DUMMY ARGUMENTS + + +
-        INTEGER, INTENT(IN) :: NR
-        real(DP), INTENT(IN) :: C
-        real(DP), DIMENSION(NR),  INTENT(INOUT) :: D1
-!     + + + LOCAL DEFINITIONS + + +
-        INTEGER :: n
-!     + + + FUNCTIONS + + +
-!     + + + CODE + + +
-        DO n = 1, NR
-          D1(n) = C * D1(n)
-        END DO
-!---------RETURN
-        RETURN
-      END SUBROUTINE IMSLINEARSUB_RSCAL
-
-      
-      SUBROUTINE IMSLINEARSUB_MV(NJA, NEQ, A, D1, D2, IA, JA)                        
-        IMPLICIT NONE                                                   
-!       + + + DUMMY ARGUMENTS + + +                                       
-        integer(I4B), INTENT(IN) :: NJA                                      
-        integer(I4B), INTENT(IN) :: NEQ                                      
-        real(DP), DIMENSION(NJA),  INTENT(IN)    :: A            
-        real(DP), DIMENSION(NEQ),  INTENT(IN)    :: D1           
-        real(DP), DIMENSION(NEQ),  INTENT(INOUT) :: D2           
-        integer(I4B), DIMENSION(NEQ+1), INTENT(IN) :: IA                     
-        integer(I4B), DIMENSION(NJA), INTENT(IN)   :: JA                     
-!       + + + LOCAL DEFINITIONS + + +                                     
-        integer(I4B) :: ic0, ic1                                             
-        integer(I4B) :: icol                                                 
-        integer(I4B) :: m, n                                                 
-        real(DP) :: tv                                           
-!       + + + PARAMETERS + + +                                            
-!       + + + FUNCTIONS + + +                                             
-!       + + + CODE + + +                                                  
-        DO n = 1, NEQ                                                   
-!           ADD DIAGONAL AND OFF-DIAGONAL TERMS                         
-          tv     = DZERO                                                
-          ic0   = IA(n)                                                 
-          ic1   = IA(n+1)-1                                             
-          DO m = ic0, ic1                                               
-            icol = JA(m)                                                
-            tv  = tv + A(m) * D1(icol)                                  
-          END DO                                                        
-          D2(n) = tv                                                    
-        END DO                                                          
-!---------RETURN                                                        
-        RETURN                                                          
-      END SUBROUTINE IMSLINEARSUB_MV  
-      
-      SUBROUTINE IMSLINEARSUB_AXPY(NEQ, D1, DC, D2, DR)
-        IMPLICIT NONE
-!     + + + DUMMY ARGUMENTS + + +
-        integer(I4B), INTENT(IN) :: NEQ
-        real(DP), DIMENSION(NEQ), INTENT(IN)    :: D1
-        real(DP), INTENT(IN) :: DC
-        real(DP), DIMENSION(NEQ), INTENT(IN)    :: D2
-        real(DP), DIMENSION(NEQ), INTENT(INOUT) :: DR
-!     + + + LOCAL DEFINITIONS + + +
-        integer(I4B) :: n
-!     + + + FUNCTIONS + + +
-!     + + + CODE + + +
-         DO n = 1, NEQ
-          DR(n) = D1(n) + DC * D2(n)
-         END DO
-!---------RETURN
-        RETURN
-      END SUBROUTINE IMSLINEARSUB_AXPY
-
-      
-    FUNCTION IMSLINEARSUB_DP(neq, a, b) RESULT(c)
-      ! -- return variable
-      real(DP) :: c
-!     + + + dummy arguments + + +
-      integer(I4B), intent(in) :: neq
-      real(DP), dimension(neq),  intent(in) :: a
-      real(DP), dimension(neq),  intent(in) :: b
-!     + + + local definitions + + +
-      integer(I4B) :: n
-!     + + + parameters + + +
-!     + + + functions + + +
-!     + + + code + + +
-      c = DZERO
-      do n = 1, neq
-        c = c + a(n) * b(n)
-      end do
-      !---------return
-      return
-    END FUNCTION IMSLINEARSUB_DP
-
-      
-    FUNCTION IMSLINEARSUB_RNRM2(neq, a) RESULT(c)
-      ! -- return variable
-      real(DP) :: c
-!     + + + dummy arguments + + +
-      integer(I4B), intent(in) :: neq
-      real(DP), dimension(neq),  intent(in) :: a
-!     + + + local definitions + + +
-      integer(I4B) :: n
-      real(DP) :: ssq
-      real(DP) :: scale
-      real(DP) :: norm
-      real(DP) :: absan
-!     + + + parameters + + +
-!     + + + functions + + +
-!     + + + code + + +
-      if (neq < 1) then
-        norm = DZERO
-      else if (neq == 1) then
-        norm = ABS(a(1))
-      else
-        scale = DZERO
-        ssq = DONE
-        do n = 1, neq
-          if (a(n) /= DZERO) then
-            absan = abs(a(n))
-            if (scale < absan) then
-              ssq = DONE + ssq * (scale/absan)**2
-              scale = absan
-            else
-              ssq = ssq + (absan/scale)**2
-            end if
-          end if
-        end do
-        norm = scale * sqrt(ssq)
-      END IF
-      c = norm
-      !---------return
-      return
-    END FUNCTION IMSLINEARSUB_RNRM2
-!
-!    
-!-------BEGINNING OF SUBROUTINES FROM OTHER LIBRARIES                   
-                                                                        
-      !       SUBSET OF SPARSKIT VERSION 2 SOURCE CODE
-      !
-      !  SPARSKIT VERSION 2 SUBROUTINES INCLUDED INCLUDE:
-      !
-      !    1 - IMSLINEARSUB_PCMILUT
-      !    2 - IMSLINEARSUB_PCMILUT_LUSOL
-      !    3 - IMSLINEARSUB_PCMILUT_QSPLIT
-      !
-      !-----------------------------------------------------------------------
-      !                   S P A R S K I T   V E R S I O N  2.
-      !-----------------------------------------------------------------------
-      !
-      !Latest update : Tue Mar  8 11:01:12 CST 2005
-      !
-      !-----------------------------------------------------------------------
-      !
-      !Welcome  to SPARSKIT  VERSION  2.  SPARSKIT is  a  package of  FORTRAN
-      !subroutines  for working  with  sparse matrices.  It includes  general
-      !sparse  matrix  manipulation  routines  as  well as  a  few  iterative
-      !solvers, see detailed description of contents below.
-      !
-      ! Copyright (C) 2005, the Regents of the University of Minnesota
-      !
-      !SPARSKIT is  free software; you  can redistribute it and/or  modify it
-      !under the terms of the  GNU Lesser General Public License as published
-      !by the  Free Software Foundation [version  2.1 of the  License, or any
-      !later version.]
-      !
-      !A copy of  the licencing agreement is attached in  the file LGPL.  For
-      !additional information  contact the Free Software  Foundation Inc., 59
-      !Temple Place - Suite 330, Boston, MA 02111, USA or visit the web-site
-      !
-      ! http://www.gnu.org/copyleft/lesser.html
-      !
-      !
-      !DISCLAIMER
-      !----------
-      !
-      !SPARSKIT  is distributed  in  the hope  that  it will  be useful,  but
-      !WITHOUT   ANY  WARRANTY;   without  even   the  implied   warranty  of
-      !MERCHANTABILITY  or FITNESS  FOR A  PARTICULAR PURPOSE.   See  the GNU
-      !Lesser General Public License for more details.
-      !
-      !For more information contact saad@cs.umn.edu
-      !
-      !
-
-      SUBROUTINE IMSLINEARSUB_PCMILUT(n, a, ja, ia, lfil, droptol, relax,       &
-                                      alu, jlu, ju, iwk, w, jw, ierr,           &
-                                      izero, delta)
-      !-----------------------------------------------------------------------
-        integer(I4B) :: n
-        real(DP) :: a(*),alu(*),w(n+1),droptol,relax
-        integer(I4B) :: ja(*),ia(n+1),jlu(*),ju(n),jw(2*n),lfil,iwk,ierr
-        integer(I4B) :: izero
-        real(DP) :: delta
-        !----------------------------------------------------------------------*
-        !                      *** ILUT preconditioner ***                     *
-        !      incomplete LU factorization with dual truncation mechanism      *
-        !----------------------------------------------------------------------*
-        !     Author: Yousef Saad *May, 5, 1990, Latest revision, August 1996  *
-        !----------------------------------------------------------------------*
-        ! PARAMETERS
-        !-----------
-        !
-        ! on entry:
-        !==========
-        ! n       = integer. The row dimension of the matrix A. The matrix
-        !
-        ! a,ja,ia = matrix stored in Compressed Sparse Row format.
-        !
-        ! lfil    = integer. The fill-in parameter. Each row of L and each row
-        !           of U will have a maximum of lfil elements (excluding the
-        !           diagonal element). lfil must be .ge. 0.
-        !           ** WARNING: THE MEANING OF LFIL HAS CHANGED WITH RESPECT TO
-        !           EARLIER VERSIONS.
-        !
-        ! droptol = real. Sets the threshold for dropping small terms 
-        !           in the factorization. See below for details on dropping 
-        !           strategy.
-        !
-        !
-        ! iwk     = integer. The lengths of arrays alu and jlu. If the arrays
-        !           are not big enough to store the ILU factorizations, ilut
-        !           will stop with an error message.
-        !
-        ! On return:
-        !===========
-        !
-        ! alu,jlu = matrix stored in Modified Sparse Row (MSR) format containing
-        !           the L and U factors together. The diagonal (stored in
-        !           alu(1:n) ) is inverted. Each i-th row of the alu,jlu matrix
-        !           contains the i-th row of L (excluding the diagonal entry=1)
-        !           followed by the i-th row of U.
-        !
-        ! ju      = integer array of length n containing the pointers to
-        !           the beginning of each row of U in the matrix alu,jlu.
-        !
-        ! ierr    = integer. Error message with the following meaning.
-        !           ierr  = 0    --> successful return.
-        !           ierr .gt. 0  --> zero pivot encountered at step number ierr.
-        !           ierr  = -1   --> Error. input matrix may be wrong.
-        !                            (The elimination process has generated a
-        !                            row in L or U whose length is .gt.  n.)
-        !           ierr  = -2   --> The matrix L overflows the array al.
-        !           ierr  = -3   --> The matrix U overflows the array alu.
-        !           ierr  = -4   --> Illegal value for lfil.
-        !           ierr  = -5   --> zero row encountered.
-        !
-        ! work arrays:
-        !=============
-        ! jw      = integer work array of length 2*n.
-        ! w       = real work array of length n+1.
-        !
-        !----------------------------------------------------------------------
-        ! w, ju (1:n) store the working array [1:ii-1 = L-part, ii:n = u]
-        ! jw(n+1:2n)  stores nonzero indicators
-        !
-        ! Notes:
-        ! ------
-        ! The diagonal elements of the input matrix must be  nonzero (at least
-        ! 'structurally').
-        !
-        !----------------------------------------------------------------------*
-        !---- Dual drop strategy works as follows.                             *
-        !                                                                      *
-        !     1) Thresholding in L and U as set by droptol. Any element whose  *
-        !        magnitude is less than some tolerance (relative to the abs    *
-        !        value of diagonal element in u) is dropped.                   *
-        !                                                                      *
-        !     2) Keeping only the largest lfil elements in the i-th row of L   *
-        !        and the largest lfil elements in the i-th row of U (excluding *
-        !        diagonal elements).                                           *
-        !                                                                      *
-        ! Flexibility: one  can use  droptol=0  to get  a strategy  based on   *
-        ! keeping  the largest  elements in  each row  of L  and U.   Taking   *
-        ! droptol .ne.  0 but lfil=n will give  the usual threshold strategy   *
-        ! (however, fill-in is then unpredictable).                            *
-        !----------------------------------------------------------------------*
-        !     locals
-        integer(I4B) :: ju0,k,j1,j2,j,ii,i,lenl,lenu,jj,jrow,jpos,ilen
-        real(DP) :: tnorm, t, abs, s, fact
-        real(DP) :: rs, d, sd1, tl
-        if (lfil .lt. 0) goto 998
-        !-----------------------------------------------------------------------
-        !     initialize ju0 (points to next element to be added to alu,jlu)
-        !     and pointer array.
-        !-----------------------------------------------------------------------
-        ju0 = n+2
-        jlu(1) = ju0
-        !
-        !     initialize nonzero indicator array.
-        !
-        do j = 1, n
-          jw(n+j)  = 0
-        end do
-        !-----------------------------------------------------------------------
-        !     beginning of main loop.
-        !-----------------------------------------------------------------------
-        main: do ii = 1, n
-          j1 = ia(ii)
-          j2 = ia(ii+1) - 1
-          rs = DZERO
-          tnorm = DZERO
-          do k = j1, j2
-            tnorm = tnorm+abs(a(k))
-          end do
-          if (tnorm .eq. DZERO) goto 999
-          tnorm = tnorm/real(j2-j1+1)
-          !
-          !     unpack L-part and U-part of row of A in arrays w
-          !
-          lenu = 1
-          lenl = 0
-          jw(ii) = ii
-          w(ii) = DZERO
-          jw(n+ii) = ii
-          !
-          do j = j1, j2
-            k = ja(j)
-            t = a(j)
-            if (k .lt. ii) then
-              lenl = lenl+1
-              jw(lenl) = k
-              w(lenl) = t
-              jw(n+k) = lenl
-            else if (k .eq. ii) then
-              w(ii) = t
-            else
-              lenu = lenu+1
-              jpos = ii+lenu-1
-              jw(jpos) = k
-              w(jpos) = t
-              jw(n+k) = jpos
-            end if
-          end do
-          jj = 0
-          ilen = 0
-          !
-          !     eliminate previous rows
-          !
-150       jj = jj+1
-          if (jj .gt. lenl) goto 160
-          !-----------------------------------------------------------------------
-          !     in order to do the elimination in the correct order we must select
-          !     the smallest column index among jw(k), k=jj+1, ..., lenl.
-          !-----------------------------------------------------------------------
-          jrow = jw(jj)
-          k = jj
-          !
-          !     determine smallest column index
-          !
-          do j = jj+1, lenl
-            if (jw(j) .lt. jrow) then
-              jrow = jw(j)
-              k = j
-            end if
-          end do
-          !
-          if (k .ne. jj) then
-            !     exchange in jw
-            j = jw(jj)
-            jw(jj) = jw(k)
-            jw(k) = j
-            !     exchange in jr
-            jw(n+jrow) = jj
-            jw(n+j) = k
-            !     exchange in w
-            s = w(jj)
-            w(jj) = w(k)
-            w(k) = s
-          end if
-          !
-          !     zero out element in row by setting jw(n+jrow) to zero.
-          !
-          jw(n+jrow) = 0
-          !
-          !     get the multiplier for row to be eliminated (jrow).
-          !
-          fact = w(jj)*alu(jrow)
-          if (abs(fact) .le. droptol) then
-            rs = rs + w(jj)
-            goto 150
-          end if
-          !
-          !     combine current row and row jrow
-          !
-          do k = ju(jrow), jlu(jrow+1)-1
-            s = fact*alu(k)
-            j = jlu(k)
-            jpos = jw(n+j)
-            if (j .ge. ii) then
-              !
-              !     dealing with upper part.
-              !
-              if (jpos .eq. 0) then
-                !
-                !     this is a fill-in element
-                !
-                lenu = lenu+1
-                if (lenu .gt. n) goto 995
-                i = ii+lenu-1
-                jw(i) = j
-                jw(n+j) = i
-                w(i) = - s
-              else
-                !
-                !     this is not a fill-in element
-                !
-                w(jpos) = w(jpos) - s
-
-              end if
-            else
-              !
-              !     dealing  with lower part.
-              !
-              if (jpos .eq. 0) then
-                !
-                !     this is a fill-in element
-                !
-                lenl = lenl+1
-                if (lenl .gt. n) goto 995
-                jw(lenl) = j
-                jw(n+j) = lenl
-                w(lenl) = - s
-              else
-                !
-                !     this is not a fill-in element
-                !
-                w(jpos) = w(jpos) - s
-              end if
-            end if
-          end do
-          !
-          !     store this pivot element -- (from left to right -- no danger of
-          !     overlap with the working elements in L (pivots).
-          !
-          ilen = ilen+1
-          w(ilen) = fact
-          jw(ilen) = jrow
-          goto 150
-160       continue
-          !
-          !     reset double-pointer to zero (U-part)
-          !
-          do k = 1, lenu
-            jw(n+jw(ii+k-1)) = 0
-          end do
-          !
-          !     update L-matrix
-          !
-          lenl = ilen
-          ilen = min0(lenl,lfil)
-          !
-          !     sort by quick-split
-          !
-          call IMSLINEARSUB_PCMILUT_QSPLIT(lenl, w, jw, ilen)
-          !
-          !     store L-part
-          !
-          do k = 1, ilen
-            !            if (ju0 .gt. iwk) goto 996
-            if (ju0 .gt. iwk) then
-              write (*,'(//1x,2i10)') ju0, iwk
-              goto 996
-            end if
-            alu(ju0) =  w(k)
-            jlu(ju0) =  jw(k)
-            ju0 = ju0+1
-          end do
-          !
-          !     save pointer to beginning of row ii of U
-          !
-          ju(ii) = ju0
-          !
-          !     update U-matrix -- first apply dropping strategy
-          !
-          ilen = 0
-          do k = 1, lenu-1
-            if (abs(w(ii+k)) .gt. droptol*tnorm) then
-              ilen = ilen+1
-              w(ii+ilen) = w(ii+k)
-              jw(ii+ilen) = jw(ii+k)
-            else
-              rs = rs + w(ii+k)
-            end if
-          end do
-          lenu = ilen+1
-          ilen = min0(lenu,lfil)
-          !
-          call IMSLINEARSUB_PCMILUT_QSPLIT(lenu-1, w(ii+1), jw(ii+1), ilen)
-          !
-          !     copy
-          !
-          t = abs(w(ii))
-          !         if (ilen + ju0 .gt. iwk) goto 997
-          if (ilen + ju0 .gt. iwk) then
-            write (*,'(//1x,2i10)') (ilen + ju0), iwk
-            goto 997
-          end if
-          do k = ii+1, ii+ilen-1
-            jlu(ju0) = jw(k)
-            alu(ju0) = w(k)
-            t = t + abs(w(k) )
-            ju0 = ju0+1
-          end do
-          !!
-          !!     add dropped terms to diagonal element
-          !!
-          !IF (relax > DZERO) THEN
-          !  w(ii) = w(ii) + relax * rs
-          !END IF
-          !!
-          !!     store inverse of diagonal element of u
-          !!
-          !if (w(ii) == DZERO) w(ii) = (DEM4 + droptol)*tnorm
-          !!
-          !alu(ii) = DONE / w(ii)
-
-          !    diagonal - calculate inverse of diagonal for solution       
-          d   = w(ii) 
-          tl  = ( DONE + delta ) * d + ( relax * rs ) 
-
-          !    ensure that the sign of the diagonal has not changed
-          sd1 = SIGN(d,tl) 
-          IF (sd1.NE.d) THEN 
-            !  use small value if diagonal scaling is not effective for 
-            !    pivots that change the sign of the diagonal               
-            IF (izero > 1) THEN 
-              tl = SIGN(DONE,d) * (DEM4 + droptol) * tnorm 
-            !  diagonal scaling continues to be effective                
-            ELSE 
-              izero = 1 
-              exit main 
-            END IF 
-          END IF
-          !    ensure that the diagonal is not zero
-          IF (ABS(tl) == DZERO) THEN 
-            !  use small value if diagonal scaling is not effective
-            !    zero pivots                                               
-            IF (izero > 1) THEN 
-              tl = SIGN(DONE,d) * (DEM4 + droptol) * tnorm 
-            !  diagonal scaling continues to be effective 
-            ELSE 
-              izero = 1 
-              exit main 
-            END IF 
-          END IF
-          w(ii) = tl
-          alu(ii) = DONE / w(ii)           
-          !
-          !     update pointer to beginning of next row of U.
-          !
-          jlu(ii+1) = ju0
-          !-----------------------------------------------------------------------
-          !     end main loop
-          !-----------------------------------------------------------------------
-        end do main
-        ierr = 0
-        return
-        !
-        !     incomprehensible error. Matrix must be wrong.
-        !
-995     ierr = -1
-        return
-        !
-        !     insufficient storage in L.
-        !
-996     ierr = -2
-        return
-        !
-        !     insufficient storage in U.
-        !
-997     ierr = -3
-        return
-        !
-        !     illegal lfil entered.
-        !
-998     ierr = -4
-        return
-        !
-        !     zero row encountered
-        !
-999     ierr = -5
-        return
-      !----------------end-of-ilut--------------------------------------------
-      !-----------------------------------------------------------------------
-      END SUBROUTINE IMSLINEARSUB_PCMILUT
-
-      !-----------------------------------------------------------------------
-      SUBROUTINE IMSLINEARSUB_PCMILUT_LUSOL(n, y, x, alu, jlu, ju)
-        integer(I4B) :: n
-        real(DP) :: x(n), y(n), alu(*)
-        integer(I4B) :: jlu(*), ju(*)
-        !-----------------------------------------------------------------------
-        !
-        ! This routine solves the system (LU) x = y,
-        ! given an LU decomposition of a matrix stored in (alu, jlu, ju)
-        ! modified sparse row format
-        !
-        !-----------------------------------------------------------------------
-        ! on entry:
-        ! n   = dimension of system
-        ! y   = the right-hand-side vector
-        ! alu, jlu, ju
-        !     = the LU matrix as provided from the ILU routines.
-        !
-        ! on return
-        ! x   = solution of LU x = y.
-        !-----------------------------------------------------------------------
-        !
-        ! Note: routine is in place: call IMSLINEARSUB_PCMILUT_LUSOL (n, x, x, alu, jlu, ju)
-        !       will solve the system with rhs x and overwrite the result on x .
-        !
-        !-----------------------------------------------------------------------
-        ! -- local
-        !
-        integer(I4B) :: i, k
-        !
-        ! forward solve
-        !
-        do i = 1, n
-          x(i) = y(i)
-          do k = jlu(i), ju(i)-1
-            x(i) = x(i) - alu(k)* x(jlu(k))
-          end do
-        end do
-        !
-        !     backward solve.
-        !
-        do i = n, 1, -1
-          do k = ju(i), jlu(i+1)-1
-            x(i) = x(i) - alu(k)*x(jlu(k))
-          end do
-          x(i) = alu(i)*x(i)
-        end do
-        !
-        return
-      !----------------end of IMSLINEARSUB_PCMILUT_LUSOL ------------------------------------------
-      !-----------------------------------------------------------------------
-      END SUBROUTINE IMSLINEARSUB_PCMILUT_LUSOL
-                                           
-      !-----------------------------------------------------------------------
-      SUBROUTINE IMSLINEARSUB_PCMILUT_QSPLIT(n, a, ind, ncut)
-        integer(I4B) :: n
-        real(DP) :: a(n)
-        integer(I4B) :: ind(n), ncut
-        !-----------------------------------------------------------------------
-        !     does a quick-sort split of a real array.
-        !     on input a(1:n). is a real array
-        !     on output a(1:n) is permuted such that its elements satisfy:
-        !
-        !     abs(a(i)) .ge. abs(a(ncut)) for i .lt. ncut and
-        !     abs(a(i)) .le. abs(a(ncut)) for i .gt. ncut
-        !
-        !     ind(1:n) is an integer array which permuted in the same way as a(*
-        !-----------------------------------------------------------------------
-        real(DP) :: tmp, abskey
-        integer(I4B) :: itmp, first, last
-        integer(I4B) :: mid
-        integer(I4B) :: j
-        !-----
-        first = 1
-        last = n
-        if (ncut .lt. first .or. ncut .gt. last) return
-        !
-        !     outer loop -- while mid .ne. ncut do
-        !
-00001   mid = first
-        abskey = abs(a(mid))
-        do j = first+1, last
-          if (abs(a(j)) .gt. abskey) then
-            mid = mid+1
-            !     interchange
-            tmp = a(mid)
-            itmp = ind(mid)
-            a(mid) = a(j)
-            ind(mid) = ind(j)
-            a(j)  = tmp
-            ind(j) = itmp
-          end if
-        end do
-        !
-        !     interchange
-        !
-        tmp = a(mid)
-        a(mid) = a(first)
-        a(first)  = tmp
-        !
-        itmp = ind(mid)
-        ind(mid) = ind(first)
-        ind(first) = itmp
-        !
-        !     test for while loop
-        !
-        if (mid .eq. ncut) return
-        if (mid .gt. ncut) then
-          last = mid-1
-        else
-          first = mid+1
-        end if
-        goto 1
-        !----------------end-of-IMSLINEARSUB_PCMILUT_QSPLIT------------------------------------------
-        !-----------------------------------------------------------------------
-      END SUBROUTINE IMSLINEARSUB_PCMILUT_QSPLIT
-
-END MODULE IMSLinearModule
+  MODULE IMSLinearModule
+  
+  use KindModule, only: DP, I4B
+  use ConstantsModule, only: LINELENGTH, LENSOLUTIONNAME,                      &
+                             IZERO, DZERO, DPREC, DSAME,                       &
+                             DEM8, DEM6, DEM5, DEM4, DEM3, DEM2, DEM1,         &
+                             DHALF, DONE, DTWO
+  use GenericUtilities, only: IS_SAME
+  use IMSReorderingModule, only: ims_genrcm, ims_odrv, ims_dperm, ims_vperm
+  use BlockParserModule, only: BlockParserType
+
+  IMPLICIT NONE
+  private
+  
+  TYPE, PUBLIC :: IMSLINEAR_DATA
+    CHARACTER (LEN=20) :: ORIGIN
+    integer(I4B), POINTER :: iout => NULL()
+    integer(I4B), POINTER :: IPRIMS => NULL()
+    integer(I4B), POINTER :: ILINMETH => NULL()
+    integer(I4B), POINTER :: ITER1 => NULL()
+    integer(I4B), POINTER :: IPC => NULL()
+    integer(I4B), POINTER :: ISCL => NULL()
+    integer(I4B), POINTER :: IORD => NULL()
+    integer(I4B), POINTER :: NORTH => NULL()
+    integer(I4B), POINTER :: ICNVGOPT => NULL()
+    integer(I4B), POINTER :: IACPC => NULL()
+    integer(I4B), POINTER :: NITERC => NULL()
+    integer(I4B), POINTER :: NIABCGS => NULL()
+    integer(I4B), POINTER :: NIAPC => NULL()
+    integer(I4B), POINTER :: NJAPC => NULL()
+    real(DP), POINTER :: HCLOSE => NULL()
+    real(DP), POINTER :: RCLOSE => NULL()
+    real(DP), POINTER :: RELAX => NULL()
+    real(DP), POINTER :: EPFACT => NULL()
+    real(DP), POINTER :: L2NORM0 => NULL()
+    ! ILUT VARIABLES
+    integer(I4B), POINTER :: LEVEL => NULL()
+    real(DP), POINTER :: DROPTOL => NULL()
+    integer(I4B), POINTER :: NJLU => NULL()
+    integer(I4B), POINTER :: NJW => NULL()
+    integer(I4B), POINTER :: NWLU => NULL()
+    ! POINTERS TO SOLUTION VARIABLES
+    integer(I4B), POINTER :: NEQ => NULL()
+    integer(I4B), POINTER :: NJA => NULL()
+    integer(I4B), dimension(:), pointer, contiguous :: IA => NULL()
+    integer(I4B), dimension(:), pointer, contiguous :: JA => NULL()
+    real(DP), dimension(:), pointer, contiguous :: AMAT => NULL()
+    real(DP), dimension(:), pointer, contiguous :: RHS => NULL()
+    real(DP), dimension(:), pointer, contiguous :: X => NULL()
+    ! VECTORS
+    real(DP), POINTER, DIMENSION(:), CONTIGUOUS :: DSCALE => NULL()
+    real(DP), POINTER, DIMENSION(:), CONTIGUOUS :: DSCALE2 => NULL()
+    integer(I4B), POINTER,DIMENSION(:),CONTIGUOUS :: IAPC => NULL()
+    integer(I4B), POINTER,DIMENSION(:),CONTIGUOUS :: JAPC => NULL()
+    real(DP), POINTER, DIMENSION(:), CONTIGUOUS :: APC => NULL()
+    integer(I4B), POINTER, DIMENSION(:), CONTIGUOUS :: LORDER => NULL()
+    integer(I4B), POINTER, DIMENSION(:), CONTIGUOUS :: IORDER => NULL()
+    integer(I4B), POINTER, DIMENSION(:), CONTIGUOUS :: IARO => NULL()
+    integer(I4B), POINTER, DIMENSION(:), CONTIGUOUS :: JARO => NULL()
+    real(DP), POINTER, DIMENSION(:), CONTIGUOUS :: ARO => NULL()
+    ! WORKING ARRAYS
+    integer(I4B), POINTER, DIMENSION(:), CONTIGUOUS :: IW => NULL()
+    real(DP), POINTER, DIMENSION(:), CONTIGUOUS :: W => NULL()
+    integer(I4B), POINTER, DIMENSION(:), CONTIGUOUS :: ID => NULL()
+    real(DP), POINTER, DIMENSION(:), CONTIGUOUS :: D => NULL()
+    real(DP), POINTER, DIMENSION(:), CONTIGUOUS :: P => NULL()
+    real(DP), POINTER, DIMENSION(:), CONTIGUOUS :: Q => NULL()
+    real(DP), POINTER, DIMENSION(:), CONTIGUOUS :: Z => NULL()
+    ! BICGSTAB WORKING ARRAYS
+    real(DP), POINTER, DIMENSION(:), CONTIGUOUS :: T => NULL()
+    real(DP), POINTER, DIMENSION(:), CONTIGUOUS :: V => NULL()
+    real(DP), POINTER, DIMENSION(:), CONTIGUOUS :: DHAT => NULL()
+    real(DP), POINTER, DIMENSION(:), CONTIGUOUS :: PHAT => NULL()
+    real(DP), POINTER, DIMENSION(:), CONTIGUOUS :: QHAT => NULL()
+    ! POINTERS FOR USE WITH BOTH ORIGINAL AND RCM ORDERINGS
+    integer(I4B), POINTER, DIMENSION(:), CONTIGUOUS :: IA0 => NULL()
+    integer(I4B), POINTER, DIMENSION(:), CONTIGUOUS :: JA0 => NULL()
+    real(DP), POINTER, DIMENSION(:), CONTIGUOUS :: A0 => NULL()
+    ! ILUT WORKING ARRAYS
+    integer(I4B), POINTER, DIMENSION(:), CONTIGUOUS :: JLU => NULL()
+    integer(I4B), POINTER, DIMENSION(:), CONTIGUOUS :: JW => NULL()
+    real(DP), POINTER, DIMENSION(:), CONTIGUOUS :: WLU => NULL()
+    
+    ! PROCEDURES (METHODS)
+    CONTAINS
+      PROCEDURE :: IMSLINEAR_ALLOCATE => IMSLINEAR_AR
+      PROCEDURE :: IMSLINEAR_APPLY => IMSLINEAR_AP
+      procedure :: IMSLINEAR_DA
+      procedure, private :: allocate_scalars
+      ! -- PRIVATE PROCEDURES
+      PROCEDURE, PRIVATE :: SET_IMSLINEAR_INPUT
+  END TYPE IMSLINEAR_DATA
+  
+  type(BlockParserType), private :: parser
+
+  
+  CONTAINS
+    SUBROUTINE IMSLINEAR_AR(THIS, NAME, IN, IOUT, IPRIMS, MXITER, IFDPARAM, &
+                            IMSLINEARM, NEQ, NJA, IA, JA, AMAT, RHS, X,     &
+                            NINNER, LFINDBLOCK)
+!     ******************************************************************
+!     ALLOCATE STORAGE FOR PCG ARRAYS AND READ IMSLINEAR DATA
+!     ******************************************************************
+!
+!        SPECIFICATIONS:
+!     ------------------------------------------------------------------
+      use MemoryManagerModule, only: mem_allocate
+      use SimModule, only: ustop, store_error, count_errors
+      IMPLICIT NONE
+!     + + + DUMMY VARIABLES + + +
+      CLASS(IMSLINEAR_DATA), INTENT(INOUT) :: THIS
+      CHARACTER (LEN=LENSOLUTIONNAME), INTENT(IN) :: NAME
+      integer(I4B), INTENT(IN) :: IN
+      integer(I4B), INTENT(IN) :: IOUT
+      integer(I4B), TARGET, INTENT(IN) :: IPRIMS
+      integer(I4B), INTENT(IN) :: MXITER
+      integer(I4B), INTENT(IN) :: IFDPARAM
+      integer(I4B), INTENT(INOUT) :: IMSLINEARM
+      integer(I4B), TARGET, INTENT(IN) :: NEQ
+      integer(I4B), TARGET, INTENT(IN) :: NJA
+      integer(I4B), DIMENSION(NEQ+1), TARGET, INTENT(IN) :: IA
+      integer(I4B), DIMENSION(NJA), TARGET, INTENT(IN) :: JA
+      real(DP), DIMENSION(NJA), TARGET, INTENT(IN) :: AMAT
+      real(DP), DIMENSION(NEQ), TARGET, INTENT(INOUT) :: RHS
+      real(DP), DIMENSION(NEQ), TARGET, INTENT(INOUT) :: X
+      integer(I4B), TARGET, INTENT(INOUT) :: NINNER
+      integer(I4B), INTENT(IN), OPTIONAL :: LFINDBLOCK
+!     + + + LOCAL VARIABLES + + +
+      LOGICAL :: lreaddata
+      character(len=LINELENGTH) :: errmsg, keyword
+      CHARACTER (LEN= 10) :: clin(0:2)
+      CHARACTER (LEN= 31) :: clintit(0:2)
+      CHARACTER (LEN= 20) :: cipc(0:4)
+      CHARACTER (LEN= 20) :: cscale(0:2)
+      CHARACTER (LEN= 25) :: corder(0:2)
+      CHARACTER (LEN= 16), DIMENSION(0:4) :: ccnvgopt
+      CHARACTER (LEN= 15) :: clevel, cdroptol 
+      integer(I4B) :: i, n
+      integer(I4B) :: i0
+      integer(I4B) :: iscllen, iolen
+      integer(I4B) :: ierr
+      real(DP) :: r
+      logical :: isfound, endOfBlock
+      integer(I4B) :: ijlu
+      integer(I4B) :: ijw
+      integer(I4B) :: iwlu
+      integer(I4B) :: iwk
+!     + + + PARAMETERS + + +
+!       DATA
+      DATA clin  /'UNKNOWN   ', &
+                  'CG        ', &
+     &            'BCGS      '/
+      DATA clintit  /'             UNKNOWN           ', &
+                     '       CONJUGATE-GRADIENT      ', &
+     &               'BICONJUGATE-GRADIENT STABILIZED'/
+      DATA cipc  /'UNKNOWN             ', &
+     &            'INCOMPLETE LU       ', &
+     &            'MOD. INCOMPLETE LU  ', &
+     &            'INCOMPLETE LUT      ', &
+     &            'MOD. INCOMPLETE LUT '/
+      DATA cscale/'NO SCALING          ', &
+     &            'SYMMETRIC SCALING   ', &
+     &            'L2 NORM SCALING     '/
+      DATA corder/'ORIGINAL ORDERING        ', &
+     &            'RCM ORDERING             ', &
+     &            'MINIMUM DEGREE ORDERING  '/
+      DATA ccnvgopt  /'INFINITY NORM   ', &
+     &                'INFINITY NORM S ', &
+     &                'L2 NORM         ', &
+     &                'RELATIVE L2NORM ', &
+                      'L2 NORM W. REL. '/
+!       OUTPUT FORMATS
+02010 FORMAT (1X,/,7X,'SOLUTION BY THE',1X,A31,1X,'METHOD', &
+     &        /,1X,66('-'),/, &
+     &        ' MAXIMUM OF ',I6,' CALLS OF SOLUTION ROUTINE',/, &
+     &        ' MAXIMUM OF ',I6, &
+     &        ' INTERNAL ITERATIONS PER CALL TO SOLUTION ROUTINE',/, &
+     &        ' LINEAR ACCELERATION METHOD            =',1X,A,/, &
+     &        ' MATRIX PRECONDITIONING TYPE           =',1X,A,/, &
+     &        ' MATRIX SCALING APPROACH               =',1X,A,/, &
+     &        ' MATRIX REORDERING APPROACH            =',1X,A,/, &
+     &        ' NUMBER OF ORTHOGONALIZATIONS          =',I9,/, &
+     &        ' HEAD CHANGE CRITERION FOR CLOSURE     =',E15.5,/, &
+     &        ' RESIDUAL CHANGE CRITERION FOR CLOSURE =',E15.5,/, &
+     &        ' RESIDUAL CONVERGENCE OPTION           =',I9,/, &
+     &        ' RESIDUAL CONVERGENCE NORM             =',1X,A,/, &
+     &        ' RELAXATION FACTOR                     =',E15.5)
+02015 FORMAT (' NUMBER OF LEVELS                      =',A15,/, &
+     &        ' DROP TOLERANCE                        =',A15,//)
+02020 FORMAT (///,1X,'IMSLINEAR DATA INPUT ERROR:', &
+     &          /,2X,'SCALING MUST BE USED (ISCL.GT.0) IF USING', &
+     &          /,2X,'THE ILU0 OR MILU0 PRECONDITIONERS (IPC.EQ.2 OR', &
+     &          /,2X,'IPC.EQ.3) WITH MATRIX REORDERING (IORD.GT.0)')
+2030  FORMAT(1X,A20,1X,6(I6,1X))
+2040  FORMAT(1X,20('-'),1X,6(6('-'),1X))
+2050  FORMAT(1X,62('-'),/)
+!------------------------------------------------------------------
+!
+!-------SET LREADDATA
+      IF (PRESENT(LFINDBLOCK)) THEN
+        IF (LFINDBLOCK < 1) THEN
+          lreaddata = .FALSE.
+        ELSE
+          lreaddata = .TRUE.
+        END IF
+      ELSE
+        lreaddata = .TRUE.
+      END IF
+!
+!-------DEFINE NAME
+      THIS%ORIGIN = TRIM(NAME) // ' IMSLINEAR'
+!
+!-------SET POINTERS TO SOLUTION STORAGE
+      THIS%IPRIMS => IPRIMS
+      THIS%NEQ => NEQ
+      THIS%NJA => NJA
+      THIS%IA => IA
+      THIS%JA => JA
+      THIS%AMAT => AMAT
+      THIS%RHS => RHS
+      THIS%X => X
+!-------ALLOCATE SCALAR VARIABLES
+      call this%allocate_scalars()
+!
+!-------initialize iout
+      this%iout = iout
+!
+!-------DEFAULT VALUES
+      THIS%IORD = 0
+      THIS%ISCL = 0
+      THIS%IPC = 0
+      THIS%LEVEL = 0
+      
+      clevel = ''
+      cdroptol = ''
+!
+!-------TRANSFER COMMON VARIABLES FROM IMS TO IMSLINEAR
+      THIS%ILINMETH = 0
+      
+      THIS%IACPC = 0
+      THIS%RELAX = DZERO !0.97
+      
+      THIS%DROPTOL = DZERO
+      
+      THIS%NORTH = 0
+
+      THIS%ICNVGOPT = 0
+!
+!-------PRINT A MESSAGE IDENTIFYING IMSLINEAR SOLVER PACKAGE
+      WRITE (iout,2000)
+02000 FORMAT (1X,/1X,'IMSLINEAR -- UNSTRUCTURED LINEAR SOLUTION',               &
+     &        ' PACKAGE, VERSION 8, 04/28/2017')
+!
+!-------SET DEFAULT IMSLINEAR PARAMETERS
+      CALL THIS%SET_IMSLINEAR_INPUT(IFDPARAM)
+      NINNER = this%iter1
+!
+!-------Initialize block parser
+      call parser%Initialize(in, iout)
+!
+! -- get IMSLINEAR block
+      if (lreaddata) then
+        call parser%GetBlock('LINEAR', isfound, ierr)
+      else
+        isfound = .FALSE.
+      end if
+!
+! -- parse IMSLINEAR block if detected
+      if (isfound) then
+        write(iout,'(/1x,a)')'PROCESSING LINEAR DATA'
+        do
+          call parser%GetNextLine(endOfBlock)
+          if (endOfBlock) exit
+          call parser%GetStringCaps(keyword)
+          ! -- parse keyword
+          select case (keyword)
+            case ('INNER_HCLOSE')
+              this%hclose = parser%GetDouble()
+            case ('INNER_RCLOSE')
+              this%rclose = parser%GetDouble()
+              ! -- look for additional key words
+              call parser%GetStringCaps(keyword)
+              if (keyword == 'STRICT') then
+                THIS%ICNVGOPT = 1
+              else if (keyword == 'L2NORM_RCLOSE') then
+                THIS%ICNVGOPT = 2
+              else if (keyword == 'RELATIVE_RCLOSE') then
+                THIS%ICNVGOPT = 3
+              else if (keyword == 'L2NORM_RELATIVE_RCLOSE') then
+                THIS%ICNVGOPT = 3
+              end if
+            case ('INNER_MAXIMUM')
+              i = parser%GetInteger()
+              this%iter1 = i
+              NINNER = i
+            case ('LINEAR_ACCELERATION')
+              call parser%GetStringCaps(keyword)
+              if (keyword.eq.'CG') then
+                THIS%ILINMETH = 1
+              else if (keyword.eq.'BICGSTAB') then
+                THIS%ILINMETH = 2
+              else
+                THIS%ILINMETH = 0
+                write(errmsg,'(4x,a,a)') &
+     &            '****ERROR. UNKNOWN IMSLINEAR LINEAR_ACCELERATION METHOD: ', &
+     &            trim(keyword)
+                call store_error(errmsg)
+              end if
+            case ('SCALING_METHOD')
+              call parser%GetStringCaps(keyword)
+              i = 0
+              if (keyword.eq.'NONE') then
+                i = 0
+              else if (keyword.eq.'DIAGONAL') then
+                i = 1
+              else if (keyword.eq.'L2NORM') then
+                i = 2
+              else
+                write(errmsg,'(4x,a,a)') &
+     &            '****ERROR. UNKNOWN IMSLINEAR SCALING_METHOD: ', &
+     &            trim(keyword)
+                call store_error(errmsg)
+              end if
+              THIS%ISCL = i
+            case ('RED_BLACK_ORDERING')
+              i = 0
+            case ('REORDERING_METHOD')
+              call parser%GetStringCaps(keyword)
+              i = 0
+              if (keyword == 'NONE') then
+                i = 0
+              else if (keyword == 'RCM') then
+                i = 1
+              else if (keyword == 'MD') then
+                i = 2
+              else
+                write(errmsg,'(4x,a,a)') &
+     &            '****ERROR. UNKNOWN IMSLINEAR REORDERING_METHOD: ', &
+                  trim(keyword)
+                call store_error(errmsg)
+              end if
+              THIS%IORD = i
+            case ('NUMBER_ORTHOGONALIZATIONS')
+              this%north = parser%GetInteger()
+            case ('RELAXATION_FACTOR')
+              this%relax = parser%GetDouble()
+            case ('PRECONDITIONER_LEVELS')
+              i = parser%GetInteger()
+              this%level = i
+              if (i < 0) then
+                write(errmsg,'(4x,a,a)') &
+     &            '****ERROR. PRECONDITIONER_LEVELS: ', &
+     &            'MUST BE GREATER THAN OR EQUAL TO ZERO'
+                call store_error(errmsg)
+              end if
+              write (clevel, '(i15)') i
+            case ('PRECONDITIONER_DROP_TOLERANCE')
+              r = parser%GetDouble()
+              THIS%DROPTOL = r
+              if (r < DZERO) then
+                write(errmsg,'(4x,a,a)') &
+     &            '****ERROR. PRECONDITIONER_DROP_TOLERANCE: ', &
+     &            'MUST BE GREATER THAN OR EQUAL TO ZERO'
+                call store_error(errmsg)
+              end if
+              write (cdroptol, '(e15.5)') r
+            case default
+              write(errmsg,'(4x,a,a)') &
+     &          '****WARNING. UNKNOWN IMSLINEAR KEYWORD: ', &
+     &          trim(keyword)
+              call store_error(errmsg)
+          end select
+        end do
+        write(iout,'(1x,a)') 'END OF LINEAR DATA'
+      else
+        if (IFDPARAM ==  0) THEN
+          write(errmsg,'(1x,a)') 'NO LINEAR BLOCK DETECTED.'
+          call store_error(errmsg)
+        end if
+      end if
+      
+      IMSLINEARM = THIS%ILINMETH
+!
+!-------DETERMINE PRECONDITIONER
+      IF (THIS%LEVEL > 0 .OR. THIS%DROPTOL > DZERO) THEN
+        THIS%IPC = 3
+      ELSE
+        THIS%IPC = 1
+      END IF
+      IF (THIS%RELAX > DZERO) THEN
+        THIS%IPC = THIS%IPC + 1
+      END IF
+!
+!-------ERROR CHECKING FOR OPTIONS
+      IF (THIS%ISCL < 0 ) THIS%ISCL = 0
+      IF (THIS%ISCL > 2 ) THEN
+        WRITE( errmsg,'(A)' ) 'IMSLINEAR7AR: ISCL MUST BE .LE. 2'
+        call store_error(errmsg)
+      END IF
+      IF (THIS%IORD < 0 ) THIS%IORD = 0
+      IF (THIS%IORD > 2) THEN
+        WRITE( errmsg,'(A)' ) 'IMSLINEAR7AR: IORD MUST BE .LE. 2'
+        call store_error(errmsg)
+      END IF
+      IF (THIS%NORTH < 0) THEN
+        WRITE( errmsg,'(A)' ) 'IMSLINEAR7AR: NORTH MUST .GE. 0'
+        call store_error(errmsg)
+      END IF
+      IF (THIS%RCLOSE ==  DZERO) THEN
+        IF (THIS%ICNVGOPT /= 3) THEN
+          WRITE( errmsg,'(A)' ) 'IMSLINEAR7AR: RCLOSE MUST .NE. 0.0'
+          call store_error(errmsg)
+        END IF
+      END IF
+      IF (THIS%RELAX < DZERO) THEN
+        WRITE( errmsg,'(A)' ) 'IMSLINEAR7AR: RELAX MUST BE .GE. 0.0'
+        call store_error(errmsg)
+      END IF
+      IF (THIS%RELAX > DONE) THEN
+        WRITE( errmsg,'(A)' ) 'IMSLINEAR7AR: RELAX MUST BE .LE. 1.0'
+        call store_error(errmsg)
+      END IF
+
+      if (count_errors() > 0) then
+        call parser%StoreErrorUnit()
+        call ustop()
+      endif
+!
+!-------PRINT MXITER,ITER1,IPC,ISCL,IORD,HCLOSE,RCLOSE
+      WRITE (IOUT,2010) clintit(THIS%ILINMETH), MXITER, THIS%ITER1, &
+     &                  clin(THIS%ILINMETH), cipc(THIS%IPC),        &
+     &                  cscale(THIS%ISCL), corder(THIS%IORD),       &
+     &                  THIS%NORTH, THIS%HCLOSE, THIS%RCLOSE,       &
+     &                  THIS%ICNVGOPT, ccnvgopt(THIS%ICNVGOPT),    &
+     &                  THIS%RELAX
+      IF (THIS%LEVEL > 0 .OR. THIS%DROPTOL > DZERO) THEN
+        WRITE (IOUT,2015) trim(adjustl(clevel)), &
+     &                    trim(adjustl(cdroptol))
+      ELSE
+         WRITE (IOUT,'(//)')
+      END IF
+!
+!-------INITIALIZE IMSLINEAR VARIABLES
+      THIS%NITERC = 0
+!
+!-------ALLOCATE AND INITIALIZE MEMORY FOR IMSLINEAR
+      iscllen  = 1
+      IF (THIS%ISCL.NE.0 ) iscllen  = NEQ
+      CALL mem_allocate(THIS%DSCALE, iscllen, 'DSCALE', TRIM(THIS%ORIGIN))
+      CALL mem_allocate(THIS%DSCALE2, iscllen, 'DSCALE2', TRIM(THIS%ORIGIN))
+      
+!-------ALLOCATE MEMORY FOR PRECONDITIONING MATRIX
+      ijlu      = 1
+      ijw       = 1
+      iwlu      = 1
+      ! -- ILU0 AND MILU0
+      THIS%NIAPC = THIS%NEQ
+      THIS%NJAPC = THIS%NJA
+      ! -- ILUT AND MILUT
+      IF (THIS%IPC ==  3 .OR. THIS%IPC ==  4) THEN
+        THIS%NIAPC = THIS%NEQ
+        IF (THIS%LEVEL > 0) THEN
+          iwk      = THIS%NEQ * (THIS%LEVEL * 2 + 1)
+        ELSE
+          iwk = 0
+          DO n = 1, NEQ
+            i = IA(n+1) - IA(n)
+            IF (i > iwk) THEN
+              iwk = i
+            END IF
+          END DO
+          iwk      = THIS%NEQ * iwk
+        END IF
+        THIS%NJAPC = iwk
+        ijlu       = iwk
+        ijw        = 2 * THIS%NEQ
+        iwlu       = THIS%NEQ + 1
+      END IF
+      THIS%NJLU = ijlu
+      THIS%NJW  = ijw
+      THIS%NWLU = iwlu
+!-------ALLOCATE BASE PRECONDITIONER VECTORS
+      CALL mem_allocate(THIS%IAPC, THIS%NIAPC+1, 'IAPC', TRIM(THIS%ORIGIN))
+      CALL mem_allocate(THIS%JAPC, THIS%NJAPC, 'JAPC', TRIM(THIS%ORIGIN))
+      CALL mem_allocate(THIS%APC, THIS%NJAPC, 'APC', TRIM(THIS%ORIGIN))
+!-------ALLOCATE MEMORY FOR ILU0 AND MILU0 NON-ZERO ROW ENTRY VECTOR
+      CALL mem_allocate(THIS%IW, THIS%NIAPC, 'IW', TRIM(THIS%ORIGIN))
+      CALL mem_allocate(THIS%W, THIS%NIAPC, 'W', TRIM(THIS%ORIGIN))
+!-------ALLOCATE MEMORY FOR ILUT VECTORS
+      CALL mem_allocate(THIS%JLU, ijlu, 'JLU', TRIM(THIS%ORIGIN))
+      CALL mem_allocate(THIS%JW, ijw, 'JW', TRIM(THIS%ORIGIN))
+      CALL mem_allocate(THIS%WLU, iwlu, 'WLU', TRIM(THIS%ORIGIN))
+!-------GENERATE IAPC AND JAPC FOR ILU0 AND MILU0
+      IF (THIS%IPC ==  1 .OR. THIS%IPC ==  2) THEN
+        CALL IMSLINEARSUB_PCCRS(THIS%NEQ,THIS%NJA,THIS%IA,THIS%JA,              &
+                                THIS%IAPC,THIS%JAPC)
+      END IF
+!-------ALLOCATE SPACE FOR PERMUTATION VECTOR
+      i0     = 1
+      iolen  = 1
+      IF (THIS%IORD.NE.0) THEN
+        i0     = THIS%NEQ
+        iolen  = THIS%NJA
+      END IF
+      CALL mem_allocate(THIS%LORDER, i0, 'LORDER', TRIM(THIS%ORIGIN))
+      CALL mem_allocate(THIS%IORDER, i0, 'IORDER', TRIM(THIS%ORIGIN))
+      CALL mem_allocate(THIS%IARO, i0+1, 'IARO', TRIM(THIS%ORIGIN))
+      CALL mem_allocate(THIS%JARO, iolen, 'JARO', TRIM(THIS%ORIGIN))
+      CALL mem_allocate(THIS%ARO, iolen, 'ARO', TRIM(THIS%ORIGIN))
+!-------ALLOCATE WORKING VECTORS FOR IMSLINEAR SOLVER
+      CALL mem_allocate(THIS%ID, THIS%NEQ, 'ID', TRIM(THIS%ORIGIN))
+      CALL mem_allocate(THIS%D, THIS%NEQ, 'D', TRIM(THIS%ORIGIN))
+      CALL mem_allocate(THIS%P, THIS%NEQ, 'P', TRIM(THIS%ORIGIN))
+      CALL mem_allocate(THIS%Q, THIS%NEQ, 'Q', TRIM(THIS%ORIGIN))
+      CALL mem_allocate(THIS%Z, THIS%NEQ, 'Z', TRIM(THIS%ORIGIN))
+!-------ALLOCATE MEMORY FOR BCGS WORKING ARRAYS
+      THIS%NIABCGS = 1
+      IF (THIS%ILINMETH ==  2) THEN
+        THIS%NIABCGS = THIS%NEQ
+      END IF
+      CALL mem_allocate(THIS%T, THIS%NIABCGS, 'T', TRIM(THIS%ORIGIN))
+      CALL mem_allocate(THIS%V, THIS%NIABCGS, 'V', TRIM(THIS%ORIGIN))
+      CALL mem_allocate(THIS%DHAT, THIS%NIABCGS, 'DHAT', TRIM(THIS%ORIGIN))
+      CALL mem_allocate(THIS%PHAT, THIS%NIABCGS, 'PHAT', TRIM(THIS%ORIGIN))
+      CALL mem_allocate(THIS%QHAT, THIS%NIABCGS, 'QHAT', TRIM(THIS%ORIGIN))
+!-------INITIALIZE IMSLINEAR VECTORS
+      DO n = 1, iscllen
+        THIS%DSCALE(n)  = DONE
+        THIS%DSCALE2(n) = DONE
+      END DO
+      DO n = 1, THIS%NJAPC
+        THIS%APC(n)  = DZERO
+      END DO
+!-------WORKING VECTORS
+      DO n = 1, THIS%NEQ
+        THIS%ID(n)   = IZERO
+        THIS%D(n)    = DZERO
+        THIS%P(n)    = DZERO
+        THIS%Q(n)    = DZERO
+        THIS%Z(n)    = DZERO
+      END DO
+      DO n = 1, THIS%NIAPC
+        THIS%IW(n)   = IZERO
+        THIS%W(n)    = DZERO
+      END DO
+!-------BCGS WORKING VECTORS
+      DO n = 1, THIS%NIABCGS
+        THIS%T(n)    = DZERO
+        THIS%V(n)    = DZERO
+        THIS%DHAT(n) = DZERO
+        THIS%PHAT(n) = DZERO
+        THIS%QHAT(n) = DZERO
+      END DO
+!-------ILUT AND MILUT WORKING VECTORS      
+      DO n = 1, ijlu
+        THIS%JLU(n)   = DZERO
+      END DO
+      DO n = 1, ijw
+        THIS%JW(n)   = DZERO
+      END DO
+      DO n = 1, iwlu
+        THIS%WLU(n)  = DZERO
+      END DO
+!-------REORDERING VECTORS
+      DO n = 1, i0 + 1
+        THIS%IARO(n) = IZERO
+      END DO
+      DO n = 1, iolen
+        THIS%JARO(n) = IZERO
+        THIS%ARO(n)  = DZERO
+      END DO
+!
+!-------REVERSE CUTHILL MCKEE AND MINIMUM DEGREE ORDERING
+      IF (THIS%IORD.NE.0) THEN
+        CALL IMSLINEARSUB_CALC_ORDER(IOUT,THIS%IPRIMS, THIS%IORD,THIS%NEQ,      &
+                                     THIS%NJA,THIS%IA,THIS%JA,                  &
+                                     THIS%LORDER,THIS%IORDER)
+      END IF
+!      
+!-------ALLOCATE MEMORY FOR STORING ITERATION CONVERGENCE DATA
+      
+!
+!-------RETURN
+      RETURN
+    END SUBROUTINE IMSLINEAR_AR
+
+    subroutine allocate_scalars(this)
+      use MemoryManagerModule, only: mem_allocate
+      class(IMSLINEAR_DATA), intent(inout) :: this
+      !
+      ! -- scalars
+      call mem_allocate(this%iout, 'IOUT', this%origin)
+      call mem_allocate(this%ilinmeth, 'ILINMETH', this%origin)
+      call mem_allocate(this%iter1, 'ITER1', this%origin)
+      call mem_allocate(this%ipc, 'IPC', this%origin)
+      call mem_allocate(this%iscl, 'ISCL', this%origin)
+      call mem_allocate(this%iord, 'IORD', this%origin)
+      call mem_allocate(this%north, 'NORTH', this%origin)
+      call mem_allocate(this%icnvgopt, 'ICNVGOPT', this%origin)
+      call mem_allocate(this%iacpc, 'IACPC', this%origin)
+      call mem_allocate(this%niterc, 'NITERC', this%origin)
+      call mem_allocate(this%niabcgs, 'NIABCGS', this%origin)
+      call mem_allocate(this%niapc, 'NIAPC', this%origin)
+      call mem_allocate(this%njapc, 'NJAPC', this%origin)
+      call mem_allocate(this%hclose, 'HCLOSE', this%origin)
+      call mem_allocate(this%rclose, 'RCLOSE', this%origin)
+      call mem_allocate(this%relax, 'RELAX', this%origin)
+      call mem_allocate(this%epfact, 'EPFACT', this%origin)
+      call mem_allocate(this%l2norm0, 'L2NORM0', this%origin)
+      call mem_allocate(this%droptol, 'DROPTOL', this%origin)
+      call mem_allocate(this%level, 'LEVEL', this%origin)
+      call mem_allocate(this%njlu, 'NJLU', this%origin)
+      call mem_allocate(this%njw, 'NJW', this%origin)
+      call mem_allocate(this%nwlu, 'NWLU', this%origin)
+      !
+      ! -- initialize
+      this%iout = 0
+      this%ilinmeth = 0
+      this%iter1 = 0
+      this%ipc = 0
+      this%iscl = 0
+      this%iord = 0
+      this%north = 0
+      this%icnvgopt = 0
+      this%iacpc = 0
+      this%niterc = 0
+      this%niabcgs = 0
+      this%niapc = 0
+      this%njapc = 0
+      this%hclose = DZERO
+      this%rclose = DZERO
+      this%relax = DZERO
+      this%epfact = DZERO
+      this%l2norm0 = 0
+      this%droptol = DZERO
+      this%level = 0
+      this%njlu = 0
+      this%njw = 0
+      this%nwlu = 0
+      !
+      ! --Return
+      return
+    end subroutine allocate_scalars
+    
+    subroutine IMSLINEAR_DA(this)
+      use MemoryManagerModule, only: mem_deallocate
+      class(IMSLINEAR_DATA), intent(inout) :: this
+      !
+      ! -- arrays
+      call mem_deallocate(this%dscale)
+      call mem_deallocate(this%dscale2)
+      call mem_deallocate(this%iapc)
+      call mem_deallocate(this%japc)
+      call mem_deallocate(this%apc)
+      call mem_deallocate(this%iw)
+      call mem_deallocate(this%w)
+      call mem_deallocate(this%jlu)
+      call mem_deallocate(this%jw)
+      call mem_deallocate(this%wlu)
+      call mem_deallocate(this%lorder)
+      call mem_deallocate(this%iorder)
+      call mem_deallocate(this%iaro)
+      call mem_deallocate(this%jaro)
+      call mem_deallocate(this%aro)
+      call mem_deallocate(this%id)
+      call mem_deallocate(this%d)
+      call mem_deallocate(this%p)
+      call mem_deallocate(this%q)
+      call mem_deallocate(this%z)
+      call mem_deallocate(this%t)
+      call mem_deallocate(this%v)
+      call mem_deallocate(this%dhat)
+      call mem_deallocate(this%phat)
+      call mem_deallocate(this%qhat)
+      !
+      ! -- scalars
+      call mem_deallocate(this%iout)
+      call mem_deallocate(this%ilinmeth)
+      call mem_deallocate(this%iter1)
+      call mem_deallocate(this%ipc)
+      call mem_deallocate(this%iscl)
+      call mem_deallocate(this%iord)
+      call mem_deallocate(this%north)
+      call mem_deallocate(this%icnvgopt)
+      call mem_deallocate(this%iacpc)
+      call mem_deallocate(this%niterc)
+      call mem_deallocate(this%niabcgs)
+      call mem_deallocate(this%niapc)
+      call mem_deallocate(this%njapc)
+      call mem_deallocate(this%hclose)
+      call mem_deallocate(this%rclose)
+      call mem_deallocate(this%relax)
+      call mem_deallocate(this%epfact)
+      call mem_deallocate(this%l2norm0)
+      call mem_deallocate(this%droptol)
+      call mem_deallocate(this%level)
+      call mem_deallocate(this%njlu)
+      call mem_deallocate(this%njw)
+      call mem_deallocate(this%nwlu)
+      !
+      ! -- nullify pointers
+      nullify(this%iprims)
+      nullify(this%neq)
+      nullify(this%nja)
+      nullify(this%ia)
+      nullify(this%ja)
+      nullify(this%amat)
+      nullify(this%rhs)
+      nullify(this%x)
+      !
+      ! --Return
+      return
+    end subroutine IMSLINEAR_DA
+    
+    SUBROUTINE SET_IMSLINEAR_INPUT(THIS, IFDPARAM)
+      IMPLICIT NONE
+!     + + + DUMMY ARGUMENTS + + +
+      CLASS(IMSLINEAR_DATA), INTENT(INOUT) :: THIS
+      integer(I4B), INTENT(IN) :: IFDPARAM
+!     + + + LOCAL DEFINITIONS + + +
+!     + + + PARAMETERS + + +
+!     + + + FUNCTIONS + + +
+!
+!     + + + CODE + + +
+      SELECT CASE ( IFDPARAM )
+        ! Simple option
+        CASE(1)
+          THIS%ITER1 = 50
+          THIS%ILINMETH=1
+          THIS%IPC = 1
+          THIS%ISCL = 0
+          THIS%IORD = 0
+          THIS%HCLOSE = DEM3
+          THIS%RCLOSE = DEM1
+          THIS%RELAX = DZERO
+          THIS%LEVEL = 0
+          THIS%DROPTOL = DZERO
+          THIS%NORTH = 0
+        ! Moderate
+        CASE(2)
+          THIS%ITER1 = 100
+          THIS%ILINMETH=2
+          THIS%IPC = 2
+          THIS%ISCL = 0
+          THIS%IORD = 0
+          THIS%HCLOSE = DEM2
+          THIS%RCLOSE = DEM1
+          THIS%RELAX = 0.97D0
+          THIS%LEVEL = 0
+          THIS%DROPTOL = DZERO
+          THIS%NORTH = 0
+        ! Complex
+        CASE(3)
+          THIS%ITER1 = 500
+          THIS%ILINMETH=2
+          THIS%IPC = 3
+          THIS%ISCL = 0
+          THIS%IORD = 0
+          THIS%HCLOSE = DEM1
+          THIS%RCLOSE = DEM1
+          THIS%RELAX = DZERO
+          THIS%LEVEL = 5
+          THIS%DROPTOL = DEM4
+          THIS%NORTH = 2
+      END SELECT
+      RETURN
+    END SUBROUTINE SET_IMSLINEAR_INPUT
+
+      SUBROUTINE IMSLINEAR_AP(THIS,ICNVG,KSTP,KITER,IN_ITER,                  &
+                              NCONV, CONVNMOD, CONVMODSTART, LOCDV, LOCDR,    &
+                              CACCEL, ITINNER, CONVLOCDV, CONVLOCDR,          &
+                              DVMAX, DRMAX, CONVDVMAX, CONVDRMAX)
+!
+!     ******************************************************************
+!     SOLUTION BY THE CONJUGATE GRADIENT METHOD -
+!                                          UP TO ITER1 ITERATIONS
+!     ******************************************************************
+!
+!        SPECIFICATIONS:
+!     ------------------------------------------------------------------
+      USE SimModule
+      IMPLICIT NONE
+!     + + + DUMMY ARGUMENTS + + +
+      CLASS(IMSLINEAR_DATA), INTENT(INOUT) :: THIS
+      integer(I4B), INTENT(INOUT)                          :: ICNVG
+      integer(I4B), INTENT(IN)                             :: KSTP
+      integer(I4B), INTENT(IN)                             :: KITER
+      integer(I4B), INTENT(INOUT)                          :: IN_ITER
+      ! CONVERGENCE INFORMATION
+      integer(I4B), INTENT(IN) :: NCONV
+      integer(I4B), INTENT(IN) :: CONVNMOD
+      integer(I4B), DIMENSION(CONVNMOD+1), INTENT(INOUT) ::CONVMODSTART
+      integer(I4B), DIMENSION(CONVNMOD), INTENT(INOUT) :: LOCDV
+      integer(I4B), DIMENSION(CONVNMOD), INTENT(INOUT) :: LOCDR
+      character(len=31), DIMENSION(NCONV), INTENT(INOUT) :: CACCEL
+      integer(I4B), DIMENSION(NCONV), INTENT(INOUT) :: ITINNER
+      integer(I4B), DIMENSION(CONVNMOD, NCONV), INTENT(INOUT) :: CONVLOCDV
+      integer(I4B), DIMENSION(CONVNMOD, NCONV), INTENT(INOUT) :: CONVLOCDR
+      real(DP), DIMENSION(CONVNMOD), INTENT(INOUT) :: DVMAX
+      real(DP), DIMENSION(CONVNMOD), INTENT(INOUT) :: DRMAX
+      real(DP), DIMENSION(CONVNMOD, NCONV), INTENT(INOUT) :: CONVDVMAX
+      real(DP), DIMENSION(CONVNMOD, NCONV), INTENT(INOUT) :: CONVDRMAX
+      
+!     + + + LOCAL DEFINITIONS + + +
+      integer(I4B) :: n
+      integer(I4B) :: innerit
+      integer(I4B) :: irc
+      integer(I4B) :: itmax
+      real(DP) :: tv
+      real(DP) :: rmax
+!     + + + PARAMETERS + + +
+!     + + + FUNCTIONS + + +
+!
+!     + + + CODE + + +
+!
+!-------SET EPFACT BASED ON MFUSG TIMESTEP
+      IF (THIS%ICNVGOPT ==  2) THEN
+        IF (KSTP ==  1) THEN
+          THIS%EPFACT = 0.01
+        ELSE
+          THIS%EPFACT = 0.10
+        END IF
+      ELSE IF (THIS%ICNVGOPT ==  4) THEN
+        THIS%EPFACT = DEM4
+      ELSE
+        THIS%EPFACT = DONE
+      END IF
+
+!-------SCALE PROBLEM
+      IF (THIS%ISCL.NE.0) THEN
+        CALL IMSLINEARSUB_SCALE(0,THIS%ISCL,                                    &
+                         THIS%NEQ,THIS%NJA,THIS%IA,THIS%JA,                     &
+                         THIS%AMAT,THIS%X,THIS%RHS,                             &
+                         THIS%DSCALE,THIS%DSCALE2)
+      END IF
+!
+!-------PERMUTE ROWS, COLUMNS, AND RHS
+      IF (THIS%IORD.NE.0) THEN
+        CALL ims_dperm(THIS%NEQ, THIS%NJA, THIS%AMAT,THIS%JA,THIS%IA, &
+     &                 THIS%ARO,THIS%JARO,THIS%IARO,THIS%LORDER,THIS%ID,1)
+        CALL ims_vperm(THIS%NEQ, THIS%X, THIS%LORDER)
+        CALL ims_vperm(THIS%NEQ, THIS%RHS, THIS%LORDER)
+        THIS%IA0 => THIS%IARO
+        THIS%JA0 => THIS%JARO
+        THIS%A0  => THIS%ARO
+      ELSE
+        THIS%IA0 => THIS%IA
+        THIS%JA0 => THIS%JA
+        THIS%A0  => THIS%AMAT
+      END IF
+!
+!-------UPDATE PRECONDITIONER
+      CALL IMSLINEARSUB_PCU(this%iout,THIS%NJA,THIS%NEQ,THIS%NIAPC,THIS%NJAPC,  &
+                            THIS%IPC, THIS%RELAX, THIS%A0, THIS%IA0, THIS%JA0,  &
+                            THIS%APC,THIS%IAPC,THIS%JAPC,THIS%IW,THIS%W,        &
+                            THIS%LEVEL, THIS%DROPTOL, THIS%NJLU, THIS%NJW,      &
+                            THIS%NWLU, THIS%JLU, THIS%JW, THIS%WLU)
+!-------INITIALIZE SOLUTION VARIABLE AND ARRAYS
+      IF (KITER ==  1 ) THIS%NITERC = 0
+      irc    = 1
+      ICNVG  = 0
+      DO n = 1, THIS%NEQ
+        THIS%D(n) = DZERO
+        THIS%P(n) = DZERO
+        THIS%Q(n) = DZERO
+        THIS%Z(n) = DZERO
+      END DO
+!-------CALCULATE INITIAL RESIDUAL
+      CALL IMSLINEARSUB_MV(THIS%NJA,THIS%NEQ,THIS%A0,THIS%X,THIS%D,             &
+                           THIS%IA0,THIS%JA0)
+      rmax = DZERO
+      THIS%L2NORM0 = DZERO
+      DO n = 1, THIS%NEQ
+        tv   = THIS%D(n)
+        THIS%D(n) = THIS%RHS(n) - tv
+        IF (ABS( THIS%D(n) ) > rmax ) rmax = ABS( THIS%D(n) )
+        THIS%L2NORM0 = THIS%L2NORM0 + THIS%D(n) * THIS%D(n)
+      END DO
+      THIS%L2NORM0 = SQRT(THIS%L2NORM0)
+!-------CHECK FOR EXACT SOLUTION
+      itmax = THIS%ITER1
+      IF (rmax ==  DZERO) THEN
+        itmax = 0
+        ICNVG = 1
+      END IF
+!-------SOLUTION BY THE CONJUGATE GRADIENT METHOD
+      IF (THIS%ILINMETH ==  1) THEN
+        CALL IMSLINEARSUB_CG(ICNVG, itmax, innerit,                             &
+                             THIS%NEQ, THIS%NJA, THIS%NIAPC, THIS%NJAPC,        &
+                             THIS%IPC, THIS%NITERC, THIS%ICNVGOPT, THIS%NORTH,  &
+                             THIS%HCLOSE, THIS%RCLOSE, THIS%L2NORM0,            &
+                             THIS%EPFACT, THIS%IA0, THIS%JA0, THIS%A0,          &
+                             THIS%IAPC, THIS%JAPC, THIS%APC,                    &
+                             THIS%X, THIS%RHS, THIS%D, THIS%P, THIS%Q, THIS%Z,  &
+                             THIS%NJLU, THIS%IW, THIS%JLU,                      &
+                             NCONV, CONVNMOD, CONVMODSTART, LOCDV, LOCDR,       &
+                             CACCEL, ITINNER, CONVLOCDV, CONVLOCDR,             &
+                             DVMAX, DRMAX, CONVDVMAX, CONVDRMAX)
+!-------SOLUTION BY THE BICONJUGATE GRADIENT STABILIZED METHOD
+      ELSE IF (THIS%ILINMETH ==  2) THEN
+        CALL IMSLINEARSUB_BCGS(ICNVG, itmax, innerit,                           &
+                               THIS%NEQ, THIS%NJA, THIS%NIAPC, THIS%NJAPC,      &
+                               THIS%IPC, THIS%NITERC, THIS%ICNVGOPT, THIS%NORTH,&
+                               THIS%ISCL, THIS%DSCALE,                          &
+                               THIS%HCLOSE, THIS%RCLOSE, THIS%L2NORM0,          &
+                               THIS%EPFACT,  THIS%IA0, THIS%JA0, THIS%A0,       &
+                               THIS%IAPC, THIS%JAPC, THIS%APC,                  &
+                               THIS%X, THIS%RHS, THIS%D, THIS%P, THIS%Q,        &
+                               THIS%T, THIS%V, THIS%DHAT, THIS%PHAT, THIS%QHAT, &
+                               THIS%NJLU, THIS%IW, THIS%JLU,                    &
+                               NCONV, CONVNMOD, CONVMODSTART, LOCDV, LOCDR,     &
+                               CACCEL, ITINNER, CONVLOCDV, CONVLOCDR,           &
+                               DVMAX, DRMAX, CONVDVMAX, CONVDRMAX)
+      END IF
+!
+!-------BACK PERMUTE AMAT, SOLUTION, AND RHS
+      IF (THIS%IORD.NE.0) THEN
+        CALL ims_dperm(THIS%NEQ, THIS%NJA, THIS%A0, THIS%JA0, THIS%IA0,         &
+     &                 THIS%AMAT, THIS%JA,THIS%IA,THIS%IORDER,THIS%ID,1)
+        CALL ims_vperm(THIS%NEQ, THIS%X, THIS%IORDER)
+        CALL ims_vperm(THIS%NEQ, THIS%RHS, THIS%IORDER)
+      END IF
+!
+!-------UNSCALE PROBLEM
+      IF (THIS%ISCL.NE.0) THEN
+        CALL IMSLINEARSUB_SCALE(1, THIS%ISCL,                                   &
+                                THIS%NEQ, THIS%NJA, THIS%IA, THIS%JA,           &
+                                THIS%AMAT, THIS%X, THIS%RHS,                    &
+                                THIS%DSCALE, THIS%DSCALE2)
+      END IF
+!
+!-------SET IMS INNER ITERATION NUMBER (IN_ITER) TO NUMBER OF
+!       IMSLINEAR INNER ITERATIONS (innerit)
+      IN_ITER = innerit
+!
+!-------RETURN
+      RETURN
+!
+      END SUBROUTINE IMSLINEAR_AP
+
+    
+! -- IMSLinearModule subroutines that do not depend on data stored in the IMSLinearModule class
+!    all data is passed through subroutine calls
+!                                                                       
+!-------ROUTINE TO CALCULATE LORDER AND IORDER FOR REORDERING           
+      SUBROUTINE IMSLINEARSUB_CALC_ORDER(IOUT, IPRIMS, IORD, NEQ, NJA, IA, JA,  &
+     &                                   LORDER, IORDER)                     
+      use SimModule, only: ustop, store_error, count_errors
+      IMPLICIT NONE 
+!       + + + DUMMY ARGUMENTS + + +                                       
+        integer(I4B), INTENT(IN) :: IOUT 
+        integer(I4B), INTENT(IN) :: IPRIMS 
+        integer(I4B), INTENT(IN) :: IORD 
+        integer(I4B), INTENT(IN) :: NEQ 
+        integer(I4B), INTENT(IN) :: NJA 
+        integer(I4B), DIMENSION(NEQ+1), INTENT(IN)  :: IA 
+        integer(I4B), DIMENSION(NJA),   INTENT(IN)  :: JA 
+        integer(I4B), DIMENSION(NEQ), INTENT(INOUT) :: LORDER 
+        integer(I4B), DIMENSION(NEQ), INTENT(INOUT) :: IORDER 
+!       + + + LOCAL DEFINITIONS + + +                                     
+        character (len=LINELENGTH) :: errmsg 
+        integer(I4B) :: n 
+        integer(I4B) :: nsp 
+        integer(I4B), DIMENSION(:), ALLOCATABLE :: iwork0, iwork1 
+        integer(I4B) :: iflag 
+        integer(I4B) :: i,j 
+!       + + + PARAMETERS + + +                                            
+!       + + + FUNCTIONS + + +                                             
+!       + + + FORMATS + + +                                               
+ 2030 FORMAT(1X,A20,1X,6(I6,1X)) 
+ 2040 FORMAT(1X,20('-'),1X,6(6('-'),1X)) 
+ 2050 FORMAT(1X,62('-'),/) 
+!       + + + CODE + + +                                                  
+        DO n = 1, NEQ 
+          LORDER(n) = IZERO 
+          IORDER(n) = IZERO 
+        END DO 
+        ALLOCATE ( iwork0(NEQ)  ) 
+        SELECT CASE ( IORD ) 
+          CASE ( 1 ) 
+            ALLOCATE ( iwork1(NEQ) ) 
+            CALL ims_genrcm(NEQ, NJA, IA, JA,                           &
+     &                      LORDER, iwork0, iwork1 )                        
+          CASE ( 2 ) 
+            nsp = 3 * NEQ + 4 * NJA 
+            ALLOCATE ( iwork1(nsp)  ) 
+            CALL ims_odrv(NEQ, NJA, nsp, IA, JA, LORDER, iwork0,        &
+                          iwork1, iflag)                           
+            IF (iflag.NE.0) THEN 
+              write (errmsg,'(A)') 'ERROR CREATING MINIMUM DEGREE '//   &
+     &                   'ORDER PERMUTATION '                           
+              call store_error(errmsg) 
+              !call ustop()                                             
+            END IF 
+        END SELECT 
+!                                                                       
+!         GENERATE INVERSE OF LORDER                                    
+        DO n = 1, NEQ 
+          IORDER( LORDER(n) ) = n 
+        END DO 
+!                                                                       
+!         WRITE SUMMARY OF REORDERING INFORMATION                       
+!         TO LIST FILE                                                  
+        IF (IPRIMS ==  2) THEN 
+          DO i = 1, NEQ, 6 
+            WRITE (IOUT,2030) 'ORIGINAL NODE      :',                   &
+     &                        (j,j=i,MIN(i+5,NEQ))                      
+            WRITE (IOUT,2040) 
+            WRITE (IOUT,2030) 'REORDERED INDEX    :',                   &
+     &                        (LORDER(j),j=i,MIN(i+5,NEQ))              
+            WRITE (IOUT,2030) 'REORDERED NODE     :',                   &
+     &                        (IORDER(j),j=i,MIN(i+5,NEQ))              
+            WRITE (IOUT,2050) 
+         END DO 
+         END IF 
+!         DEALLOCATE TEMPORARY STORAGE                                  
+        DEALLOCATE ( iwork0, iwork1 ) 
+!
+        if (count_errors() > 0) then
+          call parser%StoreErrorUnit()
+          call ustop()
+        endif
+!
+!---------RETURN                                                        
+        RETURN 
+      END SUBROUTINE IMSLINEARSUB_CALC_ORDER 
+!                                                                       
+!-------ROUTINE TO SCALE THE COEFFICIENT MATRIX (AMAT),                 
+!       THE RHS (B), AND THE ESTIMATE OF X (X)                          
+      SUBROUTINE IMSLINEARSUB_SCALE(IOPT, ISCL, NEQ, NJA, IA, JA, AMAT, X, B,   &
+     &                              DSCALE, DSCALE2)                            
+        IMPLICIT NONE 
+!       + + + DUMMY ARGUMENTS + + +                                       
+        integer(I4B), INTENT(IN) :: IOPT 
+        integer(I4B), INTENT(IN) :: ISCL 
+        integer(I4B), INTENT(IN) :: NEQ 
+        integer(I4B), INTENT(IN) :: NJA 
+        integer(I4B), DIMENSION(NEQ+1), INTENT(IN) :: IA 
+        integer(I4B), DIMENSION(NJA),   INTENT(IN) :: JA 
+        real(DP), DIMENSION(NJA),  INTENT(INOUT) :: AMAT 
+        real(DP), DIMENSION(NEQ),  INTENT(INOUT) :: X 
+        real(DP), DIMENSION(NEQ),  INTENT(INOUT) :: B 
+        real(DP), DIMENSION(NEQ),  INTENT(INOUT) :: DSCALE 
+        real(DP), DIMENSION(NEQ), INTENT(INOUT)  :: DSCALE2 
+!       + + + LOCAL DEFINITIONS + + +                                     
+        integer(I4B) :: i, n 
+        integer(I4B) :: id, jc 
+        integer(I4B) :: i0, i1 
+        real(DP) :: v, c1, c2 
+!       + + + FUNCTIONS + + +                                             
+!       + + + CODE + + +                                                  
+!                                                                       
+!---------SCALE SCALE AMAT, X, AND B                                    
+        IF (IOPT ==  0) THEN 
+!-----------SYMMETRIC SCALING                                           
+          SELECT CASE ( ISCL ) 
+            CASE ( 1 ) 
+              DO n = 1, NEQ 
+                id   = IA(n) 
+                v    = AMAT(id) 
+                c1   = DONE / SQRT( ABS( v ) ) 
+                DSCALE(n)  = c1 
+                DSCALE2(n) = c1 
+              END DO 
+!               SCALE AMAT -- AMAT = DSCALE(row) * AMAT(i) * DSCALE2(col)
+              DO n = 1, NEQ 
+                c1 = DSCALE(n) 
+                i0 = IA(n) 
+                i1 = IA(n+1) - 1 
+                DO i = i0, i1 
+                  jc = JA(i) 
+                  c2 = DSCALE2(jc) 
+                  AMAT(i) = c1 * AMAT(i) * c2 
+                END DO 
+              END DO 
+!-----------L-2 NORM SCALING                                            
+            CASE ( 2 ) 
+!               SCALE EACH ROW SO THAT THE L-2 NORM IS 1                
+              DO n = 1, NEQ 
+                c1 = DZERO 
+                i0 = IA(n) 
+                i1 = IA(n+1) - 1 
+                DO i = i0, i1 
+                  c1 = c1 + AMAT(i) * AMAT(i) 
+                END DO 
+                c1 = SQRT( c1 ) 
+                IF (c1 ==  DZERO) THEN 
+                  c1 = DONE 
+                ELSE 
+                  c1 = DONE / c1 
+                END IF 
+                DSCALE(n) = c1 
+!                 INITIAL SCALING OF AMAT -- AMAT = DSCALE(row) * AMAT(i)
+                DO i = i0, i1 
+                  AMAT(i) = c1 * AMAT(i) 
+                END DO 
+              END DO 
+!               SCALE EACH COLUMN SO THAT THE L-2 NORM IS 1             
+              DO n = 1, NEQ 
+                DSCALE2(n) = DZERO 
+              END DO 
+              c2 = DZERO 
+              DO n = 1, NEQ 
+                i0 = IA(n) 
+                i1 = IA(n+1) - 1 
+                DO i = i0, i1 
+                  jc = JA(i) 
+                  c2 = AMAT(i) 
+                  DSCALE2(jc) = DSCALE2(jc) + c2 * c2 
+                END DO 
+              END DO 
+              DO n = 1, NEQ 
+                c2 = DSCALE2(n) 
+                IF (c2 ==  DZERO) THEN 
+                  c2 = DONE 
+                ELSE 
+                  c2 = DONE / SQRT( c2 ) 
+                END IF 
+                DSCALE2(n) = c2 
+              END DO 
+!               FINAL SCALING OF AMAT -- AMAT = DSCALE2(col) * AMAT(i)  
+              DO n = 1, NEQ 
+                i0 = IA(n) 
+                i1 = IA(n+1) - 1 
+                DO i = i0, i1 
+                  jc = JA(i) 
+                  c2 = DSCALE2(jc) 
+                  AMAT(i) = c2 * AMAT(i) 
+                END DO 
+              END DO 
+          END SELECT 
+!-----------SCALE X AND B                                               
+          DO n = 1, NEQ 
+            c1    = DSCALE(n) 
+            c2    = DSCALE2(n) 
+            X(n)  = X(n) / c2 
+            B(n)  = B(n) * c1 
+          END DO 
+!---------UNSCALE SCALE AMAT, X, AND B                                  
+        ELSE 
+          DO n = 1, NEQ 
+            c1 = DSCALE(n) 
+            i0 = IA(n) 
+            i1 = IA(n+1) - 1 
+!             UNSCALE AMAT                                              
+            DO i = i0, i1 
+              jc = JA(i) 
+              c2 = DSCALE2(jc) 
+              AMAT(i) = ( DONE / c1 ) * AMAT(i) * ( DONE / c2 ) 
+            END DO 
+!             UNSCALE X AND B                                           
+            c2   = DSCALE2(n) 
+            X(n) = X(n) * c2 
+            B(n) = B(n) / c1 
+          END DO 
+        END IF 
+!---------RETURN                                                        
+        RETURN 
+      END SUBROUTINE IMSLINEARSUB_SCALE 
+!                                                                       
+!-------ROUTINE TO UPDATE THE PRECONDITIONER                            
+      SUBROUTINE IMSLINEARSUB_PCU(IOUT, NJA, NEQ, NIAPC, NJAPC, IPC, RELAX,     &
+                                  AMAT, IA, JA, APC, IAPC, JAPC, IW, W,         &
+                                  LEVEL, DROPTOL, NJLU, NJW, NWLU, JLU, JW, WLU)               
+      use SimModule, only: ustop, store_error, count_errors
+!       + + + DUMMY ARGUMENTS + + +                                       
+        integer(I4B), INTENT(IN) :: IOUT 
+        integer(I4B), INTENT(IN) :: NJA 
+        integer(I4B), INTENT(IN) :: NEQ 
+        integer(I4B), INTENT(IN) :: NIAPC 
+        integer(I4B), INTENT(IN) :: NJAPC 
+        integer(I4B), INTENT(IN) :: IPC 
+        real(DP), INTENT(IN) :: RELAX 
+        real(DP), DIMENSION(NJA),  INTENT(IN)     :: AMAT 
+        integer(I4B), DIMENSION(NEQ+1), INTENT(IN)    :: IA 
+        integer(I4B), DIMENSION(NJA), INTENT(IN)      :: JA 
+        real(DP), DIMENSION(NJAPC), INTENT(INOUT) :: APC 
+        integer(I4B), DIMENSION(NIAPC+1), INTENT(INOUT) :: IAPC 
+        integer(I4B), DIMENSION(NJAPC), INTENT(INOUT)   :: JAPC 
+        integer(I4B), DIMENSION(NIAPC), INTENT(INOUT)   :: IW 
+        real(DP), DIMENSION(NIAPC), INTENT(INOUT) :: W 
+        ! ILUT
+        integer(I4B), INTENT(IN) :: LEVEL
+        real(DP), INTENT(IN) :: DROPTOL
+        integer(I4B), INTENT(IN) :: NJLU
+        integer(I4B), INTENT(IN) :: NJW
+        integer(I4B), INTENT(IN) :: NWLU
+        integer(I4B), DIMENSION(NJLU), INTENT(INOUT) :: JLU
+        integer(I4B), DIMENSION(NJW),  INTENT(INOUT) :: JW
+        real(DP), DIMENSION(NWLU),  INTENT(INOUT) :: WLU
+!       + + + LOCAL DEFINITIONS + + +                                     
+        character(len=LINELENGTH) :: errmsg
+        character(len=80), dimension(3) :: cerr
+        integer(I4B) :: izero 
+        integer(I4B) :: ierr
+        real(DP) :: delta 
+!       + + + FUNCTIONS + + +  
+!       + + + DATA + + +
+        DATA cerr  /'INCOMPREHENSIBLE ERROR - MATRIX MUST BE WRONG.              ', &
+                    'INSUFFICIENT STORAGE IN ARRAYS ALU, JLU TO STORE FACTORS.   ', &
+                    'ZERO ROW ENCOUNTERED.                                       '/
+        
+!       + + + FORMATS + + +                                               
+ 2000   FORMAT (/,' MATRIX IS SEVERELY NON-DIAGONALLY DOMINANT.',               &
+     &          /,' ADDING SMALL VALUE TO PIVOT (IMSLINEARSUB_PCU)')           
+!       + + + CODE + + +                                                  
+        izero = 0 
+        delta = DZERO 
+        PCSCALE: DO
+          SELECT CASE(IPC) 
+!             ILU0 AND MILU0                                              
+            CASE (1,2) 
+              CALL IMSLINEARSUB_PCILU0(NJA, NEQ, AMAT, IA, JA,                   &
+                                       APC, IAPC, JAPC, IW, W,                   &
+                                       RELAX, izero, delta)                    
+!             ILUT AND MILUT                                             
+            CASE (3,4) 
+              ierr = 0
+              CALL IMSLINEARSUB_PCMILUT(NEQ, AMAT, JA, IA,                      &
+                                        LEVEL, DROPTOL, RELAX,                  &
+                                        APC, JLU, IW, NJAPC, WLU, JW, ierr,     &
+                                        izero, delta)
+              IF (ierr.NE.0) THEN
+                write(errmsg,'(4x,a,1x,a)') &
+                    '****ERROR. ILUT ERROR: ', cerr(-ierr)
+                call store_error(errmsg)
+                call parser%StoreErrorUnit()
+                call ustop()
+              END IF
+!           ADDITIONAL PRECONDITIONERS                     
+            CASE DEFAULT
+              izero = 0
+          END SELECT
+          IF (izero < 1) THEN 
+            EXIT PCSCALE 
+          END IF 
+          delta = 1.5D0 * delta + 0.001 
+          izero = 0 
+          IF (delta > DHALF) THEN 
+            WRITE(IOUT,2000) 
+            delta = DHALF 
+            izero = 2 
+          END IF
+        END DO PCSCALE
+!---------RETURN                                                        
+        RETURN 
+      END SUBROUTINE IMSLINEARSUB_PCU 
+!                                                                       
+!-------JACOBI PRECONDITIONER - INVERSE OF DIAGONAL                     
+      SUBROUTINE IMSLINEARSUB_PCJ(NJA, NEQ, AMAT, APC, IA, JA) 
+!       + + + DUMMY ARGUMENTS + + +                                       
+        integer(I4B), INTENT(IN) :: NJA 
+        integer(I4B), INTENT(IN) :: NEQ 
+        real(DP), DIMENSION(NJA),  INTENT(IN)      :: AMAT 
+        real(DP), DIMENSION(NEQ),  INTENT(INOUT)   :: APC 
+        integer(I4B), DIMENSION(NEQ+1), INTENT(IN) :: IA 
+        integer(I4B), DIMENSION(NJA),   INTENT(IN) :: JA 
+!       + + + LOCAL DEFINITIONS + + +                                     
+        integer(I4B) :: i, n 
+        integer(I4B) :: ic0, ic1 
+        integer(I4B) :: id 
+        real(DP) :: tv 
+!       + + + PARAMETERS + + +                                            
+!       + + + FUNCTIONS + + +                                             
+!       + + + CODE + + +                                                  
+        DO n = 1, NEQ 
+            ic0 = IA(n) 
+            ic1 = IA(n+1) - 1 
+            id = IA(n) 
+            DO i = ic0, ic1 
+              IF (JA(i) ==  n) THEN 
+                id = i 
+                EXIT 
+              END IF 
+            END DO 
+            tv  = AMAT(id) 
+            IF (ABS( tv ) > DZERO ) tv = DONE / tv 
+            APC(n) = tv 
+        END DO 
+!---------RETURN                                                        
+        RETURN 
+      END SUBROUTINE IMSLINEARSUB_PCJ 
+                                                                        
+      SUBROUTINE IMSLINEARSUB_JACA(NEQ, A, D1, D2) 
+        IMPLICIT NONE 
+!       + + + DUMMY ARGUMENTS + + +                                       
+        integer(I4B), INTENT(IN) :: NEQ 
+        real(DP), DIMENSION(NEQ),  INTENT(IN)    :: A 
+        real(DP), DIMENSION(NEQ),  INTENT(IN)    :: D1 
+        real(DP), DIMENSION(NEQ),  INTENT(INOUT) :: D2 
+!       + + + LOCAL DEFINITIONS + + +                                     
+        integer(I4B) :: n 
+        real(DP) :: tv 
+!       + + + PARAMETERS + + +                                            
+!       + + + FUNCTIONS + + +                                             
+!       + + + CODE + + +                                                  
+        DO n = 1, NEQ 
+          tv     = A(n) * D1(n) 
+          D2(n) = tv 
+        END DO 
+!---------RETURN                                                        
+        RETURN 
+      END SUBROUTINE IMSLINEARSUB_JACA 
+                                                                        
+      SUBROUTINE IMSLINEARSUB_PCILU0(NJA, NEQ, AMAT, IA, JA,                    &
+                                     APC, IAPC, JAPC, IW, W,                    &
+                                     RELAX, IZERO, DELTA)                        
+        IMPLICIT NONE 
+!       + + + DUMMY ARGUMENTS + + +                                       
+        integer(I4B), INTENT(IN) :: NJA 
+        integer(I4B), INTENT(IN) :: NEQ 
+        real(DP), DIMENSION(NJA),  INTENT(IN)     :: AMAT 
+        integer(I4B), DIMENSION(NEQ+1), INTENT(IN)    :: IA 
+        integer(I4B), DIMENSION(NJA), INTENT(IN)      :: JA 
+        real(DP), DIMENSION(NJA), INTENT(INOUT)   :: APC 
+        integer(I4B), DIMENSION(NEQ+1), INTENT(INOUT) :: IAPC 
+        integer(I4B), DIMENSION(NJA), INTENT(INOUT)   :: JAPC 
+        integer(I4B), DIMENSION(NEQ), INTENT(INOUT)   :: IW 
+        real(DP), DIMENSION(NEQ), INTENT(INOUT)   :: W 
+        real(DP), INTENT(IN) :: RELAX 
+        integer(I4B), INTENT(INOUT) :: IZERO 
+        real(DP), INTENT(IN) :: DELTA 
+!       + + + LOCAL DEFINITIONS + + +                                     
+        integer(I4B) :: ic0, ic1 
+        integer(I4B) :: iic0, iic1 
+        integer(I4B) :: iu, iiu 
+        integer(I4B) :: j, n 
+        integer(I4B) :: jj 
+        integer(I4B) :: jcol, jw 
+        integer(I4B) :: jjcol 
+        real(DP) :: drelax 
+        real(DP) :: sd1 
+        real(DP) :: tl 
+        real(DP) :: rs 
+        real(DP) :: d 
+!       + + + PARAMETERS + + +                                            
+!       + + + FUNCTIONS + + +                                             
+!       + + + CODE + + +                                                  
+        drelax = RELAX 
+        DO n = 1, NEQ 
+          IW(n)  = 0 
+          W(n)   = DZERO 
+        END DO 
+        MAIN: DO n = 1, NEQ 
+          ic0 = IA(n) 
+          ic1 = IA(n+1) - 1 
+          DO j = ic0, ic1 
+            jcol      = JA(j) 
+            IW(jcol) = 1 
+            W(jcol) = W(jcol) + AMAT(j) 
+          END DO 
+          ic0 = IAPC(n) 
+          ic1 = IAPC(n+1) - 1 
+          iu  = JAPC(n) 
+          rs   = DZERO 
+          LOWER: DO j = ic0, iu-1 
+            jcol     = JAPC(j) 
+            iic0     = IAPC(jcol) 
+            iic1     = IAPC(jcol+1) - 1 
+            iiu      = JAPC(jcol) 
+            tl       = W(jcol) * APC(jcol) 
+            W(jcol) = tl 
+            DO jj = iiu, iic1 
+              jjcol = JAPC(jj) 
+              jw    = IW(jjcol) 
+              IF (jw.NE.0) THEN 
+                W(jjcol) = W(jjcol) - tl * APC(jj) 
+              ELSE 
+                rs = rs + tl * APC(jj) 
+              END IF 
+            END DO 
+          END DO LOWER 
+!           DIAGONAL - CALCULATE INVERSE OF DIAGONAL FOR SOLUTION       
+          d   = W(n) 
+          tl  = ( DONE + DELTA ) * d - ( drelax * rs ) 
+!-----------ENSURE THAT THE SIGN OF THE DIAGONAL HAS NOT CHANGED AND IS 
+          sd1 = SIGN(d,tl) 
+          IF (sd1.NE.d) THEN 
+!             USE SMALL VALUE IF DIAGONAL SCALING IS NOT EFFECTIVE FOR
+!             PIVOTS THAT CHANGE THE SIGN OF THE DIAGONAL               
+            IF (IZERO > 1) THEN 
+              tl = SIGN(DEM6,d) 
+!             DIAGONAL SCALING CONTINUES TO BE EFFECTIVE                
+            ELSE 
+              IZERO = 1 
+              EXIT MAIN 
+            END IF 
+          END IF 
+          IF (ABS(tl) ==  DZERO) THEN 
+!             USE SMALL VALUE IF DIAGONAL SCALING IS NOT EFFECTIVE FOR
+!             ZERO PIVOTS                                               
+            IF (IZERO > 1) THEN 
+              tl = SIGN(DEM6,d) 
+!             DIAGONAL SCALING CONTINUES TO BE EFFECTIVE FOR ELIMINATING 
+            ELSE 
+              IZERO = 1 
+              EXIT MAIN 
+            END IF 
+          END IF 
+          APC(n) = DONE / tl 
+!           RESET POINTER FOR IW TO ZERO                                
+          IW(n) = 0 
+          W(n)  = DZERO 
+          DO j = ic0, ic1 
+            jcol = JAPC(j) 
+            APC(j) = W(jcol) 
+            IW(jcol) = 0 
+            W(jcol) = DZERO 
+          END DO 
+      END DO MAIN 
+!                                                                       
+!---------RESET IZERO IF SUCCESSFUL COMPLETION OF MAIN                  
+        IZERO = 0 
+!                                                                       
+!---------RETURN                                                        
+        RETURN 
+      END SUBROUTINE IMSLINEARSUB_PCILU0 
+                                                                        
+      SUBROUTINE IMSLINEARSUB_ILU0A(NJA, NEQ, APC, IAPC, JAPC, R, D) 
+        IMPLICIT NONE 
+!       + + + DUMMY ARGUMENTS + + +                                       
+        integer(I4B), INTENT(IN) :: NJA 
+        integer(I4B), INTENT(IN) :: NEQ 
+        real(DP), DIMENSION(NJA),  INTENT(IN)  :: APC 
+        integer(I4B), DIMENSION(NEQ+1), INTENT(IN) :: IAPC 
+        integer(I4B), DIMENSION(NJA), INTENT(IN)   :: JAPC 
+        real(DP), DIMENSION(NEQ),  INTENT(IN)     :: R 
+        real(DP), DIMENSION(NEQ),  INTENT(INOUT)  :: D 
+!       + + + LOCAL DEFINITIONS + + +                                     
+        integer(I4B) :: ic0, ic1 
+        integer(I4B) :: iu 
+        integer(I4B) :: jcol 
+        integer(I4B) :: j, n 
+        real(DP) :: tv 
+!       + + + FUNCTIONS + + +                                             
+!       + + + CODE + + +                                                  
+!         FORWARD SOLVE - APC * D = R                                   
+        FORWARD: DO n = 1, NEQ 
+          tv   = R(n) 
+          ic0 = IAPC(n) 
+          ic1 = IAPC(n+1) - 1 
+          iu  = JAPC(n) - 1 
+          LOWER: DO j = ic0, iu 
+            jcol = JAPC(j) 
+            tv    = tv - APC(j) * D(jcol) 
+          END DO LOWER 
+          D(n) = tv 
+        END DO FORWARD 
+!         BACKWARD SOLVE - D = D / U                                    
+        BACKWARD: DO n = NEQ, 1, -1 
+          ic0 = IAPC(n) 
+          ic1 = IAPC(n+1) - 1 
+          iu  = JAPC(n) 
+          tv   = D(n) 
+          UPPER: DO j = iu, ic1 
+            jcol = JAPC(j) 
+            tv    = tv - APC(j) * D(jcol) 
+          END DO UPPER 
+!           COMPUTE D FOR DIAGONAL - D = D / U                          
+          D(n) =  tv * APC(n) 
+        END DO BACKWARD 
+!---------RETURN                                                        
+        RETURN 
+      END SUBROUTINE IMSLINEARSUB_ILU0A 
+                                                                        
+      SUBROUTINE IMSLINEARSUB_CG(ICNVG, ITMAX, INNERIT,                         &
+                                 NEQ, NJA, NIAPC, NJAPC,                        &
+                                 IPC, NITERC, ICNVGOPT, NORTH,                  &
+                                 HCLOSE, RCLOSE, L2NORM0, EPFACT,               &
+                                 IA0, JA0, A0, IAPC, JAPC, APC,                 &
+                                 X, B, D, P, Q, Z,                              &
+                                 NJLU, IW, JLU,                                 &
+                                 NCONV, CONVNMOD, CONVMODSTART, LOCDV, LOCDR,   &
+                                 CACCEL, ITINNER, CONVLOCDV, CONVLOCDR,         &
+                                 DVMAX, DRMAX, CONVDVMAX, CONVDRMAX)                                        
+        IMPLICIT NONE 
+!       + + + DUMMY ARGUMENTS + + +                                       
+        integer(I4B), INTENT(INOUT) :: ICNVG 
+        integer(I4B), INTENT(IN)    :: ITMAX 
+        integer(I4B), INTENT(INOUT) :: INNERIT 
+        integer(I4B), INTENT(IN)    :: NEQ 
+        integer(I4B), INTENT(IN)    :: NJA 
+        integer(I4B), INTENT(IN)    :: NIAPC 
+        integer(I4B), INTENT(IN)    :: NJAPC 
+        integer(I4B), INTENT(IN)    :: IPC 
+        integer(I4B), INTENT(INOUT) :: NITERC 
+        integer(I4B), INTENT(IN)    :: ICNVGOPT 
+        integer(I4B), INTENT(IN)    :: NORTH 
+        real(DP), INTENT(IN) :: HCLOSE 
+        real(DP), INTENT(IN) :: RCLOSE 
+        real(DP), INTENT(IN) :: L2NORM0 
+        real(DP), INTENT(IN) :: EPFACT 
+        integer(I4B), DIMENSION(NEQ+1), INTENT(IN) :: IA0 
+        integer(I4B), DIMENSION(NJA), INTENT(IN) :: JA0 
+        real(DP), DIMENSION(NJA), INTENT(IN) :: A0 
+        integer(I4B), DIMENSION(NIAPC+1), INTENT(IN) :: IAPC 
+        integer(I4B), DIMENSION(NJAPC), INTENT(IN) :: JAPC 
+        real(DP), DIMENSION(NJAPC), INTENT(IN) :: APC 
+        real(DP), DIMENSION(NEQ), INTENT(INOUT) :: X 
+        real(DP), DIMENSION(NEQ), INTENT(INOUT) :: B 
+        real(DP), DIMENSION(NEQ), INTENT(INOUT) :: D 
+        real(DP), DIMENSION(NEQ), INTENT(INOUT) :: P 
+        real(DP), DIMENSION(NEQ), INTENT(INOUT) :: Q 
+        real(DP), DIMENSION(NEQ), INTENT(INOUT) :: Z 
+        ! ILUT
+        integer(I4B), INTENT(IN) :: NJLU
+        integer(I4B), DIMENSION(NIAPC), INTENT(IN) :: IW
+        integer(I4B), DIMENSION(NJLU), INTENT(IN) :: JLU
+        ! CONVERGENCE INFORMATION
+        integer(I4B), INTENT(IN) :: NCONV
+        integer(I4B), INTENT(IN) :: CONVNMOD
+        integer(I4B), DIMENSION(CONVNMOD+1), INTENT(INOUT) ::CONVMODSTART
+        integer(I4B), DIMENSION(CONVNMOD), INTENT(INOUT) :: LOCDV
+        integer(I4B), DIMENSION(CONVNMOD), INTENT(INOUT) :: LOCDR
+        character(len=31), DIMENSION(NCONV), INTENT(INOUT) :: CACCEL
+        integer(I4B), DIMENSION(NCONV), INTENT(INOUT) :: ITINNER
+        integer(I4B), DIMENSION(CONVNMOD, NCONV), INTENT(INOUT) :: CONVLOCDV
+        integer(I4B), DIMENSION(CONVNMOD, NCONV), INTENT(INOUT) :: CONVLOCDR
+        real(DP), DIMENSION(CONVNMOD), INTENT(INOUT) :: DVMAX
+        real(DP), DIMENSION(CONVNMOD), INTENT(INOUT) :: DRMAX
+        real(DP), DIMENSION(CONVNMOD, NCONV), INTENT(INOUT) :: CONVDVMAX
+        real(DP), DIMENSION(CONVNMOD, NCONV), INTENT(INOUT) :: CONVDRMAX
+!       + + + LOCAL DEFINITIONS + + + 
+        LOGICAL :: LORTH
+        logical :: lsame 
+        character(len=31) :: cval
+        integer(I4B) :: n 
+        integer(I4B) :: iiter 
+        integer(I4B) :: xloc, rloc
+        integer(I4B) :: im, im0, im1
+        real(DP) :: tv 
+        real(DP) :: deltax 
+        real(DP) :: rmax 
+        real(DP) :: l2norm 
+        real(DP) :: rcnvg 
+        real(DP) :: denom
+        real(DP) :: alpha, beta 
+        real(DP) :: rho, rho0 
+!       + + + PARAMETERS + + +                                            
+!       + + + FUNCTIONS + + +                                         
+!                                                                       
+!         + + + CODE + + +                                              
+        rho0 = DZERO 
+        rho = DZERO 
+        INNERIT  = 0 
+!                                                                       
+!-------INNER ITERATION                                                 
+        INNER: DO iiter = 1, itmax 
+           INNERIT = INNERIT + 1 
+           NITERC  = NITERC  + 1 
+!----------APPLY PRECONDITIONER                                         
+          SELECT CASE (IPC) 
+!             ILU0 AND MILU0              
+            CASE (1,2) 
+              CALL IMSLINEARSUB_ILU0A(NJA, NEQ, APC, IAPC, JAPC, D, Z) 
+!             ILUT AND MILUT
+            CASE (3,4)
+              CALL IMSLINEARSUB_PCMILUT_LUSOL(NEQ, D, Z, APC, JLU, IW) 
+          END SELECT 
+          rho = IMSLINEARSUB_DP(NEQ, D, Z) 
+!-----------COMPUTE DIRECTIONAL VECTORS                                 
+          IF (IITER ==  1) THEN 
+            DO n = 1, NEQ 
+              P(n) = Z(n) 
+            END DO 
+          ELSE
+            !denom = rho0 + SIGN(DPREC,rho0)
+            !beta = rho / denom
+            beta = rho / rho0 
+            DO n = 1, NEQ 
+              P(n) = Z(n) + beta * P(n) 
+            END DO 
+          END IF 
+!-----------COMPUTE ITERATES                                            
+!           UPDATE Q                                                   
+          CALL IMSLINEARSUB_MV(NJA, NEQ, A0, P, Q, IA0, JA0) 
+          denom =  IMSLINEARSUB_DP(NEQ, P, Q)
+          denom = denom + SIGN(DPREC, denom) 
+          alpha = rho / denom
+!-----------UPDATE X AND RESIDUAL                                       
+          deltax = DZERO 
+          rmax   = DZERO 
+          l2norm = DZERO 
+          DO im = 1, CONVNMOD
+            DVMAX(im) = DZERO
+            DRMAX(im) = DZERO
+          END DO
+          im  = 1
+          im0 = CONVMODSTART(1)
+          im1 = CONVMODSTART(2)
+          DO n = 1, NEQ
+            ! -- determine current model index
+            if (n == im1) then
+              im = im + 1
+              im0 = CONVMODSTART(im)
+              im1 = CONVMODSTART(im+1)
+            end if
+            ! -- identify deltax and rmax
+            tv      = alpha * P(n) 
+            X(n)  = X(n) + tv 
+            IF (ABS(tv) > ABS(deltax)) THEN
+              deltax = tv
+              xloc = n
+            END IF
+            IF (ABS(tv) > ABS(DVMAX(im))) THEN
+              DVMAX(im) = tv
+              LOCDV(im) = n
+            END IF
+            tv      = D(n) 
+            tv      = tv - alpha * Q(n) 
+            D(n)  = tv 
+            IF (ABS(tv) > ABS(rmax)) THEN
+              rmax = tv
+              rloc = n
+            END IF
+            IF (ABS(tv) > ABS(DRMAX(im))) THEN
+              DRMAX(im) = tv
+              LOCDR(im) = n
+            END IF
+            l2norm = l2norm + tv * tv 
+          END DO 
+          l2norm = SQRT(l2norm) 
+!-----------SAVE SOLVER CONVERGENCE INFORMATION
+          IF (NCONV > 1) THEN
+            n = NITERC
+            WRITE(cval, '(g15.7)') alpha
+            CACCEL(n) = cval
+            ITINNER(n)    = iiter
+            DO im = 1, CONVNMOD
+              CONVLOCDV(im, n) = LOCDV(im)
+              CONVLOCDR(im, n) = LOCDR(im)
+              CONVDVMAX(im, n) = DVMAX(im)
+              CONVDRMAX(im, n) = DRMAX(im)
+            END DO
+          END IF
+!-----------TEST FOR SOLVER CONVERGENCE                                 
+          IF (ICNVGOPT ==  2 .OR. ICNVGOPT ==  3 .OR. ICNVGOPT ==  4) THEN 
+            rcnvg = l2norm 
+          ELSE 
+            rcnvg = rmax 
+          END IF 
+          CALL IMSLINEARSUB_TESTCNVG(ICNVGOPT, ICNVG, INNERIT,                  &
+                                     deltax, rcnvg,                             &
+                                     L2NORM0, EPFACT, HCLOSE, RCLOSE)         
+!
+!           CHECK FOR EXACT SOLUTION                                    
+          IF (rcnvg ==  DZERO) ICNVG = 1 
+          IF (ICNVG.NE.0) EXIT INNER 
+!-----------CHECK THAT CURRENT AND PREVIOUS rho ARE DIFFERENT           
+          lsame = IS_SAME(rho, rho0) 
+          IF (lsame) THEN 
+            EXIT INNER 
+          END IF 
+!-----------RECALCULATE THE RESIDUAL
+          IF (NORTH > 0) THEN
+            LORTH = mod(iiter+1,NORTH) == 0
+            IF (LORTH) THEN
+              CALL IMSLINEARSUB_MV(NJA, NEQ, A0, X, D, IA0, JA0)
+              CALL IMSLINEARSUB_AXPY(NEQ, B, -DONE, D, D)
+            END IF
+          END IF
+!-----------SAVE CURRENT INNER ITERATES                                 
+          rho0 = rho 
+        END DO INNER 
+!---------RESET ICNVG        
+        IF (ICNVG < 0) ICNVG = 0
+!---------RETURN                                                        
+        RETURN 
+      END SUBROUTINE IMSLINEARSUB_CG 
+                                                                        
+      SUBROUTINE IMSLINEARSUB_BCGS(ICNVG, ITMAX, INNERIT,                       &
+                                   NEQ, NJA, NIAPC, NJAPC,                      &
+                                   IPC, NITERC, ICNVGOPT, NORTH, ISCL, DSCALE,  &
+                                   HCLOSE, RCLOSE, L2NORM0, EPFACT,             &
+                                   IA0, JA0, A0, IAPC, JAPC, APC,               &
+                                   X, B, D, P, Q,                               &
+                                   T, V, DHAT, PHAT, QHAT,                      &
+                                   NJLU, IW, JLU,                               &
+                                   NCONV, CONVNMOD, CONVMODSTART, LOCDV, LOCDR, &
+                                   CACCEL, ITINNER, CONVLOCDV, CONVLOCDR,       &
+                                   DVMAX, DRMAX, CONVDVMAX, CONVDRMAX)                                
+        IMPLICIT NONE 
+!       + + + DUMMY ARGUMENTS + + +                                       
+        integer(I4B), INTENT(INOUT) :: ICNVG 
+        integer(I4B), INTENT(IN)    :: ITMAX 
+        integer(I4B), INTENT(INOUT) :: INNERIT 
+        integer(I4B), INTENT(IN)    :: NEQ 
+        integer(I4B), INTENT(IN)    :: NJA 
+        integer(I4B), INTENT(IN)    :: NIAPC 
+        integer(I4B), INTENT(IN)    :: NJAPC 
+        integer(I4B), INTENT(IN)    :: IPC 
+        integer(I4B), INTENT(INOUT) :: NITERC 
+        integer(I4B), INTENT(IN)    :: ICNVGOPT 
+        integer(I4B), INTENT(IN)    :: NORTH
+        integer(I4B), INTENT(IN)    :: ISCL 
+        real(DP), DIMENSION(NEQ), INTENT(IN) :: DSCALE 
+        real(DP), INTENT(IN) :: HCLOSE 
+        real(DP), INTENT(IN) :: RCLOSE 
+        real(DP), INTENT(IN) :: L2NORM0 
+        real(DP), INTENT(IN) :: EPFACT 
+        integer(I4B), DIMENSION(NEQ+1), INTENT(IN) :: IA0 
+        integer(I4B), DIMENSION(NJA), INTENT(IN) :: JA0 
+        real(DP), DIMENSION(NJA), INTENT(IN) :: A0 
+        integer(I4B), DIMENSION(NIAPC+1), INTENT(IN) :: IAPC 
+        integer(I4B), DIMENSION(NJAPC), INTENT(IN) :: JAPC 
+        real(DP), DIMENSION(NJAPC), INTENT(IN) :: APC 
+        real(DP), DIMENSION(NEQ), INTENT(INOUT) :: X 
+        real(DP), DIMENSION(NEQ), INTENT(IN) :: B 
+        real(DP), DIMENSION(NEQ), INTENT(INOUT) :: D 
+        real(DP), DIMENSION(NEQ), INTENT(INOUT) :: P 
+        real(DP), DIMENSION(NEQ), INTENT(INOUT) :: Q 
+        real(DP), DIMENSION(NEQ), INTENT(INOUT) :: T 
+        real(DP), DIMENSION(NEQ), INTENT(INOUT) :: V 
+        real(DP), DIMENSION(NEQ), INTENT(INOUT) :: DHAT 
+        real(DP), DIMENSION(NEQ), INTENT(INOUT) :: PHAT 
+        real(DP), DIMENSION(NEQ), INTENT(INOUT) :: QHAT
+        ! ILUT
+        integer(I4B), INTENT(IN) :: NJLU
+        integer(I4B), DIMENSION(NIAPC), INTENT(IN) :: IW
+        integer(I4B), DIMENSION(NJLU), INTENT(IN) :: JLU
+        ! CONVERGENCE INFORMATION
+        integer(I4B), INTENT(IN) :: NCONV
+        integer(I4B), INTENT(IN) :: CONVNMOD
+        integer(I4B), DIMENSION(CONVNMOD+1), INTENT(INOUT) ::CONVMODSTART
+        integer(I4B), DIMENSION(CONVNMOD), INTENT(INOUT) :: LOCDV
+        integer(I4B), DIMENSION(CONVNMOD), INTENT(INOUT) :: LOCDR
+        character(len=31), DIMENSION(NCONV), INTENT(INOUT) :: CACCEL
+        integer(I4B), DIMENSION(NCONV), INTENT(INOUT) :: ITINNER
+        integer(I4B), DIMENSION(CONVNMOD, NCONV), INTENT(INOUT) :: CONVLOCDV
+        integer(I4B), DIMENSION(CONVNMOD, NCONV), INTENT(INOUT) :: CONVLOCDR
+        real(DP), DIMENSION(CONVNMOD), INTENT(INOUT) :: DVMAX
+        real(DP), DIMENSION(CONVNMOD), INTENT(INOUT) :: DRMAX
+        real(DP), DIMENSION(CONVNMOD, NCONV), INTENT(INOUT) :: CONVDVMAX
+        real(DP), DIMENSION(CONVNMOD, NCONV), INTENT(INOUT) :: CONVDRMAX
+!       + + + LOCAL DEFINITIONS + + +  
+        LOGICAL :: LORTH
+        logical :: lsame 
+        character(len=15) :: cval1, cval2
+        integer(I4B) :: n 
+        integer(I4B) :: iiter 
+        integer(I4B) :: xloc, rloc
+        integer(I4B) :: im, im0, im1
+        real(DP) :: tv 
+        real(DP) :: deltax 
+        real(DP) :: rmax
+        real(DP) :: l2norm 
+        real(DP) :: rcnvg 
+        real(DP) :: alpha, alpha0 
+        real(DP) :: beta 
+        real(DP) :: rho, rho0 
+        real(DP) :: omega, omega0 
+        real(DP) :: numer, denom
+!       + + + PARAMETERS + + +                                            
+!       + + + FUNCTIONS + + +                                         
+!                                                                       
+!         + + + CODE + + +                                              
+        INNERIT  = 0 
+                                                                        
+        alpha  = DZERO
+        alpha0 = DZERO
+        beta   = DZERO 
+        rho    = DZERO 
+        rho0   = DZERO
+        omega  = DZERO
+        omega0 = DZERO
+!                                                                       
+!-------SAVE INITIAL RESIDUAL                                           
+        DO n = 1, NEQ 
+          DHAT(n) = D(n)
+        END DO
+!                                                                       
+!-------INNER ITERATION                                                 
+        INNER: DO iiter = 1, itmax 
+           INNERIT = INNERIT + 1 
+           NITERC = NITERC + 1 
+!----------CALCULATE rho                                                
+          rho = IMSLINEARSUB_DP(NEQ, DHAT, D) 
+!-----------COMPUTE DIRECTIONAL VECTORS                                 
+          IF (IITER ==  1) THEN 
+            DO n = 1, NEQ 
+              P(n) = D(n) 
+            END DO 
+          ELSE 
+            beta = ( rho / rho0 ) * ( alpha0 / omega0 ) 
+            DO n = 1, NEQ 
+              P(n) = D(n) + beta * ( P(n) - omega0 * V(n) ) 
+            END DO 
+          END IF 
+!----------APPLY PRECONDITIONER TO UPDATE PHAT                          
+          SELECT CASE (IPC) 
+!             ILU0 AND MILU0
+            CASE (1,2) 
+              CALL IMSLINEARSUB_ILU0A(NJA, NEQ, APC, IAPC, JAPC, P, PHAT) 
+!             ILUT AND MILUT
+            CASE (3,4)
+              CALL IMSLINEARSUB_PCMILUT_LUSOL(NEQ, P, PHAT, APC, JLU, IW) 
+          END SELECT 
+!-----------COMPUTE ITERATES                                            
+!           UPDATE V WITH A AND PHAT                                    
+          CALL IMSLINEARSUB_MV(NJA, NEQ, A0, PHAT, V, IA0, JA0) 
+!           UPDATE alpha WITH DHAT AND V                                
+          denom = IMSLINEARSUB_DP(NEQ, DHAT, V) 
+          denom = denom + SIGN(DPREC, denom) 
+          alpha = rho / denom 
+!-----------UPDATE Q                                                    
+          DO n = 1, NEQ 
+            Q(n) = D(n) - alpha * V(n)  
+          END DO 
+!!-----------CALCULATE INFINITY NORM OF Q - TEST FOR TERMINATION         
+!!           TERMINATE IF rmax IS LESS THAN MACHINE PRECISION (DPREC) 
+!          rmax = DZERO 
+!          DO n = 1, NEQ 
+!              tv = Q(n) 
+!              IF (ISCL.NE.0 ) tv = tv / DSCALE(n) 
+!              IF (ABS(tv) > ABS(rmax) ) rmax = tv 
+!          END DO 
+!          IF (ABS(rmax).LE.DPREC) THEN 
+!            deltax = DZERO 
+!            DO n = 1, NEQ 
+!              tv      = alpha * PHAT(n) 
+!              IF (ISCL.NE.0) THEN 
+!                tv = tv * DSCALE(n) 
+!              END IF 
+!              X(n)  = X(n) + tv 
+!              IF (ABS(tv) > ABS(deltax) ) deltax = tv 
+!            END DO 
+!            CALL IMSLINEARSUB_TESTCNVG(ICNVGOPT, ICNVG, INNERIT,                &
+!                                       deltax, rmax,                            &
+!                                       rmax, EPFACT, HCLOSE, RCLOSE )          
+!            IF (ICNVG.NE.0 ) EXIT INNER 
+!          END IF 
+!-----------APPLY PRECONDITIONER TO UPDATE QHAT                         
+          SELECT CASE (IPC) 
+!            ILU0 AND MILU0            
+            CASE (1,2) 
+              CALL IMSLINEARSUB_ILU0A(NJA, NEQ, APC, IAPC, JAPC, Q, QHAT) 
+!             ILUT AND MILUT
+            CASE (3,4)
+              CALL IMSLINEARSUB_PCMILUT_LUSOL(NEQ, Q, QHAT, APC, JLU, IW)
+          END SELECT
+!           UPDATE T WITH A AND QHAT                                    
+          CALL IMSLINEARSUB_MV(NJA, NEQ, A0, QHAT, T, IA0, JA0) 
+!-----------UPDATE omega                                                
+          numer = IMSLINEARSUB_DP(NEQ, T, Q) 
+          denom = IMSLINEARSUB_DP(NEQ, T, T)
+          denom = denom + SIGN(DPREC,denom) 
+          omega = numer / denom 
+!-----------UPDATE X AND RESIDUAL                                       
+          deltax = DZERO 
+          rmax   = DZERO 
+          l2norm = DZERO 
+          DO im = 1, CONVNMOD
+            DVMAX(im) = DZERO
+            DRMAX(im) = DZERO
+          END DO
+          im  = 1
+          im0 = CONVMODSTART(1)
+          im1 = CONVMODSTART(2)
+          DO n = 1, NEQ 
+            ! -- determine current model index
+            if (n == im1) then
+              im = im + 1
+              im0 = CONVMODSTART(im)
+              im1 = CONVMODSTART(im+1)
+            end if
+!-------------X AND DX                                                  
+            tv = alpha * PHAT(n) + omega * QHAT(n) 
+            X(n)  = X(n) + tv 
+            IF (ISCL.NE.0) THEN 
+              tv = tv * DSCALE(n) 
+            END IF 
+            IF (ABS(tv) > ABS(deltax)) THEN
+              deltax = tv
+              xloc = n
+            END IF
+            IF (ABS(tv) > ABS(DRMAX(im))) THEN
+              DVMAX(im) = tv
+              LOCDV(im) = n
+            END IF
+!-------------RESIDUAL                                                  
+            tv      = Q(n) - omega * T(n) 
+            D(n)  = tv 
+            IF (ISCL.NE.0) THEN 
+              tv = tv / DSCALE(n) 
+            END IF 
+            IF (ABS(tv) > ABS(rmax)) THEN
+              rmax = tv
+              rloc = n
+            END IF
+            IF (ABS(tv) > ABS(DRMAX(im))) THEN
+              DRMAX(im) = tv
+              LOCDR(im) = n
+            END IF
+            l2norm = l2norm + tv * tv 
+          END DO
+          l2norm = sqrt(l2norm)
+!-----------SAVE SOLVER CONVERGENCE INFORMATION
+          IF (NCONV > 1) THEN
+            n = NITERC
+            WRITE(cval1,'(g15.7)') alpha
+            WRITE(cval2,'(g15.7)') omega
+            CACCEL(n) = trim(adjustl(cval1)) // ',' // trim(adjustl(cval2))
+            ITINNER(n)    = iiter
+            DO im = 1, CONVNMOD
+              CONVLOCDV(im, n) = LOCDV(im)
+              CONVLOCDR(im, n) = LOCDR(im)
+              CONVDVMAX(im, n) = DVMAX(im)
+              CONVDRMAX(im, n) = DRMAX(im)
+            END DO
+          END IF
+!-----------TEST FOR SOLVER CONVERGENCE                                 
+          IF (ICNVGOPT ==  2 .OR. ICNVGOPT ==  3 .OR. ICNVGOPT ==  4) THEN 
+            rcnvg = l2norm 
+          ELSE 
+            rcnvg = rmax 
+          END IF 
+          CALL IMSLINEARSUB_TESTCNVG(ICNVGOPT, ICNVG, INNERIT,                  &
+                                     deltax, rcnvg,                             &
+                                     L2NORM0, EPFACT, HCLOSE, RCLOSE)         
+!           CHECK FOR EXACT SOLUTION                                    
+          IF (rcnvg ==  DZERO) ICNVG = 1 
+          IF (ICNVG.NE.0) EXIT INNER
+!-----------CHECK THAT CURRENT AND PREVIOUS rho, alpha, AND omega ARE 
+!           DIFFERENT
+          lsame = IS_SAME(rho, rho0) 
+          IF (lsame) THEN 
+            EXIT INNER 
+          END IF 
+          lsame = IS_SAME(alpha, alpha0) 
+          IF (lsame) THEN 
+            EXIT INNER 
+          END IF 
+          lsame = IS_SAME(omega, omega0) 
+          IF (lsame) THEN 
+            EXIT INNER 
+          END IF 
+!-----------RECALCULATE THE RESIDUAL
+          IF (NORTH > 0) THEN
+            LORTH = mod(iiter+1,NORTH) == 0
+            IF (LORTH) THEN
+              CALL IMSLINEARSUB_MV(NJA, NEQ, A0,X , D, IA0, JA0)
+              CALL IMSLINEARSUB_AXPY(NEQ, B, -DONE, D, D)
+              !DO n = 1, NEQ
+              !  tv   = D(n)
+              !  D(n) = B(n) - tv
+              !END DO
+            END IF
+          END IF
+!-----------SAVE CURRENT INNER ITERATES                                 
+          rho0   = rho
+          alpha0 = alpha
+          omega0 = omega
+        END DO INNER
+!---------RESET ICNVG        
+        IF (ICNVG < 0) ICNVG = 0
+!---------RETURN                                                        
+        RETURN 
+      END SUBROUTINE IMSLINEARSUB_BCGS 
+!                                                                       
+!---------TEST FOR SOLVER CONVERGENCE                                   
+        SUBROUTINE IMSLINEARSUB_TESTCNVG(Icnvgopt, Icnvg, Iiter,                &
+                                         Hmax, Rmax,                            &
+                                         Rmax0, Epfact, Hclose, Rclose )         
+        IMPLICIT NONE 
+!       + + + DUMMY ARGUMENTS + + +                                       
+        integer(I4B), INTENT(IN)         :: Icnvgopt 
+        integer(I4B), INTENT(INOUT)      :: Icnvg 
+        integer(I4B), INTENT(IN)         :: Iiter
+        real(DP), INTENT(IN) :: Hmax 
+        real(DP), INTENT(IN) :: Rmax 
+        real(DP), INTENT(IN) :: Rmax0 
+        real(DP), INTENT(IN) :: Epfact 
+        real(DP), INTENT(IN) :: Hclose 
+        real(DP), INTENT(IN) :: Rclose 
+!       + + + LOCAL DEFINITIONS + + +                                     
+!       + + + FUNCTIONS + + +                                             
+!       + + + CODE + + +                                                  
+        IF (Icnvgopt ==  0) THEN 
+          IF (ABS(Hmax) <=  Hclose .AND. ABS(Rmax) <=  Rclose) THEN 
+            Icnvg = 1 
+          END IF 
+        ELSE IF (Icnvgopt ==  1) THEN 
+          IF (ABS(Hmax) <=  Hclose .AND. ABS(Rmax) <=  Rclose .AND.               &
+              iiter ==  1) THEN 
+            Icnvg = 1 
+          END IF 
+        ELSE IF (Icnvgopt ==  2) THEN 
+          IF (ABS(Hmax) <=  Hclose .OR. Rmax <=  Rclose) THEN 
+            Icnvg = 1 
+          ELSE IF (Rmax <=  Rmax0*Epfact) THEN 
+            Icnvg = -1 
+          END IF
+        ELSE IF (Icnvgopt ==  3) THEN 
+          IF (ABS(Hmax) <=  Hclose) THEN
+            Icnvg = 1 
+          ELSE IF (Rmax <=  Rmax0*Rclose) THEN  
+            Icnvg = -1 
+          END IF
+        ELSE IF (Icnvgopt ==  4) THEN 
+          IF (ABS(Hmax) <=  Hclose .AND. Rmax <=  Rclose) THEN
+            Icnvg = 1 
+          ELSE IF (Rmax <=  Rmax0*Epfact) THEN  
+            Icnvg = -1 
+          END IF
+       END IF 
+!---------RETURN                                                        
+        RETURN 
+      END SUBROUTINE IMSLINEARSUB_TESTCNVG 
+!                                                                       
+!---------GENERATE IAPC AND JAPC FROM IA AND JA                         
+!         JAPC(1:NEQ) HAS THE POSITION OF THE UPPER ENTRY FOR A ROW     
+!         JAPC(NEQ+1:NJA) IS THE COLUMN POSITION FOR ENTRY              
+!         APC(1:NEQ) PRECONDITIONED INVERSE OF THE DIAGONAL             
+!         APC(NEQ+1:NJA) PRECONDITIONED ENTRIES FOR OFF DIAGONALS       
+        SUBROUTINE IMSLINEARSUB_PCCRS(NEQ, NJA, IA, JA,                         &
+                                      IAPC,JAPC)                               
+        IMPLICIT NONE 
+!       + + + DUMMY ARGUMENTS + + +                                       
+        integer(I4B), INTENT(IN)         :: NEQ 
+        integer(I4B), INTENT(IN)         :: NJA 
+        integer(I4B), DIMENSION(NEQ+1), INTENT(IN)    :: IA 
+        integer(I4B), DIMENSION(NJA), INTENT(IN)      :: JA 
+        integer(I4B), DIMENSION(NEQ+1), INTENT(INOUT) :: IAPC 
+        integer(I4B), DIMENSION(NJA), INTENT(INOUT)   :: JAPC 
+!       + + + LOCAL DEFINITIONS + + +                                     
+        integer(I4B) :: n, j 
+        integer(I4B) :: i0, i1 
+        integer(I4B) :: nlen 
+        integer(I4B) :: ic,ip 
+        integer(I4B) :: jcol 
+        integer(I4B), DIMENSION(:), ALLOCATABLE :: iarr 
+!       + + + FUNCTIONS + + +                                             
+!       + + + CODE + + +                                                  
+        ip = NEQ + 1 
+        DO n = 1, NEQ 
+          i0 = IA(n) 
+          i1 = IA(n+1) - 1 
+          nlen = i1 - i0 
+          ALLOCATE( iarr(nlen) ) 
+          ic = 0 
+          DO j = i0, i1 
+            jcol = JA(j) 
+            IF (jcol ==  n) CYCLE 
+            ic = ic + 1 
+            iarr(ic) = jcol 
+          END DO 
+          CALL IMSLINEARSUB_ISORT(nlen,iarr) 
+          IAPC(n) = ip 
+          DO j = 1, nlen 
+            jcol = iarr(j) 
+            JAPC(ip) = jcol 
+            ip = ip + 1 
+          END DO 
+          DEALLOCATE(iarr) 
+        END DO 
+        IAPC(NEQ+1) = NJA + 1 
+!---------POSITION OF THE FIRST UPPER ENTRY FOR ROW                     
+        DO n = 1, NEQ 
+          i0 = IAPC(n) 
+          i1 = IAPC(n+1) - 1 
+          JAPC(n) = IAPC(n+1) 
+          DO j = i0, i1 
+            jcol = JAPC(j) 
+            IF (jcol > n) THEN 
+              JAPC(n) = j 
+              EXIT 
+            END IF 
+          END DO 
+        END DO 
+!---------RETURN                                                        
+        RETURN 
+      END SUBROUTINE IMSLINEARSUB_PCCRS 
+!                                                                       
+!-------SIMPLE IN-PLACE SORTING ROUTINE FOR AN INTEGER ARRAY             
+      SUBROUTINE IMSLINEARSUB_ISORT(NVAL, IARRAY) 
+        IMPLICIT NONE 
+!       + + + DUMMY ARGUMENTS + + +                                       
+        integer(I4B),INTENT(IN) :: NVAL 
+        integer(I4B),DIMENSION(NVAL),INTENT(INOUT) :: IARRAY 
+!       + + + LOCAL DEFINITIONS + + +                                     
+        integer(I4B) :: i, j, itemp 
+!       + + + FUNCTIONS + + +                                             
+!       + + + CODE + + +                                                  
+        DO i = 1, NVAL-1 
+            DO j = i+1, NVAL 
+                if(IARRAY(i) > IARRAY(j)) then 
+                    itemp = IARRAY(j) 
+                    IARRAY(j) = IARRAY(i) 
+                    IARRAY(i) = itemp 
+                END IF 
+            END DO                                                      
+        END DO                                                          
+!---------RETURN                                                        
+        RETURN                                                          
+      END SUBROUTINE IMSLINEARSUB_ISORT
+!      
+!-------INITIALIZE REAL VECTOR      
+      SUBROUTINE IMSLINEARSUB_SETX(NR, D1, C)
+        IMPLICIT NONE
+!     + + + DUMMY ARGUMENTS + + +
+        integer(I4B), INTENT(IN) :: NR
+        real(DP), DIMENSION(NR),  INTENT(INOUT) :: D1
+        real(DP),  INTENT(IN)                   :: C
+!     + + + LOCAL DEFINITIONS + + +
+        INTEGER :: n
+!     + + + FUNCTIONS + + +
+!     + + + CODE + + +
+!
+        DO n = 1, NR
+          D1(n) = C
+        END DO
+!---------RETURN
+        RETURN
+      END SUBROUTINE IMSLINEARSUB_SETX
+                                                                        
+!       COPY ONE real(DP) VECTOR TO ANOTHER                      
+      SUBROUTINE IMSLINEARSUB_DCOPY(NR, V, R)                                 
+        IMPLICIT NONE                                                   
+!       + + + DUMMY ARGUMENTS + + +                                       
+        integer(I4B), INTENT(IN) :: NR                                       
+        real(DP), DIMENSION(NR), INTENT(IN)    :: V              
+        real(DP), DIMENSION(NR), INTENT(INOUT) :: R              
+!       + + + LOCAL DEFINITIONS + + +                                     
+        integer(I4B) :: n                                                    
+!       + + + FUNCTIONS + + +                                             
+!       + + + CODE + + +                                                  
+        DO n = 1, NR                                                    
+          R(n) = V(n)                                                   
+        END DO                                                          
+!---------RETURN                                                        
+        RETURN                                                          
+      END SUBROUTINE IMSLINEARSUB_DCOPY                                       
+                                                                        
+!       COPY ONE INTEGER VECTOR TO ANOTHER                              
+      SUBROUTINE IMSLINEARSUB_ICOPY(NR, V, R)                                 
+        IMPLICIT NONE                                                   
+!       + + + DUMMY ARGUMENTS + + +                                       
+        integer(I4B), INTENT(IN) :: NR                                       
+        integer(I4B), DIMENSION(NR), INTENT(IN)    :: V                      
+        integer(I4B), DIMENSION(NR), INTENT(INOUT) :: R                      
+!       + + + LOCAL DEFINITIONS + + +                                     
+        integer(I4B) :: n                                                    
+!       + + + FUNCTIONS + + +                                             
+!       + + + CODE + + +                                                  
+        DO n = 1, NR                                                    
+          R(n) = V(n)                                                   
+        END DO                                                          
+!---------RETURN                                                        
+        RETURN                                                          
+      END SUBROUTINE IMSLINEARSUB_ICOPY                                       
+!      
+!-------SCALE A REAL VECTOR WITH A CONSTANT      
+      SUBROUTINE IMSLINEARSUB_RSCAL(NR, C, D1)
+        IMPLICIT NONE
+!     + + + DUMMY ARGUMENTS + + +
+        INTEGER, INTENT(IN) :: NR
+        real(DP), INTENT(IN) :: C
+        real(DP), DIMENSION(NR),  INTENT(INOUT) :: D1
+!     + + + LOCAL DEFINITIONS + + +
+        INTEGER :: n
+!     + + + FUNCTIONS + + +
+!     + + + CODE + + +
+        DO n = 1, NR
+          D1(n) = C * D1(n)
+        END DO
+!---------RETURN
+        RETURN
+      END SUBROUTINE IMSLINEARSUB_RSCAL
+
+      
+      SUBROUTINE IMSLINEARSUB_MV(NJA, NEQ, A, D1, D2, IA, JA)                        
+        IMPLICIT NONE                                                   
+!       + + + DUMMY ARGUMENTS + + +                                       
+        integer(I4B), INTENT(IN) :: NJA                                      
+        integer(I4B), INTENT(IN) :: NEQ                                      
+        real(DP), DIMENSION(NJA),  INTENT(IN)    :: A            
+        real(DP), DIMENSION(NEQ),  INTENT(IN)    :: D1           
+        real(DP), DIMENSION(NEQ),  INTENT(INOUT) :: D2           
+        integer(I4B), DIMENSION(NEQ+1), INTENT(IN) :: IA                     
+        integer(I4B), DIMENSION(NJA), INTENT(IN)   :: JA                     
+!       + + + LOCAL DEFINITIONS + + +                                     
+        integer(I4B) :: ic0, ic1                                             
+        integer(I4B) :: icol                                                 
+        integer(I4B) :: m, n                                                 
+        real(DP) :: tv                                           
+!       + + + PARAMETERS + + +                                            
+!       + + + FUNCTIONS + + +                                             
+!       + + + CODE + + +                                                  
+        DO n = 1, NEQ                                                   
+!           ADD DIAGONAL AND OFF-DIAGONAL TERMS                         
+          tv     = DZERO                                                
+          ic0   = IA(n)                                                 
+          ic1   = IA(n+1)-1                                             
+          DO m = ic0, ic1                                               
+            icol = JA(m)                                                
+            tv  = tv + A(m) * D1(icol)                                  
+          END DO                                                        
+          D2(n) = tv                                                    
+        END DO                                                          
+!---------RETURN                                                        
+        RETURN                                                          
+      END SUBROUTINE IMSLINEARSUB_MV  
+      
+      SUBROUTINE IMSLINEARSUB_AXPY(NEQ, D1, DC, D2, DR)
+        IMPLICIT NONE
+!     + + + DUMMY ARGUMENTS + + +
+        integer(I4B), INTENT(IN) :: NEQ
+        real(DP), DIMENSION(NEQ), INTENT(IN)    :: D1
+        real(DP), INTENT(IN) :: DC
+        real(DP), DIMENSION(NEQ), INTENT(IN)    :: D2
+        real(DP), DIMENSION(NEQ), INTENT(INOUT) :: DR
+!     + + + LOCAL DEFINITIONS + + +
+        integer(I4B) :: n
+!     + + + FUNCTIONS + + +
+!     + + + CODE + + +
+         DO n = 1, NEQ
+          DR(n) = D1(n) + DC * D2(n)
+         END DO
+!---------RETURN
+        RETURN
+      END SUBROUTINE IMSLINEARSUB_AXPY
+
+      
+    FUNCTION IMSLINEARSUB_DP(neq, a, b) RESULT(c)
+      ! -- return variable
+      real(DP) :: c
+!     + + + dummy arguments + + +
+      integer(I4B), intent(in) :: neq
+      real(DP), dimension(neq),  intent(in) :: a
+      real(DP), dimension(neq),  intent(in) :: b
+!     + + + local definitions + + +
+      integer(I4B) :: n
+!     + + + parameters + + +
+!     + + + functions + + +
+!     + + + code + + +
+      c = DZERO
+      do n = 1, neq
+        c = c + a(n) * b(n)
+      end do
+      !---------return
+      return
+    END FUNCTION IMSLINEARSUB_DP
+
+      
+    FUNCTION IMSLINEARSUB_RNRM2(neq, a) RESULT(c)
+      ! -- return variable
+      real(DP) :: c
+!     + + + dummy arguments + + +
+      integer(I4B), intent(in) :: neq
+      real(DP), dimension(neq),  intent(in) :: a
+!     + + + local definitions + + +
+      integer(I4B) :: n
+      real(DP) :: ssq
+      real(DP) :: scale
+      real(DP) :: norm
+      real(DP) :: absan
+!     + + + parameters + + +
+!     + + + functions + + +
+!     + + + code + + +
+      if (neq < 1) then
+        norm = DZERO
+      else if (neq == 1) then
+        norm = ABS(a(1))
+      else
+        scale = DZERO
+        ssq = DONE
+        do n = 1, neq
+          if (a(n) /= DZERO) then
+            absan = abs(a(n))
+            if (scale < absan) then
+              ssq = DONE + ssq * (scale/absan)**2
+              scale = absan
+            else
+              ssq = ssq + (absan/scale)**2
+            end if
+          end if
+        end do
+        norm = scale * sqrt(ssq)
+      END IF
+      c = norm
+      !---------return
+      return
+    END FUNCTION IMSLINEARSUB_RNRM2
+!
+!    
+!-------BEGINNING OF SUBROUTINES FROM OTHER LIBRARIES                   
+                                                                        
+      !       SUBSET OF SPARSKIT VERSION 2 SOURCE CODE
+      !
+      !  SPARSKIT VERSION 2 SUBROUTINES INCLUDED INCLUDE:
+      !
+      !    1 - IMSLINEARSUB_PCMILUT
+      !    2 - IMSLINEARSUB_PCMILUT_LUSOL
+      !    3 - IMSLINEARSUB_PCMILUT_QSPLIT
+      !
+      !-----------------------------------------------------------------------
+      !                   S P A R S K I T   V E R S I O N  2.
+      !-----------------------------------------------------------------------
+      !
+      !Latest update : Tue Mar  8 11:01:12 CST 2005
+      !
+      !-----------------------------------------------------------------------
+      !
+      !Welcome  to SPARSKIT  VERSION  2.  SPARSKIT is  a  package of  FORTRAN
+      !subroutines  for working  with  sparse matrices.  It includes  general
+      !sparse  matrix  manipulation  routines  as  well as  a  few  iterative
+      !solvers, see detailed description of contents below.
+      !
+      ! Copyright (C) 2005, the Regents of the University of Minnesota
+      !
+      !SPARSKIT is  free software; you  can redistribute it and/or  modify it
+      !under the terms of the  GNU Lesser General Public License as published
+      !by the  Free Software Foundation [version  2.1 of the  License, or any
+      !later version.]
+      !
+      !A copy of  the licencing agreement is attached in  the file LGPL.  For
+      !additional information  contact the Free Software  Foundation Inc., 59
+      !Temple Place - Suite 330, Boston, MA 02111, USA or visit the web-site
+      !
+      ! http://www.gnu.org/copyleft/lesser.html
+      !
+      !
+      !DISCLAIMER
+      !----------
+      !
+      !SPARSKIT  is distributed  in  the hope  that  it will  be useful,  but
+      !WITHOUT   ANY  WARRANTY;   without  even   the  implied   warranty  of
+      !MERCHANTABILITY  or FITNESS  FOR A  PARTICULAR PURPOSE.   See  the GNU
+      !Lesser General Public License for more details.
+      !
+      !For more information contact saad@cs.umn.edu
+      !
+      !
+
+      SUBROUTINE IMSLINEARSUB_PCMILUT(n, a, ja, ia, lfil, droptol, relax,       &
+                                      alu, jlu, ju, iwk, w, jw, ierr,           &
+                                      izero, delta)
+      !-----------------------------------------------------------------------
+        integer(I4B) :: n
+        real(DP) :: a(*),alu(*),w(n+1),droptol,relax
+        integer(I4B) :: ja(*),ia(n+1),jlu(*),ju(n),jw(2*n),lfil,iwk,ierr
+        integer(I4B) :: izero
+        real(DP) :: delta
+        !----------------------------------------------------------------------*
+        !                      *** ILUT preconditioner ***                     *
+        !      incomplete LU factorization with dual truncation mechanism      *
+        !----------------------------------------------------------------------*
+        !     Author: Yousef Saad *May, 5, 1990, Latest revision, August 1996  *
+        !----------------------------------------------------------------------*
+        ! PARAMETERS
+        !-----------
+        !
+        ! on entry:
+        !==========
+        ! n       = integer. The row dimension of the matrix A. The matrix
+        !
+        ! a,ja,ia = matrix stored in Compressed Sparse Row format.
+        !
+        ! lfil    = integer. The fill-in parameter. Each row of L and each row
+        !           of U will have a maximum of lfil elements (excluding the
+        !           diagonal element). lfil must be .ge. 0.
+        !           ** WARNING: THE MEANING OF LFIL HAS CHANGED WITH RESPECT TO
+        !           EARLIER VERSIONS.
+        !
+        ! droptol = real. Sets the threshold for dropping small terms 
+        !           in the factorization. See below for details on dropping 
+        !           strategy.
+        !
+        !
+        ! iwk     = integer. The lengths of arrays alu and jlu. If the arrays
+        !           are not big enough to store the ILU factorizations, ilut
+        !           will stop with an error message.
+        !
+        ! On return:
+        !===========
+        !
+        ! alu,jlu = matrix stored in Modified Sparse Row (MSR) format containing
+        !           the L and U factors together. The diagonal (stored in
+        !           alu(1:n) ) is inverted. Each i-th row of the alu,jlu matrix
+        !           contains the i-th row of L (excluding the diagonal entry=1)
+        !           followed by the i-th row of U.
+        !
+        ! ju      = integer array of length n containing the pointers to
+        !           the beginning of each row of U in the matrix alu,jlu.
+        !
+        ! ierr    = integer. Error message with the following meaning.
+        !           ierr  = 0    --> successful return.
+        !           ierr .gt. 0  --> zero pivot encountered at step number ierr.
+        !           ierr  = -1   --> Error. input matrix may be wrong.
+        !                            (The elimination process has generated a
+        !                            row in L or U whose length is .gt.  n.)
+        !           ierr  = -2   --> The matrix L overflows the array al.
+        !           ierr  = -3   --> The matrix U overflows the array alu.
+        !           ierr  = -4   --> Illegal value for lfil.
+        !           ierr  = -5   --> zero row encountered.
+        !
+        ! work arrays:
+        !=============
+        ! jw      = integer work array of length 2*n.
+        ! w       = real work array of length n+1.
+        !
+        !----------------------------------------------------------------------
+        ! w, ju (1:n) store the working array [1:ii-1 = L-part, ii:n = u]
+        ! jw(n+1:2n)  stores nonzero indicators
+        !
+        ! Notes:
+        ! ------
+        ! The diagonal elements of the input matrix must be  nonzero (at least
+        ! 'structurally').
+        !
+        !----------------------------------------------------------------------*
+        !---- Dual drop strategy works as follows.                             *
+        !                                                                      *
+        !     1) Thresholding in L and U as set by droptol. Any element whose  *
+        !        magnitude is less than some tolerance (relative to the abs    *
+        !        value of diagonal element in u) is dropped.                   *
+        !                                                                      *
+        !     2) Keeping only the largest lfil elements in the i-th row of L   *
+        !        and the largest lfil elements in the i-th row of U (excluding *
+        !        diagonal elements).                                           *
+        !                                                                      *
+        ! Flexibility: one  can use  droptol=0  to get  a strategy  based on   *
+        ! keeping  the largest  elements in  each row  of L  and U.   Taking   *
+        ! droptol .ne.  0 but lfil=n will give  the usual threshold strategy   *
+        ! (however, fill-in is then unpredictable).                            *
+        !----------------------------------------------------------------------*
+        !     locals
+        integer(I4B) :: ju0,k,j1,j2,j,ii,i,lenl,lenu,jj,jrow,jpos,ilen
+        real(DP) :: tnorm, t, abs, s, fact
+        real(DP) :: rs, d, sd1, tl
+        if (lfil .lt. 0) goto 998
+        !-----------------------------------------------------------------------
+        !     initialize ju0 (points to next element to be added to alu,jlu)
+        !     and pointer array.
+        !-----------------------------------------------------------------------
+        ju0 = n+2
+        jlu(1) = ju0
+        !
+        !     initialize nonzero indicator array.
+        !
+        do j = 1, n
+          jw(n+j)  = 0
+        end do
+        !-----------------------------------------------------------------------
+        !     beginning of main loop.
+        !-----------------------------------------------------------------------
+        main: do ii = 1, n
+          j1 = ia(ii)
+          j2 = ia(ii+1) - 1
+          rs = DZERO
+          tnorm = DZERO
+          do k = j1, j2
+            tnorm = tnorm+abs(a(k))
+          end do
+          if (tnorm .eq. DZERO) goto 999
+          tnorm = tnorm/real(j2-j1+1)
+          !
+          !     unpack L-part and U-part of row of A in arrays w
+          !
+          lenu = 1
+          lenl = 0
+          jw(ii) = ii
+          w(ii) = DZERO
+          jw(n+ii) = ii
+          !
+          do j = j1, j2
+            k = ja(j)
+            t = a(j)
+            if (k .lt. ii) then
+              lenl = lenl+1
+              jw(lenl) = k
+              w(lenl) = t
+              jw(n+k) = lenl
+            else if (k .eq. ii) then
+              w(ii) = t
+            else
+              lenu = lenu+1
+              jpos = ii+lenu-1
+              jw(jpos) = k
+              w(jpos) = t
+              jw(n+k) = jpos
+            end if
+          end do
+          jj = 0
+          ilen = 0
+          !
+          !     eliminate previous rows
+          !
+150       jj = jj+1
+          if (jj .gt. lenl) goto 160
+          !-----------------------------------------------------------------------
+          !     in order to do the elimination in the correct order we must select
+          !     the smallest column index among jw(k), k=jj+1, ..., lenl.
+          !-----------------------------------------------------------------------
+          jrow = jw(jj)
+          k = jj
+          !
+          !     determine smallest column index
+          !
+          do j = jj+1, lenl
+            if (jw(j) .lt. jrow) then
+              jrow = jw(j)
+              k = j
+            end if
+          end do
+          !
+          if (k .ne. jj) then
+            !     exchange in jw
+            j = jw(jj)
+            jw(jj) = jw(k)
+            jw(k) = j
+            !     exchange in jr
+            jw(n+jrow) = jj
+            jw(n+j) = k
+            !     exchange in w
+            s = w(jj)
+            w(jj) = w(k)
+            w(k) = s
+          end if
+          !
+          !     zero out element in row by setting jw(n+jrow) to zero.
+          !
+          jw(n+jrow) = 0
+          !
+          !     get the multiplier for row to be eliminated (jrow).
+          !
+          fact = w(jj)*alu(jrow)
+          if (abs(fact) .le. droptol) then
+            rs = rs + w(jj)
+            goto 150
+          end if
+          !
+          !     combine current row and row jrow
+          !
+          do k = ju(jrow), jlu(jrow+1)-1
+            s = fact*alu(k)
+            j = jlu(k)
+            jpos = jw(n+j)
+            if (j .ge. ii) then
+              !
+              !     dealing with upper part.
+              !
+              if (jpos .eq. 0) then
+                !
+                !     this is a fill-in element
+                !
+                lenu = lenu+1
+                if (lenu .gt. n) goto 995
+                i = ii+lenu-1
+                jw(i) = j
+                jw(n+j) = i
+                w(i) = - s
+              else
+                !
+                !     this is not a fill-in element
+                !
+                w(jpos) = w(jpos) - s
+
+              end if
+            else
+              !
+              !     dealing  with lower part.
+              !
+              if (jpos .eq. 0) then
+                !
+                !     this is a fill-in element
+                !
+                lenl = lenl+1
+                if (lenl .gt. n) goto 995
+                jw(lenl) = j
+                jw(n+j) = lenl
+                w(lenl) = - s
+              else
+                !
+                !     this is not a fill-in element
+                !
+                w(jpos) = w(jpos) - s
+              end if
+            end if
+          end do
+          !
+          !     store this pivot element -- (from left to right -- no danger of
+          !     overlap with the working elements in L (pivots).
+          !
+          ilen = ilen+1
+          w(ilen) = fact
+          jw(ilen) = jrow
+          goto 150
+160       continue
+          !
+          !     reset double-pointer to zero (U-part)
+          !
+          do k = 1, lenu
+            jw(n+jw(ii+k-1)) = 0
+          end do
+          !
+          !     update L-matrix
+          !
+          lenl = ilen
+          ilen = min0(lenl,lfil)
+          !
+          !     sort by quick-split
+          !
+          call IMSLINEARSUB_PCMILUT_QSPLIT(lenl, w, jw, ilen)
+          !
+          !     store L-part
+          !
+          do k = 1, ilen
+            !            if (ju0 .gt. iwk) goto 996
+            if (ju0 .gt. iwk) then
+              write (*,'(//1x,2i10)') ju0, iwk
+              goto 996
+            end if
+            alu(ju0) =  w(k)
+            jlu(ju0) =  jw(k)
+            ju0 = ju0+1
+          end do
+          !
+          !     save pointer to beginning of row ii of U
+          !
+          ju(ii) = ju0
+          !
+          !     update U-matrix -- first apply dropping strategy
+          !
+          ilen = 0
+          do k = 1, lenu-1
+            if (abs(w(ii+k)) .gt. droptol*tnorm) then
+              ilen = ilen+1
+              w(ii+ilen) = w(ii+k)
+              jw(ii+ilen) = jw(ii+k)
+            else
+              rs = rs + w(ii+k)
+            end if
+          end do
+          lenu = ilen+1
+          ilen = min0(lenu,lfil)
+          !
+          call IMSLINEARSUB_PCMILUT_QSPLIT(lenu-1, w(ii+1), jw(ii+1), ilen)
+          !
+          !     copy
+          !
+          t = abs(w(ii))
+          !         if (ilen + ju0 .gt. iwk) goto 997
+          if (ilen + ju0 .gt. iwk) then
+            write (*,'(//1x,2i10)') (ilen + ju0), iwk
+            goto 997
+          end if
+          do k = ii+1, ii+ilen-1
+            jlu(ju0) = jw(k)
+            alu(ju0) = w(k)
+            t = t + abs(w(k) )
+            ju0 = ju0+1
+          end do
+          !!
+          !!     add dropped terms to diagonal element
+          !!
+          !IF (relax > DZERO) THEN
+          !  w(ii) = w(ii) + relax * rs
+          !END IF
+          !!
+          !!     store inverse of diagonal element of u
+          !!
+          !if (w(ii) == DZERO) w(ii) = (DEM4 + droptol)*tnorm
+          !!
+          !alu(ii) = DONE / w(ii)
+
+          !    diagonal - calculate inverse of diagonal for solution       
+          d   = w(ii) 
+          tl  = ( DONE + delta ) * d + ( relax * rs ) 
+
+          !    ensure that the sign of the diagonal has not changed
+          sd1 = SIGN(d,tl) 
+          IF (sd1.NE.d) THEN 
+            !  use small value if diagonal scaling is not effective for 
+            !    pivots that change the sign of the diagonal               
+            IF (izero > 1) THEN 
+              tl = SIGN(DONE,d) * (DEM4 + droptol) * tnorm 
+            !  diagonal scaling continues to be effective                
+            ELSE 
+              izero = 1 
+              exit main 
+            END IF 
+          END IF
+          !    ensure that the diagonal is not zero
+          IF (ABS(tl) == DZERO) THEN 
+            !  use small value if diagonal scaling is not effective
+            !    zero pivots                                               
+            IF (izero > 1) THEN 
+              tl = SIGN(DONE,d) * (DEM4 + droptol) * tnorm 
+            !  diagonal scaling continues to be effective 
+            ELSE 
+              izero = 1 
+              exit main 
+            END IF 
+          END IF
+          w(ii) = tl
+          alu(ii) = DONE / w(ii)           
+          !
+          !     update pointer to beginning of next row of U.
+          !
+          jlu(ii+1) = ju0
+          !-----------------------------------------------------------------------
+          !     end main loop
+          !-----------------------------------------------------------------------
+        end do main
+        ierr = 0
+        return
+        !
+        !     incomprehensible error. Matrix must be wrong.
+        !
+995     ierr = -1
+        return
+        !
+        !     insufficient storage in L.
+        !
+996     ierr = -2
+        return
+        !
+        !     insufficient storage in U.
+        !
+997     ierr = -3
+        return
+        !
+        !     illegal lfil entered.
+        !
+998     ierr = -4
+        return
+        !
+        !     zero row encountered
+        !
+999     ierr = -5
+        return
+      !----------------end-of-ilut--------------------------------------------
+      !-----------------------------------------------------------------------
+      END SUBROUTINE IMSLINEARSUB_PCMILUT
+
+      !-----------------------------------------------------------------------
+      SUBROUTINE IMSLINEARSUB_PCMILUT_LUSOL(n, y, x, alu, jlu, ju)
+        integer(I4B) :: n
+        real(DP) :: x(n), y(n), alu(*)
+        integer(I4B) :: jlu(*), ju(*)
+        !-----------------------------------------------------------------------
+        !
+        ! This routine solves the system (LU) x = y,
+        ! given an LU decomposition of a matrix stored in (alu, jlu, ju)
+        ! modified sparse row format
+        !
+        !-----------------------------------------------------------------------
+        ! on entry:
+        ! n   = dimension of system
+        ! y   = the right-hand-side vector
+        ! alu, jlu, ju
+        !     = the LU matrix as provided from the ILU routines.
+        !
+        ! on return
+        ! x   = solution of LU x = y.
+        !-----------------------------------------------------------------------
+        !
+        ! Note: routine is in place: call IMSLINEARSUB_PCMILUT_LUSOL (n, x, x, alu, jlu, ju)
+        !       will solve the system with rhs x and overwrite the result on x .
+        !
+        !-----------------------------------------------------------------------
+        ! -- local
+        !
+        integer(I4B) :: i, k
+        !
+        ! forward solve
+        !
+        do i = 1, n
+          x(i) = y(i)
+          do k = jlu(i), ju(i)-1
+            x(i) = x(i) - alu(k)* x(jlu(k))
+          end do
+        end do
+        !
+        !     backward solve.
+        !
+        do i = n, 1, -1
+          do k = ju(i), jlu(i+1)-1
+            x(i) = x(i) - alu(k)*x(jlu(k))
+          end do
+          x(i) = alu(i)*x(i)
+        end do
+        !
+        return
+      !----------------end of IMSLINEARSUB_PCMILUT_LUSOL ------------------------------------------
+      !-----------------------------------------------------------------------
+      END SUBROUTINE IMSLINEARSUB_PCMILUT_LUSOL
+                                           
+      !-----------------------------------------------------------------------
+      SUBROUTINE IMSLINEARSUB_PCMILUT_QSPLIT(n, a, ind, ncut)
+        integer(I4B) :: n
+        real(DP) :: a(n)
+        integer(I4B) :: ind(n), ncut
+        !-----------------------------------------------------------------------
+        !     does a quick-sort split of a real array.
+        !     on input a(1:n). is a real array
+        !     on output a(1:n) is permuted such that its elements satisfy:
+        !
+        !     abs(a(i)) .ge. abs(a(ncut)) for i .lt. ncut and
+        !     abs(a(i)) .le. abs(a(ncut)) for i .gt. ncut
+        !
+        !     ind(1:n) is an integer array which permuted in the same way as a(*
+        !-----------------------------------------------------------------------
+        real(DP) :: tmp, abskey
+        integer(I4B) :: itmp, first, last
+        integer(I4B) :: mid
+        integer(I4B) :: j
+        !-----
+        first = 1
+        last = n
+        if (ncut .lt. first .or. ncut .gt. last) return
+        !
+        !     outer loop -- while mid .ne. ncut do
+        !
+00001   mid = first
+        abskey = abs(a(mid))
+        do j = first+1, last
+          if (abs(a(j)) .gt. abskey) then
+            mid = mid+1
+            !     interchange
+            tmp = a(mid)
+            itmp = ind(mid)
+            a(mid) = a(j)
+            ind(mid) = ind(j)
+            a(j)  = tmp
+            ind(j) = itmp
+          end if
+        end do
+        !
+        !     interchange
+        !
+        tmp = a(mid)
+        a(mid) = a(first)
+        a(first)  = tmp
+        !
+        itmp = ind(mid)
+        ind(mid) = ind(first)
+        ind(first) = itmp
+        !
+        !     test for while loop
+        !
+        if (mid .eq. ncut) return
+        if (mid .gt. ncut) then
+          last = mid-1
+        else
+          first = mid+1
+        end if
+        goto 1
+        !----------------end-of-IMSLINEARSUB_PCMILUT_QSPLIT------------------------------------------
+        !-----------------------------------------------------------------------
+      END SUBROUTINE IMSLINEARSUB_PCMILUT_QSPLIT
+
+END MODULE IMSLinearModule