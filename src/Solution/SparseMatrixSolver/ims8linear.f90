--- conflicted
+++ resolved
@@ -1664,13 +1664,6 @@
           END IF 
           CALL IMSLINEARSUB_TESTCNVG(ICNVGOPT, ICNVG, INNERIT,                  &
                                      deltax, rcnvg,                             &
-<<<<<<< HEAD
-                                     L2NORM0, EPFACT, HCLOSE, RCLOSE)         
-!
-!           CHECK FOR EXACT SOLUTION                                    
-          IF (rcnvg ==  DZERO) ICNVG = 1 
-          IF (ICNVG.NE.0) EXIT INNER 
-=======
                                      L2NORM0, EPFACT, HCLOSE, RCLOSE) 
 !
 !-----------CHECK FOR EXACT SOLUTION                                    
@@ -1679,16 +1672,12 @@
 !-----------CHECK FOR STANDARD CONVERGENCE 
           IF (ICNVG.NE.0) EXIT INNER 
 !
->>>>>>> c1738330
 !-----------CHECK THAT CURRENT AND PREVIOUS rho ARE DIFFERENT           
           lsame = IS_SAME(rho, rho0) 
           IF (lsame) THEN 
             EXIT INNER 
           END IF 
-<<<<<<< HEAD
-=======
-!
->>>>>>> c1738330
+!
 !-----------RECALCULATE THE RESIDUAL
           IF (NORTH > 0) THEN
             LORTH = mod(iiter+1,NORTH) == 0
@@ -1955,11 +1944,6 @@
           CALL IMSLINEARSUB_TESTCNVG(ICNVGOPT, ICNVG, INNERIT,                  &
                                      deltax, rcnvg,                             &
                                      L2NORM0, EPFACT, HCLOSE, RCLOSE)         
-<<<<<<< HEAD
-!           CHECK FOR EXACT SOLUTION                                    
-          IF (rcnvg ==  DZERO) ICNVG = 1 
-          IF (ICNVG.NE.0) EXIT INNER
-=======
 !          
 !-----------CHECK FOR EXACT SOLUTION                                    
           IF (rcnvg == DZERO) ICNVG = 1 
@@ -1967,7 +1951,6 @@
 !-----------CHECK FOR STANDARD CONVERGENCE 
           IF (ICNVG.NE.0) EXIT INNER
 !
->>>>>>> c1738330
 !-----------CHECK THAT CURRENT AND PREVIOUS rho, alpha, AND omega ARE 
 !           DIFFERENT
           lsame = IS_SAME(rho, rho0) 
@@ -2024,30 +2007,6 @@
 !       + + + FUNCTIONS + + +                                             
 !       + + + CODE + + +                                                  
         IF (Icnvgopt ==  0) THEN 
-<<<<<<< HEAD
-          IF (ABS(Hmax) <=  Hclose .AND. ABS(Rmax) <=  Rclose) THEN 
-            Icnvg = 1 
-          END IF 
-        ELSE IF (Icnvgopt ==  1) THEN 
-          IF (ABS(Hmax) <=  Hclose .AND. ABS(Rmax) <=  Rclose .AND.               &
-              iiter ==  1) THEN 
-            Icnvg = 1 
-          END IF 
-        ELSE IF (Icnvgopt ==  2) THEN 
-          IF (ABS(Hmax) <=  Hclose .OR. Rmax <=  Rclose) THEN 
-            Icnvg = 1 
-          ELSE IF (Rmax <=  Rmax0*Epfact) THEN 
-            Icnvg = -1 
-          END IF
-        ELSE IF (Icnvgopt ==  3) THEN 
-          IF (ABS(Hmax) <=  Hclose) THEN
-            Icnvg = 1 
-          ELSE IF (Rmax <=  Rmax0*Rclose) THEN  
-            Icnvg = -1 
-          END IF
-        ELSE IF (Icnvgopt ==  4) THEN 
-          IF (ABS(Hmax) <=  Hclose .AND. Rmax <=  Rclose) THEN
-=======
           IF (ABS(Hmax) <= Hclose .AND. ABS(Rmax) <= Rclose) THEN 
             Icnvg = 1 
           END IF 
@@ -2073,7 +2032,6 @@
           END IF
         ELSE IF (Icnvgopt == 4) THEN 
           IF (ABS(Hmax) <= Hclose .AND. Rmax <= Rclose) THEN
->>>>>>> c1738330
             Icnvg = 1 
           ELSE IF (Rmax <=  Rmax0*Epfact) THEN  
             Icnvg = -1 
