--- conflicted
+++ resolved
@@ -7,12 +7,8 @@
                                      DPREC, DZERO, DEM20, DEM15, DEM6,         &
                                      DEM4, DEM3, DEM2, DEM1, DHALF,            &
                                      DONE, DTHREE, DEP6, DEP20, DNODATA,       &
-<<<<<<< HEAD
-                                     TABLEFT, TABRIGHT
-=======
                                      TABLEFT, TABRIGHT,                        &
                                      MNORMAL, MVALIDATE
->>>>>>> c92e4c45
   use TableModule,             only: TableType, table_cr
   use GenericUtilitiesModule,  only: IS_SAME, sim_message, stop_with_error
   use VersionModule,           only: IDEVELOPMODE
@@ -27,11 +23,7 @@
                                      AddNumericalExchangeToList,               &
                                      GetNumericalExchangeFromList
   use SparseModule,            only: sparsematrix
-<<<<<<< HEAD
-  use SimVariablesModule,      only: iout
-=======
   use SimVariablesModule,      only: iout, isim_mode
->>>>>>> c92e4c45
   use BlockParserModule,       only: BlockParserType
   use IMSLinearModule
 
@@ -1188,41 +1180,16 @@
     integer(I4B), intent(inout) :: isgcnvg
     integer(I4B), intent(in) :: isuppress_output    
     ! -- local
-<<<<<<< HEAD
-=======
     class(NumericalModelType), pointer :: mp
     character(len=LINELENGTH) :: line
     character(len=LINELENGTH) :: fmt
     integer(I4B) :: im
->>>>>>> c92e4c45
     integer(I4B) :: kiter   ! non-linear iteration counter
 ! ------------------------------------------------------------------------------
     
     ! advance the models, exchanges, and solution
     call this%prepareSolve()
     
-<<<<<<< HEAD
-    ! outer iteration loop for this solution
-    outerloop: do kiter = 1, this%mxiter
-        
-      ! perform a single iteration
-      call this%solve(kiter)     
-        
-      ! exit if converged
-      if (this%icnvg == 1) then
-        exit outerloop
-      end if
-        
-    end do outerloop
-      
-    ! finish up, write convergence info, CSV file, budgets and flows, ...
-    call this%finalizeSolve(kiter, isgcnvg, isuppress_output)   
-     
-    ! -- return
-    return
-  end subroutine sln_ca
-   
-=======
     select case (isim_mode)
       case (MVALIDATE)
         line = 'mode="validation" -- Skipping matrix assembly and solution.'
@@ -1253,32 +1220,7 @@
     return
     
   end subroutine sln_ca
-   
        
-  ! advances the exchanges and models in this solution by 1 timestep
-  subroutine advanceSolution(this)
-    class(NumericalSolutionType) :: this
-    ! local
-    class(NumericalExchangeType), pointer :: cp
-    class(NumericalModelType), pointer :: mp
-    integer(I4B) :: ic
-    integer(I4B) :: im
-    
-    ! -- Exchange advance
-    do ic=1,this%exchangelist%Count()
-      cp => GetNumericalExchangeFromList(this%exchangelist, ic)
-      call cp%exg_ad()
-    enddo
-    
-    ! -- Model advance
-    do im = 1, this%modellist%Count()
-      mp => GetNumericalModelFromList(this%modellist, im)
-      call mp%model_ad()
-    enddo
-    
-  end subroutine advanceSolution
-
->>>>>>> c92e4c45
   ! write the header for the solver output to the CSV files
   subroutine writeCSVHeader(this)  
     class(NumericalSolutionType) :: this
