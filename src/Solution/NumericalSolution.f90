--- conflicted
+++ resolved
@@ -1314,12 +1314,7 @@
           end if
           do im=1,this%modellist%Count()
             mp => GetNumericalModelFromList(this%modellist, im)
-<<<<<<< HEAD
             call mp%model_cc(kiter, iend, this%icnvg, this%hclose, this%rclosebnd)
-=======
-            call mp%model_cc(kiter, iend, this%icnvg, this%imslinear%icnvgopt,&
-                             this%imslinear%hclose, this%imslinear%rclose)
->>>>>>> 3123f815
           enddo
         end if
         !
@@ -2639,4 +2634,4 @@
     return
   end subroutine sln_get_nodeu
 
-end module NumericalSolutionModule
+end module NumericalSolutionModule