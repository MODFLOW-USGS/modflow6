--- conflicted
+++ resolved
@@ -1,4 +1,3 @@
-<<<<<<< HEAD
 module SolutionGroupModule
   use KindModule,         only: DP, I4B
   use ListsModule,        only: basesolutionlist
@@ -225,233 +224,4 @@
     return
   end function GetSolutionGroupFromList
 
-end module SolutionGroupModule
-=======
-module SolutionGroupModule
-  use KindModule,         only: DP, I4B
-  use ListsModule,        only: basesolutionlist
-  use BaseSolutionModule, only: BaseSolutionType, AddBaseSolutionToList, &
-                                GetBaseSolutionFromList
-  use ListModule,         only: ListType
-  
-  implicit none
-  private
-  public :: SolutionGroupType, AddSolutionGroupToList, &
-            GetSolutionGroupFromList, solutiongroup_create
-  private :: CastAsSolutionGroupClass
-
-  type :: SolutionGroupType
-    integer(I4B), pointer                                :: id
-    integer(I4B), pointer                                :: mxiter
-    integer(I4B), pointer                                :: nsolutions
-    integer(I4B), dimension(:), allocatable              :: idsolutions          !array of solution ids in basesolutionlist
-  contains
-    procedure          :: sgp_ca
-    procedure          :: sgp_da
-    procedure, private :: allocate_scalars
-    procedure          :: add_solution
-  end type SolutionGroupType
-  
-  contains
-  
-  subroutine solutiongroup_create(sgp, id)
-! ******************************************************************************
-! solutiongroup_create -- Create a new solution group
-! ******************************************************************************
-!
-!    SPECIFICATIONS:
-! ------------------------------------------------------------------------------
-    type(SolutionGroupType), pointer :: sgp
-    integer(I4B), intent(in)              :: id
-! ------------------------------------------------------------------------------
-    !
-    allocate(sgp)
-    call sgp%allocate_scalars()
-    sgp%id = id
-    !
-    ! -- return
-    return
-  end subroutine solutiongroup_create
-  
-  subroutine sgp_ca(this)
-! ******************************************************************************
-! sgp_ca -- Calculate the solution group
-!    Solve each solution group and each solution.  Start with converge
-!    flag equal true and reset to zero if any non-convergence triggers
-!    are encountered.
-! ******************************************************************************
-!
-!    SPECIFICATIONS:
-! ------------------------------------------------------------------------------
-    ! -- modules
-    use ConstantsModule,        only: LINELENGTH
-    use SimVariablesModule,     only: iout, isimcnvg
-    use SimModule,              only: store_error, ustop
-    use TdisModule,             only: kstp, kper
-    ! -- dummy
-    class(SolutionGroupType) :: this
-    ! -- local
-    class(BaseSolutionType),  pointer :: sp
-    integer(I4B) :: kpicard, isgcnvg, isuppress_output
-    integer(I4B) :: is, isoln
-    ! -- formats
-    character(len=*), parameter :: fmtnocnvg =                                 &
-      "(1X,'Solution Group ', i0, ' did not converge for stress period ', i0,  &
-       &' and time step ', i0)"
-! ------------------------------------------------------------------------------
-    !
-    ! -- Suppress output during picard iterations
-    if(this%mxiter > 1) then
-      isuppress_output = 1
-    else
-      isuppress_output = 0
-    endif
-    !
-    ! -- Picard loop
-    picardloop: do kpicard = 1, this%mxiter
-      if (this%mxiter > 1) then
-        write(iout,'(/a,i6/)') 'SOLUTION GROUP PICARD ITERATION: ', kpicard
-      end if
-      isgcnvg = 1
-      do is = 1, this%nsolutions
-        isoln = this%idsolutions(is)
-        sp => GetBaseSolutionFromList(basesolutionlist, isoln)
-        call sp%sln_ca(kpicard, isgcnvg, isuppress_output)
-      enddo
-      if(isgcnvg == 1) exit picardloop
-    enddo picardloop
-    !
-    ! -- if a picard loop was used and the solution group converged
-    !    then rerun the timestep and save the output.  Or if there
-    !    is only one picard iteration, then do nothing as models
-    !    are assumed to be explicitly coupled.
-    if(isgcnvg == 1) then
-      if(this%mxiter > 1) then
-        isuppress_output = 0
-        do is = 1, this%nsolutions
-          isoln = this%idsolutions(is)
-          sp => GetBaseSolutionFromList(basesolutionlist, isoln)
-          call sp%sln_ca(kpicard, isgcnvg, isuppress_output)
-        enddo
-      endif
-    else
-      isimcnvg = 0
-      write(iout, fmtnocnvg) this%id, kper, kstp
-    endif
-    !
-    ! -- return
-    return
-  end subroutine sgp_ca
-
-  subroutine sgp_da(this)
-! ******************************************************************************
-! deallocate
-! ******************************************************************************
-!
-!    SPECIFICATIONS:
-! ------------------------------------------------------------------------------
-    class(SolutionGroupType) :: this
-! ------------------------------------------------------------------------------
-    !
-    deallocate(this%id)
-    deallocate(this%mxiter)
-    deallocate(this%nsolutions)
-    deallocate(this%idsolutions)
-    !
-    ! -- return
-    return
-  end subroutine sgp_da
-
-  subroutine allocate_scalars(this)
-! ******************************************************************************
-! allocate_scalars
-! ******************************************************************************
-!
-!    SPECIFICATIONS:
-! ------------------------------------------------------------------------------
-    class(SolutionGroupType) :: this
-! ------------------------------------------------------------------------------
-    !
-    allocate(this%id)
-    allocate(this%mxiter)
-    allocate(this%nsolutions)
-    this%id = 0
-    this%mxiter = 1
-    this%nsolutions = 0
-    !
-    ! -- return
-    return
-  end subroutine allocate_scalars
-
-  subroutine add_solution(this, isoln, sp)
-! ******************************************************************************
-! add_solution
-! ******************************************************************************
-!
-!    SPECIFICATIONS:
-! ------------------------------------------------------------------------------
-    ! -- modules
-    use ArrayHandlersModule, only: ExpandArray
-    ! -- dummy
-    class(SolutionGroupType) :: this
-    integer(I4B), intent(in) :: isoln
-    class(BaseSolutionType), pointer, intent(in) :: sp
-    ! -- local
-    integer(I4B) :: ipos
-! ------------------------------------------------------------------------------
-    !
-    call ExpandArray(this%idsolutions)
-    ipos = size(this%idsolutions)
-    this%idsolutions(ipos) = isoln
-    this%nsolutions = this%nsolutions + 1
-    !
-    ! -- return
-    return
-  end subroutine add_solution
-
-  function CastAsSolutionGroupClass(obj) result (res)
-    implicit none
-    class(*), pointer, intent(inout) :: obj
-    class(SolutionGroupType), pointer :: res
-    !
-    res => null()
-    if (.not. associated(obj)) return
-    !
-    select type (obj)
-    class is (SolutionGroupType)
-      res => obj
-    end select
-    return
-  end function CastAsSolutionGroupClass
-
-  subroutine AddSolutionGroupToList(list, solutiongroup)
-    implicit none
-    ! -- dummy
-    type(ListType),       intent(inout) :: list
-    type(SolutionGroupType), pointer, intent(inout) :: solutiongroup
-    ! -- local
-    class(*), pointer :: obj
-    !
-    obj => solutiongroup
-    call list%Add(obj)
-    !
-    return
-  end subroutine AddSolutionGroupToList
-  
-  function GetSolutionGroupFromList(list, idx) result (res)
-    implicit none
-    ! -- dummy
-    type(ListType),           intent(inout) :: list
-    integer(I4B),                  intent(in)    :: idx
-    class(SolutionGroupType), pointer       :: res
-    ! -- local
-    class(*), pointer :: obj
-    !
-    obj => list%GetItem(idx)
-    res => CastAsSolutionGroupClass(obj)
-    !
-    return
-  end function GetSolutionGroupFromList
-
-end module SolutionGroupModule
->>>>>>> a391efb5
+end module SolutionGroupModule