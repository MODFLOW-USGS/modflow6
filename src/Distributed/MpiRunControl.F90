--- conflicted
+++ resolved
@@ -35,12 +35,8 @@
   end function create_mpi_run_control
 
   subroutine mpi_ctrl_start(this)
-<<<<<<< HEAD
-=======
-    use SimModule, only: ustop, store_error
     use ErrorUtilModule, only: pstop_alternative
 
->>>>>>> dcb65f28
     class(MpiRunControlType) :: this
     ! local
     integer :: ierr
