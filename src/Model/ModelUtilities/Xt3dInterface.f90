module Xt3dModule
  
  use KindModule,              only: DP, I4B
  use ConstantsModule,         only: DZERO, DHALF, DONE, LENORIGIN
  use BaseDisModule,           only: DisBaseType
  
  implicit none

  public Xt3dType
  public :: xt3d_cr
  
  type Xt3dType
    integer(I4B), pointer                           :: inunit      => null()
    integer(I4B), pointer                           :: iout        => null()
    character(len=LENORIGIN), pointer               :: origin      => null()     !origin name of this package (e.g. 'GWF_1 NPF')
    integer(I4B), dimension(:), pointer, contiguous :: ibound      => null()     !pointer to model ibound
    integer(I4B),dimension(:), pointer, contiguous  :: iax         => null()     !ia array for extended neighbors used by xt3d
    integer(I4B),dimension(:), pointer, contiguous  :: jax         => null()     !ja array for extended neighbors used by xt3d
    integer(I4B),dimension(:), pointer, contiguous  :: idxglox     => null()     !mapping array for extended neighbors used by xt3d
    integer(I4B), pointer                           :: numextnbrs  => null()     !dimension of jax array
    integer(I4B), pointer                           :: ixt3d       => null()     !xt3d flag (0 is off, 1 is lhs, 2 is rhs)
    logical, pointer                                :: nozee       => null()     !nozee flag
    real(DP), pointer                               :: vcthresh    => null()     !attenuation function threshold
    real(DP), dimension(:,:), pointer, contiguous   :: rmatck      => null()     !rotation matrix for the conductivity tensor
    real(DP), dimension(:,:), pointer, contiguous   :: vecc        => null()     !connection vectors
    real(DP), dimension(:,:), pointer, contiguous   :: vecn        => null()     !interface normals
    real(DP), dimension(:), pointer, contiguous     :: conlen      => null()     !direct connection lengths
    real(DP), dimension(:), pointer, contiguous     :: qsat        => null()     !saturated flow saved for Newton
    real(DP), dimension(:), pointer, contiguous     :: qrhs        => null()     !rhs part of flow saved for Newton
    integer(I4B), pointer                           :: nbrmax      => null()     !maximum number of neighbors for any cell
    real(DP), dimension(:), pointer, contiguous     :: amatpc      => null()     !saved contributions to amat from permanently confined connections, direct neighbors
    real(DP), dimension(:), pointer, contiguous     :: amatpcx     => null()     !saved contributions to amat from permanently confined connections, extended neighbors
    integer(I4B), dimension(:), pointer, contiguous :: iallpc      => null()     !indicates for each node whether all connections processed by xt3d are permanently confined (0 no, 1 yes)
    logical, pointer                                :: lamatsaved  => null()     !indicates whether amat has been saved for permanently confined connections
    class(DisBaseType), pointer                     :: dis         => null()     !discretization object
    ! pointers to npf variables
    real(DP), dimension(:), pointer, contiguous     :: k11         => null()     !horizontal hydraulic conductivity
    real(DP), dimension(:),pointer, contiguous      :: k22         => null()     !minor axis of horizontal hydraulic conductivity ellipse
    real(DP), dimension(:), pointer, contiguous     :: k33         => null()     !vertical hydraulic conductivity
    integer(I4B), pointer                           :: ik22        => null()     !flag indicates K22 was read
    integer(I4B), pointer                           :: ik33        => null()     !flag indicates K33 was read
    real(DP), dimension(:), pointer, contiguous     :: sat         => null()     !saturation (0. to 1.) for each cell
    integer(I4B), pointer                           :: inewton     => null()     !Newton flag
    real(DP), pointer                               :: min_satthk  => null()     !min saturated thickness
    integer(I4B), dimension(:), pointer, contiguous :: icelltype   => null()     !cell type (confined or unconfined)
    integer(I4B), pointer                           :: iangle1     => null()     !flag to indicate angle1 was read
    integer(I4B), pointer                           :: iangle2     => null()     !flag to indicate angle2 was read
    integer(I4B), pointer                           :: iangle3     => null()     !flag to indicate angle3 was read
    real(DP), dimension(:), pointer, contiguous     :: angle1      => null()     !k ellipse rotation in xy plane around z axis (yaw)
    real(DP), dimension(:), pointer, contiguous     :: angle2      => null()     !k ellipse rotation up from xy plane around y axis (pitch)
    real(DP), dimension(:), pointer, contiguous     :: angle3      => null()     !k tensor rotation around x axis (roll)
    logical, pointer                                :: ldispersion => null()     !flag to indicate dispersion
  contains
    procedure :: xt3d_df
    procedure :: xt3d_ac
    procedure :: xt3d_mc
    procedure :: xt3d_ar
    procedure :: xt3d_fc
    procedure :: xt3d_fcpc
    procedure :: xt3d_fhfb
    procedure :: xt3d_flowjahfb
    procedure :: xt3d_fn
    procedure :: xt3d_flowja
    procedure :: xt3d_da
    procedure, private :: allocate_scalars
    procedure, private :: allocate_arrays
    procedure, private :: xt3d_load
    procedure, private :: xt3d_load_inbr
    procedure, private :: xt3d_indices
    procedure, private :: xt3d_areas
    procedure, private :: xt3d_amat_nbrs
    procedure, private :: xt3d_amatpc_nbrs
    procedure, private :: xt3d_amat_nbrnbrs
    procedure, private :: xt3d_amatpcx_nbrnbrs
    procedure, private :: xt3d_iallpc
    procedure, private :: xt3d_get_iinm
    procedure, private :: xt3d_get_iinmx
    procedure, private :: xt3d_rhs
    procedure, private :: xt3d_fillrmatck
    procedure, private :: xt3d_qnbrs
  end type Xt3dType
  
  contains

    subroutine xt3d_cr(xt3dobj, name_model, inunit, iout, ldispopt)
! ******************************************************************************
! xt3d_cr -- Create a new xt3d object
! ******************************************************************************
!
!    SPECIFICATIONS:
! ------------------------------------------------------------------------------
    ! -- dummy
    type(Xt3dType), pointer :: xt3dobj
    character(len=*), intent(in) :: name_model
    integer(I4B), intent(in) :: inunit
    integer(I4B), intent(in) :: iout
    logical, optional, intent(in) :: ldispopt
! ------------------------------------------------------------------------------
    !
    ! -- Create the object
    allocate(xt3dobj)
    !
    ! -- Allocate scalars
    call xt3dobj%allocate_scalars(name_model)
    !
    ! -- Set variables
    xt3dobj%inunit = inunit
    xt3dobj%iout   = iout
    if (present(ldispopt)) xt3dobj%ldispersion = ldispopt
    !
    ! -- Return
    return
    end subroutine xt3d_cr

  subroutine xt3d_df(this, dis)
! ******************************************************************************
! xt3d_df -- define the xt3d object
! ******************************************************************************
!
!    SPECIFICATIONS:
! ------------------------------------------------------------------------------
    ! -- modules
    ! -- dummy
    class(Xt3dType) :: this
    class(DisBaseType), pointer, intent(inout) :: dis
! ------------------------------------------------------------------------------
    !
    this%dis => dis
    !
    ! -- Return
    return
  end subroutine xt3d_df
  
  subroutine xt3d_ac(this, moffset, sparse)
! ******************************************************************************
! xt3d_ac -- Add connections for extended neighbors to the sparse matrix
! ******************************************************************************
!
!    SPECIFICATIONS:
! ------------------------------------------------------------------------------
    ! -- modules
    use SparseModule, only: sparsematrix
    ! -- dummy
    class(Xt3dType) :: this
    integer(I4B), intent(in) :: moffset
    type(sparsematrix), intent(inout) :: sparse
    ! -- local
    integer(I4B) :: i, j, k, jj, kk, iglo, kglo, iadded
! ------------------------------------------------------------------------------
    !
    ! -- If not rhs, add connections
    if (this%ixt3d == 1) then
       ! -- loop over nodes
       do i = 1, this%dis%nodes
         iglo = i + moffset
         ! -- loop over neighbors
         do jj = this%dis%con%ia(i), this%dis%con%ia(i+1) - 1
           j = this%dis%con%ja(jj)
           ! -- loop over neighbors of neighbors
           do kk = this%dis%con%ia(j), this%dis%con%ia(j+1) - 1
             k = this%dis%con%ja(kk)
             kglo = k + moffset
             call sparse%addconnection(iglo, kglo, 1, iadded)
             this%numextnbrs = this%numextnbrs + iadded
            enddo
         enddo
       enddo
    endif
    !
    ! -- Return
    return
  end subroutine xt3d_ac
  
  subroutine xt3d_mc(this, moffset, iasln, jasln, inewton)
! ******************************************************************************
! xt3d_mc -- Map connections and construct iax, jax, and idxglox
! ******************************************************************************
!
!    SPECIFICATIONS:
! ------------------------------------------------------------------------------
    ! -- modules
    use MemoryManagerModule, only: mem_allocate
    ! -- dummy
    class(Xt3dType) :: this
    integer(I4B), intent(in) :: moffset
    integer(I4B), dimension(:), intent(in) :: iasln
    integer(I4B), dimension(:), intent(in) :: jasln
    ! -- local
    integer(I4B) :: i, j, jj, iglo, jglo, jjg, niax, njax, ipos, inewton
    integer(I4B) :: igfirstnod, iglastnod
    logical :: isextnbr
! ------------------------------------------------------------------------------
    !
    ! -- If not rhs, map connections for extended neighbors and construct iax,
    ! -- jax, and idxglox
    if (this%ixt3d == 1) then
      !
      ! -- calculate the first node for the model and the last node in global
      !    numbers
      igfirstnod = moffset + 1
      iglastnod = moffset + this%dis%nodes
      !
      ! -- allocate iax, jax, and idxglox
      niax = this%dis%nodes + 1
      njax = this%numextnbrs ! + 1
      call mem_allocate(this%iax, niax, 'IAX', trim(this%origin))
      call mem_allocate(this%jax, njax, 'JAX', trim(this%origin))
      call mem_allocate(this%idxglox, njax, 'IDXGLOX', trim(this%origin))
      !
      ! -- load first iax entry
      ipos = 1
      this%iax(1) = ipos
      !
      ! -- loop over nodes
      do i = 1, this%dis%nodes
        !
        ! -- calculate global node number
        iglo = i + moffset
        !
        ! -- loop over neighbors in global matrix
        do jjg = iasln(iglo), iasln(iglo + 1) - 1
          !
          ! -- if jglo is in a different model, then it cannot be an extended
          !    neighbor, so skip over it
          jglo = jasln(jjg)
          if (jglo < igfirstnod .or. jglo > iglastnod) then
            cycle
          endif
          !
          ! -- determine whether this neighbor is an extended neighbor
          !    by searching the original neighbors
          isextnbr = .true.
          searchloop: do jj = this%dis%con%ia(i), this%dis%con%ia(i+1) - 1
            j = this%dis%con%ja(jj)
            jglo = j + moffset
            !
            ! -- if an original neighbor, note that and end the search
            if(jglo == jasln(jjg)) then
              isextnbr = .false.
              exit searchloop
            endif
          enddo searchloop
          !
          ! -- if an extended neighbor, add it to jax and idxglox
          if (isextnbr) then
            this%jax(ipos) = jasln(jjg) - moffset
            this%idxglox(ipos) = jjg
            ipos = ipos + 1
          endif
        enddo
        ! -- load next iax entry
        this%iax(i+1) = ipos
      enddo
      !
    else
      !
      call mem_allocate(this%iax, 0, 'IAX', trim(this%origin))
      call mem_allocate(this%jax, 0, 'JAX', trim(this%origin))
      call mem_allocate(this%idxglox, 0, 'IDXGLOX', trim(this%origin))
      !
    endif
    !
    ! -- Return
    return
  end subroutine xt3d_mc
  
  subroutine xt3d_ar(this, ibound, k11, ik33, k33, sat, ik22, k22,             &
    inewton, min_satthk, icelltype, iangle1, iangle2, iangle3, angle1, angle2, &
    angle3)
! ******************************************************************************
! xt3d_ar -- Allocate and Read
! ******************************************************************************
!
!    SPECIFICATIONS:
! ------------------------------------------------------------------------------
    ! -- modules
    use SimModule, only: store_error, ustop
    ! -- dummy
    class(Xt3dType) :: this
    integer(I4B), dimension(:), pointer, contiguous, intent(inout) :: ibound
    real(DP), dimension(:), intent(in), pointer, contiguous :: k11
    integer(I4B), intent(in), pointer :: ik33
    real(DP), dimension(:), intent(in), pointer, contiguous :: k33
    real(DP), dimension(:), intent(in), pointer, contiguous :: sat
    integer(I4B), intent(in), pointer :: ik22
    real(DP), dimension(:), intent(in), pointer, contiguous :: k22
    integer(I4B), intent(in), pointer :: inewton
    real(DP), intent(in), pointer :: min_satthk
    integer(I4B), dimension(:), intent(in), pointer, contiguous :: icelltype
    integer(I4B), intent(in), pointer :: iangle1
    integer(I4B), intent(in), pointer :: iangle2
    integer(I4B), intent(in), pointer :: iangle3
    real(DP), dimension(:), intent(in), pointer, contiguous :: angle1
    real(DP), dimension(:), intent(in), pointer, contiguous :: angle2
    real(DP), dimension(:), intent(in), pointer, contiguous :: angle3
    ! -- local
    integer(I4B) :: n, nnbrs
    ! -- formats
    character(len=*), parameter :: fmtheader =                                 &
      "(1x, /1x, 'XT3D is active.'//)"
    ! -- data
! ------------------------------------------------------------------------------
    !
    ! -- Print a message identifying the xt3d module.
    write(this%iout, fmtheader)
    !
    ! -- Store pointers to arguments that were passed in
    this%ibound  => ibound
    this%k11 => k11
    this%ik33 => ik33
    this%k33 => k33
    this%sat => sat
    this%ik22 => ik22
    this%k22 => k22
    this%inewton => inewton
    this%min_satthk => min_satthk
    this%icelltype => icelltype
    this%iangle1 => iangle1
    this%iangle2 => iangle2
    this%iangle3 => iangle3
    this%angle1 => angle1
    this%angle2 => angle2
    this%angle3 => angle3
    !
    ! -- If angle1 and angle2 were not specified, then there is no z
    !    component in the xt3d formulation for horizontal connections.
    if(this%iangle2 == 0) this%nozee = .true.
    !
    ! -- Determine the maximum number of neighbors for any cell.
    this%nbrmax = 0
    do n = 1, this%dis%nodes
      nnbrs = this%dis%con%ia(n+1) - this%dis%con%ia(n) - 1
      this%nbrmax = max(nnbrs, this%nbrmax)
    end do
    !
    ! -- Check to make sure dis package can calculate connection direction info
    if (this%dis%icondir == 0) then
      call store_error('Error. Vertices not specified for discretization ' // &
        'package, but XT3D is active: '// trim(adjustl(this%origin)) //       &
        '. Vertices must be specified in discretization package in order ' // &
        'to use XT3D.')
      call ustop()
    endif
    !
    ! -- Check to make sure ANGLEDEGX is available for interface normals
    if (this%dis%con%ianglex == 0) then
      call store_error('Error. ANGLDEGX is not specified in the DIS ' // &
        'package, but XT3D is active: '// trim(adjustl(this%origin)) //       &
        '. ANGLDEGX must be provided in discretization package in order ' // &
        'to use XT3D.')
      call ustop()
    endif
    !
    ! -- allocate arrays
    call this%allocate_arrays()
    !
    ! -- If not Newton and not rhs, calculate amatpc and amatpcx for permanently
    ! -- confined connections
    if(this%lamatsaved) call this%xt3d_fcpc(this%dis%nodes)
    !
    ! -- Return
    return
  end subroutine xt3d_ar

  subroutine xt3d_fc(this, kiter, njasln, amat, idxglo, rhs, hnew)
! ******************************************************************************
! xt3d_fc -- Formulate
! ******************************************************************************
!
!    SPECIFICATIONS:
! ------------------------------------------------------------------------------
    use ConstantsModule, only: DONE
    use Xt3dAlgorithmModule, only: qconds
    ! -- dummy
    class(Xt3dType) :: this
    integer(I4B) :: kiter
    integer(I4B),intent(in) :: njasln
    real(DP),dimension(njasln),intent(inout) :: amat
    integer(I4B),intent(in),dimension(:) :: idxglo
    real(DP),intent(inout),dimension(:) :: rhs
    real(DP),intent(inout),dimension(:) :: hnew
    ! -- local
    integer(I4B) :: nodes, nja
<<<<<<< HEAD
    integer(I4B) :: n, m
=======
    integer(I4B) :: n, m, ipos
>>>>>>> 24d98ebe
    !
    logical :: allhc0, allhc1
    integer(I4B) :: nnbr0, nnbr1
    integer(I4B) :: il0, ii01, jjs01, il01, il10, ii00, ii11, ii10
    integer(I4B) :: i
    integer(I4B),dimension(this%nbrmax) :: inbr0, inbr1
    real(DP) :: ar01, ar10
    real(DP),dimension(this%nbrmax,3) :: vc0, vn0, vc1, vn1
    real(DP),dimension(this%nbrmax) :: dl0, dl0n, dl1, dl1n
    real(DP),dimension(3,3) :: ck0, ck1
    real(DP) :: chat01
    real(DP),dimension(this%nbrmax) :: chati0, chat1j
    real(DP) :: qnm, qnbrs
! ------------------------------------------------------------------------------
    !
    ! -- Calculate xt3d conductance-like coefficients and put into amat and rhs
    ! -- as appropriate
    !
    nodes = this%dis%nodes
    nja = this%dis%con%nja
    if (this%lamatsaved) then
      do i = 1, this%dis%con%nja
        amat(idxglo(i)) = amat(idxglo(i)) + this%amatpc(i)
      end do
      do i = 1, this%numextnbrs
        amat(this%idxglox(i)) = amat(this%idxglox(i)) + this%amatpcx(i)
      end do
    end if
    !
    do n = 1, nodes
      ! -- Skip if inactive.
      if (this%ibound(n).eq.0) cycle
      ! -- Skip if all connections are permanently confined
      if (this%lamatsaved) then
        if (this%iallpc(n) == 1) cycle
      end if
      nnbr0 = this%dis%con%ia(n+1) - this%dis%con%ia(n) - 1
      ! -- Load conductivity and connection info for cell 0.
      call this%xt3d_load(nodes, n, nnbr0, inbr0, vc0, vn0, dl0, dl0n,   &
        ck0, allhc0)
      ! -- Loop over active neighbors of cell 0 that have a higher
      ! -- cell number (taking advantage of reciprocity).
      do il0 = 1,nnbr0
        ipos = this%dis%con%ia(n) + il0
        if (this%dis%con%mask(ipos) == 0) cycle
        
        m = inbr0(il0)
        ! -- Skip if neighbor is inactive or has lower cell number.
        if ((m.eq.0).or.(m.lt.n)) cycle
        nnbr1 = this%dis%con%ia(m+1) - this%dis%con%ia(m) - 1
         ! -- Load conductivity and connection info for cell 1.
        call this%xt3d_load(nodes, m, nnbr1, inbr1, vc1, vn1, dl1, dl1n,    &
          ck1, allhc1)
        ! -- Set various indices.
        call this%xt3d_indices(n, m, il0, ii01, jjs01, il01, il10,          &
          ii00, ii11, ii10)
        ! -- Compute areas.
        if (this%inewton /= 0) then
          ar01 = DONE
          ar10 = DONE
        else
          call this%xt3d_areas(nodes, n, m, jjs01, .false., ar01, ar10, hnew)
        end if
        ! -- Compute "conductances" for interface between
        ! -- cells 0 and 1.
        call qconds(this%nbrmax, nnbr0, inbr0, il01, vc0, vn0, dl0, dl0n,    &
          ck0, nnbr1, inbr1, il10, vc1, vn1, dl1, dl1n, ck1, ar01, ar10,     &
          this%vcthresh, allhc0, allhc1, chat01, chati0, chat1j)
        ! -- If Newton, compute and save saturated flow, then scale
        ! -- conductance-like coefficients by the actual area for
        ! -- subsequent amat and rhs assembly.
        if (this%inewton /= 0) then
          ! -- Contribution to flow from primary connection.
          qnm = chat01*(hnew(m) - hnew(n))
          ! -- Contribution from immediate neighbors of node 0.
          call this%xt3d_qnbrs(nodes, n, m, nnbr0, inbr0, chati0, hnew, qnbrs)
          qnm = qnm + qnbrs
          ! -- Contribution from immediate neighbors of node 1.
          call this%xt3d_qnbrs(nodes, m, n, nnbr1, inbr1, chat1j, hnew, qnbrs)
          qnm = qnm - qnbrs
          ! -- Multiply by saturated area and save in qsat.
          call this%xt3d_areas(nodes, n, m, jjs01, .true., ar01, ar10, hnew)
          this%qsat(ii01) = qnm*ar01
          ! -- Scale coefficients by actual area.  If RHS
          ! -- formulation, also compute and save qrhs.
          call this%xt3d_areas(nodes, n, m, jjs01, .false., ar01, ar10, hnew)
          if (this%ixt3d == 2) then
            this%qrhs(ii01) = -qnbrs*ar01
          end if
          chat01 = chat01*ar01
          chati0 = chati0*ar01
          chat1j = chat1j*ar01
        end if
        ! -- Contribute to rows for cells 0 and 1.
        amat(idxglo(ii00)) = amat(idxglo(ii00)) - chat01
        amat(idxglo(ii01)) = amat(idxglo(ii01)) + chat01
        amat(idxglo(ii11)) = amat(idxglo(ii11)) - chat01
        amat(idxglo(ii10)) = amat(idxglo(ii10)) + chat01
        if (this%ixt3d == 1) then
           call this%xt3d_amat_nbrs(nodes, n, ii00, nnbr0, nja, njasln,        &
             inbr0, amat, idxglo, chati0)
           call this%xt3d_amat_nbrnbrs(nodes, n, m, ii01, nnbr1, nja, njasln,  &
             inbr1, amat, idxglo, chat1j)
           call this%xt3d_amat_nbrs(nodes, m, ii11, nnbr1, nja, njasln,        &
             inbr1, amat, idxglo, chat1j)
           call this%xt3d_amat_nbrnbrs(nodes, m, n, ii10, nnbr0, nja, njasln,  &
             inbr0, amat, idxglo, chati0)
        else
           call this%xt3d_rhs(nodes, n, m, nnbr0, inbr0, chati0, hnew, rhs)
           call this%xt3d_rhs(nodes, m, n, nnbr1, inbr1, chat1j, hnew, rhs)
        endif
        !
      enddo
    enddo
    !
    ! -- Return
    return
  end subroutine xt3d_fc

  subroutine xt3d_fcpc(this, nodes)
! ******************************************************************************
! xt3d_fcpc -- Formulate for permanently confined connections and save in
!              amatpc and amatpcx
! ******************************************************************************
!
!    SPECIFICATIONS:
! ------------------------------------------------------------------------------
    use ConstantsModule, only: DONE
    use Xt3dAlgorithmModule, only: qconds
    ! -- dummy
    class(Xt3dType) :: this
    integer(I4B) :: nodes
    ! -- local
    integer(I4B) :: n, m, ipos
    !
    logical :: allhc0, allhc1
    integer(I4B) :: nnbr0, nnbr1
    integer(I4B) :: il0, ii01, jjs01, il01, il10, ii00, ii11, ii10
    integer(I4B),dimension(this%nbrmax) :: inbr0, inbr1
    real(DP) :: ar01, ar10
    real(DP),dimension(this%nbrmax,3) :: vc0, vn0, vc1, vn1
    real(DP),dimension(this%nbrmax) :: dl0, dl0n, dl1, dl1n
    real(DP),dimension(3,3) :: ck0, ck1
    real(DP) :: chat01
    real(DP),dimension(this%nbrmax) :: chati0, chat1j
! ------------------------------------------------------------------------------
    !
    ! -- Calculate xt3d conductance-like coefficients for permanently confined
    ! -- connections and put into amatpc and amatpcx as appropriate
    do n = 1, nodes
      ! -- Skip if not iallpc.
      if (this%iallpc(n) == 0) cycle
      nnbr0 = this%dis%con%ia(n+1) - this%dis%con%ia(n) - 1
      ! -- Load conductivity and connection info for cell 0.
      call this%xt3d_load(nodes, n, nnbr0, inbr0, vc0, vn0, dl0, dl0n,     &
         ck0, allhc0)
      ! -- Loop over active neighbors of cell 0 that have a higher
      ! -- cell number (taking advantage of reciprocity).
      do il0 = 1,nnbr0
        ipos = this%dis%con%ia(n) + il0
        if (this%dis%con%mask(ipos) == 0) cycle
        
        m = inbr0(il0)
        ! -- Skip if neighbor has lower cell number.
        if (m.lt.n) cycle
        nnbr1 = this%dis%con%ia(m+1) - this%dis%con%ia(m) - 1
        ! -- Load conductivity and connection info for cell 1.
        call this%xt3d_load(nodes, m, nnbr1, inbr1, vc1, vn1, dl1, dl1n,    &
          ck1, allhc1)
        ! -- Set various indices.
        call this%xt3d_indices(n, m, il0, ii01, jjs01, il01, il10,          &
          ii00, ii11, ii10)
        ! -- Compute confined areas.
        call this%xt3d_areas(nodes, n, m, jjs01, .true., ar01, ar10)
        ! -- Compute "conductances" for interface between
        ! -- cells 0 and 1.
        call qconds(this%nbrmax, nnbr0, inbr0, il01, vc0, vn0, dl0, dl0n,    &
          ck0, nnbr1, inbr1, il10, vc1, vn1, dl1, dl1n, ck1, ar01, ar10,     &
          this%vcthresh, allhc0, allhc1, chat01, chati0, chat1j)
        ! -- Contribute to rows for cells 0 and 1.
        this%amatpc(ii00) = this%amatpc(ii00) - chat01
        this%amatpc(ii01) = this%amatpc(ii01) + chat01
        this%amatpc(ii11) = this%amatpc(ii11) - chat01
        this%amatpc(ii10) = this%amatpc(ii10) + chat01
        call this%xt3d_amatpc_nbrs(nodes, n, ii00, nnbr0, inbr0, chati0)
        call this%xt3d_amatpcx_nbrnbrs(nodes, n, m, ii01, nnbr1, inbr1, chat1j)
        call this%xt3d_amatpc_nbrs(nodes, m, ii11, nnbr1, inbr1, chat1j)
        call this%xt3d_amatpcx_nbrnbrs(nodes, m, n, ii10, nnbr0, inbr0, chati0)
      enddo
    enddo
    !
    ! -- Return
    return
  end subroutine xt3d_fcpc

  subroutine xt3d_fhfb(this, kiter, nodes, nja, njasln, amat, idxglo, rhs, hnew, &
    n, m, condhfb)
! ******************************************************************************
! xt3d_fhfb -- Formulate HFB correction
! ******************************************************************************
!
!    SPECIFICATIONS:
! ------------------------------------------------------------------------------
    use ConstantsModule, only: DONE
    use Xt3dAlgorithmModule, only: qconds
    ! -- dummy
    class(Xt3dType) :: this
    integer(I4B) :: kiter
    integer(I4B),intent(in) :: nodes
    integer(I4B),intent(in) :: nja
    integer(I4B),intent(in) :: njasln
    integer(I4B) :: n, m
    real(DP),dimension(njasln),intent(inout) :: amat
    integer(I4B),intent(in),dimension(nja) :: idxglo
    real(DP),intent(inout),dimension(nodes) :: rhs
    real(DP),intent(inout),dimension(nodes) :: hnew
    real(DP) :: condhfb
    ! -- local
    !
    logical :: allhc0, allhc1
    integer(I4B) :: nnbr0, nnbr1
    integer(I4B) :: il0, ii01, jjs01, il01, il10, ii00, ii11, ii10, il
    integer(I4B),dimension(this%nbrmax) :: inbr0, inbr1
    real(DP) :: ar01, ar10
    real(DP),dimension(this%nbrmax,3) :: vc0, vn0, vc1, vn1
    real(DP),dimension(this%nbrmax) :: dl0, dl0n, dl1, dl1n
    real(DP),dimension(3,3) :: ck0, ck1
    real(DP) :: chat01
    real(DP),dimension(this%nbrmax) :: chati0, chat1j
    real(DP) :: qnm, qnbrs
    real(DP) :: term
! ------------------------------------------------------------------------------
    !
    ! -- Calculate hfb corrections to xt3d conductance-like coefficients and
    ! -- put into amat and rhs as appropriate
    !
    nnbr0 = this%dis%con%ia(n+1) - this%dis%con%ia(n) - 1
    ! -- Load conductivity and connection info for cell 0.
    call this%xt3d_load(nodes, n, nnbr0, inbr0, vc0, vn0, dl0, dl0n,    &
      ck0, allhc0)
    ! -- Find local neighbor number of cell 1.
    do il = 1,nnbr0
      if (inbr0(il).eq.m) then
        il0 = il
        exit
      end if
    end do
    nnbr1 = this%dis%con%ia(m+1) - this%dis%con%ia(m) - 1
    ! -- Load conductivity and connection info for cell 1.
    call this%xt3d_load(nodes, m, nnbr1, inbr1, vc1, vn1, dl1, dl1n,    &
      ck1, allhc1)
    ! -- Set various indices.
    call this%xt3d_indices(n, m, il0, ii01, jjs01, il01, il10,          &
      ii00, ii11, ii10)
    ! -- Compute areas.
    if (this%inewton /= 0) then
      ar01 = DONE
      ar10 = DONE
    else
      call this%xt3d_areas(nodes, n, m, jjs01, .false., ar01, ar10, hnew)
    end if
    ! -- Compute "conductances" for interface between
    ! -- cells 0 and 1.
    call qconds(this%nbrmax, nnbr0, inbr0, il01, vc0, vn0, dl0, dl0n,    &
      ck0, nnbr1, inbr1, il10, vc1, vn1, dl1, dl1n, ck1, ar01, ar10,     &
      this%vcthresh, allhc0, allhc1, chat01, chati0, chat1j)
    ! -- Apply scale factor to compute "conductances" for hfb correction
    if(condhfb > DZERO) then
      term = chat01/(chat01 + condhfb)
    else
      term = -condhfb
    endif
    chat01 = -chat01*term
    chati0 = -chati0*term
    chat1j = -chat1j*term
    ! -- If Newton, compute and save saturated flow, then scale
    ! -- conductance-like coefficients by the actual area for
    ! -- subsequent amat and rhs assembly.
    if (this%inewton /= 0) then
      ! -- Contribution to flow from primary connection.
      qnm = chat01*(hnew(m) - hnew(n))
      ! -- Contribution from immediate neighbors of node 0.
      call this%xt3d_qnbrs(nodes, n, m, nnbr0, inbr0, chati0, hnew, qnbrs)
      qnm = qnm + qnbrs
      ! -- Contribution from immediate neighbors of node 1.
      call this%xt3d_qnbrs(nodes, m, n, nnbr1, inbr1, chat1j, hnew, qnbrs)
      qnm = qnm - qnbrs
      ! -- Multiply by saturated area and add correction to qsat.
      call this%xt3d_areas(nodes, n, m, jjs01, .true., ar01, ar10, hnew)
      this%qsat(ii01) = this%qsat(ii01) + qnm*ar01
      ! -- Scale coefficients by actual area.  If RHS
      ! -- formulation, also compute and add correction to qrhs.
      call this%xt3d_areas(nodes, n, m, jjs01, .false., ar01, ar10, hnew)
      if (this%ixt3d == 2) then
        this%qrhs(ii01) = this%qrhs(ii01) - qnbrs*ar01
      end if
      chat01 = chat01*ar01
      chati0 = chati0*ar01
      chat1j = chat1j*ar01
    end if
    ! -- Contribute to rows for cells 0 and 1.
    amat(idxglo(ii00)) = amat(idxglo(ii00)) - chat01
    amat(idxglo(ii01)) = amat(idxglo(ii01)) + chat01
    amat(idxglo(ii11)) = amat(idxglo(ii11)) - chat01
    amat(idxglo(ii10)) = amat(idxglo(ii10)) + chat01
    if (this%ixt3d == 1) then
       call this%xt3d_amat_nbrs(nodes, n, ii00, nnbr0, nja, njasln,        &
         inbr0, amat, idxglo, chati0)
       call this%xt3d_amat_nbrnbrs(nodes, n, m, ii01, nnbr1, nja, njasln,  &
         inbr1, amat, idxglo, chat1j)
       call this%xt3d_amat_nbrs(nodes, m, ii11, nnbr1, nja, njasln,        &
         inbr1, amat, idxglo, chat1j)
       call this%xt3d_amat_nbrnbrs(nodes, m, n, ii10, nnbr0, nja, njasln,  &
         inbr0, amat, idxglo, chati0)
    else
       call this%xt3d_rhs(nodes, n, m, nnbr0, inbr0, chati0, hnew, rhs)
       call this%xt3d_rhs(nodes, m, n, nnbr1, inbr1, chat1j, hnew, rhs)
    endif
    !
    ! -- Return
    return
  end subroutine xt3d_fhfb

  subroutine xt3d_fn(this, kiter, nodes, nja, njasln, amat, idxglo, rhs, hnew)
! ******************************************************************************
! xt3d_fn -- Fill Newton terms for xt3d
! ******************************************************************************
!
!    SPECIFICATIONS:
! ------------------------------------------------------------------------------
    use ConstantsModule, only: DONE
    use SmoothingModule, only: sQuadraticSaturationDerivative
    ! -- dummy
    class(Xt3dType) :: this
    integer(I4B) :: kiter
    integer(I4B),intent(in) :: nodes
    integer(I4B),intent(in) :: nja
    integer(I4B),intent(in) :: njasln
    real(DP),dimension(njasln),intent(inout) :: amat
    integer(I4B),intent(in),dimension(nja) :: idxglo
    real(DP),intent(inout),dimension(nodes) :: rhs
    real(DP),intent(inout),dimension(nodes) :: hnew
    ! -- local
    integer(I4B) :: n, m, ipos
    !
    integer(I4B) :: nnbr0
    integer(I4B) :: il0, ii01, jjs01, il01, il10, ii00, ii11, ii10
    integer(I4B),dimension(this%nbrmax) :: inbr0
    integer(I4B) :: iups, idn
    real(DP) :: topup, botup, derv, term, termrhs
! ------------------------------------------------------------------------------
    !
    ! -- Update amat and rhs with Newton terms
    do n = 1, nodes
      ! -- Skip if inactive.
      if (this%ibound(n).eq.0) cycle
      ! -- No Newton correction if amat saved (which implies no rhs option)
      ! -- and all connections for the cell are permanently confined.
      if (this%lamatsaved) then
        if (this%iallpc(n) == 1) cycle
      end if
      nnbr0 = this%dis%con%ia(n+1) - this%dis%con%ia(n) - 1
      ! -- Load neighbors of cell. Set cell numbers for inactive
      ! -- neighbors to zero.
      call this%xt3d_load_inbr(n, nnbr0, inbr0)
      ! -- Loop over active neighbors of cell 0 that have a higher
      ! -- cell number (taking advantage of reciprocity).
      do il0 = 1,nnbr0
        ipos = this%dis%con%ia(n) + il0
        if (this%dis%con%mask(ipos) == 0) cycle
        
        m = inbr0(il0)
        ! -- Skip if neighbor is inactive or has lower cell number.
        if ((inbr0(il0).eq.0).or.(m.lt.n)) cycle
        ! -- Set various indices.
        call this%xt3d_indices(n, m, il0, ii01, jjs01, il01, il10,          &
          ii00, ii11, ii10)
        ! determine upstream node
        iups = m
        if (hnew(m) < hnew(n)) iups = n
        idn = n
        if (iups == n) idn = m
        ! -- no Newton terms if upstream cell is confined
        ! -- and no rhs option
        if ((this%icelltype(iups) == 0).and.(this%ixt3d.eq.1)) cycle
        ! -- Set the upstream top and bot, and then recalculate for a
        !    vertically staggered horizontal connection
        topup = this%dis%top(iups)
        botup = this%dis%bot(iups)
        if(this%dis%con%ihc(jjs01) == 2) then
          topup = min(this%dis%top(n), this%dis%top(m))
          botup = max(this%dis%bot(n), this%dis%bot(m))
        endif
        ! derivative term
        derv = sQuadraticSaturationDerivative(topup, botup, hnew(iups))
        term = this%qsat(ii01) * derv
        if (this%ixt3d == 1) then
           termrhs = term
        else
           termrhs = term - this%qrhs(ii01)
        endif
        ! fill Jacobian for n being the upstream node
        if (iups == n) then
          ! fill in row of n
          amat(idxglo(ii00)) = amat(idxglo(ii00)) + term
          rhs(n) = rhs(n) + termrhs * hnew(n)
          ! fill in row of m
          amat(idxglo(ii10)) = amat(idxglo(ii10)) - term
          rhs(m) = rhs(m) - termrhs * hnew(n)
        ! fill Jacobian for m being the upstream node
        else
          ! fill in row of n
          amat(idxglo(ii01)) = amat(idxglo(ii01)) + term
          rhs(n) = rhs(n) + termrhs * hnew(m)
          ! fill in row of m
          amat(idxglo(ii11)) = amat(idxglo(ii11)) - term
          rhs(m) = rhs(m) - termrhs * hnew(m)
        end if
      enddo
    enddo
    !
    ! -- Return
    return
  end subroutine xt3d_fn

  subroutine xt3d_flowja(this, hnew, flowja)
! ******************************************************************************
! xt3d_flowja -- Budget
! ******************************************************************************
!
!    SPECIFICATIONS:
! ------------------------------------------------------------------------------
    use Xt3dAlgorithmModule, only: qconds
    ! -- dummy
    class(Xt3dType) :: this
    real(DP),intent(inout),dimension(:) :: hnew
    real(DP),intent(inout),dimension(:) :: flowja
    ! -- local
    integer(I4B) :: n, ipos, m, nodes
    real(DP) :: qnm, qnbrs
    logical :: allhc0, allhc1
    integer(I4B) :: nnbr0, nnbr1
    integer(I4B) :: il0, ii01, jjs01, il01, il10, ii00, ii11, ii10
    integer(I4B),dimension(this%nbrmax) :: inbr0, inbr1
    real(DP) :: ar01, ar10
    real(DP),dimension(this%nbrmax,3) :: vc0, vn0, vc1, vn1
    real(DP),dimension(this%nbrmax) :: dl0, dl0n, dl1, dl1n
    real(DP),dimension(3,3) :: ck0, ck1
    real(DP) :: chat01
    real(DP),dimension(this%nbrmax) :: chati0, chat1j
! ------------------------------------------------------------------------------
    !
    ! -- Calculate the flow across each cell face and store in flowja
    nodes = this%dis%nodes
    do n = 1, nodes
      ! -- Skip if inactive.
      if (this%ibound(n).eq.0) cycle
      nnbr0 = this%dis%con%ia(n+1) - this%dis%con%ia(n) - 1
      ! -- Load conductivity and connection info for cell 0.
      call this%xt3d_load(nodes, n, nnbr0, inbr0, vc0, vn0, dl0, dl0n,      &
        ck0, allhc0)
      ! -- Loop over active neighbors of cell 0 that have a higher
      ! -- cell number (taking advantage of reciprocity).
      do il0 = 1,nnbr0
        m = inbr0(il0)
        ! -- Skip if neighbor is inactive or has lower cell number.
        if ((inbr0(il0).eq.0).or.(m.lt.n)) cycle
        nnbr1 = this%dis%con%ia(m+1) - this%dis%con%ia(m) - 1
        ! -- Load conductivity and connection info for cell 1.
        call this%xt3d_load(nodes, m, nnbr1, inbr1, vc1, vn1, dl1, dl1n,     &
          ck1, allhc1)
        ! -- Set various indices.
        call this%xt3d_indices(n, m, il0, ii01, jjs01, il01, il10,           &
          ii00, ii11, ii10)
        ! -- Compute areas.
        if (this%inewton /= 0)                                               &
          call this%xt3d_areas(nodes, n, m, jjs01, .true., ar01, ar10, hnew)
        call this%xt3d_areas(nodes, n, m, jjs01, .false., ar01, ar10, hnew)
        ! -- Compute "conductances" for interface between
        ! -- cells 0 and 1.
        call qconds(this%nbrmax, nnbr0, inbr0, il01, vc0, vn0, dl0, dl0n,    &
          ck0, nnbr1, inbr1, il10, vc1, vn1, dl1, dl1n, ck1, ar01, ar10,     &
          this%vcthresh, allhc0, allhc1, chat01, chati0, chat1j)
        ! -- Contribution to flow from primary connection.
        qnm = chat01*(hnew(m) - hnew(n))
        ! -- Contribution from immediate neighbors of node 0.
        call this%xt3d_qnbrs(nodes, n, m, nnbr0, inbr0, chati0, hnew, qnbrs)
        qnm = qnm + qnbrs
        ! -- Contribution from immediate neighbors of node 1.
        call this%xt3d_qnbrs(nodes, m, n, nnbr1, inbr1, chat1j, hnew, qnbrs)
        qnm = qnm - qnbrs
        ipos = ii01
        flowja(ipos) = qnm
        flowja(this%dis%con%isym(ipos)) = -qnm        
      enddo
    enddo
    !
    ! -- Return
    return
  end subroutine xt3d_flowja

  subroutine xt3d_flowjahfb(this, n, m, hnew, flowja, condhfb)
! ******************************************************************************
! xt3d_flowjahfb -- hfb contribution to flowja when xt3d is used
! ******************************************************************************
!
!    SPECIFICATIONS:
! ------------------------------------------------------------------------------
    use ConstantsModule, only: DONE
    use Xt3dAlgorithmModule, only: qconds
    ! -- dummy
    class(Xt3dType) :: this
    integer(I4B) :: n, m
    real(DP),intent(inout),dimension(:) :: hnew
    real(DP),intent(inout),dimension(:) :: flowja
    real(DP) :: condhfb
    ! -- local
    !
    integer(I4B) :: nodes
    logical :: allhc0, allhc1
!!!    integer(I4B), parameter :: nbrmax = 10
    integer(I4B) :: nnbr0, nnbr1
    integer(I4B) :: il0, ii01, jjs01, il01, il10, ii00, ii11, ii10, il
    integer(I4B),dimension(this%nbrmax) :: inbr0, inbr1
    integer(I4B) :: ipos
    real(DP) :: ar01, ar10
    real(DP),dimension(this%nbrmax,3) :: vc0, vn0, vc1, vn1
    real(DP),dimension(this%nbrmax) :: dl0, dl0n, dl1, dl1n
    real(DP),dimension(3,3) :: ck0, ck1
    real(DP) :: chat01
    real(DP),dimension(this%nbrmax) :: chati0, chat1j
    real(DP) :: qnm, qnbrs
    real(DP) :: term
! ------------------------------------------------------------------------------
    !
    ! -- Calculate hfb corrections to xt3d conductance-like coefficients and
    ! -- put into amat and rhs as appropriate
    !
    nodes = this%dis%nodes
    nnbr0 = this%dis%con%ia(n+1) - this%dis%con%ia(n) - 1
    ! -- Load conductivity and connection info for cell 0.
    call this%xt3d_load(nodes, n, nnbr0, inbr0, vc0, vn0, dl0, dl0n,    &
      ck0, allhc0)
    ! -- Find local neighbor number of cell 1.
    do il = 1,nnbr0
      if (inbr0(il).eq.m) then
        il0 = il
        exit
      end if
    end do
    nnbr1 = this%dis%con%ia(m+1) - this%dis%con%ia(m) - 1
    ! -- Load conductivity and connection info for cell 1.
    call this%xt3d_load(nodes, m, nnbr1, inbr1, vc1, vn1, dl1, dl1n,    &
      ck1, allhc1)
    ! -- Set various indices.
    call this%xt3d_indices(n, m, il0, ii01, jjs01, il01, il10,          &
      ii00, ii11, ii10)
    ! -- Compute areas.
    if (this%inewton /= 0) then
      ar01 = DONE
      ar10 = DONE
    else
      call this%xt3d_areas(nodes, n, m, jjs01, .false., ar01, ar10, hnew)
    end if
    ! -- Compute "conductances" for interface between
    ! -- cells 0 and 1.
    call qconds(this%nbrmax, nnbr0, inbr0, il01, vc0, vn0, dl0, dl0n,    &
      ck0, nnbr1, inbr1, il10, vc1, vn1, dl1, dl1n, ck1, ar01, ar10,     &
      this%vcthresh, allhc0, allhc1, chat01, chati0, chat1j)
    ! -- Apply scale factor to compute "conductances" for hfb correction
    if(condhfb > DZERO) then
      term = chat01/(chat01 + condhfb)
    else
      term = -condhfb
    endif
    chat01 = -chat01*term
    chati0 = -chati0*term
    chat1j = -chat1j*term
    ! -- Contribution to flow from primary connection.
    qnm = chat01*(hnew(m) - hnew(n))
    ! -- Contribution from immediate neighbors of node 0.
    call this%xt3d_qnbrs(nodes, n, m, nnbr0, inbr0, chati0, hnew, qnbrs)
    qnm = qnm + qnbrs
    ! -- Contribution from immediate neighbors of node 1.
    call this%xt3d_qnbrs(nodes, m, n, nnbr1, inbr1, chat1j, hnew, qnbrs)
    qnm = qnm - qnbrs
    ! -- If Newton, scale conductance-like coefficients by the 
    ! -- actual area.
    if (this%inewton /= 0) then
      call this%xt3d_areas(nodes, n, m, jjs01, .true., ar01, ar10, hnew)
      call this%xt3d_areas(nodes, n, m, jjs01, .false., ar01, ar10, hnew)
      qnm = qnm*ar01
    end if
    ipos = ii01
    flowja(ipos) = flowja(ipos) + qnm
    flowja(this%dis%con%isym(ipos)) = flowja(this%dis%con%isym(ipos)) - qnm
    !
    ! -- Return
    return
  end subroutine xt3d_flowjahfb

  subroutine xt3d_da(this)
! ******************************************************************************
! xt3d_da -- Deallocate variables
! ******************************************************************************
!
!    SPECIFICATIONS:
! ------------------------------------------------------------------------------
    ! -- modules
    use MemoryManagerModule, only: mem_deallocate
    ! -- dummy
    class(Xt3dType) :: this
! ------------------------------------------------------------------------------
    !  
    ! -- Deallocate arrays
    if (this%ixt3d /= 0) then
      call mem_deallocate(this%iax)
      call mem_deallocate(this%jax)
      call mem_deallocate(this%idxglox)
      call mem_deallocate(this%rmatck)
      call mem_deallocate(this%vecc)
      call mem_deallocate(this%conlen)
      call mem_deallocate(this%vecn)
      call mem_deallocate(this%qsat)
      call mem_deallocate(this%qrhs)
      call mem_deallocate(this%amatpc)
      call mem_deallocate(this%amatpcx)
      call mem_deallocate(this%iallpc)
    endif
    !
    ! -- Strings
    deallocate(this%origin)
    !
    ! -- Scalars
    call mem_deallocate(this%ixt3d)
    call mem_deallocate(this%inunit)
    call mem_deallocate(this%iout)
    call mem_deallocate(this%numextnbrs)
    call mem_deallocate(this%nozee)
    call mem_deallocate(this%vcthresh)
    call mem_deallocate(this%lamatsaved)
    call mem_deallocate(this%nbrmax)
    call mem_deallocate(this%ldispersion)
    !
    ! -- Return
    return
  end subroutine xt3d_da

  subroutine allocate_scalars(this, name_model)
! ******************************************************************************
! allocate_scalars -- Allocate scalar pointer variables
! ******************************************************************************
!
!    SPECIFICATIONS:
! ------------------------------------------------------------------------------
    ! -- modules
    use MemoryManagerModule, only: mem_allocate
    ! -- dummy
    class(Xt3dType) :: this
    character(len=*) :: name_model
! ------------------------------------------------------------------------------
    !
    ! -- Allocate and assign origin
    allocate(this%origin)
    this%origin = trim(adjustl(name_model)) // ' XT3D'
    !
    ! -- Allocate scalars
    call mem_allocate(this%ixt3d, 'IXT3D', this%origin)
    call mem_allocate(this%nbrmax, 'NBRMAX', this%origin)
    call mem_allocate(this%inunit, 'INUNIT', this%origin)
    call mem_allocate(this%iout, 'IOUT', this%origin)
    call mem_allocate(this%numextnbrs, 'NUMEXTNBRS', this%origin)
    call mem_allocate(this%nozee, 'NOZEE', this%origin)
    call mem_allocate(this%vcthresh, 'VCTHRESH', this%origin)
    call mem_allocate(this%lamatsaved, 'LAMATSAVED', this%origin)
    call mem_allocate(this%ldispersion, 'LDISPERSION', this%origin)
    !  
    ! -- Initialize value
    this%ixt3d = 0
    this%nbrmax = 0
    this%inunit = 0
    this%iout = 0
    this%numextnbrs = 0
    this%nozee = .false.
    this%vcthresh = 1.d-10
    this%lamatsaved = .false.
    this%ldispersion = .false.
    !
    ! -- Return
    return
  end subroutine allocate_scalars

  subroutine allocate_arrays(this)
! ******************************************************************************
! allocate_arrays -- Allocate xt3d arrays
! ******************************************************************************
!
!    SPECIFICATIONS:
! ------------------------------------------------------------------------------
    ! -- modules
    use MemoryManagerModule, only: mem_allocate
    ! -- dummy
    class(Xt3dType) :: this
    ! -- local
    integer(I4B) :: njax
! ------------------------------------------------------------------------------
    !
    call mem_allocate(this%rmatck, 3, 3, 'RMATCK', this%origin)
    !
    if (this%inewton /= 0) then
      call mem_allocate(this%qsat, this%dis%nja, 'QSAT', this%origin)
      if (this%ixt3d == 1) then
        call mem_allocate(this%qrhs, 0, 'QRHS', this%origin)
      else
        call mem_allocate(this%qrhs, this%dis%nja, 'QRHS', this%origin)
      end if
      call mem_allocate(this%amatpc, 0, 'AMATPC', this%origin)
      call mem_allocate(this%amatpcx, 0, 'AMATPCX', this%origin)
      call mem_allocate(this%iallpc, 0, 'IALLPC', this%origin)
    else
      call mem_allocate(this%qsat, 0, 'QSAT', this%origin)
      call mem_allocate(this%qrhs, 0, 'QRHS', this%origin)
    end if
    !
    call this%xt3d_iallpc()
    !
    if (this%lamatsaved) then
      call mem_allocate(this%amatpc, this%dis%nja, 'AMATPC', this%origin)
      njax = this%numextnbrs ! + 1
      call mem_allocate(this%amatpcx, njax, 'AMATPCX', this%origin)
    else
      call mem_allocate(this%amatpc, 0, 'AMATPC', this%origin)
      call mem_allocate(this%amatpcx, 0, 'AMATPCX', this%origin)
    end if
    call mem_allocate(this%vecc, 0, 3, 'VECC', this%origin)
    call mem_allocate(this%conlen, 0, 'CONLEN', this%origin)
    call mem_allocate(this%vecn, 0, 3, 'VECN', this%origin)
    !
    this%rmatck = 0.d0
    if (this%inewton /= 0) then
      this%qsat = 0.d0
      if (this%ixt3d == 2) this%qrhs = 0.d0
    else if (this%lamatsaved) then
      this%amatpc = 0.d0
      this%amatpcx = 0.d0
    end if
    this%vecc = 0.d0
    this%conlen = 0.d0
    this%vecn = 0.d0
    !
    ! -- Return
    return
  end subroutine allocate_arrays

  subroutine xt3d_iallpc(this)
! ******************************************************************************
! xt3d_iallpc -- Allocate and populate iallpc array. Set lamatsaved.
! ******************************************************************************
!
!    SPECIFICATIONS:
! ------------------------------------------------------------------------------
    ! -- modules
    use MemoryManagerModule, only: mem_allocate, mem_deallocate
    ! -- dummy
    class(Xt3dType) :: this
    ! -- local
    integer(I4B) :: n, m, mm, il0, il1
    integer(I4B) :: nnbr0, nnbr1
    integer(I4B),dimension(this%nbrmax) :: inbr0, inbr1
! ------------------------------------------------------------------------------
    !
    if(this%ixt3d == 2 .or. this%ldispersion) then
      this%lamatsaved = .false.
      call mem_allocate(this%iallpc, 0, 'IALLPC', this%origin)
    else
      call mem_allocate(this%iallpc, this%dis%nodes, 'IALLPC', this%origin)
      this%iallpc = 1
      do n = 1, this%dis%nodes
        if (this%icelltype(n) /= 0) then
          this%iallpc(n) = 0
          cycle
        end if
        nnbr0 = this%dis%con%ia(n+1) - this%dis%con%ia(n) - 1
        call this%xt3d_load_inbr(n, nnbr0, inbr0)
        do il0 = 1,nnbr0
          m = inbr0(il0)
          if (m.lt.n) cycle
          if (this%icelltype(m) /= 0) then
            this%iallpc(n) = 0
            this%iallpc(m) = 0
            cycle
          end if
          nnbr1 = this%dis%con%ia(m+1) - this%dis%con%ia(m) - 1
          call this%xt3d_load_inbr(m, nnbr1, inbr1)
          do il1 = 1,nnbr1
            mm = inbr1(il1)
!!!            if (mm.lt.m) cycle
            if (this%icelltype(mm) /= 0) then
              this%iallpc(n) = 0
              this%iallpc(m) = 0
              this%iallpc(mm) = 0
            end if
          enddo
        enddo
      enddo
      this%lamatsaved = .false.
      do n = 1, this%dis%nodes
        if (this%iallpc(n) == 1) then
          this%lamatsaved = .true.
          exit
        end if
      enddo
    end if
    !
    if (.not.this%lamatsaved) then
      call mem_deallocate(this%iallpc)       ! kluge: ok to do this???
      call mem_allocate(this%iallpc, 0, 'IALLPC', this%origin)
    end if
    !
    ! -- Return
    return
  end subroutine xt3d_iallpc
  
  subroutine xt3d_indices(this, n, m, il0, ii01, jjs01, il01, il10,          &
    ii00, ii11, ii10)
! ******************************************************************************
! xt3d_indices -- Set various indices for XT3D.
! ******************************************************************************
!
!    SPECIFICATIONS:
! ------------------------------------------------------------------------------
    ! -- module
    ! -- dummy
    class(Xt3dType) :: this
    integer(I4B) :: n, m, il0, ii01, jjs01, il01, il10, ii00, ii11, ii10
    ! -- local
    integer(I4B) :: iinm
! ------------------------------------------------------------------------------
    !
    ! -- Set local number of node 0-1 connection (local cell number of cell 1
    ! -- in cell 0's neighbor list).
    il01 = il0
    ! -- Set local number of node 1-0 connection (local cell number of cell 0
    ! -- in cell 1's neighbor list).
    call this%xt3d_get_iinm(m, n, iinm)
    il10 = iinm - this%dis%con%ia(m)
    ! -- Set index of node 0 diagonal in the ja array.
    ii00 = this%dis%con%ia(n)
    ! -- Set index of node 0-1 connection in the ja array.
    ii01 = ii00 + il01
    ! -- Set symmetric index of node 0-1 connection.
    jjs01 = this%dis%con%jas(ii01)
    ! -- Set index of node 1 diagonal in the ja array.
    ii11 = this%dis%con%ia(m)
    ! -- Set index of node 1-0 connection in the ja array.
    ii10 = ii11 + il10
    !
    return
  end subroutine xt3d_indices

  subroutine xt3d_load(this, nodes, n, nnbr, inbr, vc, vn, dl, dln, ck, allhc)
! ******************************************************************************
! xt3d_load -- Load conductivity and connection info for a cell into arrays
!              used by XT3D.
! ******************************************************************************
!
!    SPECIFICATIONS:
! ------------------------------------------------------------------------------
    ! -- module
    use ConstantsModule, only: DZERO, DHALF, DONE
    ! -- dummy
    class(Xt3dType) :: this
    logical :: allhc
    integer(I4B),intent(in) :: nodes
    integer(I4B) :: n, nnbr
    integer(I4B),dimension(this%nbrmax) :: inbr
    real(DP),dimension(this%nbrmax,3) :: vc, vn
    real(DP),dimension(this%nbrmax) :: dl, dln
    real(DP),dimension(3,3) :: ck
    ! -- local
    integer(I4B) :: il, ii, jj, jjs
    integer(I4B) :: ihcnjj
    real(DP) :: satn, satjj
    real(DP) :: cl1njj, cl2njj, dltot, ooclsum
! ------------------------------------------------------------------------------
    !
    ! -- Set conductivity tensor for cell.
    ck = DZERO
    ck(1,1) = this%k11(n)
    if(this%ik22 == 0) then
      ck(2,2) = ck(1,1)
    else
      ck(2,2) = this%k22(n)
    end if
    if(this%ik33 == 0) then
      ck(3,3) = ck(1,1)
    else
      ck(3,3) = this%k33(n)
    endif
    call this%xt3d_fillrmatck(n)
    ck = matmul(this%rmatck, ck)
    ck = matmul(ck, transpose(this%rmatck))
    !
    ! -- Load neighbors of cell. Set cell numbers for inactive
    ! -- neighbors to zero so xt3d knows to ignore them. Compute
    ! -- direct connection lengths from perpendicular connection
    ! -- lengths. Also determine if all active connections are
    ! -- horizontal.
    allhc = .true.
    do il = 1,nnbr
      ii = il + this%dis%con%ia(n)
      jj = this%dis%con%ja(ii)
      jjs = this%dis%con%jas(ii)
      if (this%ibound(jj).ne.0) then
        inbr(il) = jj
        satn = this%sat(n)
        satjj = this%sat(jj)
        ! -- DISV and DIS
        ihcnjj = this%dis%con%ihc(jjs)
        call this%dis%connection_normal(n, jj, ihcnjj,                     &
          vn(il, 1), vn(il, 2), vn(il, 3), ii)
        call this%dis%connection_vector(n, jj, this%nozee, satn, satjj,    &
          ihcnjj, vc(il, 1), vc(il, 2), vc(il, 3), dltot)
        if(jj > n) then
          cl1njj = this%dis%con%cl1(jjs)
          cl2njj = this%dis%con%cl2(jjs)
        else
          cl1njj = this%dis%con%cl2(jjs)
          cl2njj = this%dis%con%cl1(jjs)
        endif
        ooclsum = 1d0/(cl1njj + cl2njj)
        dl(il) = dltot*cl1njj*ooclsum
        dln(il) = dltot*cl2njj*ooclsum
        if (this%dis%con%ihc(jjs).eq.0) allhc = .false.
      else
        inbr(il) = 0
      end if
    end do
    !
    return
  end subroutine xt3d_load
  
  subroutine xt3d_load_inbr(this, n, nnbr, inbr)
! ******************************************************************************
! xt3d_load_inbr -- Load neighbor list for a cell.
! ******************************************************************************
!
!    SPECIFICATIONS:
! ------------------------------------------------------------------------------
    ! -- module
    ! -- dummy
    class(Xt3dType) :: this
    integer(I4B) :: n, nnbr
    integer(I4B),dimension(this%nbrmax) :: inbr
    ! -- local
    integer(I4B) :: il, ii, jj
! ------------------------------------------------------------------------------
    !
    ! -- Load neighbors of cell. Set cell numbers for inactive
    ! -- neighbors to zero so xt3d knows to ignore them.
    do il = 1,nnbr
      ii = il + this%dis%con%ia(n)
      jj = this%dis%con%ja(ii)
      if (this%ibound(jj).ne.0) then
        inbr(il) = jj
      else
        inbr(il) = 0
      end if
    end do
    !
    return
  end subroutine xt3d_load_inbr

  subroutine xt3d_areas(this, nodes, n, m, jjs01, lsat, ar01, ar10, hnew)
! ******************************************************************************
! xt3d_areas -- Compute interfacial areas.
! ******************************************************************************
!
!    SPECIFICATIONS:
! ------------------------------------------------------------------------------
    ! -- module
    use ConstantsModule, only: DZERO, DONE
    use SmoothingModule, only: sQuadraticSaturation                     ! kluge debug
    ! -- dummy
    class(Xt3dType) :: this
    logical :: lsat
    integer(I4B) :: nodes, n, m, jjs01
    real(DP) :: ar01, ar10
    real(DP),intent(inout),dimension(:), optional :: hnew
    ! -- local
    real(DP) :: topn, botn, topm, botm, thksatn, thksatm
    real(DP) :: sill_top, sill_bot, tpn, tpm
    real(DP) :: hn, hm                                          ! kluge debug
    real(DP) :: satups
! ------------------------------------------------------------------------------
    !
    ! -- Compute area depending on connection type
    if (this%dis%con%ihc(jjs01).eq.0) then
      ! -- vertical connection
      ar01 = this%dis%con%hwva(jjs01)
      ar10 = ar01
    else if (this%inewton /= 0) then
      if (lsat) then
        topn = this%dis%top(n)
        botn = this%dis%bot(n)
        topm = this%dis%top(m)
        botm = this%dis%bot(m)
        thksatn = topn - botn
        thksatm = topm - botm
        if (this%dis%con%ihc(jjs01).eq.2) then
          ! -- vertically staggered
          sill_top = min(topn, topm)
          sill_bot = max(botn, botm)
          tpn = botn + thksatn
          tpm = botm + thksatm
          thksatn = max(min(tpn, sill_top) - sill_bot, DZERO)
          thksatm = max(min(tpm, sill_top) - sill_bot, DZERO)
        end if
        ar01 = this%dis%con%hwva(jjs01)*DHALF*(thksatn + thksatm)
      else
        ! -- If Newton and lsat=.false., it is assumed that the fully saturated
        ! -- areas have already been calculated and are being passed in through
        ! -- ar01 and ar10. The actual areas are obtained simply by scaling by
        ! -- the upstream saturation.
        if (hnew(m) < hnew(n)) then
          if (this%icelltype(n) == 0) then
            satups = DONE
          else
            topn = this%dis%top(n)
            botn = this%dis%bot(n)
            hn = hnew(n)                                           ! kluge
            satups = sQuadraticSaturation(topn, botn, hn)
          end if
        else
          if (this%icelltype(m) == 0) then
            satups = DONE
          else
            topm = this%dis%top(m)
            botm = this%dis%bot(m)
            hm = hnew(m)                                           ! kluge
            satups = sQuadraticSaturation(topm, botm, hm)
          end if
        end if
        ar01 = ar01*satups
      end if
      ar10 = ar01
    else
      topn = this%dis%top(n)
      botn = this%dis%bot(n)
      topm = this%dis%top(m)
      botm = this%dis%bot(m)
      if (lsat.or.(this%icelltype(n) == 0)) then
        thksatn = topn - botn
      else
        thksatn = this%sat(n)*(topn - botn)
      end if
      if (lsat.or.(this%icelltype(m) == 0)) then
        thksatm = topm - botm
      else
        thksatm = this%sat(m)*(topm - botm)
      end if
      if (this%dis%con%ihc(jjs01).eq.2) then
        ! -- vertically staggered
        sill_top = min(topn, topm)
        sill_bot = max(botn, botm)
        tpn = botn + thksatn
        tpm = botm + thksatm
        thksatn = max(min(tpn, sill_top) - sill_bot, DZERO)
        thksatm = max(min(tpm, sill_top) - sill_bot, DZERO)
      end if
      ar01 = this%dis%con%hwva(jjs01)*thksatn
      ar10 = this%dis%con%hwva(jjs01)*thksatm
    endif
    !
    return
  end subroutine xt3d_areas

  subroutine xt3d_amat_nbrs(this, nodes, n, idiag, nnbr, nja,          &
      njasln, inbr, amat, idxglo, chat)
! ******************************************************************************
! xt3d_amat_nbrs -- Add contributions from neighbors to amat.
! ******************************************************************************
!
!    SPECIFICATIONS:
! ------------------------------------------------------------------------------
    ! -- module
    ! -- dummy
    class(Xt3dType) :: this
    integer(I4B),intent(in) :: nodes
    integer(I4B) :: n, idiag, nnbr, nja, njasln
    integer(I4B),dimension(this%nbrmax) :: inbr
    integer(I4B),intent(in),dimension(nja) :: idxglo
    real(DP),dimension(njasln),intent(inout) :: amat
    real(DP),dimension(this%nbrmax) :: chat
    ! -- local
    integer(I4B) :: iil, iii
! ------------------------------------------------------------------------------
    !
    do iil = 1,nnbr
      if (inbr(iil).ne.0) then
        iii = this%dis%con%ia(n) + iil
        amat(idxglo(idiag)) = amat(idxglo(idiag)) - chat(iil)
        amat(idxglo(iii)) = amat(idxglo(iii)) + chat(iil)            
      endif
    enddo
    !
    return
  end subroutine xt3d_amat_nbrs

  subroutine xt3d_amat_nbrnbrs(this, nodes, n, m, ii01, nnbr, nja,   &
      njasln, inbr, amat, idxglo, chat)
! ******************************************************************************
! xt3d_amat_nbrnbrs -- Add contributions from neighbors of neighbor to amat.
! ******************************************************************************
!
!    SPECIFICATIONS:
! ------------------------------------------------------------------------------
    ! -- module
    ! -- dummy
    class(Xt3dType) :: this
    integer(I4B),intent(in) :: nodes
    integer(I4B) :: n, m, ii01, nnbr, nja, njasln
    integer(I4B),dimension(this%nbrmax) :: inbr
    integer(I4B),intent(in),dimension(nja) :: idxglo
    real(DP),dimension(njasln),intent(inout) :: amat
    real(DP),dimension(this%nbrmax) :: chat
    ! -- local
    integer(I4B) :: iil, iii, jjj, iixjjj, iijjj
! ------------------------------------------------------------------------------
    !
    do iil = 1,nnbr
      if (inbr(iil).ne.0) then
        amat(idxglo(ii01)) = amat(idxglo(ii01)) + chat(iil)
        iii = this%dis%con%ia(m) + iil
        jjj = this%dis%con%ja(iii)
        call this%xt3d_get_iinmx(n, jjj, iixjjj)
        if (iixjjj.ne.0) then
          amat(this%idxglox(iixjjj)) = amat(this%idxglox(iixjjj)) - chat(iil)
        else
          call this%xt3d_get_iinm(n, jjj, iijjj)
          amat(idxglo(iijjj)) = amat(idxglo(iijjj)) - chat(iil)
        endif
      endif
    enddo
    !
    return
  end subroutine xt3d_amat_nbrnbrs

  subroutine xt3d_amatpc_nbrs(this, nodes, n, idiag, nnbr, inbr, chat)
! ******************************************************************************
! xt3d_amatpc_nbrs -- Add contributions from neighbors to amatpc.
! ******************************************************************************
!
!    SPECIFICATIONS:
! ------------------------------------------------------------------------------
    ! -- module
    ! -- dummy
    class(Xt3dType) :: this
    integer(I4B),intent(in) :: nodes
    integer(I4B) :: n, idiag, nnbr
    integer(I4B),dimension(this%nbrmax) :: inbr
    real(DP),dimension(this%nbrmax) :: chat
    ! -- local
    integer(I4B) :: iil, iii
! ------------------------------------------------------------------------------
    !
    do iil = 1,nnbr
      iii = this%dis%con%ia(n) + iil
      this%amatpc(idiag) = this%amatpc(idiag) - chat(iil)
      this%amatpc(iii) = this%amatpc(iii) + chat(iil)            
    enddo
    !
    return
  end subroutine xt3d_amatpc_nbrs

  subroutine xt3d_amatpcx_nbrnbrs(this, nodes, n, m, ii01, nnbr, inbr, chat)
! ******************************************************************************
! xt3d_amatpcx_nbrnbrs -- Add contributions from neighbors of neighbor to
!   amatpc and amatpcx.
! ******************************************************************************
!
!    SPECIFICATIONS:
! ------------------------------------------------------------------------------
    ! -- module
    ! -- dummy
    class(Xt3dType) :: this
    integer(I4B),intent(in) :: nodes
    integer(I4B) :: n, m, ii01, nnbr
    integer(I4B),dimension(this%nbrmax) :: inbr
    real(DP),dimension(this%nbrmax) :: chat
    ! -- local
    integer(I4B) :: iil, iii, jjj, iixjjj, iijjj
! ------------------------------------------------------------------------------
    !
    do iil = 1,nnbr
      this%amatpc(ii01) = this%amatpc(ii01) + chat(iil)
      iii = this%dis%con%ia(m) + iil
      jjj = this%dis%con%ja(iii)
      call this%xt3d_get_iinmx(n, jjj, iixjjj)
      if (iixjjj.ne.0) then
        this%amatpcx(iixjjj) = this%amatpcx(iixjjj) - chat(iil)
      else
        call this%xt3d_get_iinm(n, jjj, iijjj)
        this%amatpc(iijjj) = this%amatpc(iijjj) - chat(iil)
      endif
    enddo
    !
    return
  end subroutine xt3d_amatpcx_nbrnbrs

  subroutine xt3d_get_iinm(this, n, m, iinm)
! ******************************************************************************
! xt3d_get_iinm -- Get position of n-m connection in ja array (return 0 if
!   not connected).
! ******************************************************************************
!
!    SPECIFICATIONS:
! ------------------------------------------------------------------------------
    ! -- module
    ! -- dummy
    class(Xt3dType) :: this
    integer(I4B) :: n, m, iinm
    ! -- local
    integer(I4B) :: ii, jj
! ------------------------------------------------------------------------------
    !
    iinm = 0
    do ii = this%dis%con%ia(n), this%dis%con%ia(n+1)-1
      jj = this%dis%con%ja(ii)
      if (jj.eq.m) then
        iinm = ii
        exit
      endif
    enddo
    !
    return
  end subroutine xt3d_get_iinm

  subroutine xt3d_get_iinmx(this, n, m, iinmx)
! ******************************************************************************
! xt3d_get_iinmx -- Get position of n-m "extended connection" in jax array
!   (return 0 if not connected).
! ******************************************************************************
!
!    SPECIFICATIONS:
! ------------------------------------------------------------------------------
    ! -- module
    ! -- dummy
    class(Xt3dType) :: this
    integer(I4B) :: n, m, iinmx
    ! -- local
    integer(I4B) :: iix, jjx
! ------------------------------------------------------------------------------
    !
    iinmx = 0
    do iix = this%iax(n), this%iax(n+1)-1
      jjx = this%jax(iix)
      if (jjx.eq.m) then
        iinmx = iix
        exit
      endif
    enddo
    !
    return
  end subroutine xt3d_get_iinmx

  subroutine xt3d_rhs(this, nodes, n, m, nnbr, inbr, chat, hnew,     &
      rhs)
! ******************************************************************************
! xt3d_rhs -- Add contributions to rhs.
! ******************************************************************************
!
!    SPECIFICATIONS:
! ------------------------------------------------------------------------------
    ! -- module
    ! -- dummy
    class(Xt3dType) :: this
    integer(I4B),intent(in) :: nodes
    integer(I4B) :: n, m, nnbr
    integer(I4B),dimension(this%nbrmax) :: inbr
    real(DP),dimension(this%nbrmax) :: chat
    real(DP),intent(inout),dimension(nodes) :: hnew, rhs
    ! -- local
    integer(I4B) :: iil, iii, jjj
    real(DP) :: term
! ------------------------------------------------------------------------------
    !
    do iil = 1,nnbr
      if (inbr(iil).ne.0) then
        iii = iil + this%dis%con%ia(n)
        jjj = this%dis%con%ja(iii)
        term = chat(iil)*(hnew(jjj)-hnew(n))
        rhs(n) = rhs(n) - term
        rhs(m) = rhs(m) + term
      endif
    enddo              
    !
    return
  end subroutine xt3d_rhs

  subroutine xt3d_qnbrs(this, nodes, n, m, nnbr, inbr, chat, hnew,   &
      qnbrs)
! ******************************************************************************
! xt3d_qnbrs -- Add contributions to flow from neighbors.
! ******************************************************************************
!
!    SPECIFICATIONS:
! ------------------------------------------------------------------------------
    ! -- module
    ! -- dummy
    class(Xt3dType) :: this
    integer(I4B),intent(in) :: nodes
    integer(I4B) :: n, m, nnbr
    integer(I4B),dimension(this%nbrmax) :: inbr
    real(DP) :: qnbrs
    real(DP),dimension(this%nbrmax) :: chat
    real(DP),intent(inout),dimension(nodes) :: hnew
    ! -- local
    integer(I4B) :: iil, iii, jjj
    real(DP) :: term
! ------------------------------------------------------------------------------
    !
    qnbrs = 0d0
    do iil = 1,nnbr
      if (inbr(iil).ne.0) then
        iii = iil + this%dis%con%ia(n)
        jjj = this%dis%con%ja(iii)
        term = chat(iil)*(hnew(jjj)-hnew(n))
        qnbrs = qnbrs + term
      endif
    enddo              
    !
    return
  end subroutine xt3d_qnbrs

  subroutine xt3d_fillrmatck(this, n)
! ******************************************************************************
! xt3d_fillrmatck -- Fill rmat array for cell n.
!   angle1, 2, and 3 must be in radians.
! ******************************************************************************
!
!    SPECIFICATIONS:
! ------------------------------------------------------------------------------
    ! -- module
    ! -- dummy
    class(Xt3dType) :: this
    integer(I4B), intent(in) :: n
    ! -- local
    real(DP) :: ang1, ang2, ang3, ang2d, ang3d
    real(DP) :: s1, c1, s2, c2, s3, c3
! ------------------------------------------------------------------------------
    !
    if (this%nozee) then
      ang2d = 0d0
      ang3d = 0d0
      ang1 = this%angle1(n)
      ang2 = 0d0
      ang3 = 0d0
    else
      ang1 = this%angle1(n)
      ang2 = this%angle2(n)
      ang3 = this%angle3(n)
    endif
    s1 = sin(ang1)
    c1 = cos(ang1)
    s2 = sin(ang2)
    c2 = cos(ang2)
    s3 = sin(ang3)
    c3 = cos(ang3)
    this%rmatck(1,1) = c1*c2
    this%rmatck(1,2) = c1*s2*s3 - s1*c3
    this%rmatck(1,3) = -c1*s2*c3 - s1*s3
    this%rmatck(2,1) = s1*c2
    this%rmatck(2,2) = s1*s2*s3 + c1*c3
    this%rmatck(2,3) = -s1*s2*c3 + c1*s3
    this%rmatck(3,1) = s2
    this%rmatck(3,2) = -c2*s3
    this%rmatck(3,3) = c2*c3
    !
    return
  end subroutine xt3d_fillrmatck
  
end module Xt3dModule
<|MERGE_RESOLUTION|>--- conflicted
+++ resolved
@@ -1,1771 +1,1767 @@
-module Xt3dModule
-  
-  use KindModule,              only: DP, I4B
-  use ConstantsModule,         only: DZERO, DHALF, DONE, LENORIGIN
-  use BaseDisModule,           only: DisBaseType
-  
-  implicit none
-
-  public Xt3dType
-  public :: xt3d_cr
-  
-  type Xt3dType
-    integer(I4B), pointer                           :: inunit      => null()
-    integer(I4B), pointer                           :: iout        => null()
-    character(len=LENORIGIN), pointer               :: origin      => null()     !origin name of this package (e.g. 'GWF_1 NPF')
-    integer(I4B), dimension(:), pointer, contiguous :: ibound      => null()     !pointer to model ibound
-    integer(I4B),dimension(:), pointer, contiguous  :: iax         => null()     !ia array for extended neighbors used by xt3d
-    integer(I4B),dimension(:), pointer, contiguous  :: jax         => null()     !ja array for extended neighbors used by xt3d
-    integer(I4B),dimension(:), pointer, contiguous  :: idxglox     => null()     !mapping array for extended neighbors used by xt3d
-    integer(I4B), pointer                           :: numextnbrs  => null()     !dimension of jax array
-    integer(I4B), pointer                           :: ixt3d       => null()     !xt3d flag (0 is off, 1 is lhs, 2 is rhs)
-    logical, pointer                                :: nozee       => null()     !nozee flag
-    real(DP), pointer                               :: vcthresh    => null()     !attenuation function threshold
-    real(DP), dimension(:,:), pointer, contiguous   :: rmatck      => null()     !rotation matrix for the conductivity tensor
-    real(DP), dimension(:,:), pointer, contiguous   :: vecc        => null()     !connection vectors
-    real(DP), dimension(:,:), pointer, contiguous   :: vecn        => null()     !interface normals
-    real(DP), dimension(:), pointer, contiguous     :: conlen      => null()     !direct connection lengths
-    real(DP), dimension(:), pointer, contiguous     :: qsat        => null()     !saturated flow saved for Newton
-    real(DP), dimension(:), pointer, contiguous     :: qrhs        => null()     !rhs part of flow saved for Newton
-    integer(I4B), pointer                           :: nbrmax      => null()     !maximum number of neighbors for any cell
-    real(DP), dimension(:), pointer, contiguous     :: amatpc      => null()     !saved contributions to amat from permanently confined connections, direct neighbors
-    real(DP), dimension(:), pointer, contiguous     :: amatpcx     => null()     !saved contributions to amat from permanently confined connections, extended neighbors
-    integer(I4B), dimension(:), pointer, contiguous :: iallpc      => null()     !indicates for each node whether all connections processed by xt3d are permanently confined (0 no, 1 yes)
-    logical, pointer                                :: lamatsaved  => null()     !indicates whether amat has been saved for permanently confined connections
-    class(DisBaseType), pointer                     :: dis         => null()     !discretization object
-    ! pointers to npf variables
-    real(DP), dimension(:), pointer, contiguous     :: k11         => null()     !horizontal hydraulic conductivity
-    real(DP), dimension(:),pointer, contiguous      :: k22         => null()     !minor axis of horizontal hydraulic conductivity ellipse
-    real(DP), dimension(:), pointer, contiguous     :: k33         => null()     !vertical hydraulic conductivity
-    integer(I4B), pointer                           :: ik22        => null()     !flag indicates K22 was read
-    integer(I4B), pointer                           :: ik33        => null()     !flag indicates K33 was read
-    real(DP), dimension(:), pointer, contiguous     :: sat         => null()     !saturation (0. to 1.) for each cell
-    integer(I4B), pointer                           :: inewton     => null()     !Newton flag
-    real(DP), pointer                               :: min_satthk  => null()     !min saturated thickness
-    integer(I4B), dimension(:), pointer, contiguous :: icelltype   => null()     !cell type (confined or unconfined)
-    integer(I4B), pointer                           :: iangle1     => null()     !flag to indicate angle1 was read
-    integer(I4B), pointer                           :: iangle2     => null()     !flag to indicate angle2 was read
-    integer(I4B), pointer                           :: iangle3     => null()     !flag to indicate angle3 was read
-    real(DP), dimension(:), pointer, contiguous     :: angle1      => null()     !k ellipse rotation in xy plane around z axis (yaw)
-    real(DP), dimension(:), pointer, contiguous     :: angle2      => null()     !k ellipse rotation up from xy plane around y axis (pitch)
-    real(DP), dimension(:), pointer, contiguous     :: angle3      => null()     !k tensor rotation around x axis (roll)
-    logical, pointer                                :: ldispersion => null()     !flag to indicate dispersion
-  contains
-    procedure :: xt3d_df
-    procedure :: xt3d_ac
-    procedure :: xt3d_mc
-    procedure :: xt3d_ar
-    procedure :: xt3d_fc
-    procedure :: xt3d_fcpc
-    procedure :: xt3d_fhfb
-    procedure :: xt3d_flowjahfb
-    procedure :: xt3d_fn
-    procedure :: xt3d_flowja
-    procedure :: xt3d_da
-    procedure, private :: allocate_scalars
-    procedure, private :: allocate_arrays
-    procedure, private :: xt3d_load
-    procedure, private :: xt3d_load_inbr
-    procedure, private :: xt3d_indices
-    procedure, private :: xt3d_areas
-    procedure, private :: xt3d_amat_nbrs
-    procedure, private :: xt3d_amatpc_nbrs
-    procedure, private :: xt3d_amat_nbrnbrs
-    procedure, private :: xt3d_amatpcx_nbrnbrs
-    procedure, private :: xt3d_iallpc
-    procedure, private :: xt3d_get_iinm
-    procedure, private :: xt3d_get_iinmx
-    procedure, private :: xt3d_rhs
-    procedure, private :: xt3d_fillrmatck
-    procedure, private :: xt3d_qnbrs
-  end type Xt3dType
-  
-  contains
-
-    subroutine xt3d_cr(xt3dobj, name_model, inunit, iout, ldispopt)
-! ******************************************************************************
-! xt3d_cr -- Create a new xt3d object
-! ******************************************************************************
-!
-!    SPECIFICATIONS:
-! ------------------------------------------------------------------------------
-    ! -- dummy
-    type(Xt3dType), pointer :: xt3dobj
-    character(len=*), intent(in) :: name_model
-    integer(I4B), intent(in) :: inunit
-    integer(I4B), intent(in) :: iout
-    logical, optional, intent(in) :: ldispopt
-! ------------------------------------------------------------------------------
-    !
-    ! -- Create the object
-    allocate(xt3dobj)
-    !
-    ! -- Allocate scalars
-    call xt3dobj%allocate_scalars(name_model)
-    !
-    ! -- Set variables
-    xt3dobj%inunit = inunit
-    xt3dobj%iout   = iout
-    if (present(ldispopt)) xt3dobj%ldispersion = ldispopt
-    !
-    ! -- Return
-    return
-    end subroutine xt3d_cr
-
-  subroutine xt3d_df(this, dis)
-! ******************************************************************************
-! xt3d_df -- define the xt3d object
-! ******************************************************************************
-!
-!    SPECIFICATIONS:
-! ------------------------------------------------------------------------------
-    ! -- modules
-    ! -- dummy
-    class(Xt3dType) :: this
-    class(DisBaseType), pointer, intent(inout) :: dis
-! ------------------------------------------------------------------------------
-    !
-    this%dis => dis
-    !
-    ! -- Return
-    return
-  end subroutine xt3d_df
-  
-  subroutine xt3d_ac(this, moffset, sparse)
-! ******************************************************************************
-! xt3d_ac -- Add connections for extended neighbors to the sparse matrix
-! ******************************************************************************
-!
-!    SPECIFICATIONS:
-! ------------------------------------------------------------------------------
-    ! -- modules
-    use SparseModule, only: sparsematrix
-    ! -- dummy
-    class(Xt3dType) :: this
-    integer(I4B), intent(in) :: moffset
-    type(sparsematrix), intent(inout) :: sparse
-    ! -- local
-    integer(I4B) :: i, j, k, jj, kk, iglo, kglo, iadded
-! ------------------------------------------------------------------------------
-    !
-    ! -- If not rhs, add connections
-    if (this%ixt3d == 1) then
-       ! -- loop over nodes
-       do i = 1, this%dis%nodes
-         iglo = i + moffset
-         ! -- loop over neighbors
-         do jj = this%dis%con%ia(i), this%dis%con%ia(i+1) - 1
-           j = this%dis%con%ja(jj)
-           ! -- loop over neighbors of neighbors
-           do kk = this%dis%con%ia(j), this%dis%con%ia(j+1) - 1
-             k = this%dis%con%ja(kk)
-             kglo = k + moffset
-             call sparse%addconnection(iglo, kglo, 1, iadded)
-             this%numextnbrs = this%numextnbrs + iadded
-            enddo
-         enddo
-       enddo
-    endif
-    !
-    ! -- Return
-    return
-  end subroutine xt3d_ac
-  
-  subroutine xt3d_mc(this, moffset, iasln, jasln, inewton)
-! ******************************************************************************
-! xt3d_mc -- Map connections and construct iax, jax, and idxglox
-! ******************************************************************************
-!
-!    SPECIFICATIONS:
-! ------------------------------------------------------------------------------
-    ! -- modules
-    use MemoryManagerModule, only: mem_allocate
-    ! -- dummy
-    class(Xt3dType) :: this
-    integer(I4B), intent(in) :: moffset
-    integer(I4B), dimension(:), intent(in) :: iasln
-    integer(I4B), dimension(:), intent(in) :: jasln
-    ! -- local
-    integer(I4B) :: i, j, jj, iglo, jglo, jjg, niax, njax, ipos, inewton
-    integer(I4B) :: igfirstnod, iglastnod
-    logical :: isextnbr
-! ------------------------------------------------------------------------------
-    !
-    ! -- If not rhs, map connections for extended neighbors and construct iax,
-    ! -- jax, and idxglox
-    if (this%ixt3d == 1) then
-      !
-      ! -- calculate the first node for the model and the last node in global
-      !    numbers
-      igfirstnod = moffset + 1
-      iglastnod = moffset + this%dis%nodes
-      !
-      ! -- allocate iax, jax, and idxglox
-      niax = this%dis%nodes + 1
-      njax = this%numextnbrs ! + 1
-      call mem_allocate(this%iax, niax, 'IAX', trim(this%origin))
-      call mem_allocate(this%jax, njax, 'JAX', trim(this%origin))
-      call mem_allocate(this%idxglox, njax, 'IDXGLOX', trim(this%origin))
-      !
-      ! -- load first iax entry
-      ipos = 1
-      this%iax(1) = ipos
-      !
-      ! -- loop over nodes
-      do i = 1, this%dis%nodes
-        !
-        ! -- calculate global node number
-        iglo = i + moffset
-        !
-        ! -- loop over neighbors in global matrix
-        do jjg = iasln(iglo), iasln(iglo + 1) - 1
-          !
-          ! -- if jglo is in a different model, then it cannot be an extended
-          !    neighbor, so skip over it
-          jglo = jasln(jjg)
-          if (jglo < igfirstnod .or. jglo > iglastnod) then
-            cycle
-          endif
-          !
-          ! -- determine whether this neighbor is an extended neighbor
-          !    by searching the original neighbors
-          isextnbr = .true.
-          searchloop: do jj = this%dis%con%ia(i), this%dis%con%ia(i+1) - 1
-            j = this%dis%con%ja(jj)
-            jglo = j + moffset
-            !
-            ! -- if an original neighbor, note that and end the search
-            if(jglo == jasln(jjg)) then
-              isextnbr = .false.
-              exit searchloop
-            endif
-          enddo searchloop
-          !
-          ! -- if an extended neighbor, add it to jax and idxglox
-          if (isextnbr) then
-            this%jax(ipos) = jasln(jjg) - moffset
-            this%idxglox(ipos) = jjg
-            ipos = ipos + 1
-          endif
-        enddo
-        ! -- load next iax entry
-        this%iax(i+1) = ipos
-      enddo
-      !
-    else
-      !
-      call mem_allocate(this%iax, 0, 'IAX', trim(this%origin))
-      call mem_allocate(this%jax, 0, 'JAX', trim(this%origin))
-      call mem_allocate(this%idxglox, 0, 'IDXGLOX', trim(this%origin))
-      !
-    endif
-    !
-    ! -- Return
-    return
-  end subroutine xt3d_mc
-  
-  subroutine xt3d_ar(this, ibound, k11, ik33, k33, sat, ik22, k22,             &
-    inewton, min_satthk, icelltype, iangle1, iangle2, iangle3, angle1, angle2, &
-    angle3)
-! ******************************************************************************
-! xt3d_ar -- Allocate and Read
-! ******************************************************************************
-!
-!    SPECIFICATIONS:
-! ------------------------------------------------------------------------------
-    ! -- modules
-    use SimModule, only: store_error, ustop
-    ! -- dummy
-    class(Xt3dType) :: this
-    integer(I4B), dimension(:), pointer, contiguous, intent(inout) :: ibound
-    real(DP), dimension(:), intent(in), pointer, contiguous :: k11
-    integer(I4B), intent(in), pointer :: ik33
-    real(DP), dimension(:), intent(in), pointer, contiguous :: k33
-    real(DP), dimension(:), intent(in), pointer, contiguous :: sat
-    integer(I4B), intent(in), pointer :: ik22
-    real(DP), dimension(:), intent(in), pointer, contiguous :: k22
-    integer(I4B), intent(in), pointer :: inewton
-    real(DP), intent(in), pointer :: min_satthk
-    integer(I4B), dimension(:), intent(in), pointer, contiguous :: icelltype
-    integer(I4B), intent(in), pointer :: iangle1
-    integer(I4B), intent(in), pointer :: iangle2
-    integer(I4B), intent(in), pointer :: iangle3
-    real(DP), dimension(:), intent(in), pointer, contiguous :: angle1
-    real(DP), dimension(:), intent(in), pointer, contiguous :: angle2
-    real(DP), dimension(:), intent(in), pointer, contiguous :: angle3
-    ! -- local
-    integer(I4B) :: n, nnbrs
-    ! -- formats
-    character(len=*), parameter :: fmtheader =                                 &
-      "(1x, /1x, 'XT3D is active.'//)"
-    ! -- data
-! ------------------------------------------------------------------------------
-    !
-    ! -- Print a message identifying the xt3d module.
-    write(this%iout, fmtheader)
-    !
-    ! -- Store pointers to arguments that were passed in
-    this%ibound  => ibound
-    this%k11 => k11
-    this%ik33 => ik33
-    this%k33 => k33
-    this%sat => sat
-    this%ik22 => ik22
-    this%k22 => k22
-    this%inewton => inewton
-    this%min_satthk => min_satthk
-    this%icelltype => icelltype
-    this%iangle1 => iangle1
-    this%iangle2 => iangle2
-    this%iangle3 => iangle3
-    this%angle1 => angle1
-    this%angle2 => angle2
-    this%angle3 => angle3
-    !
-    ! -- If angle1 and angle2 were not specified, then there is no z
-    !    component in the xt3d formulation for horizontal connections.
-    if(this%iangle2 == 0) this%nozee = .true.
-    !
-    ! -- Determine the maximum number of neighbors for any cell.
-    this%nbrmax = 0
-    do n = 1, this%dis%nodes
-      nnbrs = this%dis%con%ia(n+1) - this%dis%con%ia(n) - 1
-      this%nbrmax = max(nnbrs, this%nbrmax)
-    end do
-    !
-    ! -- Check to make sure dis package can calculate connection direction info
-    if (this%dis%icondir == 0) then
-      call store_error('Error. Vertices not specified for discretization ' // &
-        'package, but XT3D is active: '// trim(adjustl(this%origin)) //       &
-        '. Vertices must be specified in discretization package in order ' // &
-        'to use XT3D.')
-      call ustop()
-    endif
-    !
-    ! -- Check to make sure ANGLEDEGX is available for interface normals
-    if (this%dis%con%ianglex == 0) then
-      call store_error('Error. ANGLDEGX is not specified in the DIS ' // &
-        'package, but XT3D is active: '// trim(adjustl(this%origin)) //       &
-        '. ANGLDEGX must be provided in discretization package in order ' // &
-        'to use XT3D.')
-      call ustop()
-    endif
-    !
-    ! -- allocate arrays
-    call this%allocate_arrays()
-    !
-    ! -- If not Newton and not rhs, calculate amatpc and amatpcx for permanently
-    ! -- confined connections
-    if(this%lamatsaved) call this%xt3d_fcpc(this%dis%nodes)
-    !
-    ! -- Return
-    return
-  end subroutine xt3d_ar
-
-  subroutine xt3d_fc(this, kiter, njasln, amat, idxglo, rhs, hnew)
-! ******************************************************************************
-! xt3d_fc -- Formulate
-! ******************************************************************************
-!
-!    SPECIFICATIONS:
-! ------------------------------------------------------------------------------
-    use ConstantsModule, only: DONE
-    use Xt3dAlgorithmModule, only: qconds
-    ! -- dummy
-    class(Xt3dType) :: this
-    integer(I4B) :: kiter
-    integer(I4B),intent(in) :: njasln
-    real(DP),dimension(njasln),intent(inout) :: amat
-    integer(I4B),intent(in),dimension(:) :: idxglo
-    real(DP),intent(inout),dimension(:) :: rhs
-    real(DP),intent(inout),dimension(:) :: hnew
-    ! -- local
-    integer(I4B) :: nodes, nja
-<<<<<<< HEAD
-    integer(I4B) :: n, m
-=======
-    integer(I4B) :: n, m, ipos
->>>>>>> 24d98ebe
-    !
-    logical :: allhc0, allhc1
-    integer(I4B) :: nnbr0, nnbr1
-    integer(I4B) :: il0, ii01, jjs01, il01, il10, ii00, ii11, ii10
-    integer(I4B) :: i
-    integer(I4B),dimension(this%nbrmax) :: inbr0, inbr1
-    real(DP) :: ar01, ar10
-    real(DP),dimension(this%nbrmax,3) :: vc0, vn0, vc1, vn1
-    real(DP),dimension(this%nbrmax) :: dl0, dl0n, dl1, dl1n
-    real(DP),dimension(3,3) :: ck0, ck1
-    real(DP) :: chat01
-    real(DP),dimension(this%nbrmax) :: chati0, chat1j
-    real(DP) :: qnm, qnbrs
-! ------------------------------------------------------------------------------
-    !
-    ! -- Calculate xt3d conductance-like coefficients and put into amat and rhs
-    ! -- as appropriate
-    !
-    nodes = this%dis%nodes
-    nja = this%dis%con%nja
-    if (this%lamatsaved) then
-      do i = 1, this%dis%con%nja
-        amat(idxglo(i)) = amat(idxglo(i)) + this%amatpc(i)
-      end do
-      do i = 1, this%numextnbrs
-        amat(this%idxglox(i)) = amat(this%idxglox(i)) + this%amatpcx(i)
-      end do
-    end if
-    !
-    do n = 1, nodes
-      ! -- Skip if inactive.
-      if (this%ibound(n).eq.0) cycle
-      ! -- Skip if all connections are permanently confined
-      if (this%lamatsaved) then
-        if (this%iallpc(n) == 1) cycle
-      end if
-      nnbr0 = this%dis%con%ia(n+1) - this%dis%con%ia(n) - 1
-      ! -- Load conductivity and connection info for cell 0.
-      call this%xt3d_load(nodes, n, nnbr0, inbr0, vc0, vn0, dl0, dl0n,   &
-        ck0, allhc0)
-      ! -- Loop over active neighbors of cell 0 that have a higher
-      ! -- cell number (taking advantage of reciprocity).
-      do il0 = 1,nnbr0
-        ipos = this%dis%con%ia(n) + il0
-        if (this%dis%con%mask(ipos) == 0) cycle
-        
-        m = inbr0(il0)
-        ! -- Skip if neighbor is inactive or has lower cell number.
-        if ((m.eq.0).or.(m.lt.n)) cycle
-        nnbr1 = this%dis%con%ia(m+1) - this%dis%con%ia(m) - 1
-         ! -- Load conductivity and connection info for cell 1.
-        call this%xt3d_load(nodes, m, nnbr1, inbr1, vc1, vn1, dl1, dl1n,    &
-          ck1, allhc1)
-        ! -- Set various indices.
-        call this%xt3d_indices(n, m, il0, ii01, jjs01, il01, il10,          &
-          ii00, ii11, ii10)
-        ! -- Compute areas.
-        if (this%inewton /= 0) then
-          ar01 = DONE
-          ar10 = DONE
-        else
-          call this%xt3d_areas(nodes, n, m, jjs01, .false., ar01, ar10, hnew)
-        end if
-        ! -- Compute "conductances" for interface between
-        ! -- cells 0 and 1.
-        call qconds(this%nbrmax, nnbr0, inbr0, il01, vc0, vn0, dl0, dl0n,    &
-          ck0, nnbr1, inbr1, il10, vc1, vn1, dl1, dl1n, ck1, ar01, ar10,     &
-          this%vcthresh, allhc0, allhc1, chat01, chati0, chat1j)
-        ! -- If Newton, compute and save saturated flow, then scale
-        ! -- conductance-like coefficients by the actual area for
-        ! -- subsequent amat and rhs assembly.
-        if (this%inewton /= 0) then
-          ! -- Contribution to flow from primary connection.
-          qnm = chat01*(hnew(m) - hnew(n))
-          ! -- Contribution from immediate neighbors of node 0.
-          call this%xt3d_qnbrs(nodes, n, m, nnbr0, inbr0, chati0, hnew, qnbrs)
-          qnm = qnm + qnbrs
-          ! -- Contribution from immediate neighbors of node 1.
-          call this%xt3d_qnbrs(nodes, m, n, nnbr1, inbr1, chat1j, hnew, qnbrs)
-          qnm = qnm - qnbrs
-          ! -- Multiply by saturated area and save in qsat.
-          call this%xt3d_areas(nodes, n, m, jjs01, .true., ar01, ar10, hnew)
-          this%qsat(ii01) = qnm*ar01
-          ! -- Scale coefficients by actual area.  If RHS
-          ! -- formulation, also compute and save qrhs.
-          call this%xt3d_areas(nodes, n, m, jjs01, .false., ar01, ar10, hnew)
-          if (this%ixt3d == 2) then
-            this%qrhs(ii01) = -qnbrs*ar01
-          end if
-          chat01 = chat01*ar01
-          chati0 = chati0*ar01
-          chat1j = chat1j*ar01
-        end if
-        ! -- Contribute to rows for cells 0 and 1.
-        amat(idxglo(ii00)) = amat(idxglo(ii00)) - chat01
-        amat(idxglo(ii01)) = amat(idxglo(ii01)) + chat01
-        amat(idxglo(ii11)) = amat(idxglo(ii11)) - chat01
-        amat(idxglo(ii10)) = amat(idxglo(ii10)) + chat01
-        if (this%ixt3d == 1) then
-           call this%xt3d_amat_nbrs(nodes, n, ii00, nnbr0, nja, njasln,        &
-             inbr0, amat, idxglo, chati0)
-           call this%xt3d_amat_nbrnbrs(nodes, n, m, ii01, nnbr1, nja, njasln,  &
-             inbr1, amat, idxglo, chat1j)
-           call this%xt3d_amat_nbrs(nodes, m, ii11, nnbr1, nja, njasln,        &
-             inbr1, amat, idxglo, chat1j)
-           call this%xt3d_amat_nbrnbrs(nodes, m, n, ii10, nnbr0, nja, njasln,  &
-             inbr0, amat, idxglo, chati0)
-        else
-           call this%xt3d_rhs(nodes, n, m, nnbr0, inbr0, chati0, hnew, rhs)
-           call this%xt3d_rhs(nodes, m, n, nnbr1, inbr1, chat1j, hnew, rhs)
-        endif
-        !
-      enddo
-    enddo
-    !
-    ! -- Return
-    return
-  end subroutine xt3d_fc
-
-  subroutine xt3d_fcpc(this, nodes)
-! ******************************************************************************
-! xt3d_fcpc -- Formulate for permanently confined connections and save in
-!              amatpc and amatpcx
-! ******************************************************************************
-!
-!    SPECIFICATIONS:
-! ------------------------------------------------------------------------------
-    use ConstantsModule, only: DONE
-    use Xt3dAlgorithmModule, only: qconds
-    ! -- dummy
-    class(Xt3dType) :: this
-    integer(I4B) :: nodes
-    ! -- local
-    integer(I4B) :: n, m, ipos
-    !
-    logical :: allhc0, allhc1
-    integer(I4B) :: nnbr0, nnbr1
-    integer(I4B) :: il0, ii01, jjs01, il01, il10, ii00, ii11, ii10
-    integer(I4B),dimension(this%nbrmax) :: inbr0, inbr1
-    real(DP) :: ar01, ar10
-    real(DP),dimension(this%nbrmax,3) :: vc0, vn0, vc1, vn1
-    real(DP),dimension(this%nbrmax) :: dl0, dl0n, dl1, dl1n
-    real(DP),dimension(3,3) :: ck0, ck1
-    real(DP) :: chat01
-    real(DP),dimension(this%nbrmax) :: chati0, chat1j
-! ------------------------------------------------------------------------------
-    !
-    ! -- Calculate xt3d conductance-like coefficients for permanently confined
-    ! -- connections and put into amatpc and amatpcx as appropriate
-    do n = 1, nodes
-      ! -- Skip if not iallpc.
-      if (this%iallpc(n) == 0) cycle
-      nnbr0 = this%dis%con%ia(n+1) - this%dis%con%ia(n) - 1
-      ! -- Load conductivity and connection info for cell 0.
-      call this%xt3d_load(nodes, n, nnbr0, inbr0, vc0, vn0, dl0, dl0n,     &
-         ck0, allhc0)
-      ! -- Loop over active neighbors of cell 0 that have a higher
-      ! -- cell number (taking advantage of reciprocity).
-      do il0 = 1,nnbr0
-        ipos = this%dis%con%ia(n) + il0
-        if (this%dis%con%mask(ipos) == 0) cycle
-        
-        m = inbr0(il0)
-        ! -- Skip if neighbor has lower cell number.
-        if (m.lt.n) cycle
-        nnbr1 = this%dis%con%ia(m+1) - this%dis%con%ia(m) - 1
-        ! -- Load conductivity and connection info for cell 1.
-        call this%xt3d_load(nodes, m, nnbr1, inbr1, vc1, vn1, dl1, dl1n,    &
-          ck1, allhc1)
-        ! -- Set various indices.
-        call this%xt3d_indices(n, m, il0, ii01, jjs01, il01, il10,          &
-          ii00, ii11, ii10)
-        ! -- Compute confined areas.
-        call this%xt3d_areas(nodes, n, m, jjs01, .true., ar01, ar10)
-        ! -- Compute "conductances" for interface between
-        ! -- cells 0 and 1.
-        call qconds(this%nbrmax, nnbr0, inbr0, il01, vc0, vn0, dl0, dl0n,    &
-          ck0, nnbr1, inbr1, il10, vc1, vn1, dl1, dl1n, ck1, ar01, ar10,     &
-          this%vcthresh, allhc0, allhc1, chat01, chati0, chat1j)
-        ! -- Contribute to rows for cells 0 and 1.
-        this%amatpc(ii00) = this%amatpc(ii00) - chat01
-        this%amatpc(ii01) = this%amatpc(ii01) + chat01
-        this%amatpc(ii11) = this%amatpc(ii11) - chat01
-        this%amatpc(ii10) = this%amatpc(ii10) + chat01
-        call this%xt3d_amatpc_nbrs(nodes, n, ii00, nnbr0, inbr0, chati0)
-        call this%xt3d_amatpcx_nbrnbrs(nodes, n, m, ii01, nnbr1, inbr1, chat1j)
-        call this%xt3d_amatpc_nbrs(nodes, m, ii11, nnbr1, inbr1, chat1j)
-        call this%xt3d_amatpcx_nbrnbrs(nodes, m, n, ii10, nnbr0, inbr0, chati0)
-      enddo
-    enddo
-    !
-    ! -- Return
-    return
-  end subroutine xt3d_fcpc
-
-  subroutine xt3d_fhfb(this, kiter, nodes, nja, njasln, amat, idxglo, rhs, hnew, &
-    n, m, condhfb)
-! ******************************************************************************
-! xt3d_fhfb -- Formulate HFB correction
-! ******************************************************************************
-!
-!    SPECIFICATIONS:
-! ------------------------------------------------------------------------------
-    use ConstantsModule, only: DONE
-    use Xt3dAlgorithmModule, only: qconds
-    ! -- dummy
-    class(Xt3dType) :: this
-    integer(I4B) :: kiter
-    integer(I4B),intent(in) :: nodes
-    integer(I4B),intent(in) :: nja
-    integer(I4B),intent(in) :: njasln
-    integer(I4B) :: n, m
-    real(DP),dimension(njasln),intent(inout) :: amat
-    integer(I4B),intent(in),dimension(nja) :: idxglo
-    real(DP),intent(inout),dimension(nodes) :: rhs
-    real(DP),intent(inout),dimension(nodes) :: hnew
-    real(DP) :: condhfb
-    ! -- local
-    !
-    logical :: allhc0, allhc1
-    integer(I4B) :: nnbr0, nnbr1
-    integer(I4B) :: il0, ii01, jjs01, il01, il10, ii00, ii11, ii10, il
-    integer(I4B),dimension(this%nbrmax) :: inbr0, inbr1
-    real(DP) :: ar01, ar10
-    real(DP),dimension(this%nbrmax,3) :: vc0, vn0, vc1, vn1
-    real(DP),dimension(this%nbrmax) :: dl0, dl0n, dl1, dl1n
-    real(DP),dimension(3,3) :: ck0, ck1
-    real(DP) :: chat01
-    real(DP),dimension(this%nbrmax) :: chati0, chat1j
-    real(DP) :: qnm, qnbrs
-    real(DP) :: term
-! ------------------------------------------------------------------------------
-    !
-    ! -- Calculate hfb corrections to xt3d conductance-like coefficients and
-    ! -- put into amat and rhs as appropriate
-    !
-    nnbr0 = this%dis%con%ia(n+1) - this%dis%con%ia(n) - 1
-    ! -- Load conductivity and connection info for cell 0.
-    call this%xt3d_load(nodes, n, nnbr0, inbr0, vc0, vn0, dl0, dl0n,    &
-      ck0, allhc0)
-    ! -- Find local neighbor number of cell 1.
-    do il = 1,nnbr0
-      if (inbr0(il).eq.m) then
-        il0 = il
-        exit
-      end if
-    end do
-    nnbr1 = this%dis%con%ia(m+1) - this%dis%con%ia(m) - 1
-    ! -- Load conductivity and connection info for cell 1.
-    call this%xt3d_load(nodes, m, nnbr1, inbr1, vc1, vn1, dl1, dl1n,    &
-      ck1, allhc1)
-    ! -- Set various indices.
-    call this%xt3d_indices(n, m, il0, ii01, jjs01, il01, il10,          &
-      ii00, ii11, ii10)
-    ! -- Compute areas.
-    if (this%inewton /= 0) then
-      ar01 = DONE
-      ar10 = DONE
-    else
-      call this%xt3d_areas(nodes, n, m, jjs01, .false., ar01, ar10, hnew)
-    end if
-    ! -- Compute "conductances" for interface between
-    ! -- cells 0 and 1.
-    call qconds(this%nbrmax, nnbr0, inbr0, il01, vc0, vn0, dl0, dl0n,    &
-      ck0, nnbr1, inbr1, il10, vc1, vn1, dl1, dl1n, ck1, ar01, ar10,     &
-      this%vcthresh, allhc0, allhc1, chat01, chati0, chat1j)
-    ! -- Apply scale factor to compute "conductances" for hfb correction
-    if(condhfb > DZERO) then
-      term = chat01/(chat01 + condhfb)
-    else
-      term = -condhfb
-    endif
-    chat01 = -chat01*term
-    chati0 = -chati0*term
-    chat1j = -chat1j*term
-    ! -- If Newton, compute and save saturated flow, then scale
-    ! -- conductance-like coefficients by the actual area for
-    ! -- subsequent amat and rhs assembly.
-    if (this%inewton /= 0) then
-      ! -- Contribution to flow from primary connection.
-      qnm = chat01*(hnew(m) - hnew(n))
-      ! -- Contribution from immediate neighbors of node 0.
-      call this%xt3d_qnbrs(nodes, n, m, nnbr0, inbr0, chati0, hnew, qnbrs)
-      qnm = qnm + qnbrs
-      ! -- Contribution from immediate neighbors of node 1.
-      call this%xt3d_qnbrs(nodes, m, n, nnbr1, inbr1, chat1j, hnew, qnbrs)
-      qnm = qnm - qnbrs
-      ! -- Multiply by saturated area and add correction to qsat.
-      call this%xt3d_areas(nodes, n, m, jjs01, .true., ar01, ar10, hnew)
-      this%qsat(ii01) = this%qsat(ii01) + qnm*ar01
-      ! -- Scale coefficients by actual area.  If RHS
-      ! -- formulation, also compute and add correction to qrhs.
-      call this%xt3d_areas(nodes, n, m, jjs01, .false., ar01, ar10, hnew)
-      if (this%ixt3d == 2) then
-        this%qrhs(ii01) = this%qrhs(ii01) - qnbrs*ar01
-      end if
-      chat01 = chat01*ar01
-      chati0 = chati0*ar01
-      chat1j = chat1j*ar01
-    end if
-    ! -- Contribute to rows for cells 0 and 1.
-    amat(idxglo(ii00)) = amat(idxglo(ii00)) - chat01
-    amat(idxglo(ii01)) = amat(idxglo(ii01)) + chat01
-    amat(idxglo(ii11)) = amat(idxglo(ii11)) - chat01
-    amat(idxglo(ii10)) = amat(idxglo(ii10)) + chat01
-    if (this%ixt3d == 1) then
-       call this%xt3d_amat_nbrs(nodes, n, ii00, nnbr0, nja, njasln,        &
-         inbr0, amat, idxglo, chati0)
-       call this%xt3d_amat_nbrnbrs(nodes, n, m, ii01, nnbr1, nja, njasln,  &
-         inbr1, amat, idxglo, chat1j)
-       call this%xt3d_amat_nbrs(nodes, m, ii11, nnbr1, nja, njasln,        &
-         inbr1, amat, idxglo, chat1j)
-       call this%xt3d_amat_nbrnbrs(nodes, m, n, ii10, nnbr0, nja, njasln,  &
-         inbr0, amat, idxglo, chati0)
-    else
-       call this%xt3d_rhs(nodes, n, m, nnbr0, inbr0, chati0, hnew, rhs)
-       call this%xt3d_rhs(nodes, m, n, nnbr1, inbr1, chat1j, hnew, rhs)
-    endif
-    !
-    ! -- Return
-    return
-  end subroutine xt3d_fhfb
-
-  subroutine xt3d_fn(this, kiter, nodes, nja, njasln, amat, idxglo, rhs, hnew)
-! ******************************************************************************
-! xt3d_fn -- Fill Newton terms for xt3d
-! ******************************************************************************
-!
-!    SPECIFICATIONS:
-! ------------------------------------------------------------------------------
-    use ConstantsModule, only: DONE
-    use SmoothingModule, only: sQuadraticSaturationDerivative
-    ! -- dummy
-    class(Xt3dType) :: this
-    integer(I4B) :: kiter
-    integer(I4B),intent(in) :: nodes
-    integer(I4B),intent(in) :: nja
-    integer(I4B),intent(in) :: njasln
-    real(DP),dimension(njasln),intent(inout) :: amat
-    integer(I4B),intent(in),dimension(nja) :: idxglo
-    real(DP),intent(inout),dimension(nodes) :: rhs
-    real(DP),intent(inout),dimension(nodes) :: hnew
-    ! -- local
-    integer(I4B) :: n, m, ipos
-    !
-    integer(I4B) :: nnbr0
-    integer(I4B) :: il0, ii01, jjs01, il01, il10, ii00, ii11, ii10
-    integer(I4B),dimension(this%nbrmax) :: inbr0
-    integer(I4B) :: iups, idn
-    real(DP) :: topup, botup, derv, term, termrhs
-! ------------------------------------------------------------------------------
-    !
-    ! -- Update amat and rhs with Newton terms
-    do n = 1, nodes
-      ! -- Skip if inactive.
-      if (this%ibound(n).eq.0) cycle
-      ! -- No Newton correction if amat saved (which implies no rhs option)
-      ! -- and all connections for the cell are permanently confined.
-      if (this%lamatsaved) then
-        if (this%iallpc(n) == 1) cycle
-      end if
-      nnbr0 = this%dis%con%ia(n+1) - this%dis%con%ia(n) - 1
-      ! -- Load neighbors of cell. Set cell numbers for inactive
-      ! -- neighbors to zero.
-      call this%xt3d_load_inbr(n, nnbr0, inbr0)
-      ! -- Loop over active neighbors of cell 0 that have a higher
-      ! -- cell number (taking advantage of reciprocity).
-      do il0 = 1,nnbr0
-        ipos = this%dis%con%ia(n) + il0
-        if (this%dis%con%mask(ipos) == 0) cycle
-        
-        m = inbr0(il0)
-        ! -- Skip if neighbor is inactive or has lower cell number.
-        if ((inbr0(il0).eq.0).or.(m.lt.n)) cycle
-        ! -- Set various indices.
-        call this%xt3d_indices(n, m, il0, ii01, jjs01, il01, il10,          &
-          ii00, ii11, ii10)
-        ! determine upstream node
-        iups = m
-        if (hnew(m) < hnew(n)) iups = n
-        idn = n
-        if (iups == n) idn = m
-        ! -- no Newton terms if upstream cell is confined
-        ! -- and no rhs option
-        if ((this%icelltype(iups) == 0).and.(this%ixt3d.eq.1)) cycle
-        ! -- Set the upstream top and bot, and then recalculate for a
-        !    vertically staggered horizontal connection
-        topup = this%dis%top(iups)
-        botup = this%dis%bot(iups)
-        if(this%dis%con%ihc(jjs01) == 2) then
-          topup = min(this%dis%top(n), this%dis%top(m))
-          botup = max(this%dis%bot(n), this%dis%bot(m))
-        endif
-        ! derivative term
-        derv = sQuadraticSaturationDerivative(topup, botup, hnew(iups))
-        term = this%qsat(ii01) * derv
-        if (this%ixt3d == 1) then
-           termrhs = term
-        else
-           termrhs = term - this%qrhs(ii01)
-        endif
-        ! fill Jacobian for n being the upstream node
-        if (iups == n) then
-          ! fill in row of n
-          amat(idxglo(ii00)) = amat(idxglo(ii00)) + term
-          rhs(n) = rhs(n) + termrhs * hnew(n)
-          ! fill in row of m
-          amat(idxglo(ii10)) = amat(idxglo(ii10)) - term
-          rhs(m) = rhs(m) - termrhs * hnew(n)
-        ! fill Jacobian for m being the upstream node
-        else
-          ! fill in row of n
-          amat(idxglo(ii01)) = amat(idxglo(ii01)) + term
-          rhs(n) = rhs(n) + termrhs * hnew(m)
-          ! fill in row of m
-          amat(idxglo(ii11)) = amat(idxglo(ii11)) - term
-          rhs(m) = rhs(m) - termrhs * hnew(m)
-        end if
-      enddo
-    enddo
-    !
-    ! -- Return
-    return
-  end subroutine xt3d_fn
-
-  subroutine xt3d_flowja(this, hnew, flowja)
-! ******************************************************************************
-! xt3d_flowja -- Budget
-! ******************************************************************************
-!
-!    SPECIFICATIONS:
-! ------------------------------------------------------------------------------
-    use Xt3dAlgorithmModule, only: qconds
-    ! -- dummy
-    class(Xt3dType) :: this
-    real(DP),intent(inout),dimension(:) :: hnew
-    real(DP),intent(inout),dimension(:) :: flowja
-    ! -- local
-    integer(I4B) :: n, ipos, m, nodes
-    real(DP) :: qnm, qnbrs
-    logical :: allhc0, allhc1
-    integer(I4B) :: nnbr0, nnbr1
-    integer(I4B) :: il0, ii01, jjs01, il01, il10, ii00, ii11, ii10
-    integer(I4B),dimension(this%nbrmax) :: inbr0, inbr1
-    real(DP) :: ar01, ar10
-    real(DP),dimension(this%nbrmax,3) :: vc0, vn0, vc1, vn1
-    real(DP),dimension(this%nbrmax) :: dl0, dl0n, dl1, dl1n
-    real(DP),dimension(3,3) :: ck0, ck1
-    real(DP) :: chat01
-    real(DP),dimension(this%nbrmax) :: chati0, chat1j
-! ------------------------------------------------------------------------------
-    !
-    ! -- Calculate the flow across each cell face and store in flowja
-    nodes = this%dis%nodes
-    do n = 1, nodes
-      ! -- Skip if inactive.
-      if (this%ibound(n).eq.0) cycle
-      nnbr0 = this%dis%con%ia(n+1) - this%dis%con%ia(n) - 1
-      ! -- Load conductivity and connection info for cell 0.
-      call this%xt3d_load(nodes, n, nnbr0, inbr0, vc0, vn0, dl0, dl0n,      &
-        ck0, allhc0)
-      ! -- Loop over active neighbors of cell 0 that have a higher
-      ! -- cell number (taking advantage of reciprocity).
-      do il0 = 1,nnbr0
-        m = inbr0(il0)
-        ! -- Skip if neighbor is inactive or has lower cell number.
-        if ((inbr0(il0).eq.0).or.(m.lt.n)) cycle
-        nnbr1 = this%dis%con%ia(m+1) - this%dis%con%ia(m) - 1
-        ! -- Load conductivity and connection info for cell 1.
-        call this%xt3d_load(nodes, m, nnbr1, inbr1, vc1, vn1, dl1, dl1n,     &
-          ck1, allhc1)
-        ! -- Set various indices.
-        call this%xt3d_indices(n, m, il0, ii01, jjs01, il01, il10,           &
-          ii00, ii11, ii10)
-        ! -- Compute areas.
-        if (this%inewton /= 0)                                               &
-          call this%xt3d_areas(nodes, n, m, jjs01, .true., ar01, ar10, hnew)
-        call this%xt3d_areas(nodes, n, m, jjs01, .false., ar01, ar10, hnew)
-        ! -- Compute "conductances" for interface between
-        ! -- cells 0 and 1.
-        call qconds(this%nbrmax, nnbr0, inbr0, il01, vc0, vn0, dl0, dl0n,    &
-          ck0, nnbr1, inbr1, il10, vc1, vn1, dl1, dl1n, ck1, ar01, ar10,     &
-          this%vcthresh, allhc0, allhc1, chat01, chati0, chat1j)
-        ! -- Contribution to flow from primary connection.
-        qnm = chat01*(hnew(m) - hnew(n))
-        ! -- Contribution from immediate neighbors of node 0.
-        call this%xt3d_qnbrs(nodes, n, m, nnbr0, inbr0, chati0, hnew, qnbrs)
-        qnm = qnm + qnbrs
-        ! -- Contribution from immediate neighbors of node 1.
-        call this%xt3d_qnbrs(nodes, m, n, nnbr1, inbr1, chat1j, hnew, qnbrs)
-        qnm = qnm - qnbrs
-        ipos = ii01
-        flowja(ipos) = qnm
-        flowja(this%dis%con%isym(ipos)) = -qnm        
-      enddo
-    enddo
-    !
-    ! -- Return
-    return
-  end subroutine xt3d_flowja
-
-  subroutine xt3d_flowjahfb(this, n, m, hnew, flowja, condhfb)
-! ******************************************************************************
-! xt3d_flowjahfb -- hfb contribution to flowja when xt3d is used
-! ******************************************************************************
-!
-!    SPECIFICATIONS:
-! ------------------------------------------------------------------------------
-    use ConstantsModule, only: DONE
-    use Xt3dAlgorithmModule, only: qconds
-    ! -- dummy
-    class(Xt3dType) :: this
-    integer(I4B) :: n, m
-    real(DP),intent(inout),dimension(:) :: hnew
-    real(DP),intent(inout),dimension(:) :: flowja
-    real(DP) :: condhfb
-    ! -- local
-    !
-    integer(I4B) :: nodes
-    logical :: allhc0, allhc1
-!!!    integer(I4B), parameter :: nbrmax = 10
-    integer(I4B) :: nnbr0, nnbr1
-    integer(I4B) :: il0, ii01, jjs01, il01, il10, ii00, ii11, ii10, il
-    integer(I4B),dimension(this%nbrmax) :: inbr0, inbr1
-    integer(I4B) :: ipos
-    real(DP) :: ar01, ar10
-    real(DP),dimension(this%nbrmax,3) :: vc0, vn0, vc1, vn1
-    real(DP),dimension(this%nbrmax) :: dl0, dl0n, dl1, dl1n
-    real(DP),dimension(3,3) :: ck0, ck1
-    real(DP) :: chat01
-    real(DP),dimension(this%nbrmax) :: chati0, chat1j
-    real(DP) :: qnm, qnbrs
-    real(DP) :: term
-! ------------------------------------------------------------------------------
-    !
-    ! -- Calculate hfb corrections to xt3d conductance-like coefficients and
-    ! -- put into amat and rhs as appropriate
-    !
-    nodes = this%dis%nodes
-    nnbr0 = this%dis%con%ia(n+1) - this%dis%con%ia(n) - 1
-    ! -- Load conductivity and connection info for cell 0.
-    call this%xt3d_load(nodes, n, nnbr0, inbr0, vc0, vn0, dl0, dl0n,    &
-      ck0, allhc0)
-    ! -- Find local neighbor number of cell 1.
-    do il = 1,nnbr0
-      if (inbr0(il).eq.m) then
-        il0 = il
-        exit
-      end if
-    end do
-    nnbr1 = this%dis%con%ia(m+1) - this%dis%con%ia(m) - 1
-    ! -- Load conductivity and connection info for cell 1.
-    call this%xt3d_load(nodes, m, nnbr1, inbr1, vc1, vn1, dl1, dl1n,    &
-      ck1, allhc1)
-    ! -- Set various indices.
-    call this%xt3d_indices(n, m, il0, ii01, jjs01, il01, il10,          &
-      ii00, ii11, ii10)
-    ! -- Compute areas.
-    if (this%inewton /= 0) then
-      ar01 = DONE
-      ar10 = DONE
-    else
-      call this%xt3d_areas(nodes, n, m, jjs01, .false., ar01, ar10, hnew)
-    end if
-    ! -- Compute "conductances" for interface between
-    ! -- cells 0 and 1.
-    call qconds(this%nbrmax, nnbr0, inbr0, il01, vc0, vn0, dl0, dl0n,    &
-      ck0, nnbr1, inbr1, il10, vc1, vn1, dl1, dl1n, ck1, ar01, ar10,     &
-      this%vcthresh, allhc0, allhc1, chat01, chati0, chat1j)
-    ! -- Apply scale factor to compute "conductances" for hfb correction
-    if(condhfb > DZERO) then
-      term = chat01/(chat01 + condhfb)
-    else
-      term = -condhfb
-    endif
-    chat01 = -chat01*term
-    chati0 = -chati0*term
-    chat1j = -chat1j*term
-    ! -- Contribution to flow from primary connection.
-    qnm = chat01*(hnew(m) - hnew(n))
-    ! -- Contribution from immediate neighbors of node 0.
-    call this%xt3d_qnbrs(nodes, n, m, nnbr0, inbr0, chati0, hnew, qnbrs)
-    qnm = qnm + qnbrs
-    ! -- Contribution from immediate neighbors of node 1.
-    call this%xt3d_qnbrs(nodes, m, n, nnbr1, inbr1, chat1j, hnew, qnbrs)
-    qnm = qnm - qnbrs
-    ! -- If Newton, scale conductance-like coefficients by the 
-    ! -- actual area.
-    if (this%inewton /= 0) then
-      call this%xt3d_areas(nodes, n, m, jjs01, .true., ar01, ar10, hnew)
-      call this%xt3d_areas(nodes, n, m, jjs01, .false., ar01, ar10, hnew)
-      qnm = qnm*ar01
-    end if
-    ipos = ii01
-    flowja(ipos) = flowja(ipos) + qnm
-    flowja(this%dis%con%isym(ipos)) = flowja(this%dis%con%isym(ipos)) - qnm
-    !
-    ! -- Return
-    return
-  end subroutine xt3d_flowjahfb
-
-  subroutine xt3d_da(this)
-! ******************************************************************************
-! xt3d_da -- Deallocate variables
-! ******************************************************************************
-!
-!    SPECIFICATIONS:
-! ------------------------------------------------------------------------------
-    ! -- modules
-    use MemoryManagerModule, only: mem_deallocate
-    ! -- dummy
-    class(Xt3dType) :: this
-! ------------------------------------------------------------------------------
-    !  
-    ! -- Deallocate arrays
-    if (this%ixt3d /= 0) then
-      call mem_deallocate(this%iax)
-      call mem_deallocate(this%jax)
-      call mem_deallocate(this%idxglox)
-      call mem_deallocate(this%rmatck)
-      call mem_deallocate(this%vecc)
-      call mem_deallocate(this%conlen)
-      call mem_deallocate(this%vecn)
-      call mem_deallocate(this%qsat)
-      call mem_deallocate(this%qrhs)
-      call mem_deallocate(this%amatpc)
-      call mem_deallocate(this%amatpcx)
-      call mem_deallocate(this%iallpc)
-    endif
-    !
-    ! -- Strings
-    deallocate(this%origin)
-    !
-    ! -- Scalars
-    call mem_deallocate(this%ixt3d)
-    call mem_deallocate(this%inunit)
-    call mem_deallocate(this%iout)
-    call mem_deallocate(this%numextnbrs)
-    call mem_deallocate(this%nozee)
-    call mem_deallocate(this%vcthresh)
-    call mem_deallocate(this%lamatsaved)
-    call mem_deallocate(this%nbrmax)
-    call mem_deallocate(this%ldispersion)
-    !
-    ! -- Return
-    return
-  end subroutine xt3d_da
-
-  subroutine allocate_scalars(this, name_model)
-! ******************************************************************************
-! allocate_scalars -- Allocate scalar pointer variables
-! ******************************************************************************
-!
-!    SPECIFICATIONS:
-! ------------------------------------------------------------------------------
-    ! -- modules
-    use MemoryManagerModule, only: mem_allocate
-    ! -- dummy
-    class(Xt3dType) :: this
-    character(len=*) :: name_model
-! ------------------------------------------------------------------------------
-    !
-    ! -- Allocate and assign origin
-    allocate(this%origin)
-    this%origin = trim(adjustl(name_model)) // ' XT3D'
-    !
-    ! -- Allocate scalars
-    call mem_allocate(this%ixt3d, 'IXT3D', this%origin)
-    call mem_allocate(this%nbrmax, 'NBRMAX', this%origin)
-    call mem_allocate(this%inunit, 'INUNIT', this%origin)
-    call mem_allocate(this%iout, 'IOUT', this%origin)
-    call mem_allocate(this%numextnbrs, 'NUMEXTNBRS', this%origin)
-    call mem_allocate(this%nozee, 'NOZEE', this%origin)
-    call mem_allocate(this%vcthresh, 'VCTHRESH', this%origin)
-    call mem_allocate(this%lamatsaved, 'LAMATSAVED', this%origin)
-    call mem_allocate(this%ldispersion, 'LDISPERSION', this%origin)
-    !  
-    ! -- Initialize value
-    this%ixt3d = 0
-    this%nbrmax = 0
-    this%inunit = 0
-    this%iout = 0
-    this%numextnbrs = 0
-    this%nozee = .false.
-    this%vcthresh = 1.d-10
-    this%lamatsaved = .false.
-    this%ldispersion = .false.
-    !
-    ! -- Return
-    return
-  end subroutine allocate_scalars
-
-  subroutine allocate_arrays(this)
-! ******************************************************************************
-! allocate_arrays -- Allocate xt3d arrays
-! ******************************************************************************
-!
-!    SPECIFICATIONS:
-! ------------------------------------------------------------------------------
-    ! -- modules
-    use MemoryManagerModule, only: mem_allocate
-    ! -- dummy
-    class(Xt3dType) :: this
-    ! -- local
-    integer(I4B) :: njax
-! ------------------------------------------------------------------------------
-    !
-    call mem_allocate(this%rmatck, 3, 3, 'RMATCK', this%origin)
-    !
-    if (this%inewton /= 0) then
-      call mem_allocate(this%qsat, this%dis%nja, 'QSAT', this%origin)
-      if (this%ixt3d == 1) then
-        call mem_allocate(this%qrhs, 0, 'QRHS', this%origin)
-      else
-        call mem_allocate(this%qrhs, this%dis%nja, 'QRHS', this%origin)
-      end if
-      call mem_allocate(this%amatpc, 0, 'AMATPC', this%origin)
-      call mem_allocate(this%amatpcx, 0, 'AMATPCX', this%origin)
-      call mem_allocate(this%iallpc, 0, 'IALLPC', this%origin)
-    else
-      call mem_allocate(this%qsat, 0, 'QSAT', this%origin)
-      call mem_allocate(this%qrhs, 0, 'QRHS', this%origin)
-    end if
-    !
-    call this%xt3d_iallpc()
-    !
-    if (this%lamatsaved) then
-      call mem_allocate(this%amatpc, this%dis%nja, 'AMATPC', this%origin)
-      njax = this%numextnbrs ! + 1
-      call mem_allocate(this%amatpcx, njax, 'AMATPCX', this%origin)
-    else
-      call mem_allocate(this%amatpc, 0, 'AMATPC', this%origin)
-      call mem_allocate(this%amatpcx, 0, 'AMATPCX', this%origin)
-    end if
-    call mem_allocate(this%vecc, 0, 3, 'VECC', this%origin)
-    call mem_allocate(this%conlen, 0, 'CONLEN', this%origin)
-    call mem_allocate(this%vecn, 0, 3, 'VECN', this%origin)
-    !
-    this%rmatck = 0.d0
-    if (this%inewton /= 0) then
-      this%qsat = 0.d0
-      if (this%ixt3d == 2) this%qrhs = 0.d0
-    else if (this%lamatsaved) then
-      this%amatpc = 0.d0
-      this%amatpcx = 0.d0
-    end if
-    this%vecc = 0.d0
-    this%conlen = 0.d0
-    this%vecn = 0.d0
-    !
-    ! -- Return
-    return
-  end subroutine allocate_arrays
-
-  subroutine xt3d_iallpc(this)
-! ******************************************************************************
-! xt3d_iallpc -- Allocate and populate iallpc array. Set lamatsaved.
-! ******************************************************************************
-!
-!    SPECIFICATIONS:
-! ------------------------------------------------------------------------------
-    ! -- modules
-    use MemoryManagerModule, only: mem_allocate, mem_deallocate
-    ! -- dummy
-    class(Xt3dType) :: this
-    ! -- local
-    integer(I4B) :: n, m, mm, il0, il1
-    integer(I4B) :: nnbr0, nnbr1
-    integer(I4B),dimension(this%nbrmax) :: inbr0, inbr1
-! ------------------------------------------------------------------------------
-    !
-    if(this%ixt3d == 2 .or. this%ldispersion) then
-      this%lamatsaved = .false.
-      call mem_allocate(this%iallpc, 0, 'IALLPC', this%origin)
-    else
-      call mem_allocate(this%iallpc, this%dis%nodes, 'IALLPC', this%origin)
-      this%iallpc = 1
-      do n = 1, this%dis%nodes
-        if (this%icelltype(n) /= 0) then
-          this%iallpc(n) = 0
-          cycle
-        end if
-        nnbr0 = this%dis%con%ia(n+1) - this%dis%con%ia(n) - 1
-        call this%xt3d_load_inbr(n, nnbr0, inbr0)
-        do il0 = 1,nnbr0
-          m = inbr0(il0)
-          if (m.lt.n) cycle
-          if (this%icelltype(m) /= 0) then
-            this%iallpc(n) = 0
-            this%iallpc(m) = 0
-            cycle
-          end if
-          nnbr1 = this%dis%con%ia(m+1) - this%dis%con%ia(m) - 1
-          call this%xt3d_load_inbr(m, nnbr1, inbr1)
-          do il1 = 1,nnbr1
-            mm = inbr1(il1)
-!!!            if (mm.lt.m) cycle
-            if (this%icelltype(mm) /= 0) then
-              this%iallpc(n) = 0
-              this%iallpc(m) = 0
-              this%iallpc(mm) = 0
-            end if
-          enddo
-        enddo
-      enddo
-      this%lamatsaved = .false.
-      do n = 1, this%dis%nodes
-        if (this%iallpc(n) == 1) then
-          this%lamatsaved = .true.
-          exit
-        end if
-      enddo
-    end if
-    !
-    if (.not.this%lamatsaved) then
-      call mem_deallocate(this%iallpc)       ! kluge: ok to do this???
-      call mem_allocate(this%iallpc, 0, 'IALLPC', this%origin)
-    end if
-    !
-    ! -- Return
-    return
-  end subroutine xt3d_iallpc
-  
-  subroutine xt3d_indices(this, n, m, il0, ii01, jjs01, il01, il10,          &
-    ii00, ii11, ii10)
-! ******************************************************************************
-! xt3d_indices -- Set various indices for XT3D.
-! ******************************************************************************
-!
-!    SPECIFICATIONS:
-! ------------------------------------------------------------------------------
-    ! -- module
-    ! -- dummy
-    class(Xt3dType) :: this
-    integer(I4B) :: n, m, il0, ii01, jjs01, il01, il10, ii00, ii11, ii10
-    ! -- local
-    integer(I4B) :: iinm
-! ------------------------------------------------------------------------------
-    !
-    ! -- Set local number of node 0-1 connection (local cell number of cell 1
-    ! -- in cell 0's neighbor list).
-    il01 = il0
-    ! -- Set local number of node 1-0 connection (local cell number of cell 0
-    ! -- in cell 1's neighbor list).
-    call this%xt3d_get_iinm(m, n, iinm)
-    il10 = iinm - this%dis%con%ia(m)
-    ! -- Set index of node 0 diagonal in the ja array.
-    ii00 = this%dis%con%ia(n)
-    ! -- Set index of node 0-1 connection in the ja array.
-    ii01 = ii00 + il01
-    ! -- Set symmetric index of node 0-1 connection.
-    jjs01 = this%dis%con%jas(ii01)
-    ! -- Set index of node 1 diagonal in the ja array.
-    ii11 = this%dis%con%ia(m)
-    ! -- Set index of node 1-0 connection in the ja array.
-    ii10 = ii11 + il10
-    !
-    return
-  end subroutine xt3d_indices
-
-  subroutine xt3d_load(this, nodes, n, nnbr, inbr, vc, vn, dl, dln, ck, allhc)
-! ******************************************************************************
-! xt3d_load -- Load conductivity and connection info for a cell into arrays
-!              used by XT3D.
-! ******************************************************************************
-!
-!    SPECIFICATIONS:
-! ------------------------------------------------------------------------------
-    ! -- module
-    use ConstantsModule, only: DZERO, DHALF, DONE
-    ! -- dummy
-    class(Xt3dType) :: this
-    logical :: allhc
-    integer(I4B),intent(in) :: nodes
-    integer(I4B) :: n, nnbr
-    integer(I4B),dimension(this%nbrmax) :: inbr
-    real(DP),dimension(this%nbrmax,3) :: vc, vn
-    real(DP),dimension(this%nbrmax) :: dl, dln
-    real(DP),dimension(3,3) :: ck
-    ! -- local
-    integer(I4B) :: il, ii, jj, jjs
-    integer(I4B) :: ihcnjj
-    real(DP) :: satn, satjj
-    real(DP) :: cl1njj, cl2njj, dltot, ooclsum
-! ------------------------------------------------------------------------------
-    !
-    ! -- Set conductivity tensor for cell.
-    ck = DZERO
-    ck(1,1) = this%k11(n)
-    if(this%ik22 == 0) then
-      ck(2,2) = ck(1,1)
-    else
-      ck(2,2) = this%k22(n)
-    end if
-    if(this%ik33 == 0) then
-      ck(3,3) = ck(1,1)
-    else
-      ck(3,3) = this%k33(n)
-    endif
-    call this%xt3d_fillrmatck(n)
-    ck = matmul(this%rmatck, ck)
-    ck = matmul(ck, transpose(this%rmatck))
-    !
-    ! -- Load neighbors of cell. Set cell numbers for inactive
-    ! -- neighbors to zero so xt3d knows to ignore them. Compute
-    ! -- direct connection lengths from perpendicular connection
-    ! -- lengths. Also determine if all active connections are
-    ! -- horizontal.
-    allhc = .true.
-    do il = 1,nnbr
-      ii = il + this%dis%con%ia(n)
-      jj = this%dis%con%ja(ii)
-      jjs = this%dis%con%jas(ii)
-      if (this%ibound(jj).ne.0) then
-        inbr(il) = jj
-        satn = this%sat(n)
-        satjj = this%sat(jj)
-        ! -- DISV and DIS
-        ihcnjj = this%dis%con%ihc(jjs)
-        call this%dis%connection_normal(n, jj, ihcnjj,                     &
-          vn(il, 1), vn(il, 2), vn(il, 3), ii)
-        call this%dis%connection_vector(n, jj, this%nozee, satn, satjj,    &
-          ihcnjj, vc(il, 1), vc(il, 2), vc(il, 3), dltot)
-        if(jj > n) then
-          cl1njj = this%dis%con%cl1(jjs)
-          cl2njj = this%dis%con%cl2(jjs)
-        else
-          cl1njj = this%dis%con%cl2(jjs)
-          cl2njj = this%dis%con%cl1(jjs)
-        endif
-        ooclsum = 1d0/(cl1njj + cl2njj)
-        dl(il) = dltot*cl1njj*ooclsum
-        dln(il) = dltot*cl2njj*ooclsum
-        if (this%dis%con%ihc(jjs).eq.0) allhc = .false.
-      else
-        inbr(il) = 0
-      end if
-    end do
-    !
-    return
-  end subroutine xt3d_load
-  
-  subroutine xt3d_load_inbr(this, n, nnbr, inbr)
-! ******************************************************************************
-! xt3d_load_inbr -- Load neighbor list for a cell.
-! ******************************************************************************
-!
-!    SPECIFICATIONS:
-! ------------------------------------------------------------------------------
-    ! -- module
-    ! -- dummy
-    class(Xt3dType) :: this
-    integer(I4B) :: n, nnbr
-    integer(I4B),dimension(this%nbrmax) :: inbr
-    ! -- local
-    integer(I4B) :: il, ii, jj
-! ------------------------------------------------------------------------------
-    !
-    ! -- Load neighbors of cell. Set cell numbers for inactive
-    ! -- neighbors to zero so xt3d knows to ignore them.
-    do il = 1,nnbr
-      ii = il + this%dis%con%ia(n)
-      jj = this%dis%con%ja(ii)
-      if (this%ibound(jj).ne.0) then
-        inbr(il) = jj
-      else
-        inbr(il) = 0
-      end if
-    end do
-    !
-    return
-  end subroutine xt3d_load_inbr
-
-  subroutine xt3d_areas(this, nodes, n, m, jjs01, lsat, ar01, ar10, hnew)
-! ******************************************************************************
-! xt3d_areas -- Compute interfacial areas.
-! ******************************************************************************
-!
-!    SPECIFICATIONS:
-! ------------------------------------------------------------------------------
-    ! -- module
-    use ConstantsModule, only: DZERO, DONE
-    use SmoothingModule, only: sQuadraticSaturation                     ! kluge debug
-    ! -- dummy
-    class(Xt3dType) :: this
-    logical :: lsat
-    integer(I4B) :: nodes, n, m, jjs01
-    real(DP) :: ar01, ar10
-    real(DP),intent(inout),dimension(:), optional :: hnew
-    ! -- local
-    real(DP) :: topn, botn, topm, botm, thksatn, thksatm
-    real(DP) :: sill_top, sill_bot, tpn, tpm
-    real(DP) :: hn, hm                                          ! kluge debug
-    real(DP) :: satups
-! ------------------------------------------------------------------------------
-    !
-    ! -- Compute area depending on connection type
-    if (this%dis%con%ihc(jjs01).eq.0) then
-      ! -- vertical connection
-      ar01 = this%dis%con%hwva(jjs01)
-      ar10 = ar01
-    else if (this%inewton /= 0) then
-      if (lsat) then
-        topn = this%dis%top(n)
-        botn = this%dis%bot(n)
-        topm = this%dis%top(m)
-        botm = this%dis%bot(m)
-        thksatn = topn - botn
-        thksatm = topm - botm
-        if (this%dis%con%ihc(jjs01).eq.2) then
-          ! -- vertically staggered
-          sill_top = min(topn, topm)
-          sill_bot = max(botn, botm)
-          tpn = botn + thksatn
-          tpm = botm + thksatm
-          thksatn = max(min(tpn, sill_top) - sill_bot, DZERO)
-          thksatm = max(min(tpm, sill_top) - sill_bot, DZERO)
-        end if
-        ar01 = this%dis%con%hwva(jjs01)*DHALF*(thksatn + thksatm)
-      else
-        ! -- If Newton and lsat=.false., it is assumed that the fully saturated
-        ! -- areas have already been calculated and are being passed in through
-        ! -- ar01 and ar10. The actual areas are obtained simply by scaling by
-        ! -- the upstream saturation.
-        if (hnew(m) < hnew(n)) then
-          if (this%icelltype(n) == 0) then
-            satups = DONE
-          else
-            topn = this%dis%top(n)
-            botn = this%dis%bot(n)
-            hn = hnew(n)                                           ! kluge
-            satups = sQuadraticSaturation(topn, botn, hn)
-          end if
-        else
-          if (this%icelltype(m) == 0) then
-            satups = DONE
-          else
-            topm = this%dis%top(m)
-            botm = this%dis%bot(m)
-            hm = hnew(m)                                           ! kluge
-            satups = sQuadraticSaturation(topm, botm, hm)
-          end if
-        end if
-        ar01 = ar01*satups
-      end if
-      ar10 = ar01
-    else
-      topn = this%dis%top(n)
-      botn = this%dis%bot(n)
-      topm = this%dis%top(m)
-      botm = this%dis%bot(m)
-      if (lsat.or.(this%icelltype(n) == 0)) then
-        thksatn = topn - botn
-      else
-        thksatn = this%sat(n)*(topn - botn)
-      end if
-      if (lsat.or.(this%icelltype(m) == 0)) then
-        thksatm = topm - botm
-      else
-        thksatm = this%sat(m)*(topm - botm)
-      end if
-      if (this%dis%con%ihc(jjs01).eq.2) then
-        ! -- vertically staggered
-        sill_top = min(topn, topm)
-        sill_bot = max(botn, botm)
-        tpn = botn + thksatn
-        tpm = botm + thksatm
-        thksatn = max(min(tpn, sill_top) - sill_bot, DZERO)
-        thksatm = max(min(tpm, sill_top) - sill_bot, DZERO)
-      end if
-      ar01 = this%dis%con%hwva(jjs01)*thksatn
-      ar10 = this%dis%con%hwva(jjs01)*thksatm
-    endif
-    !
-    return
-  end subroutine xt3d_areas
-
-  subroutine xt3d_amat_nbrs(this, nodes, n, idiag, nnbr, nja,          &
-      njasln, inbr, amat, idxglo, chat)
-! ******************************************************************************
-! xt3d_amat_nbrs -- Add contributions from neighbors to amat.
-! ******************************************************************************
-!
-!    SPECIFICATIONS:
-! ------------------------------------------------------------------------------
-    ! -- module
-    ! -- dummy
-    class(Xt3dType) :: this
-    integer(I4B),intent(in) :: nodes
-    integer(I4B) :: n, idiag, nnbr, nja, njasln
-    integer(I4B),dimension(this%nbrmax) :: inbr
-    integer(I4B),intent(in),dimension(nja) :: idxglo
-    real(DP),dimension(njasln),intent(inout) :: amat
-    real(DP),dimension(this%nbrmax) :: chat
-    ! -- local
-    integer(I4B) :: iil, iii
-! ------------------------------------------------------------------------------
-    !
-    do iil = 1,nnbr
-      if (inbr(iil).ne.0) then
-        iii = this%dis%con%ia(n) + iil
-        amat(idxglo(idiag)) = amat(idxglo(idiag)) - chat(iil)
-        amat(idxglo(iii)) = amat(idxglo(iii)) + chat(iil)            
-      endif
-    enddo
-    !
-    return
-  end subroutine xt3d_amat_nbrs
-
-  subroutine xt3d_amat_nbrnbrs(this, nodes, n, m, ii01, nnbr, nja,   &
-      njasln, inbr, amat, idxglo, chat)
-! ******************************************************************************
-! xt3d_amat_nbrnbrs -- Add contributions from neighbors of neighbor to amat.
-! ******************************************************************************
-!
-!    SPECIFICATIONS:
-! ------------------------------------------------------------------------------
-    ! -- module
-    ! -- dummy
-    class(Xt3dType) :: this
-    integer(I4B),intent(in) :: nodes
-    integer(I4B) :: n, m, ii01, nnbr, nja, njasln
-    integer(I4B),dimension(this%nbrmax) :: inbr
-    integer(I4B),intent(in),dimension(nja) :: idxglo
-    real(DP),dimension(njasln),intent(inout) :: amat
-    real(DP),dimension(this%nbrmax) :: chat
-    ! -- local
-    integer(I4B) :: iil, iii, jjj, iixjjj, iijjj
-! ------------------------------------------------------------------------------
-    !
-    do iil = 1,nnbr
-      if (inbr(iil).ne.0) then
-        amat(idxglo(ii01)) = amat(idxglo(ii01)) + chat(iil)
-        iii = this%dis%con%ia(m) + iil
-        jjj = this%dis%con%ja(iii)
-        call this%xt3d_get_iinmx(n, jjj, iixjjj)
-        if (iixjjj.ne.0) then
-          amat(this%idxglox(iixjjj)) = amat(this%idxglox(iixjjj)) - chat(iil)
-        else
-          call this%xt3d_get_iinm(n, jjj, iijjj)
-          amat(idxglo(iijjj)) = amat(idxglo(iijjj)) - chat(iil)
-        endif
-      endif
-    enddo
-    !
-    return
-  end subroutine xt3d_amat_nbrnbrs
-
-  subroutine xt3d_amatpc_nbrs(this, nodes, n, idiag, nnbr, inbr, chat)
-! ******************************************************************************
-! xt3d_amatpc_nbrs -- Add contributions from neighbors to amatpc.
-! ******************************************************************************
-!
-!    SPECIFICATIONS:
-! ------------------------------------------------------------------------------
-    ! -- module
-    ! -- dummy
-    class(Xt3dType) :: this
-    integer(I4B),intent(in) :: nodes
-    integer(I4B) :: n, idiag, nnbr
-    integer(I4B),dimension(this%nbrmax) :: inbr
-    real(DP),dimension(this%nbrmax) :: chat
-    ! -- local
-    integer(I4B) :: iil, iii
-! ------------------------------------------------------------------------------
-    !
-    do iil = 1,nnbr
-      iii = this%dis%con%ia(n) + iil
-      this%amatpc(idiag) = this%amatpc(idiag) - chat(iil)
-      this%amatpc(iii) = this%amatpc(iii) + chat(iil)            
-    enddo
-    !
-    return
-  end subroutine xt3d_amatpc_nbrs
-
-  subroutine xt3d_amatpcx_nbrnbrs(this, nodes, n, m, ii01, nnbr, inbr, chat)
-! ******************************************************************************
-! xt3d_amatpcx_nbrnbrs -- Add contributions from neighbors of neighbor to
-!   amatpc and amatpcx.
-! ******************************************************************************
-!
-!    SPECIFICATIONS:
-! ------------------------------------------------------------------------------
-    ! -- module
-    ! -- dummy
-    class(Xt3dType) :: this
-    integer(I4B),intent(in) :: nodes
-    integer(I4B) :: n, m, ii01, nnbr
-    integer(I4B),dimension(this%nbrmax) :: inbr
-    real(DP),dimension(this%nbrmax) :: chat
-    ! -- local
-    integer(I4B) :: iil, iii, jjj, iixjjj, iijjj
-! ------------------------------------------------------------------------------
-    !
-    do iil = 1,nnbr
-      this%amatpc(ii01) = this%amatpc(ii01) + chat(iil)
-      iii = this%dis%con%ia(m) + iil
-      jjj = this%dis%con%ja(iii)
-      call this%xt3d_get_iinmx(n, jjj, iixjjj)
-      if (iixjjj.ne.0) then
-        this%amatpcx(iixjjj) = this%amatpcx(iixjjj) - chat(iil)
-      else
-        call this%xt3d_get_iinm(n, jjj, iijjj)
-        this%amatpc(iijjj) = this%amatpc(iijjj) - chat(iil)
-      endif
-    enddo
-    !
-    return
-  end subroutine xt3d_amatpcx_nbrnbrs
-
-  subroutine xt3d_get_iinm(this, n, m, iinm)
-! ******************************************************************************
-! xt3d_get_iinm -- Get position of n-m connection in ja array (return 0 if
-!   not connected).
-! ******************************************************************************
-!
-!    SPECIFICATIONS:
-! ------------------------------------------------------------------------------
-    ! -- module
-    ! -- dummy
-    class(Xt3dType) :: this
-    integer(I4B) :: n, m, iinm
-    ! -- local
-    integer(I4B) :: ii, jj
-! ------------------------------------------------------------------------------
-    !
-    iinm = 0
-    do ii = this%dis%con%ia(n), this%dis%con%ia(n+1)-1
-      jj = this%dis%con%ja(ii)
-      if (jj.eq.m) then
-        iinm = ii
-        exit
-      endif
-    enddo
-    !
-    return
-  end subroutine xt3d_get_iinm
-
-  subroutine xt3d_get_iinmx(this, n, m, iinmx)
-! ******************************************************************************
-! xt3d_get_iinmx -- Get position of n-m "extended connection" in jax array
-!   (return 0 if not connected).
-! ******************************************************************************
-!
-!    SPECIFICATIONS:
-! ------------------------------------------------------------------------------
-    ! -- module
-    ! -- dummy
-    class(Xt3dType) :: this
-    integer(I4B) :: n, m, iinmx
-    ! -- local
-    integer(I4B) :: iix, jjx
-! ------------------------------------------------------------------------------
-    !
-    iinmx = 0
-    do iix = this%iax(n), this%iax(n+1)-1
-      jjx = this%jax(iix)
-      if (jjx.eq.m) then
-        iinmx = iix
-        exit
-      endif
-    enddo
-    !
-    return
-  end subroutine xt3d_get_iinmx
-
-  subroutine xt3d_rhs(this, nodes, n, m, nnbr, inbr, chat, hnew,     &
-      rhs)
-! ******************************************************************************
-! xt3d_rhs -- Add contributions to rhs.
-! ******************************************************************************
-!
-!    SPECIFICATIONS:
-! ------------------------------------------------------------------------------
-    ! -- module
-    ! -- dummy
-    class(Xt3dType) :: this
-    integer(I4B),intent(in) :: nodes
-    integer(I4B) :: n, m, nnbr
-    integer(I4B),dimension(this%nbrmax) :: inbr
-    real(DP),dimension(this%nbrmax) :: chat
-    real(DP),intent(inout),dimension(nodes) :: hnew, rhs
-    ! -- local
-    integer(I4B) :: iil, iii, jjj
-    real(DP) :: term
-! ------------------------------------------------------------------------------
-    !
-    do iil = 1,nnbr
-      if (inbr(iil).ne.0) then
-        iii = iil + this%dis%con%ia(n)
-        jjj = this%dis%con%ja(iii)
-        term = chat(iil)*(hnew(jjj)-hnew(n))
-        rhs(n) = rhs(n) - term
-        rhs(m) = rhs(m) + term
-      endif
-    enddo              
-    !
-    return
-  end subroutine xt3d_rhs
-
-  subroutine xt3d_qnbrs(this, nodes, n, m, nnbr, inbr, chat, hnew,   &
-      qnbrs)
-! ******************************************************************************
-! xt3d_qnbrs -- Add contributions to flow from neighbors.
-! ******************************************************************************
-!
-!    SPECIFICATIONS:
-! ------------------------------------------------------------------------------
-    ! -- module
-    ! -- dummy
-    class(Xt3dType) :: this
-    integer(I4B),intent(in) :: nodes
-    integer(I4B) :: n, m, nnbr
-    integer(I4B),dimension(this%nbrmax) :: inbr
-    real(DP) :: qnbrs
-    real(DP),dimension(this%nbrmax) :: chat
-    real(DP),intent(inout),dimension(nodes) :: hnew
-    ! -- local
-    integer(I4B) :: iil, iii, jjj
-    real(DP) :: term
-! ------------------------------------------------------------------------------
-    !
-    qnbrs = 0d0
-    do iil = 1,nnbr
-      if (inbr(iil).ne.0) then
-        iii = iil + this%dis%con%ia(n)
-        jjj = this%dis%con%ja(iii)
-        term = chat(iil)*(hnew(jjj)-hnew(n))
-        qnbrs = qnbrs + term
-      endif
-    enddo              
-    !
-    return
-  end subroutine xt3d_qnbrs
-
-  subroutine xt3d_fillrmatck(this, n)
-! ******************************************************************************
-! xt3d_fillrmatck -- Fill rmat array for cell n.
-!   angle1, 2, and 3 must be in radians.
-! ******************************************************************************
-!
-!    SPECIFICATIONS:
-! ------------------------------------------------------------------------------
-    ! -- module
-    ! -- dummy
-    class(Xt3dType) :: this
-    integer(I4B), intent(in) :: n
-    ! -- local
-    real(DP) :: ang1, ang2, ang3, ang2d, ang3d
-    real(DP) :: s1, c1, s2, c2, s3, c3
-! ------------------------------------------------------------------------------
-    !
-    if (this%nozee) then
-      ang2d = 0d0
-      ang3d = 0d0
-      ang1 = this%angle1(n)
-      ang2 = 0d0
-      ang3 = 0d0
-    else
-      ang1 = this%angle1(n)
-      ang2 = this%angle2(n)
-      ang3 = this%angle3(n)
-    endif
-    s1 = sin(ang1)
-    c1 = cos(ang1)
-    s2 = sin(ang2)
-    c2 = cos(ang2)
-    s3 = sin(ang3)
-    c3 = cos(ang3)
-    this%rmatck(1,1) = c1*c2
-    this%rmatck(1,2) = c1*s2*s3 - s1*c3
-    this%rmatck(1,3) = -c1*s2*c3 - s1*s3
-    this%rmatck(2,1) = s1*c2
-    this%rmatck(2,2) = s1*s2*s3 + c1*c3
-    this%rmatck(2,3) = -s1*s2*c3 + c1*s3
-    this%rmatck(3,1) = s2
-    this%rmatck(3,2) = -c2*s3
-    this%rmatck(3,3) = c2*c3
-    !
-    return
-  end subroutine xt3d_fillrmatck
-  
-end module Xt3dModule
+module Xt3dModule
+  
+  use KindModule,              only: DP, I4B
+  use ConstantsModule,         only: DZERO, DHALF, DONE, LENORIGIN
+  use BaseDisModule,           only: DisBaseType
+  
+  implicit none
+
+  public Xt3dType
+  public :: xt3d_cr
+  
+  type Xt3dType
+    integer(I4B), pointer                           :: inunit      => null()
+    integer(I4B), pointer                           :: iout        => null()
+    character(len=LENORIGIN), pointer               :: origin      => null()     !origin name of this package (e.g. 'GWF_1 NPF')
+    integer(I4B), dimension(:), pointer, contiguous :: ibound      => null()     !pointer to model ibound
+    integer(I4B),dimension(:), pointer, contiguous  :: iax         => null()     !ia array for extended neighbors used by xt3d
+    integer(I4B),dimension(:), pointer, contiguous  :: jax         => null()     !ja array for extended neighbors used by xt3d
+    integer(I4B),dimension(:), pointer, contiguous  :: idxglox     => null()     !mapping array for extended neighbors used by xt3d
+    integer(I4B), pointer                           :: numextnbrs  => null()     !dimension of jax array
+    integer(I4B), pointer                           :: ixt3d       => null()     !xt3d flag (0 is off, 1 is lhs, 2 is rhs)
+    logical, pointer                                :: nozee       => null()     !nozee flag
+    real(DP), pointer                               :: vcthresh    => null()     !attenuation function threshold
+    real(DP), dimension(:,:), pointer, contiguous   :: rmatck      => null()     !rotation matrix for the conductivity tensor
+    real(DP), dimension(:,:), pointer, contiguous   :: vecc        => null()     !connection vectors
+    real(DP), dimension(:,:), pointer, contiguous   :: vecn        => null()     !interface normals
+    real(DP), dimension(:), pointer, contiguous     :: conlen      => null()     !direct connection lengths
+    real(DP), dimension(:), pointer, contiguous     :: qsat        => null()     !saturated flow saved for Newton
+    real(DP), dimension(:), pointer, contiguous     :: qrhs        => null()     !rhs part of flow saved for Newton
+    integer(I4B), pointer                           :: nbrmax      => null()     !maximum number of neighbors for any cell
+    real(DP), dimension(:), pointer, contiguous     :: amatpc      => null()     !saved contributions to amat from permanently confined connections, direct neighbors
+    real(DP), dimension(:), pointer, contiguous     :: amatpcx     => null()     !saved contributions to amat from permanently confined connections, extended neighbors
+    integer(I4B), dimension(:), pointer, contiguous :: iallpc      => null()     !indicates for each node whether all connections processed by xt3d are permanently confined (0 no, 1 yes)
+    logical, pointer                                :: lamatsaved  => null()     !indicates whether amat has been saved for permanently confined connections
+    class(DisBaseType), pointer                     :: dis         => null()     !discretization object
+    ! pointers to npf variables
+    real(DP), dimension(:), pointer, contiguous     :: k11         => null()     !horizontal hydraulic conductivity
+    real(DP), dimension(:),pointer, contiguous      :: k22         => null()     !minor axis of horizontal hydraulic conductivity ellipse
+    real(DP), dimension(:), pointer, contiguous     :: k33         => null()     !vertical hydraulic conductivity
+    integer(I4B), pointer                           :: ik22        => null()     !flag indicates K22 was read
+    integer(I4B), pointer                           :: ik33        => null()     !flag indicates K33 was read
+    real(DP), dimension(:), pointer, contiguous     :: sat         => null()     !saturation (0. to 1.) for each cell
+    integer(I4B), pointer                           :: inewton     => null()     !Newton flag
+    real(DP), pointer                               :: min_satthk  => null()     !min saturated thickness
+    integer(I4B), dimension(:), pointer, contiguous :: icelltype   => null()     !cell type (confined or unconfined)
+    integer(I4B), pointer                           :: iangle1     => null()     !flag to indicate angle1 was read
+    integer(I4B), pointer                           :: iangle2     => null()     !flag to indicate angle2 was read
+    integer(I4B), pointer                           :: iangle3     => null()     !flag to indicate angle3 was read
+    real(DP), dimension(:), pointer, contiguous     :: angle1      => null()     !k ellipse rotation in xy plane around z axis (yaw)
+    real(DP), dimension(:), pointer, contiguous     :: angle2      => null()     !k ellipse rotation up from xy plane around y axis (pitch)
+    real(DP), dimension(:), pointer, contiguous     :: angle3      => null()     !k tensor rotation around x axis (roll)
+    logical, pointer                                :: ldispersion => null()     !flag to indicate dispersion
+  contains
+    procedure :: xt3d_df
+    procedure :: xt3d_ac
+    procedure :: xt3d_mc
+    procedure :: xt3d_ar
+    procedure :: xt3d_fc
+    procedure :: xt3d_fcpc
+    procedure :: xt3d_fhfb
+    procedure :: xt3d_flowjahfb
+    procedure :: xt3d_fn
+    procedure :: xt3d_flowja
+    procedure :: xt3d_da
+    procedure, private :: allocate_scalars
+    procedure, private :: allocate_arrays
+    procedure, private :: xt3d_load
+    procedure, private :: xt3d_load_inbr
+    procedure, private :: xt3d_indices
+    procedure, private :: xt3d_areas
+    procedure, private :: xt3d_amat_nbrs
+    procedure, private :: xt3d_amatpc_nbrs
+    procedure, private :: xt3d_amat_nbrnbrs
+    procedure, private :: xt3d_amatpcx_nbrnbrs
+    procedure, private :: xt3d_iallpc
+    procedure, private :: xt3d_get_iinm
+    procedure, private :: xt3d_get_iinmx
+    procedure, private :: xt3d_rhs
+    procedure, private :: xt3d_fillrmatck
+    procedure, private :: xt3d_qnbrs
+  end type Xt3dType
+  
+  contains
+
+    subroutine xt3d_cr(xt3dobj, name_model, inunit, iout, ldispopt)
+! ******************************************************************************
+! xt3d_cr -- Create a new xt3d object
+! ******************************************************************************
+!
+!    SPECIFICATIONS:
+! ------------------------------------------------------------------------------
+    ! -- dummy
+    type(Xt3dType), pointer :: xt3dobj
+    character(len=*), intent(in) :: name_model
+    integer(I4B), intent(in) :: inunit
+    integer(I4B), intent(in) :: iout
+    logical, optional, intent(in) :: ldispopt
+! ------------------------------------------------------------------------------
+    !
+    ! -- Create the object
+    allocate(xt3dobj)
+    !
+    ! -- Allocate scalars
+    call xt3dobj%allocate_scalars(name_model)
+    !
+    ! -- Set variables
+    xt3dobj%inunit = inunit
+    xt3dobj%iout   = iout
+    if (present(ldispopt)) xt3dobj%ldispersion = ldispopt
+    !
+    ! -- Return
+    return
+    end subroutine xt3d_cr
+
+  subroutine xt3d_df(this, dis)
+! ******************************************************************************
+! xt3d_df -- define the xt3d object
+! ******************************************************************************
+!
+!    SPECIFICATIONS:
+! ------------------------------------------------------------------------------
+    ! -- modules
+    ! -- dummy
+    class(Xt3dType) :: this
+    class(DisBaseType), pointer, intent(inout) :: dis
+! ------------------------------------------------------------------------------
+    !
+    this%dis => dis
+    !
+    ! -- Return
+    return
+  end subroutine xt3d_df
+  
+  subroutine xt3d_ac(this, moffset, sparse)
+! ******************************************************************************
+! xt3d_ac -- Add connections for extended neighbors to the sparse matrix
+! ******************************************************************************
+!
+!    SPECIFICATIONS:
+! ------------------------------------------------------------------------------
+    ! -- modules
+    use SparseModule, only: sparsematrix
+    ! -- dummy
+    class(Xt3dType) :: this
+    integer(I4B), intent(in) :: moffset
+    type(sparsematrix), intent(inout) :: sparse
+    ! -- local
+    integer(I4B) :: i, j, k, jj, kk, iglo, kglo, iadded
+! ------------------------------------------------------------------------------
+    !
+    ! -- If not rhs, add connections
+    if (this%ixt3d == 1) then
+       ! -- loop over nodes
+       do i = 1, this%dis%nodes
+         iglo = i + moffset
+         ! -- loop over neighbors
+         do jj = this%dis%con%ia(i), this%dis%con%ia(i+1) - 1
+           j = this%dis%con%ja(jj)
+           ! -- loop over neighbors of neighbors
+           do kk = this%dis%con%ia(j), this%dis%con%ia(j+1) - 1
+             k = this%dis%con%ja(kk)
+             kglo = k + moffset
+             call sparse%addconnection(iglo, kglo, 1, iadded)
+             this%numextnbrs = this%numextnbrs + iadded
+            enddo
+         enddo
+       enddo
+    endif
+    !
+    ! -- Return
+    return
+  end subroutine xt3d_ac
+  
+  subroutine xt3d_mc(this, moffset, iasln, jasln, inewton)
+! ******************************************************************************
+! xt3d_mc -- Map connections and construct iax, jax, and idxglox
+! ******************************************************************************
+!
+!    SPECIFICATIONS:
+! ------------------------------------------------------------------------------
+    ! -- modules
+    use MemoryManagerModule, only: mem_allocate
+    ! -- dummy
+    class(Xt3dType) :: this
+    integer(I4B), intent(in) :: moffset
+    integer(I4B), dimension(:), intent(in) :: iasln
+    integer(I4B), dimension(:), intent(in) :: jasln
+    ! -- local
+    integer(I4B) :: i, j, jj, iglo, jglo, jjg, niax, njax, ipos, inewton
+    integer(I4B) :: igfirstnod, iglastnod
+    logical :: isextnbr
+! ------------------------------------------------------------------------------
+    !
+    ! -- If not rhs, map connections for extended neighbors and construct iax,
+    ! -- jax, and idxglox
+    if (this%ixt3d == 1) then
+      !
+      ! -- calculate the first node for the model and the last node in global
+      !    numbers
+      igfirstnod = moffset + 1
+      iglastnod = moffset + this%dis%nodes
+      !
+      ! -- allocate iax, jax, and idxglox
+      niax = this%dis%nodes + 1
+      njax = this%numextnbrs ! + 1
+      call mem_allocate(this%iax, niax, 'IAX', trim(this%origin))
+      call mem_allocate(this%jax, njax, 'JAX', trim(this%origin))
+      call mem_allocate(this%idxglox, njax, 'IDXGLOX', trim(this%origin))
+      !
+      ! -- load first iax entry
+      ipos = 1
+      this%iax(1) = ipos
+      !
+      ! -- loop over nodes
+      do i = 1, this%dis%nodes
+        !
+        ! -- calculate global node number
+        iglo = i + moffset
+        !
+        ! -- loop over neighbors in global matrix
+        do jjg = iasln(iglo), iasln(iglo + 1) - 1
+          !
+          ! -- if jglo is in a different model, then it cannot be an extended
+          !    neighbor, so skip over it
+          jglo = jasln(jjg)
+          if (jglo < igfirstnod .or. jglo > iglastnod) then
+            cycle
+          endif
+          !
+          ! -- determine whether this neighbor is an extended neighbor
+          !    by searching the original neighbors
+          isextnbr = .true.
+          searchloop: do jj = this%dis%con%ia(i), this%dis%con%ia(i+1) - 1
+            j = this%dis%con%ja(jj)
+            jglo = j + moffset
+            !
+            ! -- if an original neighbor, note that and end the search
+            if(jglo == jasln(jjg)) then
+              isextnbr = .false.
+              exit searchloop
+            endif
+          enddo searchloop
+          !
+          ! -- if an extended neighbor, add it to jax and idxglox
+          if (isextnbr) then
+            this%jax(ipos) = jasln(jjg) - moffset
+            this%idxglox(ipos) = jjg
+            ipos = ipos + 1
+          endif
+        enddo
+        ! -- load next iax entry
+        this%iax(i+1) = ipos
+      enddo
+      !
+    else
+      !
+      call mem_allocate(this%iax, 0, 'IAX', trim(this%origin))
+      call mem_allocate(this%jax, 0, 'JAX', trim(this%origin))
+      call mem_allocate(this%idxglox, 0, 'IDXGLOX', trim(this%origin))
+      !
+    endif
+    !
+    ! -- Return
+    return
+  end subroutine xt3d_mc
+  
+  subroutine xt3d_ar(this, ibound, k11, ik33, k33, sat, ik22, k22,             &
+    inewton, min_satthk, icelltype, iangle1, iangle2, iangle3, angle1, angle2, &
+    angle3)
+! ******************************************************************************
+! xt3d_ar -- Allocate and Read
+! ******************************************************************************
+!
+!    SPECIFICATIONS:
+! ------------------------------------------------------------------------------
+    ! -- modules
+    use SimModule, only: store_error, ustop
+    ! -- dummy
+    class(Xt3dType) :: this
+    integer(I4B), dimension(:), pointer, contiguous, intent(inout) :: ibound
+    real(DP), dimension(:), intent(in), pointer, contiguous :: k11
+    integer(I4B), intent(in), pointer :: ik33
+    real(DP), dimension(:), intent(in), pointer, contiguous :: k33
+    real(DP), dimension(:), intent(in), pointer, contiguous :: sat
+    integer(I4B), intent(in), pointer :: ik22
+    real(DP), dimension(:), intent(in), pointer, contiguous :: k22
+    integer(I4B), intent(in), pointer :: inewton
+    real(DP), intent(in), pointer :: min_satthk
+    integer(I4B), dimension(:), intent(in), pointer, contiguous :: icelltype
+    integer(I4B), intent(in), pointer :: iangle1
+    integer(I4B), intent(in), pointer :: iangle2
+    integer(I4B), intent(in), pointer :: iangle3
+    real(DP), dimension(:), intent(in), pointer, contiguous :: angle1
+    real(DP), dimension(:), intent(in), pointer, contiguous :: angle2
+    real(DP), dimension(:), intent(in), pointer, contiguous :: angle3
+    ! -- local
+    integer(I4B) :: n, nnbrs
+    ! -- formats
+    character(len=*), parameter :: fmtheader =                                 &
+      "(1x, /1x, 'XT3D is active.'//)"
+    ! -- data
+! ------------------------------------------------------------------------------
+    !
+    ! -- Print a message identifying the xt3d module.
+    write(this%iout, fmtheader)
+    !
+    ! -- Store pointers to arguments that were passed in
+    this%ibound  => ibound
+    this%k11 => k11
+    this%ik33 => ik33
+    this%k33 => k33
+    this%sat => sat
+    this%ik22 => ik22
+    this%k22 => k22
+    this%inewton => inewton
+    this%min_satthk => min_satthk
+    this%icelltype => icelltype
+    this%iangle1 => iangle1
+    this%iangle2 => iangle2
+    this%iangle3 => iangle3
+    this%angle1 => angle1
+    this%angle2 => angle2
+    this%angle3 => angle3
+    !
+    ! -- If angle1 and angle2 were not specified, then there is no z
+    !    component in the xt3d formulation for horizontal connections.
+    if(this%iangle2 == 0) this%nozee = .true.
+    !
+    ! -- Determine the maximum number of neighbors for any cell.
+    this%nbrmax = 0
+    do n = 1, this%dis%nodes
+      nnbrs = this%dis%con%ia(n+1) - this%dis%con%ia(n) - 1
+      this%nbrmax = max(nnbrs, this%nbrmax)
+    end do
+    !
+    ! -- Check to make sure dis package can calculate connection direction info
+    if (this%dis%icondir == 0) then
+      call store_error('Error. Vertices not specified for discretization ' // &
+        'package, but XT3D is active: '// trim(adjustl(this%origin)) //       &
+        '. Vertices must be specified in discretization package in order ' // &
+        'to use XT3D.')
+      call ustop()
+    endif
+    !
+    ! -- Check to make sure ANGLEDEGX is available for interface normals
+    if (this%dis%con%ianglex == 0) then
+      call store_error('Error. ANGLDEGX is not specified in the DIS ' // &
+        'package, but XT3D is active: '// trim(adjustl(this%origin)) //       &
+        '. ANGLDEGX must be provided in discretization package in order ' // &
+        'to use XT3D.')
+      call ustop()
+    endif
+    !
+    ! -- allocate arrays
+    call this%allocate_arrays()
+    !
+    ! -- If not Newton and not rhs, calculate amatpc and amatpcx for permanently
+    ! -- confined connections
+    if(this%lamatsaved) call this%xt3d_fcpc(this%dis%nodes)
+    !
+    ! -- Return
+    return
+  end subroutine xt3d_ar
+
+  subroutine xt3d_fc(this, kiter, njasln, amat, idxglo, rhs, hnew)
+! ******************************************************************************
+! xt3d_fc -- Formulate
+! ******************************************************************************
+!
+!    SPECIFICATIONS:
+! ------------------------------------------------------------------------------
+    use ConstantsModule, only: DONE
+    use Xt3dAlgorithmModule, only: qconds
+    ! -- dummy
+    class(Xt3dType) :: this
+    integer(I4B) :: kiter
+    integer(I4B),intent(in) :: njasln
+    real(DP),dimension(njasln),intent(inout) :: amat
+    integer(I4B),intent(in),dimension(:) :: idxglo
+    real(DP),intent(inout),dimension(:) :: rhs
+    real(DP),intent(inout),dimension(:) :: hnew
+    ! -- local
+    integer(I4B) :: nodes, nja
+    integer(I4B) :: n, m, ipos
+    !
+    logical :: allhc0, allhc1
+    integer(I4B) :: nnbr0, nnbr1
+    integer(I4B) :: il0, ii01, jjs01, il01, il10, ii00, ii11, ii10
+    integer(I4B) :: i
+    integer(I4B),dimension(this%nbrmax) :: inbr0, inbr1
+    real(DP) :: ar01, ar10
+    real(DP),dimension(this%nbrmax,3) :: vc0, vn0, vc1, vn1
+    real(DP),dimension(this%nbrmax) :: dl0, dl0n, dl1, dl1n
+    real(DP),dimension(3,3) :: ck0, ck1
+    real(DP) :: chat01
+    real(DP),dimension(this%nbrmax) :: chati0, chat1j
+    real(DP) :: qnm, qnbrs
+! ------------------------------------------------------------------------------
+    !
+    ! -- Calculate xt3d conductance-like coefficients and put into amat and rhs
+    ! -- as appropriate
+    !
+    nodes = this%dis%nodes
+    nja = this%dis%con%nja
+    if (this%lamatsaved) then
+      do i = 1, this%dis%con%nja
+        amat(idxglo(i)) = amat(idxglo(i)) + this%amatpc(i)
+      end do
+      do i = 1, this%numextnbrs
+        amat(this%idxglox(i)) = amat(this%idxglox(i)) + this%amatpcx(i)
+      end do
+    end if
+    !
+    do n = 1, nodes
+      ! -- Skip if inactive.
+      if (this%ibound(n).eq.0) cycle
+      ! -- Skip if all connections are permanently confined
+      if (this%lamatsaved) then
+        if (this%iallpc(n) == 1) cycle
+      end if
+      nnbr0 = this%dis%con%ia(n+1) - this%dis%con%ia(n) - 1
+      ! -- Load conductivity and connection info for cell 0.
+      call this%xt3d_load(nodes, n, nnbr0, inbr0, vc0, vn0, dl0, dl0n,   &
+        ck0, allhc0)
+      ! -- Loop over active neighbors of cell 0 that have a higher
+      ! -- cell number (taking advantage of reciprocity).
+      do il0 = 1,nnbr0
+        ipos = this%dis%con%ia(n) + il0
+        if (this%dis%con%mask(ipos) == 0) cycle
+        
+        m = inbr0(il0)
+        ! -- Skip if neighbor is inactive or has lower cell number.
+        if ((m.eq.0).or.(m.lt.n)) cycle
+        nnbr1 = this%dis%con%ia(m+1) - this%dis%con%ia(m) - 1
+         ! -- Load conductivity and connection info for cell 1.
+        call this%xt3d_load(nodes, m, nnbr1, inbr1, vc1, vn1, dl1, dl1n,    &
+          ck1, allhc1)
+        ! -- Set various indices.
+        call this%xt3d_indices(n, m, il0, ii01, jjs01, il01, il10,          &
+          ii00, ii11, ii10)
+        ! -- Compute areas.
+        if (this%inewton /= 0) then
+          ar01 = DONE
+          ar10 = DONE
+        else
+          call this%xt3d_areas(nodes, n, m, jjs01, .false., ar01, ar10, hnew)
+        end if
+        ! -- Compute "conductances" for interface between
+        ! -- cells 0 and 1.
+        call qconds(this%nbrmax, nnbr0, inbr0, il01, vc0, vn0, dl0, dl0n,    &
+          ck0, nnbr1, inbr1, il10, vc1, vn1, dl1, dl1n, ck1, ar01, ar10,     &
+          this%vcthresh, allhc0, allhc1, chat01, chati0, chat1j)
+        ! -- If Newton, compute and save saturated flow, then scale
+        ! -- conductance-like coefficients by the actual area for
+        ! -- subsequent amat and rhs assembly.
+        if (this%inewton /= 0) then
+          ! -- Contribution to flow from primary connection.
+          qnm = chat01*(hnew(m) - hnew(n))
+          ! -- Contribution from immediate neighbors of node 0.
+          call this%xt3d_qnbrs(nodes, n, m, nnbr0, inbr0, chati0, hnew, qnbrs)
+          qnm = qnm + qnbrs
+          ! -- Contribution from immediate neighbors of node 1.
+          call this%xt3d_qnbrs(nodes, m, n, nnbr1, inbr1, chat1j, hnew, qnbrs)
+          qnm = qnm - qnbrs
+          ! -- Multiply by saturated area and save in qsat.
+          call this%xt3d_areas(nodes, n, m, jjs01, .true., ar01, ar10, hnew)
+          this%qsat(ii01) = qnm*ar01
+          ! -- Scale coefficients by actual area.  If RHS
+          ! -- formulation, also compute and save qrhs.
+          call this%xt3d_areas(nodes, n, m, jjs01, .false., ar01, ar10, hnew)
+          if (this%ixt3d == 2) then
+            this%qrhs(ii01) = -qnbrs*ar01
+          end if
+          chat01 = chat01*ar01
+          chati0 = chati0*ar01
+          chat1j = chat1j*ar01
+        end if
+        ! -- Contribute to rows for cells 0 and 1.
+        amat(idxglo(ii00)) = amat(idxglo(ii00)) - chat01
+        amat(idxglo(ii01)) = amat(idxglo(ii01)) + chat01
+        amat(idxglo(ii11)) = amat(idxglo(ii11)) - chat01
+        amat(idxglo(ii10)) = amat(idxglo(ii10)) + chat01
+        if (this%ixt3d == 1) then
+           call this%xt3d_amat_nbrs(nodes, n, ii00, nnbr0, nja, njasln,        &
+             inbr0, amat, idxglo, chati0)
+           call this%xt3d_amat_nbrnbrs(nodes, n, m, ii01, nnbr1, nja, njasln,  &
+             inbr1, amat, idxglo, chat1j)
+           call this%xt3d_amat_nbrs(nodes, m, ii11, nnbr1, nja, njasln,        &
+             inbr1, amat, idxglo, chat1j)
+           call this%xt3d_amat_nbrnbrs(nodes, m, n, ii10, nnbr0, nja, njasln,  &
+             inbr0, amat, idxglo, chati0)
+        else
+           call this%xt3d_rhs(nodes, n, m, nnbr0, inbr0, chati0, hnew, rhs)
+           call this%xt3d_rhs(nodes, m, n, nnbr1, inbr1, chat1j, hnew, rhs)
+        endif
+        !
+      enddo
+    enddo
+    !
+    ! -- Return
+    return
+  end subroutine xt3d_fc
+
+  subroutine xt3d_fcpc(this, nodes)
+! ******************************************************************************
+! xt3d_fcpc -- Formulate for permanently confined connections and save in
+!              amatpc and amatpcx
+! ******************************************************************************
+!
+!    SPECIFICATIONS:
+! ------------------------------------------------------------------------------
+    use ConstantsModule, only: DONE
+    use Xt3dAlgorithmModule, only: qconds
+    ! -- dummy
+    class(Xt3dType) :: this
+    integer(I4B) :: nodes
+    ! -- local
+    integer(I4B) :: n, m, ipos
+    !
+    logical :: allhc0, allhc1
+    integer(I4B) :: nnbr0, nnbr1
+    integer(I4B) :: il0, ii01, jjs01, il01, il10, ii00, ii11, ii10
+    integer(I4B),dimension(this%nbrmax) :: inbr0, inbr1
+    real(DP) :: ar01, ar10
+    real(DP),dimension(this%nbrmax,3) :: vc0, vn0, vc1, vn1
+    real(DP),dimension(this%nbrmax) :: dl0, dl0n, dl1, dl1n
+    real(DP),dimension(3,3) :: ck0, ck1
+    real(DP) :: chat01
+    real(DP),dimension(this%nbrmax) :: chati0, chat1j
+! ------------------------------------------------------------------------------
+    !
+    ! -- Calculate xt3d conductance-like coefficients for permanently confined
+    ! -- connections and put into amatpc and amatpcx as appropriate
+    do n = 1, nodes
+      ! -- Skip if not iallpc.
+      if (this%iallpc(n) == 0) cycle
+      nnbr0 = this%dis%con%ia(n+1) - this%dis%con%ia(n) - 1
+      ! -- Load conductivity and connection info for cell 0.
+      call this%xt3d_load(nodes, n, nnbr0, inbr0, vc0, vn0, dl0, dl0n,     &
+         ck0, allhc0)
+      ! -- Loop over active neighbors of cell 0 that have a higher
+      ! -- cell number (taking advantage of reciprocity).
+      do il0 = 1,nnbr0
+        ipos = this%dis%con%ia(n) + il0
+        if (this%dis%con%mask(ipos) == 0) cycle
+        
+        m = inbr0(il0)
+        ! -- Skip if neighbor has lower cell number.
+        if (m.lt.n) cycle
+        nnbr1 = this%dis%con%ia(m+1) - this%dis%con%ia(m) - 1
+        ! -- Load conductivity and connection info for cell 1.
+        call this%xt3d_load(nodes, m, nnbr1, inbr1, vc1, vn1, dl1, dl1n,    &
+          ck1, allhc1)
+        ! -- Set various indices.
+        call this%xt3d_indices(n, m, il0, ii01, jjs01, il01, il10,          &
+          ii00, ii11, ii10)
+        ! -- Compute confined areas.
+        call this%xt3d_areas(nodes, n, m, jjs01, .true., ar01, ar10)
+        ! -- Compute "conductances" for interface between
+        ! -- cells 0 and 1.
+        call qconds(this%nbrmax, nnbr0, inbr0, il01, vc0, vn0, dl0, dl0n,    &
+          ck0, nnbr1, inbr1, il10, vc1, vn1, dl1, dl1n, ck1, ar01, ar10,     &
+          this%vcthresh, allhc0, allhc1, chat01, chati0, chat1j)
+        ! -- Contribute to rows for cells 0 and 1.
+        this%amatpc(ii00) = this%amatpc(ii00) - chat01
+        this%amatpc(ii01) = this%amatpc(ii01) + chat01
+        this%amatpc(ii11) = this%amatpc(ii11) - chat01
+        this%amatpc(ii10) = this%amatpc(ii10) + chat01
+        call this%xt3d_amatpc_nbrs(nodes, n, ii00, nnbr0, inbr0, chati0)
+        call this%xt3d_amatpcx_nbrnbrs(nodes, n, m, ii01, nnbr1, inbr1, chat1j)
+        call this%xt3d_amatpc_nbrs(nodes, m, ii11, nnbr1, inbr1, chat1j)
+        call this%xt3d_amatpcx_nbrnbrs(nodes, m, n, ii10, nnbr0, inbr0, chati0)
+      enddo
+    enddo
+    !
+    ! -- Return
+    return
+  end subroutine xt3d_fcpc
+
+  subroutine xt3d_fhfb(this, kiter, nodes, nja, njasln, amat, idxglo, rhs, hnew, &
+    n, m, condhfb)
+! ******************************************************************************
+! xt3d_fhfb -- Formulate HFB correction
+! ******************************************************************************
+!
+!    SPECIFICATIONS:
+! ------------------------------------------------------------------------------
+    use ConstantsModule, only: DONE
+    use Xt3dAlgorithmModule, only: qconds
+    ! -- dummy
+    class(Xt3dType) :: this
+    integer(I4B) :: kiter
+    integer(I4B),intent(in) :: nodes
+    integer(I4B),intent(in) :: nja
+    integer(I4B),intent(in) :: njasln
+    integer(I4B) :: n, m
+    real(DP),dimension(njasln),intent(inout) :: amat
+    integer(I4B),intent(in),dimension(nja) :: idxglo
+    real(DP),intent(inout),dimension(nodes) :: rhs
+    real(DP),intent(inout),dimension(nodes) :: hnew
+    real(DP) :: condhfb
+    ! -- local
+    !
+    logical :: allhc0, allhc1
+    integer(I4B) :: nnbr0, nnbr1
+    integer(I4B) :: il0, ii01, jjs01, il01, il10, ii00, ii11, ii10, il
+    integer(I4B),dimension(this%nbrmax) :: inbr0, inbr1
+    real(DP) :: ar01, ar10
+    real(DP),dimension(this%nbrmax,3) :: vc0, vn0, vc1, vn1
+    real(DP),dimension(this%nbrmax) :: dl0, dl0n, dl1, dl1n
+    real(DP),dimension(3,3) :: ck0, ck1
+    real(DP) :: chat01
+    real(DP),dimension(this%nbrmax) :: chati0, chat1j
+    real(DP) :: qnm, qnbrs
+    real(DP) :: term
+! ------------------------------------------------------------------------------
+    !
+    ! -- Calculate hfb corrections to xt3d conductance-like coefficients and
+    ! -- put into amat and rhs as appropriate
+    !
+    nnbr0 = this%dis%con%ia(n+1) - this%dis%con%ia(n) - 1
+    ! -- Load conductivity and connection info for cell 0.
+    call this%xt3d_load(nodes, n, nnbr0, inbr0, vc0, vn0, dl0, dl0n,    &
+      ck0, allhc0)
+    ! -- Find local neighbor number of cell 1.
+    do il = 1,nnbr0
+      if (inbr0(il).eq.m) then
+        il0 = il
+        exit
+      end if
+    end do
+    nnbr1 = this%dis%con%ia(m+1) - this%dis%con%ia(m) - 1
+    ! -- Load conductivity and connection info for cell 1.
+    call this%xt3d_load(nodes, m, nnbr1, inbr1, vc1, vn1, dl1, dl1n,    &
+      ck1, allhc1)
+    ! -- Set various indices.
+    call this%xt3d_indices(n, m, il0, ii01, jjs01, il01, il10,          &
+      ii00, ii11, ii10)
+    ! -- Compute areas.
+    if (this%inewton /= 0) then
+      ar01 = DONE
+      ar10 = DONE
+    else
+      call this%xt3d_areas(nodes, n, m, jjs01, .false., ar01, ar10, hnew)
+    end if
+    ! -- Compute "conductances" for interface between
+    ! -- cells 0 and 1.
+    call qconds(this%nbrmax, nnbr0, inbr0, il01, vc0, vn0, dl0, dl0n,    &
+      ck0, nnbr1, inbr1, il10, vc1, vn1, dl1, dl1n, ck1, ar01, ar10,     &
+      this%vcthresh, allhc0, allhc1, chat01, chati0, chat1j)
+    ! -- Apply scale factor to compute "conductances" for hfb correction
+    if(condhfb > DZERO) then
+      term = chat01/(chat01 + condhfb)
+    else
+      term = -condhfb
+    endif
+    chat01 = -chat01*term
+    chati0 = -chati0*term
+    chat1j = -chat1j*term
+    ! -- If Newton, compute and save saturated flow, then scale
+    ! -- conductance-like coefficients by the actual area for
+    ! -- subsequent amat and rhs assembly.
+    if (this%inewton /= 0) then
+      ! -- Contribution to flow from primary connection.
+      qnm = chat01*(hnew(m) - hnew(n))
+      ! -- Contribution from immediate neighbors of node 0.
+      call this%xt3d_qnbrs(nodes, n, m, nnbr0, inbr0, chati0, hnew, qnbrs)
+      qnm = qnm + qnbrs
+      ! -- Contribution from immediate neighbors of node 1.
+      call this%xt3d_qnbrs(nodes, m, n, nnbr1, inbr1, chat1j, hnew, qnbrs)
+      qnm = qnm - qnbrs
+      ! -- Multiply by saturated area and add correction to qsat.
+      call this%xt3d_areas(nodes, n, m, jjs01, .true., ar01, ar10, hnew)
+      this%qsat(ii01) = this%qsat(ii01) + qnm*ar01
+      ! -- Scale coefficients by actual area.  If RHS
+      ! -- formulation, also compute and add correction to qrhs.
+      call this%xt3d_areas(nodes, n, m, jjs01, .false., ar01, ar10, hnew)
+      if (this%ixt3d == 2) then
+        this%qrhs(ii01) = this%qrhs(ii01) - qnbrs*ar01
+      end if
+      chat01 = chat01*ar01
+      chati0 = chati0*ar01
+      chat1j = chat1j*ar01
+    end if
+    ! -- Contribute to rows for cells 0 and 1.
+    amat(idxglo(ii00)) = amat(idxglo(ii00)) - chat01
+    amat(idxglo(ii01)) = amat(idxglo(ii01)) + chat01
+    amat(idxglo(ii11)) = amat(idxglo(ii11)) - chat01
+    amat(idxglo(ii10)) = amat(idxglo(ii10)) + chat01
+    if (this%ixt3d == 1) then
+       call this%xt3d_amat_nbrs(nodes, n, ii00, nnbr0, nja, njasln,        &
+         inbr0, amat, idxglo, chati0)
+       call this%xt3d_amat_nbrnbrs(nodes, n, m, ii01, nnbr1, nja, njasln,  &
+         inbr1, amat, idxglo, chat1j)
+       call this%xt3d_amat_nbrs(nodes, m, ii11, nnbr1, nja, njasln,        &
+         inbr1, amat, idxglo, chat1j)
+       call this%xt3d_amat_nbrnbrs(nodes, m, n, ii10, nnbr0, nja, njasln,  &
+         inbr0, amat, idxglo, chati0)
+    else
+       call this%xt3d_rhs(nodes, n, m, nnbr0, inbr0, chati0, hnew, rhs)
+       call this%xt3d_rhs(nodes, m, n, nnbr1, inbr1, chat1j, hnew, rhs)
+    endif
+    !
+    ! -- Return
+    return
+  end subroutine xt3d_fhfb
+
+  subroutine xt3d_fn(this, kiter, nodes, nja, njasln, amat, idxglo, rhs, hnew)
+! ******************************************************************************
+! xt3d_fn -- Fill Newton terms for xt3d
+! ******************************************************************************
+!
+!    SPECIFICATIONS:
+! ------------------------------------------------------------------------------
+    use ConstantsModule, only: DONE
+    use SmoothingModule, only: sQuadraticSaturationDerivative
+    ! -- dummy
+    class(Xt3dType) :: this
+    integer(I4B) :: kiter
+    integer(I4B),intent(in) :: nodes
+    integer(I4B),intent(in) :: nja
+    integer(I4B),intent(in) :: njasln
+    real(DP),dimension(njasln),intent(inout) :: amat
+    integer(I4B),intent(in),dimension(nja) :: idxglo
+    real(DP),intent(inout),dimension(nodes) :: rhs
+    real(DP),intent(inout),dimension(nodes) :: hnew
+    ! -- local
+    integer(I4B) :: n, m, ipos
+    !
+    integer(I4B) :: nnbr0
+    integer(I4B) :: il0, ii01, jjs01, il01, il10, ii00, ii11, ii10
+    integer(I4B),dimension(this%nbrmax) :: inbr0
+    integer(I4B) :: iups, idn
+    real(DP) :: topup, botup, derv, term, termrhs
+! ------------------------------------------------------------------------------
+    !
+    ! -- Update amat and rhs with Newton terms
+    do n = 1, nodes
+      ! -- Skip if inactive.
+      if (this%ibound(n).eq.0) cycle
+      ! -- No Newton correction if amat saved (which implies no rhs option)
+      ! -- and all connections for the cell are permanently confined.
+      if (this%lamatsaved) then
+        if (this%iallpc(n) == 1) cycle
+      end if
+      nnbr0 = this%dis%con%ia(n+1) - this%dis%con%ia(n) - 1
+      ! -- Load neighbors of cell. Set cell numbers for inactive
+      ! -- neighbors to zero.
+      call this%xt3d_load_inbr(n, nnbr0, inbr0)
+      ! -- Loop over active neighbors of cell 0 that have a higher
+      ! -- cell number (taking advantage of reciprocity).
+      do il0 = 1,nnbr0
+        ipos = this%dis%con%ia(n) + il0
+        if (this%dis%con%mask(ipos) == 0) cycle
+        
+        m = inbr0(il0)
+        ! -- Skip if neighbor is inactive or has lower cell number.
+        if ((inbr0(il0).eq.0).or.(m.lt.n)) cycle
+        ! -- Set various indices.
+        call this%xt3d_indices(n, m, il0, ii01, jjs01, il01, il10,          &
+          ii00, ii11, ii10)
+        ! determine upstream node
+        iups = m
+        if (hnew(m) < hnew(n)) iups = n
+        idn = n
+        if (iups == n) idn = m
+        ! -- no Newton terms if upstream cell is confined
+        ! -- and no rhs option
+        if ((this%icelltype(iups) == 0).and.(this%ixt3d.eq.1)) cycle
+        ! -- Set the upstream top and bot, and then recalculate for a
+        !    vertically staggered horizontal connection
+        topup = this%dis%top(iups)
+        botup = this%dis%bot(iups)
+        if(this%dis%con%ihc(jjs01) == 2) then
+          topup = min(this%dis%top(n), this%dis%top(m))
+          botup = max(this%dis%bot(n), this%dis%bot(m))
+        endif
+        ! derivative term
+        derv = sQuadraticSaturationDerivative(topup, botup, hnew(iups))
+        term = this%qsat(ii01) * derv
+        if (this%ixt3d == 1) then
+           termrhs = term
+        else
+           termrhs = term - this%qrhs(ii01)
+        endif
+        ! fill Jacobian for n being the upstream node
+        if (iups == n) then
+          ! fill in row of n
+          amat(idxglo(ii00)) = amat(idxglo(ii00)) + term
+          rhs(n) = rhs(n) + termrhs * hnew(n)
+          ! fill in row of m
+          amat(idxglo(ii10)) = amat(idxglo(ii10)) - term
+          rhs(m) = rhs(m) - termrhs * hnew(n)
+        ! fill Jacobian for m being the upstream node
+        else
+          ! fill in row of n
+          amat(idxglo(ii01)) = amat(idxglo(ii01)) + term
+          rhs(n) = rhs(n) + termrhs * hnew(m)
+          ! fill in row of m
+          amat(idxglo(ii11)) = amat(idxglo(ii11)) - term
+          rhs(m) = rhs(m) - termrhs * hnew(m)
+        end if
+      enddo
+    enddo
+    !
+    ! -- Return
+    return
+  end subroutine xt3d_fn
+
+  subroutine xt3d_flowja(this, hnew, flowja)
+! ******************************************************************************
+! xt3d_flowja -- Budget
+! ******************************************************************************
+!
+!    SPECIFICATIONS:
+! ------------------------------------------------------------------------------
+    use Xt3dAlgorithmModule, only: qconds
+    ! -- dummy
+    class(Xt3dType) :: this
+    real(DP),intent(inout),dimension(:) :: hnew
+    real(DP),intent(inout),dimension(:) :: flowja
+    ! -- local
+    integer(I4B) :: n, ipos, m, nodes
+    real(DP) :: qnm, qnbrs
+    logical :: allhc0, allhc1
+    integer(I4B) :: nnbr0, nnbr1
+    integer(I4B) :: il0, ii01, jjs01, il01, il10, ii00, ii11, ii10
+    integer(I4B),dimension(this%nbrmax) :: inbr0, inbr1
+    real(DP) :: ar01, ar10
+    real(DP),dimension(this%nbrmax,3) :: vc0, vn0, vc1, vn1
+    real(DP),dimension(this%nbrmax) :: dl0, dl0n, dl1, dl1n
+    real(DP),dimension(3,3) :: ck0, ck1
+    real(DP) :: chat01
+    real(DP),dimension(this%nbrmax) :: chati0, chat1j
+! ------------------------------------------------------------------------------
+    !
+    ! -- Calculate the flow across each cell face and store in flowja
+    nodes = this%dis%nodes
+    do n = 1, nodes
+      ! -- Skip if inactive.
+      if (this%ibound(n).eq.0) cycle
+      nnbr0 = this%dis%con%ia(n+1) - this%dis%con%ia(n) - 1
+      ! -- Load conductivity and connection info for cell 0.
+      call this%xt3d_load(nodes, n, nnbr0, inbr0, vc0, vn0, dl0, dl0n,      &
+        ck0, allhc0)
+      ! -- Loop over active neighbors of cell 0 that have a higher
+      ! -- cell number (taking advantage of reciprocity).
+      do il0 = 1,nnbr0
+        m = inbr0(il0)
+        ! -- Skip if neighbor is inactive or has lower cell number.
+        if ((inbr0(il0).eq.0).or.(m.lt.n)) cycle
+        nnbr1 = this%dis%con%ia(m+1) - this%dis%con%ia(m) - 1
+        ! -- Load conductivity and connection info for cell 1.
+        call this%xt3d_load(nodes, m, nnbr1, inbr1, vc1, vn1, dl1, dl1n,     &
+          ck1, allhc1)
+        ! -- Set various indices.
+        call this%xt3d_indices(n, m, il0, ii01, jjs01, il01, il10,           &
+          ii00, ii11, ii10)
+        ! -- Compute areas.
+        if (this%inewton /= 0)                                               &
+          call this%xt3d_areas(nodes, n, m, jjs01, .true., ar01, ar10, hnew)
+        call this%xt3d_areas(nodes, n, m, jjs01, .false., ar01, ar10, hnew)
+        ! -- Compute "conductances" for interface between
+        ! -- cells 0 and 1.
+        call qconds(this%nbrmax, nnbr0, inbr0, il01, vc0, vn0, dl0, dl0n,    &
+          ck0, nnbr1, inbr1, il10, vc1, vn1, dl1, dl1n, ck1, ar01, ar10,     &
+          this%vcthresh, allhc0, allhc1, chat01, chati0, chat1j)
+        ! -- Contribution to flow from primary connection.
+        qnm = chat01*(hnew(m) - hnew(n))
+        ! -- Contribution from immediate neighbors of node 0.
+        call this%xt3d_qnbrs(nodes, n, m, nnbr0, inbr0, chati0, hnew, qnbrs)
+        qnm = qnm + qnbrs
+        ! -- Contribution from immediate neighbors of node 1.
+        call this%xt3d_qnbrs(nodes, m, n, nnbr1, inbr1, chat1j, hnew, qnbrs)
+        qnm = qnm - qnbrs
+        ipos = ii01
+        flowja(ipos) = qnm
+        flowja(this%dis%con%isym(ipos)) = -qnm        
+      enddo
+    enddo
+    !
+    ! -- Return
+    return
+  end subroutine xt3d_flowja
+
+  subroutine xt3d_flowjahfb(this, n, m, hnew, flowja, condhfb)
+! ******************************************************************************
+! xt3d_flowjahfb -- hfb contribution to flowja when xt3d is used
+! ******************************************************************************
+!
+!    SPECIFICATIONS:
+! ------------------------------------------------------------------------------
+    use ConstantsModule, only: DONE
+    use Xt3dAlgorithmModule, only: qconds
+    ! -- dummy
+    class(Xt3dType) :: this
+    integer(I4B) :: n, m
+    real(DP),intent(inout),dimension(:) :: hnew
+    real(DP),intent(inout),dimension(:) :: flowja
+    real(DP) :: condhfb
+    ! -- local
+    !
+    integer(I4B) :: nodes
+    logical :: allhc0, allhc1
+!!!    integer(I4B), parameter :: nbrmax = 10
+    integer(I4B) :: nnbr0, nnbr1
+    integer(I4B) :: il0, ii01, jjs01, il01, il10, ii00, ii11, ii10, il
+    integer(I4B),dimension(this%nbrmax) :: inbr0, inbr1
+    integer(I4B) :: ipos
+    real(DP) :: ar01, ar10
+    real(DP),dimension(this%nbrmax,3) :: vc0, vn0, vc1, vn1
+    real(DP),dimension(this%nbrmax) :: dl0, dl0n, dl1, dl1n
+    real(DP),dimension(3,3) :: ck0, ck1
+    real(DP) :: chat01
+    real(DP),dimension(this%nbrmax) :: chati0, chat1j
+    real(DP) :: qnm, qnbrs
+    real(DP) :: term
+! ------------------------------------------------------------------------------
+    !
+    ! -- Calculate hfb corrections to xt3d conductance-like coefficients and
+    ! -- put into amat and rhs as appropriate
+    !
+    nodes = this%dis%nodes
+    nnbr0 = this%dis%con%ia(n+1) - this%dis%con%ia(n) - 1
+    ! -- Load conductivity and connection info for cell 0.
+    call this%xt3d_load(nodes, n, nnbr0, inbr0, vc0, vn0, dl0, dl0n,    &
+      ck0, allhc0)
+    ! -- Find local neighbor number of cell 1.
+    do il = 1,nnbr0
+      if (inbr0(il).eq.m) then
+        il0 = il
+        exit
+      end if
+    end do
+    nnbr1 = this%dis%con%ia(m+1) - this%dis%con%ia(m) - 1
+    ! -- Load conductivity and connection info for cell 1.
+    call this%xt3d_load(nodes, m, nnbr1, inbr1, vc1, vn1, dl1, dl1n,    &
+      ck1, allhc1)
+    ! -- Set various indices.
+    call this%xt3d_indices(n, m, il0, ii01, jjs01, il01, il10,          &
+      ii00, ii11, ii10)
+    ! -- Compute areas.
+    if (this%inewton /= 0) then
+      ar01 = DONE
+      ar10 = DONE
+    else
+      call this%xt3d_areas(nodes, n, m, jjs01, .false., ar01, ar10, hnew)
+    end if
+    ! -- Compute "conductances" for interface between
+    ! -- cells 0 and 1.
+    call qconds(this%nbrmax, nnbr0, inbr0, il01, vc0, vn0, dl0, dl0n,    &
+      ck0, nnbr1, inbr1, il10, vc1, vn1, dl1, dl1n, ck1, ar01, ar10,     &
+      this%vcthresh, allhc0, allhc1, chat01, chati0, chat1j)
+    ! -- Apply scale factor to compute "conductances" for hfb correction
+    if(condhfb > DZERO) then
+      term = chat01/(chat01 + condhfb)
+    else
+      term = -condhfb
+    endif
+    chat01 = -chat01*term
+    chati0 = -chati0*term
+    chat1j = -chat1j*term
+    ! -- Contribution to flow from primary connection.
+    qnm = chat01*(hnew(m) - hnew(n))
+    ! -- Contribution from immediate neighbors of node 0.
+    call this%xt3d_qnbrs(nodes, n, m, nnbr0, inbr0, chati0, hnew, qnbrs)
+    qnm = qnm + qnbrs
+    ! -- Contribution from immediate neighbors of node 1.
+    call this%xt3d_qnbrs(nodes, m, n, nnbr1, inbr1, chat1j, hnew, qnbrs)
+    qnm = qnm - qnbrs
+    ! -- If Newton, scale conductance-like coefficients by the 
+    ! -- actual area.
+    if (this%inewton /= 0) then
+      call this%xt3d_areas(nodes, n, m, jjs01, .true., ar01, ar10, hnew)
+      call this%xt3d_areas(nodes, n, m, jjs01, .false., ar01, ar10, hnew)
+      qnm = qnm*ar01
+    end if
+    ipos = ii01
+    flowja(ipos) = flowja(ipos) + qnm
+    flowja(this%dis%con%isym(ipos)) = flowja(this%dis%con%isym(ipos)) - qnm
+    !
+    ! -- Return
+    return
+  end subroutine xt3d_flowjahfb
+
+  subroutine xt3d_da(this)
+! ******************************************************************************
+! xt3d_da -- Deallocate variables
+! ******************************************************************************
+!
+!    SPECIFICATIONS:
+! ------------------------------------------------------------------------------
+    ! -- modules
+    use MemoryManagerModule, only: mem_deallocate
+    ! -- dummy
+    class(Xt3dType) :: this
+! ------------------------------------------------------------------------------
+    !  
+    ! -- Deallocate arrays
+    if (this%ixt3d /= 0) then
+      call mem_deallocate(this%iax)
+      call mem_deallocate(this%jax)
+      call mem_deallocate(this%idxglox)
+      call mem_deallocate(this%rmatck)
+      call mem_deallocate(this%vecc)
+      call mem_deallocate(this%conlen)
+      call mem_deallocate(this%vecn)
+      call mem_deallocate(this%qsat)
+      call mem_deallocate(this%qrhs)
+      call mem_deallocate(this%amatpc)
+      call mem_deallocate(this%amatpcx)
+      call mem_deallocate(this%iallpc)
+    endif
+    !
+    ! -- Strings
+    deallocate(this%origin)
+    !
+    ! -- Scalars
+    call mem_deallocate(this%ixt3d)
+    call mem_deallocate(this%inunit)
+    call mem_deallocate(this%iout)
+    call mem_deallocate(this%numextnbrs)
+    call mem_deallocate(this%nozee)
+    call mem_deallocate(this%vcthresh)
+    call mem_deallocate(this%lamatsaved)
+    call mem_deallocate(this%nbrmax)
+    call mem_deallocate(this%ldispersion)
+    !
+    ! -- Return
+    return
+  end subroutine xt3d_da
+
+  subroutine allocate_scalars(this, name_model)
+! ******************************************************************************
+! allocate_scalars -- Allocate scalar pointer variables
+! ******************************************************************************
+!
+!    SPECIFICATIONS:
+! ------------------------------------------------------------------------------
+    ! -- modules
+    use MemoryManagerModule, only: mem_allocate
+    ! -- dummy
+    class(Xt3dType) :: this
+    character(len=*) :: name_model
+! ------------------------------------------------------------------------------
+    !
+    ! -- Allocate and assign origin
+    allocate(this%origin)
+    this%origin = trim(adjustl(name_model)) // ' XT3D'
+    !
+    ! -- Allocate scalars
+    call mem_allocate(this%ixt3d, 'IXT3D', this%origin)
+    call mem_allocate(this%nbrmax, 'NBRMAX', this%origin)
+    call mem_allocate(this%inunit, 'INUNIT', this%origin)
+    call mem_allocate(this%iout, 'IOUT', this%origin)
+    call mem_allocate(this%numextnbrs, 'NUMEXTNBRS', this%origin)
+    call mem_allocate(this%nozee, 'NOZEE', this%origin)
+    call mem_allocate(this%vcthresh, 'VCTHRESH', this%origin)
+    call mem_allocate(this%lamatsaved, 'LAMATSAVED', this%origin)
+    call mem_allocate(this%ldispersion, 'LDISPERSION', this%origin)
+    !  
+    ! -- Initialize value
+    this%ixt3d = 0
+    this%nbrmax = 0
+    this%inunit = 0
+    this%iout = 0
+    this%numextnbrs = 0
+    this%nozee = .false.
+    this%vcthresh = 1.d-10
+    this%lamatsaved = .false.
+    this%ldispersion = .false.
+    !
+    ! -- Return
+    return
+  end subroutine allocate_scalars
+
+  subroutine allocate_arrays(this)
+! ******************************************************************************
+! allocate_arrays -- Allocate xt3d arrays
+! ******************************************************************************
+!
+!    SPECIFICATIONS:
+! ------------------------------------------------------------------------------
+    ! -- modules
+    use MemoryManagerModule, only: mem_allocate
+    ! -- dummy
+    class(Xt3dType) :: this
+    ! -- local
+    integer(I4B) :: njax
+! ------------------------------------------------------------------------------
+    !
+    call mem_allocate(this%rmatck, 3, 3, 'RMATCK', this%origin)
+    !
+    if (this%inewton /= 0) then
+      call mem_allocate(this%qsat, this%dis%nja, 'QSAT', this%origin)
+      if (this%ixt3d == 1) then
+        call mem_allocate(this%qrhs, 0, 'QRHS', this%origin)
+      else
+        call mem_allocate(this%qrhs, this%dis%nja, 'QRHS', this%origin)
+      end if
+      call mem_allocate(this%amatpc, 0, 'AMATPC', this%origin)
+      call mem_allocate(this%amatpcx, 0, 'AMATPCX', this%origin)
+      call mem_allocate(this%iallpc, 0, 'IALLPC', this%origin)
+    else
+      call mem_allocate(this%qsat, 0, 'QSAT', this%origin)
+      call mem_allocate(this%qrhs, 0, 'QRHS', this%origin)
+    end if
+    !
+    call this%xt3d_iallpc()
+    !
+    if (this%lamatsaved) then
+      call mem_allocate(this%amatpc, this%dis%nja, 'AMATPC', this%origin)
+      njax = this%numextnbrs ! + 1
+      call mem_allocate(this%amatpcx, njax, 'AMATPCX', this%origin)
+    else
+      call mem_allocate(this%amatpc, 0, 'AMATPC', this%origin)
+      call mem_allocate(this%amatpcx, 0, 'AMATPCX', this%origin)
+    end if
+    call mem_allocate(this%vecc, 0, 3, 'VECC', this%origin)
+    call mem_allocate(this%conlen, 0, 'CONLEN', this%origin)
+    call mem_allocate(this%vecn, 0, 3, 'VECN', this%origin)
+    !
+    this%rmatck = 0.d0
+    if (this%inewton /= 0) then
+      this%qsat = 0.d0
+      if (this%ixt3d == 2) this%qrhs = 0.d0
+    else if (this%lamatsaved) then
+      this%amatpc = 0.d0
+      this%amatpcx = 0.d0
+    end if
+    this%vecc = 0.d0
+    this%conlen = 0.d0
+    this%vecn = 0.d0
+    !
+    ! -- Return
+    return
+  end subroutine allocate_arrays
+
+  subroutine xt3d_iallpc(this)
+! ******************************************************************************
+! xt3d_iallpc -- Allocate and populate iallpc array. Set lamatsaved.
+! ******************************************************************************
+!
+!    SPECIFICATIONS:
+! ------------------------------------------------------------------------------
+    ! -- modules
+    use MemoryManagerModule, only: mem_allocate, mem_deallocate
+    ! -- dummy
+    class(Xt3dType) :: this
+    ! -- local
+    integer(I4B) :: n, m, mm, il0, il1
+    integer(I4B) :: nnbr0, nnbr1
+    integer(I4B),dimension(this%nbrmax) :: inbr0, inbr1
+! ------------------------------------------------------------------------------
+    !
+    if(this%ixt3d == 2 .or. this%ldispersion) then
+      this%lamatsaved = .false.
+      call mem_allocate(this%iallpc, 0, 'IALLPC', this%origin)
+    else
+      call mem_allocate(this%iallpc, this%dis%nodes, 'IALLPC', this%origin)
+      this%iallpc = 1
+      do n = 1, this%dis%nodes
+        if (this%icelltype(n) /= 0) then
+          this%iallpc(n) = 0
+          cycle
+        end if
+        nnbr0 = this%dis%con%ia(n+1) - this%dis%con%ia(n) - 1
+        call this%xt3d_load_inbr(n, nnbr0, inbr0)
+        do il0 = 1,nnbr0
+          m = inbr0(il0)
+          if (m.lt.n) cycle
+          if (this%icelltype(m) /= 0) then
+            this%iallpc(n) = 0
+            this%iallpc(m) = 0
+            cycle
+          end if
+          nnbr1 = this%dis%con%ia(m+1) - this%dis%con%ia(m) - 1
+          call this%xt3d_load_inbr(m, nnbr1, inbr1)
+          do il1 = 1,nnbr1
+            mm = inbr1(il1)
+!!!            if (mm.lt.m) cycle
+            if (this%icelltype(mm) /= 0) then
+              this%iallpc(n) = 0
+              this%iallpc(m) = 0
+              this%iallpc(mm) = 0
+            end if
+          enddo
+        enddo
+      enddo
+      this%lamatsaved = .false.
+      do n = 1, this%dis%nodes
+        if (this%iallpc(n) == 1) then
+          this%lamatsaved = .true.
+          exit
+        end if
+      enddo
+    end if
+    !
+    if (.not.this%lamatsaved) then
+      call mem_deallocate(this%iallpc)       ! kluge: ok to do this???
+      call mem_allocate(this%iallpc, 0, 'IALLPC', this%origin)
+    end if
+    !
+    ! -- Return
+    return
+  end subroutine xt3d_iallpc
+  
+  subroutine xt3d_indices(this, n, m, il0, ii01, jjs01, il01, il10,          &
+    ii00, ii11, ii10)
+! ******************************************************************************
+! xt3d_indices -- Set various indices for XT3D.
+! ******************************************************************************
+!
+!    SPECIFICATIONS:
+! ------------------------------------------------------------------------------
+    ! -- module
+    ! -- dummy
+    class(Xt3dType) :: this
+    integer(I4B) :: n, m, il0, ii01, jjs01, il01, il10, ii00, ii11, ii10
+    ! -- local
+    integer(I4B) :: iinm
+! ------------------------------------------------------------------------------
+    !
+    ! -- Set local number of node 0-1 connection (local cell number of cell 1
+    ! -- in cell 0's neighbor list).
+    il01 = il0
+    ! -- Set local number of node 1-0 connection (local cell number of cell 0
+    ! -- in cell 1's neighbor list).
+    call this%xt3d_get_iinm(m, n, iinm)
+    il10 = iinm - this%dis%con%ia(m)
+    ! -- Set index of node 0 diagonal in the ja array.
+    ii00 = this%dis%con%ia(n)
+    ! -- Set index of node 0-1 connection in the ja array.
+    ii01 = ii00 + il01
+    ! -- Set symmetric index of node 0-1 connection.
+    jjs01 = this%dis%con%jas(ii01)
+    ! -- Set index of node 1 diagonal in the ja array.
+    ii11 = this%dis%con%ia(m)
+    ! -- Set index of node 1-0 connection in the ja array.
+    ii10 = ii11 + il10
+    !
+    return
+  end subroutine xt3d_indices
+
+  subroutine xt3d_load(this, nodes, n, nnbr, inbr, vc, vn, dl, dln, ck, allhc)
+! ******************************************************************************
+! xt3d_load -- Load conductivity and connection info for a cell into arrays
+!              used by XT3D.
+! ******************************************************************************
+!
+!    SPECIFICATIONS:
+! ------------------------------------------------------------------------------
+    ! -- module
+    use ConstantsModule, only: DZERO, DHALF, DONE
+    ! -- dummy
+    class(Xt3dType) :: this
+    logical :: allhc
+    integer(I4B),intent(in) :: nodes
+    integer(I4B) :: n, nnbr
+    integer(I4B),dimension(this%nbrmax) :: inbr
+    real(DP),dimension(this%nbrmax,3) :: vc, vn
+    real(DP),dimension(this%nbrmax) :: dl, dln
+    real(DP),dimension(3,3) :: ck
+    ! -- local
+    integer(I4B) :: il, ii, jj, jjs
+    integer(I4B) :: ihcnjj
+    real(DP) :: satn, satjj
+    real(DP) :: cl1njj, cl2njj, dltot, ooclsum
+! ------------------------------------------------------------------------------
+    !
+    ! -- Set conductivity tensor for cell.
+    ck = DZERO
+    ck(1,1) = this%k11(n)
+    if(this%ik22 == 0) then
+      ck(2,2) = ck(1,1)
+    else
+      ck(2,2) = this%k22(n)
+    end if
+    if(this%ik33 == 0) then
+      ck(3,3) = ck(1,1)
+    else
+      ck(3,3) = this%k33(n)
+    endif
+    call this%xt3d_fillrmatck(n)
+    ck = matmul(this%rmatck, ck)
+    ck = matmul(ck, transpose(this%rmatck))
+    !
+    ! -- Load neighbors of cell. Set cell numbers for inactive
+    ! -- neighbors to zero so xt3d knows to ignore them. Compute
+    ! -- direct connection lengths from perpendicular connection
+    ! -- lengths. Also determine if all active connections are
+    ! -- horizontal.
+    allhc = .true.
+    do il = 1,nnbr
+      ii = il + this%dis%con%ia(n)
+      jj = this%dis%con%ja(ii)
+      jjs = this%dis%con%jas(ii)
+      if (this%ibound(jj).ne.0) then
+        inbr(il) = jj
+        satn = this%sat(n)
+        satjj = this%sat(jj)
+        ! -- DISV and DIS
+        ihcnjj = this%dis%con%ihc(jjs)
+        call this%dis%connection_normal(n, jj, ihcnjj,                     &
+          vn(il, 1), vn(il, 2), vn(il, 3), ii)
+        call this%dis%connection_vector(n, jj, this%nozee, satn, satjj,    &
+          ihcnjj, vc(il, 1), vc(il, 2), vc(il, 3), dltot)
+        if(jj > n) then
+          cl1njj = this%dis%con%cl1(jjs)
+          cl2njj = this%dis%con%cl2(jjs)
+        else
+          cl1njj = this%dis%con%cl2(jjs)
+          cl2njj = this%dis%con%cl1(jjs)
+        endif
+        ooclsum = 1d0/(cl1njj + cl2njj)
+        dl(il) = dltot*cl1njj*ooclsum
+        dln(il) = dltot*cl2njj*ooclsum
+        if (this%dis%con%ihc(jjs).eq.0) allhc = .false.
+      else
+        inbr(il) = 0
+      end if
+    end do
+    !
+    return
+  end subroutine xt3d_load
+  
+  subroutine xt3d_load_inbr(this, n, nnbr, inbr)
+! ******************************************************************************
+! xt3d_load_inbr -- Load neighbor list for a cell.
+! ******************************************************************************
+!
+!    SPECIFICATIONS:
+! ------------------------------------------------------------------------------
+    ! -- module
+    ! -- dummy
+    class(Xt3dType) :: this
+    integer(I4B) :: n, nnbr
+    integer(I4B),dimension(this%nbrmax) :: inbr
+    ! -- local
+    integer(I4B) :: il, ii, jj
+! ------------------------------------------------------------------------------
+    !
+    ! -- Load neighbors of cell. Set cell numbers for inactive
+    ! -- neighbors to zero so xt3d knows to ignore them.
+    do il = 1,nnbr
+      ii = il + this%dis%con%ia(n)
+      jj = this%dis%con%ja(ii)
+      if (this%ibound(jj).ne.0) then
+        inbr(il) = jj
+      else
+        inbr(il) = 0
+      end if
+    end do
+    !
+    return
+  end subroutine xt3d_load_inbr
+
+  subroutine xt3d_areas(this, nodes, n, m, jjs01, lsat, ar01, ar10, hnew)
+! ******************************************************************************
+! xt3d_areas -- Compute interfacial areas.
+! ******************************************************************************
+!
+!    SPECIFICATIONS:
+! ------------------------------------------------------------------------------
+    ! -- module
+    use ConstantsModule, only: DZERO, DONE
+    use SmoothingModule, only: sQuadraticSaturation                     ! kluge debug
+    ! -- dummy
+    class(Xt3dType) :: this
+    logical :: lsat
+    integer(I4B) :: nodes, n, m, jjs01
+    real(DP) :: ar01, ar10
+    real(DP),intent(inout),dimension(:), optional :: hnew
+    ! -- local
+    real(DP) :: topn, botn, topm, botm, thksatn, thksatm
+    real(DP) :: sill_top, sill_bot, tpn, tpm
+    real(DP) :: hn, hm                                          ! kluge debug
+    real(DP) :: satups
+! ------------------------------------------------------------------------------
+    !
+    ! -- Compute area depending on connection type
+    if (this%dis%con%ihc(jjs01).eq.0) then
+      ! -- vertical connection
+      ar01 = this%dis%con%hwva(jjs01)
+      ar10 = ar01
+    else if (this%inewton /= 0) then
+      if (lsat) then
+        topn = this%dis%top(n)
+        botn = this%dis%bot(n)
+        topm = this%dis%top(m)
+        botm = this%dis%bot(m)
+        thksatn = topn - botn
+        thksatm = topm - botm
+        if (this%dis%con%ihc(jjs01).eq.2) then
+          ! -- vertically staggered
+          sill_top = min(topn, topm)
+          sill_bot = max(botn, botm)
+          tpn = botn + thksatn
+          tpm = botm + thksatm
+          thksatn = max(min(tpn, sill_top) - sill_bot, DZERO)
+          thksatm = max(min(tpm, sill_top) - sill_bot, DZERO)
+        end if
+        ar01 = this%dis%con%hwva(jjs01)*DHALF*(thksatn + thksatm)
+      else
+        ! -- If Newton and lsat=.false., it is assumed that the fully saturated
+        ! -- areas have already been calculated and are being passed in through
+        ! -- ar01 and ar10. The actual areas are obtained simply by scaling by
+        ! -- the upstream saturation.
+        if (hnew(m) < hnew(n)) then
+          if (this%icelltype(n) == 0) then
+            satups = DONE
+          else
+            topn = this%dis%top(n)
+            botn = this%dis%bot(n)
+            hn = hnew(n)                                           ! kluge
+            satups = sQuadraticSaturation(topn, botn, hn)
+          end if
+        else
+          if (this%icelltype(m) == 0) then
+            satups = DONE
+          else
+            topm = this%dis%top(m)
+            botm = this%dis%bot(m)
+            hm = hnew(m)                                           ! kluge
+            satups = sQuadraticSaturation(topm, botm, hm)
+          end if
+        end if
+        ar01 = ar01*satups
+      end if
+      ar10 = ar01
+    else
+      topn = this%dis%top(n)
+      botn = this%dis%bot(n)
+      topm = this%dis%top(m)
+      botm = this%dis%bot(m)
+      if (lsat.or.(this%icelltype(n) == 0)) then
+        thksatn = topn - botn
+      else
+        thksatn = this%sat(n)*(topn - botn)
+      end if
+      if (lsat.or.(this%icelltype(m) == 0)) then
+        thksatm = topm - botm
+      else
+        thksatm = this%sat(m)*(topm - botm)
+      end if
+      if (this%dis%con%ihc(jjs01).eq.2) then
+        ! -- vertically staggered
+        sill_top = min(topn, topm)
+        sill_bot = max(botn, botm)
+        tpn = botn + thksatn
+        tpm = botm + thksatm
+        thksatn = max(min(tpn, sill_top) - sill_bot, DZERO)
+        thksatm = max(min(tpm, sill_top) - sill_bot, DZERO)
+      end if
+      ar01 = this%dis%con%hwva(jjs01)*thksatn
+      ar10 = this%dis%con%hwva(jjs01)*thksatm
+    endif
+    !
+    return
+  end subroutine xt3d_areas
+
+  subroutine xt3d_amat_nbrs(this, nodes, n, idiag, nnbr, nja,          &
+      njasln, inbr, amat, idxglo, chat)
+! ******************************************************************************
+! xt3d_amat_nbrs -- Add contributions from neighbors to amat.
+! ******************************************************************************
+!
+!    SPECIFICATIONS:
+! ------------------------------------------------------------------------------
+    ! -- module
+    ! -- dummy
+    class(Xt3dType) :: this
+    integer(I4B),intent(in) :: nodes
+    integer(I4B) :: n, idiag, nnbr, nja, njasln
+    integer(I4B),dimension(this%nbrmax) :: inbr
+    integer(I4B),intent(in),dimension(nja) :: idxglo
+    real(DP),dimension(njasln),intent(inout) :: amat
+    real(DP),dimension(this%nbrmax) :: chat
+    ! -- local
+    integer(I4B) :: iil, iii
+! ------------------------------------------------------------------------------
+    !
+    do iil = 1,nnbr
+      if (inbr(iil).ne.0) then
+        iii = this%dis%con%ia(n) + iil
+        amat(idxglo(idiag)) = amat(idxglo(idiag)) - chat(iil)
+        amat(idxglo(iii)) = amat(idxglo(iii)) + chat(iil)            
+      endif
+    enddo
+    !
+    return
+  end subroutine xt3d_amat_nbrs
+
+  subroutine xt3d_amat_nbrnbrs(this, nodes, n, m, ii01, nnbr, nja,   &
+      njasln, inbr, amat, idxglo, chat)
+! ******************************************************************************
+! xt3d_amat_nbrnbrs -- Add contributions from neighbors of neighbor to amat.
+! ******************************************************************************
+!
+!    SPECIFICATIONS:
+! ------------------------------------------------------------------------------
+    ! -- module
+    ! -- dummy
+    class(Xt3dType) :: this
+    integer(I4B),intent(in) :: nodes
+    integer(I4B) :: n, m, ii01, nnbr, nja, njasln
+    integer(I4B),dimension(this%nbrmax) :: inbr
+    integer(I4B),intent(in),dimension(nja) :: idxglo
+    real(DP),dimension(njasln),intent(inout) :: amat
+    real(DP),dimension(this%nbrmax) :: chat
+    ! -- local
+    integer(I4B) :: iil, iii, jjj, iixjjj, iijjj
+! ------------------------------------------------------------------------------
+    !
+    do iil = 1,nnbr
+      if (inbr(iil).ne.0) then
+        amat(idxglo(ii01)) = amat(idxglo(ii01)) + chat(iil)
+        iii = this%dis%con%ia(m) + iil
+        jjj = this%dis%con%ja(iii)
+        call this%xt3d_get_iinmx(n, jjj, iixjjj)
+        if (iixjjj.ne.0) then
+          amat(this%idxglox(iixjjj)) = amat(this%idxglox(iixjjj)) - chat(iil)
+        else
+          call this%xt3d_get_iinm(n, jjj, iijjj)
+          amat(idxglo(iijjj)) = amat(idxglo(iijjj)) - chat(iil)
+        endif
+      endif
+    enddo
+    !
+    return
+  end subroutine xt3d_amat_nbrnbrs
+
+  subroutine xt3d_amatpc_nbrs(this, nodes, n, idiag, nnbr, inbr, chat)
+! ******************************************************************************
+! xt3d_amatpc_nbrs -- Add contributions from neighbors to amatpc.
+! ******************************************************************************
+!
+!    SPECIFICATIONS:
+! ------------------------------------------------------------------------------
+    ! -- module
+    ! -- dummy
+    class(Xt3dType) :: this
+    integer(I4B),intent(in) :: nodes
+    integer(I4B) :: n, idiag, nnbr
+    integer(I4B),dimension(this%nbrmax) :: inbr
+    real(DP),dimension(this%nbrmax) :: chat
+    ! -- local
+    integer(I4B) :: iil, iii
+! ------------------------------------------------------------------------------
+    !
+    do iil = 1,nnbr
+      iii = this%dis%con%ia(n) + iil
+      this%amatpc(idiag) = this%amatpc(idiag) - chat(iil)
+      this%amatpc(iii) = this%amatpc(iii) + chat(iil)            
+    enddo
+    !
+    return
+  end subroutine xt3d_amatpc_nbrs
+
+  subroutine xt3d_amatpcx_nbrnbrs(this, nodes, n, m, ii01, nnbr, inbr, chat)
+! ******************************************************************************
+! xt3d_amatpcx_nbrnbrs -- Add contributions from neighbors of neighbor to
+!   amatpc and amatpcx.
+! ******************************************************************************
+!
+!    SPECIFICATIONS:
+! ------------------------------------------------------------------------------
+    ! -- module
+    ! -- dummy
+    class(Xt3dType) :: this
+    integer(I4B),intent(in) :: nodes
+    integer(I4B) :: n, m, ii01, nnbr
+    integer(I4B),dimension(this%nbrmax) :: inbr
+    real(DP),dimension(this%nbrmax) :: chat
+    ! -- local
+    integer(I4B) :: iil, iii, jjj, iixjjj, iijjj
+! ------------------------------------------------------------------------------
+    !
+    do iil = 1,nnbr
+      this%amatpc(ii01) = this%amatpc(ii01) + chat(iil)
+      iii = this%dis%con%ia(m) + iil
+      jjj = this%dis%con%ja(iii)
+      call this%xt3d_get_iinmx(n, jjj, iixjjj)
+      if (iixjjj.ne.0) then
+        this%amatpcx(iixjjj) = this%amatpcx(iixjjj) - chat(iil)
+      else
+        call this%xt3d_get_iinm(n, jjj, iijjj)
+        this%amatpc(iijjj) = this%amatpc(iijjj) - chat(iil)
+      endif
+    enddo
+    !
+    return
+  end subroutine xt3d_amatpcx_nbrnbrs
+
+  subroutine xt3d_get_iinm(this, n, m, iinm)
+! ******************************************************************************
+! xt3d_get_iinm -- Get position of n-m connection in ja array (return 0 if
+!   not connected).
+! ******************************************************************************
+!
+!    SPECIFICATIONS:
+! ------------------------------------------------------------------------------
+    ! -- module
+    ! -- dummy
+    class(Xt3dType) :: this
+    integer(I4B) :: n, m, iinm
+    ! -- local
+    integer(I4B) :: ii, jj
+! ------------------------------------------------------------------------------
+    !
+    iinm = 0
+    do ii = this%dis%con%ia(n), this%dis%con%ia(n+1)-1
+      jj = this%dis%con%ja(ii)
+      if (jj.eq.m) then
+        iinm = ii
+        exit
+      endif
+    enddo
+    !
+    return
+  end subroutine xt3d_get_iinm
+
+  subroutine xt3d_get_iinmx(this, n, m, iinmx)
+! ******************************************************************************
+! xt3d_get_iinmx -- Get position of n-m "extended connection" in jax array
+!   (return 0 if not connected).
+! ******************************************************************************
+!
+!    SPECIFICATIONS:
+! ------------------------------------------------------------------------------
+    ! -- module
+    ! -- dummy
+    class(Xt3dType) :: this
+    integer(I4B) :: n, m, iinmx
+    ! -- local
+    integer(I4B) :: iix, jjx
+! ------------------------------------------------------------------------------
+    !
+    iinmx = 0
+    do iix = this%iax(n), this%iax(n+1)-1
+      jjx = this%jax(iix)
+      if (jjx.eq.m) then
+        iinmx = iix
+        exit
+      endif
+    enddo
+    !
+    return
+  end subroutine xt3d_get_iinmx
+
+  subroutine xt3d_rhs(this, nodes, n, m, nnbr, inbr, chat, hnew,     &
+      rhs)
+! ******************************************************************************
+! xt3d_rhs -- Add contributions to rhs.
+! ******************************************************************************
+!
+!    SPECIFICATIONS:
+! ------------------------------------------------------------------------------
+    ! -- module
+    ! -- dummy
+    class(Xt3dType) :: this
+    integer(I4B),intent(in) :: nodes
+    integer(I4B) :: n, m, nnbr
+    integer(I4B),dimension(this%nbrmax) :: inbr
+    real(DP),dimension(this%nbrmax) :: chat
+    real(DP),intent(inout),dimension(nodes) :: hnew, rhs
+    ! -- local
+    integer(I4B) :: iil, iii, jjj
+    real(DP) :: term
+! ------------------------------------------------------------------------------
+    !
+    do iil = 1,nnbr
+      if (inbr(iil).ne.0) then
+        iii = iil + this%dis%con%ia(n)
+        jjj = this%dis%con%ja(iii)
+        term = chat(iil)*(hnew(jjj)-hnew(n))
+        rhs(n) = rhs(n) - term
+        rhs(m) = rhs(m) + term
+      endif
+    enddo              
+    !
+    return
+  end subroutine xt3d_rhs
+
+  subroutine xt3d_qnbrs(this, nodes, n, m, nnbr, inbr, chat, hnew,   &
+      qnbrs)
+! ******************************************************************************
+! xt3d_qnbrs -- Add contributions to flow from neighbors.
+! ******************************************************************************
+!
+!    SPECIFICATIONS:
+! ------------------------------------------------------------------------------
+    ! -- module
+    ! -- dummy
+    class(Xt3dType) :: this
+    integer(I4B),intent(in) :: nodes
+    integer(I4B) :: n, m, nnbr
+    integer(I4B),dimension(this%nbrmax) :: inbr
+    real(DP) :: qnbrs
+    real(DP),dimension(this%nbrmax) :: chat
+    real(DP),intent(inout),dimension(nodes) :: hnew
+    ! -- local
+    integer(I4B) :: iil, iii, jjj
+    real(DP) :: term
+! ------------------------------------------------------------------------------
+    !
+    qnbrs = 0d0
+    do iil = 1,nnbr
+      if (inbr(iil).ne.0) then
+        iii = iil + this%dis%con%ia(n)
+        jjj = this%dis%con%ja(iii)
+        term = chat(iil)*(hnew(jjj)-hnew(n))
+        qnbrs = qnbrs + term
+      endif
+    enddo              
+    !
+    return
+  end subroutine xt3d_qnbrs
+
+  subroutine xt3d_fillrmatck(this, n)
+! ******************************************************************************
+! xt3d_fillrmatck -- Fill rmat array for cell n.
+!   angle1, 2, and 3 must be in radians.
+! ******************************************************************************
+!
+!    SPECIFICATIONS:
+! ------------------------------------------------------------------------------
+    ! -- module
+    ! -- dummy
+    class(Xt3dType) :: this
+    integer(I4B), intent(in) :: n
+    ! -- local
+    real(DP) :: ang1, ang2, ang3, ang2d, ang3d
+    real(DP) :: s1, c1, s2, c2, s3, c3
+! ------------------------------------------------------------------------------
+    !
+    if (this%nozee) then
+      ang2d = 0d0
+      ang3d = 0d0
+      ang1 = this%angle1(n)
+      ang2 = 0d0
+      ang3 = 0d0
+    else
+      ang1 = this%angle1(n)
+      ang2 = this%angle2(n)
+      ang3 = this%angle3(n)
+    endif
+    s1 = sin(ang1)
+    c1 = cos(ang1)
+    s2 = sin(ang2)
+    c2 = cos(ang2)
+    s3 = sin(ang3)
+    c3 = cos(ang3)
+    this%rmatck(1,1) = c1*c2
+    this%rmatck(1,2) = c1*s2*s3 - s1*c3
+    this%rmatck(1,3) = -c1*s2*c3 - s1*s3
+    this%rmatck(2,1) = s1*c2
+    this%rmatck(2,2) = s1*s2*s3 + c1*c3
+    this%rmatck(2,3) = -s1*s2*c3 + c1*s3
+    this%rmatck(3,1) = s2
+    this%rmatck(3,2) = -c2*s3
+    this%rmatck(3,3) = c2*c3
+    !
+    return
+  end subroutine xt3d_fillrmatck
+  
+end module Xt3dModule