module Xt3dModule
  
  use KindModule,              only: DP, I4B
  use ConstantsModule,         only: DZERO, DHALF, DONE, LENORIGIN
  use BaseDisModule,           only: DisBaseType
  
  implicit none

  public Xt3dType
  public :: xt3d_cr
  
  type Xt3dType
    integer(I4B), pointer                           :: inunit      => null()
    integer(I4B), pointer                           :: iout        => null()
    character(len=LENORIGIN), pointer               :: origin      => null()     !origin name of this package (e.g. 'GWF_1 NPF')
    integer(I4B), dimension(:), pointer, contiguous :: ibound      => null()     !pointer to model ibound
    integer(I4B),dimension(:), pointer, contiguous  :: iax         => null()     !ia array for extended neighbors used by xt3d
    integer(I4B),dimension(:), pointer, contiguous  :: jax         => null()     !ja array for extended neighbors used by xt3d
    integer(I4B),dimension(:), pointer, contiguous  :: idxglox     => null()     !mapping array for extended neighbors used by xt3d
    integer(I4B), pointer                           :: numextnbrs  => null()     !dimension of jax array
    integer(I4B), pointer                           :: ixt3d       => null()     !xt3d flag (0 is off, 1 is lhs, 2 is rhs)
    logical, pointer                                :: nozee       => null()     !nozee flag
    real(DP), pointer                               :: vcthresh    => null()     !attenuation function threshold
    real(DP), dimension(:,:), pointer, contiguous   :: rmatck      => null()     !rotation matrix for the conductivity tensor
    real(DP), dimension(:,:), pointer, contiguous   :: vecc        => null()     !connection vectors
    real(DP), dimension(:,:), pointer, contiguous   :: vecn        => null()     !interface normals
    real(DP), dimension(:), pointer, contiguous     :: conlen      => null()     !direct connection lengths
    real(DP), dimension(:), pointer, contiguous     :: qsat        => null()     !saturated flow saved for Newton
    real(DP), dimension(:), pointer, contiguous     :: qrhs        => null()     !rhs part of flow saved for Newton
    integer(I4B), pointer                           :: nbrmax      => null()     !maximum number of neighbors for any cell
    real(DP), dimension(:), pointer, contiguous     :: amatpc      => null()     !saved contributions to amat from permanently confined connections, direct neighbors
    real(DP), dimension(:), pointer, contiguous     :: amatpcx     => null()     !saved contributions to amat from permanently confined connections, extended neighbors
    integer(I4B), dimension(:), pointer, contiguous :: iallpc      => null()     !indicates for each node whether all connections processed by xt3d are permanently confined (0 no, 1 yes)
    logical, pointer                                :: lamatsaved  => null()     !indicates whether amat has been saved for permanently confined connections
    class(DisBaseType), pointer                     :: dis         => null()     !discretization object
    ! pointers to npf variables
    real(DP), dimension(:), pointer, contiguous     :: k11         => null()     !horizontal hydraulic conductivity
    real(DP), dimension(:),pointer, contiguous      :: k22         => null()     !minor axis of horizontal hydraulic conductivity ellipse
    real(DP), dimension(:), pointer, contiguous     :: k33         => null()     !vertical hydraulic conductivity
    integer(I4B), pointer                           :: ik22        => null()     !flag indicates K22 was read
    integer(I4B), pointer                           :: ik33        => null()     !flag indicates K33 was read
    real(DP), dimension(:), pointer, contiguous     :: sat         => null()     !saturation (0. to 1.) for each cell
    integer(I4B), pointer                           :: inewton     => null()     !Newton flag
<<<<<<< HEAD
    real(DP), pointer                               :: min_satthk  => null()     !min saturated thickness
=======
>>>>>>> c1738330
    integer(I4B), dimension(:), pointer, contiguous :: icelltype   => null()     !cell type (confined or unconfined)
    integer(I4B), pointer                           :: iangle1     => null()     !flag to indicate angle1 was read
    integer(I4B), pointer                           :: iangle2     => null()     !flag to indicate angle2 was read
    integer(I4B), pointer                           :: iangle3     => null()     !flag to indicate angle3 was read
    real(DP), dimension(:), pointer, contiguous     :: angle1      => null()     !k ellipse rotation in xy plane around z axis (yaw)
    real(DP), dimension(:), pointer, contiguous     :: angle2      => null()     !k ellipse rotation up from xy plane around y axis (pitch)
    real(DP), dimension(:), pointer, contiguous     :: angle3      => null()     !k tensor rotation around x axis (roll)
    logical, pointer                                :: ldispersion => null()     !flag to indicate dispersion
  contains
<<<<<<< HEAD
=======
    procedure :: xt3d_df
>>>>>>> c1738330
    procedure :: xt3d_ac
    procedure :: xt3d_mc
    procedure :: xt3d_ar
    procedure :: xt3d_fc
    procedure :: xt3d_fcpc
    procedure :: xt3d_fhfb
    procedure :: xt3d_flowjahfb
    procedure :: xt3d_fn
    procedure :: xt3d_flowja
    procedure :: xt3d_da
    procedure, private :: allocate_scalars
    procedure, private :: allocate_arrays
    procedure, private :: xt3d_load
    procedure, private :: xt3d_load_inbr
    procedure, private :: xt3d_indices
    procedure, private :: xt3d_areas
    procedure, private :: xt3d_amat_nbrs
    procedure, private :: xt3d_amatpc_nbrs
    procedure, private :: xt3d_amat_nbrnbrs
    procedure, private :: xt3d_amatpcx_nbrnbrs
    procedure, private :: xt3d_iallpc
    procedure, private :: xt3d_get_iinm
    procedure, private :: xt3d_get_iinmx
    procedure, private :: xt3d_rhs
    procedure, private :: xt3d_fillrmatck
    procedure, private :: xt3d_qnbrs
  end type Xt3dType
  
  contains

<<<<<<< HEAD
    subroutine xt3d_cr(xt3dobj, name_model, inunit, iout, ldispopt)
=======
  subroutine xt3d_cr(xt3dobj, name_model, inunit, iout, ldispopt)
>>>>>>> c1738330
! ******************************************************************************
! xt3d_cr -- Create a new xt3d object
! ******************************************************************************
!
!    SPECIFICATIONS:
! ------------------------------------------------------------------------------
    ! -- dummy
    type(Xt3dType), pointer :: xt3dobj
    character(len=*), intent(in) :: name_model
    integer(I4B), intent(in) :: inunit
    integer(I4B), intent(in) :: iout
    logical, optional, intent(in) :: ldispopt
! ------------------------------------------------------------------------------
    !
    ! -- Create the object
    allocate(xt3dobj)
    !
    ! -- Allocate scalars
    call xt3dobj%allocate_scalars(name_model)
    !
    ! -- Set variables
    xt3dobj%inunit = inunit
    xt3dobj%iout   = iout
    if (present(ldispopt)) xt3dobj%ldispersion = ldispopt
    !
    ! -- Return
    return
<<<<<<< HEAD
    end subroutine xt3d_cr

  subroutine xt3d_ac(this, moffset, sparse, nodes, ia, ja)
=======
  end subroutine xt3d_cr

  subroutine xt3d_df(this, dis)
! ******************************************************************************
! xt3d_df -- define the xt3d object
! ******************************************************************************
!
!    SPECIFICATIONS:
! ------------------------------------------------------------------------------
    ! -- modules
    ! -- dummy
    class(Xt3dType) :: this
    class(DisBaseType), pointer, intent(inout) :: dis
! ------------------------------------------------------------------------------
    !
    this%dis => dis
    !
    ! -- Return
    return
  end subroutine xt3d_df
  
  subroutine xt3d_ac(this, moffset, sparse)
>>>>>>> c1738330
! ******************************************************************************
! xt3d_ac -- Add connections for extended neighbors to the sparse matrix
! ******************************************************************************
!
!    SPECIFICATIONS:
! ------------------------------------------------------------------------------
    ! -- modules
    use SparseModule, only: sparsematrix
<<<<<<< HEAD
    use MemoryManagerModule, only: mem_allocate
    ! -- dummy
    class(Xt3dType) :: this
    integer(I4B), intent(in) :: moffset, nodes
    integer(I4B), dimension(:), intent(in) :: ia
    integer(I4B), dimension(:), intent(in) :: ja
=======
    ! -- dummy
    class(Xt3dType) :: this
    integer(I4B), intent(in) :: moffset
>>>>>>> c1738330
    type(sparsematrix), intent(inout) :: sparse
    ! -- local
    integer(I4B) :: i, j, k, jj, kk, iglo, kglo, iadded
! ------------------------------------------------------------------------------
    !
    ! -- If not rhs, add connections
    if (this%ixt3d == 1) then
       ! -- loop over nodes
<<<<<<< HEAD
       do i = 1, nodes
         iglo = i + moffset
         ! -- loop over neighbors
         do jj = ia(i), ia(i+1) - 1
           j = ja(jj)
           ! -- loop over neighbors of neighbors
           do kk = ia(j), ia(j+1) - 1
             k = ja(kk)
=======
       do i = 1, this%dis%nodes
         iglo = i + moffset
         ! -- loop over neighbors
         do jj = this%dis%con%ia(i), this%dis%con%ia(i+1) - 1
           j = this%dis%con%ja(jj)
           ! -- loop over neighbors of neighbors
           do kk = this%dis%con%ia(j), this%dis%con%ia(j+1) - 1
             k = this%dis%con%ja(kk)
>>>>>>> c1738330
             kglo = k + moffset
             call sparse%addconnection(iglo, kglo, 1, iadded)
             this%numextnbrs = this%numextnbrs + iadded
            enddo
         enddo
       enddo
    endif
    !
    ! -- Return
    return
  end subroutine xt3d_ac
  
<<<<<<< HEAD
  subroutine xt3d_mc(this, moffset, nodes, ia, ja, iasln, jasln, inewton)
=======
  subroutine xt3d_mc(this, moffset, iasln, jasln, inewton)
>>>>>>> c1738330
! ******************************************************************************
! xt3d_mc -- Map connections and construct iax, jax, and idxglox
! ******************************************************************************
!
!    SPECIFICATIONS:
! ------------------------------------------------------------------------------
    ! -- modules
    use MemoryManagerModule, only: mem_allocate
    ! -- dummy
    class(Xt3dType) :: this
    integer(I4B), intent(in) :: moffset
<<<<<<< HEAD
    integer(I4B), intent(in) :: nodes
    integer(I4B), dimension(:), intent(in) :: ia
    integer(I4B), dimension(:), intent(in) :: ja
=======
>>>>>>> c1738330
    integer(I4B), dimension(:), intent(in) :: iasln
    integer(I4B), dimension(:), intent(in) :: jasln
    ! -- local
    integer(I4B) :: i, j, jj, iglo, jglo, jjg, niax, njax, ipos, inewton
    integer(I4B) :: igfirstnod, iglastnod
    logical :: isextnbr
! ------------------------------------------------------------------------------
    !
    ! -- If not rhs, map connections for extended neighbors and construct iax,
    ! -- jax, and idxglox
    if (this%ixt3d == 1) then
      !
      ! -- calculate the first node for the model and the last node in global
      !    numbers
      igfirstnod = moffset + 1
<<<<<<< HEAD
      iglastnod = moffset + nodes
      !
      ! -- allocate iax, jax, and idxglox
      niax = nodes + 1
=======
      iglastnod = moffset + this%dis%nodes
      !
      ! -- allocate iax, jax, and idxglox
      niax = this%dis%nodes + 1
>>>>>>> c1738330
      njax = this%numextnbrs ! + 1
      call mem_allocate(this%iax, niax, 'IAX', trim(this%origin))
      call mem_allocate(this%jax, njax, 'JAX', trim(this%origin))
      call mem_allocate(this%idxglox, njax, 'IDXGLOX', trim(this%origin))
      !
      ! -- load first iax entry
      ipos = 1
      this%iax(1) = ipos
      !
      ! -- loop over nodes
<<<<<<< HEAD
      do i = 1, nodes
=======
      do i = 1, this%dis%nodes
>>>>>>> c1738330
        !
        ! -- calculate global node number
        iglo = i + moffset
        !
        ! -- loop over neighbors in global matrix
        do jjg = iasln(iglo), iasln(iglo + 1) - 1
          !
          ! -- if jglo is in a different model, then it cannot be an extended
          !    neighbor, so skip over it
          jglo = jasln(jjg)
          if (jglo < igfirstnod .or. jglo > iglastnod) then
            cycle
          endif
          !
          ! -- determine whether this neighbor is an extended neighbor
          !    by searching the original neighbors
          isextnbr = .true.
<<<<<<< HEAD
          searchloop: do jj = ia(i), ia(i+1) - 1
            j = ja(jj)
=======
          searchloop: do jj = this%dis%con%ia(i), this%dis%con%ia(i+1) - 1
            j = this%dis%con%ja(jj)
>>>>>>> c1738330
            jglo = j + moffset
            !
            ! -- if an original neighbor, note that and end the search
            if(jglo == jasln(jjg)) then
              isextnbr = .false.
              exit searchloop
            endif
          enddo searchloop
          !
          ! -- if an extended neighbor, add it to jax and idxglox
          if (isextnbr) then
            this%jax(ipos) = jasln(jjg) - moffset
            this%idxglox(ipos) = jjg
            ipos = ipos + 1
          endif
        enddo
        ! -- load next iax entry
        this%iax(i+1) = ipos
      enddo
      !
    else
      !
      call mem_allocate(this%iax, 0, 'IAX', trim(this%origin))
      call mem_allocate(this%jax, 0, 'JAX', trim(this%origin))
      call mem_allocate(this%idxglox, 0, 'IDXGLOX', trim(this%origin))
      !
    endif
    !
    ! -- Return
    return
  end subroutine xt3d_mc
  
<<<<<<< HEAD
  subroutine xt3d_ar(this, dis, ibound, k11, ik33, k33, sat, ik22, k22,        &
    inewton, min_satthk, icelltype, iangle1, iangle2, iangle3, angle1, angle2, &
    angle3)
=======
  subroutine xt3d_ar(this, ibound, k11, ik33, k33, sat, ik22, k22,             &
    inewton, icelltype, iangle1, iangle2, iangle3, angle1, angle2, angle3)
>>>>>>> c1738330
! ******************************************************************************
! xt3d_ar -- Allocate and Read
! ******************************************************************************
!
!    SPECIFICATIONS:
! ------------------------------------------------------------------------------
    ! -- modules
    use SimModule, only: store_error, ustop
    ! -- dummy
    class(Xt3dType) :: this
<<<<<<< HEAD
    class(DisBaseType),pointer,intent(inout) :: dis
=======
>>>>>>> c1738330
    integer(I4B), dimension(:), pointer, contiguous, intent(inout) :: ibound
    real(DP), dimension(:), intent(in), pointer, contiguous :: k11
    integer(I4B), intent(in), pointer :: ik33
    real(DP), dimension(:), intent(in), pointer, contiguous :: k33
    real(DP), dimension(:), intent(in), pointer, contiguous :: sat
    integer(I4B), intent(in), pointer :: ik22
    real(DP), dimension(:), intent(in), pointer, contiguous :: k22
    integer(I4B), intent(in), pointer :: inewton
<<<<<<< HEAD
    real(DP), intent(in), pointer :: min_satthk
=======
>>>>>>> c1738330
    integer(I4B), dimension(:), intent(in), pointer, contiguous :: icelltype
    integer(I4B), intent(in), pointer :: iangle1
    integer(I4B), intent(in), pointer :: iangle2
    integer(I4B), intent(in), pointer :: iangle3
    real(DP), dimension(:), intent(in), pointer, contiguous :: angle1
    real(DP), dimension(:), intent(in), pointer, contiguous :: angle2
    real(DP), dimension(:), intent(in), pointer, contiguous :: angle3
    ! -- local
    integer(I4B) :: n, nnbrs
    ! -- formats
    character(len=*), parameter :: fmtheader =                                 &
      "(1x, /1x, 'XT3D is active.'//)"
    ! -- data
! ------------------------------------------------------------------------------
    !
    ! -- Print a message identifying the xt3d module.
    write(this%iout, fmtheader)
    !
    ! -- Store pointers to arguments that were passed in
<<<<<<< HEAD
    this%dis     => dis
=======
>>>>>>> c1738330
    this%ibound  => ibound
    this%k11 => k11
    this%ik33 => ik33
    this%k33 => k33
    this%sat => sat
    this%ik22 => ik22
    this%k22 => k22
    this%inewton => inewton
<<<<<<< HEAD
    this%min_satthk => min_satthk
=======
>>>>>>> c1738330
    this%icelltype => icelltype
    this%iangle1 => iangle1
    this%iangle2 => iangle2
    this%iangle3 => iangle3
    this%angle1 => angle1
    this%angle2 => angle2
    this%angle3 => angle3
    !
    ! -- If angle1 and angle2 were not specified, then there is no z
    !    component in the xt3d formulation for horizontal connections.
    if(this%iangle2 == 0) this%nozee = .true.
    !
    ! -- Determine the maximum number of neighbors for any cell.
    this%nbrmax = 0
    do n = 1, this%dis%nodes
      nnbrs = this%dis%con%ia(n+1) - this%dis%con%ia(n) - 1
      this%nbrmax = max(nnbrs, this%nbrmax)
    end do
    !
    ! -- Check to make sure dis package can calculate connection direction info
    if (this%dis%icondir == 0) then
      call store_error('Error. Vertices not specified for discretization ' // &
        'package, but XT3D is active: '// trim(adjustl(this%origin)) //       &
        '. Vertices must be specified in discretization package in order ' // &
        'to use XT3D.')
      call ustop()
    endif
    !
    ! -- Check to make sure ANGLEDEGX is available for interface normals
    if (this%dis%con%ianglex == 0) then
      call store_error('Error. ANGLDEGX is not specified in the DIS ' // &
        'package, but XT3D is active: '// trim(adjustl(this%origin)) //       &
        '. ANGLDEGX must be provided in discretization package in order ' // &
        'to use XT3D.')
      call ustop()
    endif
    !
    ! -- allocate arrays
    call this%allocate_arrays()
    !
    ! -- If not Newton and not rhs, calculate amatpc and amatpcx for permanently
    ! -- confined connections
<<<<<<< HEAD
    if(this%lamatsaved) call this%xt3d_fcpc(this%dis%nodes)
=======
    if(this%lamatsaved .and. .not. this%ldispersion) &
      call this%xt3d_fcpc(this%dis%nodes)
>>>>>>> c1738330
    !
    ! -- Return
    return
  end subroutine xt3d_ar

<<<<<<< HEAD
  subroutine xt3d_fc(this, kiter, nodes, nja, njasln, amat, idxglo, rhs, hnew)
=======
  subroutine xt3d_fc(this, kiter, njasln, amat, idxglo, rhs, hnew)
>>>>>>> c1738330
! ******************************************************************************
! xt3d_fc -- Formulate
! ******************************************************************************
!
!    SPECIFICATIONS:
! ------------------------------------------------------------------------------
    use ConstantsModule, only: DONE
    use Xt3dAlgorithmModule, only: qconds
    ! -- dummy
    class(Xt3dType) :: this
    integer(I4B) :: kiter
<<<<<<< HEAD
    integer(I4B),intent(in) :: nodes
    integer(I4B),intent(in) :: nja
    integer(I4B),intent(in) :: njasln
    real(DP),dimension(njasln),intent(inout) :: amat
    integer(I4B),intent(in),dimension(nja) :: idxglo
    real(DP),intent(inout),dimension(nodes) :: rhs
    real(DP),intent(inout),dimension(nodes) :: hnew
    ! -- local
    integer(I4B) :: n, m
=======
    integer(I4B),intent(in) :: njasln
    real(DP),dimension(njasln),intent(inout) :: amat
    integer(I4B),intent(in),dimension(:) :: idxglo
    real(DP),intent(inout),dimension(:) :: rhs
    real(DP),intent(inout),dimension(:) :: hnew
    ! -- local
    integer(I4B) :: nodes, nja
    integer(I4B) :: n, m, ipos
>>>>>>> c1738330
    !
    logical :: allhc0, allhc1
    integer(I4B) :: nnbr0, nnbr1
    integer(I4B) :: il0, ii01, jjs01, il01, il10, ii00, ii11, ii10
    integer(I4B) :: i
    integer(I4B),dimension(this%nbrmax) :: inbr0, inbr1
    real(DP) :: ar01, ar10
    real(DP),dimension(this%nbrmax,3) :: vc0, vn0, vc1, vn1
    real(DP),dimension(this%nbrmax) :: dl0, dl0n, dl1, dl1n
    real(DP),dimension(3,3) :: ck0, ck1
    real(DP) :: chat01
    real(DP),dimension(this%nbrmax) :: chati0, chat1j
    real(DP) :: qnm, qnbrs
! ------------------------------------------------------------------------------
    !
    ! -- Calculate xt3d conductance-like coefficients and put into amat and rhs
    ! -- as appropriate
    !
<<<<<<< HEAD
    if (this%lamatsaved) then
      do i = 1, nja
=======
    nodes = this%dis%nodes
    nja = this%dis%con%nja
    if (this%lamatsaved) then
      do i = 1, this%dis%con%nja
>>>>>>> c1738330
        amat(idxglo(i)) = amat(idxglo(i)) + this%amatpc(i)
      end do
      do i = 1, this%numextnbrs
        amat(this%idxglox(i)) = amat(this%idxglox(i)) + this%amatpcx(i)
      end do
    end if
    !
    do n = 1, nodes
      ! -- Skip if inactive.
      if (this%ibound(n).eq.0) cycle
      ! -- Skip if all connections are permanently confined
      if (this%lamatsaved) then
        if (this%iallpc(n) == 1) cycle
      end if
      nnbr0 = this%dis%con%ia(n+1) - this%dis%con%ia(n) - 1
      ! -- Load conductivity and connection info for cell 0.
      call this%xt3d_load(nodes, n, nnbr0, inbr0, vc0, vn0, dl0, dl0n,   &
        ck0, allhc0)
      ! -- Loop over active neighbors of cell 0 that have a higher
      ! -- cell number (taking advantage of reciprocity).
      do il0 = 1,nnbr0
<<<<<<< HEAD
=======
        ipos = this%dis%con%ia(n) + il0
        if (this%dis%con%mask(ipos) == 0) cycle
        
>>>>>>> c1738330
        m = inbr0(il0)
        ! -- Skip if neighbor is inactive or has lower cell number.
        if ((m.eq.0).or.(m.lt.n)) cycle
        nnbr1 = this%dis%con%ia(m+1) - this%dis%con%ia(m) - 1
         ! -- Load conductivity and connection info for cell 1.
        call this%xt3d_load(nodes, m, nnbr1, inbr1, vc1, vn1, dl1, dl1n,    &
          ck1, allhc1)
        ! -- Set various indices.
        call this%xt3d_indices(n, m, il0, ii01, jjs01, il01, il10,          &
          ii00, ii11, ii10)
        ! -- Compute areas.
        if (this%inewton /= 0) then
          ar01 = DONE
          ar10 = DONE
        else
          call this%xt3d_areas(nodes, n, m, jjs01, .false., ar01, ar10, hnew)
        end if
        ! -- Compute "conductances" for interface between
        ! -- cells 0 and 1.
        call qconds(this%nbrmax, nnbr0, inbr0, il01, vc0, vn0, dl0, dl0n,    &
          ck0, nnbr1, inbr1, il10, vc1, vn1, dl1, dl1n, ck1, ar01, ar10,     &
          this%vcthresh, allhc0, allhc1, chat01, chati0, chat1j)
        ! -- If Newton, compute and save saturated flow, then scale
        ! -- conductance-like coefficients by the actual area for
        ! -- subsequent amat and rhs assembly.
        if (this%inewton /= 0) then
          ! -- Contribution to flow from primary connection.
          qnm = chat01*(hnew(m) - hnew(n))
          ! -- Contribution from immediate neighbors of node 0.
          call this%xt3d_qnbrs(nodes, n, m, nnbr0, inbr0, chati0, hnew, qnbrs)
          qnm = qnm + qnbrs
          ! -- Contribution from immediate neighbors of node 1.
          call this%xt3d_qnbrs(nodes, m, n, nnbr1, inbr1, chat1j, hnew, qnbrs)
          qnm = qnm - qnbrs
          ! -- Multiply by saturated area and save in qsat.
          call this%xt3d_areas(nodes, n, m, jjs01, .true., ar01, ar10, hnew)
          this%qsat(ii01) = qnm*ar01
          ! -- Scale coefficients by actual area.  If RHS
          ! -- formulation, also compute and save qrhs.
          call this%xt3d_areas(nodes, n, m, jjs01, .false., ar01, ar10, hnew)
          if (this%ixt3d == 2) then
            this%qrhs(ii01) = -qnbrs*ar01
          end if
          chat01 = chat01*ar01
          chati0 = chati0*ar01
          chat1j = chat1j*ar01
        end if
        ! -- Contribute to rows for cells 0 and 1.
        amat(idxglo(ii00)) = amat(idxglo(ii00)) - chat01
        amat(idxglo(ii01)) = amat(idxglo(ii01)) + chat01
        amat(idxglo(ii11)) = amat(idxglo(ii11)) - chat01
        amat(idxglo(ii10)) = amat(idxglo(ii10)) + chat01
        if (this%ixt3d == 1) then
           call this%xt3d_amat_nbrs(nodes, n, ii00, nnbr0, nja, njasln,        &
             inbr0, amat, idxglo, chati0)
           call this%xt3d_amat_nbrnbrs(nodes, n, m, ii01, nnbr1, nja, njasln,  &
             inbr1, amat, idxglo, chat1j)
           call this%xt3d_amat_nbrs(nodes, m, ii11, nnbr1, nja, njasln,        &
             inbr1, amat, idxglo, chat1j)
           call this%xt3d_amat_nbrnbrs(nodes, m, n, ii10, nnbr0, nja, njasln,  &
             inbr0, amat, idxglo, chati0)
        else
           call this%xt3d_rhs(nodes, n, m, nnbr0, inbr0, chati0, hnew, rhs)
           call this%xt3d_rhs(nodes, m, n, nnbr1, inbr1, chat1j, hnew, rhs)
        endif
        !
      enddo
    enddo
    !
    ! -- Return
    return
  end subroutine xt3d_fc

  subroutine xt3d_fcpc(this, nodes)
! ******************************************************************************
! xt3d_fcpc -- Formulate for permanently confined connections and save in
!              amatpc and amatpcx
! ******************************************************************************
!
!    SPECIFICATIONS:
! ------------------------------------------------------------------------------
    use ConstantsModule, only: DONE
    use Xt3dAlgorithmModule, only: qconds
    ! -- dummy
    class(Xt3dType) :: this
    integer(I4B) :: nodes
    ! -- local
<<<<<<< HEAD
    integer(I4B) :: n, m
=======
    integer(I4B) :: n, m, ipos
>>>>>>> c1738330
    !
    logical :: allhc0, allhc1
    integer(I4B) :: nnbr0, nnbr1
    integer(I4B) :: il0, ii01, jjs01, il01, il10, ii00, ii11, ii10
    integer(I4B),dimension(this%nbrmax) :: inbr0, inbr1
    real(DP) :: ar01, ar10
    real(DP),dimension(this%nbrmax,3) :: vc0, vn0, vc1, vn1
    real(DP),dimension(this%nbrmax) :: dl0, dl0n, dl1, dl1n
    real(DP),dimension(3,3) :: ck0, ck1
    real(DP) :: chat01
    real(DP),dimension(this%nbrmax) :: chati0, chat1j
! ------------------------------------------------------------------------------
    !
<<<<<<< HEAD
=======
    ! -- Initialize amatpc and amatpcx to zero
    do n = 1, size(this%amatpc)
      this%amatpc(n) = DZERO
    enddo
    do n = 1, size(this%amatpcx)
      this%amatpcx(n) = DZERO
    enddo
    !
>>>>>>> c1738330
    ! -- Calculate xt3d conductance-like coefficients for permanently confined
    ! -- connections and put into amatpc and amatpcx as appropriate
    do n = 1, nodes
      ! -- Skip if not iallpc.
      if (this%iallpc(n) == 0) cycle
      nnbr0 = this%dis%con%ia(n+1) - this%dis%con%ia(n) - 1
      ! -- Load conductivity and connection info for cell 0.
      call this%xt3d_load(nodes, n, nnbr0, inbr0, vc0, vn0, dl0, dl0n,     &
         ck0, allhc0)
      ! -- Loop over active neighbors of cell 0 that have a higher
      ! -- cell number (taking advantage of reciprocity).
      do il0 = 1,nnbr0
<<<<<<< HEAD
=======
        ipos = this%dis%con%ia(n) + il0
        if (this%dis%con%mask(ipos) == 0) cycle
        
>>>>>>> c1738330
        m = inbr0(il0)
        ! -- Skip if neighbor has lower cell number.
        if (m.lt.n) cycle
        nnbr1 = this%dis%con%ia(m+1) - this%dis%con%ia(m) - 1
        ! -- Load conductivity and connection info for cell 1.
        call this%xt3d_load(nodes, m, nnbr1, inbr1, vc1, vn1, dl1, dl1n,    &
          ck1, allhc1)
        ! -- Set various indices.
        call this%xt3d_indices(n, m, il0, ii01, jjs01, il01, il10,          &
          ii00, ii11, ii10)
        ! -- Compute confined areas.
        call this%xt3d_areas(nodes, n, m, jjs01, .true., ar01, ar10)
        ! -- Compute "conductances" for interface between
        ! -- cells 0 and 1.
        call qconds(this%nbrmax, nnbr0, inbr0, il01, vc0, vn0, dl0, dl0n,    &
          ck0, nnbr1, inbr1, il10, vc1, vn1, dl1, dl1n, ck1, ar01, ar10,     &
          this%vcthresh, allhc0, allhc1, chat01, chati0, chat1j)
        ! -- Contribute to rows for cells 0 and 1.
        this%amatpc(ii00) = this%amatpc(ii00) - chat01
        this%amatpc(ii01) = this%amatpc(ii01) + chat01
        this%amatpc(ii11) = this%amatpc(ii11) - chat01
        this%amatpc(ii10) = this%amatpc(ii10) + chat01
        call this%xt3d_amatpc_nbrs(nodes, n, ii00, nnbr0, inbr0, chati0)
        call this%xt3d_amatpcx_nbrnbrs(nodes, n, m, ii01, nnbr1, inbr1, chat1j)
        call this%xt3d_amatpc_nbrs(nodes, m, ii11, nnbr1, inbr1, chat1j)
        call this%xt3d_amatpcx_nbrnbrs(nodes, m, n, ii10, nnbr0, inbr0, chati0)
      enddo
    enddo
    !
    ! -- Return
    return
  end subroutine xt3d_fcpc

  subroutine xt3d_fhfb(this, kiter, nodes, nja, njasln, amat, idxglo, rhs, hnew, &
    n, m, condhfb)
! ******************************************************************************
! xt3d_fhfb -- Formulate HFB correction
! ******************************************************************************
!
!    SPECIFICATIONS:
! ------------------------------------------------------------------------------
    use ConstantsModule, only: DONE
    use Xt3dAlgorithmModule, only: qconds
    ! -- dummy
    class(Xt3dType) :: this
    integer(I4B) :: kiter
    integer(I4B),intent(in) :: nodes
    integer(I4B),intent(in) :: nja
    integer(I4B),intent(in) :: njasln
    integer(I4B) :: n, m
    real(DP),dimension(njasln),intent(inout) :: amat
    integer(I4B),intent(in),dimension(nja) :: idxglo
    real(DP),intent(inout),dimension(nodes) :: rhs
    real(DP),intent(inout),dimension(nodes) :: hnew
    real(DP) :: condhfb
    ! -- local
    !
    logical :: allhc0, allhc1
    integer(I4B) :: nnbr0, nnbr1
    integer(I4B) :: il0, ii01, jjs01, il01, il10, ii00, ii11, ii10, il
    integer(I4B),dimension(this%nbrmax) :: inbr0, inbr1
    real(DP) :: ar01, ar10
    real(DP),dimension(this%nbrmax,3) :: vc0, vn0, vc1, vn1
    real(DP),dimension(this%nbrmax) :: dl0, dl0n, dl1, dl1n
    real(DP),dimension(3,3) :: ck0, ck1
    real(DP) :: chat01
    real(DP),dimension(this%nbrmax) :: chati0, chat1j
    real(DP) :: qnm, qnbrs
    real(DP) :: term
! ------------------------------------------------------------------------------
    !
    ! -- Calculate hfb corrections to xt3d conductance-like coefficients and
    ! -- put into amat and rhs as appropriate
    !
    nnbr0 = this%dis%con%ia(n+1) - this%dis%con%ia(n) - 1
    ! -- Load conductivity and connection info for cell 0.
    call this%xt3d_load(nodes, n, nnbr0, inbr0, vc0, vn0, dl0, dl0n,    &
      ck0, allhc0)
    ! -- Find local neighbor number of cell 1.
    do il = 1,nnbr0
      if (inbr0(il).eq.m) then
        il0 = il
        exit
      end if
    end do
    nnbr1 = this%dis%con%ia(m+1) - this%dis%con%ia(m) - 1
    ! -- Load conductivity and connection info for cell 1.
    call this%xt3d_load(nodes, m, nnbr1, inbr1, vc1, vn1, dl1, dl1n,    &
      ck1, allhc1)
    ! -- Set various indices.
    call this%xt3d_indices(n, m, il0, ii01, jjs01, il01, il10,          &
      ii00, ii11, ii10)
    ! -- Compute areas.
    if (this%inewton /= 0) then
      ar01 = DONE
      ar10 = DONE
    else
      call this%xt3d_areas(nodes, n, m, jjs01, .false., ar01, ar10, hnew)
    end if
    ! -- Compute "conductances" for interface between
    ! -- cells 0 and 1.
    call qconds(this%nbrmax, nnbr0, inbr0, il01, vc0, vn0, dl0, dl0n,    &
      ck0, nnbr1, inbr1, il10, vc1, vn1, dl1, dl1n, ck1, ar01, ar10,     &
      this%vcthresh, allhc0, allhc1, chat01, chati0, chat1j)
    ! -- Apply scale factor to compute "conductances" for hfb correction
    if(condhfb > DZERO) then
      term = chat01/(chat01 + condhfb)
    else
      term = -condhfb
    endif
    chat01 = -chat01*term
    chati0 = -chati0*term
    chat1j = -chat1j*term
    ! -- If Newton, compute and save saturated flow, then scale
    ! -- conductance-like coefficients by the actual area for
    ! -- subsequent amat and rhs assembly.
    if (this%inewton /= 0) then
      ! -- Contribution to flow from primary connection.
      qnm = chat01*(hnew(m) - hnew(n))
      ! -- Contribution from immediate neighbors of node 0.
      call this%xt3d_qnbrs(nodes, n, m, nnbr0, inbr0, chati0, hnew, qnbrs)
      qnm = qnm + qnbrs
      ! -- Contribution from immediate neighbors of node 1.
      call this%xt3d_qnbrs(nodes, m, n, nnbr1, inbr1, chat1j, hnew, qnbrs)
      qnm = qnm - qnbrs
      ! -- Multiply by saturated area and add correction to qsat.
      call this%xt3d_areas(nodes, n, m, jjs01, .true., ar01, ar10, hnew)
      this%qsat(ii01) = this%qsat(ii01) + qnm*ar01
      ! -- Scale coefficients by actual area.  If RHS
      ! -- formulation, also compute and add correction to qrhs.
      call this%xt3d_areas(nodes, n, m, jjs01, .false., ar01, ar10, hnew)
      if (this%ixt3d == 2) then
        this%qrhs(ii01) = this%qrhs(ii01) - qnbrs*ar01
      end if
      chat01 = chat01*ar01
      chati0 = chati0*ar01
      chat1j = chat1j*ar01
    end if
    ! -- Contribute to rows for cells 0 and 1.
    amat(idxglo(ii00)) = amat(idxglo(ii00)) - chat01
    amat(idxglo(ii01)) = amat(idxglo(ii01)) + chat01
    amat(idxglo(ii11)) = amat(idxglo(ii11)) - chat01
    amat(idxglo(ii10)) = amat(idxglo(ii10)) + chat01
    if (this%ixt3d == 1) then
       call this%xt3d_amat_nbrs(nodes, n, ii00, nnbr0, nja, njasln,        &
         inbr0, amat, idxglo, chati0)
       call this%xt3d_amat_nbrnbrs(nodes, n, m, ii01, nnbr1, nja, njasln,  &
         inbr1, amat, idxglo, chat1j)
       call this%xt3d_amat_nbrs(nodes, m, ii11, nnbr1, nja, njasln,        &
         inbr1, amat, idxglo, chat1j)
       call this%xt3d_amat_nbrnbrs(nodes, m, n, ii10, nnbr0, nja, njasln,  &
         inbr0, amat, idxglo, chati0)
    else
       call this%xt3d_rhs(nodes, n, m, nnbr0, inbr0, chati0, hnew, rhs)
       call this%xt3d_rhs(nodes, m, n, nnbr1, inbr1, chat1j, hnew, rhs)
    endif
    !
    ! -- Return
    return
  end subroutine xt3d_fhfb

  subroutine xt3d_fn(this, kiter, nodes, nja, njasln, amat, idxglo, rhs, hnew)
! ******************************************************************************
! xt3d_fn -- Fill Newton terms for xt3d
! ******************************************************************************
!
!    SPECIFICATIONS:
! ------------------------------------------------------------------------------
    use ConstantsModule, only: DONE
    use SmoothingModule, only: sQuadraticSaturationDerivative
    ! -- dummy
    class(Xt3dType) :: this
    integer(I4B) :: kiter
    integer(I4B),intent(in) :: nodes
    integer(I4B),intent(in) :: nja
    integer(I4B),intent(in) :: njasln
    real(DP),dimension(njasln),intent(inout) :: amat
    integer(I4B),intent(in),dimension(nja) :: idxglo
    real(DP),intent(inout),dimension(nodes) :: rhs
    real(DP),intent(inout),dimension(nodes) :: hnew
    ! -- local
<<<<<<< HEAD
    integer(I4B) :: n, m
=======
    integer(I4B) :: n, m, ipos
>>>>>>> c1738330
    !
    integer(I4B) :: nnbr0
    integer(I4B) :: il0, ii01, jjs01, il01, il10, ii00, ii11, ii10
    integer(I4B),dimension(this%nbrmax) :: inbr0
    integer(I4B) :: iups, idn
    real(DP) :: topup, botup, derv, term, termrhs
! ------------------------------------------------------------------------------
    !
    ! -- Update amat and rhs with Newton terms
    do n = 1, nodes
      ! -- Skip if inactive.
      if (this%ibound(n).eq.0) cycle
      ! -- No Newton correction if amat saved (which implies no rhs option)
      ! -- and all connections for the cell are permanently confined.
      if (this%lamatsaved) then
        if (this%iallpc(n) == 1) cycle
      end if
      nnbr0 = this%dis%con%ia(n+1) - this%dis%con%ia(n) - 1
      ! -- Load neighbors of cell. Set cell numbers for inactive
      ! -- neighbors to zero.
      call this%xt3d_load_inbr(n, nnbr0, inbr0)
      ! -- Loop over active neighbors of cell 0 that have a higher
      ! -- cell number (taking advantage of reciprocity).
      do il0 = 1,nnbr0
<<<<<<< HEAD
=======
        ipos = this%dis%con%ia(n) + il0
        if (this%dis%con%mask(ipos) == 0) cycle
        
>>>>>>> c1738330
        m = inbr0(il0)
        ! -- Skip if neighbor is inactive or has lower cell number.
        if ((inbr0(il0).eq.0).or.(m.lt.n)) cycle
        ! -- Set various indices.
        call this%xt3d_indices(n, m, il0, ii01, jjs01, il01, il10,          &
          ii00, ii11, ii10)
        ! determine upstream node
        iups = m
        if (hnew(m) < hnew(n)) iups = n
        idn = n
        if (iups == n) idn = m
        ! -- no Newton terms if upstream cell is confined
        ! -- and no rhs option
        if ((this%icelltype(iups) == 0).and.(this%ixt3d.eq.1)) cycle
        ! -- Set the upstream top and bot, and then recalculate for a
        !    vertically staggered horizontal connection
        topup = this%dis%top(iups)
        botup = this%dis%bot(iups)
        if(this%dis%con%ihc(jjs01) == 2) then
          topup = min(this%dis%top(n), this%dis%top(m))
          botup = max(this%dis%bot(n), this%dis%bot(m))
        endif
        ! derivative term
        derv = sQuadraticSaturationDerivative(topup, botup, hnew(iups))
        term = this%qsat(ii01) * derv
        if (this%ixt3d == 1) then
           termrhs = term
        else
           termrhs = term - this%qrhs(ii01)
        endif
        ! fill Jacobian for n being the upstream node
        if (iups == n) then
          ! fill in row of n
          amat(idxglo(ii00)) = amat(idxglo(ii00)) + term
          rhs(n) = rhs(n) + termrhs * hnew(n)
          ! fill in row of m
          amat(idxglo(ii10)) = amat(idxglo(ii10)) - term
          rhs(m) = rhs(m) - termrhs * hnew(n)
        ! fill Jacobian for m being the upstream node
        else
          ! fill in row of n
          amat(idxglo(ii01)) = amat(idxglo(ii01)) + term
          rhs(n) = rhs(n) + termrhs * hnew(m)
          ! fill in row of m
          amat(idxglo(ii11)) = amat(idxglo(ii11)) - term
          rhs(m) = rhs(m) - termrhs * hnew(m)
        end if
      enddo
    enddo
    !
    ! -- Return
    return
  end subroutine xt3d_fn

<<<<<<< HEAD
  subroutine xt3d_flowja(this, nodes, nja, hnew, flowja)
=======
  subroutine xt3d_flowja(this, hnew, flowja)
>>>>>>> c1738330
! ******************************************************************************
! xt3d_flowja -- Budget
! ******************************************************************************
!
!    SPECIFICATIONS:
! ------------------------------------------------------------------------------
    use Xt3dAlgorithmModule, only: qconds
    ! -- dummy
    class(Xt3dType) :: this
<<<<<<< HEAD
    integer(I4B),intent(in) :: nodes
    integer(I4B),intent(in) :: nja
    real(DP),intent(inout),dimension(nodes) :: hnew
    real(DP),intent(inout),dimension(nja) :: flowja
    ! -- local
    integer(I4B) :: n,ipos,m
=======
    real(DP),intent(inout),dimension(:) :: hnew
    real(DP),intent(inout),dimension(:) :: flowja
    ! -- local
    integer(I4B) :: n, ipos, m, nodes
>>>>>>> c1738330
    real(DP) :: qnm, qnbrs
    logical :: allhc0, allhc1
    integer(I4B) :: nnbr0, nnbr1
    integer(I4B) :: il0, ii01, jjs01, il01, il10, ii00, ii11, ii10
    integer(I4B),dimension(this%nbrmax) :: inbr0, inbr1
    real(DP) :: ar01, ar10
    real(DP),dimension(this%nbrmax,3) :: vc0, vn0, vc1, vn1
    real(DP),dimension(this%nbrmax) :: dl0, dl0n, dl1, dl1n
    real(DP),dimension(3,3) :: ck0, ck1
    real(DP) :: chat01
    real(DP),dimension(this%nbrmax) :: chati0, chat1j
! ------------------------------------------------------------------------------
    !
    ! -- Calculate the flow across each cell face and store in flowja
<<<<<<< HEAD
=======
    nodes = this%dis%nodes
>>>>>>> c1738330
    do n = 1, nodes
      ! -- Skip if inactive.
      if (this%ibound(n).eq.0) cycle
      nnbr0 = this%dis%con%ia(n+1) - this%dis%con%ia(n) - 1
      ! -- Load conductivity and connection info for cell 0.
      call this%xt3d_load(nodes, n, nnbr0, inbr0, vc0, vn0, dl0, dl0n,      &
        ck0, allhc0)
      ! -- Loop over active neighbors of cell 0 that have a higher
      ! -- cell number (taking advantage of reciprocity).
      do il0 = 1,nnbr0
        m = inbr0(il0)
        ! -- Skip if neighbor is inactive or has lower cell number.
        if ((inbr0(il0).eq.0).or.(m.lt.n)) cycle
        nnbr1 = this%dis%con%ia(m+1) - this%dis%con%ia(m) - 1
        ! -- Load conductivity and connection info for cell 1.
        call this%xt3d_load(nodes, m, nnbr1, inbr1, vc1, vn1, dl1, dl1n,     &
          ck1, allhc1)
        ! -- Set various indices.
        call this%xt3d_indices(n, m, il0, ii01, jjs01, il01, il10,           &
          ii00, ii11, ii10)
        ! -- Compute areas.
        if (this%inewton /= 0)                                               &
          call this%xt3d_areas(nodes, n, m, jjs01, .true., ar01, ar10, hnew)
        call this%xt3d_areas(nodes, n, m, jjs01, .false., ar01, ar10, hnew)
        ! -- Compute "conductances" for interface between
        ! -- cells 0 and 1.
        call qconds(this%nbrmax, nnbr0, inbr0, il01, vc0, vn0, dl0, dl0n,    &
          ck0, nnbr1, inbr1, il10, vc1, vn1, dl1, dl1n, ck1, ar01, ar10,     &
          this%vcthresh, allhc0, allhc1, chat01, chati0, chat1j)
        ! -- Contribution to flow from primary connection.
        qnm = chat01*(hnew(m) - hnew(n))
        ! -- Contribution from immediate neighbors of node 0.
        call this%xt3d_qnbrs(nodes, n, m, nnbr0, inbr0, chati0, hnew, qnbrs)
        qnm = qnm + qnbrs
        ! -- Contribution from immediate neighbors of node 1.
        call this%xt3d_qnbrs(nodes, m, n, nnbr1, inbr1, chat1j, hnew, qnbrs)
        qnm = qnm - qnbrs
        ipos = ii01
<<<<<<< HEAD
        flowja(ipos) = qnm
        flowja(this%dis%con%isym(ipos)) = -qnm        
=======
        flowja(ipos) = flowja(ipos) + qnm
        flowja(this%dis%con%isym(ipos)) = flowja(this%dis%con%isym(ipos)) - qnm        
>>>>>>> c1738330
      enddo
    enddo
    !
    ! -- Return
    return
  end subroutine xt3d_flowja

<<<<<<< HEAD
  subroutine xt3d_flowjahfb(this, nodes, n, m, nja, hnew, flowja, condhfb)
=======
  subroutine xt3d_flowjahfb(this, n, m, hnew, flowja, condhfb)
>>>>>>> c1738330
! ******************************************************************************
! xt3d_flowjahfb -- hfb contribution to flowja when xt3d is used
! ******************************************************************************
!
!    SPECIFICATIONS:
! ------------------------------------------------------------------------------
    use ConstantsModule, only: DONE
    use Xt3dAlgorithmModule, only: qconds
    ! -- dummy
    class(Xt3dType) :: this
<<<<<<< HEAD
    integer(I4B),intent(in) :: nodes
    integer(I4B),intent(in) :: nja
    integer(I4B) :: n, m
    real(DP),intent(inout),dimension(nodes) :: hnew
    real(DP),intent(inout),dimension(nja) :: flowja
    real(DP) :: condhfb
    ! -- local
    !
=======
    integer(I4B) :: n, m
    real(DP),intent(inout),dimension(:) :: hnew
    real(DP),intent(inout),dimension(:) :: flowja
    real(DP) :: condhfb
    ! -- local
    !
    integer(I4B) :: nodes
>>>>>>> c1738330
    logical :: allhc0, allhc1
!!!    integer(I4B), parameter :: nbrmax = 10
    integer(I4B) :: nnbr0, nnbr1
    integer(I4B) :: il0, ii01, jjs01, il01, il10, ii00, ii11, ii10, il
    integer(I4B),dimension(this%nbrmax) :: inbr0, inbr1
    integer(I4B) :: ipos
    real(DP) :: ar01, ar10
    real(DP),dimension(this%nbrmax,3) :: vc0, vn0, vc1, vn1
    real(DP),dimension(this%nbrmax) :: dl0, dl0n, dl1, dl1n
    real(DP),dimension(3,3) :: ck0, ck1
    real(DP) :: chat01
    real(DP),dimension(this%nbrmax) :: chati0, chat1j
    real(DP) :: qnm, qnbrs
    real(DP) :: term
! ------------------------------------------------------------------------------
    !
    ! -- Calculate hfb corrections to xt3d conductance-like coefficients and
    ! -- put into amat and rhs as appropriate
    !
<<<<<<< HEAD
=======
    nodes = this%dis%nodes
>>>>>>> c1738330
    nnbr0 = this%dis%con%ia(n+1) - this%dis%con%ia(n) - 1
    ! -- Load conductivity and connection info for cell 0.
    call this%xt3d_load(nodes, n, nnbr0, inbr0, vc0, vn0, dl0, dl0n,    &
      ck0, allhc0)
    ! -- Find local neighbor number of cell 1.
    do il = 1,nnbr0
      if (inbr0(il).eq.m) then
        il0 = il
        exit
      end if
    end do
    nnbr1 = this%dis%con%ia(m+1) - this%dis%con%ia(m) - 1
    ! -- Load conductivity and connection info for cell 1.
    call this%xt3d_load(nodes, m, nnbr1, inbr1, vc1, vn1, dl1, dl1n,    &
      ck1, allhc1)
    ! -- Set various indices.
    call this%xt3d_indices(n, m, il0, ii01, jjs01, il01, il10,          &
      ii00, ii11, ii10)
    ! -- Compute areas.
    if (this%inewton /= 0) then
      ar01 = DONE
      ar10 = DONE
    else
      call this%xt3d_areas(nodes, n, m, jjs01, .false., ar01, ar10, hnew)
    end if
    ! -- Compute "conductances" for interface between
    ! -- cells 0 and 1.
    call qconds(this%nbrmax, nnbr0, inbr0, il01, vc0, vn0, dl0, dl0n,    &
      ck0, nnbr1, inbr1, il10, vc1, vn1, dl1, dl1n, ck1, ar01, ar10,     &
      this%vcthresh, allhc0, allhc1, chat01, chati0, chat1j)
    ! -- Apply scale factor to compute "conductances" for hfb correction
    if(condhfb > DZERO) then
      term = chat01/(chat01 + condhfb)
    else
      term = -condhfb
    endif
    chat01 = -chat01*term
    chati0 = -chati0*term
    chat1j = -chat1j*term
    ! -- Contribution to flow from primary connection.
    qnm = chat01*(hnew(m) - hnew(n))
    ! -- Contribution from immediate neighbors of node 0.
    call this%xt3d_qnbrs(nodes, n, m, nnbr0, inbr0, chati0, hnew, qnbrs)
    qnm = qnm + qnbrs
    ! -- Contribution from immediate neighbors of node 1.
    call this%xt3d_qnbrs(nodes, m, n, nnbr1, inbr1, chat1j, hnew, qnbrs)
    qnm = qnm - qnbrs
    ! -- If Newton, scale conductance-like coefficients by the 
    ! -- actual area.
    if (this%inewton /= 0) then
      call this%xt3d_areas(nodes, n, m, jjs01, .true., ar01, ar10, hnew)
      call this%xt3d_areas(nodes, n, m, jjs01, .false., ar01, ar10, hnew)
      qnm = qnm*ar01
    end if
    ipos = ii01
    flowja(ipos) = flowja(ipos) + qnm
    flowja(this%dis%con%isym(ipos)) = flowja(this%dis%con%isym(ipos)) - qnm
    !
    ! -- Return
    return
  end subroutine xt3d_flowjahfb

  subroutine xt3d_da(this)
! ******************************************************************************
! xt3d_da -- Deallocate variables
! ******************************************************************************
!
!    SPECIFICATIONS:
! ------------------------------------------------------------------------------
    ! -- modules
    use MemoryManagerModule, only: mem_deallocate
    ! -- dummy
    class(Xt3dType) :: this
! ------------------------------------------------------------------------------
    !  
    ! -- Deallocate arrays
    if (this%ixt3d /= 0) then
      call mem_deallocate(this%iax)
      call mem_deallocate(this%jax)
      call mem_deallocate(this%idxglox)
      call mem_deallocate(this%rmatck)
      call mem_deallocate(this%vecc)
      call mem_deallocate(this%conlen)
      call mem_deallocate(this%vecn)
      call mem_deallocate(this%qsat)
      call mem_deallocate(this%qrhs)
      call mem_deallocate(this%amatpc)
      call mem_deallocate(this%amatpcx)
      call mem_deallocate(this%iallpc)
    endif
    !
    ! -- Strings
    deallocate(this%origin)
    !
    ! -- Scalars
    call mem_deallocate(this%ixt3d)
    call mem_deallocate(this%inunit)
    call mem_deallocate(this%iout)
    call mem_deallocate(this%numextnbrs)
    call mem_deallocate(this%nozee)
    call mem_deallocate(this%vcthresh)
    call mem_deallocate(this%lamatsaved)
    call mem_deallocate(this%nbrmax)
    call mem_deallocate(this%ldispersion)
    !
    ! -- Return
    return
  end subroutine xt3d_da

  subroutine allocate_scalars(this, name_model)
! ******************************************************************************
! allocate_scalars -- Allocate scalar pointer variables
! ******************************************************************************
!
!    SPECIFICATIONS:
! ------------------------------------------------------------------------------
    ! -- modules
    use MemoryManagerModule, only: mem_allocate
    ! -- dummy
    class(Xt3dType) :: this
    character(len=*) :: name_model
! ------------------------------------------------------------------------------
    !
    ! -- Allocate and assign origin
    allocate(this%origin)
    this%origin = trim(adjustl(name_model)) // ' XT3D'
    !
    ! -- Allocate scalars
    call mem_allocate(this%ixt3d, 'IXT3D', this%origin)
    call mem_allocate(this%nbrmax, 'NBRMAX', this%origin)
    call mem_allocate(this%inunit, 'INUNIT', this%origin)
    call mem_allocate(this%iout, 'IOUT', this%origin)
    call mem_allocate(this%numextnbrs, 'NUMEXTNBRS', this%origin)
    call mem_allocate(this%nozee, 'NOZEE', this%origin)
    call mem_allocate(this%vcthresh, 'VCTHRESH', this%origin)
    call mem_allocate(this%lamatsaved, 'LAMATSAVED', this%origin)
    call mem_allocate(this%ldispersion, 'LDISPERSION', this%origin)
    !  
    ! -- Initialize value
    this%ixt3d = 0
    this%nbrmax = 0
    this%inunit = 0
    this%iout = 0
    this%numextnbrs = 0
    this%nozee = .false.
    this%vcthresh = 1.d-10
    this%lamatsaved = .false.
    this%ldispersion = .false.
    !
    ! -- Return
    return
  end subroutine allocate_scalars

  subroutine allocate_arrays(this)
! ******************************************************************************
! allocate_arrays -- Allocate xt3d arrays
! ******************************************************************************
!
!    SPECIFICATIONS:
! ------------------------------------------------------------------------------
    ! -- modules
    use MemoryManagerModule, only: mem_allocate
    ! -- dummy
    class(Xt3dType) :: this
    ! -- local
    integer(I4B) :: njax
! ------------------------------------------------------------------------------
    !
    call mem_allocate(this%rmatck, 3, 3, 'RMATCK', this%origin)
    !
    if (this%inewton /= 0) then
      call mem_allocate(this%qsat, this%dis%nja, 'QSAT', this%origin)
      if (this%ixt3d == 1) then
        call mem_allocate(this%qrhs, 0, 'QRHS', this%origin)
      else
        call mem_allocate(this%qrhs, this%dis%nja, 'QRHS', this%origin)
      end if
      call mem_allocate(this%amatpc, 0, 'AMATPC', this%origin)
      call mem_allocate(this%amatpcx, 0, 'AMATPCX', this%origin)
      call mem_allocate(this%iallpc, 0, 'IALLPC', this%origin)
    else
      call mem_allocate(this%qsat, 0, 'QSAT', this%origin)
      call mem_allocate(this%qrhs, 0, 'QRHS', this%origin)
    end if
    !
<<<<<<< HEAD
    call this%xt3d_iallpc()
=======
    if (this%ldispersion) then
      !
      ! -- xt3d is being used for dispersion
      this%lamatsaved = .true.
      call mem_allocate(this%iallpc, this%dis%nodes, 'IALLPC', this%origin)
      this%iallpc = 1
    else
      !
      ! -- xt3d is being used for flow so find where connections are
      !    permanently confined
      call this%xt3d_iallpc()
    endif
    
>>>>>>> c1738330
    !
    if (this%lamatsaved) then
      call mem_allocate(this%amatpc, this%dis%nja, 'AMATPC', this%origin)
      njax = this%numextnbrs ! + 1
      call mem_allocate(this%amatpcx, njax, 'AMATPCX', this%origin)
    else
      call mem_allocate(this%amatpc, 0, 'AMATPC', this%origin)
      call mem_allocate(this%amatpcx, 0, 'AMATPCX', this%origin)
    end if
    call mem_allocate(this%vecc, 0, 3, 'VECC', this%origin)
    call mem_allocate(this%conlen, 0, 'CONLEN', this%origin)
    call mem_allocate(this%vecn, 0, 3, 'VECN', this%origin)
    !
    this%rmatck = 0.d0
    if (this%inewton /= 0) then
      this%qsat = 0.d0
      if (this%ixt3d == 2) this%qrhs = 0.d0
    else if (this%lamatsaved) then
      this%amatpc = 0.d0
      this%amatpcx = 0.d0
    end if
    this%vecc = 0.d0
    this%conlen = 0.d0
    this%vecn = 0.d0
    !
    ! -- Return
    return
  end subroutine allocate_arrays

  subroutine xt3d_iallpc(this)
! ******************************************************************************
! xt3d_iallpc -- Allocate and populate iallpc array. Set lamatsaved.
! ******************************************************************************
!
!    SPECIFICATIONS:
! ------------------------------------------------------------------------------
    ! -- modules
    use MemoryManagerModule, only: mem_allocate, mem_deallocate
    ! -- dummy
    class(Xt3dType) :: this
    ! -- local
    integer(I4B) :: n, m, mm, il0, il1
    integer(I4B) :: nnbr0, nnbr1
    integer(I4B),dimension(this%nbrmax) :: inbr0, inbr1
! ------------------------------------------------------------------------------
    !
<<<<<<< HEAD
    if(this%ixt3d == 2 .or. this%ldispersion) then
=======
    if(this%ixt3d == 2) then
>>>>>>> c1738330
      this%lamatsaved = .false.
      call mem_allocate(this%iallpc, 0, 'IALLPC', this%origin)
    else
      call mem_allocate(this%iallpc, this%dis%nodes, 'IALLPC', this%origin)
      this%iallpc = 1
      do n = 1, this%dis%nodes
        if (this%icelltype(n) /= 0) then
          this%iallpc(n) = 0
          cycle
        end if
        nnbr0 = this%dis%con%ia(n+1) - this%dis%con%ia(n) - 1
        call this%xt3d_load_inbr(n, nnbr0, inbr0)
        do il0 = 1,nnbr0
          m = inbr0(il0)
          if (m.lt.n) cycle
          if (this%icelltype(m) /= 0) then
            this%iallpc(n) = 0
            this%iallpc(m) = 0
            cycle
          end if
          nnbr1 = this%dis%con%ia(m+1) - this%dis%con%ia(m) - 1
          call this%xt3d_load_inbr(m, nnbr1, inbr1)
          do il1 = 1,nnbr1
            mm = inbr1(il1)
<<<<<<< HEAD
!!!            if (mm.lt.m) cycle
=======
>>>>>>> c1738330
            if (this%icelltype(mm) /= 0) then
              this%iallpc(n) = 0
              this%iallpc(m) = 0
              this%iallpc(mm) = 0
            end if
          enddo
        enddo
      enddo
      this%lamatsaved = .false.
      do n = 1, this%dis%nodes
        if (this%iallpc(n) == 1) then
          this%lamatsaved = .true.
          exit
        end if
      enddo
    end if
    !
    if (.not.this%lamatsaved) then
<<<<<<< HEAD
      call mem_deallocate(this%iallpc)       ! kluge: ok to do this???
=======
      call mem_deallocate(this%iallpc)
>>>>>>> c1738330
      call mem_allocate(this%iallpc, 0, 'IALLPC', this%origin)
    end if
    !
    ! -- Return
    return
  end subroutine xt3d_iallpc
  
  subroutine xt3d_indices(this, n, m, il0, ii01, jjs01, il01, il10,          &
    ii00, ii11, ii10)
! ******************************************************************************
! xt3d_indices -- Set various indices for XT3D.
! ******************************************************************************
!
!    SPECIFICATIONS:
! ------------------------------------------------------------------------------
    ! -- module
    ! -- dummy
    class(Xt3dType) :: this
    integer(I4B) :: n, m, il0, ii01, jjs01, il01, il10, ii00, ii11, ii10
    ! -- local
    integer(I4B) :: iinm
! ------------------------------------------------------------------------------
    !
    ! -- Set local number of node 0-1 connection (local cell number of cell 1
    ! -- in cell 0's neighbor list).
    il01 = il0
    ! -- Set local number of node 1-0 connection (local cell number of cell 0
    ! -- in cell 1's neighbor list).
    call this%xt3d_get_iinm(m, n, iinm)
    il10 = iinm - this%dis%con%ia(m)
    ! -- Set index of node 0 diagonal in the ja array.
    ii00 = this%dis%con%ia(n)
    ! -- Set index of node 0-1 connection in the ja array.
    ii01 = ii00 + il01
    ! -- Set symmetric index of node 0-1 connection.
    jjs01 = this%dis%con%jas(ii01)
    ! -- Set index of node 1 diagonal in the ja array.
    ii11 = this%dis%con%ia(m)
    ! -- Set index of node 1-0 connection in the ja array.
    ii10 = ii11 + il10
    !
    return
  end subroutine xt3d_indices

  subroutine xt3d_load(this, nodes, n, nnbr, inbr, vc, vn, dl, dln, ck, allhc)
! ******************************************************************************
! xt3d_load -- Load conductivity and connection info for a cell into arrays
!              used by XT3D.
! ******************************************************************************
!
!    SPECIFICATIONS:
! ------------------------------------------------------------------------------
    ! -- module
    use ConstantsModule, only: DZERO, DHALF, DONE
    ! -- dummy
    class(Xt3dType) :: this
    logical :: allhc
    integer(I4B),intent(in) :: nodes
    integer(I4B) :: n, nnbr
    integer(I4B),dimension(this%nbrmax) :: inbr
    real(DP),dimension(this%nbrmax,3) :: vc, vn
    real(DP),dimension(this%nbrmax) :: dl, dln
    real(DP),dimension(3,3) :: ck
    ! -- local
    integer(I4B) :: il, ii, jj, jjs
    integer(I4B) :: ihcnjj
    real(DP) :: satn, satjj
    real(DP) :: cl1njj, cl2njj, dltot, ooclsum
! ------------------------------------------------------------------------------
    !
    ! -- Set conductivity tensor for cell.
    ck = DZERO
    ck(1,1) = this%k11(n)
    if(this%ik22 == 0) then
      ck(2,2) = ck(1,1)
    else
      ck(2,2) = this%k22(n)
    end if
    if(this%ik33 == 0) then
      ck(3,3) = ck(1,1)
    else
      ck(3,3) = this%k33(n)
    endif
    call this%xt3d_fillrmatck(n)
    ck = matmul(this%rmatck, ck)
    ck = matmul(ck, transpose(this%rmatck))
    !
    ! -- Load neighbors of cell. Set cell numbers for inactive
    ! -- neighbors to zero so xt3d knows to ignore them. Compute
    ! -- direct connection lengths from perpendicular connection
    ! -- lengths. Also determine if all active connections are
    ! -- horizontal.
    allhc = .true.
    do il = 1,nnbr
      ii = il + this%dis%con%ia(n)
      jj = this%dis%con%ja(ii)
      jjs = this%dis%con%jas(ii)
      if (this%ibound(jj).ne.0) then
        inbr(il) = jj
        satn = this%sat(n)
        satjj = this%sat(jj)
        ! -- DISV and DIS
        ihcnjj = this%dis%con%ihc(jjs)
        call this%dis%connection_normal(n, jj, ihcnjj,                     &
          vn(il, 1), vn(il, 2), vn(il, 3), ii)
        call this%dis%connection_vector(n, jj, this%nozee, satn, satjj,    &
          ihcnjj, vc(il, 1), vc(il, 2), vc(il, 3), dltot)
        if(jj > n) then
          cl1njj = this%dis%con%cl1(jjs)
          cl2njj = this%dis%con%cl2(jjs)
        else
          cl1njj = this%dis%con%cl2(jjs)
          cl2njj = this%dis%con%cl1(jjs)
        endif
        ooclsum = 1d0/(cl1njj + cl2njj)
        dl(il) = dltot*cl1njj*ooclsum
        dln(il) = dltot*cl2njj*ooclsum
        if (this%dis%con%ihc(jjs).eq.0) allhc = .false.
      else
        inbr(il) = 0
      end if
    end do
    !
    return
  end subroutine xt3d_load
  
  subroutine xt3d_load_inbr(this, n, nnbr, inbr)
! ******************************************************************************
! xt3d_load_inbr -- Load neighbor list for a cell.
! ******************************************************************************
!
!    SPECIFICATIONS:
! ------------------------------------------------------------------------------
    ! -- module
    ! -- dummy
    class(Xt3dType) :: this
    integer(I4B) :: n, nnbr
    integer(I4B),dimension(this%nbrmax) :: inbr
    ! -- local
    integer(I4B) :: il, ii, jj
! ------------------------------------------------------------------------------
    !
    ! -- Load neighbors of cell. Set cell numbers for inactive
    ! -- neighbors to zero so xt3d knows to ignore them.
    do il = 1,nnbr
      ii = il + this%dis%con%ia(n)
      jj = this%dis%con%ja(ii)
      if (this%ibound(jj).ne.0) then
        inbr(il) = jj
      else
        inbr(il) = 0
      end if
    end do
    !
    return
  end subroutine xt3d_load_inbr

  subroutine xt3d_areas(this, nodes, n, m, jjs01, lsat, ar01, ar10, hnew)
! ******************************************************************************
! xt3d_areas -- Compute interfacial areas.
! ******************************************************************************
!
!    SPECIFICATIONS:
! ------------------------------------------------------------------------------
    ! -- module
    use ConstantsModule, only: DZERO, DONE
    use SmoothingModule, only: sQuadraticSaturation                     ! kluge debug
    ! -- dummy
    class(Xt3dType) :: this
    logical :: lsat
    integer(I4B) :: nodes, n, m, jjs01
    real(DP) :: ar01, ar10
    real(DP),intent(inout),dimension(:), optional :: hnew
    ! -- local
    real(DP) :: topn, botn, topm, botm, thksatn, thksatm
    real(DP) :: sill_top, sill_bot, tpn, tpm
    real(DP) :: hn, hm                                          ! kluge debug
    real(DP) :: satups
! ------------------------------------------------------------------------------
    !
    ! -- Compute area depending on connection type
    if (this%dis%con%ihc(jjs01).eq.0) then
      ! -- vertical connection
      ar01 = this%dis%con%hwva(jjs01)
      ar10 = ar01
    else if (this%inewton /= 0) then
      if (lsat) then
        topn = this%dis%top(n)
        botn = this%dis%bot(n)
        topm = this%dis%top(m)
        botm = this%dis%bot(m)
        thksatn = topn - botn
        thksatm = topm - botm
        if (this%dis%con%ihc(jjs01).eq.2) then
          ! -- vertically staggered
          sill_top = min(topn, topm)
          sill_bot = max(botn, botm)
          tpn = botn + thksatn
          tpm = botm + thksatm
          thksatn = max(min(tpn, sill_top) - sill_bot, DZERO)
          thksatm = max(min(tpm, sill_top) - sill_bot, DZERO)
        end if
        ar01 = this%dis%con%hwva(jjs01)*DHALF*(thksatn + thksatm)
      else
        ! -- If Newton and lsat=.false., it is assumed that the fully saturated
        ! -- areas have already been calculated and are being passed in through
        ! -- ar01 and ar10. The actual areas are obtained simply by scaling by
        ! -- the upstream saturation.
        if (hnew(m) < hnew(n)) then
          if (this%icelltype(n) == 0) then
            satups = DONE
          else
            topn = this%dis%top(n)
            botn = this%dis%bot(n)
            hn = hnew(n)                                           ! kluge
            satups = sQuadraticSaturation(topn, botn, hn)
          end if
        else
          if (this%icelltype(m) == 0) then
            satups = DONE
          else
            topm = this%dis%top(m)
            botm = this%dis%bot(m)
            hm = hnew(m)                                           ! kluge
            satups = sQuadraticSaturation(topm, botm, hm)
          end if
        end if
        ar01 = ar01*satups
      end if
      ar10 = ar01
    else
      topn = this%dis%top(n)
      botn = this%dis%bot(n)
      topm = this%dis%top(m)
      botm = this%dis%bot(m)
      if (lsat.or.(this%icelltype(n) == 0)) then
        thksatn = topn - botn
      else
        thksatn = this%sat(n)*(topn - botn)
      end if
      if (lsat.or.(this%icelltype(m) == 0)) then
        thksatm = topm - botm
      else
        thksatm = this%sat(m)*(topm - botm)
      end if
      if (this%dis%con%ihc(jjs01).eq.2) then
        ! -- vertically staggered
        sill_top = min(topn, topm)
        sill_bot = max(botn, botm)
        tpn = botn + thksatn
        tpm = botm + thksatm
        thksatn = max(min(tpn, sill_top) - sill_bot, DZERO)
        thksatm = max(min(tpm, sill_top) - sill_bot, DZERO)
      end if
      ar01 = this%dis%con%hwva(jjs01)*thksatn
      ar10 = this%dis%con%hwva(jjs01)*thksatm
    endif
    !
    return
  end subroutine xt3d_areas

  subroutine xt3d_amat_nbrs(this, nodes, n, idiag, nnbr, nja,          &
      njasln, inbr, amat, idxglo, chat)
! ******************************************************************************
! xt3d_amat_nbrs -- Add contributions from neighbors to amat.
! ******************************************************************************
!
!    SPECIFICATIONS:
! ------------------------------------------------------------------------------
    ! -- module
    ! -- dummy
    class(Xt3dType) :: this
    integer(I4B),intent(in) :: nodes
    integer(I4B) :: n, idiag, nnbr, nja, njasln
    integer(I4B),dimension(this%nbrmax) :: inbr
    integer(I4B),intent(in),dimension(nja) :: idxglo
    real(DP),dimension(njasln),intent(inout) :: amat
    real(DP),dimension(this%nbrmax) :: chat
    ! -- local
    integer(I4B) :: iil, iii
! ------------------------------------------------------------------------------
    !
    do iil = 1,nnbr
      if (inbr(iil).ne.0) then
        iii = this%dis%con%ia(n) + iil
        amat(idxglo(idiag)) = amat(idxglo(idiag)) - chat(iil)
        amat(idxglo(iii)) = amat(idxglo(iii)) + chat(iil)            
      endif
    enddo
    !
    return
  end subroutine xt3d_amat_nbrs

  subroutine xt3d_amat_nbrnbrs(this, nodes, n, m, ii01, nnbr, nja,   &
      njasln, inbr, amat, idxglo, chat)
! ******************************************************************************
! xt3d_amat_nbrnbrs -- Add contributions from neighbors of neighbor to amat.
! ******************************************************************************
!
!    SPECIFICATIONS:
! ------------------------------------------------------------------------------
    ! -- module
    ! -- dummy
    class(Xt3dType) :: this
    integer(I4B),intent(in) :: nodes
    integer(I4B) :: n, m, ii01, nnbr, nja, njasln
    integer(I4B),dimension(this%nbrmax) :: inbr
    integer(I4B),intent(in),dimension(nja) :: idxglo
    real(DP),dimension(njasln),intent(inout) :: amat
    real(DP),dimension(this%nbrmax) :: chat
    ! -- local
    integer(I4B) :: iil, iii, jjj, iixjjj, iijjj
! ------------------------------------------------------------------------------
    !
    do iil = 1,nnbr
      if (inbr(iil).ne.0) then
        amat(idxglo(ii01)) = amat(idxglo(ii01)) + chat(iil)
        iii = this%dis%con%ia(m) + iil
        jjj = this%dis%con%ja(iii)
        call this%xt3d_get_iinmx(n, jjj, iixjjj)
        if (iixjjj.ne.0) then
          amat(this%idxglox(iixjjj)) = amat(this%idxglox(iixjjj)) - chat(iil)
        else
          call this%xt3d_get_iinm(n, jjj, iijjj)
          amat(idxglo(iijjj)) = amat(idxglo(iijjj)) - chat(iil)
        endif
      endif
    enddo
    !
    return
  end subroutine xt3d_amat_nbrnbrs

  subroutine xt3d_amatpc_nbrs(this, nodes, n, idiag, nnbr, inbr, chat)
! ******************************************************************************
! xt3d_amatpc_nbrs -- Add contributions from neighbors to amatpc.
! ******************************************************************************
!
!    SPECIFICATIONS:
! ------------------------------------------------------------------------------
    ! -- module
    ! -- dummy
    class(Xt3dType) :: this
    integer(I4B),intent(in) :: nodes
    integer(I4B) :: n, idiag, nnbr
    integer(I4B),dimension(this%nbrmax) :: inbr
    real(DP),dimension(this%nbrmax) :: chat
    ! -- local
    integer(I4B) :: iil, iii
! ------------------------------------------------------------------------------
    !
    do iil = 1,nnbr
      iii = this%dis%con%ia(n) + iil
      this%amatpc(idiag) = this%amatpc(idiag) - chat(iil)
      this%amatpc(iii) = this%amatpc(iii) + chat(iil)            
    enddo
    !
    return
  end subroutine xt3d_amatpc_nbrs

  subroutine xt3d_amatpcx_nbrnbrs(this, nodes, n, m, ii01, nnbr, inbr, chat)
! ******************************************************************************
! xt3d_amatpcx_nbrnbrs -- Add contributions from neighbors of neighbor to
!   amatpc and amatpcx.
! ******************************************************************************
!
!    SPECIFICATIONS:
! ------------------------------------------------------------------------------
    ! -- module
    ! -- dummy
    class(Xt3dType) :: this
    integer(I4B),intent(in) :: nodes
    integer(I4B) :: n, m, ii01, nnbr
    integer(I4B),dimension(this%nbrmax) :: inbr
    real(DP),dimension(this%nbrmax) :: chat
    ! -- local
    integer(I4B) :: iil, iii, jjj, iixjjj, iijjj
! ------------------------------------------------------------------------------
    !
    do iil = 1,nnbr
      this%amatpc(ii01) = this%amatpc(ii01) + chat(iil)
      iii = this%dis%con%ia(m) + iil
      jjj = this%dis%con%ja(iii)
      call this%xt3d_get_iinmx(n, jjj, iixjjj)
      if (iixjjj.ne.0) then
        this%amatpcx(iixjjj) = this%amatpcx(iixjjj) - chat(iil)
      else
        call this%xt3d_get_iinm(n, jjj, iijjj)
        this%amatpc(iijjj) = this%amatpc(iijjj) - chat(iil)
      endif
    enddo
    !
    return
  end subroutine xt3d_amatpcx_nbrnbrs

  subroutine xt3d_get_iinm(this, n, m, iinm)
! ******************************************************************************
! xt3d_get_iinm -- Get position of n-m connection in ja array (return 0 if
!   not connected).
! ******************************************************************************
!
!    SPECIFICATIONS:
! ------------------------------------------------------------------------------
    ! -- module
    ! -- dummy
    class(Xt3dType) :: this
    integer(I4B) :: n, m, iinm
    ! -- local
    integer(I4B) :: ii, jj
! ------------------------------------------------------------------------------
    !
    iinm = 0
    do ii = this%dis%con%ia(n), this%dis%con%ia(n+1)-1
      jj = this%dis%con%ja(ii)
      if (jj.eq.m) then
        iinm = ii
        exit
      endif
    enddo
    !
    return
  end subroutine xt3d_get_iinm

  subroutine xt3d_get_iinmx(this, n, m, iinmx)
! ******************************************************************************
! xt3d_get_iinmx -- Get position of n-m "extended connection" in jax array
!   (return 0 if not connected).
! ******************************************************************************
!
!    SPECIFICATIONS:
! ------------------------------------------------------------------------------
    ! -- module
    ! -- dummy
    class(Xt3dType) :: this
    integer(I4B) :: n, m, iinmx
    ! -- local
    integer(I4B) :: iix, jjx
! ------------------------------------------------------------------------------
    !
    iinmx = 0
    do iix = this%iax(n), this%iax(n+1)-1
      jjx = this%jax(iix)
      if (jjx.eq.m) then
        iinmx = iix
        exit
      endif
    enddo
    !
    return
  end subroutine xt3d_get_iinmx

  subroutine xt3d_rhs(this, nodes, n, m, nnbr, inbr, chat, hnew,     &
      rhs)
! ******************************************************************************
! xt3d_rhs -- Add contributions to rhs.
! ******************************************************************************
!
!    SPECIFICATIONS:
! ------------------------------------------------------------------------------
    ! -- module
    ! -- dummy
    class(Xt3dType) :: this
    integer(I4B),intent(in) :: nodes
    integer(I4B) :: n, m, nnbr
    integer(I4B),dimension(this%nbrmax) :: inbr
    real(DP),dimension(this%nbrmax) :: chat
    real(DP),intent(inout),dimension(nodes) :: hnew, rhs
    ! -- local
    integer(I4B) :: iil, iii, jjj
    real(DP) :: term
! ------------------------------------------------------------------------------
    !
    do iil = 1,nnbr
      if (inbr(iil).ne.0) then
        iii = iil + this%dis%con%ia(n)
        jjj = this%dis%con%ja(iii)
        term = chat(iil)*(hnew(jjj)-hnew(n))
        rhs(n) = rhs(n) - term
        rhs(m) = rhs(m) + term
      endif
    enddo              
    !
    return
  end subroutine xt3d_rhs

  subroutine xt3d_qnbrs(this, nodes, n, m, nnbr, inbr, chat, hnew,   &
      qnbrs)
! ******************************************************************************
! xt3d_qnbrs -- Add contributions to flow from neighbors.
! ******************************************************************************
!
!    SPECIFICATIONS:
! ------------------------------------------------------------------------------
    ! -- module
    ! -- dummy
    class(Xt3dType) :: this
    integer(I4B),intent(in) :: nodes
    integer(I4B) :: n, m, nnbr
    integer(I4B),dimension(this%nbrmax) :: inbr
    real(DP) :: qnbrs
    real(DP),dimension(this%nbrmax) :: chat
    real(DP),intent(inout),dimension(nodes) :: hnew
    ! -- local
    integer(I4B) :: iil, iii, jjj
    real(DP) :: term
! ------------------------------------------------------------------------------
    !
    qnbrs = 0d0
    do iil = 1,nnbr
      if (inbr(iil).ne.0) then
        iii = iil + this%dis%con%ia(n)
        jjj = this%dis%con%ja(iii)
        term = chat(iil)*(hnew(jjj)-hnew(n))
        qnbrs = qnbrs + term
      endif
    enddo              
    !
    return
  end subroutine xt3d_qnbrs

  subroutine xt3d_fillrmatck(this, n)
! ******************************************************************************
! xt3d_fillrmatck -- Fill rmat array for cell n.
!   angle1, 2, and 3 must be in radians.
! ******************************************************************************
!
!    SPECIFICATIONS:
! ------------------------------------------------------------------------------
    ! -- module
    ! -- dummy
    class(Xt3dType) :: this
    integer(I4B), intent(in) :: n
    ! -- local
    real(DP) :: ang1, ang2, ang3, ang2d, ang3d
    real(DP) :: s1, c1, s2, c2, s3, c3
! ------------------------------------------------------------------------------
    !
    if (this%nozee) then
      ang2d = 0d0
      ang3d = 0d0
      ang1 = this%angle1(n)
      ang2 = 0d0
      ang3 = 0d0
    else
      ang1 = this%angle1(n)
      ang2 = this%angle2(n)
      ang3 = this%angle3(n)
    endif
    s1 = sin(ang1)
    c1 = cos(ang1)
    s2 = sin(ang2)
    c2 = cos(ang2)
    s3 = sin(ang3)
    c3 = cos(ang3)
    this%rmatck(1,1) = c1*c2
    this%rmatck(1,2) = c1*s2*s3 - s1*c3
    this%rmatck(1,3) = -c1*s2*c3 - s1*s3
    this%rmatck(2,1) = s1*c2
    this%rmatck(2,2) = s1*s2*s3 + c1*c3
    this%rmatck(2,3) = -s1*s2*c3 + c1*s3
    this%rmatck(3,1) = s2
    this%rmatck(3,2) = -c2*s3
    this%rmatck(3,3) = c2*c3
    !
    return
  end subroutine xt3d_fillrmatck
  
end module Xt3dModule<|MERGE_RESOLUTION|>--- conflicted
+++ resolved
@@ -41,10 +41,6 @@
     integer(I4B), pointer                           :: ik33        => null()     !flag indicates K33 was read
     real(DP), dimension(:), pointer, contiguous     :: sat         => null()     !saturation (0. to 1.) for each cell
     integer(I4B), pointer                           :: inewton     => null()     !Newton flag
-<<<<<<< HEAD
-    real(DP), pointer                               :: min_satthk  => null()     !min saturated thickness
-=======
->>>>>>> c1738330
     integer(I4B), dimension(:), pointer, contiguous :: icelltype   => null()     !cell type (confined or unconfined)
     integer(I4B), pointer                           :: iangle1     => null()     !flag to indicate angle1 was read
     integer(I4B), pointer                           :: iangle2     => null()     !flag to indicate angle2 was read
@@ -54,10 +50,7 @@
     real(DP), dimension(:), pointer, contiguous     :: angle3      => null()     !k tensor rotation around x axis (roll)
     logical, pointer                                :: ldispersion => null()     !flag to indicate dispersion
   contains
-<<<<<<< HEAD
-=======
     procedure :: xt3d_df
->>>>>>> c1738330
     procedure :: xt3d_ac
     procedure :: xt3d_mc
     procedure :: xt3d_ar
@@ -88,11 +81,7 @@
   
   contains
 
-<<<<<<< HEAD
-    subroutine xt3d_cr(xt3dobj, name_model, inunit, iout, ldispopt)
-=======
   subroutine xt3d_cr(xt3dobj, name_model, inunit, iout, ldispopt)
->>>>>>> c1738330
 ! ******************************************************************************
 ! xt3d_cr -- Create a new xt3d object
 ! ******************************************************************************
@@ -120,11 +109,6 @@
     !
     ! -- Return
     return
-<<<<<<< HEAD
-    end subroutine xt3d_cr
-
-  subroutine xt3d_ac(this, moffset, sparse, nodes, ia, ja)
-=======
   end subroutine xt3d_cr
 
   subroutine xt3d_df(this, dis)
@@ -147,7 +131,6 @@
   end subroutine xt3d_df
   
   subroutine xt3d_ac(this, moffset, sparse)
->>>>>>> c1738330
 ! ******************************************************************************
 ! xt3d_ac -- Add connections for extended neighbors to the sparse matrix
 ! ******************************************************************************
@@ -156,18 +139,9 @@
 ! ------------------------------------------------------------------------------
     ! -- modules
     use SparseModule, only: sparsematrix
-<<<<<<< HEAD
-    use MemoryManagerModule, only: mem_allocate
-    ! -- dummy
-    class(Xt3dType) :: this
-    integer(I4B), intent(in) :: moffset, nodes
-    integer(I4B), dimension(:), intent(in) :: ia
-    integer(I4B), dimension(:), intent(in) :: ja
-=======
     ! -- dummy
     class(Xt3dType) :: this
     integer(I4B), intent(in) :: moffset
->>>>>>> c1738330
     type(sparsematrix), intent(inout) :: sparse
     ! -- local
     integer(I4B) :: i, j, k, jj, kk, iglo, kglo, iadded
@@ -176,16 +150,6 @@
     ! -- If not rhs, add connections
     if (this%ixt3d == 1) then
        ! -- loop over nodes
-<<<<<<< HEAD
-       do i = 1, nodes
-         iglo = i + moffset
-         ! -- loop over neighbors
-         do jj = ia(i), ia(i+1) - 1
-           j = ja(jj)
-           ! -- loop over neighbors of neighbors
-           do kk = ia(j), ia(j+1) - 1
-             k = ja(kk)
-=======
        do i = 1, this%dis%nodes
          iglo = i + moffset
          ! -- loop over neighbors
@@ -194,7 +158,6 @@
            ! -- loop over neighbors of neighbors
            do kk = this%dis%con%ia(j), this%dis%con%ia(j+1) - 1
              k = this%dis%con%ja(kk)
->>>>>>> c1738330
              kglo = k + moffset
              call sparse%addconnection(iglo, kglo, 1, iadded)
              this%numextnbrs = this%numextnbrs + iadded
@@ -207,11 +170,7 @@
     return
   end subroutine xt3d_ac
   
-<<<<<<< HEAD
-  subroutine xt3d_mc(this, moffset, nodes, ia, ja, iasln, jasln, inewton)
-=======
   subroutine xt3d_mc(this, moffset, iasln, jasln, inewton)
->>>>>>> c1738330
 ! ******************************************************************************
 ! xt3d_mc -- Map connections and construct iax, jax, and idxglox
 ! ******************************************************************************
@@ -223,12 +182,6 @@
     ! -- dummy
     class(Xt3dType) :: this
     integer(I4B), intent(in) :: moffset
-<<<<<<< HEAD
-    integer(I4B), intent(in) :: nodes
-    integer(I4B), dimension(:), intent(in) :: ia
-    integer(I4B), dimension(:), intent(in) :: ja
-=======
->>>>>>> c1738330
     integer(I4B), dimension(:), intent(in) :: iasln
     integer(I4B), dimension(:), intent(in) :: jasln
     ! -- local
@@ -244,17 +197,10 @@
       ! -- calculate the first node for the model and the last node in global
       !    numbers
       igfirstnod = moffset + 1
-<<<<<<< HEAD
-      iglastnod = moffset + nodes
-      !
-      ! -- allocate iax, jax, and idxglox
-      niax = nodes + 1
-=======
       iglastnod = moffset + this%dis%nodes
       !
       ! -- allocate iax, jax, and idxglox
       niax = this%dis%nodes + 1
->>>>>>> c1738330
       njax = this%numextnbrs ! + 1
       call mem_allocate(this%iax, niax, 'IAX', trim(this%origin))
       call mem_allocate(this%jax, njax, 'JAX', trim(this%origin))
@@ -265,11 +211,7 @@
       this%iax(1) = ipos
       !
       ! -- loop over nodes
-<<<<<<< HEAD
-      do i = 1, nodes
-=======
       do i = 1, this%dis%nodes
->>>>>>> c1738330
         !
         ! -- calculate global node number
         iglo = i + moffset
@@ -287,13 +229,8 @@
           ! -- determine whether this neighbor is an extended neighbor
           !    by searching the original neighbors
           isextnbr = .true.
-<<<<<<< HEAD
-          searchloop: do jj = ia(i), ia(i+1) - 1
-            j = ja(jj)
-=======
           searchloop: do jj = this%dis%con%ia(i), this%dis%con%ia(i+1) - 1
             j = this%dis%con%ja(jj)
->>>>>>> c1738330
             jglo = j + moffset
             !
             ! -- if an original neighbor, note that and end the search
@@ -326,14 +263,8 @@
     return
   end subroutine xt3d_mc
   
-<<<<<<< HEAD
-  subroutine xt3d_ar(this, dis, ibound, k11, ik33, k33, sat, ik22, k22,        &
-    inewton, min_satthk, icelltype, iangle1, iangle2, iangle3, angle1, angle2, &
-    angle3)
-=======
   subroutine xt3d_ar(this, ibound, k11, ik33, k33, sat, ik22, k22,             &
     inewton, icelltype, iangle1, iangle2, iangle3, angle1, angle2, angle3)
->>>>>>> c1738330
 ! ******************************************************************************
 ! xt3d_ar -- Allocate and Read
 ! ******************************************************************************
@@ -344,10 +275,6 @@
     use SimModule, only: store_error, ustop
     ! -- dummy
     class(Xt3dType) :: this
-<<<<<<< HEAD
-    class(DisBaseType),pointer,intent(inout) :: dis
-=======
->>>>>>> c1738330
     integer(I4B), dimension(:), pointer, contiguous, intent(inout) :: ibound
     real(DP), dimension(:), intent(in), pointer, contiguous :: k11
     integer(I4B), intent(in), pointer :: ik33
@@ -356,10 +283,6 @@
     integer(I4B), intent(in), pointer :: ik22
     real(DP), dimension(:), intent(in), pointer, contiguous :: k22
     integer(I4B), intent(in), pointer :: inewton
-<<<<<<< HEAD
-    real(DP), intent(in), pointer :: min_satthk
-=======
->>>>>>> c1738330
     integer(I4B), dimension(:), intent(in), pointer, contiguous :: icelltype
     integer(I4B), intent(in), pointer :: iangle1
     integer(I4B), intent(in), pointer :: iangle2
@@ -379,10 +302,6 @@
     write(this%iout, fmtheader)
     !
     ! -- Store pointers to arguments that were passed in
-<<<<<<< HEAD
-    this%dis     => dis
-=======
->>>>>>> c1738330
     this%ibound  => ibound
     this%k11 => k11
     this%ik33 => ik33
@@ -391,10 +310,6 @@
     this%ik22 => ik22
     this%k22 => k22
     this%inewton => inewton
-<<<<<<< HEAD
-    this%min_satthk => min_satthk
-=======
->>>>>>> c1738330
     this%icelltype => icelltype
     this%iangle1 => iangle1
     this%iangle2 => iangle2
@@ -437,22 +352,14 @@
     !
     ! -- If not Newton and not rhs, calculate amatpc and amatpcx for permanently
     ! -- confined connections
-<<<<<<< HEAD
-    if(this%lamatsaved) call this%xt3d_fcpc(this%dis%nodes)
-=======
     if(this%lamatsaved .and. .not. this%ldispersion) &
       call this%xt3d_fcpc(this%dis%nodes)
->>>>>>> c1738330
     !
     ! -- Return
     return
   end subroutine xt3d_ar
 
-<<<<<<< HEAD
-  subroutine xt3d_fc(this, kiter, nodes, nja, njasln, amat, idxglo, rhs, hnew)
-=======
   subroutine xt3d_fc(this, kiter, njasln, amat, idxglo, rhs, hnew)
->>>>>>> c1738330
 ! ******************************************************************************
 ! xt3d_fc -- Formulate
 ! ******************************************************************************
@@ -464,17 +371,6 @@
     ! -- dummy
     class(Xt3dType) :: this
     integer(I4B) :: kiter
-<<<<<<< HEAD
-    integer(I4B),intent(in) :: nodes
-    integer(I4B),intent(in) :: nja
-    integer(I4B),intent(in) :: njasln
-    real(DP),dimension(njasln),intent(inout) :: amat
-    integer(I4B),intent(in),dimension(nja) :: idxglo
-    real(DP),intent(inout),dimension(nodes) :: rhs
-    real(DP),intent(inout),dimension(nodes) :: hnew
-    ! -- local
-    integer(I4B) :: n, m
-=======
     integer(I4B),intent(in) :: njasln
     real(DP),dimension(njasln),intent(inout) :: amat
     integer(I4B),intent(in),dimension(:) :: idxglo
@@ -483,7 +379,6 @@
     ! -- local
     integer(I4B) :: nodes, nja
     integer(I4B) :: n, m, ipos
->>>>>>> c1738330
     !
     logical :: allhc0, allhc1
     integer(I4B) :: nnbr0, nnbr1
@@ -502,15 +397,10 @@
     ! -- Calculate xt3d conductance-like coefficients and put into amat and rhs
     ! -- as appropriate
     !
-<<<<<<< HEAD
-    if (this%lamatsaved) then
-      do i = 1, nja
-=======
     nodes = this%dis%nodes
     nja = this%dis%con%nja
     if (this%lamatsaved) then
       do i = 1, this%dis%con%nja
->>>>>>> c1738330
         amat(idxglo(i)) = amat(idxglo(i)) + this%amatpc(i)
       end do
       do i = 1, this%numextnbrs
@@ -532,12 +422,9 @@
       ! -- Loop over active neighbors of cell 0 that have a higher
       ! -- cell number (taking advantage of reciprocity).
       do il0 = 1,nnbr0
-<<<<<<< HEAD
-=======
         ipos = this%dis%con%ia(n) + il0
         if (this%dis%con%mask(ipos) == 0) cycle
         
->>>>>>> c1738330
         m = inbr0(il0)
         ! -- Skip if neighbor is inactive or has lower cell number.
         if ((m.eq.0).or.(m.lt.n)) cycle
@@ -625,11 +512,7 @@
     class(Xt3dType) :: this
     integer(I4B) :: nodes
     ! -- local
-<<<<<<< HEAD
-    integer(I4B) :: n, m
-=======
     integer(I4B) :: n, m, ipos
->>>>>>> c1738330
     !
     logical :: allhc0, allhc1
     integer(I4B) :: nnbr0, nnbr1
@@ -643,8 +526,6 @@
     real(DP),dimension(this%nbrmax) :: chati0, chat1j
 ! ------------------------------------------------------------------------------
     !
-<<<<<<< HEAD
-=======
     ! -- Initialize amatpc and amatpcx to zero
     do n = 1, size(this%amatpc)
       this%amatpc(n) = DZERO
@@ -653,7 +534,6 @@
       this%amatpcx(n) = DZERO
     enddo
     !
->>>>>>> c1738330
     ! -- Calculate xt3d conductance-like coefficients for permanently confined
     ! -- connections and put into amatpc and amatpcx as appropriate
     do n = 1, nodes
@@ -666,12 +546,9 @@
       ! -- Loop over active neighbors of cell 0 that have a higher
       ! -- cell number (taking advantage of reciprocity).
       do il0 = 1,nnbr0
-<<<<<<< HEAD
-=======
         ipos = this%dis%con%ia(n) + il0
         if (this%dis%con%mask(ipos) == 0) cycle
         
->>>>>>> c1738330
         m = inbr0(il0)
         ! -- Skip if neighbor has lower cell number.
         if (m.lt.n) cycle
@@ -853,11 +730,7 @@
     real(DP),intent(inout),dimension(nodes) :: rhs
     real(DP),intent(inout),dimension(nodes) :: hnew
     ! -- local
-<<<<<<< HEAD
-    integer(I4B) :: n, m
-=======
     integer(I4B) :: n, m, ipos
->>>>>>> c1738330
     !
     integer(I4B) :: nnbr0
     integer(I4B) :: il0, ii01, jjs01, il01, il10, ii00, ii11, ii10
@@ -882,12 +755,9 @@
       ! -- Loop over active neighbors of cell 0 that have a higher
       ! -- cell number (taking advantage of reciprocity).
       do il0 = 1,nnbr0
-<<<<<<< HEAD
-=======
         ipos = this%dis%con%ia(n) + il0
         if (this%dis%con%mask(ipos) == 0) cycle
         
->>>>>>> c1738330
         m = inbr0(il0)
         ! -- Skip if neighbor is inactive or has lower cell number.
         if ((inbr0(il0).eq.0).or.(m.lt.n)) cycle
@@ -942,11 +812,7 @@
     return
   end subroutine xt3d_fn
 
-<<<<<<< HEAD
-  subroutine xt3d_flowja(this, nodes, nja, hnew, flowja)
-=======
   subroutine xt3d_flowja(this, hnew, flowja)
->>>>>>> c1738330
 ! ******************************************************************************
 ! xt3d_flowja -- Budget
 ! ******************************************************************************
@@ -956,19 +822,10 @@
     use Xt3dAlgorithmModule, only: qconds
     ! -- dummy
     class(Xt3dType) :: this
-<<<<<<< HEAD
-    integer(I4B),intent(in) :: nodes
-    integer(I4B),intent(in) :: nja
-    real(DP),intent(inout),dimension(nodes) :: hnew
-    real(DP),intent(inout),dimension(nja) :: flowja
-    ! -- local
-    integer(I4B) :: n,ipos,m
-=======
     real(DP),intent(inout),dimension(:) :: hnew
     real(DP),intent(inout),dimension(:) :: flowja
     ! -- local
     integer(I4B) :: n, ipos, m, nodes
->>>>>>> c1738330
     real(DP) :: qnm, qnbrs
     logical :: allhc0, allhc1
     integer(I4B) :: nnbr0, nnbr1
@@ -983,10 +840,7 @@
 ! ------------------------------------------------------------------------------
     !
     ! -- Calculate the flow across each cell face and store in flowja
-<<<<<<< HEAD
-=======
     nodes = this%dis%nodes
->>>>>>> c1738330
     do n = 1, nodes
       ! -- Skip if inactive.
       if (this%ibound(n).eq.0) cycle
@@ -1025,13 +879,8 @@
         call this%xt3d_qnbrs(nodes, m, n, nnbr1, inbr1, chat1j, hnew, qnbrs)
         qnm = qnm - qnbrs
         ipos = ii01
-<<<<<<< HEAD
-        flowja(ipos) = qnm
-        flowja(this%dis%con%isym(ipos)) = -qnm        
-=======
         flowja(ipos) = flowja(ipos) + qnm
         flowja(this%dis%con%isym(ipos)) = flowja(this%dis%con%isym(ipos)) - qnm        
->>>>>>> c1738330
       enddo
     enddo
     !
@@ -1039,11 +888,7 @@
     return
   end subroutine xt3d_flowja
 
-<<<<<<< HEAD
-  subroutine xt3d_flowjahfb(this, nodes, n, m, nja, hnew, flowja, condhfb)
-=======
   subroutine xt3d_flowjahfb(this, n, m, hnew, flowja, condhfb)
->>>>>>> c1738330
 ! ******************************************************************************
 ! xt3d_flowjahfb -- hfb contribution to flowja when xt3d is used
 ! ******************************************************************************
@@ -1054,16 +899,6 @@
     use Xt3dAlgorithmModule, only: qconds
     ! -- dummy
     class(Xt3dType) :: this
-<<<<<<< HEAD
-    integer(I4B),intent(in) :: nodes
-    integer(I4B),intent(in) :: nja
-    integer(I4B) :: n, m
-    real(DP),intent(inout),dimension(nodes) :: hnew
-    real(DP),intent(inout),dimension(nja) :: flowja
-    real(DP) :: condhfb
-    ! -- local
-    !
-=======
     integer(I4B) :: n, m
     real(DP),intent(inout),dimension(:) :: hnew
     real(DP),intent(inout),dimension(:) :: flowja
@@ -1071,7 +906,6 @@
     ! -- local
     !
     integer(I4B) :: nodes
->>>>>>> c1738330
     logical :: allhc0, allhc1
 !!!    integer(I4B), parameter :: nbrmax = 10
     integer(I4B) :: nnbr0, nnbr1
@@ -1091,10 +925,7 @@
     ! -- Calculate hfb corrections to xt3d conductance-like coefficients and
     ! -- put into amat and rhs as appropriate
     !
-<<<<<<< HEAD
-=======
     nodes = this%dis%nodes
->>>>>>> c1738330
     nnbr0 = this%dis%con%ia(n+1) - this%dis%con%ia(n) - 1
     ! -- Load conductivity and connection info for cell 0.
     call this%xt3d_load(nodes, n, nnbr0, inbr0, vc0, vn0, dl0, dl0n,    &
@@ -1280,9 +1111,6 @@
       call mem_allocate(this%qrhs, 0, 'QRHS', this%origin)
     end if
     !
-<<<<<<< HEAD
-    call this%xt3d_iallpc()
-=======
     if (this%ldispersion) then
       !
       ! -- xt3d is being used for dispersion
@@ -1296,7 +1124,6 @@
       call this%xt3d_iallpc()
     endif
     
->>>>>>> c1738330
     !
     if (this%lamatsaved) then
       call mem_allocate(this%amatpc, this%dis%nja, 'AMATPC', this%origin)
@@ -1343,11 +1170,7 @@
     integer(I4B),dimension(this%nbrmax) :: inbr0, inbr1
 ! ------------------------------------------------------------------------------
     !
-<<<<<<< HEAD
-    if(this%ixt3d == 2 .or. this%ldispersion) then
-=======
     if(this%ixt3d == 2) then
->>>>>>> c1738330
       this%lamatsaved = .false.
       call mem_allocate(this%iallpc, 0, 'IALLPC', this%origin)
     else
@@ -1372,10 +1195,6 @@
           call this%xt3d_load_inbr(m, nnbr1, inbr1)
           do il1 = 1,nnbr1
             mm = inbr1(il1)
-<<<<<<< HEAD
-!!!            if (mm.lt.m) cycle
-=======
->>>>>>> c1738330
             if (this%icelltype(mm) /= 0) then
               this%iallpc(n) = 0
               this%iallpc(m) = 0
@@ -1394,11 +1213,7 @@
     end if
     !
     if (.not.this%lamatsaved) then
-<<<<<<< HEAD
-      call mem_deallocate(this%iallpc)       ! kluge: ok to do this???
-=======
       call mem_deallocate(this%iallpc)
->>>>>>> c1738330
       call mem_allocate(this%iallpc, 0, 'IALLPC', this%origin)
     end if
     !
