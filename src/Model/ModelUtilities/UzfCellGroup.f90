module UzfCellGroupModule
  
  use KindModule, only: DP, I4B
  use ConstantsModule, only: DZERO, DEM30, DEM20, DEM15, DEM14, DEM12, DEM10,   &
                             DEM9, DEM7, DEM6, DEM5, DEM4, DEM3, DHALF, DONE,   &
                             DTWO, DTHREE, DEP20
  use SmoothingModule
  use TdisModule, only: ITMUNI, delt, kper

  implicit none
  private
  public :: UzfCellGroupType
  
  type :: UzfCellGroupType
    integer(I4B) :: imem_manager
    real(DP), pointer, dimension(:), contiguous :: thtr => null()
    real(DP), pointer, dimension(:), contiguous :: thts => null()
    real(DP), pointer, dimension(:), contiguous :: thti => null()
    real(DP), pointer, dimension(:), contiguous :: eps => null()
    real(DP), pointer, dimension(:), contiguous :: extwc => null()
    real(DP), pointer, dimension(:), contiguous :: ha => null()
    real(DP), pointer, dimension(:), contiguous :: hroot => null()
    real(DP), pointer, dimension(:), contiguous :: rootact => null()
    real(DP), pointer, dimension(:), contiguous :: etact => null()
    real(DP), dimension(:, :), pointer, contiguous :: uzspst => null()
    real(DP), dimension(:, :), pointer, contiguous :: uzthst => null()
    real(DP), dimension(:, :), pointer, contiguous :: uzflst => null()
    real(DP), dimension(:, :), pointer, contiguous :: uzdpst => null()
    integer(I4B), pointer, dimension(:), contiguous :: nwavst => null()
    real(DP), pointer, dimension(:), contiguous :: uzolsflx => null()
    real(DP), pointer, dimension(:), contiguous :: uzstor => null()
    real(DP), pointer, dimension(:), contiguous :: delstor => null()
    real(DP), pointer, dimension(:), contiguous :: totflux => null()
    real(DP), pointer, dimension(:), contiguous :: vflow => null()
    integer(I4B), pointer, dimension(:), contiguous :: nwav => null()
    integer(I4B), pointer, dimension(:), contiguous :: ntrail => null()
    real(DP), pointer, dimension(:), contiguous :: sinf => null()
    real(DP), pointer, dimension(:), contiguous :: finf => null()
    real(DP), pointer, dimension(:), contiguous :: pet => null()
    real(DP), pointer, dimension(:), contiguous :: petmax => null()
    real(DP), pointer, dimension(:), contiguous :: extdp => null()
    real(DP), pointer, dimension(:), contiguous :: extdpuz => null()
    real(DP), pointer, dimension(:), contiguous :: finf_rej => null()
    real(DP), pointer, dimension(:), contiguous :: gwet => null()
    real(DP), pointer, dimension(:), contiguous :: uzfarea => null()
    real(DP), pointer, dimension(:), contiguous :: cellarea => null()
    real(DP), pointer, dimension(:), contiguous :: celtop => null()
    real(DP), pointer, dimension(:), contiguous :: celbot => null()
    real(DP), pointer, dimension(:), contiguous :: landtop => null()
    real(DP), pointer, dimension(:), contiguous :: cvlm1 => null()
    real(DP), pointer, dimension(:), contiguous :: watab => null()
    real(DP), pointer, dimension(:), contiguous :: watabold => null()
    real(DP), pointer, dimension(:), contiguous :: vks => null()
    real(DP), pointer, dimension(:), contiguous :: surfdep => null()
    real(DP), pointer, dimension(:), contiguous :: surflux => null()
    real(DP), pointer, dimension(:), contiguous :: surfluxbelow => null()
    real(DP), pointer, dimension(:), contiguous :: surfseep => null()
    real(DP), pointer, dimension(:), contiguous :: gwpet => null()
    integer(I4B), pointer, dimension(:), contiguous :: landflag => null()
    integer(I4B), pointer, dimension(:), contiguous :: ivertcon => null()
  contains
      procedure :: init
      procedure :: setdata
      procedure :: sethead
      procedure :: setdatauzfarea
      procedure :: setdatafinf
      procedure :: setdataet
      procedure :: setdataetwc
      procedure :: setdataetha
      procedure :: setwaves
      procedure :: wave_shift
      procedure :: routewaves
      procedure :: uzflow
      procedure :: addrech
      procedure :: trailwav
      procedure :: leadwav
      procedure :: advance
      procedure :: formulate
      procedure :: budget
      procedure :: unsat_stor
      procedure :: update_wav
      procedure :: simgwet
      procedure :: caph
      procedure :: rate_et_z
      procedure :: uzet
      procedure :: uz_rise
      procedure :: vertcellflow
      procedure :: rejfinf
      procedure :: gwseep
      procedure :: setbelowpet
      procedure :: dealloc
    end type UzfCellGroupType
!  
    contains
!
! ------------------------------------------------------------------------------
   
  subroutine init(this, ncells, nwav, origin)
! ******************************************************************************
! init -- allocate and set uzf object variables
! ******************************************************************************
!
!    SPECIFICATIONS:
! ------------------------------------------------------------------------------
   ! -- modules
   use MemoryManagerModule, only: mem_allocate
   ! -- dummy
   class(UzfCellGroupType) :: this
   integer(I4B), intent(in) :: nwav
   integer(I4B), intent(in) :: ncells
   character(len=*), intent(in), optional :: origin
   ! -- local
   integer(I4B) :: icell
! ------------------------------------------------------------------------------
    !
    ! -- Use mem_allocate if origin is passed in, otherwise it's a temp object
    if (present(origin)) then
      this%imem_manager = 1
      call mem_allocate(this%uzdpst, nwav, ncells, 'UZDPST', origin)
      call mem_allocate(this%uzthst, nwav, ncells, 'UZTHST', origin)
      call mem_allocate(this%uzflst, nwav, ncells, 'UZFLST', origin)
      call mem_allocate(this%uzspst, nwav, ncells, 'UZSPST', origin)
      call mem_allocate(this%nwavst, ncells, 'NWAVST', origin)
      call mem_allocate(this%uzolsflx, ncells, 'UZOLSFLX', origin)
      call mem_allocate(this%thtr, ncells, 'THTR', origin)
      call mem_allocate(this%thts, ncells, 'THTS', origin)
      call mem_allocate(this%thti, ncells, 'THTI', origin)
      call mem_allocate(this%eps, ncells, 'EPS', origin)
      call mem_allocate(this%ha, ncells, 'HA', origin)
      call mem_allocate(this%hroot, ncells, 'HROOT', origin)
      call mem_allocate(this%rootact, ncells, 'ROOTACT', origin)
      call mem_allocate(this%extwc, ncells, 'EXTWC', origin)
      call mem_allocate(this%etact, ncells, 'ETACT', origin)
      call mem_allocate(this%nwav, ncells, 'NWAV', origin)
      call mem_allocate(this%ntrail, ncells, 'NTRAIL', origin)
      call mem_allocate(this%uzstor, ncells, 'UZSTOR', origin)
      call mem_allocate(this%delstor, ncells, 'DELSTOR', origin)
      call mem_allocate(this%totflux, ncells, 'TOTFLUX', origin)
      call mem_allocate(this%vflow, ncells, 'VFLOW', origin)
      call mem_allocate(this%sinf, ncells, 'SINF', origin)
      call mem_allocate(this%finf, ncells, 'FINF', origin)
      call mem_allocate(this%finf_rej, ncells, 'FINF_REJ', origin)
      call mem_allocate(this%gwet, ncells, 'GWET', origin)
      call mem_allocate(this%uzfarea, ncells, 'UZFAREA', origin)
      call mem_allocate(this%cellarea, ncells, 'CELLAREA', origin)
      call mem_allocate(this%celtop, ncells, 'CELTOP', origin)
      call mem_allocate(this%celbot, ncells, 'CELBOT', origin)
      call mem_allocate(this%landtop, ncells, 'LANDTOP', origin)
      call mem_allocate(this%cvlm1, ncells, 'CVLM1', origin)
      call mem_allocate(this%watab, ncells, 'WATAB', origin)
      call mem_allocate(this%watabold, ncells, 'WATABOLD', origin)
      call mem_allocate(this%surfdep, ncells, 'SURFDEP', origin)
      call mem_allocate(this%vks, ncells, 'VKS', origin)
      call mem_allocate(this%surflux, ncells, 'SURFLUX', origin)
      call mem_allocate(this%surfluxbelow, ncells, 'SURFLUXBELOW', origin)
      call mem_allocate(this%surfseep, ncells, 'SURFSEEP', origin)
      call mem_allocate(this%gwpet, ncells, 'GWPET', origin)
      call mem_allocate(this%pet, ncells, 'PET', origin)
      call mem_allocate(this%petmax, ncells, 'PETMAX', origin)
      call mem_allocate(this%extdp, ncells, 'EXTDP', origin)
      call mem_allocate(this%extdpuz, ncells, 'EXTDPUZ', origin)
      call mem_allocate(this%landflag, ncells, 'LANDFLAG', origin) 
      call mem_allocate(this%ivertcon, ncells, 'IVERTCON', origin)
    else
      this%imem_manager = 0
      allocate(this%uzdpst(nwav, ncells))
      allocate(this%uzthst(nwav, ncells))
      allocate(this%uzflst(nwav, ncells))
      allocate(this%uzspst(nwav, ncells))
      allocate(this%nwavst(ncells))
      allocate(this%uzolsflx(ncells))
      allocate(this%thtr(ncells))
      allocate(this%thts(ncells))
      allocate(this%thti(ncells))
      allocate(this%eps(ncells))
      allocate(this%ha(ncells))
      allocate(this%hroot(ncells))
      allocate(this%rootact(ncells))
      allocate(this%extwc(ncells))
      allocate(this%etact(ncells))
      allocate(this%nwav(ncells))
      allocate(this%ntrail(ncells))
      allocate(this%uzstor(ncells))
      allocate(this%delstor(ncells))
      allocate(this%totflux(ncells))
      allocate(this%vflow(ncells))
      allocate(this%sinf(ncells))
      allocate(this%finf(ncells))
      allocate(this%finf_rej(ncells))
      allocate(this%gwet(ncells))
      allocate(this%uzfarea(ncells))
      allocate(this%cellarea(ncells))
      allocate(this%celtop(ncells))
      allocate(this%celbot(ncells))
      allocate(this%landtop(ncells))
      allocate(this%cvlm1(ncells))
      allocate(this%watab(ncells))
      allocate(this%watabold(ncells))
      allocate(this%surfdep(ncells))
      allocate(this%vks(ncells))
      allocate(this%surflux(ncells))
      allocate(this%surfluxbelow(ncells))
      allocate(this%surfseep(ncells))
      allocate(this%gwpet(ncells))
      allocate(this%pet(ncells))
      allocate(this%petmax(ncells))
      allocate(this%extdp(ncells))
      allocate(this%extdpuz(ncells))
      allocate(this%landflag(ncells)) 
      allocate(this%ivertcon(ncells))
    end if
    do icell = 1, ncells
      this%uzdpst(:, icell) = DZERO
      this%uzthst(:, icell) = DZERO
      this%uzflst(:, icell) = DZERO
      this%uzspst(:, icell) = DZERO
      this%nwavst(icell) = 1
      this%uzolsflx(icell) = DZERO
      this%thtr(icell) = DZERO
      this%thts(icell) = DZERO
      this%thti(icell) = DZERO
      this%eps(icell) = DZERO
      this%ha(icell) = DZERO
      this%hroot(icell) = DZERO
      this%rootact(icell) = DZERO
      this%extwc(icell) = DZERO
      this%etact(icell) = DZERO
      this%nwav(icell) = nwav
      this%ntrail(icell) = 0
      this%uzstor(icell) = DZERO
      this%delstor(icell) = DZERO
      this%totflux(icell) = DZERO
      this%vflow(icell) = DZERO
      this%sinf(icell) = DZERO
      this%finf(icell) = DZERO
      this%finf_rej(icell) = DZERO
      this%gwet(icell) = DZERO
      this%uzfarea(icell) = DZERO
      this%cellarea(icell) = DZERO
      this%celtop(icell) = DZERO
      this%celbot(icell) = DZERO
      this%landtop(icell) = DZERO
      this%cvlm1(icell) = DZERO
      this%watab(icell) = DZERO
      this%watabold(icell) = DZERO
      this%surfdep(icell) = DZERO
      this%vks(icell) = DZERO
      this%surflux(icell) = DZERO
      this%surfluxbelow(icell) = DZERO
      this%surfseep(icell) = DZERO
      this%gwpet(icell) = DZERO
      this%pet(icell) = DZERO
      this%petmax(icell) = DZERO
      this%extdp(icell) = DZERO
      this%extdpuz(icell) = DZERO
      this%landflag(icell) = 0
      this%ivertcon(icell) = 0
    end do
    !
    ! -- return
    return
  end subroutine init

  subroutine dealloc(this)
! ******************************************************************************
! dealloc -- deallocate uzf object variables
! ******************************************************************************
!
!    SPECIFICATIONS:
! ------------------------------------------------------------------------------
   ! -- modules
   use MemoryManagerModule, only: mem_deallocate
   ! -- dummy
   class(UzfCellGroupType) :: this
   ! -- local
! ------------------------------------------------------------------------------
    !
    ! -- deallocate based on whether or not memory manager was used
    if (this%imem_manager == 0) then
      deallocate(this%uzdpst)
      deallocate(this%uzthst)
      deallocate(this%uzflst)
      deallocate(this%uzspst)
      deallocate(this%nwavst)
      deallocate(this%uzolsflx)
      deallocate(this%thtr)
      deallocate(this%thts)
      deallocate(this%thti)
      deallocate(this%eps)
      deallocate(this%ha)
      deallocate(this%hroot)
      deallocate(this%rootact)
      deallocate(this%extwc)
      deallocate(this%etact)
      deallocate(this%nwav)
      deallocate(this%ntrail)
      deallocate(this%uzstor)
      deallocate(this%delstor)
      deallocate(this%totflux)
      deallocate(this%vflow)
      deallocate(this%sinf)
      deallocate(this%finf)
      deallocate(this%finf_rej)
      deallocate(this%gwet)
      deallocate(this%uzfarea)
      deallocate(this%cellarea)
      deallocate(this%celtop)
      deallocate(this%celbot)
      deallocate(this%landtop)
      deallocate(this%cvlm1)
      deallocate(this%watab)
      deallocate(this%watabold)
      deallocate(this%surfdep)
      deallocate(this%vks)
      deallocate(this%surflux)
      deallocate(this%surfluxbelow)
      deallocate(this%surfseep)
      deallocate(this%gwpet)
      deallocate(this%pet)
      deallocate(this%petmax)
      deallocate(this%extdp)
      deallocate(this%extdpuz)
      deallocate(this%landflag) 
      deallocate(this%ivertcon)
    else
      call mem_deallocate(this%uzdpst)
      call mem_deallocate(this%uzthst)
      call mem_deallocate(this%uzflst)
      call mem_deallocate(this%uzspst)
      call mem_deallocate(this%nwavst)
      call mem_deallocate(this%uzolsflx)
      call mem_deallocate(this%thtr)
      call mem_deallocate(this%thts)
      call mem_deallocate(this%thti)
      call mem_deallocate(this%eps)
      call mem_deallocate(this%ha)
      call mem_deallocate(this%hroot)
      call mem_deallocate(this%rootact)
      call mem_deallocate(this%extwc)
      call mem_deallocate(this%etact)
      call mem_deallocate(this%nwav)
      call mem_deallocate(this%ntrail)
      call mem_deallocate(this%uzstor)
      call mem_deallocate(this%delstor)
      call mem_deallocate(this%totflux)
      call mem_deallocate(this%vflow)
      call mem_deallocate(this%sinf)
      call mem_deallocate(this%finf)
      call mem_deallocate(this%finf_rej)
      call mem_deallocate(this%gwet)
      call mem_deallocate(this%uzfarea)
      call mem_deallocate(this%cellarea)
      call mem_deallocate(this%celtop)
      call mem_deallocate(this%celbot)
      call mem_deallocate(this%landtop)
      call mem_deallocate(this%cvlm1)
      call mem_deallocate(this%watab)
      call mem_deallocate(this%watabold)
      call mem_deallocate(this%surfdep)
      call mem_deallocate(this%vks)
      call mem_deallocate(this%surflux)
      call mem_deallocate(this%surfluxbelow)
      call mem_deallocate(this%surfseep)
      call mem_deallocate(this%gwpet)
      call mem_deallocate(this%pet)
      call mem_deallocate(this%petmax)
      call mem_deallocate(this%extdp)
      call mem_deallocate(this%extdpuz)
      call mem_deallocate(this%landflag) 
      call mem_deallocate(this%ivertcon)    
    end if
    !
    ! -- return
    return
  end subroutine dealloc

  subroutine setdata(this, icell, area, top, bot, surfdep, vks, thtr, thts,     &
                     thti, eps, ntrail, landflag, ivertcon)
! ******************************************************************************
! setdata -- set uzf object material properties
! ******************************************************************************
!
!    SPECIFICATIONS:
! ------------------------------------------------------------------------------
    ! -- modules
    ! -- dummy
    class(UzfCellGroupType) :: this
    integer(I4B), intent(in) :: icell
    real(DP), intent(in) :: area
    real(DP), intent(in) :: top
    real(DP), intent(in) :: bot
    real(DP), intent(in) :: surfdep
    real(DP), intent(in) :: vks
    real(DP), intent(in) :: thtr
    real(DP), intent(in) :: thts
    real(DP), intent(in) :: thti
    real(DP), intent(in) :: eps
    integer(I4B), intent(in) :: ntrail
    integer(I4B), intent(in) :: landflag
    integer(I4B), intent(in) :: ivertcon
! ------------------------------------------------------------------------------
    !
    ! -- set the values for uzf cell icell
    this%landflag(icell) = landflag
    this%ivertcon(icell) = ivertcon
    this%surfdep(icell) = surfdep
    this%uzfarea(icell) = area
    this%cellarea(icell) = area
    if (this%landflag(icell) == 1) then
      this%celtop(icell) = top - DHALF * this%surfdep(icell)
    else
      this%celtop(icell) = top
    end if
    this%celbot(icell) = bot
    this%vks(icell) = vks
    this%thtr(icell) = thtr
    this%thts(icell) = thts
    this%thti(icell) = thti
    this%eps(icell) = eps
    this%ntrail(icell) = ntrail
    this%pet(icell) = DZERO
    this%extdp(icell) = DZERO
    this%extwc(icell) = DZERO
    this%ha(icell) = DZERO
    this%hroot(icell) = DZERO
  end subroutine setdata
                     
  subroutine sethead(this, icell, hgwf)
! ******************************************************************************
! sethead -- set uzf object material properties
! ******************************************************************************
!
!    SPECIFICATIONS:
! ------------------------------------------------------------------------------
    ! -- modules
    ! -- dummy
    class(UzfCellGroupType) :: this
    integer(I4B), intent(in) :: icell
    real(DP), intent(in) :: hgwf 
! ------------------------------------------------------------------------------
    !
    ! -- set initial head
    this%watab(icell) = this%celbot(icell)
    if (hgwf > this%celbot(icell)) this%watab(icell) = hgwf
    if (this%watab(icell) > this%celtop(icell)) &
      this%watab(icell) = this%celtop(icell)
    this%watabold(icell) = this%watab(icell)
  end subroutine sethead
                     
  subroutine setdatafinf(this, icell, finf)
! ******************************************************************************
! setdatafinf -- set infiltration
!
! ******************************************************************************
!
!    SPECIFICATIONS:
! ------------------------------------------------------------------------------
    ! -- modules
    ! -- dummy
    class(UzfCellGroupType) :: this
    integer(I4B), intent(in) :: icell
    real(DP), intent(in) :: finf
! ------------------------------------------------------------------------------
    if (this%landflag(icell) == 1) then
      this%sinf(icell) = finf
      this%finf(icell) = finf
    else
      this%sinf(icell) = DZERO
      this%finf(icell) = DZERO
    end if
    this%finf_rej(icell) = DZERO
    this%surflux(icell) = DZERO
    this%surfluxbelow(icell) = DZERO
  end subroutine setdatafinf      

  subroutine setdatauzfarea(this, icell, areamult)
! ******************************************************************************
! setdatauzfarea -- set uzfarea using cellarea and areamult
! ******************************************************************************
!
!    SPECIFICATIONS:
! ------------------------------------------------------------------------------
    ! -- modules
    ! -- dummy
    class(UzfCellGroupType) :: this
    integer(I4B), intent(in) :: icell
    real(DP), intent(in) :: areamult
! ------------------------------------------------------------------------------
    !
    ! -- set uzf area
    this%uzfarea(icell) = this%cellarea(icell) * areamult
    !
    ! -- return
    return
   end subroutine setdatauzfarea
   
! ------------------------------------------------------------------------------
!  
   subroutine setdataet(this, icell, jbelow, pet, extdp)
! ******************************************************************************
! setdataet -- set unsat. et variables
! ******************************************************************************
!
!    SPECIFICATIONS:
! ------------------------------------------------------------------------------
    ! -- modules
    ! -- dummy
    class(UzfCellGroupType) :: this
    integer(I4B), intent(in) :: icell
    integer(I4B), intent(in) :: jbelow
    real(DP), intent(in) :: pet
    real(DP), intent(in) :: extdp
    ! -- local
    real(DP) :: thick
! ------------------------------------------------------------------------------
    if (this%landflag(icell) == 1) then
      this%pet(icell) = pet
      this%gwpet(icell) = pet
    else
      this%pet(icell) = DZERO
      this%gwpet(icell) = DZERO
    end if
    thick = this%celtop(icell) - this%celbot(icell)
    this%extdp(icell) = extdp
    if (this%landflag(icell) > 0) then
        this%landtop(icell) = this%celtop(icell)
        this%petmax(icell) = this%pet(icell)
    end if
    !
    ! -- set uz extinction depth
    if (this%landtop(icell) - this%extdp(icell) < this%celbot(icell)) then
      this%extdpuz(icell) = thick
    else
      this%extdpuz(icell) = this%celtop(icell) - &
        (this%landtop(icell) - this%extdp(icell))
    end if
    if (this%extdpuz(icell) < DZERO) this%extdpuz(icell) = DZERO
    if (this%extdpuz(icell) > DEM7 .and. this%extdp(icell) < DEM7) &
      this%extdp(icell) = this%extdpuz(icell)
    !
    ! -- set pet for underlying cell
    if (jbelow > 0) then
      this%landtop(jbelow) = this%landtop(icell)
      this%petmax(jbelow) = this%petmax(icell)
    end if
    !
    ! -- return
    return
  end subroutine setdataet   
   
  subroutine setbelowpet(this, icell, jbelow, aet)
! ******************************************************************************
! setbelowpet -- subtract aet from pet to calculate residual et 
!                for deeper cells
! ******************************************************************************
!
!    SPECIFICATIONS:
! ------------------------------------------------------------------------------
    ! -- modules
    ! -- dummy
    class(UzfCellGroupType) :: this
    integer(I4B), intent(in) :: icell
    integer(I4B), intent(in) :: jbelow
    real(DP), intent(in) :: aet
    ! -- dummy
    real(DP) :: pet
! ------------------------------------------------------------------------------ 
    pet = DZERO
    if (this%extdpuz(jbelow) > DEM3) then
       pet = this%petmax(icell) - aet
       if (pet < DZERO) pet = DZERO
    end if
    this%pet(jbelow) = pet
    !
    ! -- return
    return
  end subroutine setbelowpet  
    
  subroutine setdataetwc(this, icell, jbelow, extwc)
! ******************************************************************************
! setdataetwc -- set extinction water content 
! ******************************************************************************
!
!    SPECIFICATIONS:
! ------------------------------------------------------------------------------
    ! -- dummy
    class(UzfCellGroupType) :: this
    integer(I4B), intent(in) :: icell
    integer(I4B), intent(in) :: jbelow
    real(DP), intent(in) :: extwc
! ------------------------------------------------------------------------------
    !
    ! -- set extinction water content
    this%extwc(icell) = extwc
    if (jbelow > 0) this%extwc(jbelow) = extwc
    !
    ! -- return
    return
  end subroutine setdataetwc
   
  subroutine setdataetha(this, icell, jbelow, ha, hroot, rootact)
! ******************************************************************************
! setdataetha -- set variables for head-based unsat. flow
! ******************************************************************************
!
!    SPECIFICATIONS:
! ------------------------------------------------------------------------------
    ! -- dummy
    class(UzfCellGroupType) :: this
    integer(I4B), intent(in) :: icell
    integer(I4B), intent(in) :: jbelow
    real(DP), intent(in) :: ha
    real(DP), intent(in) :: hroot
    real(DP), intent(in) :: rootact
! ------------------------------------------------------------------------------
    !
    ! -- set variables
    this%ha(icell) = ha
    this%hroot(icell) = hroot
    this%rootact(icell) = rootact
    if (jbelow > 0) then
        this%ha(jbelow) = ha
        this%hroot(jbelow) = hroot
        this%rootact(jbelow) = rootact
    end if   
    !
    ! -- return
    return
   end subroutine setdataetha
      
   subroutine advance(this, icell)
! ******************************************************************************
! advance -- set variables to advance to new time step. nothing yet.
! ******************************************************************************
!
!    SPECIFICATIONS:
! ------------------------------------------------------------------------------
    ! -- dummy
    class(UzfCellGroupType) :: this
    integer(I4B), intent(in) :: icell
! ------------------------------------------------------------------------------
    !
    ! -- set variables
    this%surfseep(icell) = DZERO
    !
    ! -- return
    return
  end subroutine advance

  subroutine formulate(this, thiswork, jbelow, icell, totfluxtot, ietflag,    &
                       issflag, iseepflag, trhs, thcof, hgwf,                 &
                       hgwfml1, cvv, deriv, qfrommvr, qformvr, ierr, sumaet,  &
                       ivertflag)
! ******************************************************************************
! formulate -- formulate the unsaturated flow object, calculate terms for 
!              gwf equation            
! ******************************************************************************
!
!    SPECIFICATIONS:
! ------------------------------------------------------------------------------
    ! -- modules
    use TdisModule, only: delt
    ! -- dummy
    class(UzfCellGroupType) :: this
    type(UzfCellGroupType) :: thiswork
    integer(I4B), intent(in) :: jbelow
    integer(I4B), intent(in) :: icell
    integer(I4B), intent(in) :: ietflag
    integer(I4B), intent(in) :: iseepflag
    integer(I4B), intent(in) :: issflag
    integer(I4B), intent(in) :: ivertflag
    integer(I4B), intent(inout) :: ierr
    real(DP), intent(in) :: hgwf
    real(DP), intent(in) :: hgwfml1
    real(DP), intent(in) :: cvv
    real(DP), intent(in) :: qfrommvr
    real(DP), intent(inout) :: trhs
    real(DP), intent(inout) :: thcof
    real(DP), intent(inout) :: qformvr
    real(DP), intent(inout) :: sumaet
    real(DP), intent(inout) :: totfluxtot
    real(DP), intent(inout) :: deriv
    ! -- local
    real(DP) :: test, scale, seep, finfact, derivfinf
    real(DP) :: trhsfinf, thcoffinf, trhsseep, thcofseep, deriv1, deriv2
! ------------------------------------------------------------------------------
    totfluxtot = DZERO
    trhsfinf = DZERO
    thcoffinf = DZERO
    trhsseep = DZERO
    thcofseep = DZERO
    this%finf_rej(icell) = DZERO
    this%surflux(icell) = this%finf(icell) + qfrommvr / this%uzfarea(icell) 
    this%surfseep(icell) = DZERO
    seep = DZERO
    finfact = DZERO
    deriv1 = DZERO
    deriv2 = DZERO
    derivfinf = DZERO
    this%watab(icell) = hgwf
    this%etact(icell) = DZERO
    this%surfluxbelow(icell) = DZERO
    !
    ! -- set pet for gw when there is no UZ. 
    this%gwpet(icell) = this%pet(icell)
    if(ivertflag > 0) then
      this%finf(jbelow) = DZERO
    end if
    !
    ! -- save wave states for resetting after iteration.
    this%watab(icell) = hgwf
    call thiswork%wave_shift(this, 1, icell, 0, 1, this%nwavst(icell), 1)
    if (this%watab(icell) > this%celtop(icell)) &
      this%watab(icell) = this%celtop(icell)
    !
    if (this%ivertcon(icell) > 0) then
      if (this%watab(icell) < this%celbot(icell)) &
        this%watab(icell) = this%celbot(icell)
    end if
    !
    ! -- add water from mover to applied infiltration.
    if (this%surflux(icell) > this%vks(icell)) then
      this%surflux(icell) = this%vks(icell)
    end if
    !
    ! -- saturation excess rejected infiltration 
    if (this%landflag(icell) == 1) then
      call this%rejfinf(icell, deriv1, hgwf, trhsfinf, thcoffinf, finfact)
      this%surflux(icell) = finfact
    end if
    !
    ! -- calculate rejected infiltration
    this%finf_rej(icell) =  this%finf(icell) + &
      (qfrommvr / this%uzfarea(icell)) - this%surflux(icell)
    if (iseepflag > 0 .and. this%landflag(icell) == 1) then
      !
      ! -- calculate groundwater discharge
      call this%gwseep(icell, deriv2, scale, hgwf, trhsseep, thcofseep, seep)
      this%surfseep(icell) = seep        
    end if
    !
    ! -- route water through unsat zone, calc. storage change and recharge
    !
    test = this%watab(icell)
    if (this%watabold(icell) - test < -DEM15) test = this%watabold(icell)
    if (this%celtop(icell) - test > DEM15) then
      if (issflag == 0) then
        call this%routewaves(totfluxtot, delt, ietflag, icell, ierr)  
        if (ierr > 0) return
        call this%uz_rise(icell, totfluxtot)
        this%totflux(icell) = totfluxtot
        if (ietflag > 0 .and. this%ivertcon(icell) > 0) then
            this%pet(jbelow) = this%pet(jbelow) - this%etact(icell)
            if (this%pet(jbelow) < DEM15) this%pet(jbelow) = DEM15
        end if
        if (this%ivertcon(icell) > 0) then
          call this%addrech(icell, jbelow, hgwf, trhsfinf, thcoffinf, derivfinf, delt, 0)
        end if
      else
        this%totflux(icell) = this%surflux(icell) * delt
        totfluxtot = this%surflux(icell) * delt
      end if
      thcoffinf = DZERO
      trhsfinf = this%totflux(icell) * this%uzfarea(icell) / delt
    else
      this%totflux(icell) = this%surflux(icell) * delt
      totfluxtot = this%surflux(icell) * delt
    end if
    deriv =  deriv1 + deriv2 + derivfinf
    trhs = trhsfinf + trhsseep
    thcof = thcoffinf + thcofseep
    !
    ! -- add spring flow and rejected infiltration to mover
    qformvr = this%surfseep(icell) + this%finf_rej(icell) * this%uzfarea(icell)
    !
    ! -- reset waves to previous state for next iteration  
    call this%wave_shift(thiswork, icell, 1, 0, 1, thiswork%nwavst(1), 1)  
    !
    ! -- distribute PET to deeper cells
    sumaet = sumaet + this%etact(icell)
    if(this%ivertcon(icell) > 0) then
      if (ietflag > 0) then
        call this%setbelowpet(icell, jbelow, sumaet)
      end if
    end if
  end subroutine formulate 

  subroutine budget(this, jbelow, icell, totfluxtot, rfinf, rin, rout,         &
                    rsto, ret, retgw, rgwseep, rvflux, ietflag, iseepflag,     &
                    issflag, hgwf, hgwfml1, cvv, numobs, obs_num,              &
                    obs_depth, obs_theta, qfrommvr, qformvr, qgwformvr,        &
                    sumaet, ierr)
! ******************************************************************************
! budget -- save unsat. conditions at end of time step, calculate budget 
!           terms            
! ******************************************************************************
!
!    SPECIFICATIONS:
! ------------------------------------------------------------------------------
    ! -- modules
    use TdisModule, only: delt
    ! -- dummy
    class(UzfCellGroupType) :: this
    integer(I4B), intent(in) :: jbelow
    integer(I4B), intent(in) :: icell
    integer(I4B), intent(in) :: ietflag
    integer(I4B), intent(in) :: iseepflag
    integer(I4B), intent(in) :: issflag
    integer(I4B), intent(inout) :: ierr
    integer(I4B), intent(in) :: numobs
    integer(I4B), dimension(:),intent(in) :: obs_num
    real(DP),dimension(:),intent(in) :: obs_depth
    real(DP),dimension(:),intent(inout) :: obs_theta
    real(DP), intent(in) :: hgwf
    real(DP), intent(in) :: hgwfml1
    real(DP), intent(in) :: cvv
    real(DP), intent(in) :: qfrommvr
    real(DP), intent(inout) :: rfinf
    real(DP), intent(inout) :: rin
    real(DP), intent(inout) :: qformvr
    real(DP), intent(inout) :: sumaet
    real(DP), intent(inout) :: qgwformvr
    real(DP), intent(inout) :: rout
    real(DP), intent(inout) :: rsto
    real(DP), intent(inout) :: ret
    real(DP), intent(inout) :: retgw
    real(DP), intent(inout) :: rgwseep
    real(DP), intent(inout) :: rvflux
    real(DP), intent(inout) :: totfluxtot
    ! -- dummy
    real(DP) :: test, deriv, scale, seep, finfact
    real(DP) :: f1, f2, d1, d2
    real(DP) :: trhsfinf, thcoffinf, trhsseep, thcofseep
    integer(I4B) :: i, j
! ------------------------------------------------------------------------------
    !
    ! -- initialize
    totfluxtot = DZERO
    trhsfinf = DZERO
    thcoffinf = DZERO
    trhsseep = DZERO
    thcofseep = DZERO
    this%finf_rej = DZERO
    this%surflux(icell) = this%finf(icell) + qfrommvr / this%uzfarea(icell)
    this%watab(icell) = hgwf
    this%vflow(icell) = DZERO
    this%surfseep(icell) = DZERO
    seep = DZERO
    finfact = DZERO
    this%etact(icell) = DZERO
    this%surfluxbelow(icell) = DZERO
    sumaet = DZERO
    !
    ! -- set pet for gw when there is no UZ. 
    this%gwpet(icell) = this%pet(icell)
    if (this%ivertcon(icell) > 0) then
      this%finf(jbelow) = dzero
      if (this%watab(icell) < this%celbot(icell)) &
        this%watab(icell) = this%celbot(icell)
    end if
    if (this%watab(icell) > this%celtop(icell)) &
      this%watab(icell) = this%celtop(icell)
    if (this%surflux(icell) > this%vks(icell)) then
      this%surflux(icell) = this%vks(icell)
    end if
    !
    ! -- infiltration excess -- rejected infiltration 
    if (this%landflag(icell) == 1) then
      call rejfinf(this, icell, deriv, hgwf, trhsfinf, thcoffinf, finfact)
      this%surflux(icell) = finfact
      if (finfact < this%finf(icell)) then
          this%surflux(icell) = finfact
      end if
    end if
    !
    ! -- calculate rejected infiltration
    this%finf_rej(icell) = this%finf(icell) + &
      (qfrommvr / this%uzfarea(icell)) - this%surflux(icell)
    !
    ! -- groundwater discharge
    if (iseepflag > 0 .and. this%landflag(icell) == 1) then
      call this%gwseep(icell, deriv, scale, hgwf, trhsseep, thcofseep, seep)
      this%surfseep(icell) = seep
      rgwseep = rgwseep + this%surfseep(icell)
    end if
    !
    ! sat. to unsat. zone exchange.
    !if (this%landflag == 0 .and. issflag == 0) then
    !  call this%vertcellflow(ipos,ttrhs,hgwf,hgwfml1,cvv)
    !end if
    !rvflux = rvflux + this%vflow
    !
    ! -- route unsaturated flow, calc. storage change and recharge
    test = this%watab(icell)
    if (this%watabold(icell) - test < -DEM15) test = this%watabold(icell)
    if (this%celtop(icell) - test > DEM15) then
      if (issflag == 0) then
        call this%routewaves(totfluxtot, delt, ietflag, icell, ierr) 
        if (ierr > 0) return
        call this%uz_rise(icell, totfluxtot)
        this%totflux(icell) = totfluxtot  
        if (this%ivertcon(icell) > 0) then
          call this%addrech(icell, jbelow, hgwf, trhsfinf, thcoffinf, &
            deriv, delt, 1)
        end if
      else 
        this%totflux(icell) = this%surflux(icell) * delt
        totfluxtot = this%surflux(icell) * delt  
      end if
      thcoffinf = dzero
      trhsfinf = this%totflux(icell) * this%uzfarea(icell) / delt
      call this%update_wav(icell, delt, rout, rsto, ret, ietflag, issflag, 0)
    else
      call this%update_wav(icell, delt, rout, rsto, ret, ietflag, issflag, 1)
      totfluxtot = this%surflux(icell) * delt
      this%totflux(icell) = this%surflux(icell) * delt
    end if
    rfinf = rfinf + this%sinf(icell) * this%uzfarea(icell)
    rin = rin + this%surflux(icell) * this%uzfarea(icell) - &
      this%surfluxbelow(icell) * this%uzfarea(icell)
    !
    ! -- add spring flow and rejected infiltration to mover
    qformvr = this%finf_rej(icell) * this%uzfarea(icell)
    qgwformvr = this%surfseep(icell)
    !
    ! -- process for observations
    do i = 1, numobs
      j = obs_num(i)
      if (this%watab(icell) < this%celtop(icell)) then
        if (this%celtop(icell) - obs_depth(j) > this%watab(icell)) then
          d1 = obs_depth(j) - DEM3
          d2 = obs_depth(j) + DEM3
          f1 = this%unsat_stor(icell, d1)
          f2 = this%unsat_stor(icell, d2)
          obs_theta(j) = this%thtr(icell) + (f2 - f1) / (d2 - d1)
        else 
          obs_theta(j) = this%thts(icell)
        end if
      else
        obs_theta(j) = this%thts(icell)
      end if
    end do
    !
    ! -- distribute residual PET to deeper cells
    sumaet = sumaet + this%etact(icell)
    if (this%ivertcon(icell) > 0) then
      if (ietflag > 0) then
        call this%setbelowpet(icell, jbelow, sumaet)
      end if
    end if
    !
    ! -- return
    return
  end subroutine budget
                      
  subroutine vertcellflow(this, icell, trhs, hgwf, hgwfml1, cvv)
! ******************************************************************************
! vertcellflow -- calculate exchange from sat. to unsat. zones
!                 subroutine not used until sat to unsat flow is supported
! ******************************************************************************
!
!    SPECIFICATIONS:
! ------------------------------------------------------------------------------      
    ! -- modules
    ! -- dummy
    class(UzfCellGroupType) :: this
    integer(I4B), intent(in) :: icell
    real(DP), intent(in) :: hgwf
    real(DP), intent(in) :: hgwfml1
    real(DP), intent(in) :: cvv
    real(DP), intent(inout) :: trhs
    ! -- dummy
    real(DP) :: Qv, maxvflow, h1, h2, test
! ------------------------------------------------------------------------------
    this%vflow(icell) = DZERO
    this%finf(icell) = DZERO
    trhs = DZERO
    h1 = hgwfml1
    h2 = hgwf
    test = this%watab(icell)
    if (this%watabold(icell) - test < -DEM30) test = this%watabold(icell)
    if (this%celtop(icell) - test > DEM30) then
      !
      ! calc. downward flow using GWF heads and conductance
      Qv = cvv * (h1 - h2)
      if (Qv > DEM30) then
        this%vflow(icell) = Qv
        this%surflux(icell) = this%vflow(icell) / this%uzfarea(icell)
        maxvflow = this%vks(icell) * this%uzfarea(icell)
        if (this%vflow(icell) - maxvflow > DEM9) then
          this%surflux(icell) = this%vks(icell)
          trhs = this%vflow(icell) - maxvflow
          this%vflow(icell) = maxvflow
        end if
      end if  
    end if
    !
    ! -- return
    return
  end subroutine vertcellflow
    
  subroutine addrech(this, icell, jbelow, hgwf, trhs, thcof, deriv, delt, it)
! ******************************************************************************
! addrech -- add recharge or infiltration to cells
! ******************************************************************************
!
!    SPECIFICATIONS:
! ------------------------------------------------------------------------------
    ! -- modules
    ! -- dummy
    class(UzfCellGroupType) :: this
    integer(I4B), intent(in) :: icell
    integer(I4B), intent(in) :: jbelow
    integer(I4B), intent(in) :: it
    real(DP), intent(inout) :: trhs
    real(DP), intent(inout) :: thcof
    real(DP), intent(inout) :: deriv
    real(DP), intent(in) :: delt
    real(DP), intent(in) :: hgwf
    ! -- local
    real(DP) :: fcheck
    real(DP) :: x, scale, range
! ------------------------------------------------------------------------------ 
    !
    ! -- initialize
    range = DEM5
    deriv = DZERO
    thcof = DZERO
    trhs = this%uzfarea(icell) * this%totflux(icell) / delt
    if (this%totflux(icell) < DEM14) return
    scale = DONE
    !
    ! -- smoothly reduce flow between cells when head close to cell top 
    x = hgwf - (this%celbot(icell) - range)  
    call sSCurve(x, range, deriv, scale)
    deriv = this%uzfarea(icell) * deriv * this%totflux(icell) / delt
    this%finf(jbelow) = (DONE - scale) * this%totflux(icell) / delt 
    fcheck = this%finf(jbelow) - this%vks(jbelow)
    !
    ! -- reduce flow between cells when vks is too small
    if (fcheck < DEM14) fcheck = DZERO
    this%finf(jbelow) = this%finf(jbelow) - fcheck
    this%surfluxbelow(icell) = this%finf(jbelow)
    this%totflux(icell) = scale * this%totflux(icell) + fcheck * delt
    trhs = this%uzfarea(icell) * this%totflux(icell) / delt
    !
    ! -- return
    return
  end subroutine addrech

  subroutine rejfinf(this, icell, deriv, hgwf, trhs, thcof, finfact)
! ******************************************************************************
! rejfinf -- reject applied infiltration due to low vks
! ******************************************************************************
!
!    SPECIFICATIONS:
! ------------------------------------------------------------------------------
    ! -- modules
    ! -- dummy
    class(UzfCellGroupType) :: this
    integer(I4B), intent(in) :: icell
    real(DP), intent(inout) :: deriv
    real(DP), intent(inout) :: finfact
    real(DP), intent(inout) :: thcof
    real(DP), intent(inout) :: trhs
    real(DP), intent(in) :: hgwf
    ! -- local
    real(DP) :: x, range, scale, q 
! ------------------------------------------------------------------------------
    range = this%surfdep(icell)
    q = this%surflux(icell)
    finfact = q
    trhs = finfact * this%uzfarea(icell)
    x = this%celtop(icell) - hgwf
    call sLinear(x, range, deriv, scale)
    deriv = -q * deriv * this%uzfarea(icell) * scale
    if (scale < DONE) then
      finfact = q * scale
      trhs = finfact * this%uzfarea(icell) * this%celtop(icell) / range
      thcof = finfact * this%uzfarea(icell) / range
    end if
    !
    ! -- return
    return
  end subroutine rejfinf
  
  subroutine gwseep(this, icell, deriv, scale, hgwf, trhs, thcof, seep)
! ******************************************************************************
! gwseep -- calc. groudwater discharge to land surface
! ******************************************************************************
!
!    SPECIFICATIONS:
! ------------------------------------------------------------------------------
    ! -- modules
    ! -- dummy
    class(UzfCellGroupType) :: this
    integer(I4B), intent(in) :: icell
    real(DP), intent(inout) :: deriv
    real(DP), intent(inout) :: trhs
    real(DP), intent(inout) :: thcof
    real(DP), intent(inout) :: seep
    real(DP), intent(out) :: scale
    real(DP), intent(in) :: hgwf
    ! -- local
    real(DP) :: x, range, y, deriv1, d1, d2, Q
! ------------------------------------------------------------------------------
    seep = DZERO
    deriv = DZERO
    deriv1 = DZERO
    d1 = DZERO
    d2 = DZERO
    scale = DZERO
    Q = this%uzfarea(icell) * this%vks(icell)
    range = this%surfdep(icell)
    x = hgwf - this%celtop(icell)
    call sCubicLinear(x, range, deriv1, y)
    scale = y
    seep = scale * Q * (hgwf - this%celtop(icell)) / range
    trhs = scale * Q * this%celtop(icell) / range
    thcof = -scale * Q / range
    d1 = -deriv1 * Q * x / range
    d2 = -scale * Q / range
    deriv = d1 + d2
    if (seep < DZERO) then
      seep = DZERO
      deriv = DZERO
      trhs = DZERO
      thcof = DZERO
    end if
    !
    ! -- return
    return
  end subroutine gwseep

  subroutine simgwet(this, igwetflag, icell, hgwf, trhs, thcof, et, det)
! ******************************************************************************
! simgwet -- calc. gwf et using residual uzf pet
! ******************************************************************************
!
!    SPECIFICATIONS:
! ------------------------------------------------------------------------------
    ! -- modules
    ! -- dummy
    class(UzfCellGroupType) :: this
    integer(I4B), intent(in) :: igwetflag
    integer(I4B), intent(in) :: icell
    real(DP), intent(in) :: hgwf
    real(DP), intent(inout) :: trhs
    real(DP), intent(inout) :: thcof
    real(DP), intent(inout) :: det
    real(DP), intent(inout) :: et
    ! -- local
    real(DP) :: s, x, c
! ------------------------------------------------------------------------------      
    !
    this%gwet(icell) = DZERO
    s = this%landtop(icell)
    x = this%extdp(icell)
    c = this%gwpet(icell)
    if (x < DEM6) return
    if (igwetflag == 1) then
      et = etfunc_lin(s, x, c, det, trhs, thcof, hgwf, &
        this%celtop(icell), this%celbot(icell))
    else if (igwetflag == 2) then
      et = etfunc_nlin(s, x, c, det, trhs, thcof, hgwf)
    end if
    this%gwet(icell) = et * this%uzfarea(icell)
    trhs = -trhs * this%uzfarea(icell)
    thcof = thcof * this%uzfarea(icell)
    !
    ! -- return
    return
  end subroutine simgwet

  function etfunc_lin(s, x, c, det, trhs, thcof, hgwf, celtop, celbot)
! ******************************************************************************
! etfunc_lin -- calc. gwf et using linear ET function from mf-2005
!
! ******************************************************************************
!
!    SPECIFICATIONS:
! ------------------------------------------------------------------------------    
    ! -- modules
    ! -- return
    real(DP) :: etfunc_lin
    ! -- dummy
    real(DP), intent(in) :: s
    real(DP), intent(in) :: x
    real(DP), intent(in) :: c
    real(DP), intent(inout) :: det
    real(DP), intent(inout) :: trhs
    real(DP), intent(inout) :: thcof
    real(DP), intent(in) :: hgwf
    real(DP), intent(in) :: celtop
    real(DP), intent(in) :: celbot
    ! -- local
    real(DP) :: etgw
    real(DP) :: range
    real(DP) :: depth, scale, thick
! ------------------------------------------------------------------------------
    !
    ! -- Between ET surface and extinction depth
    trhs = DZERO
    thcof = DZERO
    det = DZERO
    if (hgwf > (s-x) .and. hgwf < s) THEN
      etgw = (c * (hgwf - (s - x)) / x)
      if (etgw > c) then
        etgw = c
      else
        trhs = c - c * s / x
        thcof = -c / x
        etgw = trhs - (thcof * hgwf)
      end if
    !
    ! -- Above land surface
    else if (hgwf >= s) then           
      trhs = c
      etgw = c
    !
    ! Below extinction depth
    else
      etgw = DZERO
    end if
    !
    ! -- calculate rate
    depth = hgwf - (s - x)
    thick = celtop - celbot
    if (depth > thick) depth = thick
    if (depth < dzero) depth = dzero
    range = DEM4 * x
    call sCubic(depth, range, det, scale)
    etgw = scale * etgw
    det = -det * etgw   
    etfunc_lin = etgw
    !
    ! -- return
    return
  end function etfunc_lin
 

  function etfunc_nlin(s, x, c, det, trhs, thcof, hgwf)
! ******************************************************************************
! etfunc_nlin -- Square-wave ET function with smoothing at extinction depth
! ******************************************************************************
!
!    SPECIFICATIONS:
! ------------------------------------------------------------------------------
    ! -- return
    real(DP) :: etfunc_nlin
    ! -- dummy
    real(DP), intent(in) :: s
    real(DP), intent(in) :: x
    real(DP), intent(in) :: c
    real(DP), intent(inout) :: det
    real(DP), intent(inout) :: trhs
    real(DP), intent(inout) :: thcof
    real(DP), intent(in) :: hgwf
    ! -- local
    real(DP) :: etgw
    real(DP) :: range
    real(DP) :: depth, scale
! ------------------------------------------------------------------------------
    det = DZERO 
    trhs = DZERO
    thcof = DZERO
    depth = hgwf - (s - x)
    if (depth < DZERO) depth = DZERO
    etgw = c
    range = DEM3 * x
    call sCubic(depth, range, det, scale)
    etgw = etgw * scale
    trhs = -etgw
    det = -det * etgw
    etfunc_nlin = etgw
    !
    ! -- return
    return
  end function etfunc_nlin

  subroutine uz_rise(this, icell, totfluxtot)
! ******************************************************************************
! uz_rise -- calculate recharge due to a rise in the gwf head
! ******************************************************************************
!
!    SPECIFICATIONS:
! ------------------------------------------------------------------------------
    ! -- dummy
    class(UzfCellGroupType) :: this
    integer(I4B), intent(in) :: icell
    real(DP), intent(inout) :: totfluxtot
    ! -- local
    real(DP) :: fm1, fm2, d1
! ------------------------------------------------------------------------------
    !
    ! -- additional recharge from a rising water table
    if (this%watab(icell) - this%watabold(icell) > DEM30) then
      d1 = this%celtop(icell) - this%watabold(icell)
      fm1 = this%unsat_stor(icell, d1)
      d1 = this%celtop(icell) - this%watab(icell)
      fm2 = this%unsat_stor(icell, d1)
      totfluxtot = totfluxtot + (fm1 - fm2)
    end if
    !
    ! -- return
    return
  end subroutine uz_rise

  subroutine setwaves(this, icell)
! ******************************************************************************
! setwaves -- reset waves to default values at start of simulation
! ******************************************************************************
!
!    SPECIFICATIONS:
! ------------------------------------------------------------------------------
    ! -- dummy
    class(UzfCellGroupType) :: this
    ! -- local
    integer(I4B), intent(in) :: icell
    real(DP) :: bottom, top
    integer(I4B) :: jk
    real(DP) :: thick
! ------------------------------------------------------------------------------
    !
    ! -- initialize
    this%uzstor(icell) = DZERO
    this%delstor(icell) = DZERO
    this%totflux(icell) = DZERO
    this%nwavst(icell) = 1
    this%uzdpst(:, icell) = DZERO
    thick = this%celtop(icell) - this%watab(icell)
    do jk = 1, this%nwav(icell)
      this%uzthst(jk, icell) = this%thtr(icell)
    end do
    !
    ! -- initialize waves for first stress period
    if (thick > DZERO) then
      this%uzdpst(1, icell) = thick
      this%uzthst(1, icell) = this%thti(icell)
      top = this%uzthst(1, icell) - this%thtr(icell)
      if (top < DZERO) top = DZERO
      bottom = this%thts(icell) - this%thtr(icell)
      if (bottom < DZERO) bottom = DZERO
      this%uzflst(1, icell) = this%vks(icell) * (top / bottom) ** this%eps(icell)
      if (this%uzthst(1, icell) < this%thtr(icell)) &
        this%uzthst(1, icell) = this%thtr(icell)
      !
      ! -- calculate water stored in the unsaturated zone
      if (top > DZERO) then
        this%uzstor(icell) = this%uzdpst(1, icell) * top * this%uzfarea(icell)
        this%uzspst(1, icell) = DZERO
        this%uzolsflx(icell) = this%uzflst(1, icell)
      else
        this%uzstor(icell) = DZERO
        this%uzflst(1, icell) = DZERO
        this%uzspst(1, icell) = DZERO
        this%uzolsflx(icell) = DZERO
      end if
      !
      ! no unsaturated zone
    else
      this%uzflst(1, icell) = DZERO
      this%uzdpst(1, icell) = DZERO
      this%uzspst(1, icell) = DZERO
      this%uzthst(1, icell) = this%thtr(icell)
      this%uzstor(icell) = DZERO   
      this%uzolsflx(icell) = this%finf(icell)
    end if
    !
    ! -- return
    return
  end subroutine
    
  subroutine routewaves(this, totfluxtot, delt, ietflag, icell, ierr)
! ******************************************************************************
! routewaves -- prepare and route waves over time step
! ******************************************************************************
!
!    SPECIFICATIONS:
! ------------------------------------------------------------------------------
    !
    ! -- dummy
    class(UzfCellGroupType) :: this
    real(DP), intent(inout) :: totfluxtot
    real(DP), intent(in) :: delt
    integer(I4B), intent(in) :: ietflag
    integer(I4B), intent(in) :: icell
    integer(I4B), intent(inout) :: ierr
    ! -- local
    real(DP) :: thick, thickold
    integer(I4B) :: idelt, iwav, ik
! ------------------------------------------------------------------------------
    !
    ! -- initialize
    this%totflux(icell) = DZERO
    this%etact(icell) = DZERO
    thick = this%celtop(icell) - this%watab(icell)
    thickold = this%celtop(icell) - this%watabold(icell)
    !
    ! -- no uz, clear waves
    if (thickold < DZERO) then
      do iwav = 1, 6
        this%uzthst(iwav, icell) = this%thtr(icell)
        this%uzdpst(iwav, icell) = DZERO
        this%uzspst(iwav, icell) = DZERO
        this%uzflst(iwav, icell) = DZERO
        this%nwavst(icell) = 1
      end do
    end if
    idelt = 1
    do ik = 1, idelt
     call this%uzflow(thick, thickold, delt, ietflag, icell, ierr)
     if (ierr > 0) return
      totfluxtot = totfluxtot + this%totflux(icell)
    end do
    !
    ! -- set residual pet after uz et    
    this%gwpet(icell) = this%pet(icell) - this%etact(icell) / delt
    if (this%gwpet(icell) < DZERO) this%gwpet(icell) = DZERO
    !
    ! -- return
    return
  end subroutine routewaves

  subroutine wave_shift(this, this2, icell, icell2, shft, strt, stp, cntr)
! ******************************************************************************
! wave_shift -- copy waves or shift waves in arrays
! ******************************************************************************
!
!    SPECIFICATIONS:
! ------------------------------------------------------------------------------
    ! -- dummy
    class (UzfCellGroupType) :: this
    type (UzfCellGroupType) :: this2
    integer(I4B), intent(in) :: icell
    integer(I4B), intent(in) :: icell2
    integer(I4B), intent(in) :: shft
    integer(I4B), intent(in) :: strt
    integer(I4B), intent(in) :: stp
    integer(I4B), intent(in) :: cntr
    ! -- local
    integer(I4B) :: j
! ------------------------------------------------------------------------------
    !
    ! -- copy waves from one uzf cell group to another
    do j = strt, stp, cntr
      this%uzthst(j, icell) = this2%uzthst(j + shft, icell2)
      this%uzdpst(j, icell) = this2%uzdpst(j + shft, icell2)
      this%uzflst(j, icell) = this2%uzflst(j + shft, icell2)
      this%uzspst(j, icell) = this2%uzspst(j + shft, icell2)
    end do
    this%nwavst(icell) = this2%nwavst(icell2)
    !
    ! -- return
    return
  end subroutine
      
  subroutine uzflow(this, thick, thickold, delt, ietflag, icell, ierr)
! ******************************************************************************
! uzflow -- moc solution for kinematic wave equation
! ******************************************************************************
!     SPECIFICATIONS:
! ------------------------------------------------------------------------------
    ! -- modules
    ! -- dummy
    class (UzfCellGroupType) :: this
    real(DP), intent(inout) :: thickold
    real(DP), intent(inout) :: thick
    real(DP), intent(in) :: delt
    integer(I4B), intent(in) :: ietflag
    integer(I4B), intent(in) :: icell
    integer(I4B), intent(inout) :: ierr
    ! -- local
    real(DP) :: ffcheck, time, feps1, feps2
    real(DP) :: thetadif, thetab, fluxb, oldsflx
    integer(I4B) :: itrailflg, itester
! ------------------------------------------------------------------------------
    time = DZERO
    this%totflux(icell) = DZERO      
    itrailflg = 0
    oldsflx = this%uzflst(this%nwavst(icell), icell)
    call factors(feps1, feps2)
    !
    ! -- check for falling or rising water table
    if ((thick - thickold) > feps1) then
      thetadif = abs(this%uzthst(1, icell) - this%thtr(icell))
      if (thetadif > DEM6) then
        call this%wave_shift(this, icell, icell, -1, this%nwavst(icell) + 1, 2, -1)
        if (this%uzdpst(2, icell) < DEM30) &
          this%uzdpst(2, icell) = (this%ntrail(icell) + DTWO) * DEM6
        if (this%uzthst(2, icell) > this%thtr(icell)) then
          this%uzspst(2, icell) = this%uzflst(2, icell) / &
            (this%uzthst(2, icell) - this%thtr(icell))
        else
          this%uzspst(2, icell) = DZERO
        end if
        this%uzthst(1, icell) = this%thtr(icell)
        this%uzflst(1, icell) = DZERO
        this%uzspst(1, icell) = DZERO
        this%uzdpst(1, icell) = thick
        this%nwavst(icell) = this%nwavst(icell) + 1
        if (this%nwavst(icell) >= this%nwav(icell)) then
          ! -- too many waves error
          ierr = 1
          return
        end if
      else
        this%uzdpst(1, icell) = thick
      end if
    end if
    thetab = this%uzthst(1, icell)
    fluxb = this%uzflst(1, icell)
    this%totflux(icell) = DZERO
    itester = 0
    ffcheck = (this%surflux(icell)-this%uzflst(this%nwavst(icell), icell))
    !
    ! -- increase new waves in infiltration changes
    if (ffcheck > feps2 .OR. ffcheck < -feps2) then
      this%nwavst(icell) = this%nwavst(icell) + 1
      if (this%nwavst(icell) >= this%nwav(icell)) then
        !
        ! -- too many waves error
        ierr = 1
        return
      end if
    else if (this%nwavst(icell) == 1) then
      itester = 1
    end if
    if (this%nwavst(icell) > 1) then
      if (ffcheck < -feps2) then
        call this%trailwav(icell, ierr)
        if (ierr > 0) return
        itrailflg = 1
      end if
      call this%leadwav(time, itester, itrailflg, thetab, fluxb, ffcheck,      &
                        feps2, delt, icell)
    end if
    if (itester == 1) then
      this%totflux(icell) = this%totflux(icell) + &
        (delt - time) * this%uzflst(1, icell)
      time = DZERO
      itester = 0
    end if
    !
    ! -- simulate et
    if (ietflag > 0) call this%uzet(icell, delt, ietflag, ierr)
    if (ierr > 0) return
    !
    ! -- return
    return
  end subroutine uzflow

  subroutine factors(feps1, feps2)
! ******************************************************************************
!   factors----calculate unit specific tolerances
! ******************************************************************************
!
!     SPECIFICATIONS:
! ------------------------------------------------------------------------------
    ! -- modules
    ! -- dummy
    real(DP), intent(out) :: feps1
    real(DP), intent(out) :: feps2
    real(DP) :: factor1
    real(DP) :: factor2
! ------------------------------------------------------------------------------
    !
    ! calculate constants for uzflow
    factor1 = DONE
    factor2 = DONE
    feps1 = DEM9
    feps2 = DEM9
    if (ITMUNI == 1) then
      factor1 = DONE / 86400.D0
    else if (ITMUNI == 2) then
      factor1 = DONE / 1440.D0
    else if (ITMUNI == 3) then
      factor1 = DONE / 24.0D0 
    else if (ITMUNI == 5) then
      factor1 = 365.0D0
    end if    
    factor2 = DONE / 0.3048
    feps1 = feps1 * factor1 * factor2
    feps2 = feps2 * factor1 * factor2
    !
    ! -- return
    return
  end subroutine factors

  subroutine trailwav(this, icell, ierr)
! ******************************************************************************
! trailwav----create and set trail waves
! ******************************************************************************
!
!     SPECIFICATIONS:
! ------------------------------------------------------------------------------
    ! -- modules
    ! -- dummy
    class (UzfCellGroupType) :: this
    integer(I4B), intent(in) :: icell
    integer(I4B), intent(inout) :: ierr
    ! -- local
    real(DP) :: smoist, smoistinc, ftrail, eps_m1
    real(DP) :: thtsrinv
    real(DP) :: flux1, flux2, theta1, theta2
    real(DP) :: fnuminc
    integer(I4B) :: j, jj, jk, nwavstm1
! ------------------------------------------------------------------------------
    !
    ! -- initialize
    eps_m1 = dble(this%eps(icell)) - DONE
    thtsrinv = DONE / (this%thts(icell) - this%thtr(icell))
    nwavstm1 = this%nwavst(icell) - 1
    !
    ! -- initialize trailwaves
    smoist = (((this%surflux(icell) / this%vks(icell)) ** &
      (DONE / this%eps(icell))) *     &
      (this%thts(icell) - this%thtr(icell))) + this%thtr(icell)
    if (this%uzthst(nwavstm1, icell) - smoist > DEM9) then
      fnuminc = DZERO
      do jk = 1, this%ntrail(icell)
        fnuminc = fnuminc + float(jk)
      end do
      smoistinc = (this%uzthst(nwavstm1, icell) - smoist) / (fnuminc - DONE)
      jj = this%ntrail(icell)
      ftrail = dble(this%ntrail(icell)) + DONE
      do j = this%nwavst(icell), this%nwavst(icell) + this%ntrail(icell) - 1
        if (j > this%nwav(icell)) then
          ! -- too many waves error
          ierr = 1
          return
        end if
        if (j > this%nwavst(icell)) then
          this%uzthst(j, icell) = this%uzthst(j - 1, icell)                    &
                            - ((ftrail - float(jj)) * smoistinc)
        else
          this%uzthst(j, icell) = this%uzthst(j - 1, icell) - DEM9
        end if
        jj = jj - 1
        if (this%uzthst(j, icell) <= this%thtr(icell) + DEM9) &
          this%uzthst(j, icell) = this%thtr(icell) + DEM9
        this%uzflst(j, icell) = this%vks(icell) * &
          (((this%uzthst(j, icell) - this%thtr(icell)) * thtsrinv) ** &
          this%eps(icell))
        theta2 = this%uzthst(j - 1, icell)
        flux2 = this%uzflst(j - 1, icell)
        flux1 = this%uzflst(j, icell)
        theta1 = this%uzthst(j, icell)
        this%uzspst(j, icell) = leadspeed(theta1, theta2, flux1, &
          flux2, this%thts(icell), this%thtr(icell), this%eps(icell), &
          this%vks(icell))
        this%uzdpst(j, icell) = DZERO
        if (j == this%nwavst(icell)) then
          this%uzdpst(j, icell) = this%uzdpst(j, icell) + (this%ntrail(icell) + 1) * DEM9
        else
          this%uzdpst(j, icell) = this%uzdpst(j - 1, icell) - DEM9
        end if
      end do
      this%nwavst(icell) = this%nwavst(icell) + this%ntrail(icell) - 1
      if (this%nwavst(icell) >= this%nwav(icell)) then
        ! -- too many waves error
        ierr = 1
        return
      end if
    else
      this%uzdpst(this%nwavst, icell) = DZERO
      this%uzflst(this%nwavst, icell) = this%vks(icell) * &
        (((this%uzthst(this%nwavst, icell) - this%thtr(icell)) * &
        thtsrinv) ** this%eps(icell))
      this%uzthst(this%nwavst, icell) = smoist
      theta2 = this%uzthst(this%nwavst(icell) - 1, icell)
      flux2 = this%uzflst(this%nwavst(icell) - 1, icell)
      flux1 = this%uzflst(this%nwavst(icell), icell)
      theta1 = this%uzthst(this%nwavst(icell), icell)
      this%uzspst(this%nwavst(icell), icell) = leadspeed(theta1, theta2, flux1, &
            flux2, this%thts(icell), this%thtr(icell), this%eps(icell), &
            this%vks(icell))
    end if
    !
    ! -- return
    return
  end subroutine trailwav

  subroutine leadwav(this, time, itester, itrailflg, thetab, fluxb,  &
                     ffcheck, feps2, delt, icell)
! ******************************************************************************
! leadwav----create a lead wave and route over time step
! ******************************************************************************
!
!     SPECIFICATIONS:
! ------------------------------------------------------------------------------
    ! -- modules
    ! -- dummy
    class (UzfCellGroupType) :: this
    real(DP), intent(inout) :: thetab
    real(DP), intent(inout) :: fluxb
    real(DP), intent(in) :: feps2
    real(DP), intent(inout) :: time
    integer(I4B), intent(inout) :: itester
    integer(I4B), intent(inout) :: itrailflg
    real(DP), intent(inout) :: ffcheck
    real(DP), intent(in) :: delt
    integer(I4B), intent(in) :: icell
    ! -- local
    real(DP) :: bottomtime, shortest, fcheck
    real(DP) :: eps_m1, timenew, bottom, timedt
    real(DP) :: thtsrinv, diff, fluxhld2
    real(DP) :: flux1, flux2, theta1, theta2, ftest
    real(DP), allocatable, dimension(:) :: checktime
    integer(I4B) :: iflx, iremove, j, l
    integer(I4B) :: nwavp1, jshort
    integer(I4B), allocatable, dimension(:) :: more
! ------------------------------------------------------------------------------
    allocate(checktime(this%nwavst(icell)))
    allocate(more(this%nwavst(icell)))
    ftest = DZERO
    eps_m1 = dble(this%eps(icell)) - DONE
    thtsrinv = DONE / (this%thts(icell) - this%thtr(icell))
    !
    ! -- initialize new wave
    if (itrailflg == 0) then
      if (ffcheck > feps2) then
        this%uzflst(this%nwavst(icell), icell) = this%surflux(icell)
        if (this%uzflst(this%nwavst(icell), icell) < DEM30) &
             this%uzflst(this%nwavst(icell), icell) = DZERO
        this%uzthst(this%nwavst(icell), icell) = &
                   (((this%uzflst(this%nwavst(icell), icell) / this%vks(icell)) **  &
                   (DONE / this%eps(icell))) * (this%thts(icell) - this%thtr(icell)))     &
                    + this%thtr(icell)
        theta2 = this%uzthst(this%nwavst(icell), icell)
        flux2 = this%uzflst(this%nwavst(icell), icell)
        flux1 = this%uzflst(this%nwavst(icell) - 1, icell)
        theta1 = this%uzthst(this%nwavst(icell) - 1, icell)
        this%uzspst(this%nwavst(icell), icell) = leadspeed(theta1, theta2, flux1, &
            flux2, this%thts(icell), this%thtr(icell), this%eps(icell), &
            this%vks(icell))
        this%uzdpst(this%nwavst(icell), icell) = DZERO
      end if
    end if
    !
    ! -- route all waves and interception of waves over times step
    diff = DONE
    timedt = DZERO
    iflx = 0
    fluxhld2 = this%uzflst(1, icell)
    if (this%nwavst(icell) == 0) itester = 1
    if (itester /= 1) then
      do while (diff > DEM6)
        nwavp1 = this%nwavst(icell) + 1
        timedt = delt - Time
        do j = 1, this%nwavst(icell)
          checktime(j) = DEP20
          more(j) = 0
        end do
        shortest = timedt
        if (this%nwavst(icell) > 2) then
          j = 2
          !
          ! -- calculate time until wave overtakes wave ahead
          nwavp1 = this%nwavst(icell) + 1
          do while (j < nwavp1)
            ftest = this%uzspst(j - 1, icell) - this%uzspst(j, icell)
            if (abs(ftest) > DEM30) then
              checktime(j) = (this%uzdpst(j, icell) - this%uzdpst(j - 1, icell)) / ftest
              if (checktime(j) < DEM30) checktime(j) = DEP20
            end if
            j = j + 1
          end do
        end if
        !
        ! - calc time until wave reaches bottom of cell
        bottomtime = DEP20
        if (this%nwavst(icell) > 1) then
          if (this%uzspst(2, icell) > DZERO) then
            bottom = this%uzspst(2, icell)
            if (bottom < DEM15) bottom = DEM15
            bottomtime = (this%uzdpst(1, icell) - this%uzdpst(2, icell)) / bottom
            if (bottomtime < DZERO) bottomtime = DEM12
          end if
        end if
        !
        ! -- calc time for wave interception
        jshort = 0
        do j = this%nwavst(icell), 3, -1
          if (shortest - checktime(j) > -DEM9) then
            more(j) = 1
            jshort = j
            shortest = checktime(j)
          end if
        end do
        do j = 3, this%nwavst(icell)
          if (shortest - checktime(j) < DEM9) then
              if (j /= jshort) more(j) = 0
          end if
        end do
        !
        ! -- what happens first, waves hits bottom or interception
        iremove = 0
        timenew = Time
        fcheck = (Time + shortest) - delt
        if (shortest < DEM7) fcheck = -DONE
        if (bottomtime < shortest .AND. Time + bottomtime < delt) then
          j = 2
          do while (j < nwavp1)
            !
            ! -- route waves
            this%uzdpst(j, icell) = this%uzdpst(j, icell) +             &
                                 this%uzspst(j, icell) * bottomtime
            j = j + 1
          end do
          fluxb = this%uzflst(2, icell)
          thetab = this%uzthst(2, icell)
          iflx = 1
          call this%wave_shift(this, icell, icell, 1, 1, this%nwavst(icell) - 1, 1)
          iremove = 1
          timenew = time + bottomtime
          this%uzspst(1, icell) = DZERO
          !
          ! -- do waves intercept before end of time step
        else if (fcheck < DZERO .AND. this%nwavst(icell) > 2) then
          j = 2
          do while (j < nwavp1)
            this%uzdpst(j, icell) = this%uzdpst(j, icell) +             &
                                this%uzspst(j, icell) * shortest
            j = j + 1
          end do
          !
          ! -- combine waves that intercept, remove a wave
          j = 3
          l = j
          do while (j < this%nwavst(icell) + 1)          
            if (more(j) == 1) then
              l = j
              theta2 = this%uzthst(j, icell)
              flux2 = this%uzflst(j, icell)
              if (j == 3) then
                flux1 = fluxb
                theta1 = thetab
              else
                flux1 = this%uzflst(j - 2, icell)
                theta1 = this%uzthst(j - 2, icell)
              end if
              this%uzspst(j, icell) = leadspeed(theta1, theta2, flux1, &
                flux2, this%thts(icell), this%thtr(icell), this%eps(icell), &
                this%vks(icell))
              !
              ! -- update waves
              call this%wave_shift(this, icell, icell, 1, l - 1, this%nwavst(icell) - 1, 1)
              l = this%nwavst(icell) + 1
              iremove = iremove + 1
            end if
            j = j + 1
          end do
          timenew = timenew + shortest
          !
          ! -- calc. total flux to bottom during remaining time in step
        else
          j = 2
          do while (j < nwavp1)
            this%uzdpst(j, icell) = this%uzdpst(j, icell) +        &
                                this%uzspst(j, icell) * timedt
            j = j + 1
          end do
          timenew = delt
        end if
        this%totflux(icell) = this%totflux(icell) + fluxhld2 * (timenew - time)
        if (iflx == 1) then
          fluxhld2 = this%uzflst(1, icell)
          iflx = 0
        end if
        !
        ! -- remove dead waves
        this%nwavst(icell) = this%nwavst(icell) - iremove       
        time = timenew
        diff = delt - Time
        if (this%nwavst(icell) == 1) then
          itester = 1
          exit
        end if
      end do
    end if
    deallocate(checktime)
    deallocate(more)
    !
    ! -- return
    return
  end subroutine leadwav

  function leadspeed(theta1, theta2, flux1, flux2, thts, thtr, eps, vks)
! ******************************************************************************
! leadspeed----calculates waves speed from dflux/dtheta
! ******************************************************************************
!     SPECIFICATIONS:
!
! ------------------------------------------------------------------------------
    ! -- modules
    ! -- return
    real(DP) :: leadspeed
    ! -- dummy
    real(DP), intent(in) :: theta1
    real(DP), intent(in) :: theta2
    real(DP), intent(in) :: flux1
    real(DP), intent(inout) :: flux2
    real(DP), intent(in) :: thts
    real(DP), intent(in) :: thtr
    real(DP), intent(in) :: eps
    real(DP), intent(in) :: vks
    ! -- local
    real(DP) :: comp1, comp2, thsrinv, epsfksths
    real(DP) :: eps_m1, fhold, comp3
! ------------------------------------------------------------------------------
    !
    eps_m1 = eps - DONE
    thsrinv = DONE / (thts - thtr)
    epsfksths = eps * vks * thsrinv
    comp1 = theta2 - theta1
    comp2 = abs(flux2 - flux1)
    comp3 = theta1 - thtr
    if (comp2 < DEM15) flux2 = flux1 + DEM15
    if (abs(comp1) < DEM30) then
      if (comp3 > DEM30) fhold = (comp3 * thsrinv) ** eps
      if (fhold < DEM30) fhold = DEM30
      leadspeed = epsfksths * (fhold ** eps_m1)
    else
      leadspeed = (flux2 - flux1) / (theta2 - theta1) 
    end if
    if (leadspeed < DEM30) leadspeed = DEM30
    !
    ! -- return
    return
  end function leadspeed

  function unsat_stor(this, icell, d1)
! ******************************************************************************
! unsat_stor---- sums up mobile water over depth interval
! ******************************************************************************
!     SPECIFICATIONS:
!
! ------------------------------------------------------------------------------
    ! -- modules
    ! -- return
    real(DP) :: unsat_stor
    ! -- dummy
    class (UzfCellGroupType) :: this
    integer(I4B), intent(in) :: icell
    real(DP), intent(inout) :: d1
    ! -- local
    real(DP) :: fm
    integer(I4B) :: j, k, nwavm1, jj
! ------------------------------------------------------------------------------
    fm = DZERO
    j = this%nwavst(icell) + 1
    k = this%nwavst(icell)
    nwavm1 = k - 1
    if (d1 > this%uzdpst(1, icell)) d1 = this%uzdpst(1, icell)
    !
    ! -- find deepest wave above depth d1, counter held as j
    do while (k > 0)
      if (this%uzdpst(k, icell) - d1 < -DEM30) j = k
        k = k - 1
    end do
    if (j > this%nwavst(icell)) then
      fm = fm + (this%uzthst(this%nwavst(icell), icell) - this%thtr(icell)) * d1
    elseif (this%nwavst(icell) > 1) then
      if (j > 1) then
        fm = fm + (this%uzthst(j - 1, icell) - this%thtr(icell)) &
                   * (d1 - this%uzdpst(j, icell))
      end if
      do jj = j, nwavm1
        fm = fm + (this%uzthst(jj, icell) - this%thtr(icell)) &
                   * (this%uzdpst(jj, icell) &
                    - this%uzdpst(jj + 1, icell))
      end do
      fm = fm + (this%uzthst(this%nwavst(icell), icell) - this%thtr(icell)) &
                  * (this%uzdpst(this%nwavst(icell), icell))
    else
      fm = fm + (this%uzthst(1, icell) - this%thtr(icell)) * d1
    end if
    unsat_stor = fm
  end function unsat_stor

  subroutine update_wav(this, icell, delt, rout, rsto, ret, etflg, iss, itest)
! ******************************************************************************
! update_wav -- update to new state of uz at end of time step
! ******************************************************************************
!     SPECIFICATIONS:
!
! ------------------------------------------------------------------------------
    ! -- modules
    ! -- dummy
    class (UzfCellGroupType) :: this
    integer(I4B), intent(in) :: icell
    integer(I4B), intent(in) :: etflg
    integer(I4B), intent(in) :: itest
    integer(I4B), intent(in) :: iss
    real(DP), intent(in) :: delt
    real(DP), intent(inout) :: rout
    real(DP), intent(inout) :: rsto
    real(DP), intent(inout) :: ret
    ! -- local
    real(DP) :: uzstorhold, bot, fm, depthsave, top
    real(DP) :: thick, thtsrinv
    integer(I4B) :: nwavhld, k, j
! ------------------------------------------------------------------------------
    !
    bot = this%watab(icell)
    top = this%celtop(icell)
    thick = top - bot
    nwavhld = this%nwavst(icell)      
    if (itest == 1) then
      this%uzflst(1, icell) = DZERO
      this%uzthst(1, icell) = this%thtr(icell)
      this%delstor(icell) = - this%uzstor(icell)
      this%uzstor(icell) = DZERO
      uzstorhold = DZERO
      rout = rout + this%totflux(icell) * this%uzfarea(icell) / delt
      return
    end if
    if (iss == 1) then          
      if (this%thts(icell) - this%thtr(icell) < DEM7) then
        thtsrinv = DONE / DEM7
      else
        thtsrinv = DONE / (this%thts(icell) - this%thtr(icell)) 
      end if
      this%totflux(icell) = this%surflux(icell) * delt
      this%watabold(icell) = this%watab(icell)
      this%uzthst(1, icell) = this%thti(icell)
      this%uzflst(1, icell) = this%vks(icell) * (((this%uzthst(1, icell) - this%thtr(icell)) &
                         * thtsrinv) ** this%eps(icell))
      this%uzdpst(1, icell) = thick
      this%uzspst(1, icell) = thick
      this%nwavst(icell) = 1
      this%uzstor(icell) = thick * (this%thti(icell) - this%thtr(icell)) * this%uzfarea(icell)
      this%delstor(icell) = DZERO
      rout = rout + this%totflux(icell) * this%uzfarea(icell) / delt
    else
      !
      ! -- water table rises through waves      
      if (this%watab(icell) - this%watabold(icell) > DEM30) then
        depthsave = this%uzdpst(1, icell)
        j = 0
        k = this%nwavst(icell)
        do while (k > 0)
          if (this%uzdpst(k, icell) - thick < -DEM30) j = k
          k = k - 1
        end do
        this%uzdpst(1, icell) = thick
        if (j > 1) then    
          this%uzspst(1, icell) = DZERO
          this%nwavst(icell) = this%nwavst(icell) - j + 2
          this%uzthst(1, icell) = this%uzthst(j - 1, icell)
          this%uzflst(1, icell) = this%uzflst(j - 1, icell)
          if (j > 2) call this%wave_shift(this, icell, icell, j-2, 2, nwavhld - (j - 2), 1)      
        elseif (j == 0) then
          this%uzspst(1, icell) = DZERO
          this%uzthst(1, icell) = this%uzthst(this%nwavst(icell), icell)
          this%uzflst(1, icell) = this%uzflst(this%nwavst(icell), icell) 
          this%nwavst(icell) = 1
        end if
      end if    
      !
      ! -- calculate new unsat. storage 
      if (thick > DZERO) then
        fm = this%unsat_stor(icell, thick)
        uzstorhold = this%uzstor(icell)
        this%uzstor(icell) = fm * this%uzfarea(icell)
        this%delstor(icell) = this%uzstor(icell) - uzstorhold
      else
        this%uzspst(1, icell) = DZERO
        this%nwavst(icell) = 1
        this%uzthst(1, icell) = this%thtr(icell)
        this%uzflst(1, icell) = DZERO
        this%delstor(icell) = -this%uzstor(icell)
        this%uzstor(icell) = DZERO
        uzstorhold = DZERO
      end if
      this%watabold(icell) = this%watab(icell)
      rout = rout + this%totflux(icell) * this%uzfarea(icell) / delt
      rsto = rsto + this%delstor(icell) / delt
      if (etflg > 0) ret = ret + this%etact(icell) * this%uzfarea(icell) / delt
    end if
  end subroutine update_wav
      
  subroutine uzet(this, icell, delt, ietflag, ierr)
! ******************************************************************************
!     uzet -- remove water from uz due to et
! ******************************************************************************
!     SPECIFICATIONS:
!
! ------------------------------------------------------------------------------
    ! -- modules
    ! -- dummy
    class (UzfCellGroupType) :: this
    integer(I4B), intent(in) :: icell
    real(DP), intent(in) :: delt
    integer(I4B), intent(in) :: ietflag
    integer(I4B), intent(inout) :: ierr
    ! -- local
    type(UzfCellGroupType) :: uzfktemp
    real(DP) :: diff,thetaout,fm,st
    real(DP) :: thtsrinv,epsfksthts,fmp
    real(DP) :: fktho,theta1,theta2,flux1,flux2
    real(DP) :: hcap,ha,factor,tho,depth
    real(DP) :: extwc1,petsub
    integer(I4B) :: i,j,jhold,jk,kj,kk,numadd,k,nwv,itest
! ------------------------------------------------------------------------------
    !
    ! -- initialize
    this%etact = DZERO
    if (this%extdpuz(icell) < DEM7) return
    petsub = this%rootact(icell) * this%pet(icell) * this%extdpuz(icell) / this%extdp(icell)
    thetaout = delt * petsub / this%extdp(icell)
    if (ietflag == 1) thetaout = delt * this%pet(icell) / this%extdp(icell)
    if (thetaout < DEM10) return
    depth = this%uzdpst(1, icell)
    st = this%unsat_stor(icell, depth)
    if (st < DEM4) return
    !
    ! -- allocate temporary wave storage.
    ha = this%ha(icell)
    nwv = this%nwavst(icell)
    itest = 0
    call uzfktemp%init(1, nwv)
    !
    ! store original wave characteristics
    call uzfktemp%wave_shift(this, 1, icell, 0, 1, nwv, 1)
    factor = DONE
    this%etact = DZERO
    if (this%thts(icell) - this%thtr(icell) < DEM7) then
      thtsrinv = 1.0 / DEM7
    else
      thtsrinv = DONE / (this%thts(icell) - this%thtr(icell)) 
    end if
    epsfksthts = this%eps(icell) * this%vks(icell) * thtsrinv
    this%etact(icell) = DZERO
    fmp = DZERO
    extwc1 = this%extwc(icell) - this%thtr(icell)
    if (extwc1 < DEM6) extwc1 = DEM7
    numadd = 0
    fm = st
    k = 0
    !
    ! -- loop for reducing aet to pet when et is head dependent
    do while (itest == 0)
      k = k + 1
      if (k > 1 .AND. ABS(fmp - petsub) > DEM5 * petsub) factor = factor / (fm / petsub)
      !
      ! -- one wave shallower than extdp
      if (this%nwavst(icell) == 1 .AND. this%uzdpst(1, icell) <= this%extdpuz(icell)) then
        if (ietflag == 2) then
          tho = this%uzthst(1, icell)
          fktho = this%uzflst(1, icell)
          hcap = this%caph(icell, tho)
          thetaout = this%rate_et_z(icell, factor, fktho, hcap)
        end if 
        if ((this%uzthst(1, icell) - thetaout) > this%thtr(icell) + extwc1) then
          this%uzthst(1, icell) = this%uzthst(1, icell) - thetaout
          this%uzflst(1, icell) = this%vks(icell) * (((this%uzthst(1, icell) - &
            this%thtr(icell)) * thtsrinv) ** this%eps(icell))
        else if (this%uzthst(1, icell) > this%thtr(icell) + extwc1) then
          this%uzthst(1, icell) = this%thtr(icell) + extwc1
          this%uzflst(1, icell) = this%vks(icell) * (((this%uzthst(1, icell) - &
            this%thtr(icell)) * thtsrinv) ** this%eps(icell))
        end if
        !
        ! -- all waves shallower than extinction depth
      else if (this%nwavst(icell) > 1 .AND. this%uzdpst(this%nwavst(icell), icell) > this%extdpuz(icell)) then
        if (ietflag == 2) then
          tho = this%uzthst(this%nwavst(icell), icell)
          fktho = this%uzflst(this%nwavst(icell), icell)
          hcap = this%caph(icell, tho)
          thetaout = this%rate_et_z(icell, factor, fktho, hcap)
        end if 
        if (this%uzthst(this%nwavst(icell), icell) - thetaout > this%thtr(icell) + extwc1) then
          this%uzthst(this%nwavst(icell) + 1, icell) = this%uzthst(this%nwavst(icell), icell) - thetaout
          numadd = 1
        else if (this%uzthst(this%nwavst(icell), icell) > this%thtr(icell) + extwc1) then
          this%uzthst(this%nwavst(icell) + 1, icell) = this%thtr(icell) + extwc1
          numadd = 1
        end if
        if (numadd == 1) then
          this%uzflst(this%nwavst(icell) + 1, icell) = this%vks(icell) * &
                              (((this%uzthst(this%nwavst(icell) + 1, icell) - &
                              this%thtr(icell)) * thtsrinv) ** this%eps(icell))
          theta2 = this%uzthst(this%nwavst(icell) + 1, icell)
          flux2 = this%uzflst(this%nwavst(icell) + 1, icell)
          flux1 = this%uzflst(this%nwavst(icell), icell)
          theta1 = this%uzthst(this%nwavst(icell), icell)
          this%uzspst(this%nwavst(icell) + 1, icell) = leadspeed(theta1, theta2, flux1, &
            flux2, this%thts(icell), this%thtr(icell), this%eps(icell), &
            this%vks(icell))  
          this%uzdpst(this%nwavst(icell) + 1, icell) = this%extdpuz(icell)
          this%nwavst(icell) = this%nwavst(icell) + 1
          if (this%nwavst(icell) > this%nwav(icell)) then
          !
          ! -- too many waves error, deallocate temp arrays and return
            ierr = 1
            goto 500
          end if
        else
          numadd = 0
        end if
      !
      ! -- one wave below extinction depth
      else if (this%nwavst(icell) == 1) then
        if (ietflag == 2) then
          tho = this%uzthst(1, icell)
          fktho = this%uzflst(1, icell)
          hcap = this%caph(icell, tho)
          thetaout = this%rate_et_z(icell, factor, fktho, hcap)
        end if
        if ((this%uzthst(1, icell) - thetaout) > this%thtr(icell) + extwc1) then
          if (thetaout > DEM30) then
            this%uzthst(2, icell) = this%uzthst(1, icell) - thetaout
            this%uzflst(2, icell) = this%vks(icell) * (((this%uzthst(2, icell) - this%thtr(icell)) *    &
                               thtsrinv) ** this%eps(icell))
            this%uzdpst(2, icell) = this%extdpuz(icell)
            theta2 = this%uzthst(2, icell)
            flux2 = this%uzflst(2, icell)
            flux1 = this%uzflst(1, icell)
            theta1 = this%uzthst(1, icell)
            this%uzspst(2, icell) = leadspeed(theta1, theta2, flux1, &
              flux2, this%thts(icell), this%thtr(icell), this%eps(icell), &
              this%vks(icell))           
            this%nwavst(icell) = this%nwavst(icell) + 1
            if (this%nwavst(icell) > this%nwav(icell)) then
              !
              ! -- too many waves error
              ierr = 1
              goto 500
            end if
          end if
        else if (this%uzthst(1, icell) > this%thtr(icell) + extwc1) then
          if (thetaout > DEM30) then
            this%uzthst(2, icell) = this%thtr(icell) + extwc1
            this%uzflst(2, icell) = this%vks(icell) * (((this%uzthst(2, icell) -                 &
                             this%thtr(icell)) * thtsrinv) ** this%eps(icell))  
            this%uzdpst(2, icell) = this%extdpuz(icell)
            theta2 = this%uzthst(2, icell)
            flux2 = this%uzflst(2, icell)
            flux1 = this%uzflst(1, icell)
            theta1 = this%uzthst(1, icell)
            this%uzspst(2, icell) = leadspeed(theta1, theta2, flux1, &
              flux2, this%thts(icell), this%thtr(icell), this%eps(icell), &
              this%vks(icell))             
            this%nwavst(icell) = this%nwavst(icell) + 1
            if (this%nwavst(icell) > this%nwav(icell)) then
              !
              ! -- too many waves error
              ierr = 1
              goto 500
            end if
          end if
        end if
      else
        !
        ! -- extinction depth splits waves
        if (this%uzdpst(1, icell) - this%extdpuz(icell) > DEM7) then
          j = 2
          jk = 0
          !
          ! -- locate extinction depth between waves
          do while (jk == 0)
            diff = this%uzdpst(j, icell) - this%extdpuz(icell)
            if (diff > dzero) then
              j = j + 1
            else
              jk = 1
            end if
          end do
          kk = j
          if (this%uzthst(j, icell) > this%thtr(icell) + extwc1) then
            !
            ! -- create a wave at extinction depth
            if (abs(diff) > DEM5) then
              call this%wave_shift(this, icell, icell, -1, this%nwavst(icell) + 1, j, -1)
              this%uzdpst(j, icell) = this%extdpuz(icell)
              this%nwavst(icell) = this%nwavst(icell) + 1
              if (this%nwavst(icell) > this%nwav(icell)) then
                !
                ! -- too many waves error
                ierr = 1
                goto 500
              end if               
            end if
            kk = j
          else
            jhold = this%nwavst(icell)
            i = j + 1
            do while (i < this%nwavst(icell))
              if (this%uzthst(i, icell) > this%thtr(icell) + extwc1) then
                jhold = i
                i = this%nwavst(icell) + 1
              end if
              i = i + 1
            end do
            j = jhold
            kk = jhold
          end if
        else
          kk = 1
        end if
        !
        ! -- all waves above extinction depth
        do while (kk <= this%nwavst(icell))
          if (ietflag==2) then
            tho = this%uzthst(kk, icell)
            fktho = this%uzflst(kk, icell)
            hcap = this%caph(icell, tho)
            thetaout = this%rate_et_z(icell, factor, fktho, hcap)
          end if
          if (this%uzthst(kk, icell) > this%thtr(icell) + extwc1) then
            if (this%uzthst(kk, icell) - thetaout > this%thtr(icell) + extwc1) then
              this%uzthst(kk, icell) = this%uzthst(kk, icell) - thetaout
            else if (this%uzthst(kk, icell) > this%thtr(icell) + extwc1) then
              this%uzthst(kk, icell) = this%thtr(icell) + extwc1
            end if
            if (kk == 1) then
              this%uzflst(kk, icell) = this%vks(icell) * (((this%uzthst(kk, icell) - &
                this%thtr(icell)) * thtsrinv) ** this%eps(icell))
            end if
            if (kk > 1) then
              flux1 = this%vks(icell) * ((this%uzthst(kk - 1, icell) - &
                this%thtr(icell)) * thtsrinv) ** this%eps(icell)
              flux2 = this%vks(icell) * ((this%uzthst(kk, icell) - this%thtr(icell)) * &
                thtsrinv) ** this%eps(icell)
              this%uzflst(kk, icell) = flux2
              theta2 = this%uzthst(kk, icell)
              theta1 = this%uzthst(kk - 1, icell)
              this%uzspst(kk, icell) = leadspeed(theta1, theta2, flux1, &
                flux2, this%thts(icell), this%thtr(icell), this%eps(icell), &
                this%vks(icell))
            end if
          end if
          kk = kk + 1
        end do
      end if
      !
      ! -- calculate aet
      kj = 1
      do while (kj <= this%nwavst(icell) - 1)
        if (abs(this%uzthst(kj, icell) - this%uzthst(kj + 1, icell)) < DEM6) then
          call this%wave_shift(this, icell, icell, 1, kj + 1, this%nwavst(icell) - 1, 1)
          kj = kj - 1
          this%nwavst(icell) = this%nwavst(icell) - 1
        end if
        kj = kj + 1
      end do
      depth = this%uzdpst(1, icell)
      fm = this%unsat_stor(icell, depth)
      this%etact(icell) = st - fm
      fm = this%etact(icell) / delt
      if (this%etact(icell) < dzero) then
        call this%wave_shift(uzfktemp, icell, 1, 0, 1, nwv, 1)
        this%nwavst(icell) = nwv
        this%etact(icell) = DZERO
      elseif (petsub - fm < -DEM15 .AND. ietflag == 2) then
        !
        ! -- aet greater than pet, reset and try again
        call this%wave_shift(uzfktemp, icell, 1, 0, 1, nwv, 1)
        this%nwavst(icell) = nwv
        this%etact = DZERO
      else
        itest = 1
      end if
      !
      ! -- end aet-pet loop for head dependent et
      fmp = fm
      if (k > 100) then
        itest = 1
      elseif (ietflag < 2) then
        fmp = petsub
        itest = 1
      end if
    end do
500 continue
<<<<<<< HEAD
=======
    !
    ! -- deallocate temporary worker
    call uzfktemp%dealloc()
    !
    ! -- return
>>>>>>> 32e9d738
    return
  end subroutine uzet

  function caph(this, icell, tho)
! ******************************************************************************
!     caph---- calculate capillary pressure head from B-C equation
! ******************************************************************************
!     SPECIFICATIONS:
!
! ------------------------------------------------------------------------------
    ! -- modules
    ! -- dummy
    class (UzfCellGroupType) :: this
    integer(I4B), intent(in) :: icell
    real(DP), intent(in) :: tho
    ! -- local
    real(DP) :: caph,lambda,star
! ------------------------------------------------------------------------------
    caph = -DEM6
    star = (tho - this%thtr(icell)) / (this%thts(icell) - this%thtr(icell)) 
    if (star < DEM15) star = DEM15
    lambda = DTWO / (this%eps(icell) - DTHREE)   
    if (star > DEM15) then
      if (tho - this%thts(icell) < DEM15) then
        caph = this%ha(icell) * star ** (-DONE / lambda)
      else
        caph = DZERO
      end if
    end if
  end function caph
      
  function rate_et_z(this, icell, factor, fktho, h)
! ******************************************************************************
!     rate_et_z---- capillary pressure based uz et
! ******************************************************************************
!     SPECIFICATIONS:
!
! ------------------------------------------------------------------------------
    ! -- modules
    ! -- return
    real(DP) :: rate_et_z
    ! -- dummy
    class (UzfCellGroupType) :: this
    integer(I4B), intent(in) :: icell
    real(DP), intent(in) :: factor, fktho, h
    ! -- local
! ----------------------------------------------------------------------
    rate_et_z = factor * fktho * (h - this%hroot(icell))
    if (rate_et_z < DZERO) rate_et_z = DZERO
  end function rate_et_z

end module UzfCellGroupModule<|MERGE_RESOLUTION|>--- conflicted
+++ resolved
@@ -2374,14 +2374,11 @@
       end if
     end do
 500 continue
-<<<<<<< HEAD
-=======
     !
     ! -- deallocate temporary worker
     call uzfktemp%dealloc()
     !
     ! -- return
->>>>>>> 32e9d738
     return
   end subroutine uzet
 
