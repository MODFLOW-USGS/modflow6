module BndModule

  use KindModule,                   only: DP, LGP, I4B
  use ConstantsModule,              only: LENAUXNAME, LENBOUNDNAME, LENFTYPE,  &
<<<<<<< HEAD
                                          DZERO, LENMODELNAME, LENPACKAGENAME, &
=======
                                          DZERO, DONE,                         &
                                          LENMODELNAME, LENPACKAGENAME,        &
>>>>>>> 3ee3f236
                                          LENORIGIN, MAXCHARLEN, LINELENGTH,   &
                                          DNODATA, LENLISTLABEL, LENPAKLOC,    &
                                          TABLEFT, TABCENTER
  use SimVariablesModule,           only: errmsg
  use SimModule,                    only: count_errors, store_error, ustop,    &
                                          store_error_unit
  use NumericalPackageModule,       only: NumericalPackageType
  use ArrayHandlersModule,          only: ExpandArray
  use ObsModule,                    only: ObsType, obs_cr
  use TdisModule,                   only: delt, totimc
  use ObserveModule,                only: ObserveType
  use InputOutputModule,            only: GetUnit, openfile
  use TimeArraySeriesManagerModule, only: TimeArraySeriesManagerType
  use TimeSeriesLinkModule,         only: TimeSeriesLinkType
  use TimeSeriesManagerModule,      only: TimeSeriesManagerType
  use ListModule,                   only: ListType
  use PackageMoverModule,           only: PackageMoverType
  use BaseDisModule,                only: DisBaseType
  use BlockParserModule,            only: BlockParserType
  use TableModule,                  only: TableType, table_cr

  implicit none

  private
  public :: BndType, AddBndToList, GetBndFromList
  private :: CastAsBndClass

  type, extends(NumericalPackageType) :: BndType
    ! -- characters
    character(len=LENLISTLABEL), pointer :: listlabel  => null()                 !title of table written for RP
    character(len=LENPACKAGENAME) :: text = ''
    character(len=LENAUXNAME), dimension(:), pointer,                           &
                                 contiguous :: auxname => null()                 !vector of auxname
    character(len=LENBOUNDNAME), dimension(:), pointer,                         &
                                 contiguous :: boundname => null()               !vector of boundnames
    !
    ! -- scalars
    integer(I4B), pointer :: ibcnum      => null()                               !consecutive package number for this boundary condition
    integer(I4B), pointer :: maxbound    => null()                               !max number of boundaries
    integer(I4B), pointer :: nbound      => null()                               !number of boundaries for current stress period
    integer(I4B), pointer :: ncolbnd     => null()                               !number of columns of the bound array
    integer(I4B), pointer :: iscloc      => null()                               !bound column to scale with SFAC
    integer(I4B), pointer :: naux        => null()                               !number of auxiliary variables
    integer(I4B), pointer :: inamedbound => null()                               !flag to read boundnames
    integer(I4B), pointer :: iauxmultcol => null()                               !column to use as multiplier for column iscloc
    integer(I4B), pointer :: npakeq      => null()                               !number of equations in this package (normally 0 unless package adds rows to matrix)
    integer(I4B), pointer :: ioffset     => null()                               !offset of this package in the model
    ! -- arrays
    integer(I4B), dimension(:), pointer, contiguous :: nodelist => null()        !vector of reduced node numbers
    integer(I4B), dimension(:), pointer, contiguous :: noupdateauxvar => null()  !override auxvars from being updated
    real(DP), dimension(:,:), pointer, contiguous :: bound => null()             !array of package specific boundary numbers
    real(DP), dimension(:), pointer, contiguous :: hcof => null()                !diagonal contribution
    real(DP), dimension(:), pointer, contiguous :: rhs => null()                 !right-hand side contribution
    real(DP), dimension(:,:), pointer, contiguous :: auxvar => null()            !auxiliary variable array
    real(DP), dimension(:), pointer, contiguous :: simvals => null()             !simulated values
    real(DP), dimension(:), pointer, contiguous  :: simtomvr => null()           !simulated values
    !
    ! -- water mover flag and object
    integer(I4B), pointer :: imover => null()
    type(PackageMoverType), pointer :: pakmvrobj => null()
    !
    ! -- timeseries
    type(TimeSeriesManagerType), pointer :: TsManager => null()                  ! time series manager
    type(TimeArraySeriesManagerType), pointer :: TasManager => null()            ! time array series manager
    integer(I4B) :: indxconvertflux = 0                                          ! indxconvertflux is column of bound to multiply by area to convert flux to rate
    logical(LGP) :: AllowTimeArraySeries = .false.
    !
    ! -- pointers for observations
    integer(I4B), pointer :: inobspkg => null()                                  ! unit number for obs package
    type(ObsType), pointer :: obs => null()                                      ! observation package
    !
    ! -- pointers to model/solution variables
    integer(I4B), pointer :: neq                                                 !number of equations for model
    integer(I4B), dimension(:), pointer, contiguous :: ibound => null()          !ibound array
    real(DP), dimension(:), pointer, contiguous :: xnew => null()                !dependent variable (head) for this time step
    real(DP), dimension(:), pointer, contiguous :: xold => null()                !dependent variable for last time step
    real(DP), dimension(:), pointer, contiguous :: flowja => null()              !intercell flows
    integer(I4B), dimension(:), pointer, contiguous :: icelltype => null()       !pointer to icelltype array in NPF
    character(len=10) :: ictorigin  = ''                                         !package name for icelltype (NPF for GWF)
    !
    ! -- table objects
    type(TableType), pointer :: inputtab => null()
    type(TableType), pointer :: outputtab => null()
    type(TableType), pointer :: errortab => null()

    
  contains
    procedure :: bnd_df
    procedure :: bnd_ac
    procedure :: bnd_mc
    procedure :: bnd_ar
    procedure :: bnd_rp
    procedure :: bnd_ad
    procedure :: bnd_ck
    procedure :: bnd_cf
    procedure :: bnd_fc
    procedure :: bnd_fn
    procedure :: bnd_nur
    procedure :: bnd_cc
    procedure :: bnd_bd
    procedure :: bnd_ot
    procedure :: bnd_da

    procedure :: allocate_scalars
    procedure :: allocate_arrays
    procedure :: pack_initialize
    procedure :: read_options      => bnd_read_options
    procedure :: read_dimensions   => bnd_read_dimensions
    procedure :: read_initial_attr => bnd_read_initial_attr
    procedure :: bnd_options
    procedure :: set_pointers
    procedure :: define_listlabel
    procedure, private :: pak_setup_outputtab
    !
    ! -- procedures to support observations
    procedure, public :: bnd_obs_supported
    procedure, public :: bnd_df_obs
    procedure, public :: bnd_bd_obs
    procedure, public :: bnd_ot_obs
    procedure, public :: bnd_rp_obs
    !
    ! -- procedure to support time series
    procedure, public :: bnd_rp_ts
    !
  end type BndType

  contains

  subroutine bnd_df(this, neq, dis)
! ******************************************************************************
! bnd_df -- Define package options and dimensions
! ******************************************************************************
!
!    SPECIFICATIONS:
! ------------------------------------------------------------------------------
    ! -- module
    use TimeSeriesManagerModule, only: tsmanager_cr
    use TimeArraySeriesManagerModule, only: tasmanager_cr
    ! -- dummy
    class(BndType),intent(inout) :: this
    integer(I4B), intent(inout) :: neq
    class(DisBaseType), pointer :: dis
    ! -- local
    ! -- format
! ------------------------------------------------------------------------------
    !
    ! -- set pointer to dis object for the model
    this%dis => dis
    !
    ! -- Create time series managers
    call tsmanager_cr(this%TsManager, this%iout)
    call tasmanager_cr(this%TasManager, dis, this%iout)
    !
    ! -- create obs package
    call obs_cr(this%obs, this%inobspkg)
    !
    ! -- Write information to model list file
    write(this%iout,1) this%filtyp, trim(adjustl(this%text)), this%inunit
1   format(1X,/1X,a,' -- ',a,' PACKAGE, VERSION 8, 2/22/2014',                 &
    ' INPUT READ FROM UNIT ',I0)
    !
    ! -- Initialize block parser
    call this%parser%Initialize(this%inunit, this%iout)
    !
    ! -- set and read options
    call this%read_options()
    !
    ! -- Now that time series will have been read, need to call the df
    !    routine to define the manager
    call this%tsmanager%tsmanager_df()
    call this%tasmanager%tasmanager_df()
    !
    ! -- read the package dimensions block
    call this%read_dimensions()
    !
    ! -- update package moffset for packages that add rows
    if (this%npakeq > 0) then
      this%ioffset = neq - this%dis%nodes
    end if
    !
    ! -- update neq
    neq = neq + this%npakeq
    !
    ! -- Store information needed for observations
    if (this%bnd_obs_supported()) then
      call this%obs%obs_df(this%iout, this%name, this%filtyp, this%dis)
      call this%bnd_df_obs()
    endif
    !
    ! -- return
    return
  end subroutine bnd_df

  subroutine bnd_ac(this, moffset, sparse)
! ******************************************************************************
! bnd_ac -- Add package connection to matrix
! ******************************************************************************
!
!    SPECIFICATIONS:
! ------------------------------------------------------------------------------
    use SparseModule, only: sparsematrix
    use SimModule, only: store_error, ustop
    ! -- dummy
    class(BndType),intent(inout) :: this
    integer(I4B), intent(in) :: moffset
    type(sparsematrix), intent(inout) :: sparse
    ! -- local
    ! -- format
! ------------------------------------------------------------------------------
    !
    !
    ! -- return
    return
  end subroutine bnd_ac

  subroutine bnd_mc(this, moffset, iasln, jasln)
! ******************************************************************************
! bnd_mc -- Map package connection to matrix
! ******************************************************************************
!
!    SPECIFICATIONS:
! ------------------------------------------------------------------------------
    ! -- dummy
    class(BndType),intent(inout) :: this
    integer(I4B), intent(in) :: moffset
    integer(I4B), dimension(:), intent(in) :: iasln
    integer(I4B), dimension(:), intent(in) :: jasln
    ! -- local
    ! -- format
! ------------------------------------------------------------------------------
    !
    !
    ! -- return
    return
  end subroutine bnd_mc

  subroutine bnd_ar(this)
! ******************************************************************************
! bnd_ar -- Allocate and Read
! ******************************************************************************
!
!    SPECIFICATIONS:
! ------------------------------------------------------------------------------
    ! -- modules
    use MemoryManagerModule, only: mem_setptr
    ! -- dummy
    class(BndType),intent(inout) :: this
    ! -- local
    ! -- format
! ------------------------------------------------------------------------------
    !
    call this%obs%obs_ar()
    !
    ! -- Allocate arrays in package superclass
    call this%allocate_arrays()
    !
    ! -- read optional initial package parameters
    call this%read_initial_attr()
    !
    ! -- setup pakmvrobj for standard stress packages
    if (this%imover == 1) then
      allocate(this%pakmvrobj)
      call this%pakmvrobj%ar(this%maxbound, 0, this%origin)
    endif
    !
    ! -- return
    return
  end subroutine bnd_ar
  
  subroutine bnd_rp(this)
! ******************************************************************************
! bnd_rp -- Read and Prepare
! Subroutine: (1) read itmp
!             (2) read new boundaries if itmp>0
! ******************************************************************************
!
!    SPECIFICATIONS:
! ------------------------------------------------------------------------------
    ! -- modules
    use ConstantsModule, only: LINELENGTH
    use TdisModule, only: kper, nper
    use SimModule, only: ustop, store_error, store_error_unit
    ! -- dummy
    class(BndType),intent(inout) :: this
    ! -- local
    integer(I4B) :: ierr, nlist
    logical(LGP) :: isfound
    character(len=LINELENGTH) :: line
    ! -- formats
    character(len=*),parameter :: fmtblkerr = &
      "('Looking for BEGIN PERIOD iper.  Found ', a, ' instead.')"
    character(len=*),parameter :: fmtlsp = &
      "(1X,/1X,'REUSING ',A,'S FROM LAST STRESS PERIOD')"
    character(len=*), parameter :: fmtnbd = &
      "(1X,/1X,'THE NUMBER OF ACTIVE ',A,'S (',I6, &
       &') IS GREATER THAN MAXIMUM(',I6,')')"
! ------------------------------------------------------------------------------
    !
    ! -- Set ionper to the stress period number for which a new block of data
    !    will be read.
    if(this%inunit == 0) return
    !
    ! -- get stress period data
    if (this%ionper < kper) then
      !
      ! -- get period block
      call this%parser%GetBlock('PERIOD', isfound, ierr, &
                                supportOpenClose=.true.)
      if (isfound) then
        !
        ! -- read ionper and check for increasing period numbers
        call this%read_check_ionper()
      else
        !
        ! -- PERIOD block not found
        if (ierr < 0) then
          ! -- End of file found; data applies for remainder of simulation.
          this%ionper = nper + 1
        else
          ! -- Found invalid block
          call this%parser%GetCurrentLine(line)
          write(errmsg, fmtblkerr) adjustl(trim(line))
          call store_error(errmsg)
          call this%parser%StoreErrorUnit()
          call ustop()
        end if
      endif
    end if
    !
    ! -- read data if ionper == kper
    if(this%ionper == kper) then
      nlist = -1
      ! -- Remove all time-series and time-array-series links associated with
      !    this package.
      call this%TsManager%Reset(this%name)
      call this%TasManager%Reset(this%name)
      !
      ! -- Read data as a list
      call this%dis%read_list(this%parser%iuactive, this%iout,                 &
                               this%iprpak, nlist, this%inamedbound,           &
                               this%iauxmultcol, this%nodelist,                &
                               this%bound, this%auxvar, this%auxname,          &
                               this%boundname, this%listlabel,                 &
                               this%name, this%tsManager, this%iscloc)
      this%nbound = nlist
      !
      ! Define the tsLink%Text value(s) appropriately.
      ! E.g. for WEL package, entry 1, assign tsLink%Text = 'Q'
      ! For RIV package, entry 1 text = 'STAGE', entry 2 text = 'COND',
      !                  entry 3 text = 'RBOT'; etc.
      call this%bnd_rp_ts()
      !
      ! -- Terminate the block
      call this%parser%terminateblock()
      !
    else
      write(this%iout,fmtlsp) trim(this%filtyp)
    endif
    !
    ! -- return
    return
  end subroutine bnd_rp

  subroutine bnd_ad(this)
    use ConstantsModule, only: DZERO
    class(BndType) :: this
    !this package has no AD routine
    real(DP) :: begintime, endtime
    !
    ! -- Initialize time variables
    begintime = totimc
    endtime = begintime + delt
    !
    ! -- Advance the time series managers
    call this%TsManager%ad()
    call this%TasManager%ad()
    !
    ! -- For each observation, push simulated value and corresponding
    !    simulation time from "current" to "preceding" and reset
    !    "current" value.
    call this%obs%obs_ad()
    !
    return
  end subroutine bnd_ad

  subroutine bnd_ck(this)
! ******************************************************************************
! bnd_ck -- Check boundary condition data
! ******************************************************************************
!
!    SPECIFICATIONS:
! ------------------------------------------------------------------------------
    ! -- modules
    use ConstantsModule, only: LINELENGTH
    use SimModule, only: ustop, store_error
    ! -- dummy
    class(BndType),intent(inout) :: this
    ! -- local
    ! -- formats
! ------------------------------------------------------------------------------
    !
    ! -- check stress period data
    ! -- each package must override generic functionality
    !
    ! -- return
    return
  end subroutine bnd_ck

  subroutine bnd_cf(this, reset_mover)
! ******************************************************************************
! bnd_cf -- This is the package specific routine where a package adds its
!           contributions to this%rhs and this%hcof
! ******************************************************************************
!
!    SPECIFICATIONS:
! ------------------------------------------------------------------------------
    ! -- modules
    class(BndType) :: this
    logical(LGP), intent(in), optional :: reset_mover
! ------------------------------------------------------------------------------
    ! -- bnd has no cf routine
    !
    ! -- return
    return
  end subroutine bnd_cf

  subroutine bnd_fc(this, rhs, ia, idxglo, amatsln)
! ******************************************************************************
! bnd_fc -- Copy rhs and hcof into solution rhs and amat
! ******************************************************************************
!
!    SPECIFICATIONS:
! ------------------------------------------------------------------------------
    ! -- dummy
    class(BndType) :: this
    real(DP), dimension(:), intent(inout) :: rhs
    integer(I4B), dimension(:), intent(in) :: ia
    integer(I4B), dimension(:), intent(in) :: idxglo
    real(DP), dimension(:), intent(inout) :: amatsln
    ! -- local
    integer(I4B) :: i, n, ipos
! ------------------------------------------------------------------------------
    !
    ! -- Copy package rhs and hcof into solution rhs and amat
    do i = 1, this%nbound
      n = this%nodelist(i)
      rhs(n) = rhs(n) + this%rhs(i)
      ipos = ia(n)
      amatsln(idxglo(ipos)) = amatsln(idxglo(ipos)) + this%hcof(i)
    enddo
    !
    ! -- return
    return
  end subroutine bnd_fc

  subroutine bnd_fn(this, rhs, ia, idxglo, amatsln)
! ******************************************************************************
! bnd_fn -- add additional terms to convert conductance formulation
!           to Newton-Raphson formulation
! ******************************************************************************
!
!    SPECIFICATIONS:
! ------------------------------------------------------------------------------
    ! -- dummy
    class(BndType) :: this
    real(DP), dimension(:), intent(inout) :: rhs
    integer(I4B), dimension(:), intent(in) :: ia
    integer(I4B), dimension(:), intent(in) :: idxglo
    real(DP), dimension(:), intent(inout) :: amatsln
    ! -- local
! ------------------------------------------------------------------------------

    !
    ! -- No addition terms for newton-raphson with constant conductance
    !    boundary conditions
    !
    ! -- return
    return
  end subroutine bnd_fn

  subroutine bnd_nur(this, neqpak, x, xtemp, dx, inewtonur, dxmax, locmax)
! ******************************************************************************
! bnd_nur -- under-relaxation
! Subroutine: (1) Under-relaxation of Groundwater Flow Model Package Heads
!                 for current outer iteration using the cell bottoms at the
!                 bottom of the model
! ******************************************************************************
!
!    SPECIFICATIONS:
! ------------------------------------------------------------------------------
    ! -- dummy
    class(BndType), intent(inout) :: this
    integer(I4B), intent(in) :: neqpak
    real(DP), dimension(neqpak), intent(inout) :: x
    real(DP), dimension(neqpak), intent(in) :: xtemp
    real(DP), dimension(neqpak), intent(inout) :: dx
    integer(I4B), intent(inout) :: inewtonur
    real(DP), intent(inout) :: dxmax
    integer(I4B), intent(inout) :: locmax
    ! -- local
! ------------------------------------------------------------------------------

    !
    ! -- Newton-Raphson under-relaxation
    !
    ! -- return
    return
  end subroutine bnd_nur

  subroutine bnd_cc(this, innertot, kiter, iend, icnvgmod, cpak, ipak, dpak)
! ******************************************************************************
! bnd_cc -- additional convergence check for advanced packages
! ******************************************************************************
!
!    SPECIFICATIONS:
! ------------------------------------------------------------------------------
    ! -- dummy
    class(BndType), intent(inout) :: this
    integer(I4B), intent(in) :: innertot
    integer(I4B), intent(in) :: kiter
    integer(I4B),intent(in) :: iend
    integer(I4B), intent(in) :: icnvgmod
    character(len=LENPAKLOC), intent(inout) :: cpak
    integer(I4B), intent(inout) :: ipak
    real(DP), intent(inout) :: dpak
    ! -- local
! ------------------------------------------------------------------------------

    !
    ! -- No addition convergence check for boundary conditions
    !
    ! -- return
    return
  end subroutine bnd_cc

  subroutine bnd_bd(this, x, idvfl, icbcfl, ibudfl, icbcun, iprobs,            &
                    isuppress_output, model_budget, imap, iadv)
! ******************************************************************************
! bnd_bd -- Calculate Volumetric Budget
! Note that the compact budget will always be used.
! Subroutine: (1) Process each package entry
!             (2) Write output
! ******************************************************************************
!
!    SPECIFICATIONS:
! ------------------------------------------------------------------------------
    ! -- modules
    use TdisModule, only: delt, kstp, kper
    use ConstantsModule, only: LENBOUNDNAME, DZERO
    use BudgetModule, only: BudgetType
    ! -- dummy
    class(BndType) :: this
    real(DP),dimension(:),intent(in) :: x
    integer(I4B), intent(in) :: idvfl
    integer(I4B), intent(in) :: icbcfl
    integer(I4B), intent(in) :: ibudfl
    integer(I4B), intent(in) :: icbcun
    integer(I4B), intent(in) :: iprobs
    integer(I4B), intent(in) :: isuppress_output
    type(BudgetType), intent(inout) :: model_budget
    integer(I4B), dimension(:), optional, intent(in) :: imap
    integer(I4B), optional, intent(in) :: iadv
    ! -- local
    character (len=LINELENGTH) :: title
    character(len=20) :: nodestr
    character (len=LENPACKAGENAME) :: text
    integer(I4B) :: nodeu
    integer(I4B) :: maxrows
    integer(I4B) :: imover
<<<<<<< HEAD
    integer(I4B) :: i, node, n2, ibinun
    real(DP) :: q
    real(DP) :: qtomvr
    real(DP) :: ratin, ratout, rrate
    integer(I4B) :: naux
=======
    integer(I4B) :: i
    integer(I4B) :: node
    integer(I4B) :: n2
    integer(I4B) :: ibinun
    integer(I4B) :: naux
    real(DP) :: q
    real(DP) :: qtomvr
    real(DP) :: ratin
    real(DP) :: ratout
    real(DP) :: rrate
    real(DP) :: fact
>>>>>>> 3ee3f236
    ! -- for observations
    character(len=LENBOUNDNAME) :: bname
    ! -- formats
! ------------------------------------------------------------------------------
    !
    ! -- check for iadv optional variable
    if (present(iadv)) then
      if (iadv == 1) then
        imover = 0
      else
        imover = 1
      end if
    else
      imover = this%imover
    end if
    !
    ! -- set table kstp and kper
    if (this%iprflow /= 0) then
      call this%outputtab%set_kstpkper(kstp, kper)
    end if
    !
    ! -- set maxrows
    maxrows = 0
    if (ibudfl /= 0 .and. this%iprflow /= 0) then
      do i = 1, this%nbound
        node = this%nodelist(i)
        if (node > 0) then
          if (this%ibound(node) > 0) then
            maxrows = maxrows + 1
          end if
        end if
      end do
      if (maxrows > 0) then
        call this%outputtab%set_maxbound(maxrows)
      end if
      title = trim(adjustl(this%text)) // ' PACKAGE (' // trim(this%name) //     &
              ') FLOW RATES'
      call this%outputtab%set_title(title)
    end if
    !
    ! -- Clear accumulators and set flags
    ratin = DZERO
    ratout = DZERO
    !
    ! -- Set unit number for binary output
    if (this%ipakcb < 0) then
      ibinun = icbcun
    else if (this%ipakcb == 0) then
      ibinun = 0
    else
      ibinun = this%ipakcb
    end if
<<<<<<< HEAD
    if (icbcfl == 0) ibinun = 0
    if (isuppress_output /= 0) ibinun = 0
=======
    if (icbcfl == 0) then
      ibinun = 0
    end if
    if (isuppress_output /= 0) then
      ibinun = 0
    end if
>>>>>>> 3ee3f236
    !
    ! -- If cell-by-cell flows will be saved as a list, write header.
    if(ibinun /= 0) then
      naux = this%naux
      call this%dis%record_srcdst_list_header(this%text, this%name_model,      &
                  this%name_model, this%name_model, this%name, naux,           &
                  this%auxname, ibinun, this%nbound, this%iout)
    endif
    !
    ! -- If no boundaries, skip flow calculations.
    if(this%nbound > 0) then
      !
      ! -- Loop through each boundary calculating flow.
      do i = 1, this%nbound
        node = this%nodelist(i)
        ! -- assign boundary name
        if (this%inamedbound>0) then
          bname = this%boundname(i)
        else
          bname = ''
<<<<<<< HEAD
        endif
=======
        end if
>>>>>>> 3ee3f236
        !
        ! -- If cell is no-flow or constant-head, then ignore it.
        rrate = DZERO
        if (node > 0) then
          if(this%ibound(node) > 0) then
            !
            ! -- Calculate the flow rate into the cell.
            rrate = this%hcof(i) * x(node) - this%rhs(i)
            !
            ! -- modify rrate with to mover
            if (rrate < DZERO) then
              if (imover == 1) then
                qtomvr = this%pakmvrobj%get_qtomvr(i)
<<<<<<< HEAD
                rrate = rrate + qtomvr
=======
                !
                ! -- Evaluate if qtomvr exceeds the calculated rrate.
                !    When fact is greater than 1, qtomvr is numerically
                !    larger than rrate (which should never happen) and 
                !    represents a water budget error. When this happens,
                !    rrate is set to 0. so that the water budget error is
                !    correctly accounted for in the listing water budget. 
                fact = -qtomvr / rrate
                if (fact > DONE) then
                  rrate = DZERO
                else
                  rrate = rrate + qtomvr
                end if
>>>>>>> 3ee3f236
              end if
            end if
            !
            ! -- Print the individual rates if the budget is being printed
            !    and PRINT_FLOWS was specified (this%iprflow<0)
            if (ibudfl /= 0) then
              if (this%iprflow /= 0) then
                !
                ! -- set nodestr and write outputtab table
                nodeu = this%dis%get_nodeuser(node)
                call this%dis%nodeu_to_string(nodeu, nodestr)
                call this%outputtab%print_list_entry(i, trim(adjustl(nodestr)),  &
                                                     rrate, bname)
              end if
            end if
            !
            ! -- See if flow is into aquifer or out of aquifer.
<<<<<<< HEAD
            if(rrate < dzero) then
=======
            if(rrate < DZERO) then
>>>>>>> 3ee3f236
              !
              ! -- Flow is out of aquifer; subtract rate from ratout.
              ratout=ratout - rrate
            else
              !
              ! -- Flow is into aquifer; add rate to ratin.
              ratin=ratin + rrate
<<<<<<< HEAD
            endif
          endif
        endif
=======
            end if
          end if
        end if
>>>>>>> 3ee3f236
        !
        ! -- If saving cell-by-cell flows in list, write flow
        if (ibinun /= 0) then
          n2 = i
          if (present(imap)) n2 = imap(i)
          call this%dis%record_mf6_list_entry(ibinun, node, n2, rrate,    &
                                                  naux, this%auxvar(:,i),     &
                                                  olconv2=.FALSE.)
        end if
        !
        ! -- Save simulated value to simvals array.
        this%simvals(i) = rrate
        !
<<<<<<< HEAD
      enddo
=======
      end do
>>>>>>> 3ee3f236
      if (ibudfl /= 0) then
        if (this%iprflow /= 0) then
           write(this%iout,'(1x)')
        end if
      end if

    endif
    !
    ! -- Store the rates
    call model_budget%addentry(ratin, ratout, delt, this%text,                 &
                               isuppress_output, this%name)
    if (imover == 1) then
      ratin = DZERO
      ratout = DZERO
      text = trim(adjustl(this%text)) // '-TO-MVR'
      text = adjustr(text)
      if (ibudfl /= 0 .and. this%iprflow /= 0) then
        title = trim(adjustl(this%text)) // ' PACKAGE (' // trim(this%name) //   &
                ') FLOW RATES TO-MVR'
        call this%outputtab%set_title(title)
      end if
      !
      ! -- If cell-by-cell flows will be saved as a list, write header.
      if(ibinun /= 0) then
        naux = this%naux
        call this%dis%record_srcdst_list_header(text, this%name_model,       &
                    this%name_model, this%name_model, this%name, naux,           &
                    this%auxname, ibinun, this%nbound, this%iout)
<<<<<<< HEAD
      endif
=======
      end if
>>>>>>> 3ee3f236
      !
      ! -- If no boundaries, skip flow calculations.
      if(this%nbound > 0) then
        !
        ! -- Loop through each boundary calculating flow.
        do i = 1, this%nbound
          node = this%nodelist(i)
          ! -- assign boundary name
          if (this%inamedbound>0) then
            bname = this%boundname(i)
          else
            bname = ''
<<<<<<< HEAD
          endif
=======
          end if
>>>>>>> 3ee3f236
          !
          ! -- If cell is no-flow or constant-head, then ignore it.
          rrate = DZERO
          if (node > 0) then
            if(this%ibound(node) > 0) then
              !
              ! -- Calculate the flow rate into the cell.
              q = this%hcof(i) * x(node) - this%rhs(i)
              if (q < DZERO) then
                rrate = this%pakmvrobj%get_qtomvr(i)
                if (rrate > DZERO) then
                  rrate = -rrate
                end if
              end if
              !
              ! -- Print the individual rates if the budget is being printed
              !    and PRINT_FLOWS was specified (this%iprflow<0)
              if(ibudfl /= 0) then
                if(this%iprflow /= 0) then
                  !
                  ! -- set nodestr and write outputtab table
                  nodeu = this%dis%get_nodeuser(node)
                  call this%dis%nodeu_to_string(nodeu, nodestr)
                  call this%outputtab%print_list_entry(i, trim(adjustl(nodestr)),&
                                                       rrate, bname)
<<<<<<< HEAD
                endif
              endif
              !
              ! -- See if flow is into aquifer or out of aquifer.
              if(rrate < dzero) then
=======
                end if
              end if
              !
              ! -- See if flow is into aquifer or out of aquifer.
              if(rrate < DZERO) then
>>>>>>> 3ee3f236
                !
                ! -- Flow is out of aquifer; subtract rate from ratout.
                ratout=ratout - rrate
              else
                !
                ! -- Flow is into aquifer; add rate to ratin.
                ratin=ratin + rrate
<<<<<<< HEAD
              endif
            endif
          endif
=======
              end if
            end if
          end if
>>>>>>> 3ee3f236
          !
          ! -- If saving cell-by-cell flows in list, write flow
          if (ibinun /= 0) then
            n2 = i
            if (present(imap)) n2 = imap(i)
            call this%dis%record_mf6_list_entry(ibinun, node, n2, rrate,    &
                                                    naux, this%auxvar(:,i),     &
                                                    olconv2=.FALSE.)
          end if
          !
          ! -- Save simulated value to simvals array.
          this%simtomvr(i) = rrate
          !
<<<<<<< HEAD
        enddo
      endif
=======
        end do
      end if
>>>>>>> 3ee3f236
      !
      ! -- Store the rates
      call model_budget%addentry(ratin, ratout, delt, text,                     &
                                 isuppress_output, this%name)

    end if
    !
    ! -- Save the simulated values to the ObserveType objects
    if (iprobs /= 0 .and. this%obs%npakobs > 0) then
      call this%bnd_bd_obs()
<<<<<<< HEAD
    endif
=======
    end if
>>>>>>> 3ee3f236
    !
    ! -- return
    return
  end subroutine bnd_bd

  subroutine bnd_ot(this, kstp, kper, iout, ihedfl, ibudfl)
! ******************************************************************************
! bnd_ot -- Output package budget
! ******************************************************************************
!
!    SPECIFICATIONS:
! ------------------------------------------------------------------------------
    ! -- dummy
    class(BndType) :: this
    integer(I4B),intent(in) :: kstp
    integer(I4B),intent(in) :: kper
    integer(I4B),intent(in) :: iout
    integer(I4B),intent(in) :: ihedfl
    integer(I4B),intent(in) :: ibudfl
    ! -- format
! ------------------------------------------------------------------------------
    !
    ! -- return
    return
  end subroutine bnd_ot

  subroutine bnd_da(this)
! ******************************************************************************
! bnd_da -- Deallocate objects
! ******************************************************************************
!
!    SPECIFICATIONS:
! ------------------------------------------------------------------------------
    ! -- modules
    use MemoryManagerModule, only: mem_deallocate
    ! -- dummy
    class(BndType) :: this
    ! -- format
! ------------------------------------------------------------------------------
    !
    ! -- deallocate arrays
    call mem_deallocate(this%nodelist)
    call mem_deallocate(this%noupdateauxvar)
    call mem_deallocate(this%bound)
    call mem_deallocate(this%hcof)
    call mem_deallocate(this%rhs)
    call mem_deallocate(this%simvals)
    call mem_deallocate(this%simtomvr)
    call mem_deallocate(this%auxvar)
    call mem_deallocate(this%boundname, 'BOUNDNAME', this%origin)
    call mem_deallocate(this%auxname, 'AUXNAME', this%origin)
    nullify(this%icelltype)
    !
    ! -- pakmvrobj
    if (this%imover /= 0) then
      call this%pakmvrobj%da()
      deallocate(this%pakmvrobj)
      nullify(this%pakmvrobj)
    endif
    !
    ! -- input table object
    if (associated(this%inputtab)) then
      call this%inputtab%table_da()
      deallocate(this%inputtab)
      nullify(this%inputtab)
    end if
    !
    ! -- output table object
    if (associated(this%outputtab)) then
      call this%outputtab%table_da()
      deallocate(this%outputtab)
      nullify(this%outputtab)
    end if
    !
    ! -- error table object
    if (associated(this%errortab)) then
      call this%errortab%table_da()
      deallocate(this%errortab)
      nullify(this%errortab)
    end if
    !
    ! -- deallocate character variables
    call mem_deallocate(this%listlabel, 'LISTLABEL', this%origin)
    !
    ! -- Deallocate scalars
    call mem_deallocate(this%ibcnum)
    call mem_deallocate(this%maxbound)
    call mem_deallocate(this%nbound)
    call mem_deallocate(this%ncolbnd)
    call mem_deallocate(this%iscloc)
    call mem_deallocate(this%naux)
    call mem_deallocate(this%inamedbound)
    call mem_deallocate(this%iauxmultcol)
    call mem_deallocate(this%inobspkg)
    call mem_deallocate(this%imover)
    call mem_deallocate(this%npakeq)
    call mem_deallocate(this%ioffset)
    !
    ! -- deallocate methods on objects
    call this%obs%obs_da()
    call this%TsManager%da()
    call this%TasManager%da()
    !
    ! -- deallocate objects
    deallocate(this%obs)
    deallocate(this%TsManager)
    deallocate(this%TasManager)
    nullify(this%TsManager)
    nullify(this%TasManager)
    !
    ! -- Deallocate parent object
    call this%NumericalPackageType%da()
    !
    ! -- Return
    return
  end subroutine bnd_da

  subroutine allocate_scalars(this)
! ******************************************************************************
! allocate_scalars -- Allocate Package Members
! Subroutine: (1) allocate
!             (2) initialize
! ******************************************************************************
!
!    SPECIFICATIONS:
! ------------------------------------------------------------------------------
    ! -- modules
    use MemoryManagerModule, only: mem_allocate, mem_setptr
    ! -- dummy
    class(BndType) :: this
    ! -- local
    integer(I4B), pointer :: imodelnewton => NULL()
! ------------------------------------------------------------------------------
    !
    ! -- allocate scalars in NumericalPackageType
    call this%NumericalPackageType%allocate_scalars()
    !
    ! -- allocate character variables
    call mem_allocate(this%listlabel, LENLISTLABEL, 'LISTLABEL', this%origin)
    !
    ! -- allocate integer variables
    call mem_allocate(this%ibcnum, 'IBCNUM', this%origin)
    call mem_allocate(this%maxbound, 'MAXBOUND', this%origin)
    call mem_allocate(this%nbound, 'NBOUND', this%origin)
    call mem_allocate(this%ncolbnd, 'NCOLBND', this%origin)
    call mem_allocate(this%iscloc, 'ISCLOC', this%origin)
    call mem_allocate(this%naux, 'NAUX', this%origin)
    call mem_allocate(this%inamedbound, 'INAMEDBOUND', this%origin)
    call mem_allocate(this%iauxmultcol, 'IAUXMULTCOL', this%origin)
    call mem_allocate(this%inobspkg, 'INOBSPKG', this%origin)
    !
    ! -- allocate the object and assign values to object variables
    call mem_allocate(this%imover, 'IMOVER', this%origin)
    !
    ! -- allocate scalars for packages that add rows to the matrix (e.g. MAW)
    call mem_allocate(this%npakeq, 'NPAKEQ', this%origin)
    call mem_allocate(this%ioffset, 'IOFFSET', this%origin)
    !
    ! -- allocate TS objects
    allocate(this%TsManager)
    allocate(this%TasManager)
    !
    ! -- allocate text strings
    call mem_allocate(this%auxname, LENAUXNAME, 0, 'AUXNAME', this%origin)
    !
    ! -- Initialize variables
    this%ibcnum = 0
    this%maxbound = 0
    this%nbound = 0
    this%ncolbnd = 0
    this%iscloc = 0
    this%naux = 0
    this%inamedbound = 0
    this%iauxmultcol = 0
    this%inobspkg = 0
    this%imover = 0
    this%npakeq = 0
    this%ioffset = 0
    !
    ! -- Set pointer to model inewton variable
    call mem_setptr(imodelnewton, 'INEWTON', trim(this%name_model))
    this%inewton = imodelnewton
    imodelnewton => null()
    !
    ! -- return
    return
  end subroutine allocate_scalars

  subroutine allocate_arrays(this, nodelist, auxvar)
! ******************************************************************************
! allocate_arrays -- Allocate Package Members
! Subroutine: (1) allocate
!             (2) initialize
! ******************************************************************************
!
!    SPECIFICATIONS:
! ------------------------------------------------------------------------------
    ! -- modules
    use MemoryManagerModule, only: mem_allocate, mem_setptr
    ! -- dummy
    class(BndType) :: this
    integer(I4B), dimension(:), pointer, contiguous, optional :: nodelist
    real(DP), dimension(:, :), pointer, contiguous, optional :: auxvar
    ! -- local
    integer(I4B) :: i
    integer(I4B) :: j
! ------------------------------------------------------------------------------
    !
    ! -- Point nodelist if it is passed in, otherwise allocate
    if(present(nodelist)) then
      this%nodelist => nodelist
    else
      call mem_allocate(this%nodelist, this%maxbound, 'NODELIST', this%origin)
      this%nodelist = 0
    endif
    !
    ! -- noupdateauxvar (allows an external caller to stop auxvars from being
    !    recalculated
    call mem_allocate(this%noupdateauxvar, this%naux, 'NOUPDATEAUXVAR', this%origin)
    this%noupdateauxvar(:) = 0
    !
    ! -- Allocate the bound array
    call mem_allocate(this%bound, this%ncolbnd, this%maxbound, 'BOUND',        &
                      this%origin)
    !
    ! -- Allocate hcof and rhs
    call mem_allocate(this%hcof, this%maxbound, 'HCOF', this%origin)
    call mem_allocate(this%rhs, this%maxbound, 'RHS', this%origin)
    !
    ! -- Allocate the simvals array
    call mem_allocate(this%simvals, this%maxbound, 'SIMVALS', this%origin)
    if (this%imover == 1) then
      call mem_allocate(this%simtomvr, this%maxbound, 'SIMTOMVR', this%origin)
      do i = 1, this%maxbound
        this%simtomvr(i) = DZERO
      enddo
    else
      call mem_allocate(this%simtomvr, 0, 'SIMTOMVR', this%origin)
    endif
    !
    ! -- Point or allocate auxvar
    if(present(auxvar)) then
      this%auxvar => auxvar
    else
      call mem_allocate(this%auxvar, this%naux, this%maxbound, 'AUXVAR',         &
                        this%origin)
      do i = 1, this%maxbound
        do j = 1, this%naux
          this%auxvar(j, i) = DZERO
        end do
      end do
    endif
    !
    ! -- Allocate boundname
    if (this%inamedbound /= 0) then
      call mem_allocate(this%boundname, LENBOUNDNAME, this%maxbound,             &
                        'BOUNDNAME', this%origin)
    end if
    !
    ! -- Set pointer to ICELLTYPE. For GWF boundary packages, 
    !    this%ictorigin will be 'NPF'.  If boundary packages do not set
    !    this%ictorigin, then icelltype will remain as null()
    if (this%ictorigin /= '') then
      call mem_setptr(this%icelltype, 'ICELLTYPE',                             &
                      trim(adjustl(this%name_model)) // ' ' //                 &
                      trim(adjustl(this%ictorigin)))
    end if
    !
    ! -- Initialize values
    do j = 1, this%maxbound
      do i = 1, this%ncolbnd
        this%bound(i, j) = DZERO
      end do
    end do
    do i = 1, this%maxbound
      this%hcof(i) = DZERO
      this%rhs(i) = DZERO
    end do
    !
    ! -- setup the output table
    call this%pak_setup_outputtab()
    !
    ! -- return
    return
  end subroutine allocate_arrays

  subroutine pack_initialize(this)
! ******************************************************************************
! pack_initialize -- Allocate and/or initialize selected members
! ******************************************************************************
!
!    SPECIFICATIONS:
! ------------------------------------------------------------------------------
    class(BndType) :: this
! ------------------------------------------------------------------------------
    !
    return
  end subroutine pack_initialize

  subroutine set_pointers(this, neq, ibound, xnew, xold, flowja)
! ******************************************************************************
! set_pointers -- Set pointers to model arrays and variables so that a package
!                 has access to these things.
! ******************************************************************************
!
!    SPECIFICATIONS:
! ------------------------------------------------------------------------------
    class(BndType) :: this
    integer(I4B), pointer :: neq
    integer(I4B), dimension(:), pointer, contiguous :: ibound
    real(DP), dimension(:), pointer, contiguous :: xnew
    real(DP), dimension(:), pointer, contiguous :: xold
    real(DP), dimension(:), pointer, contiguous :: flowja
! ------------------------------------------------------------------------------
    !
    ! -- Set the pointers
    this%neq => neq
    this%ibound => ibound
    this%xnew => xnew
    this%xold => xold
    this%flowja => flowja
    !
    ! -- return
  end subroutine set_pointers

  subroutine bnd_read_options(this)
! ******************************************************************************
! read_options -- Read the base package options supported by BndType
! ******************************************************************************
!
!    SPECIFICATIONS:
! ------------------------------------------------------------------------------
    ! -- modules
    use InputOutputModule,   only: urdaux
    use MemoryManagerModule, only: mem_reallocate
    use SimModule,           only: ustop, store_error, store_error_unit
    ! -- dummy
    class(BndType),intent(inout) :: this
    ! -- local
    character(len=LINELENGTH) :: line
    character(len=LINELENGTH) :: fname
    character(len=LINELENGTH) :: keyword
    character(len=LENAUXNAME) :: sfacauxname
    character(len=LENAUXNAME), dimension(:), allocatable :: caux
    integer(I4B) :: lloc
    integer(I4B) :: istart
    integer(I4B) :: istop
    integer(I4B) :: n
    integer(I4B) :: ierr
    integer(I4B) :: inobs
    logical(LGP) :: isfound
    logical(LGP) :: endOfBlock
    logical(LGP) :: foundchildclassoption
    ! -- format
    character(len=*),parameter :: fmtflow = &
      "(4x, 'FLOWS WILL BE SAVED TO FILE: ', a, /4x, 'OPENED ON UNIT: ', I7)"
    character(len=*),parameter :: fmtflow2 = &
      "(4x, 'FLOWS WILL BE SAVED TO BUDGET FILE SPECIFIED IN OUTPUT CONTROL')"
    character(len=*), parameter :: fmttas = &
      "(4x, 'TIME-ARRAY SERIES DATA WILL BE READ FROM FILE: ', a)"
    character(len=*), parameter :: fmtts = &
      "(4x, 'TIME-SERIES DATA WILL BE READ FROM FILE: ', a)"
    character(len=*), parameter :: fmtnme = &
      "(a, i0, a)"
! ------------------------------------------------------------------------------
    !
    ! -- set default options
    !
    ! -- get options block
    call this%parser%GetBlock('OPTIONS', isfound, ierr, &
                              supportOpenClose=.true., blockRequired=.false.)
    !
    ! -- parse options block if detected
    if (isfound) then
      write(this%iout,'(/1x,a)') 'PROCESSING '//trim(adjustl(this%text)) &
        //' OPTIONS'
      do
        call this%parser%GetNextLine(endOfBlock)
        if (endOfBlock) then
          exit
        end if
        call this%parser%GetStringCaps(keyword)
        select case (keyword)
          case('AUX', 'AUXILIARY')
            call this%parser%GetRemainingLine(line)
            lloc = 1
            call urdaux(this%naux, this%parser%iuactive, this%iout, lloc,        &
                        istart, istop, caux, line, this%text)
            call mem_reallocate(this%auxname, LENAUXNAME, this%naux,             &
                                'AUXNAME', this%origin)
            do n = 1, this%naux
              this%auxname(n) = caux(n)
            end do
            deallocate(caux)
          case ('SAVE_FLOWS')
            this%ipakcb = -1
            write(this%iout, fmtflow2)
          case ('PRINT_INPUT')
            this%iprpak = 1
            write(this%iout,'(4x,a)') 'LISTS OF '//trim(adjustl(this%text))// &
              ' CELLS WILL BE PRINTED.'
          case ('PRINT_FLOWS')
            this%iprflow = 1
            write(this%iout,'(4x,a)') trim(adjustl(this%text))// &
              ' FLOWS WILL BE PRINTED TO LISTING FILE.'
          case ('BOUNDNAMES')
            this%inamedbound = 1
            write(this%iout,'(4x,a)') trim(adjustl(this%text))// &
              ' BOUNDARIES HAVE NAMES IN LAST COLUMN.'
          case ('TS6')
            call this%parser%GetStringCaps(keyword)
            if(trim(adjustl(keyword)) /= 'FILEIN') then
              errmsg = 'TS6 keyword must be followed by "FILEIN" ' //          &
                       'then by filename.'
              call store_error(errmsg)
            endif
            call this%parser%GetString(fname)
            write(this%iout,fmtts)trim(fname)
            call this%TsManager%add_tsfile(fname, this%inunit)
          case ('TAS6')
            if (this%AllowTimeArraySeries) then
              if (.not. this%dis%supports_layers()) then
                errmsg = 'TAS6 FILE cannot be used ' // &
                         'with selected discretization type.'
                call store_error(errmsg)
              endif
            else
              errmsg = 'The ' // trim(this%filtyp) // &
                       ' package does not support TIMEARRAYSERIESFILE'
              call store_error(errmsg)
              call this%parser%StoreErrorUnit()
              call ustop()
            endif
            call this%parser%GetStringCaps(keyword)
            if(trim(adjustl(keyword)) /= 'FILEIN') then
              errmsg = 'TAS6 keyword must be followed by "FILEIN" ' //         &
                       'then by filename.'
              call store_error(errmsg)
              call this%parser%StoreErrorUnit()
              call ustop()
            endif
            call this%parser%GetString(fname)
            write(this%iout,fmttas)trim(fname)
            call this%TasManager%add_tasfile(fname)
          case ('AUXMULTNAME')
            call this%parser%GetStringCaps(sfacauxname)
            this%iauxmultcol = -1
            write(this%iout, '(4x,a,a)')                                       &
                             'AUXILIARY MULTIPLIER NAME: ', sfacauxname
          case ('OBS6')
            call this%parser%GetStringCaps(keyword)
            if(trim(adjustl(keyword)) /= 'FILEIN') then
              errmsg = 'OBS6 keyword must be followed by "FILEIN" ' //         &
                       'then by filename.'
              call store_error(errmsg)
              call this%parser%StoreErrorUnit()
              call ustop()
            endif
            if (this%obs%active) then
              errmsg = 'Multiple OBS6 keywords detected in OPTIONS block. ' // &
                       'Only one OBS6 entry allowed for a package.'
              call store_error(errmsg)
            endif
            this%obs%active = .true.
            call this%parser%GetString(this%obs%inputFilename)
            inobs = GetUnit()
            call openfile(inobs, this%iout, this%obs%inputFilename, 'OBS')
            this%obs%inUnitObs = inobs
          !
          ! -- right now these are options that are only available in the
          !    development version and are not included in the documentation.
          !    These options are only available when IDEVELOPMODE in
          !    constants module is set to 1
          case ('DEV_NO_NEWTON')
            call this%parser%DevOpt()
            this%inewton = 0
            write(this%iout, '(4x,a)')                                           &
              'NEWTON-RAPHSON method disabled for unconfined cells'
          case default
            !
            ! -- Check for child class options
            call this%bnd_options(keyword, foundchildclassoption)
            !
            ! -- No child class options found, so print error message
            if(.not. foundchildclassoption) then
              write(errmsg,'(a,3(1x,a))')                                        &
                'UNKNOWN', trim(adjustl(this%text)), 'OPTION:', trim(keyword)
              call store_error(errmsg)
            endif
        end select
      end do
      write(this%iout,'(1x,a)') 'END OF '//trim(adjustl(this%text)) // ' OPTIONS'
    else
      write(this%iout,'(1x,a)') 'NO '//trim(adjustl(this%text)) //               &
        ' OPTION BLOCK DETECTED.'
    end if
    !
    ! -- SFAC was specified, so find column of auxvar that will be multiplier
    if(this%iauxmultcol < 0) then
      !
      ! -- Error if no aux variable specified
      if(this%naux == 0) then
        write(errmsg,'(a,2(1x,a))')                                              &
          'AUXMULTNAME WAS SPECIFIED AS', trim(adjustl(sfacauxname)),            &
          'BUT NO AUX VARIABLES SPECIFIED.'
        call store_error(errmsg)
      endif
      !
      ! -- Assign mult column
      this%iauxmultcol = 0
      do n = 1, this%naux
        if(sfacauxname == this%auxname(n)) then
          this%iauxmultcol = n
          exit
        endif
      enddo
      !
      ! -- Error if aux variable cannot be found
      if(this%iauxmultcol == 0) then
        write(errmsg,'(a,2(1x,a))')                                              &
          'AUXMULTNAME WAS SPECIFIED AS', trim(adjustl(sfacauxname)),            &
          'BUT NO AUX VARIABLE FOUND WITH THIS NAME.'
        call store_error(errmsg)
      endif
    end if
    !
    ! -- terminate if errors were detected
    if (count_errors() > 0) then
      call this%parser%StoreErrorUnit()
      call ustop()
    end if
    !
    ! -- return
    return
  end subroutine bnd_read_options

  subroutine bnd_read_dimensions(this)
! ******************************************************************************
! bnd_read_dimensions -- Read the dimensions for this package
! ******************************************************************************
!
!    SPECIFICATIONS:
! ------------------------------------------------------------------------------
    use ConstantsModule, only: LINELENGTH
    use SimModule, only: ustop, store_error, count_errors, store_error_unit
    ! -- dummy
    class(BndType),intent(inout) :: this
    ! -- local
    character(len=LINELENGTH) :: keyword
    logical(LGP) :: isfound
    logical(LGP) :: endOfBlock
    integer(I4B) :: ierr
    ! -- format
! ------------------------------------------------------------------------------
    !
    ! -- get dimensions block
    call this%parser%GetBlock('DIMENSIONS', isfound, ierr, &
                              supportOpenClose=.true.)
    !
    ! -- parse dimensions block if detected
    if (isfound) then
      write(this%iout,'(/1x,a)')'PROCESSING '//trim(adjustl(this%text))// &
        ' DIMENSIONS'
      do
        call this%parser%GetNextLine(endOfBlock)
        if (endOfBlock) exit
        call this%parser%GetStringCaps(keyword)
        select case (keyword)
          case ('MAXBOUND')
            this%maxbound = this%parser%GetInteger()
            write(this%iout,'(4x,a,i7)') 'MAXBOUND = ', this%maxbound
          case default
            write(errmsg,'(a,3(1x,a))') &
              'UNKNOWN', trim(this%text), 'DIMENSION:', trim(keyword)
            call store_error(errmsg)
        end select
      end do
      !
      write(this%iout,'(1x,a)')'END OF '//trim(adjustl(this%text))//' DIMENSIONS'
    else
      call store_error('ERROR.  REQUIRED DIMENSIONS BLOCK NOT FOUND.')
      call this%parser%StoreErrorUnit()
      call ustop()
    end if
    !
    ! -- verify dimensions were set
    if(this%maxbound <= 0) then
      write(errmsg, '(a)') 'MAXBOUND MUST BE AN INTEGER GREATER THAN ZERO.'
      call store_error(errmsg)
    end if
    !
    ! -- terminate if there are errors
    if (count_errors() > 0) then
      call this%parser%StoreErrorUnit()
      call ustop()
    end if
    !
    ! -- Call define_listlabel to construct the list label that is written
    !    when PRINT_INPUT option is used.
    call this%define_listlabel()
    !
    ! -- return
    return
  end subroutine bnd_read_dimensions

  subroutine bnd_read_initial_attr(this)
! ******************************************************************************
! bndreadinitialparms -- Read initial parameters for this package
!                         Most packages do not need initial parameter data
! ******************************************************************************
!
!    SPECIFICATIONS:
! ------------------------------------------------------------------------------
    ! -- dummy
    class(BndType),intent(inout) :: this
    ! -- local
    ! -- format
! ------------------------------------------------------------------------------
    !
    ! -- return
    return
  end subroutine bnd_read_initial_attr

  subroutine bnd_options(this, option, found)
! ******************************************************************************
! bnd_options -- set options for a class derived from BndType
! This subroutine can be overridden by specific packages to set custom options
! that are not part of the package superclass.
! ******************************************************************************
!
!    SPECIFICATIONS:
! ------------------------------------------------------------------------------
    ! -- dummy
    class(BndType),intent(inout) :: this
    character(len=*), intent(inout) :: option
    logical(LGP), intent(inout) :: found
! ------------------------------------------------------------------------------
    !
    ! Return with found = .false.
    found = .false.
    !
    ! -- return
    return
  end subroutine bnd_options

  subroutine pak_setup_outputtab(this)
! ******************************************************************************
! bnd_options -- set options for a class derived from BndType
! This subroutine can be overridden by specific packages to set custom options
! that are not part of the package superclass.
! ******************************************************************************
!
!    SPECIFICATIONS:
! ------------------------------------------------------------------------------
    ! -- dummy
    class(BndType),intent(inout) :: this
    ! -- local
    character(len=LINELENGTH) :: title
    character(len=LINELENGTH) :: text
    integer(I4B) :: ntabcol
! ------------------------------------------------------------------------------
    !
    ! -- allocate and initialize the output table
    if (this%iprflow /= 0) then
      !
      ! -- dimension table
      ntabcol = 3
      if (this%inamedbound > 0) then
        ntabcol = ntabcol + 1
      end if
      !
      ! -- initialize the output table object
      title = trim(adjustl(this%text)) // ' PACKAGE (' // trim(this%name) //     &
              ') FLOW RATES'
      call table_cr(this%outputtab, this%name, title)
      call this%outputtab%table_df(this%maxbound, ntabcol, this%iout,            &
                                    transient=.TRUE.)
      text = 'NUMBER'
      call this%outputtab%initialize_column(text, 10, alignment=TABCENTER)
      text = 'CELLID'
      call this%outputtab%initialize_column(text, 20, alignment=TABLEFT)
      text = 'RATE'
      call this%outputtab%initialize_column(text, 15, alignment=TABCENTER)
      if (this%inamedbound > 0) then
        text = 'NAME'
        call this%outputtab%initialize_column(text, 20, alignment=TABLEFT)
      end if
    end if
    !
    ! -- return
    return
  end subroutine pak_setup_outputtab


  subroutine define_listlabel(this)
    ! define_listlabel
    ! -- List-type packages should always override define_listlabel
    !    to enable "NAME" to be added to label.
    class(BndType), intent(inout) :: this
    !
    return
  end subroutine define_listlabel

  ! -- Procedures related to observations

  function bnd_obs_supported(this) result(supported)
    ! **************************************************************************
    ! bnd_obs_supported
    !   -- Return true if package supports observations. Default is false.
    !   -- Needs to be a BndType procedure.
    !   -- Override for packages that do support observations.
    ! **************************************************************************
    !
    !    SPECIFICATIONS:
    ! --------------------------------------------------------------------------
    ! -- return variable
    logical(LGP) :: supported
    ! -- dummy
    class(BndType) :: this
    ! --------------------------------------------------------------------------
    supported = .false.
    !
    ! -- Return
    return
  end function bnd_obs_supported

  subroutine bnd_df_obs(this)
    ! **************************************************************************
    ! bnd_df_obs
    !   -- Store observation type(s) supported by package.
    !   -- Needs to be a BndType procedure.
    !   -- Override in any package that supports observations.
    ! **************************************************************************
    !
    !    SPECIFICATIONS:
    ! --------------------------------------------------------------------------
      class(BndType) :: this
    ! --------------------------------------------------------------------------
    ! -- do nothing here. Override as needed.
    return
  end subroutine bnd_df_obs

  subroutine bnd_rp_obs(this)
    ! -- This procedure should be overridden in any package that
    !    supports observations and needs to check user input
    !    or process observation input using package data in some
    !    other way.
    ! -- dummy
    class(BndType), intent(inout) :: this
    ! -- local
    integer(I4B) :: i, j, n
    class(ObserveType), pointer :: obsrv => null()
    character(len=LENBOUNDNAME) :: bname
    logical(LGP) :: jfound
    !
    if (.not. this%bnd_obs_supported()) return
    !
    do i=1,this%obs%npakobs
      obsrv => this%obs%pakobs(i)%obsrv
      !
      ! -- indxbnds needs to be deallocated and reallocated (using
      !    ExpandArray) each stress period because list of boundaries
      !    can change each stress period.
      if (allocated(obsrv%indxbnds)) then
        deallocate(obsrv%indxbnds)
      endif
      obsrv%BndFound = .false.
      !
      bname = obsrv%FeatureName
      if (bname /= '') then
        ! -- Observation location(s) is(are) based on a boundary name.
        !    Iterate through all boundaries to identify and store
        !    corresponding index(indices) in bound array.
        jfound = .false.
        do j=1,this%nbound
          if (this%boundname(j) == bname) then
            jfound = .true.
            obsrv%BndFound = .true.
            obsrv%CurrentTimeStepEndValue = DZERO
            call ExpandArray(obsrv%indxbnds)
            n = size(obsrv%indxbnds)
            obsrv%indxbnds(n) = j
          endif
        enddo
      else
        ! -- Observation location is a single node number
        jfound = .false.
        jloop: do j=1,this%nbound
          if (this%nodelist(j) == obsrv%NodeNumber) then
            jfound = .true.
            obsrv%BndFound = .true.
            obsrv%CurrentTimeStepEndValue = DZERO
            call ExpandArray(obsrv%indxbnds)
            n = size(obsrv%indxbnds)
            obsrv%indxbnds(n) = j
          endif
        enddo jloop
      endif
    enddo
    !
    if (count_errors() > 0) then
      call store_error_unit(this%inunit)
      call ustop()
    endif
    !
    return
  end subroutine bnd_rp_obs

  subroutine bnd_bd_obs(this)
    ! obs_bd
    ! -- Generic procedure to save simulated values for
    !    all observations defined for a package.
    class(BndType) :: this
    ! -- local
    integer(I4B) :: i, n
    real(DP) :: v
    type(ObserveType), pointer :: obsrv => null()
    !---------------------------------------------------------------------------
    !
    call this%obs%obs_bd_clear()
    !
    ! -- Save simulated values for all of package's observations.
    do i=1,this%obs%npakobs
      obsrv => this%obs%pakobs(i)%obsrv
      if (obsrv%BndFound) then
        do n=1,size(obsrv%indxbnds)
          if (obsrv%ObsTypeId == 'TO-MVR') then
            if (this%imover == 1) then
              v = this%pakmvrobj%get_qtomvr(obsrv%indxbnds(n))
              if (v > DZERO) then
                v = -v
              end if
            else
              v = DNODATA
            end if
          else
            v = this%simvals(obsrv%indxbnds(n))
          end if
          call this%obs%SaveOneSimval(obsrv, v)
        enddo
      else
        call this%obs%SaveOneSimval(obsrv, DNODATA)
      endif
    enddo
    !
    return
  end subroutine bnd_bd_obs

  subroutine bnd_ot_obs(this)
    ! -- Generic procedure to save simulated values for
    !    all observations defined for a package.
    ! -- dummy
    class(BndType) :: this
    ! -- local
    !---------------------------------------------------------------------------
    !
    call this%obs%obs_ot()
    !
    return
  end subroutine bnd_ot_obs

  ! -- Procedures related to time series

  subroutine bnd_rp_ts(this)
    ! -- Generic procedure to assign tsLink%Text appropriately for
    !    all time series in use by package.
    !    Override as needed.
    ! -- dummy
    class(BndType), intent(inout) :: this
    !
    return
  end subroutine bnd_rp_ts

  ! -- Procedures related to casting

  function CastAsBndClass(obj) result(res)
    implicit none
    class(*), pointer, intent(inout) :: obj
    class(BndType), pointer :: res
    !
    res => null()
    if (.not. associated(obj)) return
    !
    select type (obj)
    class is (BndType)
      res => obj
    end select
    return
  end function CastAsBndClass

  subroutine AddBndToList(list, bnd)
    implicit none
    ! -- dummy
    type(ListType),          intent(inout) :: list
    class(BndType), pointer, intent(inout) :: bnd
    ! -- local
    class(*), pointer :: obj
    !
    obj => bnd
    call list%Add(obj)
    !
    return
  end subroutine AddBndToList

  function GetBndFromList(list, idx) result (res)
    implicit none
    ! -- dummy
    type(ListType), intent(inout) :: list
    integer(I4B),        intent(in)    :: idx
    class(BndType),    pointer    :: res
    ! -- local
    class(*), pointer :: obj
    !
    obj => list%GetItem(idx)
    res => CastAsBndClass(obj)
    !
    return
  end function GetBndFromList

end module BndModule<|MERGE_RESOLUTION|>--- conflicted
+++ resolved
@@ -2,12 +2,8 @@
 
   use KindModule,                   only: DP, LGP, I4B
   use ConstantsModule,              only: LENAUXNAME, LENBOUNDNAME, LENFTYPE,  &
-<<<<<<< HEAD
-                                          DZERO, LENMODELNAME, LENPACKAGENAME, &
-=======
                                           DZERO, DONE,                         &
                                           LENMODELNAME, LENPACKAGENAME,        &
->>>>>>> 3ee3f236
                                           LENORIGIN, MAXCHARLEN, LINELENGTH,   &
                                           DNODATA, LENLISTLABEL, LENPAKLOC,    &
                                           TABLEFT, TABCENTER
@@ -577,13 +573,6 @@
     integer(I4B) :: nodeu
     integer(I4B) :: maxrows
     integer(I4B) :: imover
-<<<<<<< HEAD
-    integer(I4B) :: i, node, n2, ibinun
-    real(DP) :: q
-    real(DP) :: qtomvr
-    real(DP) :: ratin, ratout, rrate
-    integer(I4B) :: naux
-=======
     integer(I4B) :: i
     integer(I4B) :: node
     integer(I4B) :: n2
@@ -595,7 +584,6 @@
     real(DP) :: ratout
     real(DP) :: rrate
     real(DP) :: fact
->>>>>>> 3ee3f236
     ! -- for observations
     character(len=LENBOUNDNAME) :: bname
     ! -- formats
@@ -648,17 +636,12 @@
     else
       ibinun = this%ipakcb
     end if
-<<<<<<< HEAD
-    if (icbcfl == 0) ibinun = 0
-    if (isuppress_output /= 0) ibinun = 0
-=======
     if (icbcfl == 0) then
       ibinun = 0
     end if
     if (isuppress_output /= 0) then
       ibinun = 0
     end if
->>>>>>> 3ee3f236
     !
     ! -- If cell-by-cell flows will be saved as a list, write header.
     if(ibinun /= 0) then
@@ -679,11 +662,7 @@
           bname = this%boundname(i)
         else
           bname = ''
-<<<<<<< HEAD
-        endif
-=======
         end if
->>>>>>> 3ee3f236
         !
         ! -- If cell is no-flow or constant-head, then ignore it.
         rrate = DZERO
@@ -697,9 +676,6 @@
             if (rrate < DZERO) then
               if (imover == 1) then
                 qtomvr = this%pakmvrobj%get_qtomvr(i)
-<<<<<<< HEAD
-                rrate = rrate + qtomvr
-=======
                 !
                 ! -- Evaluate if qtomvr exceeds the calculated rrate.
                 !    When fact is greater than 1, qtomvr is numerically
@@ -713,7 +689,6 @@
                 else
                   rrate = rrate + qtomvr
                 end if
->>>>>>> 3ee3f236
               end if
             end if
             !
@@ -731,11 +706,7 @@
             end if
             !
             ! -- See if flow is into aquifer or out of aquifer.
-<<<<<<< HEAD
-            if(rrate < dzero) then
-=======
             if(rrate < DZERO) then
->>>>>>> 3ee3f236
               !
               ! -- Flow is out of aquifer; subtract rate from ratout.
               ratout=ratout - rrate
@@ -743,15 +714,9 @@
               !
               ! -- Flow is into aquifer; add rate to ratin.
               ratin=ratin + rrate
-<<<<<<< HEAD
-            endif
-          endif
-        endif
-=======
             end if
           end if
         end if
->>>>>>> 3ee3f236
         !
         ! -- If saving cell-by-cell flows in list, write flow
         if (ibinun /= 0) then
@@ -765,11 +730,7 @@
         ! -- Save simulated value to simvals array.
         this%simvals(i) = rrate
         !
-<<<<<<< HEAD
-      enddo
-=======
       end do
->>>>>>> 3ee3f236
       if (ibudfl /= 0) then
         if (this%iprflow /= 0) then
            write(this%iout,'(1x)')
@@ -798,11 +759,7 @@
         call this%dis%record_srcdst_list_header(text, this%name_model,       &
                     this%name_model, this%name_model, this%name, naux,           &
                     this%auxname, ibinun, this%nbound, this%iout)
-<<<<<<< HEAD
-      endif
-=======
       end if
->>>>>>> 3ee3f236
       !
       ! -- If no boundaries, skip flow calculations.
       if(this%nbound > 0) then
@@ -815,11 +772,7 @@
             bname = this%boundname(i)
           else
             bname = ''
-<<<<<<< HEAD
-          endif
-=======
           end if
->>>>>>> 3ee3f236
           !
           ! -- If cell is no-flow or constant-head, then ignore it.
           rrate = DZERO
@@ -845,19 +798,11 @@
                   call this%dis%nodeu_to_string(nodeu, nodestr)
                   call this%outputtab%print_list_entry(i, trim(adjustl(nodestr)),&
                                                        rrate, bname)
-<<<<<<< HEAD
-                endif
-              endif
-              !
-              ! -- See if flow is into aquifer or out of aquifer.
-              if(rrate < dzero) then
-=======
                 end if
               end if
               !
               ! -- See if flow is into aquifer or out of aquifer.
               if(rrate < DZERO) then
->>>>>>> 3ee3f236
                 !
                 ! -- Flow is out of aquifer; subtract rate from ratout.
                 ratout=ratout - rrate
@@ -865,15 +810,9 @@
                 !
                 ! -- Flow is into aquifer; add rate to ratin.
                 ratin=ratin + rrate
-<<<<<<< HEAD
-              endif
-            endif
-          endif
-=======
               end if
             end if
           end if
->>>>>>> 3ee3f236
           !
           ! -- If saving cell-by-cell flows in list, write flow
           if (ibinun /= 0) then
@@ -887,13 +826,8 @@
           ! -- Save simulated value to simvals array.
           this%simtomvr(i) = rrate
           !
-<<<<<<< HEAD
-        enddo
-      endif
-=======
         end do
       end if
->>>>>>> 3ee3f236
       !
       ! -- Store the rates
       call model_budget%addentry(ratin, ratout, delt, text,                     &
@@ -904,11 +838,7 @@
     ! -- Save the simulated values to the ObserveType objects
     if (iprobs /= 0 .and. this%obs%npakobs > 0) then
       call this%bnd_bd_obs()
-<<<<<<< HEAD
-    endif
-=======
-    end if
->>>>>>> 3ee3f236
+    end if
     !
     ! -- return
     return
