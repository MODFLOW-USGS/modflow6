!> @brief This module contains the base boundary package
!!
!! This module contains the base model boundary package class that is
!! extended by all model boundary packages. The base model boundary
!! package extends the NumericalPackageType.
!!
!<
module BndModule

  use KindModule, only: DP, LGP, I4B
  use ConstantsModule, only: LENAUXNAME, LENBOUNDNAME, LENFTYPE, &
                             DZERO, DONE, &
                             LENMODELNAME, LENPACKAGENAME, &
                             LENMEMPATH, MAXCHARLEN, LINELENGTH, &
                             DNODATA, LENLISTLABEL, LENPAKLOC, &
                             TABLEFT, TABCENTER
  use SimVariablesModule, only: errmsg
  use SimModule, only: count_errors, store_error, &
                       store_error_unit
  use NumericalPackageModule, only: NumericalPackageType
  use ObsModule, only: ObsType, obs_cr
  use TdisModule, only: delt, totimc
  use ObserveModule, only: ObserveType
  use InputOutputModule, only: GetUnit, openfile
  use TimeArraySeriesManagerModule, only: TimeArraySeriesManagerType
  use TimeSeriesLinkModule, only: TimeSeriesLinkType
  use TimeSeriesManagerModule, only: TimeSeriesManagerType
  use ListModule, only: ListType
  use PackageMoverModule, only: PackageMoverType
  use BaseDisModule, only: DisBaseType
  use BlockParserModule, only: BlockParserType
  use TableModule, only: TableType, table_cr
  use CharacterStringModule, only: CharacterStringType

  implicit none

  private
  public :: BndType, AddBndToList, GetBndFromList
  public :: save_print_model_flows
  private :: CastAsBndClass

  !> @ brief BndType
  !!
  !!  Generic boundary package type.  This derived type can be overriden to
  !!  become concrete boundary package types.
  !<
  type, extends(NumericalPackageType) :: BndType
    ! -- characters
    character(len=LENLISTLABEL), pointer :: listlabel => null() !< title of table written for RP
    character(len=LENPACKAGENAME) :: text = '' !< text string for package flow term
    character(len=LENAUXNAME), dimension(:), pointer, &
      contiguous :: auxname => null() !< vector of auxname
    type(CharacterStringType), dimension(:), pointer, &
      contiguous :: auxname_cst => null() !< copy of vector auxname that can be stored in memory manager
    character(len=LENBOUNDNAME), dimension(:), pointer, &
      contiguous :: boundname => null() !< vector of boundnames
    type(CharacterStringType), dimension(:), pointer, &
      contiguous :: boundname_cst => null() !< copy of vector boundname that can be stored in memory manager
    !
    ! -- scalars
    integer(I4B), pointer :: isadvpak => null() !< flag indicating package is advanced (1) or not (0)
    integer(I4B), pointer :: ibcnum => null() !< consecutive package number for this boundary condition
    integer(I4B), pointer :: maxbound => null() !< max number of boundaries
    integer(I4B), pointer :: nbound => null() !< number of boundaries for current stress period
    integer(I4B), pointer :: ncolbnd => null() !< number of columns of the bound array
    integer(I4B), pointer :: iscloc => null() !< bound column to scale with SFAC
    integer(I4B), pointer :: naux => null() !< number of auxiliary variables
    integer(I4B), pointer :: inamedbound => null() !< flag to read boundnames
    integer(I4B), pointer :: iauxmultcol => null() !< column to use as multiplier for column iscloc
    integer(I4B), pointer :: npakeq => null() !< number of equations in this package (normally 0 unless package adds rows to matrix)
    integer(I4B), pointer :: ioffset => null() !< offset of this package in the model
    ! -- arrays
    integer(I4B), dimension(:), pointer, contiguous :: nodelist => null() !< vector of reduced node numbers
    integer(I4B), dimension(:), pointer, contiguous :: noupdateauxvar => null() !< override auxvars from being updated
    real(DP), dimension(:, :), pointer, contiguous :: bound => null() !< array of package specific boundary numbers
    real(DP), dimension(:), pointer, contiguous :: hcof => null() !< diagonal contribution
    real(DP), dimension(:), pointer, contiguous :: rhs => null() !< right-hand side contribution
    real(DP), dimension(:, :), pointer, contiguous :: auxvar => null() !< auxiliary variable array
    real(DP), dimension(:), pointer, contiguous :: simvals => null() !< simulated values
    real(DP), dimension(:), pointer, contiguous :: simtomvr => null() !< simulated to mover values
    !
    ! -- water mover flag and object
    integer(I4B), pointer :: imover => null() !< flag indicating if the mover is active in the package
    type(PackageMoverType), pointer :: pakmvrobj => null() !< mover object for package
    !
    ! -- viscosity flag and safe-copy of conductance array
    integer(I4B), pointer :: ivsc => null() !< flag indicating if viscosity is active in the model
<<<<<<< HEAD
    real(DP), dimension(:), pointer, contiguous :: condinput => null() !< stores user-specified conductance values 
=======
    real(DP), dimension(:), pointer, contiguous :: condinput => null() !< stores user-specified conductance values
>>>>>>> 18deae7d
    !
    ! -- timeseries
    type(TimeSeriesManagerType), pointer :: TsManager => null() !< time series manager
    type(TimeArraySeriesManagerType), pointer :: TasManager => null() !< time array series manager
    integer(I4B) :: indxconvertflux = 0 !< indxconvertflux is column of bound to multiply by area to convert flux to rate
    logical(LGP) :: AllowTimeArraySeries = .false.
    !
    ! -- pointers for observations
    integer(I4B), pointer :: inobspkg => null() !< unit number for obs package
    type(ObsType), pointer :: obs => null() !< observation package
    !
    ! -- pointers to model/solution variables
    integer(I4B), pointer :: neq !< number of equations for model
    integer(I4B), dimension(:), pointer, contiguous :: ibound => null() !< model ibound array
    real(DP), dimension(:), pointer, contiguous :: xnew => null() !< model dependent variable (head) for this time step
    real(DP), dimension(:), pointer, contiguous :: xold => null() !< model dependent variable for last time step
    real(DP), dimension(:), pointer, contiguous :: flowja => null() !< model intercell flows
    integer(I4B), dimension(:), pointer, contiguous :: icelltype => null() !< pointer to icelltype array in NPF
    character(len=LENMEMPATH) :: ictMemPath = '' !< memory path to the icelltype data (for GWF this is in NPF)
    !
    ! -- table objects
    type(TableType), pointer :: inputtab => null() !< input table object
    type(TableType), pointer :: outputtab => null() !< output table object for package flows writtent to the model listing file
    type(TableType), pointer :: errortab => null() !< package error table

  contains
    procedure :: bnd_df
    procedure :: bnd_ac
    procedure :: bnd_mc
    procedure :: bnd_ar
    procedure :: bnd_rp
    procedure :: bnd_ad
    procedure :: bnd_ck
    procedure :: bnd_cf
    procedure :: bnd_fc
    procedure :: bnd_fn
    procedure :: bnd_nur
    procedure :: bnd_cc
    procedure :: bnd_cq
    procedure :: bnd_bd
    procedure :: bnd_ot_model_flows
    procedure :: bnd_ot_package_flows
    procedure :: bnd_ot_dv
    procedure :: bnd_ot_bdsummary
    procedure :: bnd_da

    procedure :: allocate_scalars
    procedure :: allocate_arrays
    procedure :: pack_initialize
    procedure :: read_options => bnd_read_options
    procedure :: read_dimensions => bnd_read_dimensions
    procedure :: read_initial_attr => bnd_read_initial_attr
    procedure :: bnd_options
    procedure :: bnd_cq_simrate
    procedure :: bnd_cq_simtomvr
    procedure :: set_pointers
    procedure :: define_listlabel
    procedure :: copy_boundname
    procedure, private :: pak_setup_outputtab
    !
    ! -- procedures to support observations
    procedure, public :: bnd_obs_supported
    procedure, public :: bnd_df_obs
    procedure, public :: bnd_bd_obs
    procedure, public :: bnd_ot_obs
    procedure, public :: bnd_rp_obs
    !
    ! -- procedure to support time series
    procedure, public :: bnd_rp_ts
    !
<<<<<<< HEAD
=======
    ! -- procedure to inform package that viscosity active
    procedure, public :: bnd_activate_viscosity
    !
>>>>>>> 18deae7d
    ! -- procedure to backup user-specified conductance
    procedure, private :: bnd_store_user_cond
    !
  end type BndType

contains

  !> @ brief Define boundary package options and dimensions
    !!
    !!  Define base boundary package options and dimensions for
    !!  a model boundary package.
    !!
  !<
  subroutine bnd_df(this, neq, dis)
    ! -- modules
    use TimeSeriesManagerModule, only: tsmanager_cr
    use TimeArraySeriesManagerModule, only: tasmanager_cr
    ! -- dummy variables
    class(BndType), intent(inout) :: this !< BndType object
    integer(I4B), intent(inout) :: neq !< number of equations
    class(DisBaseType), pointer :: dis !< discretization object
    !
    ! -- set pointer to dis object for the model
    this%dis => dis
    !
    ! -- Create time series managers
    call tsmanager_cr(this%TsManager, this%iout)
    call tasmanager_cr(this%TasManager, dis, this%iout)
    !
    ! -- create obs package
    call obs_cr(this%obs, this%inobspkg)
    !
    ! -- Write information to model list file
    write (this%iout, 1) this%filtyp, trim(adjustl(this%text)), this%inunit
1   format(1X, /1X, a, ' -- ', a, ' PACKAGE, VERSION 8, 2/22/2014', &
           ' INPUT READ FROM UNIT ', I0)
    !
    ! -- Initialize block parser
    call this%parser%Initialize(this%inunit, this%iout)
    !
    ! -- set and read options
    call this%read_options()
    !
    ! -- Now that time series will have been read, need to call the df
    !    routine to define the manager
    call this%tsmanager%tsmanager_df()
    call this%tasmanager%tasmanager_df()
    !
    ! -- read the package dimensions block
    call this%read_dimensions()
    !
    ! -- update package moffset for packages that add rows
    if (this%npakeq > 0) then
      this%ioffset = neq - this%dis%nodes
    end if
    !
    ! -- update neq
    neq = neq + this%npakeq
    !
    ! -- Store information needed for observations
    if (this%bnd_obs_supported()) then
      call this%obs%obs_df(this%iout, this%packName, this%filtyp, this%dis)
      call this%bnd_df_obs()
    end if
    !
    ! -- return
    return
  end subroutine bnd_df

  !> @ brief Add boundary package connection to matrix
    !!
    !!  Add boundary package connection to the matrix for packages that add
    !!  connections to the coefficient matrix. An example would be the GWF model
    !!  MAW package. Base implementation that must be extended.
    !!
  !<
  subroutine bnd_ac(this, moffset, sparse)
    ! -- modules
    use SparseModule, only: sparsematrix
    use SimModule, only: store_error
    ! -- dummy variables
    class(BndType), intent(inout) :: this !< BndType object
    integer(I4B), intent(in) :: moffset !< solution matrix model offset
    type(sparsematrix), intent(inout) :: sparse !< sparse object
    !
    ! -- return
    return
  end subroutine bnd_ac

  !> @ brief Map boundary package connection to matrix
    !!
    !!  Map boundary package connection to the matrix for packages that add
    !!  connections to the coefficient matrix. An example would be the GWF model
    !!  MAW package. Base implementation that must be extended.
    !!
  !<
  subroutine bnd_mc(this, moffset, iasln, jasln)
    ! -- dummy variables
    class(BndType), intent(inout) :: this !< BndType object
    integer(I4B), intent(in) :: moffset !< solution matrix model offset
    integer(I4B), dimension(:), intent(in) :: iasln !< solution CRS row pointers
    integer(I4B), dimension(:), intent(in) :: jasln !< solution CRS column pointers
    !
    ! -- return
    return
  end subroutine bnd_mc

  !> @ brief Allocate and read method for boundary package
    !!
    !!  Generic method to allocate and read static data for model boundary
    !!  packages. A boundary package only needs to overide this method if
    !!  input data varies from the standard boundary package.
    !!
  !<
  subroutine bnd_ar(this)
    ! -- modules
    use MemoryManagerModule, only: mem_setptr
    ! -- dummy variables
    class(BndType), intent(inout) :: this !< BndType object
    !
    ! -- allocate and read observations
    call this%obs%obs_ar()
    !
    ! -- Allocate arrays in package superclass
    call this%allocate_arrays()
    !
    ! -- read optional initial package parameters
    call this%read_initial_attr()
    !
    ! -- setup pakmvrobj for standard stress packages
    if (this%imover == 1) then
      allocate (this%pakmvrobj)
      call this%pakmvrobj%ar(this%maxbound, 0, this%memoryPath)
    end if
    !
    ! -- return
    return
  end subroutine bnd_ar

  !> @ brief Allocate and read method for package
    !!
    !!  Generic method to read and prepare period data for model boundary
    !!  packages. A boundary package only needs to overide this method if
    !!  period data varies from the standard boundary package.
    !!
  !<
  subroutine bnd_rp(this)
    ! -- modules
    use TdisModule, only: kper, nper
    ! -- dummy variables
    class(BndType), intent(inout) :: this !< BndType object
    ! -- local variables
    integer(I4B) :: ierr
    integer(I4B) :: nlist
    logical(LGP) :: isfound
    character(len=LINELENGTH) :: line
    ! -- formats
    character(len=*), parameter :: fmtblkerr = &
      &"('Looking for BEGIN PERIOD iper.  Found ', a, ' instead.')"
    character(len=*), parameter :: fmtlsp = &
      &"(1X,/1X,'REUSING ',A,'S FROM LAST STRESS PERIOD')"
    character(len=*), parameter :: fmtnbd = &
      "(1X,/1X,'THE NUMBER OF ACTIVE ',A,'S (',I6, &
      &') IS GREATER THAN MAXIMUM(',I6,')')"
    !
    ! -- Set ionper to the stress period number for which a new block of data
    !    will be read.
    if (this%inunit == 0) return
    !
    ! -- get stress period data
    if (this%ionper < kper) then
      !
      ! -- get period block
      call this%parser%GetBlock('PERIOD', isfound, ierr, &
                                supportOpenClose=.true., &
                                blockRequired=.false.)
      if (isfound) then
        !
        ! -- read ionper and check for increasing period numbers
        call this%read_check_ionper()
      else
        !
        ! -- PERIOD block not found
        if (ierr < 0) then
          ! -- End of file found; data applies for remainder of simulation.
          this%ionper = nper + 1
        else
          ! -- Found invalid block
          call this%parser%GetCurrentLine(line)
          write (errmsg, fmtblkerr) adjustl(trim(line))
          call store_error(errmsg)
          call this%parser%StoreErrorUnit()
        end if
      end if
    end if
    !
    ! -- read data if ionper == kper
    if (this%ionper == kper) then
      nlist = -1
      ! -- Remove all time-series and time-array-series links associated with
      !    this package.
      call this%TsManager%Reset(this%packName)
      call this%TasManager%Reset(this%packName)
      !
      ! -- Read data as a list
      call this%dis%read_list(this%parser%iuactive, this%iout, &
                              this%iprpak, nlist, this%inamedbound, &
                              this%iauxmultcol, this%nodelist, &
                              this%bound, this%auxvar, this%auxname, &
                              this%boundname, this%listlabel, &
                              this%packName, this%tsManager, this%iscloc)
      this%nbound = nlist
      !
      ! -- save user-specified conductance if vsc package is active
      if (this%ivsc == 1) then
        call this%bnd_store_user_cond(nlist, this%nodelist, this%bound, &
                                      this%condinput)
      end if
      !
      ! Define the tsLink%Text value(s) appropriately.
      ! E.g. for WEL package, entry 1, assign tsLink%Text = 'Q'
      ! For RIV package, entry 1 text = 'STAGE', entry 2 text = 'COND',
      !                  entry 3 text = 'RBOT'; etc.
      call this%bnd_rp_ts()
      !
      ! -- Terminate the block
      call this%parser%terminateblock()
      !
      ! -- Copy boundname into boundname_cst
      call this%copy_boundname()
      !
    else
      write (this%iout, fmtlsp) trim(this%filtyp)
    end if
    !
    ! -- return
    return
  end subroutine bnd_rp

  !> @ brief Advance the boundary package
    !!
    !!  Advance data in the boundary package. The method sets advances
    !!  time series, time array series, and observation data. A boundary
    !!  package only needs to overide this method if additional data
    !!  needs to be advanced.
    !!
  !<
  subroutine bnd_ad(this)
    ! -- dummy variables
    class(BndType) :: this !< BndType object
    ! -- local variables
    real(DP) :: begintime, endtime
    !
    ! -- Initialize time variables
    begintime = totimc
    endtime = begintime + delt
    !
    ! -- Advance the time series managers
    call this%TsManager%ad()
    call this%TasManager%ad()
    !
    ! -- For each observation, push simulated value and corresponding
    !    simulation time from "current" to "preceding" and reset
    !    "current" value.
    call this%obs%obs_ad()
    !
    return
  end subroutine bnd_ad

  !> @ brief Check boundary package period data
    !!
    !!  Check the boundary package period data. Base implementation that
    !!  must be extended by each model boundary package.
    !!
  !<
  subroutine bnd_ck(this)
    ! -- dummy variables
    class(BndType), intent(inout) :: this !< BndType object
    !
    ! -- check stress period data
    ! -- each package must override generic functionality
    !
    ! -- return
    return
  end subroutine bnd_ck

  !> @ brief Formulate the package hcof and rhs terms.
    !!
    !!  Formulate the hcof and rhs terms for the package that will be
    !!  added to the coefficient matrix and right-hand side vector.
    !!  Base implementation that must be extended by each model
    !!  boundary package.
    !!
  !<
  subroutine bnd_cf(this, reset_mover)
    ! -- modules
    class(BndType) :: this !< BndType object
    logical(LGP), intent(in), optional :: reset_mover !< boolean for resetting mover
    !
    ! -- bnd has no cf routine
    !
    ! -- return
    return
  end subroutine bnd_cf

  !> @ brief Copy hcof and rhs terms into solution.
    !!
    !!  Add the hcof and rhs terms for the boundary package to the
    !!  coefficient matrix and right-hand side vector. A boundary
    !!  package only needs to overide this method if it is different for
    !!  a specific boundary package.
    !!
  !<
  subroutine bnd_fc(this, rhs, ia, idxglo, amatsln)
    ! -- dummy variables
    class(BndType) :: this !< BndType object
    real(DP), dimension(:), intent(inout) :: rhs !< right-hand side vector for model
    integer(I4B), dimension(:), intent(in) :: ia !< solution CRS row pointers
    integer(I4B), dimension(:), intent(in) :: idxglo !< mapping vector for model (local) to solution (global)
    real(DP), dimension(:), intent(inout) :: amatsln !< solution coefficient matrix
    ! -- local variables
    integer(I4B) :: i
    integer(I4B) :: n
    integer(I4B) :: ipos
    !
    ! -- Copy package rhs and hcof into solution rhs and amat
    do i = 1, this%nbound
      n = this%nodelist(i)
      rhs(n) = rhs(n) + this%rhs(i)
      ipos = ia(n)
      amatsln(idxglo(ipos)) = amatsln(idxglo(ipos)) + this%hcof(i)
    end do
    !
    ! -- return
    return
  end subroutine bnd_fc

  !> @ brief Add Newton-Raphson terms for package into solution.
    !!
    !!  Calculate and add the Newton-Raphson terms for the boundary package
    !!  to the coefficient matrix and right-hand side vector. A boundary
    !!  package only needs to overide this method if a specific boundary
    !!  package needs to add Newton-Raphson terms.
    !!
  !<
  subroutine bnd_fn(this, rhs, ia, idxglo, amatsln)
    ! -- dummy variables
    class(BndType) :: this !< BndType object
    real(DP), dimension(:), intent(inout) :: rhs !< right-hand side vector for model
    integer(I4B), dimension(:), intent(in) :: ia !< solution CRS row pointers
    integer(I4B), dimension(:), intent(in) :: idxglo !< mapping vector for model (local) to solution (global)
    real(DP), dimension(:), intent(inout) :: amatsln !< solution coefficient matrix
    !
    ! -- No addition terms for Newton-Raphson with constant conductance
    !    boundary conditions
    !
    ! -- return
    return
  end subroutine bnd_fn

  !> @ brief Apply Newton-Raphson under-relaxation for package.
    !!
    !!  Apply Newton-Raphson under-relaxation for a boundary package. A boundary
    !!  package only needs to overide this method if a specific boundary
    !!  package needs to apply Newton-Raphson under-relaxation. An example is
    !!  the MAW package which adds rows to the system of equations and may need
    !!  to have the dependent-variable constrained by the bottom of the model.
    !!
  !<
  subroutine bnd_nur(this, neqpak, x, xtemp, dx, inewtonur, dxmax, locmax)
    ! -- dummy variables
    class(BndType), intent(inout) :: this !< BndType object
    integer(I4B), intent(in) :: neqpak !< number of equations in the package
    real(DP), dimension(neqpak), intent(inout) :: x !< dependent variable
    real(DP), dimension(neqpak), intent(in) :: xtemp !< previous dependent variable
    real(DP), dimension(neqpak), intent(inout) :: dx !< change in dependent variable
    integer(I4B), intent(inout) :: inewtonur !< flag indicating if newton-raphson under-relaxation should be applied
    real(DP), intent(inout) :: dxmax !< maximum change in the dependent variable
    integer(I4B), intent(inout) :: locmax !< location of the maximum change in the dependent variable
    ! -- local variables
    !
    ! -- Newton-Raphson under-relaxation
    !
    ! -- return
    return
  end subroutine bnd_nur

  !> @ brief Convergence check for package.
    !!
    !!  Perform additional convergence checks on the flow between the package
    !!  and the model it is attached to. This additional convergence check is
    !!  applied to pacakages that solve their own continuity equation as
    !!  part of the formulate step at the beginning of a Picard iteration.
    !!  A boundary package only needs to overide this method if a specific boundary
    !!  package solves its own continuity equation. Example packages that implement
    !!  this additional convergence check is the CSUB, SFR, LAK, and UZF packages.
    !!
  !<
  subroutine bnd_cc(this, innertot, kiter, iend, icnvgmod, cpak, ipak, dpak)
    ! -- dummy variables
    class(BndType), intent(inout) :: this !< BndType object
    integer(I4B), intent(in) :: innertot !< total number of inner iterations
    integer(I4B), intent(in) :: kiter !< Picard iteration number
    integer(I4B), intent(in) :: iend !< flag indicating if this is the last Picard iteration
    integer(I4B), intent(in) :: icnvgmod !< flag inficating if the model has met specific convergence criteria
    character(len=LENPAKLOC), intent(inout) :: cpak !< string for user node
    integer(I4B), intent(inout) :: ipak !< location of the maximum dependent variable change
    real(DP), intent(inout) :: dpak !< maximum dependent variable change
    !
    ! -- No addition convergence check for boundary conditions
    !
    ! -- return
    return
  end subroutine bnd_cc

  !> @ brief Calculate advanced package flows.
    !!
    !!  Calculate the flow between connected advanced package control volumes.
    !!  Only advanced boundary packages need to overide this method.
    !!
  !<
  subroutine bnd_cq(this, x, flowja, iadv)
    ! -- dummy variables
    class(BndType), intent(inout) :: this !< BndType object
    real(DP), dimension(:), intent(in) :: x !< current dependent-variable value
    real(DP), dimension(:), contiguous, intent(inout) :: flowja !< flow between two connected control volumes
    integer(I4B), optional, intent(in) :: iadv !< flag that indicates if this is an advance package
    ! -- local variables
    integer(I4B) :: imover
    ! ------------------------------------------------------------------------------
    !
    ! -- check for iadv optional variable to indicate this is an advanced
    !    package and that mover calculations should not be done here
    if (present(iadv)) then
      if (iadv == 1) then
        imover = 0
      else
        imover = 1
      end if
    else
      imover = this%imover
    end if
    !
    ! -- Calculate package flows.  In the first call, simval is calculated
    !    from hcof, rhs, and head.  The second call may reduce the value in
    !    simval by what is sent to the mover.  The mover rate is stored in
    !    simtomvr.  imover is set to zero here for advanced packages, which
    !    handle and store mover quantities separately.
    call this%bnd_cq_simrate(x, flowja, imover)
    if (imover == 1) then
      call this%bnd_cq_simtomvr(flowja)
    end if
    !
    ! -- return
    return
  end subroutine bnd_cq

  !> @ brief Calculate simrate.
    !!
    !!  Calculate the flow between package and the model (for example, GHB and
    !!  groundwater cell) and store in the simvals variable. This method only
    !!  needs to be overridden if a different calculation needs to be made.
    !!
  !<
  subroutine bnd_cq_simrate(this, hnew, flowja, imover)
    ! -- dummy variables
    class(BndType) :: this !< BndType object
    real(DP), dimension(:), intent(in) :: hnew !< current dependent-variable value
    real(DP), dimension(:), intent(inout) :: flowja !< flow between package and model
    integer(I4B), intent(in) :: imover !< flag indicating if the mover package is active
    ! -- local variables
    integer(I4B) :: i
    integer(I4B) :: node
    integer(I4B) :: idiag
    real(DP) :: rrate
    ! -- formats
    ! ------------------------------------------------------------------------------
    !
    ! -- If no boundaries, skip flow calculations.
    if (this%nbound > 0) then
      !
      ! -- Loop through each boundary calculating flow.
      do i = 1, this%nbound
        node = this%nodelist(i)
        !
        ! -- If cell is no-flow or constant-head, then ignore it.
        rrate = DZERO
        if (node > 0) then
          idiag = this%dis%con%ia(node)
          if (this%ibound(node) > 0) then
            !
            ! -- Calculate the flow rate into the cell.
            rrate = this%hcof(i) * hnew(node) - this%rhs(i)
          end if
          flowja(idiag) = flowja(idiag) + rrate
        end if
        !
        ! -- Save simulated value to simvals array.
        this%simvals(i) = rrate
        !
      end do
    end if
    !
    ! -- return
    return
  end subroutine bnd_cq_simrate

  !> @ brief Calculate flow to the mover.
    !!
    !!  Calculate the flow between package and the model that is sent to the
    !!  mover package and store in the simtomvr variable. This method only
    !!  needs to be overridden if a different calculation needs to be made.
    !!
  !<
  subroutine bnd_cq_simtomvr(this, flowja)
    ! -- dummy variables
    class(BndType) :: this !< BndType object
    real(DP), dimension(:), intent(inout) :: flowja !< flow between package and model
    ! -- local variables
    integer(I4B) :: i
    integer(I4B) :: node
    real(DP) :: q
    real(DP) :: fact
    real(DP) :: rrate
    !
    ! -- If no boundaries, skip flow calculations.
    if (this%nbound > 0) then
      !
      ! -- Loop through each boundary calculating flow.
      do i = 1, this%nbound
        node = this%nodelist(i)
        !
        ! -- If cell is no-flow or constant-head, then ignore it.
        rrate = DZERO
        if (node > 0) then
          if (this%ibound(node) > 0) then
            !
            ! -- Calculate the flow rate into the cell.
            q = this%simvals(i)

            if (q < DZERO) then
              rrate = this%pakmvrobj%get_qtomvr(i)
              !
              ! -- Evaluate if qtomvr exceeds the calculated rrate.
              !    When fact is greater than 1, qtomvr is numerically
              !    larger than rrate (which should never happen) and
              !    represents a water budget error. When this happens,
              !    rrate is set to 0. so that the water budget error is
              !    correctly accounted for in the listing water budget.
              fact = -rrate / q
              if (fact > DONE) then
                ! -- all flow goes to mover
                q = DZERO
              else
                ! -- magnitude of rrate (which is negative) is reduced by
                !    qtomvr (which is positive)
                q = q + rrate
              end if
              this%simvals(i) = q

              if (rrate > DZERO) then
                rrate = -rrate
              end if
            end if
          end if
        end if
        !
        ! -- Save simulated value to simtomvr array.
        this%simtomvr(i) = rrate
        !
      end do
    end if
    !
    ! -- return
    return
  end subroutine bnd_cq_simtomvr

  !> @ brief Add package flows to model budget.
    !!
    !!  Add the flow between package and the model (ratin and ratout) to the
    !!  model budget. This method only needs to be overridden if a different
    !!  calculation needs to be made.
    !!
  !<
  subroutine bnd_bd(this, model_budget)
    ! -- modules
    use TdisModule, only: delt
    use BudgetModule, only: BudgetType, rate_accumulator
    ! -- dummy variables
    class(BndType) :: this !< BndType object
    type(BudgetType), intent(inout) :: model_budget !< model budget object
    ! -- local variables
    character(len=LENPACKAGENAME) :: text
    real(DP) :: ratin
    real(DP) :: ratout
    integer(I4B) :: isuppress_output
    !
    ! -- initialize local variables
    isuppress_output = 0
    !
    ! -- call accumulator and add to the model budget
    call rate_accumulator(this%simvals(1:this%nbound), ratin, ratout)
    call model_budget%addentry(ratin, ratout, delt, this%text, &
                               isuppress_output, this%packName)
    if (this%imover == 1 .and. this%isadvpak == 0) then
      text = trim(adjustl(this%text))//'-TO-MVR'
      text = adjustr(text)
      call rate_accumulator(this%simtomvr(1:this%nbound), ratin, ratout)
      call model_budget%addentry(ratin, ratout, delt, text, &
                                 isuppress_output, this%packName)
    end if
    !
    ! -- return
    return
  end subroutine bnd_bd

  !> @ brief Output advanced package flow terms.
    !!
    !!  Output advanced boundary package flow terms. This method only needs to
    !!  be overridden for advanced packages that save flow terms than contribute
    !!  to the continuity equation for each control volume.
    !!
  !<
  subroutine bnd_ot_package_flows(this, icbcfl, ibudfl)
    ! -- dummy variables
    class(BndType) :: this !< BndType object
    integer(I4B), intent(in) :: icbcfl !< flag and unit number for cell-by-cell output
    integer(I4B), intent(in) :: ibudfl !< flag indication if cell-by-cell data should be saved
    !
    ! -- override for advanced packages
    !
    ! -- return
    return
  end subroutine bnd_ot_package_flows

  !> @ brief Output advanced package dependent-variable terms.
    !!
    !!  Output advanced boundary package dependent-variable terms. This method only needs
    !!  to be overridden for advanced packages that save dependent variable terms
    !!  for each control volume.
    !!
  !<
  subroutine bnd_ot_dv(this, idvsave, idvprint)
    ! -- dummy variables
    class(BndType) :: this !< BndType object
    integer(I4B), intent(in) :: idvsave !< flag and unit number for dependent-variable output
    integer(I4B), intent(in) :: idvprint !< flag indicating if dependent-variable should be written to the model listing file
    !
    ! -- override for advanced packages
    !
    ! -- return
    return
  end subroutine bnd_ot_dv

  !> @ brief Output advanced package budget summary.
    !!
    !!  Output advanced boundary package budget summary. This method only needs
    !!  to be overridden for advanced packages that save budget summaries
    !!  to the model listing file.
    !!
  !<
  subroutine bnd_ot_bdsummary(this, kstp, kper, iout, ibudfl)
    ! -- dummy variables
    class(BndType) :: this !< BndType object
    integer(I4B), intent(in) :: kstp !< time step number
    integer(I4B), intent(in) :: kper !< period number
    integer(I4B), intent(in) :: iout !< flag and unit number for the model listing file
    integer(I4B), intent(in) :: ibudfl !< flag indicating budget should be written
    !
    ! -- override for advanced packages
    !
    ! -- return
    return
  end subroutine bnd_ot_bdsummary

  !> @ brief Output package flow terms.
    !!
    !!  Output flow terms between the boundary package and model to a binary file and/or
    !!  print flows to the model listing file. This method should not need to
    !!  be overridden.
    !!
  !<
  subroutine bnd_ot_model_flows(this, icbcfl, ibudfl, icbcun, imap)
    ! -- dummy variables
    class(BndType) :: this !< BndType object
    integer(I4B), intent(in) :: icbcfl !< flag for cell-by-cell output
    integer(I4B), intent(in) :: ibudfl !< flag indication if cell-by-cell data should be saved
    integer(I4B), intent(in) :: icbcun !< unit number for cell-by-cell output
    integer(I4B), dimension(:), optional, intent(in) :: imap !< mapping vector that converts the 1 to nbound values to lake number, maw number, etc.
    ! -- local variables
    character(len=LINELENGTH) :: title
    character(len=LENPACKAGENAME) :: text
    integer(I4B) :: imover
    !
    ! -- Call generic subroutine to save and print simvals and simtomvr
    title = trim(adjustl(this%text))//' PACKAGE ('//trim(this%packName)// &
            ') FLOW RATES'
    if (present(imap)) then
      call save_print_model_flows(icbcfl, ibudfl, icbcun, this%iprflow, &
                                  this%outputtab, this%nbound, this%nodelist, &
                                  this%simvals, this%ibound, title, this%text, &
                                  this%ipakcb, this%dis, this%naux, &
                                  this%name_model, this%name_model, &
                                  this%name_model, this%packName, &
                                  this%auxname, this%auxvar, this%iout, &
                                  this%inamedbound, this%boundname, imap)
    else
      call save_print_model_flows(icbcfl, ibudfl, icbcun, this%iprflow, &
                                  this%outputtab, this%nbound, this%nodelist, &
                                  this%simvals, this%ibound, title, this%text, &
                                  this%ipakcb, this%dis, this%naux, &
                                  this%name_model, this%name_model, &
                                  this%name_model, this%packName, &
                                  this%auxname, this%auxvar, this%iout, &
                                  this%inamedbound, this%boundname)
    end if
    !
    ! -- Set mover flag, and shut off if this is an advanced package.  Advanced
    !    packages must handle mover flows differently by including them in
    !    their balance equations.  These simtomvr flows are the general
    !    flow to mover terms calculated by bnd_cq_simtomvr()
    imover = this%imover
    if (this%isadvpak /= 0) imover = 0
    if (imover == 1) then
      text = trim(adjustl(this%text))//'-TO-MVR'
      text = adjustr(text)
      title = trim(adjustl(this%text))//' PACKAGE ('// &
              trim(this%packName)//') FLOW RATES TO-MVR'
      call save_print_model_flows(icbcfl, ibudfl, icbcun, this%iprflow, &
                                  this%outputtab, this%nbound, this%nodelist, &
                                  this%simtomvr, this%ibound, title, text, &
                                  this%ipakcb, this%dis, this%naux, &
                                  this%name_model, this%name_model, &
                                  this%name_model, this%packName, &
                                  this%auxname, this%auxvar, this%iout, &
                                  this%inamedbound, this%boundname)
    end if
    !
    ! -- return
    return
  end subroutine bnd_ot_model_flows

  !> @ brief Deallocate package memory
    !!
    !!  Deallocate base boundary package scalars and arrays. This method
    !!  only needs to be overridden if additional variables are defined
    !!  for a specific package.
    !!
  !<
  subroutine bnd_da(this)
    ! -- modules
    use MemoryManagerModule, only: mem_deallocate
    ! -- dummy variables
    class(BndType) :: this !< BndType object
    !
    ! -- deallocate arrays
    call mem_deallocate(this%nodelist, 'NODELIST', this%memoryPath)
    call mem_deallocate(this%noupdateauxvar, 'NOUPDATEAUXVAR', this%memoryPath)
    call mem_deallocate(this%bound, 'BOUND', this%memoryPath)
    call mem_deallocate(this%condinput, 'CONDINPUT', this%memoryPath)
    call mem_deallocate(this%hcof, 'HCOF', this%memoryPath)
    call mem_deallocate(this%rhs, 'RHS', this%memoryPath)
    call mem_deallocate(this%simvals, 'SIMVALS', this%memoryPath)
    call mem_deallocate(this%simtomvr, 'SIMTOMVR', this%memoryPath)
    call mem_deallocate(this%auxvar, 'AUXVAR', this%memoryPath)
    call mem_deallocate(this%boundname, 'BOUNDNAME', this%memoryPath)
    call mem_deallocate(this%boundname_cst, 'BOUNDNAME_CST', this%memoryPath)
    call mem_deallocate(this%auxname, 'AUXNAME', this%memoryPath)
    call mem_deallocate(this%auxname_cst, 'AUXNAME_CST', this%memoryPath)
    nullify (this%icelltype)
    !
    ! -- pakmvrobj
    if (this%imover /= 0) then
      call this%pakmvrobj%da()
      deallocate (this%pakmvrobj)
      nullify (this%pakmvrobj)
    end if
    !
    ! -- input table object
    if (associated(this%inputtab)) then
      call this%inputtab%table_da()
      deallocate (this%inputtab)
      nullify (this%inputtab)
    end if
    !
    ! -- output table object
    if (associated(this%outputtab)) then
      call this%outputtab%table_da()
      deallocate (this%outputtab)
      nullify (this%outputtab)
    end if
    !
    ! -- error table object
    if (associated(this%errortab)) then
      call this%errortab%table_da()
      deallocate (this%errortab)
      nullify (this%errortab)
    end if
    !
    ! -- deallocate character variables
    call mem_deallocate(this%listlabel, 'LISTLABEL', this%memoryPath)
    !
    ! -- Deallocate scalars
    call mem_deallocate(this%isadvpak)
    call mem_deallocate(this%ibcnum)
    call mem_deallocate(this%maxbound)
    call mem_deallocate(this%nbound)
    call mem_deallocate(this%ncolbnd)
    call mem_deallocate(this%iscloc)
    call mem_deallocate(this%naux)
    call mem_deallocate(this%inamedbound)
    call mem_deallocate(this%iauxmultcol)
    call mem_deallocate(this%inobspkg)
    call mem_deallocate(this%imover)
    call mem_deallocate(this%npakeq)
    call mem_deallocate(this%ioffset)
    call mem_deallocate(this%ivsc)
    !
    ! -- deallocate methods on objects
    call this%obs%obs_da()
    call this%TsManager%da()
    call this%TasManager%da()
    !
    ! -- deallocate objects
    deallocate (this%obs)
    deallocate (this%TsManager)
    deallocate (this%TasManager)
    nullify (this%TsManager)
    nullify (this%TasManager)
    !
    ! -- Deallocate parent object
    call this%NumericalPackageType%da()
    !
    ! -- return
    return
  end subroutine bnd_da

  !> @ brief Allocate package scalars
    !!
    !!  Allocate and initialize base boundary package scalars. This method
    !!  only needs to be overridden if additional scalars are defined
    !!  for a specific package.
    !!
  !<
  subroutine allocate_scalars(this)
    ! -- modules
    use MemoryManagerModule, only: mem_allocate, mem_setptr
    use MemoryHelperModule, only: create_mem_path
    ! -- dummy variables
    class(BndType) :: this !< BndType object
    ! -- local variables
    integer(I4B), pointer :: imodelnewton => null()
    !
    ! -- allocate scalars in NumericalPackageType
    call this%NumericalPackageType%allocate_scalars()
    !
    ! -- allocate character variables
    call mem_allocate(this%listlabel, LENLISTLABEL, 'LISTLABEL', &
                      this%memoryPath)
    !
    ! -- allocate integer variables
    call mem_allocate(this%isadvpak, 'ISADVPAK', this%memoryPath)
    call mem_allocate(this%ibcnum, 'IBCNUM', this%memoryPath)
    call mem_allocate(this%maxbound, 'MAXBOUND', this%memoryPath)
    call mem_allocate(this%nbound, 'NBOUND', this%memoryPath)
    call mem_allocate(this%ncolbnd, 'NCOLBND', this%memoryPath)
    call mem_allocate(this%iscloc, 'ISCLOC', this%memoryPath)
    call mem_allocate(this%naux, 'NAUX', this%memoryPath)
    call mem_allocate(this%inamedbound, 'INAMEDBOUND', this%memoryPath)
    call mem_allocate(this%iauxmultcol, 'IAUXMULTCOL', this%memoryPath)
    call mem_allocate(this%inobspkg, 'INOBSPKG', this%memoryPath)
    !
    ! -- allocate the object and assign values to object variables
    call mem_allocate(this%imover, 'IMOVER', this%memoryPath)
    !
    ! -- allocate flag for determining if vsc active
    call mem_allocate(this%ivsc, 'IVSC', this%memoryPath)
    !
    ! -- allocate scalars for packages that add rows to the matrix (e.g. MAW)
    call mem_allocate(this%npakeq, 'NPAKEQ', this%memoryPath)
    call mem_allocate(this%ioffset, 'IOFFSET', this%memoryPath)
    !
    ! -- allocate TS objects
    allocate (this%TsManager)
    allocate (this%TasManager)
    !
    ! -- allocate text strings
    call mem_allocate(this%auxname, LENAUXNAME, 0, 'AUXNAME', this%memoryPath)
    call mem_allocate(this%auxname_cst, LENAUXNAME, 0, 'AUXNAME_CST', &
                      this%memoryPath)
    !
    ! -- Initialize variables
    this%isadvpak = 0
    this%ibcnum = 0
    this%maxbound = 0
    this%nbound = 0
    this%ncolbnd = 0
    this%iscloc = 0
    this%naux = 0
    this%inamedbound = 0
    this%iauxmultcol = 0
    this%inobspkg = 0
    this%imover = 0
    this%npakeq = 0
    this%ioffset = 0
    this%ivsc = 0
    !
    ! -- Set pointer to model inewton variable
    call mem_setptr(imodelnewton, 'INEWTON', create_mem_path(this%name_model))
    this%inewton = imodelnewton
    imodelnewton => null()
    !
    ! -- return
    return
  end subroutine allocate_scalars

  !> @ brief Allocate package arrays
    !!
    !!  Allocate and initialize base boundary package arrays. This method
    !!  only needs to be overridden if additional arrays are defined
    !!  for a specific package.
    !!
  !<
  subroutine allocate_arrays(this, nodelist, auxvar)
    ! -- modules
    use MemoryManagerModule, only: mem_allocate, mem_setptr
    ! -- dummy variables
    class(BndType) :: this !< BndType object
    integer(I4B), dimension(:), pointer, contiguous, optional :: nodelist !< package nodelist
    real(DP), dimension(:, :), pointer, contiguous, optional :: auxvar !< package aux variable array
    ! -- local variables
    integer(I4B) :: i
    integer(I4B) :: j
    !
    ! -- Point nodelist if it is passed in, otherwise allocate
    if (present(nodelist)) then
      this%nodelist => nodelist
    else
      call mem_allocate(this%nodelist, this%maxbound, 'NODELIST', &
                        this%memoryPath)
      do j = 1, this%maxbound
        this%nodelist(j) = 0
      end do
    end if
    !
    ! -- noupdateauxvar (allows an external caller to stop auxvars from being
    !    recalculated
    call mem_allocate(this%noupdateauxvar, this%naux, 'NOUPDATEAUXVAR', &
                      this%memoryPath)
    this%noupdateauxvar(:) = 0
    !
    ! -- Allocate the bound array
    call mem_allocate(this%bound, this%ncolbnd, this%maxbound, 'BOUND', &
                      this%memoryPath)
    !
<<<<<<< HEAD
    !-- Allocate array for storing user-specified conductances if vsc active
    if (this%ivsc == 1) then
      call mem_allocate(this%condinput, this%maxbound, 'CONDINPUT', &
                        this%memoryPath)
      do i = 1, this%maxbound
        this%condinput(i) = DZERO
      end do
    else
      call mem_allocate(this%condinput, 0, 'CONDINPUT', this%memoryPath)
    end if
=======
    !-- Allocate array for storing user-specified conductances
    !   Will be reallocated to size maxbound if vsc active
    call mem_allocate(this%condinput, 0, 'CONDINPUT', this%memoryPath)
>>>>>>> 18deae7d
    !
    ! -- Allocate hcof and rhs
    call mem_allocate(this%hcof, this%maxbound, 'HCOF', this%memoryPath)
    call mem_allocate(this%rhs, this%maxbound, 'RHS', this%memoryPath)
    !
    ! -- Allocate the simvals array
    call mem_allocate(this%simvals, this%maxbound, 'SIMVALS', this%memoryPath)
    if (this%imover == 1) then
      call mem_allocate(this%simtomvr, this%maxbound, 'SIMTOMVR', &
                        this%memoryPath)
      do i = 1, this%maxbound
        this%simtomvr(i) = DZERO
      end do
    else
      call mem_allocate(this%simtomvr, 0, 'SIMTOMVR', this%memoryPath)
    end if
    !
    ! -- Point or allocate auxvar
    if (present(auxvar)) then
      this%auxvar => auxvar
    else
      call mem_allocate(this%auxvar, this%naux, this%maxbound, 'AUXVAR', &
                        this%memoryPath)
      do i = 1, this%maxbound
        do j = 1, this%naux
          this%auxvar(j, i) = DZERO
        end do
      end do
    end if
    !
    ! -- Allocate boundname
    if (this%inamedbound /= 0) then
      call mem_allocate(this%boundname, LENBOUNDNAME, this%maxbound, &
                        'BOUNDNAME', this%memoryPath)
      call mem_allocate(this%boundname_cst, LENBOUNDNAME, this%maxbound, &
                        'BOUNDNAME_CST', this%memoryPath)
    else
      call mem_allocate(this%boundname, LENBOUNDNAME, 0, &
                        'BOUNDNAME', this%memoryPath)
      call mem_allocate(this%boundname_cst, LENBOUNDNAME, 0, &
                        'BOUNDNAME_CST', this%memoryPath)
    end if
    !
    ! -- Set pointer to ICELLTYPE. For GWF boundary packages,
    !    this%ictMemPath will be 'NPF'.  If boundary packages do not set
    !    this%ictMemPath, then icelltype will remain as null()
    if (this%ictMemPath /= '') then
      call mem_setptr(this%icelltype, 'ICELLTYPE', this%ictMemPath)
    end if
    !
    ! -- Initialize values
    do j = 1, this%maxbound
      do i = 1, this%ncolbnd
        this%bound(i, j) = DZERO
      end do
    end do
    do i = 1, this%maxbound
      this%hcof(i) = DZERO
      this%rhs(i) = DZERO
    end do
    !
    ! -- setup the output table
    call this%pak_setup_outputtab()
    !
    ! -- return
    return
  end subroutine allocate_arrays

  !> @ brief Allocate and initialize select package members
    !!
    !!  Allocate and initialize select base boundary package members.
    !!  This method needs to be overridden by a package if it is
    !!  needed for a specific package.
    !!
  !<
  subroutine pack_initialize(this)
    ! -- dummy variables
    class(BndType) :: this !< BndType object
    !
    ! -- return
    return
  end subroutine pack_initialize

  !> @ brief Set pointers to model variables
    !!
    !!  Set pointers to model variables so that a package has access to these
    !!  variables. This base method should not need to be overridden.
    !!
  !<
  subroutine set_pointers(this, neq, ibound, xnew, xold, flowja)
    ! -- dummy variables
    class(BndType) :: this !< BndType object
    integer(I4B), pointer :: neq !< number of equations in the model
    integer(I4B), dimension(:), pointer, contiguous :: ibound !< model idomain
    real(DP), dimension(:), pointer, contiguous :: xnew !< current dependent variable
    real(DP), dimension(:), pointer, contiguous :: xold !< previous dependent variable
    real(DP), dimension(:), pointer, contiguous :: flowja !< connection flow terms
    !
    ! -- Set the pointers
    this%neq => neq
    this%ibound => ibound
    this%xnew => xnew
    this%xold => xold
    this%flowja => flowja
    !
    ! -- return
  end subroutine set_pointers

  !> @ brief Read additional options for package
    !!
    !!  Read base options for boundary packages.
    !!
  !<
  subroutine bnd_read_options(this)
    ! -- modules
    use InputOutputModule, only: urdaux
    use MemoryManagerModule, only: mem_reallocate
    ! -- dummy variables
    class(BndType), intent(inout) :: this !< BndType object
    ! -- local variables
    character(len=:), allocatable :: line
    character(len=LINELENGTH) :: fname
    character(len=LINELENGTH) :: keyword
    character(len=LENAUXNAME) :: sfacauxname
    character(len=LENAUXNAME), dimension(:), allocatable :: caux
    integer(I4B) :: lloc
    integer(I4B) :: istart
    integer(I4B) :: istop
    integer(I4B) :: n
    integer(I4B) :: ierr
    integer(I4B) :: inobs
    logical(LGP) :: isfound
    logical(LGP) :: endOfBlock
    logical(LGP) :: foundchildclassoption
    ! -- format
    character(len=*), parameter :: fmtflow = &
      &"(4x, 'FLOWS WILL BE SAVED TO FILE: ', a, /4x, 'OPENED ON UNIT: ', I7)"
    character(len=*), parameter :: fmtflow2 = &
      &"(4x, 'FLOWS WILL BE SAVED TO BUDGET FILE SPECIFIED IN OUTPUT CONTROL')"
    character(len=*), parameter :: fmttas = &
      &"(4x, 'TIME-ARRAY SERIES DATA WILL BE READ FROM FILE: ', a)"
    character(len=*), parameter :: fmtts = &
      &"(4x, 'TIME-SERIES DATA WILL BE READ FROM FILE: ', a)"
    character(len=*), parameter :: fmtnme = &
      &"(a, i0, a)"
    !
    ! -- set default options
    !
    ! -- get options block
    call this%parser%GetBlock('OPTIONS', isfound, ierr, &
                              supportOpenClose=.true., blockRequired=.false.)
    !
    ! -- parse options block if detected
    if (isfound) then
      write (this%iout, '(/1x,a)') 'PROCESSING '//trim(adjustl(this%text)) &
        //' OPTIONS'
      do
        call this%parser%GetNextLine(endOfBlock)
        if (endOfBlock) then
          exit
        end if
        call this%parser%GetStringCaps(keyword)
        select case (keyword)
        case ('AUX', 'AUXILIARY')
          call this%parser%GetRemainingLine(line)
          lloc = 1
          call urdaux(this%naux, this%parser%iuactive, this%iout, lloc, &
                      istart, istop, caux, line, this%text)
          call mem_reallocate(this%auxname, LENAUXNAME, this%naux, &
                              'AUXNAME', this%memoryPath)
          call mem_reallocate(this%auxname_cst, LENAUXNAME, this%naux, &
                              'AUXNAME_CST', this%memoryPath)
          do n = 1, this%naux
            this%auxname(n) = caux(n)
            this%auxname_cst(n) = caux(n)
          end do
          deallocate (caux)
        case ('SAVE_FLOWS')
          this%ipakcb = -1
          write (this%iout, fmtflow2)
        case ('PRINT_INPUT')
          this%iprpak = 1
          write (this%iout, '(4x,a)') &
            'LISTS OF '//trim(adjustl(this%text))//' CELLS WILL BE PRINTED.'
        case ('PRINT_FLOWS')
          this%iprflow = 1
          write (this%iout, '(4x,a)') trim(adjustl(this%text))// &
            ' FLOWS WILL BE PRINTED TO LISTING FILE.'
        case ('BOUNDNAMES')
          this%inamedbound = 1
          write (this%iout, '(4x,a)') trim(adjustl(this%text))// &
            ' BOUNDARIES HAVE NAMES IN LAST COLUMN.'
        case ('TS6')
          call this%parser%GetStringCaps(keyword)
          if (trim(adjustl(keyword)) /= 'FILEIN') then
            errmsg = 'TS6 keyword must be followed by "FILEIN" '// &
                     'then by filename.'
            call store_error(errmsg)
          end if
          call this%parser%GetString(fname)
          write (this%iout, fmtts) trim(fname)
          call this%TsManager%add_tsfile(fname, this%inunit)
        case ('TAS6')
          if (this%AllowTimeArraySeries) then
            if (.not. this%dis%supports_layers()) then
              errmsg = 'TAS6 FILE cannot be used '// &
                       'with selected discretization type.'
              call store_error(errmsg)
            end if
          else
            errmsg = 'The '//trim(this%filtyp)// &
                     ' package does not support TIMEARRAYSERIESFILE'
            call store_error(errmsg)
            call this%parser%StoreErrorUnit()
          end if
          call this%parser%GetStringCaps(keyword)
          if (trim(adjustl(keyword)) /= 'FILEIN') then
            errmsg = 'TAS6 keyword must be followed by "FILEIN" '// &
                     'then by filename.'
            call store_error(errmsg)
            call this%parser%StoreErrorUnit()
          end if
          call this%parser%GetString(fname)
          write (this%iout, fmttas) trim(fname)
          call this%TasManager%add_tasfile(fname)
        case ('AUXMULTNAME')
          call this%parser%GetStringCaps(sfacauxname)
          this%iauxmultcol = -1
          write (this%iout, '(4x,a,a)') &
            'AUXILIARY MULTIPLIER NAME: ', sfacauxname
        case ('OBS6')
          call this%parser%GetStringCaps(keyword)
          if (trim(adjustl(keyword)) /= 'FILEIN') then
            errmsg = 'OBS6 keyword must be followed by "FILEIN" '// &
                     'then by filename.'
            call store_error(errmsg)
            call this%parser%StoreErrorUnit()
          end if
          if (this%obs%active) then
            errmsg = 'Multiple OBS6 keywords detected in OPTIONS block. '// &
                     'Only one OBS6 entry allowed for a package.'
            call store_error(errmsg)
          end if
          this%obs%active = .true.
          call this%parser%GetString(this%obs%inputFilename)
          inobs = GetUnit()
          call openfile(inobs, this%iout, this%obs%inputFilename, 'OBS')
          this%obs%inUnitObs = inobs
          !
          ! -- right now these are options that are only available in the
          !    development version and are not included in the documentation.
          !    These options are only available when IDEVELOPMODE in
          !    constants module is set to 1
        case ('DEV_NO_NEWTON')
          call this%parser%DevOpt()
          this%inewton = 0
          write (this%iout, '(4x,a)') &
            'NEWTON-RAPHSON method disabled for unconfined cells'
        case default
          !
          ! -- Check for child class options
          call this%bnd_options(keyword, foundchildclassoption)
          !
          ! -- No child class options found, so print error message
          if (.not. foundchildclassoption) then
            write (errmsg, '(a,3(1x,a))') &
              'UNKNOWN', trim(adjustl(this%text)), 'OPTION:', trim(keyword)
            call store_error(errmsg)
          end if
        end select
      end do
      write (this%iout, '(1x,a)') &
        'END OF '//trim(adjustl(this%text))//' OPTIONS'
    else
      write (this%iout, '(1x,a)') 'NO '//trim(adjustl(this%text))// &
        ' OPTION BLOCK DETECTED.'
    end if
    !
    ! -- AUXMULTNAME was specified, so find column of auxvar that will be multiplier
    if (this%iauxmultcol < 0) then
      !
      ! -- Error if no aux variable specified
      if (this%naux == 0) then
        write (errmsg, '(a,2(1x,a))') &
          'AUXMULTNAME WAS SPECIFIED AS', trim(adjustl(sfacauxname)), &
          'BUT NO AUX VARIABLES SPECIFIED.'
        call store_error(errmsg)
      end if
      !
      ! -- Assign mult column
      this%iauxmultcol = 0
      do n = 1, this%naux
        if (sfacauxname == this%auxname(n)) then
          this%iauxmultcol = n
          exit
        end if
      end do
      !
      ! -- Error if aux variable cannot be found
      if (this%iauxmultcol == 0) then
        write (errmsg, '(a,2(1x,a))') &
          'AUXMULTNAME WAS SPECIFIED AS', trim(adjustl(sfacauxname)), &
          'BUT NO AUX VARIABLE FOUND WITH THIS NAME.'
        call store_error(errmsg)
      end if
    end if
    !
    ! -- terminate if errors were detected
    if (count_errors() > 0) then
      call this%parser%StoreErrorUnit()
    end if
    !
    ! -- return
    return
  end subroutine bnd_read_options

  !> @ brief Read dimensions for package
    !!
    !!  Read base dimensions for boundary packages. This method should not
    !!  need to be overridden unless more than MAXBOUND is specified in the
    !!  DIMENSIONS block.
    !!
  !<
  subroutine bnd_read_dimensions(this)
    ! -- dummy variables
    class(BndType), intent(inout) :: this !< BndType object
    ! -- local variables
    character(len=LINELENGTH) :: keyword
    logical(LGP) :: isfound
    logical(LGP) :: endOfBlock
    integer(I4B) :: ierr
    !
    ! -- get dimensions block
    call this%parser%GetBlock('DIMENSIONS', isfound, ierr, &
                              supportOpenClose=.true.)
    !
    ! -- parse dimensions block if detected
    if (isfound) then
      write (this%iout, '(/1x,a)') 'PROCESSING '//trim(adjustl(this%text))// &
        ' DIMENSIONS'
      do
        call this%parser%GetNextLine(endOfBlock)
        if (endOfBlock) exit
        call this%parser%GetStringCaps(keyword)
        select case (keyword)
        case ('MAXBOUND')
          this%maxbound = this%parser%GetInteger()
          write (this%iout, '(4x,a,i7)') 'MAXBOUND = ', this%maxbound
        case default
          write (errmsg, '(a,3(1x,a))') &
            'UNKNOWN', trim(this%text), 'DIMENSION:', trim(keyword)
          call store_error(errmsg)
        end select
      end do
      !
      write (this%iout, '(1x,a)') &
        'END OF '//trim(adjustl(this%text))//' DIMENSIONS'
    else
      call store_error('REQUIRED DIMENSIONS BLOCK NOT FOUND.')
      call this%parser%StoreErrorUnit()
    end if
    !
    ! -- verify dimensions were set
    if (this%maxbound <= 0) then
      write (errmsg, '(a)') 'MAXBOUND MUST BE AN INTEGER GREATER THAN ZERO.'
      call store_error(errmsg)
    end if
    !
    ! -- terminate if there are errors
    if (count_errors() > 0) then
      call this%parser%StoreErrorUnit()
    end if
    !
    ! -- Call define_listlabel to construct the list label that is written
    !    when PRINT_INPUT option is used.
    call this%define_listlabel()
    !
    ! -- return
    return
  end subroutine bnd_read_dimensions
  
  !> @ brief Store user-specified conductances when vsc is active
    !!  
    !!  VSC will update boundary package conductance values.  Because 
    !!  viscosity can change every stress period, but user-specified 
    !!  conductances may not, the base user-input should be stored in 
    !!  backup array so that viscosity-updated conductances may be
    !!  recalculated every stress period/time step
    !!
  !<
  subroutine bnd_store_user_cond(this, nlist, nodelist, rlist, condinput)
    ! -- modules
    use SimModule, only: store_error
    ! -- dummy variables
    class(BndType), intent(inout) :: this !< BndType object
    integer(I4B), intent(in) :: nlist
    integer(I4B), dimension(:), pointer, contiguous, intent(inout) :: nodelist
    real(DP), dimension(:, :), pointer, contiguous, intent(in) :: rlist
    real(DP), dimension(:), pointer, contiguous, intent(inout) :: condinput
    ! -- local variables
    integer(I4B) :: l
    integer(I4B) :: nodeu, noder
    character(len=LINELENGTH) :: nodestr
    !
    ! -- store backup copy of conductance values
    do l = 1, nlist
      nodeu = nodelist(l)
      noder = this%dis%get_nodenumber(nodeu, 0)
      if (noder <= 0) then
        call this%dis%nodeu_to_string(nodeu, nodestr)
        write (errmsg, *) &
          ' Cell is outside active grid domain: '// &
          trim(adjustl(nodestr))
        call store_error(errmsg)
      end if
      condinput(l) = rlist(2,l)
    end do
    !
    ! -- return
    return
  end subroutine

  !> @ brief Store user-specified conductances when vsc is active
    !!
    !!  VSC will update boundary package conductance values.  Because
    !!  viscosity can change every stress period, but user-specified
    !!  conductances may not, the base user-input should be stored in
    !!  backup array so that viscosity-updated conductances may be
    !!  recalculated every stress period/time step
    !!
  !<
  subroutine bnd_store_user_cond(this, nlist, nodelist, rlist, condinput)
    ! -- modules
    use SimModule, only: store_error
    ! -- dummy variables
    class(BndType), intent(inout) :: this !< BndType object
    integer(I4B), intent(in) :: nlist
    integer(I4B), dimension(:), pointer, contiguous, intent(inout) :: nodelist
    real(DP), dimension(:, :), pointer, contiguous, intent(in) :: rlist
    real(DP), dimension(:), pointer, contiguous, intent(inout) :: condinput
    ! -- local variables
    integer(I4B) :: l
    integer(I4B) :: nodeu, noder
    character(len=LINELENGTH) :: nodestr
    !
    ! -- store backup copy of conductance values
    do l = 1, nlist
      nodeu = nodelist(l)
      noder = this%dis%get_nodenumber(nodeu, 0)
      if (noder <= 0) then
        call this%dis%nodeu_to_string(nodeu, nodestr)
        write (errmsg, *) &
          ' Cell is outside active grid domain: '// &
          trim(adjustl(nodestr))
        call store_error(errmsg)
      end if
      condinput(l) = rlist(2, l)
    end do
    !
    ! -- return
    return
  end subroutine

  !> @ brief Read initial parameters for package
    !!
    !!  Read initial parameters for a boundary package. This method is not
    !!  needed for most boundary packages. The SFR package is an example of a
    !!  package that has overridden this method.
    !!
  !<
  subroutine bnd_read_initial_attr(this)
    ! -- dummy variables
    class(BndType), intent(inout) :: this !< BndType object
    !
    ! -- return
    return
  end subroutine bnd_read_initial_attr

  !> @ brief Read additional options for package
    !!
    !!  Read additional options for a boundary package. This method should
    !!  be overridden options in addition to the base options are implemented
    !!  in a boundary package.
    !!
  !<
  subroutine bnd_options(this, option, found)
    ! -- dummy variables
    class(BndType), intent(inout) :: this !< BndType object
    character(len=*), intent(inout) :: option !< option keyword string
    logical(LGP), intent(inout) :: found !< boolean indicating if the option was found
    !
    ! Return with found = .false.
    found = .false.
    !
    ! -- return
    return
  end subroutine bnd_options

  !> @ brief Copy boundnames into boundnames_cst
    !!
    !!  boundnames_cst is an array of type(CharacterStringType),
    !!  which can be stored in the MemoryManager.
    !!
  !<
  subroutine copy_boundname(this)
    ! -- dummy variables
    class(BndType), intent(inout) :: this !< BndType object
    integer(I4B) :: i
    !
    ! copy from boundname to boundname_cst, which can be
    ! stored in the memory manager
    if (this%inamedbound /= 0) then
      do i = 1, size(this%boundname)
        this%boundname_cst(i) = this%boundname(i)
      end do
    end if
    !
    ! -- return
    return
  end subroutine copy_boundname

  !> @ brief Setup output table for package
    !!
    !!  Setup output table for a boundary package that is used to output
    !!  package to model flow terms to the model listing file.
    !!
  !<
  subroutine pak_setup_outputtab(this)
    ! -- dummy variables
    class(BndType), intent(inout) :: this !< BndType object
    ! -- local variables
    character(len=LINELENGTH) :: title
    character(len=LINELENGTH) :: text
    integer(I4B) :: ntabcol
    !
    ! -- allocate and initialize the output table
    if (this%iprflow /= 0) then
      !
      ! -- dimension table
      ntabcol = 3
      if (this%inamedbound > 0) then
        ntabcol = ntabcol + 1
      end if
      !
      ! -- initialize the output table object
      title = trim(adjustl(this%text))//' PACKAGE ('//trim(this%packName)// &
              ') FLOW RATES'
      call table_cr(this%outputtab, this%packName, title)
      call this%outputtab%table_df(this%maxbound, ntabcol, this%iout, &
                                   transient=.TRUE.)
      text = 'NUMBER'
      call this%outputtab%initialize_column(text, 10, alignment=TABCENTER)
      text = 'CELLID'
      call this%outputtab%initialize_column(text, 20, alignment=TABLEFT)
      text = 'RATE'
      call this%outputtab%initialize_column(text, 15, alignment=TABCENTER)
      if (this%inamedbound > 0) then
        text = 'NAME'
        call this%outputtab%initialize_column(text, LENBOUNDNAME, &
                                              alignment=TABLEFT)
      end if
    end if
    !
    ! -- return
    return
  end subroutine pak_setup_outputtab

  !> @ brief Define the list label for the package
    !!
    !!  Method defined the list label for the boundary package. This method
    !!  needs to be overridden by each boundary package.
    !!
  !<
  subroutine define_listlabel(this)
    ! -- dummy variables
    class(BndType), intent(inout) :: this !< BndType object
    !
    ! -- return
    return
  end subroutine define_listlabel

  ! -- Procedures related to observations

  !> @brief Determine if observations are supported.
    !!
    !!  Function to determine if observations are supported by the boundary package.
    !!  By default, observations are not supported. This method should be overridden
    !!  if observations are supported in a boundary package.
    !!
    !!  @return  supported       boolean indicating if observations are supported
    !!
  !<
  function bnd_obs_supported(this) result(supported)
    ! -- return variable
    logical(LGP) :: supported !< boolean indicating if observations are supported
    ! -- dummy variables
    class(BndType) :: this !< BndType object
    !
    ! -- initialize return variables
    supported = .false.
    !
    ! -- return
    return
  end function bnd_obs_supported

  !> @brief Define the observation types available in the package
    !!
    !!  Method to define the observation types available in a boundary
    !!  package. This method should be overridden if observations are
    !!  supported in a boundary package.
    !!
  !<
  subroutine bnd_df_obs(this)
    !
    ! -- dummy variables
    class(BndType) :: this !< BndType object
    !
    ! -- do nothing here. Override as needed.
    !
    ! -- return
    return
  end subroutine bnd_df_obs

  !> @brief Read and prepare observations for a package
    !!
    !! Method to read and prepare observations for a boundary package
    !! This method should not need to be overridden for most boundary
    !! packages.
    !!
  !<
  subroutine bnd_rp_obs(this)
    ! -- dummy variables
    class(BndType), intent(inout) :: this !< BndType object
    ! -- local variables
    integer(I4B) :: i
    integer(I4B) :: j
    class(ObserveType), pointer :: obsrv => null()
    character(len=LENBOUNDNAME) :: bname
    logical(LGP) :: jfound
    !
    if (.not. this%bnd_obs_supported()) return
    !
    do i = 1, this%obs%npakobs
      obsrv => this%obs%pakobs(i)%obsrv
      !
      ! -- indxbnds needs to be reset each stress period because
      !    list of boundaries can change each stress period.
      call obsrv%ResetObsIndex()
      obsrv%BndFound = .false.
      !
      bname = obsrv%FeatureName
      if (bname /= '') then
        !
        ! -- Observation location(s) is(are) based on a boundary name.
        !    Iterate through all boundaries to identify and store
        !    corresponding index(indices) in bound array.
        jfound = .false.
        do j = 1, this%nbound
          if (this%boundname(j) == bname) then
            jfound = .true.
            obsrv%BndFound = .true.
            obsrv%CurrentTimeStepEndValue = DZERO
            call obsrv%AddObsIndex(j)
          end if
        end do
      else
        !
        ! -- Observation location is a single node number
        jfound = .false.
        jloop: do j = 1, this%nbound
          if (this%nodelist(j) == obsrv%NodeNumber) then
            jfound = .true.
            obsrv%BndFound = .true.
            obsrv%CurrentTimeStepEndValue = DZERO
            call obsrv%AddObsIndex(j)
          end if
        end do jloop
      end if
    end do
    !
    if (count_errors() > 0) then
      call store_error_unit(this%inunit)
    end if
    !
    return
  end subroutine bnd_rp_obs

  !> @brief Save observations for the package
    !!
    !! Method to save simulated values for the boundary package.
    !! This method will need to be overridden for boundary packages
    !! with more observations than the calculate flow term (simvals)
    !! and to-mover.
    !!
  !<
  subroutine bnd_bd_obs(this)
    ! -- dummy variables
    class(BndType) :: this !< BndType object
    ! -- local variables
    integer(I4B) :: i
    integer(I4B) :: n
    real(DP) :: v
    type(ObserveType), pointer :: obsrv => null()
    !
    ! -- clear the observations
    call this%obs%obs_bd_clear()
    !
    ! -- Save simulated values for all of package's observations.
    do i = 1, this%obs%npakobs
      obsrv => this%obs%pakobs(i)%obsrv
      if (obsrv%BndFound) then
        do n = 1, obsrv%indxbnds_count
          if (obsrv%ObsTypeId == 'TO-MVR') then
            if (this%imover == 1) then
              v = this%pakmvrobj%get_qtomvr(obsrv%indxbnds(n))
              if (v > DZERO) then
                v = -v
              end if
            else
              v = DNODATA
            end if
          else
            v = this%simvals(obsrv%indxbnds(n))
          end if
          call this%obs%SaveOneSimval(obsrv, v)
        end do
      else
        call this%obs%SaveOneSimval(obsrv, DNODATA)
      end if
    end do
    !
    ! -- return
    return
  end subroutine bnd_bd_obs

  !> @brief Output observations for the package
    !!
    !! Method to output simulated values for the boundary package.
    !! This method should not need to be overridden.
    !!
  !<
  subroutine bnd_ot_obs(this)
    ! -- dummy variables
    class(BndType) :: this !< BndType object
    !
    ! -- call the observation output method
    call this%obs%obs_ot()
    !
    ! -- return
    return
  end subroutine bnd_ot_obs

  ! -- Procedures related to time series

  !> @brief Assign time series links for the package
    !!
    !! Assign the time series links for the boundary package. This
    !! method will need to be overridden for boundary packages that
    !! support time series.
    !!
  !<
  subroutine bnd_rp_ts(this)
    ! -- dummy variables
    class(BndType), intent(inout) :: this
    !
    ! -- return
    return
  end subroutine bnd_rp_ts

  ! -- Procedures related to casting

  !> @brief Cast as a boundary tyoe
    !!
    !!  Subroutine to cast an object as a boundary package type.
    !!
  !<
  function CastAsBndClass(obj) result(res)
    class(*), pointer, intent(inout) :: obj !< input object
    class(BndType), pointer :: res !< output class of type BndType
    !
    ! -- initialize res
    res => null()
    !
    ! -- make sure obj is associated
    if (.not. associated(obj)) return
    !
    ! -- point res to obj
    select type (obj)
    class is (BndType)
      res => obj
    end select
    !
    ! -- return
    return
  end function CastAsBndClass

  !> @brief Add boundary to package list
    !!
    !!  Subroutine to add a boundary package to a package list.
    !!
  !<
  subroutine AddBndToList(list, bnd)
    ! -- dummy variables
    type(ListType), intent(inout) :: list !< package list
    class(BndType), pointer, intent(inout) :: bnd !< boundary package
    ! -- local variables
    class(*), pointer :: obj
    !
    obj => bnd
    call list%Add(obj)
    !
    ! -- return
    return
  end subroutine AddBndToList

  !> @brief Get boundary from package list
    !!
    !!  Function to get a boundary package from a package list.
    !!
    !!  @return  res  boundary package object
    !!
  !<
  function GetBndFromList(list, idx) result(res)
    ! -- dummy variables
    type(ListType), intent(inout) :: list !< package list
    integer(I4B), intent(in) :: idx !< package number
    class(BndType), pointer :: res !< boundary package idx
    ! -- local variables
    class(*), pointer :: obj
    !
    ! -- get the package from the list
    obj => list%GetItem(idx)
    res => CastAsBndClass(obj)
    !
    ! -- return
    return
  end function GetBndFromList

  !> @brief Save and/or print flows for a package
    !!
    !!  Subroutine to save and/or print package flows to a model to a
    !!  binary cell-by-cell flow file and the model listing file.
    !!
  !<
  subroutine save_print_model_flows(icbcfl, ibudfl, icbcun, iprflow, &
                                    outputtab, nbound, nodelist, flow, ibound, &
                                    title, text, ipakcb, dis, naux, textmodel, &
                                    textpackage, dstmodel, dstpackage, &
                                    auxname, auxvar, iout, inamedbound, &
                                    boundname, imap)
    ! -- modules
    use TdisModule, only: kstp, kper
    ! -- dummy variables
    integer(I4B), intent(in) :: icbcfl !< flag indicating if the flow should be saved to the binary cell-by-cell flow file
    integer(I4B), intent(in) :: ibudfl !< flag indicating if the flow should be saved or printed
    integer(I4B), intent(in) :: icbcun !< file unit number for the binary cell-by-cell file
    integer(I4B), intent(in) :: iprflow !< print flows to list file
    type(TableType), pointer, intent(inout) :: outputtab !< output table object
    integer(I4B), intent(in) :: nbound !< number of boundaries this stress period
    integer(I4B), dimension(:), contiguous, intent(in) :: nodelist !< boundary node list
    real(DP), dimension(:), contiguous, intent(in) :: flow !< boundary flow terms
    integer(I4B), dimension(:), contiguous, intent(in) :: ibound !< ibound array for the model
    character(len=*), intent(in) :: title !< title for the output table
    character(len=*), intent(in) :: text !< flow term description
    integer(I4B), intent(in) :: ipakcb !< flag indicating if flows will be saved
    class(DisBaseType), intent(in) :: dis !< model discretization object
    integer(I4B), intent(in) :: naux !< number of aux variables
    character(len=*), intent(in) :: textmodel !< model name
    character(len=*), intent(in) :: textpackage !< package name
    character(len=*), intent(in) :: dstmodel !< mover destination model
    character(len=*), intent(in) :: dstpackage !< mover destination package
    character(len=*), dimension(:), intent(in) :: auxname !< aux variable name
    real(DP), dimension(:, :), intent(in) :: auxvar !< aux variable
    integer(I4B), intent(in) :: iout !< model listing file unit
    integer(I4B), intent(in) :: inamedbound !< flag indicating if boundnames are defined for the boundary entries
    character(len=LENBOUNDNAME), dimension(:), contiguous :: boundname !< bound names
    integer(I4B), dimension(:), optional, intent(in) :: imap !< mapping array
    ! -- local variables
    character(len=20) :: nodestr
    integer(I4B) :: nodeu
    integer(I4B) :: maxrows
    integer(I4B) :: i
    integer(I4B) :: node
    integer(I4B) :: n2
    integer(I4B) :: ibinun
    integer(I4B) :: nboundcount
    real(DP) :: rrate
    ! -- for observations
    character(len=LENBOUNDNAME) :: bname
    !
    ! -- set table kstp and kper
    if (iprflow /= 0) then
      call outputtab%set_kstpkper(kstp, kper)
    end if
    !
    ! -- set maxrows
    maxrows = 0
    if (ibudfl /= 0 .and. iprflow /= 0) then
      do i = 1, nbound
        node = nodelist(i)
        if (node > 0) then
          maxrows = maxrows + 1
        end if
      end do
      if (maxrows > 0) then
        call outputtab%set_maxbound(maxrows)
      end if
      call outputtab%set_title(title)
    end if
    !
    ! -- Set unit number for binary output
    if (ipakcb < 0) then
      ibinun = icbcun
    else if (ipakcb == 0) then
      ibinun = 0
    else
      ibinun = ipakcb
    end if
    if (icbcfl == 0) then
      ibinun = 0
    end if
    !
    ! -- If cell-by-cell flows will be saved as a list, write header.
    if (ibinun /= 0) then
      !
      ! -- Count nbound as the number of entries with node > 0
      !    SFR, for example, can have a 'none' connection, which
      !    means it should be excluded from budget file
      nboundcount = 0
      do i = 1, nbound
        node = nodelist(i)
        if (node > 0) nboundcount = nboundcount + 1
      end do
      call dis%record_srcdst_list_header(text, textmodel, textpackage, &
                                         dstmodel, dstpackage, naux, &
                                         auxname, ibinun, nboundcount, iout)
    end if
    !
    ! -- If no boundaries, skip flow calculations.
    if (nbound > 0) then
      !
      ! -- Loop through each boundary calculating flow.
      do i = 1, nbound
        node = nodelist(i)
        ! -- assign boundary name
        if (inamedbound > 0) then
          bname = boundname(i)
        else
          bname = ''
        end if
        !
        ! -- If cell is no-flow or constant-head, then ignore it.
        rrate = DZERO
        if (node > 0) then
          !
          ! -- Use simval, which was calculated in cq()
          rrate = flow(i)
          !
          ! -- Print the individual rates if the budget is being printed
          !    and PRINT_FLOWS was specified (iprflow < 0).  Rates are
          !    printed even if ibound < 1.
          if (ibudfl /= 0) then
            if (iprflow /= 0) then
              !
              ! -- set nodestr and write outputtab table
              nodeu = dis%get_nodeuser(node)
              call dis%nodeu_to_string(nodeu, nodestr)
              call outputtab%print_list_entry(i, trim(adjustl(nodestr)), &
                                              rrate, bname)
            end if
          end if
          !
          ! -- If saving cell-by-cell flows in list, write flow
          if (ibinun /= 0) then
            n2 = i
            if (present(imap)) n2 = imap(i)
            call dis%record_mf6_list_entry(ibinun, node, n2, rrate, naux, &
                                           auxvar(:, i), olconv2=.FALSE.)
          end if
        end if
        !
      end do
      if (ibudfl /= 0) then
        if (iprflow /= 0) then
          write (iout, '(1x)')
        end if
      end if

    end if
    !
    ! -- return
    return
  end subroutine save_print_model_flows

  !> @brief Activate viscosity terms
    !!
    !! Method to activate addition of viscosity terms when package type
    !! is DRN, GHB, or RIV (method not needed by other packages at this point)
    !!
  !<
  subroutine bnd_activate_viscosity(this)
    ! -- modules
    use MemoryManagerModule, only: mem_reallocate
    ! -- dummy variables
    class(BndType), intent(inout) :: this !< BndType object
    ! -- local variables
    integer(I4B) :: i
    !
    ! -- Set ivsc and reallocate viscratios to be of size MAXBOUND
    this%ivsc = 1
    !
    ! -- Allocate array for storing user-specified conductances
    !    modified by updated viscosity values
    call mem_reallocate(this%condinput, this%maxbound, 'CONDINPUT', &
                        this%memoryPath)
    do i = 1, this%maxbound
      this%condinput(i) = DZERO
    end do
    !
    ! -- Notify user via listing file viscosity accounted for by standard
    !    boundary package.
    write (this%iout, '(/1x,a,a)') 'VISCOSITY ACTIVE IN ', &
      trim(this%filtyp)//' PACKAGE CALCULATIONS: '//trim(adjustl(this%packName))
    !
    ! -- return
    return
  end subroutine bnd_activate_viscosity

end module BndModule<|MERGE_RESOLUTION|>--- conflicted
+++ resolved
@@ -85,11 +85,7 @@
     !
     ! -- viscosity flag and safe-copy of conductance array
     integer(I4B), pointer :: ivsc => null() !< flag indicating if viscosity is active in the model
-<<<<<<< HEAD
-    real(DP), dimension(:), pointer, contiguous :: condinput => null() !< stores user-specified conductance values 
-=======
     real(DP), dimension(:), pointer, contiguous :: condinput => null() !< stores user-specified conductance values
->>>>>>> 18deae7d
     !
     ! -- timeseries
     type(TimeSeriesManagerType), pointer :: TsManager => null() !< time series manager
@@ -160,12 +156,9 @@
     ! -- procedure to support time series
     procedure, public :: bnd_rp_ts
     !
-<<<<<<< HEAD
-=======
     ! -- procedure to inform package that viscosity active
     procedure, public :: bnd_activate_viscosity
     !
->>>>>>> 18deae7d
     ! -- procedure to backup user-specified conductance
     procedure, private :: bnd_store_user_cond
     !
@@ -1121,22 +1114,9 @@
     call mem_allocate(this%bound, this%ncolbnd, this%maxbound, 'BOUND', &
                       this%memoryPath)
     !
-<<<<<<< HEAD
-    !-- Allocate array for storing user-specified conductances if vsc active
-    if (this%ivsc == 1) then
-      call mem_allocate(this%condinput, this%maxbound, 'CONDINPUT', &
-                        this%memoryPath)
-      do i = 1, this%maxbound
-        this%condinput(i) = DZERO
-      end do
-    else
-      call mem_allocate(this%condinput, 0, 'CONDINPUT', this%memoryPath)
-    end if
-=======
     !-- Allocate array for storing user-specified conductances
     !   Will be reallocated to size maxbound if vsc active
     call mem_allocate(this%condinput, 0, 'CONDINPUT', this%memoryPath)
->>>>>>> 18deae7d
     !
     ! -- Allocate hcof and rhs
     call mem_allocate(this%hcof, this%maxbound, 'HCOF', this%memoryPath)
@@ -1517,47 +1497,6 @@
     ! -- return
     return
   end subroutine bnd_read_dimensions
-  
-  !> @ brief Store user-specified conductances when vsc is active
-    !!  
-    !!  VSC will update boundary package conductance values.  Because 
-    !!  viscosity can change every stress period, but user-specified 
-    !!  conductances may not, the base user-input should be stored in 
-    !!  backup array so that viscosity-updated conductances may be
-    !!  recalculated every stress period/time step
-    !!
-  !<
-  subroutine bnd_store_user_cond(this, nlist, nodelist, rlist, condinput)
-    ! -- modules
-    use SimModule, only: store_error
-    ! -- dummy variables
-    class(BndType), intent(inout) :: this !< BndType object
-    integer(I4B), intent(in) :: nlist
-    integer(I4B), dimension(:), pointer, contiguous, intent(inout) :: nodelist
-    real(DP), dimension(:, :), pointer, contiguous, intent(in) :: rlist
-    real(DP), dimension(:), pointer, contiguous, intent(inout) :: condinput
-    ! -- local variables
-    integer(I4B) :: l
-    integer(I4B) :: nodeu, noder
-    character(len=LINELENGTH) :: nodestr
-    !
-    ! -- store backup copy of conductance values
-    do l = 1, nlist
-      nodeu = nodelist(l)
-      noder = this%dis%get_nodenumber(nodeu, 0)
-      if (noder <= 0) then
-        call this%dis%nodeu_to_string(nodeu, nodestr)
-        write (errmsg, *) &
-          ' Cell is outside active grid domain: '// &
-          trim(adjustl(nodestr))
-        call store_error(errmsg)
-      end if
-      condinput(l) = rlist(2,l)
-    end do
-    !
-    ! -- return
-    return
-  end subroutine
 
   !> @ brief Store user-specified conductances when vsc is active
     !!
