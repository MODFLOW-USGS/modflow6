--- conflicted
+++ resolved
@@ -1,1709 +1,1705 @@
-module BndModule
-
-  use KindModule,                   only: DP, I4B
-  use ConstantsModule,              only: LENAUXNAME, LENBOUNDNAME, LENFTYPE,  &
-                                          DZERO, LENMODELNAME, LENPACKAGENAME, &
-                                          LENORIGIN, MAXCHARLEN, LINELENGTH,   &
-<<<<<<< HEAD
-                                          DNODATA, LENLISTLABEL,               &
-=======
-                                          DNODATA, LENLISTLABEL, LENPAKLOC,    &
->>>>>>> 2907809a
-                                          TABLEFT, TABCENTER
-  use SimModule,                    only: count_errors, store_error, ustop,    &
-                                          store_error_unit
-  use NumericalPackageModule,       only: NumericalPackageType
-  use ArrayHandlersModule,          only: ExpandArray
-  use ObsModule,                    only: ObsType, obs_cr
-  use TdisModule,                   only: delt, totimc
-  use ObserveModule,                only: ObserveType
-  use InputOutputModule,            only: GetUnit, openfile
-  use TimeArraySeriesManagerModule, only: TimeArraySeriesManagerType
-  use TimeSeriesLinkModule,         only: TimeSeriesLinkType
-  use TimeSeriesManagerModule,      only: TimeSeriesManagerType
-  use ListModule,                   only: ListType
-  use PackageMoverModule,           only: PackageMoverType
-  use BaseDisModule,                only: DisBaseType
-  use BlockParserModule,            only: BlockParserType
-  use TableModule,                  only: TableType, table_cr
-
-  implicit none
-
-  private
-  public :: BndType, AddBndToList, GetBndFromList
-  private :: CastAsBndClass
-
-  type, extends(NumericalPackageType) :: BndType
-    ! -- characters
-    character(len=LENLISTLABEL) :: listlabel   = ''                              !title of table written for RP
-    character(len=LENPACKAGENAME) :: text = ''
-    character(len=LENAUXNAME), allocatable, dimension(:) :: auxname              !name for each auxiliary variable
-    character(len=LENBOUNDNAME), dimension(:), pointer,                         &
-                                 contiguous :: boundname => null()               !vector of boundnames
-    !
-    ! -- scalars
-    integer(I4B), pointer :: ibcnum      => null()                               !consecutive package number for this boundary condition
-    integer(I4B), pointer :: maxbound    => null()                               !max number of boundaries
-    integer(I4B), pointer :: nbound      => null()                               !number of boundaries for current stress period
-    integer(I4B), pointer :: ncolbnd     => null()                               !number of columns of the bound array
-    integer(I4B), pointer :: iscloc      => null()                               !bound column to scale with SFAC
-    integer(I4B), pointer :: naux        => null()                               !number of auxiliary variables
-    integer(I4B), pointer :: inamedbound => null()                               !flag to read boundnames
-    integer(I4B), pointer :: iauxmultcol => null()                               !column to use as multiplier for column iscloc
-    integer(I4B), pointer :: npakeq      => null()                               !number of equations in this package (normally 0 unless package adds rows to matrix)
-    integer(I4B), pointer :: ioffset     => null()                               !offset of this package in the model
-    ! -- arrays
-    integer(I4B), dimension(:), pointer, contiguous :: nodelist => null()        !vector of reduced node numbers
-    real(DP), dimension(:,:), pointer, contiguous :: bound => null()             !array of package specific boundary numbers
-    real(DP), dimension(:), pointer, contiguous :: hcof => null()                !diagonal contribution
-    real(DP), dimension(:), pointer, contiguous :: rhs => null()                 !right-hand side contribution
-    real(DP), dimension(:,:), pointer, contiguous :: auxvar => null()            !auxiliary variable array
-    real(DP), dimension(:), pointer, contiguous :: simvals => null()             !simulated values
-    real(DP), dimension(:), pointer, contiguous  :: simtomvr => null()           !simulated values
-    !
-    ! -- water mover flag and object
-    integer(I4B), pointer :: imover => null()
-    type(PackageMoverType), pointer :: pakmvrobj => null()
-    !
-    ! -- timeseries
-    type(TimeSeriesManagerType), pointer :: TsManager => null()                  ! time series manager
-    type(TimeArraySeriesManagerType), pointer :: TasManager => null()            ! time array series manager
-    integer(I4B) :: indxconvertflux = 0                                          ! indxconvertflux is column of bound to multiply by area to convert flux to rate
-    logical :: AllowTimeArraySeries = .false.
-    !
-    ! -- pointers for observations
-    integer(I4B), pointer :: inobspkg => null()                                  ! unit number for obs package
-    type(ObsType), pointer :: obs => null()                                      ! observation package
-    !
-    ! -- pointers to model/solution variables
-    integer(I4B), pointer :: neq                                                 !number of equations for model
-    integer(I4B), dimension(:), pointer, contiguous :: ibound => null()          !ibound array
-    real(DP), dimension(:), pointer, contiguous :: xnew => null()                !dependent variable (head) for this time step
-    real(DP), dimension(:), pointer, contiguous :: xold => null()                !dependent variable for last time step
-    real(DP), dimension(:), pointer, contiguous :: flowja => null()              !intercell flows
-    integer(I4B), dimension(:), pointer, contiguous :: icelltype => null()       !pointer to icelltype array in NPF
-    character(len=10) :: ictorigin  = ''                                         !package name for icelltype (NPF for GWF)
-    !
-    ! -- table objects
-    type(TableType), pointer :: inputtab => null()
-    type(TableType), pointer :: outputtab => null()
-    type(TableType), pointer :: errortab => null()
-
-    
-  contains
-    procedure :: bnd_df
-    procedure :: bnd_ac
-    procedure :: bnd_mc
-    procedure :: bnd_ar
-    procedure :: bnd_rp
-    procedure :: bnd_ad
-    procedure :: bnd_ck
-    procedure :: bnd_cf
-    procedure :: bnd_fc
-    procedure :: bnd_fn
-    procedure :: bnd_nur
-    procedure :: bnd_cc
-    procedure :: bnd_bd
-    procedure :: bnd_ot
-    procedure :: bnd_da
-
-    procedure :: allocate_scalars
-    procedure :: allocate_arrays
-    procedure :: pack_initialize
-    procedure :: read_options      => bnd_read_options
-    procedure :: read_dimensions   => bnd_read_dimensions
-    procedure :: read_initial_attr => bnd_read_initial_attr
-    procedure :: bnd_options
-    procedure :: set_pointers
-    procedure :: define_listlabel
-    procedure, private :: pak_setup_outputtab
-    !
-    ! -- procedures to support observations
-    procedure, public :: bnd_obs_supported
-    procedure, public :: bnd_df_obs
-    procedure, public :: bnd_bd_obs
-    procedure, public :: bnd_ot_obs
-    procedure, public :: bnd_rp_obs
-    !
-    ! -- procedure to support time series
-    procedure, public :: bnd_rp_ts
-    !
-  end type BndType
-
-  contains
-
-  subroutine bnd_df(this, neq, dis)
-! ******************************************************************************
-! bnd_df -- Define package options and dimensions
-! ******************************************************************************
-!
-!    SPECIFICATIONS:
-! ------------------------------------------------------------------------------
-    ! -- module
-    use TimeSeriesManagerModule, only: tsmanager_cr
-    use TimeArraySeriesManagerModule, only: tasmanager_cr
-    ! -- dummy
-    class(BndType),intent(inout) :: this
-    integer(I4B), intent(inout) :: neq
-    class(DisBaseType), pointer :: dis
-    ! -- local
-    ! -- format
-! ------------------------------------------------------------------------------
-    !
-    ! -- set pointer to dis object for the model
-    this%dis => dis
-    !
-    ! -- Create time series managers
-    call tsmanager_cr(this%TsManager, this%iout)
-    call tasmanager_cr(this%TasManager, dis, this%iout)
-    !
-    ! -- create obs package
-    call obs_cr(this%obs, this%inobspkg)
-    !
-    ! -- Write information to model list file
-    write(this%iout,1) this%filtyp, trim(adjustl(this%text)), this%inunit
-1   format(1X,/1X,a,' -- ',a,' PACKAGE, VERSION 8, 2/22/2014',                 &
-    ' INPUT READ FROM UNIT ',I0)
-    !
-    ! -- Initialize block parser
-    call this%parser%Initialize(this%inunit, this%iout)
-    !
-    ! -- set and read options
-    call this%read_options()
-    !
-    ! -- Now that time series will have been read, need to call the df
-    !    routine to define the manager
-    call this%tsmanager%tsmanager_df()
-    call this%tasmanager%tasmanager_df()
-    !
-    ! -- read the package dimensions block
-    call this%read_dimensions()
-    !
-    ! -- update package moffset for packages that add rows
-    if (this%npakeq > 0) then
-      this%ioffset = neq - this%dis%nodes
-    end if
-    !
-    ! -- update neq
-    neq = neq + this%npakeq
-    !
-    ! -- Store information needed for observations
-    if (this%bnd_obs_supported()) then
-      call this%obs%obs_df(this%iout, this%name, this%filtyp, this%dis)
-      call this%bnd_df_obs()
-    endif
-    !
-    ! -- return
-    return
-  end subroutine bnd_df
-
-  subroutine bnd_ac(this, moffset, sparse)
-! ******************************************************************************
-! bnd_ac -- Add package connection to matrix
-! ******************************************************************************
-!
-!    SPECIFICATIONS:
-! ------------------------------------------------------------------------------
-    use SparseModule, only: sparsematrix
-    use SimModule, only: store_error, ustop
-    ! -- dummy
-    class(BndType),intent(inout) :: this
-    integer(I4B), intent(in) :: moffset
-    type(sparsematrix), intent(inout) :: sparse
-    ! -- local
-    ! -- format
-! ------------------------------------------------------------------------------
-    !
-    !
-    ! -- return
-    return
-  end subroutine bnd_ac
-
-  subroutine bnd_mc(this, moffset, iasln, jasln)
-! ******************************************************************************
-! bnd_mc -- Map package connection to matrix
-! ******************************************************************************
-!
-!    SPECIFICATIONS:
-! ------------------------------------------------------------------------------
-    ! -- dummy
-    class(BndType),intent(inout) :: this
-    integer(I4B), intent(in) :: moffset
-    integer(I4B), dimension(:), intent(in) :: iasln
-    integer(I4B), dimension(:), intent(in) :: jasln
-    ! -- local
-    ! -- format
-! ------------------------------------------------------------------------------
-    !
-    !
-    ! -- return
-    return
-  end subroutine bnd_mc
-
-  subroutine bnd_ar(this)
-! ******************************************************************************
-! bnd_ar -- Allocate and Read
-! ******************************************************************************
-!
-!    SPECIFICATIONS:
-! ------------------------------------------------------------------------------
-    ! -- modules
-    use MemoryManagerModule, only: mem_setptr
-    ! -- dummy
-    class(BndType),intent(inout) :: this
-    ! -- local
-    ! -- format
-! ------------------------------------------------------------------------------
-    !
-    call this%obs%obs_ar()
-    !
-    ! -- Allocate arrays in package superclass
-    call this%allocate_arrays()
-    !
-    ! -- read optional initial package parameters
-    call this%read_initial_attr()
-    !
-    ! -- setup pakmvrobj for standard stress packages
-    if (this%imover == 1) then
-      allocate(this%pakmvrobj)
-      call this%pakmvrobj%ar(this%maxbound, 0, this%origin)
-    endif
-    !
-    ! -- return
-    return
-  end subroutine bnd_ar
-  
-  subroutine bnd_rp(this)
-! ******************************************************************************
-! bnd_rp -- Read and Prepare
-! Subroutine: (1) read itmp
-!             (2) read new boundaries if itmp>0
-! ******************************************************************************
-!
-!    SPECIFICATIONS:
-! ------------------------------------------------------------------------------
-    ! -- modules
-    use ConstantsModule, only: LINELENGTH
-    use TdisModule, only: kper, nper
-    use SimModule, only: ustop, store_error, store_error_unit
-    ! -- dummy
-    class(BndType),intent(inout) :: this
-    ! -- local
-    integer(I4B) :: ierr, nlist
-    logical :: isfound
-    character(len=LINELENGTH) :: line, errmsg
-    ! -- formats
-    character(len=*),parameter :: fmtblkerr = &
-      "('Error.  Looking for BEGIN PERIOD iper.  Found ', a, ' instead.')"
-    character(len=*),parameter :: fmtlsp = &
-      "(1X,/1X,'REUSING ',A,'S FROM LAST STRESS PERIOD')"
-    character(len=*), parameter :: fmtnbd = &
-      "(1X,/1X,'THE NUMBER OF ACTIVE ',A,'S (',I6, &
-       &') IS GREATER THAN MAXIMUM(',I6,')')"
-! ------------------------------------------------------------------------------
-    !
-    ! -- Set ionper to the stress period number for which a new block of data
-    !    will be read.
-    if(this%inunit == 0) return
-    !
-    ! -- get stress period data
-    if (this%ionper < kper) then
-      !
-      ! -- get period block
-      call this%parser%GetBlock('PERIOD', isfound, ierr, &
-                                supportOpenClose=.true.)
-      if (isfound) then
-        !
-        ! -- read ionper and check for increasing period numbers
-        call this%read_check_ionper()
-      else
-        !
-        ! -- PERIOD block not found
-        if (ierr < 0) then
-          ! -- End of file found; data applies for remainder of simulation.
-          this%ionper = nper + 1
-        else
-          ! -- Found invalid block
-          call this%parser%GetCurrentLine(line)
-          write(errmsg, fmtblkerr) adjustl(trim(line))
-          call store_error(errmsg)
-          call this%parser%StoreErrorUnit()
-          call ustop()
-        end if
-      endif
-    end if
-    !
-    ! -- read data if ionper == kper
-    if(this%ionper == kper) then
-      nlist = -1
-      ! -- Remove all time-series and time-array-series links associated with
-      !    this package.
-      call this%TsManager%Reset(this%name)
-      call this%TasManager%Reset(this%name)
-      !
-      ! -- Read data as a list
-      call this%dis%read_list(this%parser%iuactive, this%iout,                 &
-                               this%iprpak, nlist, this%inamedbound,           &
-                               this%iauxmultcol, this%nodelist,                &
-                               this%bound, this%auxvar, this%auxname,          &
-                               this%boundname, this%listlabel,                 &
-                               this%name, this%tsManager, this%iscloc)
-      this%nbound = nlist
-      !
-      ! Define the tsLink%Text value(s) appropriately.
-      ! E.g. for WEL package, entry 1, assign tsLink%Text = 'Q'
-      ! For RIV package, entry 1 text = 'STAGE', entry 2 text = 'COND',
-      !                  entry 3 text = 'RBOT'; etc.
-      call this%bnd_rp_ts()
-      !
-      ! -- Terminate the block
-      call this%parser%terminateblock()
-      !
-    else
-      write(this%iout,fmtlsp) trim(this%filtyp)
-    endif
-    !
-    ! -- return
-    return
-  end subroutine bnd_rp
-
-  subroutine bnd_ad(this)
-    use ConstantsModule, only: DZERO
-    class(BndType) :: this
-    !this package has no AD routine
-    real(DP) :: begintime, endtime
-    !
-    ! -- Initialize time variables
-    begintime = totimc
-    endtime = begintime + delt
-    !
-    ! -- Advance the time series managers
-    call this%TsManager%ad()
-    call this%TasManager%ad()
-    !
-    ! -- For each observation, push simulated value and corresponding
-    !    simulation time from "current" to "preceding" and reset
-    !    "current" value.
-    call this%obs%obs_ad()
-    !
-    return
-  end subroutine bnd_ad
-
-  subroutine bnd_ck(this)
-! ******************************************************************************
-! bnd_ck -- Check boundary condition data
-! ******************************************************************************
-!
-!    SPECIFICATIONS:
-! ------------------------------------------------------------------------------
-    ! -- modules
-    use ConstantsModule, only: LINELENGTH
-    use SimModule, only: ustop, store_error
-    ! -- dummy
-    class(BndType),intent(inout) :: this
-    ! -- local
-    ! -- formats
-! ------------------------------------------------------------------------------
-    !
-    ! -- check stress period data
-    ! -- each package must override generic functionality
-    !
-    ! -- return
-    return
-  end subroutine bnd_ck
-
-  subroutine bnd_cf(this, reset_mover)
-! ******************************************************************************
-! bnd_cf -- This is the package specific routine where a package adds its
-!           contributions to this%rhs and this%hcof
-! ******************************************************************************
-!
-!    SPECIFICATIONS:
-! ------------------------------------------------------------------------------
-    ! -- modules
-    class(BndType) :: this
-    logical, intent(in), optional :: reset_mover
-! ------------------------------------------------------------------------------
-    ! -- bnd has no cf routine
-    !
-    ! -- return
-    return
-  end subroutine bnd_cf
-
-  subroutine bnd_fc(this, rhs, ia, idxglo, amatsln)
-! ******************************************************************************
-! bnd_fc -- Copy rhs and hcof into solution rhs and amat
-! ******************************************************************************
-!
-!    SPECIFICATIONS:
-! ------------------------------------------------------------------------------
-    ! -- dummy
-    class(BndType) :: this
-    real(DP), dimension(:), intent(inout) :: rhs
-    integer(I4B), dimension(:), intent(in) :: ia
-    integer(I4B), dimension(:), intent(in) :: idxglo
-    real(DP), dimension(:), intent(inout) :: amatsln
-    ! -- local
-    integer(I4B) :: i, n, ipos
-! ------------------------------------------------------------------------------
-    !
-    ! -- Copy package rhs and hcof into solution rhs and amat
-    do i = 1, this%nbound
-      n = this%nodelist(i)
-      rhs(n) = rhs(n) + this%rhs(i)
-      ipos = ia(n)
-      amatsln(idxglo(ipos)) = amatsln(idxglo(ipos)) + this%hcof(i)
-    enddo
-    !
-    ! -- return
-    return
-  end subroutine bnd_fc
-
-  subroutine bnd_fn(this, rhs, ia, idxglo, amatsln)
-! ******************************************************************************
-! bnd_fn -- add additional terms to convert conductance formulation
-!           to Newton-Raphson formulation
-! ******************************************************************************
-!
-!    SPECIFICATIONS:
-! ------------------------------------------------------------------------------
-    ! -- dummy
-    class(BndType) :: this
-    real(DP), dimension(:), intent(inout) :: rhs
-    integer(I4B), dimension(:), intent(in) :: ia
-    integer(I4B), dimension(:), intent(in) :: idxglo
-    real(DP), dimension(:), intent(inout) :: amatsln
-    ! -- local
-! ------------------------------------------------------------------------------
-
-    !
-    ! -- No addition terms for newton-raphson with constant conductance
-    !    boundary conditions
-    !
-    ! -- return
-    return
-  end subroutine bnd_fn
-
-  subroutine bnd_nur(this, neqpak, x, xtemp, dx, inewtonur, dxmax, locmax)
-! ******************************************************************************
-! bnd_nur -- under-relaxation
-! Subroutine: (1) Under-relaxation of Groundwater Flow Model Package Heads
-!                 for current outer iteration using the cell bottoms at the
-!                 bottom of the model
-! ******************************************************************************
-!
-!    SPECIFICATIONS:
-! ------------------------------------------------------------------------------
-    ! -- dummy
-    class(BndType), intent(inout) :: this
-    integer(I4B), intent(in) :: neqpak
-    real(DP), dimension(neqpak), intent(inout) :: x
-    real(DP), dimension(neqpak), intent(in) :: xtemp
-    real(DP), dimension(neqpak), intent(inout) :: dx
-    integer(I4B), intent(inout) :: inewtonur
-    real(DP), intent(inout) :: dxmax
-    integer(I4B), intent(inout) :: locmax
-    ! -- local
-! ------------------------------------------------------------------------------
-
-    !
-    ! -- Newton-Raphson under-relaxation
-    !
-    ! -- return
-    return
-  end subroutine bnd_nur
-
-  subroutine bnd_cc(this, kiter, iend, icnvgmod, cpak, dpak)
-! ******************************************************************************
-! bnd_cc -- additional convergence check for advanced packages
-! ******************************************************************************
-!
-!    SPECIFICATIONS:
-! ------------------------------------------------------------------------------
-    ! -- dummy
-    class(BndType), intent(inout) :: this
-    integer(I4B), intent(in) :: kiter
-    integer(I4B),intent(in) :: iend
-    integer(I4B), intent(in) :: icnvgmod
-    character(len=LENPAKLOC), intent(inout) :: cpak
-    real(DP), intent(inout) :: dpak
-    ! -- local
-! ------------------------------------------------------------------------------
-
-    !
-    ! -- No addition convergence check for boundary conditions
-    !
-    ! -- return
-    return
-  end subroutine bnd_cc
-
-  subroutine bnd_bd(this, x, idvfl, icbcfl, ibudfl, icbcun, iprobs,            &
-                    isuppress_output, model_budget, imap, iadv)
-! ******************************************************************************
-! bnd_bd -- Calculate Volumetric Budget
-! Note that the compact budget will always be used.
-! Subroutine: (1) Process each package entry
-!             (2) Write output
-! ******************************************************************************
-!
-!    SPECIFICATIONS:
-! ------------------------------------------------------------------------------
-    ! -- modules
-    use TdisModule, only: delt
-    use ConstantsModule, only: LENBOUNDNAME, DZERO
-    use BudgetModule, only: BudgetType
-    ! -- dummy
-    class(BndType) :: this
-    real(DP),dimension(:),intent(in) :: x
-    integer(I4B), intent(in) :: idvfl
-    integer(I4B), intent(in) :: icbcfl
-    integer(I4B), intent(in) :: ibudfl
-    integer(I4B), intent(in) :: icbcun
-    integer(I4B), intent(in) :: iprobs
-    integer(I4B), intent(in) :: isuppress_output
-    type(BudgetType), intent(inout) :: model_budget
-    integer(I4B), dimension(:), optional, intent(in) :: imap
-    integer(I4B), optional, intent(in) :: iadv
-    ! -- local
-    character (len=LINELENGTH) :: title
-    character(len=20) :: nodestr
-    character (len=LENPACKAGENAME) :: text
-    integer(I4B) :: nodeu
-    integer(I4B) :: maxrows
-    integer(I4B) :: imover
-    integer(I4B) :: i, node, n2, ibinun
-    real(DP) :: q
-    real(DP) :: qtomvr
-    real(DP) :: ratin, ratout, rrate
-    integer(I4B) :: naux
-    ! -- for observations
-    character(len=LENBOUNDNAME) :: bname
-    ! -- formats
-! ------------------------------------------------------------------------------
-    !
-    ! -- check for iadv optional variable
-    if (present(iadv)) then
-      if (iadv == 1) then
-        imover = 0
-      else
-        imover = 1
-      end if
-    else
-      imover = this%imover
-    end if
-    !
-    ! -- set maxrows
-    maxrows = 0
-    if (ibudfl /= 0 .and. this%iprflow /= 0) then
-      do i = 1, this%nbound
-        node = this%nodelist(i)
-        if (node > 0) then
-          if (this%ibound(node) > 0) then
-            maxrows = maxrows + 1
-          end if
-        end if
-      end do
-      if (maxrows > 0) then
-        call this%outputtab%set_maxbound(maxrows)
-      end if
-      title = trim(adjustl(this%text)) // ' PACKAGE (' // trim(this%name) //     &
-              ') FLOW RATES'
-      call this%outputtab%set_title(title)
-    end if
-    !
-    ! -- Clear accumulators and set flags
-    ratin = DZERO
-    ratout = DZERO
-    !
-    ! -- Set unit number for binary output
-    if (this%ipakcb < 0) then
-      ibinun = icbcun
-    else if (this%ipakcb == 0) then
-      ibinun = 0
-    else
-      ibinun = this%ipakcb
-    end if
-    if (icbcfl == 0) ibinun = 0
-    if (isuppress_output /= 0) ibinun = 0
-    !
-    ! -- If cell-by-cell flows will be saved as a list, write header.
-    if(ibinun /= 0) then
-      naux = this%naux
-      call this%dis%record_srcdst_list_header(this%text, this%name_model,      &
-                  this%name_model, this%name_model, this%name, naux,           &
-                  this%auxname, ibinun, this%nbound, this%iout)
-    endif
-    !
-    ! -- If no boundaries, skip flow calculations.
-    if(this%nbound > 0) then
-      !
-      ! -- Loop through each boundary calculating flow.
-      do i = 1, this%nbound
-        node = this%nodelist(i)
-        ! -- assign boundary name
-        if (this%inamedbound>0) then
-          bname = this%boundname(i)
-        else
-          bname = ''
-        endif
-        !
-        ! -- If cell is no-flow or constant-head, then ignore it.
-        rrate = DZERO
-        if (node > 0) then
-          if(this%ibound(node) > 0) then
-            !
-            ! -- Calculate the flow rate into the cell.
-            rrate = this%hcof(i) * x(node) - this%rhs(i)
-            !
-            ! -- modify rrate with to mover
-            if (rrate < DZERO) then
-              if (imover == 1) then
-                qtomvr = this%pakmvrobj%get_qtomvr(i)
-                rrate = rrate + qtomvr
-              end if
-            end if
-            !
-            ! -- Print the individual rates if the budget is being printed
-            !    and PRINT_FLOWS was specified (this%iprflow<0)
-            if (ibudfl /= 0) then
-              if (this%iprflow /= 0) then
-                !
-                ! -- set nodestr and write outputtab table
-                nodeu = this%dis%get_nodeuser(node)
-                call this%dis%nodeu_to_string(nodeu, nodestr)
-                call this%outputtab%print_list_entry(i, trim(adjustl(nodestr)),  &
-                                                     rrate, bname)
-              end if
-            end if
-            !
-            ! -- See if flow is into aquifer or out of aquifer.
-            if(rrate < dzero) then
-              !
-              ! -- Flow is out of aquifer; subtract rate from ratout.
-              ratout=ratout - rrate
-            else
-              !
-              ! -- Flow is into aquifer; add rate to ratin.
-              ratin=ratin + rrate
-            endif
-          endif
-        endif
-        !
-        ! -- If saving cell-by-cell flows in list, write flow
-        if (ibinun /= 0) then
-          n2 = i
-          if (present(imap)) n2 = imap(i)
-          call this%dis%record_mf6_list_entry(ibinun, node, n2, rrate,    &
-                                                  naux, this%auxvar(:,i),     &
-                                                  olconv2=.FALSE.)
-        end if
-        !
-        ! -- Save simulated value to simvals array.
-        this%simvals(i) = rrate
-        !
-      enddo
-      if (ibudfl /= 0) then
-        if (this%iprflow /= 0) then
-           write(this%iout,'(1x)')
-        end if
-      end if
-
-    endif
-    !
-    ! -- Store the rates
-    call model_budget%addentry(ratin, ratout, delt, this%text,                 &
-                               isuppress_output, this%name)
-    if (imover == 1) then
-      ratin = DZERO
-      ratout = DZERO
-      text = trim(adjustl(this%text)) // '-TO-MVR'
-      text = adjustr(text)
-      if (ibudfl /= 0 .and. this%iprflow /= 0) then
-        title = trim(adjustl(this%text)) // ' PACKAGE (' // trim(this%name) //   &
-                ') FLOW RATES TO-MVR'
-        call this%outputtab%set_title(title)
-      end if
-      !
-      ! -- If cell-by-cell flows will be saved as a list, write header.
-      if(ibinun /= 0) then
-        naux = this%naux
-        call this%dis%record_srcdst_list_header(text, this%name_model,       &
-                    this%name_model, this%name_model, this%name, naux,           &
-                    this%auxname, ibinun, this%nbound, this%iout)
-      endif
-      !
-      ! -- If no boundaries, skip flow calculations.
-      if(this%nbound > 0) then
-        !
-        ! -- Loop through each boundary calculating flow.
-        do i = 1, this%nbound
-          node = this%nodelist(i)
-          ! -- assign boundary name
-          if (this%inamedbound>0) then
-            bname = this%boundname(i)
-          else
-            bname = ''
-          endif
-          !
-          ! -- If cell is no-flow or constant-head, then ignore it.
-          rrate = DZERO
-          if (node > 0) then
-            if(this%ibound(node) > 0) then
-              !
-              ! -- Calculate the flow rate into the cell.
-              q = this%hcof(i) * x(node) - this%rhs(i)
-              if (q < DZERO) then
-                rrate = this%pakmvrobj%get_qtomvr(i)
-                if (rrate > DZERO) then
-                  rrate = -rrate
-                end if
-              end if
-              !
-              ! -- Print the individual rates if the budget is being printed
-              !    and PRINT_FLOWS was specified (this%iprflow<0)
-              if(ibudfl /= 0) then
-                if(this%iprflow /= 0) then
-                  !
-                  ! -- set nodestr and write outputtab table
-                  nodeu = this%dis%get_nodeuser(node)
-                  call this%dis%nodeu_to_string(nodeu, nodestr)
-                  call this%outputtab%print_list_entry(i, trim(adjustl(nodestr)),&
-                                                       rrate, bname)
-                endif
-              endif
-              !
-              ! -- See if flow is into aquifer or out of aquifer.
-              if(rrate < dzero) then
-                !
-                ! -- Flow is out of aquifer; subtract rate from ratout.
-                ratout=ratout - rrate
-              else
-                !
-                ! -- Flow is into aquifer; add rate to ratin.
-                ratin=ratin + rrate
-              endif
-            endif
-          endif
-          !
-          ! -- If saving cell-by-cell flows in list, write flow
-          if (ibinun /= 0) then
-            n2 = i
-            if (present(imap)) n2 = imap(i)
-            call this%dis%record_mf6_list_entry(ibinun, node, n2, rrate,    &
-                                                    naux, this%auxvar(:,i),     &
-                                                    olconv2=.FALSE.)
-          end if
-          !
-          ! -- Save simulated value to simvals array.
-          this%simtomvr(i) = rrate
-          !
-        enddo
-      endif
-      !
-      ! -- Store the rates
-      call model_budget%addentry(ratin, ratout, delt, text,                     &
-                                 isuppress_output, this%name)
-
-    end if
-    !
-    ! -- Save the simulated values to the ObserveType objects
-    if (iprobs /= 0 .and. this%obs%npakobs > 0) then
-      call this%bnd_bd_obs()
-    endif
-    !
-    ! -- return
-    return
-  end subroutine bnd_bd
-
-  subroutine bnd_ot(this, kstp, kper, iout, ihedfl, ibudfl)
-! ******************************************************************************
-! bnd_ot -- Output package budget
-! ******************************************************************************
-!
-!    SPECIFICATIONS:
-! ------------------------------------------------------------------------------
-    ! -- dummy
-    class(BndType) :: this
-    integer(I4B),intent(in) :: kstp
-    integer(I4B),intent(in) :: kper
-    integer(I4B),intent(in) :: iout
-    integer(I4B),intent(in) :: ihedfl
-    integer(I4B),intent(in) :: ibudfl
-    ! -- format
-! ------------------------------------------------------------------------------
-    !
-    ! -- return
-    return
-  end subroutine bnd_ot
-
-  subroutine bnd_da(this)
-! ******************************************************************************
-! bnd_da -- Deallocate objects
-! ******************************************************************************
-!
-!    SPECIFICATIONS:
-! ------------------------------------------------------------------------------
-    ! -- modules
-    use MemoryManagerModule, only: mem_deallocate
-    ! -- dummy
-    class(BndType) :: this
-    ! -- format
-! ------------------------------------------------------------------------------
-    !
-    ! -- deallocate arrays
-    call mem_deallocate(this%nodelist)
-    call mem_deallocate(this%bound)
-    call mem_deallocate(this%hcof)
-    call mem_deallocate(this%rhs)
-    call mem_deallocate(this%simvals)
-    call mem_deallocate(this%simtomvr)
-    call mem_deallocate(this%auxvar)
-    deallocate(this%boundname)
-    deallocate(this%auxname)
-    nullify(this%icelltype)
-    !
-    ! -- pakmvrobj
-    if (this%imover /= 0) then
-      call this%pakmvrobj%da()
-      deallocate(this%pakmvrobj)
-      nullify(this%pakmvrobj)
-    endif
-    !
-    ! -- input table object
-    if (associated(this%inputtab)) then
-      call this%inputtab%table_da()
-      deallocate(this%inputtab)
-      nullify(this%inputtab)
-    end if
-    !
-    ! -- output table object
-    if (associated(this%outputtab)) then
-      call this%outputtab%table_da()
-      deallocate(this%outputtab)
-      nullify(this%outputtab)
-    end if
-    !
-    ! -- error table object
-    if (associated(this%errortab)) then
-      call this%errortab%table_da()
-      deallocate(this%errortab)
-      nullify(this%errortab)
-    end if
-    !
-    ! -- Deallocate scalars
-    call mem_deallocate(this%ibcnum)
-    call mem_deallocate(this%maxbound)
-    call mem_deallocate(this%nbound)
-    call mem_deallocate(this%ncolbnd)
-    call mem_deallocate(this%iscloc)
-    call mem_deallocate(this%naux)
-    call mem_deallocate(this%inamedbound)
-    call mem_deallocate(this%iauxmultcol)
-    call mem_deallocate(this%inobspkg)
-    call mem_deallocate(this%imover)
-    call mem_deallocate(this%npakeq)
-    call mem_deallocate(this%ioffset)
-    !
-    ! -- deallocate methods on objects
-    call this%obs%obs_da()
-    call this%TsManager%da()
-    call this%TasManager%da()
-    !
-    ! -- deallocate objects
-    deallocate(this%obs)
-    deallocate(this%TsManager)
-    deallocate(this%TasManager)
-    nullify(this%TsManager)
-    nullify(this%TasManager)
-    !
-    ! -- Deallocate parent object
-    call this%NumericalPackageType%da()
-    !
-    ! -- Return
-    return
-  end subroutine bnd_da
-
-  subroutine allocate_scalars(this)
-! ******************************************************************************
-! allocate_scalars -- Allocate Package Members
-! Subroutine: (1) allocate
-!             (2) initialize
-! ******************************************************************************
-!
-!    SPECIFICATIONS:
-! ------------------------------------------------------------------------------
-    ! -- modules
-    use MemoryManagerModule, only: mem_allocate, mem_setptr
-    ! -- dummy
-    class(BndType) :: this
-    ! -- local
-    integer(I4B), pointer :: imodelnewton => NULL()
-! ------------------------------------------------------------------------------
-    !
-    ! -- allocate scalars in NumericalPackageType
-    call this%NumericalPackageType%allocate_scalars()
-    !
-    ! -- allocate integer variables
-    call mem_allocate(this%ibcnum, 'IBCNUM', this%origin)
-    call mem_allocate(this%maxbound, 'MAXBOUND', this%origin)
-    call mem_allocate(this%nbound, 'NBOUND', this%origin)
-    call mem_allocate(this%ncolbnd, 'NCOLBND', this%origin)
-    call mem_allocate(this%iscloc, 'ISCLOC', this%origin)
-    call mem_allocate(this%naux, 'NAUX', this%origin)
-    call mem_allocate(this%inamedbound, 'INAMEDBOUND', this%origin)
-    call mem_allocate(this%iauxmultcol, 'IAUXMULTCOL', this%origin)
-    call mem_allocate(this%inobspkg, 'INOBSPKG', this%origin)
-    !
-    ! -- allocate the object and assign values to object variables
-    call mem_allocate(this%imover, 'IMOVER', this%origin)
-    !
-    ! -- allocate scalars for packages that add rows to the matrix (e.g. MAW)
-    call mem_allocate(this%npakeq, 'NPAKEQ', this%origin)
-    call mem_allocate(this%ioffset, 'IOFFSET', this%origin)
-    !
-    ! -- allocate TS objects
-    allocate(this%TsManager)
-    allocate(this%TasManager)
-    !
-    ! -- Allocate text strings
-    allocate(this%auxname(0))
-    !
-    ! -- Initialize variables
-    this%ibcnum = 0
-    this%maxbound = 0
-    this%nbound = 0
-    this%ncolbnd = 0
-    this%iscloc = 0
-    this%naux = 0
-    this%inamedbound = 0
-    this%iauxmultcol = 0
-    this%inobspkg = 0
-    this%imover = 0
-    this%npakeq = 0
-    this%ioffset = 0
-    !
-    ! -- Set pointer to model inewton variable
-    call mem_setptr(imodelnewton, 'INEWTON', trim(this%name_model))
-    this%inewton = imodelnewton
-    imodelnewton => null()
-    !
-    ! -- return
-    return
-  end subroutine allocate_scalars
-
-  subroutine allocate_arrays(this, nodelist, auxvar)
-! ******************************************************************************
-! allocate_arrays -- Allocate Package Members
-! Subroutine: (1) allocate
-!             (2) initialize
-! ******************************************************************************
-!
-!    SPECIFICATIONS:
-! ------------------------------------------------------------------------------
-    ! -- modules
-    use MemoryManagerModule, only: mem_allocate, mem_setptr
-    ! -- dummy
-    class(BndType) :: this
-    integer(I4B), dimension(:), pointer, contiguous, optional :: nodelist
-    real(DP), dimension(:, :), pointer, contiguous, optional :: auxvar
-    ! -- local
-    integer(I4B) :: i
-    integer(I4B) :: j
-! ------------------------------------------------------------------------------
-    !
-    ! -- Point nodelist if it is passed in, otherwise allocate
-    if(present(nodelist)) then
-      this%nodelist => nodelist
-    else
-      call mem_allocate(this%nodelist, this%maxbound, 'NODELIST', this%origin)
-      this%nodelist = 0
-    endif
-    !
-    ! -- Allocate the bound array
-    call mem_allocate(this%bound, this%ncolbnd, this%maxbound, 'BOUND',        &
-                      this%origin)
-    !
-    ! -- Allocate hcof and rhs
-    call mem_allocate(this%hcof, this%maxbound, 'HCOF', this%origin)
-    call mem_allocate(this%rhs, this%maxbound, 'RHS', this%origin)
-    !
-    ! -- Allocate the simvals array
-    call mem_allocate(this%simvals, this%maxbound, 'SIMVALS', this%origin)
-    if (this%imover == 1) then
-      call mem_allocate(this%simtomvr, this%maxbound, 'SIMTOMVR', this%origin)
-      do i = 1, this%maxbound
-        this%simtomvr(i) = DZERO
-      enddo
-    else
-      call mem_allocate(this%simtomvr, 0, 'SIMTOMVR', this%origin)
-    endif
-    !
-    ! -- Point or allocate auxvar
-    if(present(auxvar)) then
-      this%auxvar => auxvar
-    else
-      call mem_allocate(this%auxvar, this%naux, this%maxbound, 'AUXVAR',       &
-                        this%origin)
-      do i = 1, this%maxbound
-        do j = 1, this%naux
-          this%auxvar(j, i) = DZERO
-        end do
-      end do
-    endif
-    !
-    ! -- Allocate boundname
-    if(this%inamedbound==1) then
-      allocate(this%boundname(this%maxbound))
-    else
-      allocate(this%boundname(1))
-    endif
-    !
-    ! -- Set pointer to ICELLTYPE. For GWF boundary packages, 
-    !    this%ictorigin will be 'NPF'.  If boundary packages do not set
-    !    this%ictorigin, then icelltype will remain as null()
-    if (this%ictorigin /= '')                                                  &
-      call mem_setptr(this%icelltype, 'ICELLTYPE',                             &
-                      trim(adjustl(this%name_model)) // ' ' //                 &
-                      trim(adjustl(this%ictorigin)))
-    !
-    ! -- Initialize values
-    do j = 1, this%maxbound
-      do i = 1, this%ncolbnd
-        this%bound(i, j) = DZERO
-      end do
-    end do
-    do i = 1, this%maxbound
-      this%hcof(i) = DZERO
-      this%rhs(i) = DZERO
-      if(this%inamedbound==1) then
-        this%boundname(i) = ''
-      end if
-    end do
-    if(this%inamedbound /= 1) this%boundname(1) = ''
-    !
-    ! -- setup the output table
-    call this%pak_setup_outputtab()
-    !
-    ! -- return
-    return
-  end subroutine allocate_arrays
-
-  subroutine pack_initialize(this)
-! ******************************************************************************
-! pack_initialize -- Allocate and/or initialize selected members
-! ******************************************************************************
-!
-!    SPECIFICATIONS:
-! ------------------------------------------------------------------------------
-    class(BndType) :: this
-! ------------------------------------------------------------------------------
-    !
-    return
-  end subroutine pack_initialize
-
-  subroutine set_pointers(this, neq, ibound, xnew, xold, flowja)
-! ******************************************************************************
-! set_pointers -- Set pointers to model arrays and variables so that a package
-!                 has access to these things.
-! ******************************************************************************
-!
-!    SPECIFICATIONS:
-! ------------------------------------------------------------------------------
-    class(BndType) :: this
-    integer(I4B), pointer :: neq
-    integer(I4B), dimension(:), pointer, contiguous :: ibound
-    real(DP), dimension(:), pointer, contiguous :: xnew
-    real(DP), dimension(:), pointer, contiguous :: xold
-    real(DP), dimension(:), pointer, contiguous :: flowja
-! ------------------------------------------------------------------------------
-    !
-    ! -- Set the pointers
-    this%neq => neq
-    this%ibound => ibound
-    this%xnew => xnew
-    this%xold => xold
-    this%flowja => flowja
-    !
-    ! -- return
-  end subroutine set_pointers
-
-  subroutine bnd_read_options(this)
-! ******************************************************************************
-! read_options -- Read the base package options supported by BndType
-! ******************************************************************************
-!
-!    SPECIFICATIONS:
-! ------------------------------------------------------------------------------
-    ! -- modules
-    use ConstantsModule,     only: LINELENGTH
-    use InputOutputModule,   only: urdaux
-    use SimModule,           only: ustop, store_error, store_error_unit
-    ! -- dummy
-    class(BndType),intent(inout) :: this
-    ! -- local
-    character(len=LINELENGTH) :: line, errmsg, fname, keyword
-    character(len=LENAUXNAME) :: sfacauxname
-    integer(I4B) :: lloc,istart,istop,n,ierr
-    integer(I4B) :: inobs
-    logical :: isfound, endOfBlock
-    logical :: foundchildclassoption
-    ! -- format
-    character(len=*),parameter :: fmtflow = &
-      "(4x, 'FLOWS WILL BE SAVED TO FILE: ', a, /4x, 'OPENED ON UNIT: ', I7)"
-    character(len=*),parameter :: fmtflow2 = &
-      "(4x, 'FLOWS WILL BE SAVED TO BUDGET FILE SPECIFIED IN OUTPUT CONTROL')"
-    character(len=*), parameter :: fmttas = &
-      "(4x, 'TIME-ARRAY SERIES DATA WILL BE READ FROM FILE: ', a)"
-    character(len=*), parameter :: fmtts = &
-      "(4x, 'TIME-SERIES DATA WILL BE READ FROM FILE: ', a)"
-    character(len=*), parameter :: fmtnme = &
-      "(a, i0, a)"
-! ------------------------------------------------------------------------------
-    !
-    ! -- set default options
-    !
-    ! -- get options block
-    call this%parser%GetBlock('OPTIONS', isfound, ierr, &
-                              supportOpenClose=.true., blockRequired=.false.)
-    !
-    ! -- parse options block if detected
-    if (isfound) then
-      write(this%iout,'(/1x,a)') 'PROCESSING '//trim(adjustl(this%text)) &
-        //' OPTIONS'
-      do
-        call this%parser%GetNextLine(endOfBlock)
-        if (endOfBlock) exit
-        call this%parser%GetStringCaps(keyword)
-        select case (keyword)
-          case('AUX', 'AUXILIARY')
-            call this%parser%GetRemainingLine(line)
-            lloc = 1
-            call urdaux(this%naux, this%parser%iuactive, this%iout, lloc, &
-                        istart, istop, this%auxname, line, this%text)
-          case ('SAVE_FLOWS')
-            this%ipakcb = -1
-            write(this%iout, fmtflow2)
-          case ('PRINT_INPUT')
-            this%iprpak = 1
-            write(this%iout,'(4x,a)') 'LISTS OF '//trim(adjustl(this%text))// &
-              ' CELLS WILL BE PRINTED.'
-          case ('PRINT_FLOWS')
-            this%iprflow = 1
-            write(this%iout,'(4x,a)') trim(adjustl(this%text))// &
-              ' FLOWS WILL BE PRINTED TO LISTING FILE.'
-          case ('BOUNDNAMES')
-            this%inamedbound = 1
-            write(this%iout,'(4x,a)') trim(adjustl(this%text))// &
-              ' BOUNDARIES HAVE NAMES IN LAST COLUMN.'
-          case ('TS6')
-            call this%parser%GetStringCaps(keyword)
-            if(trim(adjustl(keyword)) /= 'FILEIN') then
-              errmsg = 'TS6 keyword must be followed by "FILEIN" ' //          &
-                       'then by filename.'
-              call store_error(errmsg)
-              call this%parser%StoreErrorUnit()
-              call ustop()
-            endif
-            call this%parser%GetString(fname)
-            write(this%iout,fmtts)trim(fname)
-            call this%TsManager%add_tsfile(fname, this%inunit)
-          case ('TAS6')
-            if (this%AllowTimeArraySeries) then
-              if (.not. this%dis%supports_layers()) then
-                errmsg = 'TAS6 FILE cannot be used ' // &
-                         'with selected discretization type.'
-                call store_error(errmsg)
-                call this%parser%StoreErrorUnit()
-                call ustop()
-              endif
-            else
-              errmsg = 'The ' // trim(this%filtyp) // &
-                       ' package does not support TIMEARRAYSERIESFILE'
-              call store_error(errmsg)
-              call this%parser%StoreErrorUnit()
-              call ustop()
-            endif
-            call this%parser%GetStringCaps(keyword)
-            if(trim(adjustl(keyword)) /= 'FILEIN') then
-              errmsg = 'TAS6 keyword must be followed by "FILEIN" ' //         &
-                       'then by filename.'
-              call store_error(errmsg)
-              call this%parser%StoreErrorUnit()
-              call ustop()
-            endif
-            call this%parser%GetString(fname)
-            write(this%iout,fmttas)trim(fname)
-            call this%TasManager%add_tasfile(fname)
-          case ('AUXMULTNAME')
-            call this%parser%GetStringCaps(sfacauxname)
-            this%iauxmultcol = -1
-            write(this%iout, '(4x,a,a)')                                       &
-                             'AUXILIARY MULTIPLIER NAME: ', sfacauxname
-          case ('OBS6')
-            call this%parser%GetStringCaps(keyword)
-            if(trim(adjustl(keyword)) /= 'FILEIN') then
-              errmsg = 'OBS6 keyword must be followed by "FILEIN" ' //         &
-                       'then by filename.'
-              call store_error(errmsg)
-              call this%parser%StoreErrorUnit()
-              call ustop()
-            endif
-            if (this%obs%active) then
-              errmsg = 'Multiple OBS6 keywords detected in OPTIONS block. ' // &
-                       'Only one OBS6 entry allowed for a package.'
-              call store_error(errmsg)
-              call this%parser%StoreErrorUnit()
-              call ustop()
-            endif
-            this%obs%active = .true.
-            call this%parser%GetString(this%obs%inputFilename)
-            inobs = GetUnit()
-            call openfile(inobs, this%iout, this%obs%inputFilename, 'OBS')
-            this%obs%inUnitObs = inobs
-          !
-          ! -- right now these are options that are only available in the
-          !    development version and are not included in the documentation.
-          !    These options are only available when IDEVELOPMODE in
-          !    constants module is set to 1
-          case ('DEV_NO_NEWTON')
-            call this%parser%DevOpt()
-            this%inewton = 0
-            write(this%iout, '(4x,a)')                                         &
-                             'NEWTON-RAPHSON method disabled for unconfined cells'
-          case default
-            !
-            ! -- Check for child class options
-            call this%bnd_options(keyword, foundchildclassoption)
-            !
-            ! -- No child class options found, so print error message
-            if(.not. foundchildclassoption) then
-              write(errmsg,'(4x,a,a)') '****ERROR. UNKNOWN '// &
-                trim(adjustl(this%text))//' OPTION: ', trim(keyword)
-              call store_error(errmsg)
-              call this%parser%StoreErrorUnit()
-              call ustop()
-            endif
-        end select
-      end do
-      write(this%iout,'(1x,a)')'END OF '//trim(adjustl(this%text))//' OPTIONS'
-    else
-      write(this%iout,'(1x,a)')'NO '//trim(adjustl(this%text))// &
-        ' OPTION BLOCK DETECTED.'
-    end if
-    !
-    ! -- SFAC was specified, so find column of auxvar that will be multiplier
-    if(this%iauxmultcol < 0) then
-      !
-      ! -- Error if no aux variable specified
-      if(this%naux == 0) then
-        write(errmsg,'(4x,a,a)') '****ERROR. AUXMULTNAME WAS SPECIFIED AS ' // &
-          trim(adjustl(sfacauxname))//' BUT NO AUX VARIABLES SPECIFIED.'
-        call store_error(errmsg)
-        call this%parser%StoreErrorUnit()
-        call ustop()
-      endif
-      !
-      ! -- Assign mult column
-      this%iauxmultcol = 0
-      do n = 1, this%naux
-        if(sfacauxname == this%auxname(n)) then
-          this%iauxmultcol = n
-          exit
-        endif
-      enddo
-      !
-      ! -- Error if aux variable cannot be found
-      if(this%iauxmultcol == 0) then
-        write(errmsg,'(4x,a,a)') '****ERROR. AUXMULTNAME WAS SPECIFIED AS ' // &
-          trim(adjustl(sfacauxname))//' BUT NO AUX VARIABLE FOUND WITH ' //    &
-          'THIS NAME.'
-        call store_error(errmsg)
-        call this%parser%StoreErrorUnit()
-        call ustop()
-      endif
-    endif
-    !
-    ! -- return
-    return
-  end subroutine bnd_read_options
-
-  subroutine bnd_read_dimensions(this)
-! ******************************************************************************
-! bnd_read_dimensions -- Read the dimensions for this package
-! ******************************************************************************
-!
-!    SPECIFICATIONS:
-! ------------------------------------------------------------------------------
-    use ConstantsModule, only: LINELENGTH
-    use SimModule, only: ustop, store_error, store_error_unit
-    ! -- dummy
-    class(BndType),intent(inout) :: this
-    ! -- local
-    character(len=LINELENGTH) :: errmsg, keyword
-    integer(I4B) :: ierr
-    logical :: isfound, endOfBlock
-    ! -- format
-! ------------------------------------------------------------------------------
-    !
-    ! -- get dimensions block
-    call this%parser%GetBlock('DIMENSIONS', isfound, ierr, &
-                              supportOpenClose=.true.)
-    !
-    ! -- parse dimensions block if detected
-    if (isfound) then
-      write(this%iout,'(/1x,a)')'PROCESSING '//trim(adjustl(this%text))// &
-        ' DIMENSIONS'
-      do
-        call this%parser%GetNextLine(endOfBlock)
-        if (endOfBlock) exit
-        call this%parser%GetStringCaps(keyword)
-        select case (keyword)
-          case ('MAXBOUND')
-            this%maxbound = this%parser%GetInteger()
-            write(this%iout,'(4x,a,i7)') 'MAXBOUND = ', this%maxbound
-          case default
-            write(errmsg,'(4x,a,a)') &
-              '****ERROR. UNKNOWN '//trim(this%text)//' DIMENSION: ', &
-                                     trim(keyword)
-            call store_error(errmsg)
-            call this%parser%StoreErrorUnit()
-            call ustop()
-        end select
-      end do
-      !
-      write(this%iout,'(1x,a)')'END OF '//trim(adjustl(this%text))//' DIMENSIONS'
-    else
-      call store_error('ERROR.  REQUIRED DIMENSIONS BLOCK NOT FOUND.')
-      call this%parser%StoreErrorUnit()
-      call ustop()
-    end if
-    !
-    ! -- verify dimensions were set
-    if(this%maxbound <= 0) then
-      write(errmsg, '(1x,a)') &
-        'ERROR.  MAXBOUND MUST BE AN INTEGER GREATER THAN ZERO.'
-      call store_error(errmsg)
-      call this%parser%StoreErrorUnit()
-      call ustop()
-    endif
-    !
-    ! -- Call define_listlabel to construct the list label that is written
-    !    when PRINT_INPUT option is used.
-    call this%define_listlabel()
-    !
-    ! -- return
-    return
-  end subroutine bnd_read_dimensions
-
-  subroutine bnd_read_initial_attr(this)
-! ******************************************************************************
-! bndreadinitialparms -- Read initial parameters for this package
-!                         Most packages do not need initial parameter data
-! ******************************************************************************
-!
-!    SPECIFICATIONS:
-! ------------------------------------------------------------------------------
-    ! -- dummy
-    class(BndType),intent(inout) :: this
-    ! -- local
-    ! -- format
-! ------------------------------------------------------------------------------
-    !
-    ! -- return
-    return
-  end subroutine bnd_read_initial_attr
-
-  subroutine bnd_options(this, option, found)
-! ******************************************************************************
-! bnd_options -- set options for a class derived from BndType
-! This subroutine can be overridden by specific packages to set custom options
-! that are not part of the package superclass.
-! ******************************************************************************
-!
-!    SPECIFICATIONS:
-! ------------------------------------------------------------------------------
-    ! -- dummy
-    class(BndType),intent(inout) :: this
-    character(len=*), intent(inout) :: option
-    logical, intent(inout) :: found
-! ------------------------------------------------------------------------------
-    !
-    ! Return with found = .false.
-    found = .false.
-    !
-    ! -- return
-    return
-  end subroutine bnd_options
-
-  subroutine pak_setup_outputtab(this)
-! ******************************************************************************
-! bnd_options -- set options for a class derived from BndType
-! This subroutine can be overridden by specific packages to set custom options
-! that are not part of the package superclass.
-! ******************************************************************************
-!
-!    SPECIFICATIONS:
-! ------------------------------------------------------------------------------
-    ! -- dummy
-    class(BndType),intent(inout) :: this
-    ! -- local
-    character(len=LINELENGTH) :: title
-    character(len=LINELENGTH) :: text
-    integer(I4B) :: ntabcol
-! ------------------------------------------------------------------------------
-    !
-    ! -- allocate and initialize the output table
-    if (this%iprflow /= 0) then
-      !
-      ! -- dimension table
-      ntabcol = 3
-      if (this%inamedbound > 0) then
-        ntabcol = ntabcol + 1
-      end if
-      !
-      ! -- initialize the output table object
-      title = trim(adjustl(this%text)) // ' PACKAGE (' // trim(this%name) //     &
-              ') FLOW RATES'
-      call table_cr(this%outputtab, this%name, title)
-      call this%outputtab%table_df(this%maxbound, ntabcol, this%iout,            &
-                                    transient=.TRUE.)
-      text = 'NUMBER'
-      call this%outputtab%initialize_column(text, 10, alignment=TABCENTER)
-      text = 'CELLID'
-      call this%outputtab%initialize_column(text, 20, alignment=TABLEFT)
-      text = 'RATE'
-      call this%outputtab%initialize_column(text, 15, alignment=TABCENTER)
-      if (this%inamedbound > 0) then
-        text = 'NAME'
-        call this%outputtab%initialize_column(text, 20, alignment=TABLEFT)
-      end if
-    end if
-    !
-    ! -- return
-    return
-  end subroutine pak_setup_outputtab
-
-
-  subroutine define_listlabel(this)
-    ! define_listlabel
-    ! -- List-type packages should always override define_listlabel
-    !    to enable "NAME" to be added to label.
-    class(BndType), intent(inout) :: this
-    !
-    return
-  end subroutine define_listlabel
-
-  ! -- Procedures related to observations
-
-  logical function bnd_obs_supported(this)
-    ! **************************************************************************
-    ! bnd_obs_supported
-    !   -- Return true if package supports observations. Default is false.
-    !   -- Needs to be a BndType procedure.
-    !   -- Override for packages that do support observations.
-    ! **************************************************************************
-    !
-    !    SPECIFICATIONS:
-    ! --------------------------------------------------------------------------
-    class(BndType) :: this
-    ! --------------------------------------------------------------------------
-    bnd_obs_supported = .false.
-    !
-    ! -- Return
-    return
-  end function bnd_obs_supported
-
-  subroutine bnd_df_obs(this)
-    ! **************************************************************************
-    ! bnd_df_obs
-    !   -- Store observation type(s) supported by package.
-    !   -- Needs to be a BndType procedure.
-    !   -- Override in any package that supports observations.
-    ! **************************************************************************
-    !
-    !    SPECIFICATIONS:
-    ! --------------------------------------------------------------------------
-      class(BndType) :: this
-    ! --------------------------------------------------------------------------
-    ! -- do nothing here. Override as needed.
-    return
-  end subroutine bnd_df_obs
-
-  subroutine bnd_rp_obs(this)
-    ! -- This procedure should be overridden in any package that
-    !    supports observations and needs to check user input
-    !    or process observation input using package data in some
-    !    other way.
-    ! -- dummy
-    class(BndType), intent(inout) :: this
-    ! -- local
-    integer(I4B) :: i, j, n
-    class(ObserveType), pointer :: obsrv => null()
-    character(len=LENBOUNDNAME) :: bname
-    logical :: jfound
-    !
-    if (.not. this%bnd_obs_supported()) return
-    !
-    do i=1,this%obs%npakobs
-      obsrv => this%obs%pakobs(i)%obsrv
-      !
-      ! -- indxbnds needs to be deallocated and reallocated (using
-      !    ExpandArray) each stress period because list of boundaries
-      !    can change each stress period.
-      if (allocated(obsrv%indxbnds)) then
-        deallocate(obsrv%indxbnds)
-      endif
-      obsrv%BndFound = .false.
-      !
-      bname = obsrv%FeatureName
-      if (bname /= '') then
-        ! -- Observation location(s) is(are) based on a boundary name.
-        !    Iterate through all boundaries to identify and store
-        !    corresponding index(indices) in bound array.
-        jfound = .false.
-        do j=1,this%nbound
-          if (this%boundname(j) == bname) then
-            jfound = .true.
-            obsrv%BndFound = .true.
-            obsrv%CurrentTimeStepEndValue = DZERO
-            call ExpandArray(obsrv%indxbnds)
-            n = size(obsrv%indxbnds)
-            obsrv%indxbnds(n) = j
-          endif
-        enddo
-      else
-        ! -- Observation location is a single node number
-        jfound = .false.
-        jloop: do j=1,this%nbound
-          if (this%nodelist(j) == obsrv%NodeNumber) then
-            jfound = .true.
-            obsrv%BndFound = .true.
-            obsrv%CurrentTimeStepEndValue = DZERO
-            call ExpandArray(obsrv%indxbnds)
-            n = size(obsrv%indxbnds)
-            obsrv%indxbnds(n) = j
-          endif
-        enddo jloop
-      endif
-    enddo
-    !
-    if (count_errors() > 0) then
-      call store_error_unit(this%inunit)
-      call ustop()
-    endif
-    !
-    return
-  end subroutine bnd_rp_obs
-
-  subroutine bnd_bd_obs(this)
-    ! obs_bd
-    ! -- Generic procedure to save simulated values for
-    !    all observations defined for a package.
-    class(BndType) :: this
-    ! -- local
-    integer(I4B) :: i, n
-    real(DP) :: v
-    type(ObserveType), pointer :: obsrv => null()
-    !---------------------------------------------------------------------------
-    !
-    call this%obs%obs_bd_clear()
-    !
-    ! -- Save simulated values for all of package's observations.
-    do i=1,this%obs%npakobs
-      obsrv => this%obs%pakobs(i)%obsrv
-      if (obsrv%BndFound) then
-        do n=1,size(obsrv%indxbnds)
-          if (obsrv%ObsTypeId == 'TO-MVR') then
-            if (this%imover == 1) then
-              v = this%pakmvrobj%get_qtomvr(obsrv%indxbnds(n))
-              if (v > DZERO) then
-                v = -v
-              end if
-            else
-              v = DNODATA
-            end if
-          else
-            v = this%simvals(obsrv%indxbnds(n))
-          end if
-          call this%obs%SaveOneSimval(obsrv, v)
-        enddo
-      else
-        call this%obs%SaveOneSimval(obsrv, DNODATA)
-      endif
-    enddo
-    !
-    return
-  end subroutine bnd_bd_obs
-
-  subroutine bnd_ot_obs(this)
-    ! -- Generic procedure to save simulated values for
-    !    all observations defined for a package.
-    ! -- dummy
-    class(BndType) :: this
-    ! -- local
-    !---------------------------------------------------------------------------
-    !
-    call this%obs%obs_ot()
-    !
-    return
-  end subroutine bnd_ot_obs
-
-  ! -- Procedures related to time series
-
-  subroutine bnd_rp_ts(this)
-    ! -- Generic procedure to assign tsLink%Text appropriately for
-    !    all time series in use by package.
-    !    Override as needed.
-    ! -- dummy
-    class(BndType), intent(inout) :: this
-    !
-    return
-  end subroutine bnd_rp_ts
-
-  ! -- Procedures related to casting
-
-  function CastAsBndClass(obj) result(res)
-    implicit none
-    class(*), pointer, intent(inout) :: obj
-    class(BndType), pointer :: res
-    !
-    res => null()
-    if (.not. associated(obj)) return
-    !
-    select type (obj)
-    class is (BndType)
-      res => obj
-    end select
-    return
-  end function CastAsBndClass
-
-  subroutine AddBndToList(list, bnd)
-    implicit none
-    ! -- dummy
-    type(ListType),          intent(inout) :: list
-    class(BndType), pointer, intent(inout) :: bnd
-    ! -- local
-    class(*), pointer :: obj
-    !
-    obj => bnd
-    call list%Add(obj)
-    !
-    return
-  end subroutine AddBndToList
-
-  function GetBndFromList(list, idx) result (res)
-    implicit none
-    ! -- dummy
-    type(ListType), intent(inout) :: list
-    integer(I4B),        intent(in)    :: idx
-    class(BndType),    pointer    :: res
-    ! -- local
-    class(*), pointer :: obj
-    !
-    obj => list%GetItem(idx)
-    res => CastAsBndClass(obj)
-    !
-    return
-  end function GetBndFromList
-
-end module BndModule
+module BndModule
+
+  use KindModule,                   only: DP, I4B
+  use ConstantsModule,              only: LENAUXNAME, LENBOUNDNAME, LENFTYPE,  &
+                                          DZERO, LENMODELNAME, LENPACKAGENAME, &
+                                          LENORIGIN, MAXCHARLEN, LINELENGTH,   &
+                                          DNODATA, LENLISTLABEL, LENPAKLOC,    &
+                                          TABLEFT, TABCENTER
+  use SimModule,                    only: count_errors, store_error, ustop,    &
+                                          store_error_unit
+  use NumericalPackageModule,       only: NumericalPackageType
+  use ArrayHandlersModule,          only: ExpandArray
+  use ObsModule,                    only: ObsType, obs_cr
+  use TdisModule,                   only: delt, totimc
+  use ObserveModule,                only: ObserveType
+  use InputOutputModule,            only: GetUnit, openfile
+  use TimeArraySeriesManagerModule, only: TimeArraySeriesManagerType
+  use TimeSeriesLinkModule,         only: TimeSeriesLinkType
+  use TimeSeriesManagerModule,      only: TimeSeriesManagerType
+  use ListModule,                   only: ListType
+  use PackageMoverModule,           only: PackageMoverType
+  use BaseDisModule,                only: DisBaseType
+  use BlockParserModule,            only: BlockParserType
+  use TableModule,                  only: TableType, table_cr
+
+  implicit none
+
+  private
+  public :: BndType, AddBndToList, GetBndFromList
+  private :: CastAsBndClass
+
+  type, extends(NumericalPackageType) :: BndType
+    ! -- characters
+    character(len=LENLISTLABEL) :: listlabel   = ''                              !title of table written for RP
+    character(len=LENPACKAGENAME) :: text = ''
+    character(len=LENAUXNAME), allocatable, dimension(:) :: auxname              !name for each auxiliary variable
+    character(len=LENBOUNDNAME), dimension(:), pointer,                         &
+                                 contiguous :: boundname => null()               !vector of boundnames
+    !
+    ! -- scalars
+    integer(I4B), pointer :: ibcnum      => null()                               !consecutive package number for this boundary condition
+    integer(I4B), pointer :: maxbound    => null()                               !max number of boundaries
+    integer(I4B), pointer :: nbound      => null()                               !number of boundaries for current stress period
+    integer(I4B), pointer :: ncolbnd     => null()                               !number of columns of the bound array
+    integer(I4B), pointer :: iscloc      => null()                               !bound column to scale with SFAC
+    integer(I4B), pointer :: naux        => null()                               !number of auxiliary variables
+    integer(I4B), pointer :: inamedbound => null()                               !flag to read boundnames
+    integer(I4B), pointer :: iauxmultcol => null()                               !column to use as multiplier for column iscloc
+    integer(I4B), pointer :: npakeq      => null()                               !number of equations in this package (normally 0 unless package adds rows to matrix)
+    integer(I4B), pointer :: ioffset     => null()                               !offset of this package in the model
+    ! -- arrays
+    integer(I4B), dimension(:), pointer, contiguous :: nodelist => null()        !vector of reduced node numbers
+    real(DP), dimension(:,:), pointer, contiguous :: bound => null()             !array of package specific boundary numbers
+    real(DP), dimension(:), pointer, contiguous :: hcof => null()                !diagonal contribution
+    real(DP), dimension(:), pointer, contiguous :: rhs => null()                 !right-hand side contribution
+    real(DP), dimension(:,:), pointer, contiguous :: auxvar => null()            !auxiliary variable array
+    real(DP), dimension(:), pointer, contiguous :: simvals => null()             !simulated values
+    real(DP), dimension(:), pointer, contiguous  :: simtomvr => null()           !simulated values
+    !
+    ! -- water mover flag and object
+    integer(I4B), pointer :: imover => null()
+    type(PackageMoverType), pointer :: pakmvrobj => null()
+    !
+    ! -- timeseries
+    type(TimeSeriesManagerType), pointer :: TsManager => null()                  ! time series manager
+    type(TimeArraySeriesManagerType), pointer :: TasManager => null()            ! time array series manager
+    integer(I4B) :: indxconvertflux = 0                                          ! indxconvertflux is column of bound to multiply by area to convert flux to rate
+    logical :: AllowTimeArraySeries = .false.
+    !
+    ! -- pointers for observations
+    integer(I4B), pointer :: inobspkg => null()                                  ! unit number for obs package
+    type(ObsType), pointer :: obs => null()                                      ! observation package
+    !
+    ! -- pointers to model/solution variables
+    integer(I4B), pointer :: neq                                                 !number of equations for model
+    integer(I4B), dimension(:), pointer, contiguous :: ibound => null()          !ibound array
+    real(DP), dimension(:), pointer, contiguous :: xnew => null()                !dependent variable (head) for this time step
+    real(DP), dimension(:), pointer, contiguous :: xold => null()                !dependent variable for last time step
+    real(DP), dimension(:), pointer, contiguous :: flowja => null()              !intercell flows
+    integer(I4B), dimension(:), pointer, contiguous :: icelltype => null()       !pointer to icelltype array in NPF
+    character(len=10) :: ictorigin  = ''                                         !package name for icelltype (NPF for GWF)
+    !
+    ! -- table objects
+    type(TableType), pointer :: inputtab => null()
+    type(TableType), pointer :: outputtab => null()
+    type(TableType), pointer :: errortab => null()
+
+    
+  contains
+    procedure :: bnd_df
+    procedure :: bnd_ac
+    procedure :: bnd_mc
+    procedure :: bnd_ar
+    procedure :: bnd_rp
+    procedure :: bnd_ad
+    procedure :: bnd_ck
+    procedure :: bnd_cf
+    procedure :: bnd_fc
+    procedure :: bnd_fn
+    procedure :: bnd_nur
+    procedure :: bnd_cc
+    procedure :: bnd_bd
+    procedure :: bnd_ot
+    procedure :: bnd_da
+
+    procedure :: allocate_scalars
+    procedure :: allocate_arrays
+    procedure :: pack_initialize
+    procedure :: read_options      => bnd_read_options
+    procedure :: read_dimensions   => bnd_read_dimensions
+    procedure :: read_initial_attr => bnd_read_initial_attr
+    procedure :: bnd_options
+    procedure :: set_pointers
+    procedure :: define_listlabel
+    procedure, private :: pak_setup_outputtab
+    !
+    ! -- procedures to support observations
+    procedure, public :: bnd_obs_supported
+    procedure, public :: bnd_df_obs
+    procedure, public :: bnd_bd_obs
+    procedure, public :: bnd_ot_obs
+    procedure, public :: bnd_rp_obs
+    !
+    ! -- procedure to support time series
+    procedure, public :: bnd_rp_ts
+    !
+  end type BndType
+
+  contains
+
+  subroutine bnd_df(this, neq, dis)
+! ******************************************************************************
+! bnd_df -- Define package options and dimensions
+! ******************************************************************************
+!
+!    SPECIFICATIONS:
+! ------------------------------------------------------------------------------
+    ! -- module
+    use TimeSeriesManagerModule, only: tsmanager_cr
+    use TimeArraySeriesManagerModule, only: tasmanager_cr
+    ! -- dummy
+    class(BndType),intent(inout) :: this
+    integer(I4B), intent(inout) :: neq
+    class(DisBaseType), pointer :: dis
+    ! -- local
+    ! -- format
+! ------------------------------------------------------------------------------
+    !
+    ! -- set pointer to dis object for the model
+    this%dis => dis
+    !
+    ! -- Create time series managers
+    call tsmanager_cr(this%TsManager, this%iout)
+    call tasmanager_cr(this%TasManager, dis, this%iout)
+    !
+    ! -- create obs package
+    call obs_cr(this%obs, this%inobspkg)
+    !
+    ! -- Write information to model list file
+    write(this%iout,1) this%filtyp, trim(adjustl(this%text)), this%inunit
+1   format(1X,/1X,a,' -- ',a,' PACKAGE, VERSION 8, 2/22/2014',                 &
+    ' INPUT READ FROM UNIT ',I0)
+    !
+    ! -- Initialize block parser
+    call this%parser%Initialize(this%inunit, this%iout)
+    !
+    ! -- set and read options
+    call this%read_options()
+    !
+    ! -- Now that time series will have been read, need to call the df
+    !    routine to define the manager
+    call this%tsmanager%tsmanager_df()
+    call this%tasmanager%tasmanager_df()
+    !
+    ! -- read the package dimensions block
+    call this%read_dimensions()
+    !
+    ! -- update package moffset for packages that add rows
+    if (this%npakeq > 0) then
+      this%ioffset = neq - this%dis%nodes
+    end if
+    !
+    ! -- update neq
+    neq = neq + this%npakeq
+    !
+    ! -- Store information needed for observations
+    if (this%bnd_obs_supported()) then
+      call this%obs%obs_df(this%iout, this%name, this%filtyp, this%dis)
+      call this%bnd_df_obs()
+    endif
+    !
+    ! -- return
+    return
+  end subroutine bnd_df
+
+  subroutine bnd_ac(this, moffset, sparse)
+! ******************************************************************************
+! bnd_ac -- Add package connection to matrix
+! ******************************************************************************
+!
+!    SPECIFICATIONS:
+! ------------------------------------------------------------------------------
+    use SparseModule, only: sparsematrix
+    use SimModule, only: store_error, ustop
+    ! -- dummy
+    class(BndType),intent(inout) :: this
+    integer(I4B), intent(in) :: moffset
+    type(sparsematrix), intent(inout) :: sparse
+    ! -- local
+    ! -- format
+! ------------------------------------------------------------------------------
+    !
+    !
+    ! -- return
+    return
+  end subroutine bnd_ac
+
+  subroutine bnd_mc(this, moffset, iasln, jasln)
+! ******************************************************************************
+! bnd_mc -- Map package connection to matrix
+! ******************************************************************************
+!
+!    SPECIFICATIONS:
+! ------------------------------------------------------------------------------
+    ! -- dummy
+    class(BndType),intent(inout) :: this
+    integer(I4B), intent(in) :: moffset
+    integer(I4B), dimension(:), intent(in) :: iasln
+    integer(I4B), dimension(:), intent(in) :: jasln
+    ! -- local
+    ! -- format
+! ------------------------------------------------------------------------------
+    !
+    !
+    ! -- return
+    return
+  end subroutine bnd_mc
+
+  subroutine bnd_ar(this)
+! ******************************************************************************
+! bnd_ar -- Allocate and Read
+! ******************************************************************************
+!
+!    SPECIFICATIONS:
+! ------------------------------------------------------------------------------
+    ! -- modules
+    use MemoryManagerModule, only: mem_setptr
+    ! -- dummy
+    class(BndType),intent(inout) :: this
+    ! -- local
+    ! -- format
+! ------------------------------------------------------------------------------
+    !
+    call this%obs%obs_ar()
+    !
+    ! -- Allocate arrays in package superclass
+    call this%allocate_arrays()
+    !
+    ! -- read optional initial package parameters
+    call this%read_initial_attr()
+    !
+    ! -- setup pakmvrobj for standard stress packages
+    if (this%imover == 1) then
+      allocate(this%pakmvrobj)
+      call this%pakmvrobj%ar(this%maxbound, 0, this%origin)
+    endif
+    !
+    ! -- return
+    return
+  end subroutine bnd_ar
+  
+  subroutine bnd_rp(this)
+! ******************************************************************************
+! bnd_rp -- Read and Prepare
+! Subroutine: (1) read itmp
+!             (2) read new boundaries if itmp>0
+! ******************************************************************************
+!
+!    SPECIFICATIONS:
+! ------------------------------------------------------------------------------
+    ! -- modules
+    use ConstantsModule, only: LINELENGTH
+    use TdisModule, only: kper, nper
+    use SimModule, only: ustop, store_error, store_error_unit
+    ! -- dummy
+    class(BndType),intent(inout) :: this
+    ! -- local
+    integer(I4B) :: ierr, nlist
+    logical :: isfound
+    character(len=LINELENGTH) :: line, errmsg
+    ! -- formats
+    character(len=*),parameter :: fmtblkerr = &
+      "('Error.  Looking for BEGIN PERIOD iper.  Found ', a, ' instead.')"
+    character(len=*),parameter :: fmtlsp = &
+      "(1X,/1X,'REUSING ',A,'S FROM LAST STRESS PERIOD')"
+    character(len=*), parameter :: fmtnbd = &
+      "(1X,/1X,'THE NUMBER OF ACTIVE ',A,'S (',I6, &
+       &') IS GREATER THAN MAXIMUM(',I6,')')"
+! ------------------------------------------------------------------------------
+    !
+    ! -- Set ionper to the stress period number for which a new block of data
+    !    will be read.
+    if(this%inunit == 0) return
+    !
+    ! -- get stress period data
+    if (this%ionper < kper) then
+      !
+      ! -- get period block
+      call this%parser%GetBlock('PERIOD', isfound, ierr, &
+                                supportOpenClose=.true.)
+      if (isfound) then
+        !
+        ! -- read ionper and check for increasing period numbers
+        call this%read_check_ionper()
+      else
+        !
+        ! -- PERIOD block not found
+        if (ierr < 0) then
+          ! -- End of file found; data applies for remainder of simulation.
+          this%ionper = nper + 1
+        else
+          ! -- Found invalid block
+          call this%parser%GetCurrentLine(line)
+          write(errmsg, fmtblkerr) adjustl(trim(line))
+          call store_error(errmsg)
+          call this%parser%StoreErrorUnit()
+          call ustop()
+        end if
+      endif
+    end if
+    !
+    ! -- read data if ionper == kper
+    if(this%ionper == kper) then
+      nlist = -1
+      ! -- Remove all time-series and time-array-series links associated with
+      !    this package.
+      call this%TsManager%Reset(this%name)
+      call this%TasManager%Reset(this%name)
+      !
+      ! -- Read data as a list
+      call this%dis%read_list(this%parser%iuactive, this%iout,                 &
+                               this%iprpak, nlist, this%inamedbound,           &
+                               this%iauxmultcol, this%nodelist,                &
+                               this%bound, this%auxvar, this%auxname,          &
+                               this%boundname, this%listlabel,                 &
+                               this%name, this%tsManager, this%iscloc)
+      this%nbound = nlist
+      !
+      ! Define the tsLink%Text value(s) appropriately.
+      ! E.g. for WEL package, entry 1, assign tsLink%Text = 'Q'
+      ! For RIV package, entry 1 text = 'STAGE', entry 2 text = 'COND',
+      !                  entry 3 text = 'RBOT'; etc.
+      call this%bnd_rp_ts()
+      !
+      ! -- Terminate the block
+      call this%parser%terminateblock()
+      !
+    else
+      write(this%iout,fmtlsp) trim(this%filtyp)
+    endif
+    !
+    ! -- return
+    return
+  end subroutine bnd_rp
+
+  subroutine bnd_ad(this)
+    use ConstantsModule, only: DZERO
+    class(BndType) :: this
+    !this package has no AD routine
+    real(DP) :: begintime, endtime
+    !
+    ! -- Initialize time variables
+    begintime = totimc
+    endtime = begintime + delt
+    !
+    ! -- Advance the time series managers
+    call this%TsManager%ad()
+    call this%TasManager%ad()
+    !
+    ! -- For each observation, push simulated value and corresponding
+    !    simulation time from "current" to "preceding" and reset
+    !    "current" value.
+    call this%obs%obs_ad()
+    !
+    return
+  end subroutine bnd_ad
+
+  subroutine bnd_ck(this)
+! ******************************************************************************
+! bnd_ck -- Check boundary condition data
+! ******************************************************************************
+!
+!    SPECIFICATIONS:
+! ------------------------------------------------------------------------------
+    ! -- modules
+    use ConstantsModule, only: LINELENGTH
+    use SimModule, only: ustop, store_error
+    ! -- dummy
+    class(BndType),intent(inout) :: this
+    ! -- local
+    ! -- formats
+! ------------------------------------------------------------------------------
+    !
+    ! -- check stress period data
+    ! -- each package must override generic functionality
+    !
+    ! -- return
+    return
+  end subroutine bnd_ck
+
+  subroutine bnd_cf(this, reset_mover)
+! ******************************************************************************
+! bnd_cf -- This is the package specific routine where a package adds its
+!           contributions to this%rhs and this%hcof
+! ******************************************************************************
+!
+!    SPECIFICATIONS:
+! ------------------------------------------------------------------------------
+    ! -- modules
+    class(BndType) :: this
+    logical, intent(in), optional :: reset_mover
+! ------------------------------------------------------------------------------
+    ! -- bnd has no cf routine
+    !
+    ! -- return
+    return
+  end subroutine bnd_cf
+
+  subroutine bnd_fc(this, rhs, ia, idxglo, amatsln)
+! ******************************************************************************
+! bnd_fc -- Copy rhs and hcof into solution rhs and amat
+! ******************************************************************************
+!
+!    SPECIFICATIONS:
+! ------------------------------------------------------------------------------
+    ! -- dummy
+    class(BndType) :: this
+    real(DP), dimension(:), intent(inout) :: rhs
+    integer(I4B), dimension(:), intent(in) :: ia
+    integer(I4B), dimension(:), intent(in) :: idxglo
+    real(DP), dimension(:), intent(inout) :: amatsln
+    ! -- local
+    integer(I4B) :: i, n, ipos
+! ------------------------------------------------------------------------------
+    !
+    ! -- Copy package rhs and hcof into solution rhs and amat
+    do i = 1, this%nbound
+      n = this%nodelist(i)
+      rhs(n) = rhs(n) + this%rhs(i)
+      ipos = ia(n)
+      amatsln(idxglo(ipos)) = amatsln(idxglo(ipos)) + this%hcof(i)
+    enddo
+    !
+    ! -- return
+    return
+  end subroutine bnd_fc
+
+  subroutine bnd_fn(this, rhs, ia, idxglo, amatsln)
+! ******************************************************************************
+! bnd_fn -- add additional terms to convert conductance formulation
+!           to Newton-Raphson formulation
+! ******************************************************************************
+!
+!    SPECIFICATIONS:
+! ------------------------------------------------------------------------------
+    ! -- dummy
+    class(BndType) :: this
+    real(DP), dimension(:), intent(inout) :: rhs
+    integer(I4B), dimension(:), intent(in) :: ia
+    integer(I4B), dimension(:), intent(in) :: idxglo
+    real(DP), dimension(:), intent(inout) :: amatsln
+    ! -- local
+! ------------------------------------------------------------------------------
+
+    !
+    ! -- No addition terms for newton-raphson with constant conductance
+    !    boundary conditions
+    !
+    ! -- return
+    return
+  end subroutine bnd_fn
+
+  subroutine bnd_nur(this, neqpak, x, xtemp, dx, inewtonur, dxmax, locmax)
+! ******************************************************************************
+! bnd_nur -- under-relaxation
+! Subroutine: (1) Under-relaxation of Groundwater Flow Model Package Heads
+!                 for current outer iteration using the cell bottoms at the
+!                 bottom of the model
+! ******************************************************************************
+!
+!    SPECIFICATIONS:
+! ------------------------------------------------------------------------------
+    ! -- dummy
+    class(BndType), intent(inout) :: this
+    integer(I4B), intent(in) :: neqpak
+    real(DP), dimension(neqpak), intent(inout) :: x
+    real(DP), dimension(neqpak), intent(in) :: xtemp
+    real(DP), dimension(neqpak), intent(inout) :: dx
+    integer(I4B), intent(inout) :: inewtonur
+    real(DP), intent(inout) :: dxmax
+    integer(I4B), intent(inout) :: locmax
+    ! -- local
+! ------------------------------------------------------------------------------
+
+    !
+    ! -- Newton-Raphson under-relaxation
+    !
+    ! -- return
+    return
+  end subroutine bnd_nur
+
+  subroutine bnd_cc(this, kiter, iend, icnvgmod, cpak, dpak)
+! ******************************************************************************
+! bnd_cc -- additional convergence check for advanced packages
+! ******************************************************************************
+!
+!    SPECIFICATIONS:
+! ------------------------------------------------------------------------------
+    ! -- dummy
+    class(BndType), intent(inout) :: this
+    integer(I4B), intent(in) :: kiter
+    integer(I4B),intent(in) :: iend
+    integer(I4B), intent(in) :: icnvgmod
+    character(len=LENPAKLOC), intent(inout) :: cpak
+    real(DP), intent(inout) :: dpak
+    ! -- local
+! ------------------------------------------------------------------------------
+
+    !
+    ! -- No addition convergence check for boundary conditions
+    !
+    ! -- return
+    return
+  end subroutine bnd_cc
+
+  subroutine bnd_bd(this, x, idvfl, icbcfl, ibudfl, icbcun, iprobs,            &
+                    isuppress_output, model_budget, imap, iadv)
+! ******************************************************************************
+! bnd_bd -- Calculate Volumetric Budget
+! Note that the compact budget will always be used.
+! Subroutine: (1) Process each package entry
+!             (2) Write output
+! ******************************************************************************
+!
+!    SPECIFICATIONS:
+! ------------------------------------------------------------------------------
+    ! -- modules
+    use TdisModule, only: delt
+    use ConstantsModule, only: LENBOUNDNAME, DZERO
+    use BudgetModule, only: BudgetType
+    ! -- dummy
+    class(BndType) :: this
+    real(DP),dimension(:),intent(in) :: x
+    integer(I4B), intent(in) :: idvfl
+    integer(I4B), intent(in) :: icbcfl
+    integer(I4B), intent(in) :: ibudfl
+    integer(I4B), intent(in) :: icbcun
+    integer(I4B), intent(in) :: iprobs
+    integer(I4B), intent(in) :: isuppress_output
+    type(BudgetType), intent(inout) :: model_budget
+    integer(I4B), dimension(:), optional, intent(in) :: imap
+    integer(I4B), optional, intent(in) :: iadv
+    ! -- local
+    character (len=LINELENGTH) :: title
+    character(len=20) :: nodestr
+    character (len=LENPACKAGENAME) :: text
+    integer(I4B) :: nodeu
+    integer(I4B) :: maxrows
+    integer(I4B) :: imover
+    integer(I4B) :: i, node, n2, ibinun
+    real(DP) :: q
+    real(DP) :: qtomvr
+    real(DP) :: ratin, ratout, rrate
+    integer(I4B) :: naux
+    ! -- for observations
+    character(len=LENBOUNDNAME) :: bname
+    ! -- formats
+! ------------------------------------------------------------------------------
+    !
+    ! -- check for iadv optional variable
+    if (present(iadv)) then
+      if (iadv == 1) then
+        imover = 0
+      else
+        imover = 1
+      end if
+    else
+      imover = this%imover
+    end if
+    !
+    ! -- set maxrows
+    maxrows = 0
+    if (ibudfl /= 0 .and. this%iprflow /= 0) then
+      do i = 1, this%nbound
+        node = this%nodelist(i)
+        if (node > 0) then
+          if (this%ibound(node) > 0) then
+            maxrows = maxrows + 1
+          end if
+        end if
+      end do
+      if (maxrows > 0) then
+        call this%outputtab%set_maxbound(maxrows)
+      end if
+      title = trim(adjustl(this%text)) // ' PACKAGE (' // trim(this%name) //     &
+              ') FLOW RATES'
+      call this%outputtab%set_title(title)
+    end if
+    !
+    ! -- Clear accumulators and set flags
+    ratin = DZERO
+    ratout = DZERO
+    !
+    ! -- Set unit number for binary output
+    if (this%ipakcb < 0) then
+      ibinun = icbcun
+    else if (this%ipakcb == 0) then
+      ibinun = 0
+    else
+      ibinun = this%ipakcb
+    end if
+    if (icbcfl == 0) ibinun = 0
+    if (isuppress_output /= 0) ibinun = 0
+    !
+    ! -- If cell-by-cell flows will be saved as a list, write header.
+    if(ibinun /= 0) then
+      naux = this%naux
+      call this%dis%record_srcdst_list_header(this%text, this%name_model,      &
+                  this%name_model, this%name_model, this%name, naux,           &
+                  this%auxname, ibinun, this%nbound, this%iout)
+    endif
+    !
+    ! -- If no boundaries, skip flow calculations.
+    if(this%nbound > 0) then
+      !
+      ! -- Loop through each boundary calculating flow.
+      do i = 1, this%nbound
+        node = this%nodelist(i)
+        ! -- assign boundary name
+        if (this%inamedbound>0) then
+          bname = this%boundname(i)
+        else
+          bname = ''
+        endif
+        !
+        ! -- If cell is no-flow or constant-head, then ignore it.
+        rrate = DZERO
+        if (node > 0) then
+          if(this%ibound(node) > 0) then
+            !
+            ! -- Calculate the flow rate into the cell.
+            rrate = this%hcof(i) * x(node) - this%rhs(i)
+            !
+            ! -- modify rrate with to mover
+            if (rrate < DZERO) then
+              if (imover == 1) then
+                qtomvr = this%pakmvrobj%get_qtomvr(i)
+                rrate = rrate + qtomvr
+              end if
+            end if
+            !
+            ! -- Print the individual rates if the budget is being printed
+            !    and PRINT_FLOWS was specified (this%iprflow<0)
+            if (ibudfl /= 0) then
+              if (this%iprflow /= 0) then
+                !
+                ! -- set nodestr and write outputtab table
+                nodeu = this%dis%get_nodeuser(node)
+                call this%dis%nodeu_to_string(nodeu, nodestr)
+                call this%outputtab%print_list_entry(i, trim(adjustl(nodestr)),  &
+                                                     rrate, bname)
+              end if
+            end if
+            !
+            ! -- See if flow is into aquifer or out of aquifer.
+            if(rrate < dzero) then
+              !
+              ! -- Flow is out of aquifer; subtract rate from ratout.
+              ratout=ratout - rrate
+            else
+              !
+              ! -- Flow is into aquifer; add rate to ratin.
+              ratin=ratin + rrate
+            endif
+          endif
+        endif
+        !
+        ! -- If saving cell-by-cell flows in list, write flow
+        if (ibinun /= 0) then
+          n2 = i
+          if (present(imap)) n2 = imap(i)
+          call this%dis%record_mf6_list_entry(ibinun, node, n2, rrate,    &
+                                                  naux, this%auxvar(:,i),     &
+                                                  olconv2=.FALSE.)
+        end if
+        !
+        ! -- Save simulated value to simvals array.
+        this%simvals(i) = rrate
+        !
+      enddo
+      if (ibudfl /= 0) then
+        if (this%iprflow /= 0) then
+           write(this%iout,'(1x)')
+        end if
+      end if
+
+    endif
+    !
+    ! -- Store the rates
+    call model_budget%addentry(ratin, ratout, delt, this%text,                 &
+                               isuppress_output, this%name)
+    if (imover == 1) then
+      ratin = DZERO
+      ratout = DZERO
+      text = trim(adjustl(this%text)) // '-TO-MVR'
+      text = adjustr(text)
+      if (ibudfl /= 0 .and. this%iprflow /= 0) then
+        title = trim(adjustl(this%text)) // ' PACKAGE (' // trim(this%name) //   &
+                ') FLOW RATES TO-MVR'
+        call this%outputtab%set_title(title)
+      end if
+      !
+      ! -- If cell-by-cell flows will be saved as a list, write header.
+      if(ibinun /= 0) then
+        naux = this%naux
+        call this%dis%record_srcdst_list_header(text, this%name_model,       &
+                    this%name_model, this%name_model, this%name, naux,           &
+                    this%auxname, ibinun, this%nbound, this%iout)
+      endif
+      !
+      ! -- If no boundaries, skip flow calculations.
+      if(this%nbound > 0) then
+        !
+        ! -- Loop through each boundary calculating flow.
+        do i = 1, this%nbound
+          node = this%nodelist(i)
+          ! -- assign boundary name
+          if (this%inamedbound>0) then
+            bname = this%boundname(i)
+          else
+            bname = ''
+          endif
+          !
+          ! -- If cell is no-flow or constant-head, then ignore it.
+          rrate = DZERO
+          if (node > 0) then
+            if(this%ibound(node) > 0) then
+              !
+              ! -- Calculate the flow rate into the cell.
+              q = this%hcof(i) * x(node) - this%rhs(i)
+              if (q < DZERO) then
+                rrate = this%pakmvrobj%get_qtomvr(i)
+                if (rrate > DZERO) then
+                  rrate = -rrate
+                end if
+              end if
+              !
+              ! -- Print the individual rates if the budget is being printed
+              !    and PRINT_FLOWS was specified (this%iprflow<0)
+              if(ibudfl /= 0) then
+                if(this%iprflow /= 0) then
+                  !
+                  ! -- set nodestr and write outputtab table
+                  nodeu = this%dis%get_nodeuser(node)
+                  call this%dis%nodeu_to_string(nodeu, nodestr)
+                  call this%outputtab%print_list_entry(i, trim(adjustl(nodestr)),&
+                                                       rrate, bname)
+                endif
+              endif
+              !
+              ! -- See if flow is into aquifer or out of aquifer.
+              if(rrate < dzero) then
+                !
+                ! -- Flow is out of aquifer; subtract rate from ratout.
+                ratout=ratout - rrate
+              else
+                !
+                ! -- Flow is into aquifer; add rate to ratin.
+                ratin=ratin + rrate
+              endif
+            endif
+          endif
+          !
+          ! -- If saving cell-by-cell flows in list, write flow
+          if (ibinun /= 0) then
+            n2 = i
+            if (present(imap)) n2 = imap(i)
+            call this%dis%record_mf6_list_entry(ibinun, node, n2, rrate,    &
+                                                    naux, this%auxvar(:,i),     &
+                                                    olconv2=.FALSE.)
+          end if
+          !
+          ! -- Save simulated value to simvals array.
+          this%simtomvr(i) = rrate
+          !
+        enddo
+      endif
+      !
+      ! -- Store the rates
+      call model_budget%addentry(ratin, ratout, delt, text,                     &
+                                 isuppress_output, this%name)
+
+    end if
+    !
+    ! -- Save the simulated values to the ObserveType objects
+    if (iprobs /= 0 .and. this%obs%npakobs > 0) then
+      call this%bnd_bd_obs()
+    endif
+    !
+    ! -- return
+    return
+  end subroutine bnd_bd
+
+  subroutine bnd_ot(this, kstp, kper, iout, ihedfl, ibudfl)
+! ******************************************************************************
+! bnd_ot -- Output package budget
+! ******************************************************************************
+!
+!    SPECIFICATIONS:
+! ------------------------------------------------------------------------------
+    ! -- dummy
+    class(BndType) :: this
+    integer(I4B),intent(in) :: kstp
+    integer(I4B),intent(in) :: kper
+    integer(I4B),intent(in) :: iout
+    integer(I4B),intent(in) :: ihedfl
+    integer(I4B),intent(in) :: ibudfl
+    ! -- format
+! ------------------------------------------------------------------------------
+    !
+    ! -- return
+    return
+  end subroutine bnd_ot
+
+  subroutine bnd_da(this)
+! ******************************************************************************
+! bnd_da -- Deallocate objects
+! ******************************************************************************
+!
+!    SPECIFICATIONS:
+! ------------------------------------------------------------------------------
+    ! -- modules
+    use MemoryManagerModule, only: mem_deallocate
+    ! -- dummy
+    class(BndType) :: this
+    ! -- format
+! ------------------------------------------------------------------------------
+    !
+    ! -- deallocate arrays
+    call mem_deallocate(this%nodelist)
+    call mem_deallocate(this%bound)
+    call mem_deallocate(this%hcof)
+    call mem_deallocate(this%rhs)
+    call mem_deallocate(this%simvals)
+    call mem_deallocate(this%simtomvr)
+    call mem_deallocate(this%auxvar)
+    deallocate(this%boundname)
+    deallocate(this%auxname)
+    nullify(this%icelltype)
+    !
+    ! -- pakmvrobj
+    if (this%imover /= 0) then
+      call this%pakmvrobj%da()
+      deallocate(this%pakmvrobj)
+      nullify(this%pakmvrobj)
+    endif
+    !
+    ! -- input table object
+    if (associated(this%inputtab)) then
+      call this%inputtab%table_da()
+      deallocate(this%inputtab)
+      nullify(this%inputtab)
+    end if
+    !
+    ! -- output table object
+    if (associated(this%outputtab)) then
+      call this%outputtab%table_da()
+      deallocate(this%outputtab)
+      nullify(this%outputtab)
+    end if
+    !
+    ! -- error table object
+    if (associated(this%errortab)) then
+      call this%errortab%table_da()
+      deallocate(this%errortab)
+      nullify(this%errortab)
+    end if
+    !
+    ! -- Deallocate scalars
+    call mem_deallocate(this%ibcnum)
+    call mem_deallocate(this%maxbound)
+    call mem_deallocate(this%nbound)
+    call mem_deallocate(this%ncolbnd)
+    call mem_deallocate(this%iscloc)
+    call mem_deallocate(this%naux)
+    call mem_deallocate(this%inamedbound)
+    call mem_deallocate(this%iauxmultcol)
+    call mem_deallocate(this%inobspkg)
+    call mem_deallocate(this%imover)
+    call mem_deallocate(this%npakeq)
+    call mem_deallocate(this%ioffset)
+    !
+    ! -- deallocate methods on objects
+    call this%obs%obs_da()
+    call this%TsManager%da()
+    call this%TasManager%da()
+    !
+    ! -- deallocate objects
+    deallocate(this%obs)
+    deallocate(this%TsManager)
+    deallocate(this%TasManager)
+    nullify(this%TsManager)
+    nullify(this%TasManager)
+    !
+    ! -- Deallocate parent object
+    call this%NumericalPackageType%da()
+    !
+    ! -- Return
+    return
+  end subroutine bnd_da
+
+  subroutine allocate_scalars(this)
+! ******************************************************************************
+! allocate_scalars -- Allocate Package Members
+! Subroutine: (1) allocate
+!             (2) initialize
+! ******************************************************************************
+!
+!    SPECIFICATIONS:
+! ------------------------------------------------------------------------------
+    ! -- modules
+    use MemoryManagerModule, only: mem_allocate, mem_setptr
+    ! -- dummy
+    class(BndType) :: this
+    ! -- local
+    integer(I4B), pointer :: imodelnewton => NULL()
+! ------------------------------------------------------------------------------
+    !
+    ! -- allocate scalars in NumericalPackageType
+    call this%NumericalPackageType%allocate_scalars()
+    !
+    ! -- allocate integer variables
+    call mem_allocate(this%ibcnum, 'IBCNUM', this%origin)
+    call mem_allocate(this%maxbound, 'MAXBOUND', this%origin)
+    call mem_allocate(this%nbound, 'NBOUND', this%origin)
+    call mem_allocate(this%ncolbnd, 'NCOLBND', this%origin)
+    call mem_allocate(this%iscloc, 'ISCLOC', this%origin)
+    call mem_allocate(this%naux, 'NAUX', this%origin)
+    call mem_allocate(this%inamedbound, 'INAMEDBOUND', this%origin)
+    call mem_allocate(this%iauxmultcol, 'IAUXMULTCOL', this%origin)
+    call mem_allocate(this%inobspkg, 'INOBSPKG', this%origin)
+    !
+    ! -- allocate the object and assign values to object variables
+    call mem_allocate(this%imover, 'IMOVER', this%origin)
+    !
+    ! -- allocate scalars for packages that add rows to the matrix (e.g. MAW)
+    call mem_allocate(this%npakeq, 'NPAKEQ', this%origin)
+    call mem_allocate(this%ioffset, 'IOFFSET', this%origin)
+    !
+    ! -- allocate TS objects
+    allocate(this%TsManager)
+    allocate(this%TasManager)
+    !
+    ! -- Allocate text strings
+    allocate(this%auxname(0))
+    !
+    ! -- Initialize variables
+    this%ibcnum = 0
+    this%maxbound = 0
+    this%nbound = 0
+    this%ncolbnd = 0
+    this%iscloc = 0
+    this%naux = 0
+    this%inamedbound = 0
+    this%iauxmultcol = 0
+    this%inobspkg = 0
+    this%imover = 0
+    this%npakeq = 0
+    this%ioffset = 0
+    !
+    ! -- Set pointer to model inewton variable
+    call mem_setptr(imodelnewton, 'INEWTON', trim(this%name_model))
+    this%inewton = imodelnewton
+    imodelnewton => null()
+    !
+    ! -- return
+    return
+  end subroutine allocate_scalars
+
+  subroutine allocate_arrays(this, nodelist, auxvar)
+! ******************************************************************************
+! allocate_arrays -- Allocate Package Members
+! Subroutine: (1) allocate
+!             (2) initialize
+! ******************************************************************************
+!
+!    SPECIFICATIONS:
+! ------------------------------------------------------------------------------
+    ! -- modules
+    use MemoryManagerModule, only: mem_allocate, mem_setptr
+    ! -- dummy
+    class(BndType) :: this
+    integer(I4B), dimension(:), pointer, contiguous, optional :: nodelist
+    real(DP), dimension(:, :), pointer, contiguous, optional :: auxvar
+    ! -- local
+    integer(I4B) :: i
+    integer(I4B) :: j
+! ------------------------------------------------------------------------------
+    !
+    ! -- Point nodelist if it is passed in, otherwise allocate
+    if(present(nodelist)) then
+      this%nodelist => nodelist
+    else
+      call mem_allocate(this%nodelist, this%maxbound, 'NODELIST', this%origin)
+      this%nodelist = 0
+    endif
+    !
+    ! -- Allocate the bound array
+    call mem_allocate(this%bound, this%ncolbnd, this%maxbound, 'BOUND',        &
+                      this%origin)
+    !
+    ! -- Allocate hcof and rhs
+    call mem_allocate(this%hcof, this%maxbound, 'HCOF', this%origin)
+    call mem_allocate(this%rhs, this%maxbound, 'RHS', this%origin)
+    !
+    ! -- Allocate the simvals array
+    call mem_allocate(this%simvals, this%maxbound, 'SIMVALS', this%origin)
+    if (this%imover == 1) then
+      call mem_allocate(this%simtomvr, this%maxbound, 'SIMTOMVR', this%origin)
+      do i = 1, this%maxbound
+        this%simtomvr(i) = DZERO
+      enddo
+    else
+      call mem_allocate(this%simtomvr, 0, 'SIMTOMVR', this%origin)
+    endif
+    !
+    ! -- Point or allocate auxvar
+    if(present(auxvar)) then
+      this%auxvar => auxvar
+    else
+      call mem_allocate(this%auxvar, this%naux, this%maxbound, 'AUXVAR',       &
+                        this%origin)
+      do i = 1, this%maxbound
+        do j = 1, this%naux
+          this%auxvar(j, i) = DZERO
+        end do
+      end do
+    endif
+    !
+    ! -- Allocate boundname
+    if(this%inamedbound==1) then
+      allocate(this%boundname(this%maxbound))
+    else
+      allocate(this%boundname(1))
+    endif
+    !
+    ! -- Set pointer to ICELLTYPE. For GWF boundary packages, 
+    !    this%ictorigin will be 'NPF'.  If boundary packages do not set
+    !    this%ictorigin, then icelltype will remain as null()
+    if (this%ictorigin /= '')                                                  &
+      call mem_setptr(this%icelltype, 'ICELLTYPE',                             &
+                      trim(adjustl(this%name_model)) // ' ' //                 &
+                      trim(adjustl(this%ictorigin)))
+    !
+    ! -- Initialize values
+    do j = 1, this%maxbound
+      do i = 1, this%ncolbnd
+        this%bound(i, j) = DZERO
+      end do
+    end do
+    do i = 1, this%maxbound
+      this%hcof(i) = DZERO
+      this%rhs(i) = DZERO
+      if(this%inamedbound==1) then
+        this%boundname(i) = ''
+      end if
+    end do
+    if(this%inamedbound /= 1) this%boundname(1) = ''
+    !
+    ! -- setup the output table
+    call this%pak_setup_outputtab()
+    !
+    ! -- return
+    return
+  end subroutine allocate_arrays
+
+  subroutine pack_initialize(this)
+! ******************************************************************************
+! pack_initialize -- Allocate and/or initialize selected members
+! ******************************************************************************
+!
+!    SPECIFICATIONS:
+! ------------------------------------------------------------------------------
+    class(BndType) :: this
+! ------------------------------------------------------------------------------
+    !
+    return
+  end subroutine pack_initialize
+
+  subroutine set_pointers(this, neq, ibound, xnew, xold, flowja)
+! ******************************************************************************
+! set_pointers -- Set pointers to model arrays and variables so that a package
+!                 has access to these things.
+! ******************************************************************************
+!
+!    SPECIFICATIONS:
+! ------------------------------------------------------------------------------
+    class(BndType) :: this
+    integer(I4B), pointer :: neq
+    integer(I4B), dimension(:), pointer, contiguous :: ibound
+    real(DP), dimension(:), pointer, contiguous :: xnew
+    real(DP), dimension(:), pointer, contiguous :: xold
+    real(DP), dimension(:), pointer, contiguous :: flowja
+! ------------------------------------------------------------------------------
+    !
+    ! -- Set the pointers
+    this%neq => neq
+    this%ibound => ibound
+    this%xnew => xnew
+    this%xold => xold
+    this%flowja => flowja
+    !
+    ! -- return
+  end subroutine set_pointers
+
+  subroutine bnd_read_options(this)
+! ******************************************************************************
+! read_options -- Read the base package options supported by BndType
+! ******************************************************************************
+!
+!    SPECIFICATIONS:
+! ------------------------------------------------------------------------------
+    ! -- modules
+    use ConstantsModule,     only: LINELENGTH
+    use InputOutputModule,   only: urdaux
+    use SimModule,           only: ustop, store_error, store_error_unit
+    ! -- dummy
+    class(BndType),intent(inout) :: this
+    ! -- local
+    character(len=LINELENGTH) :: line, errmsg, fname, keyword
+    character(len=LENAUXNAME) :: sfacauxname
+    integer(I4B) :: lloc,istart,istop,n,ierr
+    integer(I4B) :: inobs
+    logical :: isfound, endOfBlock
+    logical :: foundchildclassoption
+    ! -- format
+    character(len=*),parameter :: fmtflow = &
+      "(4x, 'FLOWS WILL BE SAVED TO FILE: ', a, /4x, 'OPENED ON UNIT: ', I7)"
+    character(len=*),parameter :: fmtflow2 = &
+      "(4x, 'FLOWS WILL BE SAVED TO BUDGET FILE SPECIFIED IN OUTPUT CONTROL')"
+    character(len=*), parameter :: fmttas = &
+      "(4x, 'TIME-ARRAY SERIES DATA WILL BE READ FROM FILE: ', a)"
+    character(len=*), parameter :: fmtts = &
+      "(4x, 'TIME-SERIES DATA WILL BE READ FROM FILE: ', a)"
+    character(len=*), parameter :: fmtnme = &
+      "(a, i0, a)"
+! ------------------------------------------------------------------------------
+    !
+    ! -- set default options
+    !
+    ! -- get options block
+    call this%parser%GetBlock('OPTIONS', isfound, ierr, &
+                              supportOpenClose=.true., blockRequired=.false.)
+    !
+    ! -- parse options block if detected
+    if (isfound) then
+      write(this%iout,'(/1x,a)') 'PROCESSING '//trim(adjustl(this%text)) &
+        //' OPTIONS'
+      do
+        call this%parser%GetNextLine(endOfBlock)
+        if (endOfBlock) exit
+        call this%parser%GetStringCaps(keyword)
+        select case (keyword)
+          case('AUX', 'AUXILIARY')
+            call this%parser%GetRemainingLine(line)
+            lloc = 1
+            call urdaux(this%naux, this%parser%iuactive, this%iout, lloc, &
+                        istart, istop, this%auxname, line, this%text)
+          case ('SAVE_FLOWS')
+            this%ipakcb = -1
+            write(this%iout, fmtflow2)
+          case ('PRINT_INPUT')
+            this%iprpak = 1
+            write(this%iout,'(4x,a)') 'LISTS OF '//trim(adjustl(this%text))// &
+              ' CELLS WILL BE PRINTED.'
+          case ('PRINT_FLOWS')
+            this%iprflow = 1
+            write(this%iout,'(4x,a)') trim(adjustl(this%text))// &
+              ' FLOWS WILL BE PRINTED TO LISTING FILE.'
+          case ('BOUNDNAMES')
+            this%inamedbound = 1
+            write(this%iout,'(4x,a)') trim(adjustl(this%text))// &
+              ' BOUNDARIES HAVE NAMES IN LAST COLUMN.'
+          case ('TS6')
+            call this%parser%GetStringCaps(keyword)
+            if(trim(adjustl(keyword)) /= 'FILEIN') then
+              errmsg = 'TS6 keyword must be followed by "FILEIN" ' //          &
+                       'then by filename.'
+              call store_error(errmsg)
+              call this%parser%StoreErrorUnit()
+              call ustop()
+            endif
+            call this%parser%GetString(fname)
+            write(this%iout,fmtts)trim(fname)
+            call this%TsManager%add_tsfile(fname, this%inunit)
+          case ('TAS6')
+            if (this%AllowTimeArraySeries) then
+              if (.not. this%dis%supports_layers()) then
+                errmsg = 'TAS6 FILE cannot be used ' // &
+                         'with selected discretization type.'
+                call store_error(errmsg)
+                call this%parser%StoreErrorUnit()
+                call ustop()
+              endif
+            else
+              errmsg = 'The ' // trim(this%filtyp) // &
+                       ' package does not support TIMEARRAYSERIESFILE'
+              call store_error(errmsg)
+              call this%parser%StoreErrorUnit()
+              call ustop()
+            endif
+            call this%parser%GetStringCaps(keyword)
+            if(trim(adjustl(keyword)) /= 'FILEIN') then
+              errmsg = 'TAS6 keyword must be followed by "FILEIN" ' //         &
+                       'then by filename.'
+              call store_error(errmsg)
+              call this%parser%StoreErrorUnit()
+              call ustop()
+            endif
+            call this%parser%GetString(fname)
+            write(this%iout,fmttas)trim(fname)
+            call this%TasManager%add_tasfile(fname)
+          case ('AUXMULTNAME')
+            call this%parser%GetStringCaps(sfacauxname)
+            this%iauxmultcol = -1
+            write(this%iout, '(4x,a,a)')                                       &
+                             'AUXILIARY MULTIPLIER NAME: ', sfacauxname
+          case ('OBS6')
+            call this%parser%GetStringCaps(keyword)
+            if(trim(adjustl(keyword)) /= 'FILEIN') then
+              errmsg = 'OBS6 keyword must be followed by "FILEIN" ' //         &
+                       'then by filename.'
+              call store_error(errmsg)
+              call this%parser%StoreErrorUnit()
+              call ustop()
+            endif
+            if (this%obs%active) then
+              errmsg = 'Multiple OBS6 keywords detected in OPTIONS block. ' // &
+                       'Only one OBS6 entry allowed for a package.'
+              call store_error(errmsg)
+              call this%parser%StoreErrorUnit()
+              call ustop()
+            endif
+            this%obs%active = .true.
+            call this%parser%GetString(this%obs%inputFilename)
+            inobs = GetUnit()
+            call openfile(inobs, this%iout, this%obs%inputFilename, 'OBS')
+            this%obs%inUnitObs = inobs
+          !
+          ! -- right now these are options that are only available in the
+          !    development version and are not included in the documentation.
+          !    These options are only available when IDEVELOPMODE in
+          !    constants module is set to 1
+          case ('DEV_NO_NEWTON')
+            call this%parser%DevOpt()
+            this%inewton = 0
+            write(this%iout, '(4x,a)')                                         &
+                             'NEWTON-RAPHSON method disabled for unconfined cells'
+          case default
+            !
+            ! -- Check for child class options
+            call this%bnd_options(keyword, foundchildclassoption)
+            !
+            ! -- No child class options found, so print error message
+            if(.not. foundchildclassoption) then
+              write(errmsg,'(4x,a,a)') '****ERROR. UNKNOWN '// &
+                trim(adjustl(this%text))//' OPTION: ', trim(keyword)
+              call store_error(errmsg)
+              call this%parser%StoreErrorUnit()
+              call ustop()
+            endif
+        end select
+      end do
+      write(this%iout,'(1x,a)')'END OF '//trim(adjustl(this%text))//' OPTIONS'
+    else
+      write(this%iout,'(1x,a)')'NO '//trim(adjustl(this%text))// &
+        ' OPTION BLOCK DETECTED.'
+    end if
+    !
+    ! -- SFAC was specified, so find column of auxvar that will be multiplier
+    if(this%iauxmultcol < 0) then
+      !
+      ! -- Error if no aux variable specified
+      if(this%naux == 0) then
+        write(errmsg,'(4x,a,a)') '****ERROR. AUXMULTNAME WAS SPECIFIED AS ' // &
+          trim(adjustl(sfacauxname))//' BUT NO AUX VARIABLES SPECIFIED.'
+        call store_error(errmsg)
+        call this%parser%StoreErrorUnit()
+        call ustop()
+      endif
+      !
+      ! -- Assign mult column
+      this%iauxmultcol = 0
+      do n = 1, this%naux
+        if(sfacauxname == this%auxname(n)) then
+          this%iauxmultcol = n
+          exit
+        endif
+      enddo
+      !
+      ! -- Error if aux variable cannot be found
+      if(this%iauxmultcol == 0) then
+        write(errmsg,'(4x,a,a)') '****ERROR. AUXMULTNAME WAS SPECIFIED AS ' // &
+          trim(adjustl(sfacauxname))//' BUT NO AUX VARIABLE FOUND WITH ' //    &
+          'THIS NAME.'
+        call store_error(errmsg)
+        call this%parser%StoreErrorUnit()
+        call ustop()
+      endif
+    endif
+    !
+    ! -- return
+    return
+  end subroutine bnd_read_options
+
+  subroutine bnd_read_dimensions(this)
+! ******************************************************************************
+! bnd_read_dimensions -- Read the dimensions for this package
+! ******************************************************************************
+!
+!    SPECIFICATIONS:
+! ------------------------------------------------------------------------------
+    use ConstantsModule, only: LINELENGTH
+    use SimModule, only: ustop, store_error, store_error_unit
+    ! -- dummy
+    class(BndType),intent(inout) :: this
+    ! -- local
+    character(len=LINELENGTH) :: errmsg, keyword
+    integer(I4B) :: ierr
+    logical :: isfound, endOfBlock
+    ! -- format
+! ------------------------------------------------------------------------------
+    !
+    ! -- get dimensions block
+    call this%parser%GetBlock('DIMENSIONS', isfound, ierr, &
+                              supportOpenClose=.true.)
+    !
+    ! -- parse dimensions block if detected
+    if (isfound) then
+      write(this%iout,'(/1x,a)')'PROCESSING '//trim(adjustl(this%text))// &
+        ' DIMENSIONS'
+      do
+        call this%parser%GetNextLine(endOfBlock)
+        if (endOfBlock) exit
+        call this%parser%GetStringCaps(keyword)
+        select case (keyword)
+          case ('MAXBOUND')
+            this%maxbound = this%parser%GetInteger()
+            write(this%iout,'(4x,a,i7)') 'MAXBOUND = ', this%maxbound
+          case default
+            write(errmsg,'(4x,a,a)') &
+              '****ERROR. UNKNOWN '//trim(this%text)//' DIMENSION: ', &
+                                     trim(keyword)
+            call store_error(errmsg)
+            call this%parser%StoreErrorUnit()
+            call ustop()
+        end select
+      end do
+      !
+      write(this%iout,'(1x,a)')'END OF '//trim(adjustl(this%text))//' DIMENSIONS'
+    else
+      call store_error('ERROR.  REQUIRED DIMENSIONS BLOCK NOT FOUND.')
+      call this%parser%StoreErrorUnit()
+      call ustop()
+    end if
+    !
+    ! -- verify dimensions were set
+    if(this%maxbound <= 0) then
+      write(errmsg, '(1x,a)') &
+        'ERROR.  MAXBOUND MUST BE AN INTEGER GREATER THAN ZERO.'
+      call store_error(errmsg)
+      call this%parser%StoreErrorUnit()
+      call ustop()
+    endif
+    !
+    ! -- Call define_listlabel to construct the list label that is written
+    !    when PRINT_INPUT option is used.
+    call this%define_listlabel()
+    !
+    ! -- return
+    return
+  end subroutine bnd_read_dimensions
+
+  subroutine bnd_read_initial_attr(this)
+! ******************************************************************************
+! bndreadinitialparms -- Read initial parameters for this package
+!                         Most packages do not need initial parameter data
+! ******************************************************************************
+!
+!    SPECIFICATIONS:
+! ------------------------------------------------------------------------------
+    ! -- dummy
+    class(BndType),intent(inout) :: this
+    ! -- local
+    ! -- format
+! ------------------------------------------------------------------------------
+    !
+    ! -- return
+    return
+  end subroutine bnd_read_initial_attr
+
+  subroutine bnd_options(this, option, found)
+! ******************************************************************************
+! bnd_options -- set options for a class derived from BndType
+! This subroutine can be overridden by specific packages to set custom options
+! that are not part of the package superclass.
+! ******************************************************************************
+!
+!    SPECIFICATIONS:
+! ------------------------------------------------------------------------------
+    ! -- dummy
+    class(BndType),intent(inout) :: this
+    character(len=*), intent(inout) :: option
+    logical, intent(inout) :: found
+! ------------------------------------------------------------------------------
+    !
+    ! Return with found = .false.
+    found = .false.
+    !
+    ! -- return
+    return
+  end subroutine bnd_options
+
+  subroutine pak_setup_outputtab(this)
+! ******************************************************************************
+! bnd_options -- set options for a class derived from BndType
+! This subroutine can be overridden by specific packages to set custom options
+! that are not part of the package superclass.
+! ******************************************************************************
+!
+!    SPECIFICATIONS:
+! ------------------------------------------------------------------------------
+    ! -- dummy
+    class(BndType),intent(inout) :: this
+    ! -- local
+    character(len=LINELENGTH) :: title
+    character(len=LINELENGTH) :: text
+    integer(I4B) :: ntabcol
+! ------------------------------------------------------------------------------
+    !
+    ! -- allocate and initialize the output table
+    if (this%iprflow /= 0) then
+      !
+      ! -- dimension table
+      ntabcol = 3
+      if (this%inamedbound > 0) then
+        ntabcol = ntabcol + 1
+      end if
+      !
+      ! -- initialize the output table object
+      title = trim(adjustl(this%text)) // ' PACKAGE (' // trim(this%name) //     &
+              ') FLOW RATES'
+      call table_cr(this%outputtab, this%name, title)
+      call this%outputtab%table_df(this%maxbound, ntabcol, this%iout,            &
+                                    transient=.TRUE.)
+      text = 'NUMBER'
+      call this%outputtab%initialize_column(text, 10, alignment=TABCENTER)
+      text = 'CELLID'
+      call this%outputtab%initialize_column(text, 20, alignment=TABLEFT)
+      text = 'RATE'
+      call this%outputtab%initialize_column(text, 15, alignment=TABCENTER)
+      if (this%inamedbound > 0) then
+        text = 'NAME'
+        call this%outputtab%initialize_column(text, 20, alignment=TABLEFT)
+      end if
+    end if
+    !
+    ! -- return
+    return
+  end subroutine pak_setup_outputtab
+
+
+  subroutine define_listlabel(this)
+    ! define_listlabel
+    ! -- List-type packages should always override define_listlabel
+    !    to enable "NAME" to be added to label.
+    class(BndType), intent(inout) :: this
+    !
+    return
+  end subroutine define_listlabel
+
+  ! -- Procedures related to observations
+
+  logical function bnd_obs_supported(this)
+    ! **************************************************************************
+    ! bnd_obs_supported
+    !   -- Return true if package supports observations. Default is false.
+    !   -- Needs to be a BndType procedure.
+    !   -- Override for packages that do support observations.
+    ! **************************************************************************
+    !
+    !    SPECIFICATIONS:
+    ! --------------------------------------------------------------------------
+    class(BndType) :: this
+    ! --------------------------------------------------------------------------
+    bnd_obs_supported = .false.
+    !
+    ! -- Return
+    return
+  end function bnd_obs_supported
+
+  subroutine bnd_df_obs(this)
+    ! **************************************************************************
+    ! bnd_df_obs
+    !   -- Store observation type(s) supported by package.
+    !   -- Needs to be a BndType procedure.
+    !   -- Override in any package that supports observations.
+    ! **************************************************************************
+    !
+    !    SPECIFICATIONS:
+    ! --------------------------------------------------------------------------
+      class(BndType) :: this
+    ! --------------------------------------------------------------------------
+    ! -- do nothing here. Override as needed.
+    return
+  end subroutine bnd_df_obs
+
+  subroutine bnd_rp_obs(this)
+    ! -- This procedure should be overridden in any package that
+    !    supports observations and needs to check user input
+    !    or process observation input using package data in some
+    !    other way.
+    ! -- dummy
+    class(BndType), intent(inout) :: this
+    ! -- local
+    integer(I4B) :: i, j, n
+    class(ObserveType), pointer :: obsrv => null()
+    character(len=LENBOUNDNAME) :: bname
+    logical :: jfound
+    !
+    if (.not. this%bnd_obs_supported()) return
+    !
+    do i=1,this%obs%npakobs
+      obsrv => this%obs%pakobs(i)%obsrv
+      !
+      ! -- indxbnds needs to be deallocated and reallocated (using
+      !    ExpandArray) each stress period because list of boundaries
+      !    can change each stress period.
+      if (allocated(obsrv%indxbnds)) then
+        deallocate(obsrv%indxbnds)
+      endif
+      obsrv%BndFound = .false.
+      !
+      bname = obsrv%FeatureName
+      if (bname /= '') then
+        ! -- Observation location(s) is(are) based on a boundary name.
+        !    Iterate through all boundaries to identify and store
+        !    corresponding index(indices) in bound array.
+        jfound = .false.
+        do j=1,this%nbound
+          if (this%boundname(j) == bname) then
+            jfound = .true.
+            obsrv%BndFound = .true.
+            obsrv%CurrentTimeStepEndValue = DZERO
+            call ExpandArray(obsrv%indxbnds)
+            n = size(obsrv%indxbnds)
+            obsrv%indxbnds(n) = j
+          endif
+        enddo
+      else
+        ! -- Observation location is a single node number
+        jfound = .false.
+        jloop: do j=1,this%nbound
+          if (this%nodelist(j) == obsrv%NodeNumber) then
+            jfound = .true.
+            obsrv%BndFound = .true.
+            obsrv%CurrentTimeStepEndValue = DZERO
+            call ExpandArray(obsrv%indxbnds)
+            n = size(obsrv%indxbnds)
+            obsrv%indxbnds(n) = j
+          endif
+        enddo jloop
+      endif
+    enddo
+    !
+    if (count_errors() > 0) then
+      call store_error_unit(this%inunit)
+      call ustop()
+    endif
+    !
+    return
+  end subroutine bnd_rp_obs
+
+  subroutine bnd_bd_obs(this)
+    ! obs_bd
+    ! -- Generic procedure to save simulated values for
+    !    all observations defined for a package.
+    class(BndType) :: this
+    ! -- local
+    integer(I4B) :: i, n
+    real(DP) :: v
+    type(ObserveType), pointer :: obsrv => null()
+    !---------------------------------------------------------------------------
+    !
+    call this%obs%obs_bd_clear()
+    !
+    ! -- Save simulated values for all of package's observations.
+    do i=1,this%obs%npakobs
+      obsrv => this%obs%pakobs(i)%obsrv
+      if (obsrv%BndFound) then
+        do n=1,size(obsrv%indxbnds)
+          if (obsrv%ObsTypeId == 'TO-MVR') then
+            if (this%imover == 1) then
+              v = this%pakmvrobj%get_qtomvr(obsrv%indxbnds(n))
+              if (v > DZERO) then
+                v = -v
+              end if
+            else
+              v = DNODATA
+            end if
+          else
+            v = this%simvals(obsrv%indxbnds(n))
+          end if
+          call this%obs%SaveOneSimval(obsrv, v)
+        enddo
+      else
+        call this%obs%SaveOneSimval(obsrv, DNODATA)
+      endif
+    enddo
+    !
+    return
+  end subroutine bnd_bd_obs
+
+  subroutine bnd_ot_obs(this)
+    ! -- Generic procedure to save simulated values for
+    !    all observations defined for a package.
+    ! -- dummy
+    class(BndType) :: this
+    ! -- local
+    !---------------------------------------------------------------------------
+    !
+    call this%obs%obs_ot()
+    !
+    return
+  end subroutine bnd_ot_obs
+
+  ! -- Procedures related to time series
+
+  subroutine bnd_rp_ts(this)
+    ! -- Generic procedure to assign tsLink%Text appropriately for
+    !    all time series in use by package.
+    !    Override as needed.
+    ! -- dummy
+    class(BndType), intent(inout) :: this
+    !
+    return
+  end subroutine bnd_rp_ts
+
+  ! -- Procedures related to casting
+
+  function CastAsBndClass(obj) result(res)
+    implicit none
+    class(*), pointer, intent(inout) :: obj
+    class(BndType), pointer :: res
+    !
+    res => null()
+    if (.not. associated(obj)) return
+    !
+    select type (obj)
+    class is (BndType)
+      res => obj
+    end select
+    return
+  end function CastAsBndClass
+
+  subroutine AddBndToList(list, bnd)
+    implicit none
+    ! -- dummy
+    type(ListType),          intent(inout) :: list
+    class(BndType), pointer, intent(inout) :: bnd
+    ! -- local
+    class(*), pointer :: obj
+    !
+    obj => bnd
+    call list%Add(obj)
+    !
+    return
+  end subroutine AddBndToList
+
+  function GetBndFromList(list, idx) result (res)
+    implicit none
+    ! -- dummy
+    type(ListType), intent(inout) :: list
+    integer(I4B),        intent(in)    :: idx
+    class(BndType),    pointer    :: res
+    ! -- local
+    class(*), pointer :: obj
+    !
+    obj => list%GetItem(idx)
+    res => CastAsBndClass(obj)
+    !
+    return
+  end function GetBndFromList
+
+end module BndModule