<<<<<<< HEAD
module MvrModule
  
  use KindModule, only: DP, I4B
  use ConstantsModule, only: LENMODELNAME, LENPACKAGENAME, LINELENGTH,         &
                             LENBUDTXT, LENAUXNAME, LENBOUNDNAME, DZERO, DONE, &
                             LENORIGIN
  use PackageMoverModule, only: PackageMoverType
  
  implicit none
  private
  public :: MvrType

  character(len=12), dimension(4) :: mvrtypes =                                &
    [character(len=12) :: 'FACTOR', 'EXCESS', 'THRESHOLD', 'UPTO']
  
  type MvrType
    character(len=LENMODELNAME+LENPACKAGENAME+1) :: pname1 = ''                  !provider package name
    character(len=LENMODELNAME+LENPACKAGENAME+1) :: pname2 = ''                  !receiver package name
    integer(I4B)                                 :: irch1 = 0                    !provider reach number
    integer(I4B)                                 :: irch2 = 0                    !receiver reach number
    integer(I4B)                                 :: imvrtype = 0                 !mover type (1, 2, 3, 4) corresponds to mvrtypes
    real(DP)                                     :: value = DZERO                !factor or rate depending on mvrtype
    real(DP)                                     :: qpold = DZERO                !provider rate from last time step
    real(DP)                                     :: qpactual = DZERO             !rate provided to the receiver
    real(DP)                                     :: qanew = DZERO                !rate available at time of providing
    real(DP)                                     :: qaold = DZERO                !rate available fromtime step
    real(DP), pointer                            :: qtformvr_ptr => null()       !pointer to total available flow (qtformvr)
    real(DP), pointer                            :: qformvr_ptr => null()        !pointer to available flow after consumed (qformvr)
    real(DP), pointer                            :: qtomvr_ptr => null()         !pointer to provider flow rate (qtomvr)
    real(DP), pointer                            :: qfrommvr_ptr => null()       !pointer to receiver flow rate (qfrommvr)
  contains
    procedure :: set
    procedure :: set_qpold
    procedure :: echo
    procedure :: advance
    procedure :: fc
    procedure :: qrcalc
    procedure :: writeflow
  end type MvrType
  
  contains
  
  subroutine set(this, line, inunit, iout, mname, pakorigins, pakmovers)
! ******************************************************************************
! set -- Setup mvr object
!        If mname == '', then read mname out of line. pakorigins is an array
!        of strings, which are model names and package names.  The mover
!        entries must be in pakorigins, or this routine will terminate with
!        an error.
! ******************************************************************************
!
!    SPECIFICATIONS:
! ------------------------------------------------------------------------------
    ! -- modules
    use InputOutputModule, only: urword, extract_idnum_or_bndname
    use SimModule, only: ustop, store_error, store_error_unit, count_errors
    ! -- dummy
    class(MvrType) :: this
    character(len=*), intent(inout) :: line
    integer(I4B), intent(in) :: inunit
    integer(I4B), intent(in) :: iout
    character(len=LENMODELNAME), intent(in) :: mname
    character(len=LENORIGIN+1),                                                &
      dimension(:), pointer, contiguous              :: pakorigins
    type(PackageMoverType), dimension(:), pointer, contiguous    :: pakmovers
    ! -- local
    integer(I4B) :: lloc, istart, istop, ival
    real(DP) :: rval
    real(DP), dimension(:), pointer, contiguous :: temp_ptr => null()
    character(len=LINELENGTH) :: errmsg
    character(len=LENBOUNDNAME) :: bndname
    logical :: mnamel, found
    integer(I4B) :: i
    integer(I4B) :: ipakloc1, ipakloc2
! ------------------------------------------------------------------------------
    !
    ! -- Check for valid mname and set logical mnamel flag
    if(mname == '') then
      mnamel = .false.
    else
      mnamel = .true.
    endif
    !    
    ! -- Set lloc for line
    lloc = 1
    !
    ! -- Construct provider name, which is modelname followed by packagename
    if(mnamel) then
      this%pname1 = trim(adjustl(mname))
    else
      call urword(line, lloc, istart, istop, 1, ival, rval, iout, inunit)
      this%pname1 = line(istart:istop)
    endif
    call urword(line, lloc, istart, istop, 1, ival, rval, iout, inunit)
    this%pname1 = trim(this%pname1) // ' ' // line(istart:istop)
    !
    ! -- Read id for the provider
    call extract_idnum_or_bndname(line, lloc, istart, istop, ival, bndname)
    this%irch1 = ival
    !
    ! -- Construct receiver name, which is modelname followed by packagename
    if(mnamel) then
      this%pname2 = trim(adjustl(mname))
    else
      call urword(line, lloc, istart, istop, 1, ival, rval, iout, inunit)
      this%pname2 = line(istart:istop)
    endif
    call urword(line, lloc, istart, istop, 1, ival, rval, iout, inunit)
    this%pname2 = trim(this%pname2) // ' ' // line(istart:istop)
    !
    ! -- Read id for the receiver
    call extract_idnum_or_bndname(line, lloc, istart, istop, ival, bndname)
    this%irch2 = ival
    !
    ! -- Read mover type
    call urword(line, lloc, istart, istop, 1, ival, rval, iout, inunit)
    select case(line(istart:istop))
      case('FACTOR')
        this%imvrtype = 1
      case('EXCESS')
        this%imvrtype = 2
      case('THRESHOLD')
        this%imvrtype = 3
      case('UPTO')
        this%imvrtype = 4
      case default
        call store_error('ERROR. INVALID MOVER TYPE: '//trim(line(istart:istop)) )
        call store_error_unit(inunit)
        call ustop()
    end select
    !
    ! -- Read mover value
    call urword(line, lloc, istart, istop, 3, ival, rval, iout, inunit)
    this%value = rval
    !
    ! -- initialize values to zero
    call this%set_qpold(DZERO)
    !
    ! -- Check to make sure provider and receiver are not the same
    if(this%pname1 == this%pname2 .and. this%irch1 == this%irch2) then
      call store_error('ERROR. PROVIDER AND RECEIVER ARE THE SAME: '//         &
        trim(line))
      call store_error_unit(inunit)
      call ustop()
    endif
    !
    ! -- Check to make sure pname1 and pname2 are both listed in pakorigins
    !    pname1 is the provider package; pname2 is the receiver package
    found = .false.
    ipakloc1 = 0
    do i = 1, size(pakorigins)
      if (this%pname1 == pakorigins(i)) then
        found = .true.
        ipakloc1 = i
        exit
      endif
    end do
    if (.not. found) then
      call store_error('MOVER CAPABILITY NOT ACTIVATED IN '//this%pname1)
      call store_error('ADD "MOVER" KEYWORD TO PACKAGE OPTIONS BLOCK.')
    end if
    found = .false.
    ipakloc2 = 0
    do i = 1, size(pakorigins)
      if (this%pname2 == pakorigins(i)) then
        found = .true.
        ipakloc2 = i
        exit
      endif
    end do
    if (.not. found) then
      call store_error('MOVER CAPABILITY NOT ACTIVATED IN '//this%pname2)
      call store_error('ADD "MOVER" KEYWORD TO PACKAGE OPTIONS BLOCK.')
    end if
    if (count_errors() > 0) then
      call store_error_unit(inunit)
      call ustop()
    end if
    !
    ! -- Set pointer to QTOMVR array in the provider boundary package
    temp_ptr => pakmovers(ipakloc1)%qtomvr
    if(this%irch1 < 1 .or. this%irch1 > size(temp_ptr)) then
      call store_error('ERROR. PROVIDER ID < 1 OR GREATER THAN PACKAGE SIZE ')
      write(errmsg, '(4x,a,i0,a,i0)') 'PROVIDER ID = ', this%irch1,            &
        '; PACKAGE SIZE = ', size(temp_ptr)
      call store_error(trim(errmsg))
      call store_error_unit(inunit)
      call ustop()
    endif
    this%qtomvr_ptr => temp_ptr(this%irch1)
    !
    ! -- Set pointer to QFORMVR array in the provider boundary package
    temp_ptr => pakmovers(ipakloc1)%qformvr
    this%qformvr_ptr => temp_ptr(this%irch1)
    !
    ! -- Set pointer to QTFORMVR array in the provider boundary package
    temp_ptr => pakmovers(ipakloc1)%qtformvr
    this%qtformvr_ptr => temp_ptr(this%irch1)
    !
    ! -- Set pointer to QFROMMVR array in the receiver boundary package
    temp_ptr => pakmovers(ipakloc2)%qfrommvr
    if(this%irch2 < 1 .or. this%irch2 > size(temp_ptr)) then
      call store_error('ERROR. RECEIVER ID < 1 OR GREATER THAN PACKAGE SIZE ')
      write(errmsg, '(4x,a,i0,a,i0)') 'RECEIVER ID = ', this%irch2,            &
        '; PACKAGE SIZE = ', size(temp_ptr)
      call store_error(trim(errmsg))
      call store_error_unit(inunit)
      call ustop()
    endif
    this%qfrommvr_ptr => temp_ptr(this%irch2)
    !
    ! -- return
    return
  end subroutine set
  
  subroutine set_qpold(this, value)
! ******************************************************************************
! set_qpold -- Set the value of qpold
! ******************************************************************************
!
!    SPECIFICATIONS:
! ------------------------------------------------------------------------------
    ! -- modules
    ! -- dummy
    class(MvrType) :: this
    real(DP), intent(in) :: value
    ! -- local
! ------------------------------------------------------------------------------
    !
    this%qpold = value
    !
    ! -- return
    return
  end subroutine set_qpold
  
  subroutine echo(this, iout)
! ******************************************************************************
! echo -- Write the mover info that was read from file
! ******************************************************************************
!
!    SPECIFICATIONS:
! ------------------------------------------------------------------------------
    ! -- modules
    ! -- dummy
    class(MvrType) :: this
    integer(I4B), intent(in) :: iout
    ! -- local
! ------------------------------------------------------------------------------
    !
    write(iout, '(4x, a, a, a, i0)') 'FROM PACKAGE: ', trim(this%pname1),      &
      ' FROM ID: ', this%irch1
    write(iout, '(4x, a, a, a, i0)') 'TO PACKAGE: ', trim(this%pname2),        &
      ' TO ID: ', this%irch2
    write(iout, '(4x, a, a, a, 1pg15.6,/)') 'MOVER TYPE: ',                    &
      trim(mvrtypes(this%imvrtype)), ' ', this%value
    !
    ! -- return
    return
  end subroutine echo
  
  subroutine advance(this)
! ******************************************************************************
! advance -- Advance the mover
! ******************************************************************************
!
!    SPECIFICATIONS:
! ------------------------------------------------------------------------------
    ! -- modules
    ! -- dummy
    class(MvrType) :: this
    ! -- local
! ------------------------------------------------------------------------------
    !
    this%qpold = this%qpactual
    this%qaold = this%qanew
    !
    ! -- return
    return
  end subroutine advance
  
  subroutine fc(this, omega)
! ******************************************************************************
! fc -- formulate coefficients
! ******************************************************************************
!
!    SPECIFICATIONS:
! ------------------------------------------------------------------------------
    ! -- modules
    ! -- dummy
    class(MvrType) :: this
    real(DP), intent(in) :: omega
    ! -- local
    real(DP) :: qanew, qtanew, qpnew, qpactual
! ------------------------------------------------------------------------------
    !
    ! -- Set qa and this%qanew equal to available water in package (qtomvr)
    qanew = this%qformvr_ptr
    qtanew = this%qtformvr_ptr
    this%qanew = qanew
    !
    ! -- Using the mover rules, calculate how much of the available water will
    !    be provided from the mover to the receiver.
    qpnew = this%qrcalc(qanew, qtanew)
    !
    ! -- Calculate weighted value for qpactual using qpnew and qpold
    qpactual = omega * qpnew
    !
    ! -- Store qpactual
    this%qpactual = qpactual
    !
    ! -- Add the calculated qpactual term directly into the receiver package
    !    qfrommvr array.  
    this%qfrommvr_ptr = this%qfrommvr_ptr + qpactual
    !
    ! -- Add the calculated qpactual term directly into the provider package 
    !    qtomvr array.
    this%qtomvr_ptr = this%qtomvr_ptr + qpactual
    !
    ! -- Reduce the amount of water that is available in the provider package
    !    qformvr array.
    this%qformvr_ptr = this%qformvr_ptr - qpactual
    !
    ! -- return
    return
  end subroutine fc

  function qrcalc(this, qa, qta) result(qr)
! ******************************************************************************
! qrcalc -- Calculate the rate of water provided to the receiver
! ******************************************************************************
!
!    SPECIFICATIONS:
! ------------------------------------------------------------------------------
    ! -- modules
    ! -- return
    real(DP) :: qr
    ! -- dummy
    class(MvrType) :: this
    real(DP), intent(in) :: qa
    real(DP), intent(in) :: qta
    ! -- local
! ------------------------------------------------------------------------------
    ! -- Using the mover rules, calculate how much of the available water will
    !    go to the receiver.
    qr = DZERO
    ! -- Calculate qr
    select case (this%imvrtype)
      case(1)
        ! -- FACTOR uses total available to make calculation, and then
        !    limits qr by consumed available
        if(qta > DZERO) qr = qta * this%value
        qr = min(qr, qa)
      case(2)
        ! -- EXCESS
        if(qa > this%value) then
          qr = qa - this%value
        else
          qr = DZERO
        endif
      case(3)
        ! -- THRESHOLD
        if(this%value > qa) then
          qr = DZERO
        else
          qr = this%value
        endif
      case(4)
        ! -- UPTO
        if(qa > this%value) then
          qr = this%value
        else
          qr = qa
        endif
    end select
    !
    ! -- return
    return
  end function qrcalc

  subroutine writeflow(this, iout)
! ******************************************************************************
! writeflow -- Write mover flow information
! ******************************************************************************
!
!    SPECIFICATIONS:
! ------------------------------------------------------------------------------
    ! -- modules
    ! -- dummy
    class(MvrType) :: this
    integer(I4B), intent(in) :: iout
    ! -- local
    character(len=*), parameter :: fmt = &
      "(1x, a, ' ID ', i0, ' AVAILABLE ', 1(1pg15.6), " // &
      "' PROVIDED ', 1(1pg15.6), ' TO ', a, ' ID ', i0)"
! ------------------------------------------------------------------------------
    !
    write(iout, fmt) trim(this%pname1), this%irch1, this%qanew, this%qpactual, &
      trim(this%pname2), this%irch2
    !
    ! -- return
    return
  end subroutine writeflow
  
end module MvrModule
  
=======
module MvrModule
  
  use KindModule, only: DP, I4B
  use ConstantsModule, only: LENMODELNAME, LENPACKAGENAME, LINELENGTH,         &
                             LENBUDTXT, LENAUXNAME, LENBOUNDNAME, DZERO, DONE, &
                             LENORIGIN
  use PackageMoverModule, only: PackageMoverType
  
  implicit none
  private
  public :: MvrType

  character(len=12), dimension(4) :: mvrtypes =                                &
    [character(len=12) :: 'FACTOR', 'EXCESS', 'THRESHOLD', 'UPTO']
  
  type MvrType
    character(len=LENMODELNAME+LENPACKAGENAME+1) :: pname1 = ''                  !provider package name
    character(len=LENMODELNAME+LENPACKAGENAME+1) :: pname2 = ''                  !receiver package name
    integer(I4B)                                 :: irch1 = 0                    !provider reach number
    integer(I4B)                                 :: irch2 = 0                    !receiver reach number
    integer(I4B)                                 :: imvrtype = 0                 !mover type (1, 2, 3, 4) corresponds to mvrtypes
    real(DP)                                     :: value = DZERO                !factor or rate depending on mvrtype
    real(DP)                                     :: qpold = DZERO                !provider rate from last time step
    real(DP)                                     :: qpactual = DZERO             !rate provided to the receiver
    real(DP)                                     :: qanew = DZERO                !rate available at time of providing
    real(DP)                                     :: qaold = DZERO                !rate available fromtime step
    real(DP), pointer                            :: qtformvr_ptr => null()       !pointer to total available flow (qtformvr)
    real(DP), pointer                            :: qformvr_ptr => null()        !pointer to available flow after consumed (qformvr)
    real(DP), pointer                            :: qtomvr_ptr => null()         !pointer to provider flow rate (qtomvr)
    real(DP), pointer                            :: qfrommvr_ptr => null()       !pointer to receiver flow rate (qfrommvr)
  contains
    procedure :: set
    procedure :: set_qpold
    procedure :: echo
    procedure :: advance
    procedure :: fc
    procedure :: qrcalc
    procedure :: writeflow
  end type MvrType
  
  contains
  
  subroutine set(this, line, inunit, iout, mname, pakorigins, pakmovers)
! ******************************************************************************
! set -- Setup mvr object
!        If mname == '', then read mname out of line. pakorigins is an array
!        of strings, which are model names and package names.  The mover
!        entries must be in pakorigins, or this routine will terminate with
!        an error.
! ******************************************************************************
!
!    SPECIFICATIONS:
! ------------------------------------------------------------------------------
    ! -- modules
    use InputOutputModule, only: urword, extract_idnum_or_bndname
    use SimModule, only: ustop, store_error, store_error_unit, count_errors
    ! -- dummy
    class(MvrType) :: this
    character(len=*), intent(inout) :: line
    integer(I4B), intent(in) :: inunit
    integer(I4B), intent(in) :: iout
    character(len=LENMODELNAME), intent(in) :: mname
    character(len=LENORIGIN+1),                                                &
      dimension(:), pointer, contiguous              :: pakorigins
    type(PackageMoverType), dimension(:), pointer, contiguous    :: pakmovers
    ! -- local
    integer(I4B) :: lloc, istart, istop, ival
    real(DP) :: rval
    real(DP), dimension(:), pointer, contiguous :: temp_ptr => null()
    character(len=LINELENGTH) :: errmsg
    character(len=LENBOUNDNAME) :: bndname
    logical :: mnamel, found
    integer(I4B) :: i
    integer(I4B) :: ipakloc1, ipakloc2
! ------------------------------------------------------------------------------
    !
    ! -- Check for valid mname and set logical mnamel flag
    if(mname == '') then
      mnamel = .false.
    else
      mnamel = .true.
    endif
    !    
    ! -- Set lloc for line
    lloc = 1
    !
    ! -- Construct provider name, which is modelname followed by packagename
    if(mnamel) then
      this%pname1 = trim(adjustl(mname))
    else
      call urword(line, lloc, istart, istop, 1, ival, rval, iout, inunit)
      this%pname1 = line(istart:istop)
    endif
    call urword(line, lloc, istart, istop, 1, ival, rval, iout, inunit)
    this%pname1 = trim(this%pname1) // ' ' // line(istart:istop)
    !
    ! -- Read id for the provider
    call extract_idnum_or_bndname(line, lloc, istart, istop, ival, bndname)
    this%irch1 = ival
    !
    ! -- Construct receiver name, which is modelname followed by packagename
    if(mnamel) then
      this%pname2 = trim(adjustl(mname))
    else
      call urword(line, lloc, istart, istop, 1, ival, rval, iout, inunit)
      this%pname2 = line(istart:istop)
    endif
    call urword(line, lloc, istart, istop, 1, ival, rval, iout, inunit)
    this%pname2 = trim(this%pname2) // ' ' // line(istart:istop)
    !
    ! -- Read id for the receiver
    call extract_idnum_or_bndname(line, lloc, istart, istop, ival, bndname)
    this%irch2 = ival
    !
    ! -- Read mover type
    call urword(line, lloc, istart, istop, 1, ival, rval, iout, inunit)
    select case(line(istart:istop))
      case('FACTOR')
        this%imvrtype = 1
      case('EXCESS')
        this%imvrtype = 2
      case('THRESHOLD')
        this%imvrtype = 3
      case('UPTO')
        this%imvrtype = 4
      case default
        call store_error('ERROR. INVALID MOVER TYPE: '//trim(line(istart:istop)) )
        call store_error_unit(inunit)
        call ustop()
    end select
    !
    ! -- Read mover value
    call urword(line, lloc, istart, istop, 3, ival, rval, iout, inunit)
    this%value = rval
    !
    ! -- initialize values to zero
    call this%set_qpold(DZERO)
    !
    ! -- Check to make sure provider and receiver are not the same
    if(this%pname1 == this%pname2 .and. this%irch1 == this%irch2) then
      call store_error('ERROR. PROVIDER AND RECEIVER ARE THE SAME: '//         &
        trim(line))
      call store_error_unit(inunit)
      call ustop()
    endif
    !
    ! -- Check to make sure pname1 and pname2 are both listed in pakorigins
    !    pname1 is the provider package; pname2 is the receiver package
    found = .false.
    ipakloc1 = 0
    do i = 1, size(pakorigins)
      if (this%pname1 == pakorigins(i)) then
        found = .true.
        ipakloc1 = i
        exit
      endif
    end do
    if (.not. found) then
      call store_error('MOVER CAPABILITY NOT ACTIVATED IN '//this%pname1)
      call store_error('ADD "MOVER" KEYWORD TO PACKAGE OPTIONS BLOCK.')
    end if
    found = .false.
    ipakloc2 = 0
    do i = 1, size(pakorigins)
      if (this%pname2 == pakorigins(i)) then
        found = .true.
        ipakloc2 = i
        exit
      endif
    end do
    if (.not. found) then
      call store_error('MOVER CAPABILITY NOT ACTIVATED IN '//this%pname2)
      call store_error('ADD "MOVER" KEYWORD TO PACKAGE OPTIONS BLOCK.')
    end if
    if (count_errors() > 0) then
      call store_error_unit(inunit)
      call ustop()
    end if
    !
    ! -- Set pointer to QTOMVR array in the provider boundary package
    temp_ptr => pakmovers(ipakloc1)%qtomvr
    if(this%irch1 < 1 .or. this%irch1 > size(temp_ptr)) then
      call store_error('ERROR. PROVIDER ID < 1 OR GREATER THAN PACKAGE SIZE ')
      write(errmsg, '(4x,a,i0,a,i0)') 'PROVIDER ID = ', this%irch1,            &
        '; PACKAGE SIZE = ', size(temp_ptr)
      call store_error(trim(errmsg))
      call store_error_unit(inunit)
      call ustop()
    endif
    this%qtomvr_ptr => temp_ptr(this%irch1)
    !
    ! -- Set pointer to QFORMVR array in the provider boundary package
    temp_ptr => pakmovers(ipakloc1)%qformvr
    this%qformvr_ptr => temp_ptr(this%irch1)
    !
    ! -- Set pointer to QTFORMVR array in the provider boundary package
    temp_ptr => pakmovers(ipakloc1)%qtformvr
    this%qtformvr_ptr => temp_ptr(this%irch1)
    !
    ! -- Set pointer to QFROMMVR array in the receiver boundary package
    temp_ptr => pakmovers(ipakloc2)%qfrommvr
    if(this%irch2 < 1 .or. this%irch2 > size(temp_ptr)) then
      call store_error('ERROR. RECEIVER ID < 1 OR GREATER THAN PACKAGE SIZE ')
      write(errmsg, '(4x,a,i0,a,i0)') 'RECEIVER ID = ', this%irch2,            &
        '; PACKAGE SIZE = ', size(temp_ptr)
      call store_error(trim(errmsg))
      call store_error_unit(inunit)
      call ustop()
    endif
    this%qfrommvr_ptr => temp_ptr(this%irch2)
    !
    ! -- return
    return
  end subroutine set
  
  subroutine set_qpold(this, value)
! ******************************************************************************
! set_qpold -- Set the value of qpold
! ******************************************************************************
!
!    SPECIFICATIONS:
! ------------------------------------------------------------------------------
    ! -- modules
    ! -- dummy
    class(MvrType) :: this
    real(DP), intent(in) :: value
    ! -- local
! ------------------------------------------------------------------------------
    !
    this%qpold = value
    !
    ! -- return
    return
  end subroutine set_qpold
  
  subroutine echo(this, iout)
! ******************************************************************************
! echo -- Write the mover info that was read from file
! ******************************************************************************
!
!    SPECIFICATIONS:
! ------------------------------------------------------------------------------
    ! -- modules
    ! -- dummy
    class(MvrType) :: this
    integer(I4B), intent(in) :: iout
    ! -- local
! ------------------------------------------------------------------------------
    !
    write(iout, '(4x, a, a, a, i0)') 'FROM PACKAGE: ', trim(this%pname1),      &
      ' FROM ID: ', this%irch1
    write(iout, '(4x, a, a, a, i0)') 'TO PACKAGE: ', trim(this%pname2),        &
      ' TO ID: ', this%irch2
    write(iout, '(4x, a, a, a, 1pg15.6,/)') 'MOVER TYPE: ',                    &
      trim(mvrtypes(this%imvrtype)), ' ', this%value
    !
    ! -- return
    return
  end subroutine echo
  
  subroutine advance(this)
! ******************************************************************************
! advance -- Advance the mover
! ******************************************************************************
!
!    SPECIFICATIONS:
! ------------------------------------------------------------------------------
    ! -- modules
    ! -- dummy
    class(MvrType) :: this
    ! -- local
! ------------------------------------------------------------------------------
    !
    this%qpold = this%qpactual
    this%qaold = this%qanew
    !
    ! -- return
    return
  end subroutine advance
  
  subroutine fc(this, omega)
! ******************************************************************************
! fc -- formulate coefficients
! ******************************************************************************
!
!    SPECIFICATIONS:
! ------------------------------------------------------------------------------
    ! -- modules
    ! -- dummy
    class(MvrType) :: this
    real(DP), intent(in) :: omega
    ! -- local
    real(DP) :: qanew, qtanew, qpnew, qpactual
! ------------------------------------------------------------------------------
    !
    ! -- Set qa and this%qanew equal to available water in package (qtomvr)
    qanew = this%qformvr_ptr
    qtanew = this%qtformvr_ptr
    this%qanew = qanew
    !
    ! -- Using the mover rules, calculate how much of the available water will
    !    be provided from the mover to the receiver.
    qpnew = this%qrcalc(qanew, qtanew)
    !
    ! -- Calculate weighted value for qpactual using qpnew and qpold
    qpactual = omega * qpnew
    !
    ! -- Store qpactual
    this%qpactual = qpactual
    !
    ! -- Add the calculated qpactual term directly into the receiver package
    !    qfrommvr array.  
    this%qfrommvr_ptr = this%qfrommvr_ptr + qpactual
    !
    ! -- Add the calculated qpactual term directly into the provider package 
    !    qtomvr array.
    this%qtomvr_ptr = this%qtomvr_ptr + qpactual
    !
    ! -- Reduce the amount of water that is available in the provider package
    !    qformvr array.
    this%qformvr_ptr = this%qformvr_ptr - qpactual
    !
    ! -- return
    return
  end subroutine fc

  function qrcalc(this, qa, qta) result(qr)
! ******************************************************************************
! qrcalc -- Calculate the rate of water provided to the receiver
! ******************************************************************************
!
!    SPECIFICATIONS:
! ------------------------------------------------------------------------------
    ! -- modules
    ! -- return
    real(DP) :: qr
    ! -- dummy
    class(MvrType) :: this
    real(DP), intent(in) :: qa
    real(DP), intent(in) :: qta
    ! -- local
! ------------------------------------------------------------------------------
    ! -- Using the mover rules, calculate how much of the available water will
    !    go to the receiver.
    qr = DZERO
    ! -- Calculate qr
    select case (this%imvrtype)
      case(1)
        ! -- FACTOR uses total available to make calculation, and then
        !    limits qr by consumed available
        if(qta > DZERO) qr = qta * this%value
        qr = min(qr, qa)
      case(2)
        ! -- EXCESS
        if(qa > this%value) then
          qr = qa - this%value
        else
          qr = DZERO
        endif
      case(3)
        ! -- THRESHOLD
        if(this%value > qa) then
          qr = DZERO
        else
          qr = this%value
        endif
      case(4)
        ! -- UPTO
        if(qa > this%value) then
          qr = this%value
        else
          qr = qa
        endif
    end select
    !
    ! -- return
    return
  end function qrcalc

  subroutine writeflow(this, iout)
! ******************************************************************************
! writeflow -- Write mover flow information
! ******************************************************************************
!
!    SPECIFICATIONS:
! ------------------------------------------------------------------------------
    ! -- modules
    ! -- dummy
    class(MvrType) :: this
    integer(I4B), intent(in) :: iout
    ! -- local
    character(len=*), parameter :: fmt = &
      "(1x, a, ' ID ', i0, ' AVAILABLE ', 1(1pg15.6), " // &
      "' PROVIDED ', 1(1pg15.6), ' TO ', a, ' ID ', i0)"
! ------------------------------------------------------------------------------
    !
    write(iout, fmt) trim(this%pname1), this%irch1, this%qanew, this%qpactual, &
      trim(this%pname2), this%irch2
    !
    ! -- return
    return
  end subroutine writeflow
  
end module MvrModule
  
>>>>>>> a391efb5
<|MERGE_RESOLUTION|>--- conflicted
+++ resolved
@@ -1,4 +1,3 @@
-<<<<<<< HEAD
 module MvrModule
   
   use KindModule, only: DP, I4B
@@ -403,411 +402,4 @@
   end subroutine writeflow
   
 end module MvrModule
-  
-=======
-module MvrModule
-  
-  use KindModule, only: DP, I4B
-  use ConstantsModule, only: LENMODELNAME, LENPACKAGENAME, LINELENGTH,         &
-                             LENBUDTXT, LENAUXNAME, LENBOUNDNAME, DZERO, DONE, &
-                             LENORIGIN
-  use PackageMoverModule, only: PackageMoverType
-  
-  implicit none
-  private
-  public :: MvrType
-
-  character(len=12), dimension(4) :: mvrtypes =                                &
-    [character(len=12) :: 'FACTOR', 'EXCESS', 'THRESHOLD', 'UPTO']
-  
-  type MvrType
-    character(len=LENMODELNAME+LENPACKAGENAME+1) :: pname1 = ''                  !provider package name
-    character(len=LENMODELNAME+LENPACKAGENAME+1) :: pname2 = ''                  !receiver package name
-    integer(I4B)                                 :: irch1 = 0                    !provider reach number
-    integer(I4B)                                 :: irch2 = 0                    !receiver reach number
-    integer(I4B)                                 :: imvrtype = 0                 !mover type (1, 2, 3, 4) corresponds to mvrtypes
-    real(DP)                                     :: value = DZERO                !factor or rate depending on mvrtype
-    real(DP)                                     :: qpold = DZERO                !provider rate from last time step
-    real(DP)                                     :: qpactual = DZERO             !rate provided to the receiver
-    real(DP)                                     :: qanew = DZERO                !rate available at time of providing
-    real(DP)                                     :: qaold = DZERO                !rate available fromtime step
-    real(DP), pointer                            :: qtformvr_ptr => null()       !pointer to total available flow (qtformvr)
-    real(DP), pointer                            :: qformvr_ptr => null()        !pointer to available flow after consumed (qformvr)
-    real(DP), pointer                            :: qtomvr_ptr => null()         !pointer to provider flow rate (qtomvr)
-    real(DP), pointer                            :: qfrommvr_ptr => null()       !pointer to receiver flow rate (qfrommvr)
-  contains
-    procedure :: set
-    procedure :: set_qpold
-    procedure :: echo
-    procedure :: advance
-    procedure :: fc
-    procedure :: qrcalc
-    procedure :: writeflow
-  end type MvrType
-  
-  contains
-  
-  subroutine set(this, line, inunit, iout, mname, pakorigins, pakmovers)
-! ******************************************************************************
-! set -- Setup mvr object
-!        If mname == '', then read mname out of line. pakorigins is an array
-!        of strings, which are model names and package names.  The mover
-!        entries must be in pakorigins, or this routine will terminate with
-!        an error.
-! ******************************************************************************
-!
-!    SPECIFICATIONS:
-! ------------------------------------------------------------------------------
-    ! -- modules
-    use InputOutputModule, only: urword, extract_idnum_or_bndname
-    use SimModule, only: ustop, store_error, store_error_unit, count_errors
-    ! -- dummy
-    class(MvrType) :: this
-    character(len=*), intent(inout) :: line
-    integer(I4B), intent(in) :: inunit
-    integer(I4B), intent(in) :: iout
-    character(len=LENMODELNAME), intent(in) :: mname
-    character(len=LENORIGIN+1),                                                &
-      dimension(:), pointer, contiguous              :: pakorigins
-    type(PackageMoverType), dimension(:), pointer, contiguous    :: pakmovers
-    ! -- local
-    integer(I4B) :: lloc, istart, istop, ival
-    real(DP) :: rval
-    real(DP), dimension(:), pointer, contiguous :: temp_ptr => null()
-    character(len=LINELENGTH) :: errmsg
-    character(len=LENBOUNDNAME) :: bndname
-    logical :: mnamel, found
-    integer(I4B) :: i
-    integer(I4B) :: ipakloc1, ipakloc2
-! ------------------------------------------------------------------------------
-    !
-    ! -- Check for valid mname and set logical mnamel flag
-    if(mname == '') then
-      mnamel = .false.
-    else
-      mnamel = .true.
-    endif
-    !    
-    ! -- Set lloc for line
-    lloc = 1
-    !
-    ! -- Construct provider name, which is modelname followed by packagename
-    if(mnamel) then
-      this%pname1 = trim(adjustl(mname))
-    else
-      call urword(line, lloc, istart, istop, 1, ival, rval, iout, inunit)
-      this%pname1 = line(istart:istop)
-    endif
-    call urword(line, lloc, istart, istop, 1, ival, rval, iout, inunit)
-    this%pname1 = trim(this%pname1) // ' ' // line(istart:istop)
-    !
-    ! -- Read id for the provider
-    call extract_idnum_or_bndname(line, lloc, istart, istop, ival, bndname)
-    this%irch1 = ival
-    !
-    ! -- Construct receiver name, which is modelname followed by packagename
-    if(mnamel) then
-      this%pname2 = trim(adjustl(mname))
-    else
-      call urword(line, lloc, istart, istop, 1, ival, rval, iout, inunit)
-      this%pname2 = line(istart:istop)
-    endif
-    call urword(line, lloc, istart, istop, 1, ival, rval, iout, inunit)
-    this%pname2 = trim(this%pname2) // ' ' // line(istart:istop)
-    !
-    ! -- Read id for the receiver
-    call extract_idnum_or_bndname(line, lloc, istart, istop, ival, bndname)
-    this%irch2 = ival
-    !
-    ! -- Read mover type
-    call urword(line, lloc, istart, istop, 1, ival, rval, iout, inunit)
-    select case(line(istart:istop))
-      case('FACTOR')
-        this%imvrtype = 1
-      case('EXCESS')
-        this%imvrtype = 2
-      case('THRESHOLD')
-        this%imvrtype = 3
-      case('UPTO')
-        this%imvrtype = 4
-      case default
-        call store_error('ERROR. INVALID MOVER TYPE: '//trim(line(istart:istop)) )
-        call store_error_unit(inunit)
-        call ustop()
-    end select
-    !
-    ! -- Read mover value
-    call urword(line, lloc, istart, istop, 3, ival, rval, iout, inunit)
-    this%value = rval
-    !
-    ! -- initialize values to zero
-    call this%set_qpold(DZERO)
-    !
-    ! -- Check to make sure provider and receiver are not the same
-    if(this%pname1 == this%pname2 .and. this%irch1 == this%irch2) then
-      call store_error('ERROR. PROVIDER AND RECEIVER ARE THE SAME: '//         &
-        trim(line))
-      call store_error_unit(inunit)
-      call ustop()
-    endif
-    !
-    ! -- Check to make sure pname1 and pname2 are both listed in pakorigins
-    !    pname1 is the provider package; pname2 is the receiver package
-    found = .false.
-    ipakloc1 = 0
-    do i = 1, size(pakorigins)
-      if (this%pname1 == pakorigins(i)) then
-        found = .true.
-        ipakloc1 = i
-        exit
-      endif
-    end do
-    if (.not. found) then
-      call store_error('MOVER CAPABILITY NOT ACTIVATED IN '//this%pname1)
-      call store_error('ADD "MOVER" KEYWORD TO PACKAGE OPTIONS BLOCK.')
-    end if
-    found = .false.
-    ipakloc2 = 0
-    do i = 1, size(pakorigins)
-      if (this%pname2 == pakorigins(i)) then
-        found = .true.
-        ipakloc2 = i
-        exit
-      endif
-    end do
-    if (.not. found) then
-      call store_error('MOVER CAPABILITY NOT ACTIVATED IN '//this%pname2)
-      call store_error('ADD "MOVER" KEYWORD TO PACKAGE OPTIONS BLOCK.')
-    end if
-    if (count_errors() > 0) then
-      call store_error_unit(inunit)
-      call ustop()
-    end if
-    !
-    ! -- Set pointer to QTOMVR array in the provider boundary package
-    temp_ptr => pakmovers(ipakloc1)%qtomvr
-    if(this%irch1 < 1 .or. this%irch1 > size(temp_ptr)) then
-      call store_error('ERROR. PROVIDER ID < 1 OR GREATER THAN PACKAGE SIZE ')
-      write(errmsg, '(4x,a,i0,a,i0)') 'PROVIDER ID = ', this%irch1,            &
-        '; PACKAGE SIZE = ', size(temp_ptr)
-      call store_error(trim(errmsg))
-      call store_error_unit(inunit)
-      call ustop()
-    endif
-    this%qtomvr_ptr => temp_ptr(this%irch1)
-    !
-    ! -- Set pointer to QFORMVR array in the provider boundary package
-    temp_ptr => pakmovers(ipakloc1)%qformvr
-    this%qformvr_ptr => temp_ptr(this%irch1)
-    !
-    ! -- Set pointer to QTFORMVR array in the provider boundary package
-    temp_ptr => pakmovers(ipakloc1)%qtformvr
-    this%qtformvr_ptr => temp_ptr(this%irch1)
-    !
-    ! -- Set pointer to QFROMMVR array in the receiver boundary package
-    temp_ptr => pakmovers(ipakloc2)%qfrommvr
-    if(this%irch2 < 1 .or. this%irch2 > size(temp_ptr)) then
-      call store_error('ERROR. RECEIVER ID < 1 OR GREATER THAN PACKAGE SIZE ')
-      write(errmsg, '(4x,a,i0,a,i0)') 'RECEIVER ID = ', this%irch2,            &
-        '; PACKAGE SIZE = ', size(temp_ptr)
-      call store_error(trim(errmsg))
-      call store_error_unit(inunit)
-      call ustop()
-    endif
-    this%qfrommvr_ptr => temp_ptr(this%irch2)
-    !
-    ! -- return
-    return
-  end subroutine set
-  
-  subroutine set_qpold(this, value)
-! ******************************************************************************
-! set_qpold -- Set the value of qpold
-! ******************************************************************************
-!
-!    SPECIFICATIONS:
-! ------------------------------------------------------------------------------
-    ! -- modules
-    ! -- dummy
-    class(MvrType) :: this
-    real(DP), intent(in) :: value
-    ! -- local
-! ------------------------------------------------------------------------------
-    !
-    this%qpold = value
-    !
-    ! -- return
-    return
-  end subroutine set_qpold
-  
-  subroutine echo(this, iout)
-! ******************************************************************************
-! echo -- Write the mover info that was read from file
-! ******************************************************************************
-!
-!    SPECIFICATIONS:
-! ------------------------------------------------------------------------------
-    ! -- modules
-    ! -- dummy
-    class(MvrType) :: this
-    integer(I4B), intent(in) :: iout
-    ! -- local
-! ------------------------------------------------------------------------------
-    !
-    write(iout, '(4x, a, a, a, i0)') 'FROM PACKAGE: ', trim(this%pname1),      &
-      ' FROM ID: ', this%irch1
-    write(iout, '(4x, a, a, a, i0)') 'TO PACKAGE: ', trim(this%pname2),        &
-      ' TO ID: ', this%irch2
-    write(iout, '(4x, a, a, a, 1pg15.6,/)') 'MOVER TYPE: ',                    &
-      trim(mvrtypes(this%imvrtype)), ' ', this%value
-    !
-    ! -- return
-    return
-  end subroutine echo
-  
-  subroutine advance(this)
-! ******************************************************************************
-! advance -- Advance the mover
-! ******************************************************************************
-!
-!    SPECIFICATIONS:
-! ------------------------------------------------------------------------------
-    ! -- modules
-    ! -- dummy
-    class(MvrType) :: this
-    ! -- local
-! ------------------------------------------------------------------------------
-    !
-    this%qpold = this%qpactual
-    this%qaold = this%qanew
-    !
-    ! -- return
-    return
-  end subroutine advance
-  
-  subroutine fc(this, omega)
-! ******************************************************************************
-! fc -- formulate coefficients
-! ******************************************************************************
-!
-!    SPECIFICATIONS:
-! ------------------------------------------------------------------------------
-    ! -- modules
-    ! -- dummy
-    class(MvrType) :: this
-    real(DP), intent(in) :: omega
-    ! -- local
-    real(DP) :: qanew, qtanew, qpnew, qpactual
-! ------------------------------------------------------------------------------
-    !
-    ! -- Set qa and this%qanew equal to available water in package (qtomvr)
-    qanew = this%qformvr_ptr
-    qtanew = this%qtformvr_ptr
-    this%qanew = qanew
-    !
-    ! -- Using the mover rules, calculate how much of the available water will
-    !    be provided from the mover to the receiver.
-    qpnew = this%qrcalc(qanew, qtanew)
-    !
-    ! -- Calculate weighted value for qpactual using qpnew and qpold
-    qpactual = omega * qpnew
-    !
-    ! -- Store qpactual
-    this%qpactual = qpactual
-    !
-    ! -- Add the calculated qpactual term directly into the receiver package
-    !    qfrommvr array.  
-    this%qfrommvr_ptr = this%qfrommvr_ptr + qpactual
-    !
-    ! -- Add the calculated qpactual term directly into the provider package 
-    !    qtomvr array.
-    this%qtomvr_ptr = this%qtomvr_ptr + qpactual
-    !
-    ! -- Reduce the amount of water that is available in the provider package
-    !    qformvr array.
-    this%qformvr_ptr = this%qformvr_ptr - qpactual
-    !
-    ! -- return
-    return
-  end subroutine fc
-
-  function qrcalc(this, qa, qta) result(qr)
-! ******************************************************************************
-! qrcalc -- Calculate the rate of water provided to the receiver
-! ******************************************************************************
-!
-!    SPECIFICATIONS:
-! ------------------------------------------------------------------------------
-    ! -- modules
-    ! -- return
-    real(DP) :: qr
-    ! -- dummy
-    class(MvrType) :: this
-    real(DP), intent(in) :: qa
-    real(DP), intent(in) :: qta
-    ! -- local
-! ------------------------------------------------------------------------------
-    ! -- Using the mover rules, calculate how much of the available water will
-    !    go to the receiver.
-    qr = DZERO
-    ! -- Calculate qr
-    select case (this%imvrtype)
-      case(1)
-        ! -- FACTOR uses total available to make calculation, and then
-        !    limits qr by consumed available
-        if(qta > DZERO) qr = qta * this%value
-        qr = min(qr, qa)
-      case(2)
-        ! -- EXCESS
-        if(qa > this%value) then
-          qr = qa - this%value
-        else
-          qr = DZERO
-        endif
-      case(3)
-        ! -- THRESHOLD
-        if(this%value > qa) then
-          qr = DZERO
-        else
-          qr = this%value
-        endif
-      case(4)
-        ! -- UPTO
-        if(qa > this%value) then
-          qr = this%value
-        else
-          qr = qa
-        endif
-    end select
-    !
-    ! -- return
-    return
-  end function qrcalc
-
-  subroutine writeflow(this, iout)
-! ******************************************************************************
-! writeflow -- Write mover flow information
-! ******************************************************************************
-!
-!    SPECIFICATIONS:
-! ------------------------------------------------------------------------------
-    ! -- modules
-    ! -- dummy
-    class(MvrType) :: this
-    integer(I4B), intent(in) :: iout
-    ! -- local
-    character(len=*), parameter :: fmt = &
-      "(1x, a, ' ID ', i0, ' AVAILABLE ', 1(1pg15.6), " // &
-      "' PROVIDED ', 1(1pg15.6), ' TO ', a, ' ID ', i0)"
-! ------------------------------------------------------------------------------
-    !
-    write(iout, fmt) trim(this%pname1), this%irch1, this%qanew, this%qpactual, &
-      trim(this%pname2), this%irch2
-    !
-    ! -- return
-    return
-  end subroutine writeflow
-  
-end module MvrModule
-  
->>>>>>> a391efb5
+  