<<<<<<< HEAD
module BaseDisModule
  
  use KindModule,              only: DP, I4B
  use ConstantsModule,         only: LENMODELNAME, LENORIGIN, LINELENGTH, DZERO
  use SmoothingModule,         only: sQuadraticSaturation
  use ConnectionsModule,       only: ConnectionsType
  use InputOutputModule,       only: URWORD, ubdsv1
  use SimModule,               only: count_errors, store_error,                &
                                     store_error_unit, ustop
  use BlockParserModule,       only: BlockParserType
  use MemoryManagerModule,     only: mem_allocate
  use TdisModule,              only: kstp, kper, pertim, totim, delt
  use TimeSeriesManagerModule, only: TimeSeriesManagerType

  implicit none
  
  private
  public :: DisBaseType

  type :: DisBaseType
    character(len=LENORIGIN), pointer               :: origin     => null()      !origin name for mem allocation
    character(len=LENMODELNAME), pointer            :: name_model => null()      !name of the model
    integer(I4B), pointer                           :: inunit     => null()      !unit number for input file
    integer(I4B), pointer                           :: iout       => null()      !unit number for output file
    integer(I4B), pointer                           :: nodes      => null()      !number of nodes in solution
    integer(I4B), pointer                           :: nodesuser  => null()      !number of user nodes (same as nodes for disu grid)
    integer(I4B), pointer                           :: nja        => null()      !number of connections plus number of nodes
    integer(I4B), pointer                           :: njas       => null()      !(nja-nodes)/2
    integer(I4B), pointer                           :: lenuni     => null()      !length unit
    integer(I4B), pointer                           :: ndim       => null()      !number of spatial model dimensions (1 for disu grid)
    integer(I4B), pointer                           :: icondir    => null()      !flag indicating if grid has enough info to calculate connection vectors
    logical, pointer                                :: writegrb   => null()      !write binary grid file
    real(DP), pointer                               :: yorigin    => null()      ! y-position of the lower-left grid corner (default is 0.)
    real(DP), pointer                               :: xorigin    => null()      ! x-position of the lower-left grid corner (default is 0.)
    real(DP), pointer                               :: angrot     => null()      ! counter-clockwise rotation angle of the lower-left corner (default is 0.0)
    integer(I4B), dimension(:), pointer, contiguous :: mshape     => null()      !shape of the model; (nodes) for DisBaseType
    real(DP), dimension(:), pointer, contiguous     :: top        => null()      !(size:nodes) cell top elevation
    real(DP), dimension(:), pointer, contiguous     :: bot        => null()      !(size:nodes) cell bottom elevation
    real(DP), dimension(:), pointer, contiguous     :: area       => null()      !(size:nodes) cell area, in plan view
    type(ConnectionsType), pointer                  :: con        => null()      !connections object
    type(BlockParserType)                           :: parser                    !object to read blocks
    real(DP), dimension(:), pointer, contiguous     :: dbuff      => null()      !helper double array of size nodesuser
    integer(I4B), dimension(:), pointer, contiguous :: ibuff      => null()      !helper int array of size nodesuser
    integer(I4B), dimension(:), pointer, contiguous :: nodereduced => null()     ! (size:nodesuser)contains reduced nodenumber (size 0 if not reduced); -1 means vertical pass through, 0 is idomain = 0
    integer(I4B), dimension(:), pointer, contiguous :: nodeuser => null()        ! (size:nodes) given a reduced nodenumber, provide the user nodenumber (size 0 if not reduced)
  contains
    procedure :: dis_df
    procedure :: dis_ac
    procedure :: dis_mc
    procedure :: dis_ar
    procedure :: dis_da
    ! -- helper functions
    !
    ! -- get_nodenumber is an overloaded integer function that will always
    !    return the reduced nodenumber.  For all grids, get_nodenumber can
    !    be passed the user nodenumber.  For some other grids, it can also
    !    be passed an index.  For dis3d the index is k, i, j, and for 
    !    disv the index is k, n.
    generic   :: get_nodenumber => get_nodenumber_idx1,                        &
                                   get_nodenumber_idx2,                        &
                                   get_nodenumber_idx3
    procedure :: get_nodenumber_idx1
    procedure :: get_nodenumber_idx2
    procedure :: get_nodenumber_idx3
    procedure :: get_nodeuser
    procedure :: nodeu_to_string
    procedure :: nodeu_to_array
    procedure :: nodeu_from_string
    procedure :: nodeu_from_cellid
    procedure :: noder_from_string
    procedure :: noder_from_cellid
    procedure :: connection_normal
    procedure :: connection_vector
    procedure :: get_cellxy
    procedure :: get_dis_type
    procedure :: supports_layers
    procedure :: allocate_scalars
    procedure :: allocate_arrays
    procedure :: get_ncpl
    procedure :: get_cell_volume
    procedure :: write_grb
    !
    procedure          :: read_int_array
    procedure          :: read_dbl_array
    generic, public    :: read_grid_array => read_int_array, read_dbl_array
    procedure, public  :: read_layer_array
    procedure          :: fill_int_array
    procedure          :: fill_dbl_array
    generic, public    :: fill_grid_array => fill_int_array, fill_dbl_array
    procedure, public  :: read_list
    !
    procedure, public  :: record_array
    procedure, public  :: record_connection_array
    procedure, public  :: noder_to_string
    procedure, public  :: noder_to_array
    procedure, public  :: record_srcdst_list_header
    procedure, private :: record_srcdst_list_entry
    generic, public    :: record_mf6_list_entry => record_srcdst_list_entry
  ! *** NOTE: REMOVE print_list_entry WHEN ALL USES OF THIS METHOD ARE 
  !           REMOVED FROM TRANSPORT
    procedure, public  :: print_list_entry
    procedure, public  :: nlarray_to_nodelist
    procedure, public  :: highest_active
    procedure, public  :: get_area
  end type DisBaseType
  
  contains

  subroutine dis_df(this)
! ******************************************************************************
! dis_df -- Read discretization information from DISU input file
! ******************************************************************************
!
!    SPECIFICATIONS:
! ------------------------------------------------------------------------------
    ! -- dummy
    class(DisBaseType) :: this
! ------------------------------------------------------------------------------
    !
    call store_error('Program error: DisBaseType method dis_df not &
                     &implemented.')
    call ustop()
    !
    ! -- Return
    return
  end subroutine dis_df

  subroutine dis_ac(this, moffset, sparse)
! ******************************************************************************
! dis_ac -- Add connections to sparse based on cell connectivity
! ******************************************************************************
!
!    SPECIFICATIONS:
! ------------------------------------------------------------------------------
    ! -- modules
    use SparseModule, only: sparsematrix
    ! -- dummy
    class(DisBaseType) :: this
    integer(I4B), intent(in) :: moffset
    type(sparsematrix), intent(inout) :: sparse
    ! -- local
    integer(I4B) :: i, j, ipos, iglo, jglo
! ------------------------------------------------------------------------------
    !
    do i = 1, this%nodes
      do ipos = this%con%ia(i), this%con%ia(i+1) - 1
        j = this%con%ja(ipos)
        iglo = i + moffset
        jglo = j + moffset
        call sparse%addconnection(iglo, jglo, 1)
      enddo
    enddo
    !
    ! -- Return
    return
  end subroutine dis_ac

  subroutine dis_mc(this, moffset, idxglo, iasln, jasln)
! ******************************************************************************
! dis_mc -- Map the positions of cell connections in the numerical solution
!   coefficient matrix.
! ******************************************************************************
!
!    SPECIFICATIONS:
! ------------------------------------------------------------------------------
    ! -- modules
    ! -- dummy
    class(DisBaseType) :: this
    integer(I4B), intent(in) :: moffset
    integer(I4B), dimension(:), intent(inout) :: idxglo
    integer(I4B), dimension(:), intent(in) :: iasln
    integer(I4B), dimension(:), intent(in) :: jasln
    ! -- local
    integer(I4B) :: i, j, ipos, ipossln, iglo, jglo
! ------------------------------------------------------------------------------
    !
    do i = 1, this%nodes
      iglo = i + moffset
      do ipos = this%con%ia(i), this%con%ia(i + 1) - 1
        j = this%con%ja(ipos)
        jglo = j + moffset
        searchloop: do ipossln = iasln(iglo), iasln(iglo + 1) - 1
          if(jglo == jasln(ipossln)) then
            idxglo(ipos) = ipossln
            exit searchloop
          endif
        enddo searchloop
      enddo
    enddo
    !
    ! -- Return
    return
  end subroutine dis_mc

  subroutine dis_ar(this, icelltype)
! ******************************************************************************
! dis_ar -- Called from AR procedure.  Only task is to write binary grid file.
! ******************************************************************************
!
!    SPECIFICATIONS:
! ------------------------------------------------------------------------------
    ! -- modules
    ! -- dummy
    class(DisBaseType) :: this
    integer(I4B), dimension(:), intent(in) :: icelltype
    ! -- local
    integer(I4B), dimension(:), allocatable :: ict
    integer(I4B) :: nu, nr
! ------------------------------------------------------------------------------
    !
    ! -- Expand icelltype to full grid; fill with 0 if cell is excluded
    allocate(ict(this%nodesuser))
    do nu = 1, this%nodesuser
      nr = this%get_nodenumber(nu, 0)
      if (nr > 0) then
        ict(nu) = icelltype(nr)
      else
        ict(nu) = 0
      endif
    enddo
    !
    if (this%writegrb) call this%write_grb(ict)
    !
    ! -- Return
    return
  end subroutine dis_ar

  subroutine write_grb(this, icelltype)
! ******************************************************************************
! write_grb -- Called from AR procedure.  Only task is to write binary grid file.
! ******************************************************************************
!
!    SPECIFICATIONS:
! ------------------------------------------------------------------------------
    ! -- modules
    ! -- dummy
    class(DisBaseType) :: this
    integer(I4B), dimension(:), intent(in) :: icelltype
    ! -- local
! ------------------------------------------------------------------------------
    !
    !
    call store_error('Program error: DisBaseType method write_grb not &
                     &implemented.')
    call ustop()
    !
    ! -- Return
    return
  end subroutine write_grb

  subroutine dis_da(this)
! ******************************************************************************
! dis_da -- Deallocate discretization object
! ******************************************************************************
!
!    SPECIFICATIONS:
! ------------------------------------------------------------------------------
    ! -- modules
    use MemoryManagerModule, only: mem_deallocate
    ! -- dummy
    class(DisBaseType) :: this
! ------------------------------------------------------------------------------
    !
    ! -- Strings
    deallocate(this%origin)
    deallocate(this%name_model)
    !
    ! -- Scalars
    call mem_deallocate(this%inunit)
    call mem_deallocate(this%iout)
    call mem_deallocate(this%nodes)
    call mem_deallocate(this%nodesuser)
    call mem_deallocate(this%ndim)
    call mem_deallocate(this%icondir)
    call mem_deallocate(this%writegrb)
    call mem_deallocate(this%xorigin)
    call mem_deallocate(this%yorigin)
    call mem_deallocate(this%angrot)
    call mem_deallocate(this%nja)
    call mem_deallocate(this%njas)
    call mem_deallocate(this%lenuni)
    !
    ! -- Arrays
    call mem_deallocate(this%mshape)
    call mem_deallocate(this%top)
    call mem_deallocate(this%bot)
    call mem_deallocate(this%area)
    call mem_deallocate(this%dbuff)
    call mem_deallocate(this%ibuff)
    !
    ! -- Connections
    call this%con%con_da()
    deallocate(this%con)
    !
    ! -- Return
    return
  end subroutine dis_da

  subroutine nodeu_to_string(this, nodeu, str)
! ******************************************************************************
! nodeu_to_string -- Convert user node number to a string in the form of
! (nodenumber) or (k,i,j)
! ******************************************************************************
!
!    SPECIFICATIONS:
! ------------------------------------------------------------------------------
    ! -- dummy
    class(DisBaseType) :: this
    integer(I4B), intent(in) :: nodeu
    character(len=*), intent(inout) :: str
    ! -- local
! ------------------------------------------------------------------------------
    !
    call store_error('Program error: DisBaseType method nodeu_to_string not &
                     &implemented.')
    call ustop()
    !
    ! -- return
    return
  end subroutine nodeu_to_string

  subroutine nodeu_to_array(this, nodeu, arr)
! ******************************************************************************
! nodeu_to_array -- Convert user node number to cellid and fill array with
!                   (nodenumber) or (k,j) or (k,i,j) 
! ******************************************************************************
!
!    SPECIFICATIONS:
! ------------------------------------------------------------------------------
    ! -- dummy
    class(DisBaseType) :: this
    integer(I4B), intent(in) :: nodeu
    integer(I4B), dimension(:), intent(inout) :: arr
    ! -- local
! ------------------------------------------------------------------------------
    !
    call store_error('Program error: DisBaseType method nodeu_to_array not &
                     &implemented.')
    call ustop()
    !
    ! -- return
    return
  end subroutine nodeu_to_array

  function get_nodeuser(this, noder) result(nodenumber)
! ******************************************************************************
! get_nodeuser -- Return the user nodenumber from the reduced node number
! ******************************************************************************
!
!    SPECIFICATIONS:
! ------------------------------------------------------------------------------
    ! -- return
    integer(I4B) :: nodenumber
    ! -- dummy
    class(DisBaseType) :: this
    integer(I4B), intent(in) :: noder
! ------------------------------------------------------------------------------
    !
    if(this%nodes < this%nodesuser) then
      nodenumber = this%nodeuser(noder)
    else
      nodenumber = noder
    endif
    !
    ! -- return
    return
  end function get_nodeuser

  function get_nodenumber_idx1(this, nodeu, icheck) result(nodenumber)
! ******************************************************************************
! get_nodenumber -- Return a nodenumber from the user specified node number
!                   with an option to perform a check.  This subroutine
!                   can be overridden by child classes to perform mapping
!                   to a model node number
! ******************************************************************************
!
!    SPECIFICATIONS:
! ------------------------------------------------------------------------------
    ! -- modules
    use ConstantsModule, only: LINELENGTH
    use SimModule, only: store_error
    ! -- dummy
    class(DisBaseType), intent(in) :: this
    integer(I4B), intent(in) :: nodeu
    integer(I4B), intent(in) :: icheck
    ! -- local
    integer(I4B) :: nodenumber
! ------------------------------------------------------------------------------
    !
    nodenumber = 0
    call store_error('Program error: get_nodenumber_idx1 not implemented.')
    call ustop()
    !
    ! -- return
    return
  end function get_nodenumber_idx1

  function get_nodenumber_idx2(this, k, j, icheck) result(nodenumber)
! ******************************************************************************
! get_nodenumber_idx2 -- This function should never be called.  It must be
!   overridden by a child class.
! ******************************************************************************
!
!    SPECIFICATIONS:
! ------------------------------------------------------------------------------
    use SimModule, only: ustop, store_error
    ! -- dummy
    class(DisBaseType), intent(in) :: this
    integer(I4B), intent(in) :: k, j
    integer(I4B), intent(in) :: icheck
    integer(I4B) :: nodenumber
! ------------------------------------------------------------------------------
    !
    nodenumber = 0
    call store_error('Program error: get_nodenumber_idx2 not implemented.')
    call ustop()
    !
    ! -- Return
    return
  end function get_nodenumber_idx2

  function get_nodenumber_idx3(this, k, i, j, icheck) result(nodenumber)
! ******************************************************************************
! get_nodenumber_idx3 -- This function will not be invoked for an unstructured
! model, but it may be from a Discretization3dType model.
! ******************************************************************************
!
!    SPECIFICATIONS:
! ------------------------------------------------------------------------------
    use SimModule, only: ustop, store_error
    ! -- dummy
    class(DisBaseType), intent(in) :: this
    integer(I4B), intent(in) :: k, i, j
    integer(I4B), intent(in) :: icheck
    integer(I4B) :: nodenumber
! ------------------------------------------------------------------------------
    !
    nodenumber = 0
    call store_error('Program error: get_nodenumber_idx3 not implemented.')
    call ustop()
    !
    ! -- Return
    return
  end function get_nodenumber_idx3

  subroutine connection_normal(this, noden, nodem, ihc, xcomp, ycomp, zcomp,   &
                               ipos)
! ******************************************************************************
! connection_normal -- calculate the normal vector components for reduced 
!   nodenumber cell (noden) and its shared face with cell nodem.  ihc is the
!   horizontal connection flag.
! ******************************************************************************
!
!    SPECIFICATIONS:
! ------------------------------------------------------------------------------
    ! -- modules
    use SimModule, only: ustop, store_error
    ! -- dummy
    class(DisBaseType) :: this
    integer(I4B), intent(in) :: noden
    integer(I4B), intent(in) :: nodem
    integer(I4B), intent(in) :: ihc
    real(DP), intent(inout) :: xcomp
    real(DP), intent(inout) :: ycomp
    real(DP), intent(inout) :: zcomp
    integer(I4B), intent(in) :: ipos
! ------------------------------------------------------------------------------
    !
    call store_error('Program error: connection_normal not implemented.')
    call ustop()
    !
    ! -- return
    return
  end subroutine connection_normal
    
  subroutine connection_vector(this, noden, nodem, nozee, satn, satm, ihc,   &
                               xcomp, ycomp, zcomp, conlen)
! ******************************************************************************
! connection_vector -- calculate the unit vector components from reduced 
!   nodenumber cell (noden) to its neighbor cell (nodem).  The saturation for
!   for these cells are also required so that the vertical position of the cell
!   cell centers can be calculated.  ihc is the horizontal flag.  Also return
!   the straight-line connection length.
! ******************************************************************************
!
!    SPECIFICATIONS:
! ------------------------------------------------------------------------------
    ! -- modules
    use SimModule, only: ustop, store_error
    ! -- dummy
    class(DisBaseType) :: this
    integer(I4B), intent(in) :: noden
    integer(I4B), intent(in) :: nodem
    logical, intent(in) :: nozee
    real(DP), intent(in) :: satn
    real(DP), intent(in) :: satm
    integer(I4B), intent(in) :: ihc
    real(DP), intent(inout) :: xcomp
    real(DP), intent(inout) :: ycomp
    real(DP), intent(inout) :: zcomp
    real(DP), intent(inout) :: conlen
    ! -- local
! ------------------------------------------------------------------------------
    !
    call store_error('Program error: connection_vector not implemented.')
    call ustop()
    !
    ! -- return
    return
  end subroutine connection_vector
                                 
  ! return x,y coordinate for a node
  subroutine get_cellxy(this, node, xcell, ycell)
    class(DisBaseType), intent(in)  :: this
    integer(I4B), intent(in)        :: node
    real(DP), intent(out)           :: xcell, ycell
      
    ! suppress warning
    xcell = -999999.0
    ycell = -999999.0
    
    call store_error('Program error: get_cellxy not implemented.')
    call ustop()
    
  end subroutine get_cellxy     
  
  ! return discretization type
  subroutine get_dis_type(this, dis_type)
    class(DisBaseType), intent(in)  :: this
    character(len=*), intent(out)   :: dis_type
      
    ! suppress warning
    dis_type = "Not implemented" 
    
    call store_error('Program error: get_dis_type not implemented.')
    call ustop()
    
  end subroutine get_dis_type
                               
  subroutine allocate_scalars(this, name_model)
! ******************************************************************************
! allocate_scalars -- Allocate and initialize scalar variables in this class
! ******************************************************************************
!
!    SPECIFICATIONS:
! ------------------------------------------------------------------------------
    ! -- modules
    use MemoryManagerModule, only: mem_allocate
    ! -- dummy
    class(DisBaseType) :: this
    character(len=*), intent(in) :: name_model
    ! -- local
    character(len=LENORIGIN) :: origin
! ------------------------------------------------------------------------------
    !
    ! -- Assign origin name
    origin = trim(adjustl(name_model)) // ' DIS'
    !
    ! -- Allocate
    allocate(this%origin)
    allocate(this%name_model)
    call mem_allocate(this%inunit, 'INUNIT', origin)
    call mem_allocate(this%iout, 'IOUT', origin)
    call mem_allocate(this%nodes, 'NODES', origin)
    call mem_allocate(this%nodesuser, 'NODESUSER', origin)
    call mem_allocate(this%ndim, 'NDIM', origin)
    call mem_allocate(this%icondir, 'ICONDIR', origin)
    call mem_allocate(this%writegrb, 'WRITEGRB', origin)
    call mem_allocate(this%xorigin, 'XORIGIN', origin)
    call mem_allocate(this%yorigin, 'YORIGIN', origin)
    call mem_allocate(this%angrot, 'ANGROT', origin)
    call mem_allocate(this%nja, 'NJA', origin)
    call mem_allocate(this%njas, 'NJAS', origin)
    call mem_allocate(this%lenuni, 'LENUNI', origin)
    !
    ! -- Initialize
    this%origin = origin
    this%name_model = name_model
    this%inunit = 0
    this%iout = 0
    this%nodes = 0
    this%nodesuser = 0
    this%ndim = 1
    this%icondir = 1
    this%writegrb = .true.
    this%xorigin = DZERO
    this%yorigin = DZERO
    this%angrot = DZERO    
    this%nja = 0
    this%njas = 0
    this%lenuni = 0
    !
    ! -- Return
    return
  end subroutine allocate_scalars

  subroutine allocate_arrays(this)
! ******************************************************************************
! allocate_arrays -- Read discretization information from file
! ******************************************************************************
!
!    SPECIFICATIONS:
! ------------------------------------------------------------------------------
    ! -- modules
    use MemoryManagerModule, only: mem_allocate
    ! -- dummy
    class(DisBaseType) :: this
    integer :: isize
! ------------------------------------------------------------------------------
    !
    ! -- Allocate
    call mem_allocate(this%mshape, this%ndim, 'MSHAPE', this%origin)
    call mem_allocate(this%top, this%nodes, 'TOP', this%origin)
    call mem_allocate(this%bot, this%nodes, 'BOT', this%origin)
    call mem_allocate(this%area, this%nodes, 'AREA', this%origin)
    !
    ! -- Initialize
    this%mshape(1) = this%nodes
    !
    ! -- Determine size of buff memory
    if(this%nodes < this%nodesuser) then
      isize = this%nodesuser
    else
      isize = this%nodes
    endif
    !
    ! -- Allocate the arrays
    call mem_allocate(this%dbuff, isize, 'DBUFF', this%name_model)
    call mem_allocate(this%ibuff, isize, 'IBUFF', this%name_model)
    !
    ! -- Return
    return
  end subroutine allocate_arrays

  function nodeu_from_string(this, lloc, istart, istop, in, iout, line, &
                             flag_string, allow_zero) result(nodeu)
! ******************************************************************************
! nodeu_from_string -- Receive a string and convert the string to a user
!   nodenumber.  The model is unstructured; just read user nodenumber.
!   If flag_string argument is present and true, the first token in string 
!   is allowed to be a string (e.g. boundary name). In this case, if a string
!   is encountered, return value as -2.
! ******************************************************************************
!
!    SPECIFICATIONS:
! ------------------------------------------------------------------------------
      ! -- dummy
      class(DisBaseType)               :: this
      integer(I4B),      intent(inout) :: lloc
      integer(I4B),      intent(inout) :: istart
      integer(I4B),      intent(inout) :: istop
      integer(I4B),      intent(in)    :: in
      integer(I4B),      intent(in)    :: iout
      character(len=*),  intent(inout) :: line
      logical, optional, intent(in)    :: flag_string
      logical, optional, intent(in)    :: allow_zero
      integer(I4B)                     :: nodeu
      ! -- local
! ------------------------------------------------------------------------------
      !
      !
      nodeu = 0
      call store_error('Program error: DisBaseType method nodeu_from_string &
                       &not implemented.')
      call ustop()
      !
      ! -- return
      return
  end function nodeu_from_string
  
  function nodeu_from_cellid(this, cellid, inunit, iout, flag_string,          &
                                     allow_zero) result(nodeu)
! ******************************************************************************
! nodeu_from_cellid -- Receive cellid as a string and convert the string to a
!   user nodenumber.  
!   If flag_string argument is present and true, the first token in string 
!   is allowed to be a string (e.g. boundary name). In this case, if a string
!   is encountered, return value as -2.
!   If allow_zero argument is present and true, if all indices equal zero, the
!   result can be zero. If allow_zero is false, a zero in any index causes an
!   error.
! ******************************************************************************
!
!    SPECIFICATIONS:
! ------------------------------------------------------------------------------
    ! -- dummy
    class(DisBaseType)               :: this
    character(len=*),  intent(inout) :: cellid
    integer(I4B),           intent(in)    :: inunit
    integer(I4B),           intent(in)    :: iout
    logical, optional, intent(in)    :: flag_string
    logical, optional, intent(in)    :: allow_zero
    integer(I4B) :: nodeu
! ------------------------------------------------------------------------------
    !
    nodeu = 0
    call store_error('Program error: DisBaseType method nodeu_from_cellid &
                      &not implemented.')
    call ustop()
    !
    ! -- return
    return
  end function nodeu_from_cellid
  
  function noder_from_string(this, lloc, istart, istop, in, iout, line,        &
                             flag_string) result(noder)
! ******************************************************************************
! noder_from_string -- Receive a string and convert the string to a reduced
!   nodenumber.  The model is unstructured; just read user nodenumber.
!   If flag_string argument is present and true, the first token in string 
!   is allowed to be a string (e.g. boundary name). In this case, if a string
!   is encountered, return value as -2.
! ******************************************************************************
!
!    SPECIFICATIONS:
! ------------------------------------------------------------------------------
    ! -- dummy
    class(DisBaseType)               :: this
    integer(I4B),      intent(inout) :: lloc
    integer(I4B),      intent(inout) :: istart
    integer(I4B),      intent(inout) :: istop
    integer(I4B),      intent(in)    :: in
    integer(I4B),      intent(in)    :: iout
    character(len=*),  intent(inout) :: line
    logical, optional, intent(in)    :: flag_string
    integer(I4B)                     :: noder
    ! -- local
    integer(I4B) :: nodeu
    character(len=LINELENGTH) :: ermsg, nodestr
    logical :: flag_string_local
! ------------------------------------------------------------------------------
    !
    if (present(flag_string)) then
      flag_string_local = flag_string
    else
      flag_string_local = .false.
    endif
    nodeu = this%nodeu_from_string(lloc, istart, istop, in, iout, line,        &
                                   flag_string_local)
    !
    ! -- Convert user-based nodenumber to reduced node number
    if (nodeu > 0) then
      noder = this%get_nodenumber(nodeu, 0)
    else
      noder = nodeu
    endif
    if(noder <= 0 .and. .not. flag_string_local) then
      call this%nodeu_to_string(nodeu, nodestr)
      write(ermsg, *) &
              ' Cell is outside active grid domain: ' //                       &
              trim(adjustl(nodestr))
      call store_error(ermsg)
    endif
    !
    ! -- return
    return
  end function noder_from_string
  
  function noder_from_cellid(this, cellid, inunit, iout, flag_string,          &
                                     allow_zero) result(noder)
! ******************************************************************************
! noder_from_cellid -- Receive cellid as a string and convert it to a reduced
!   nodenumber.  
!   If flag_string argument is present and true, the first token in string 
!   is allowed to be a string (e.g. boundary name). In this case, if a string
!   is encountered, return value as -2.
!   If allow_zero argument is present and true, if all indices equal zero, the
!   result can be zero. If allow_zero is false, a zero in any index causes an
!   error.
! ******************************************************************************
!
!    SPECIFICATIONS:
! ------------------------------------------------------------------------------
    ! -- return
    integer(I4B) :: noder
    ! -- dummy
    class(DisBaseType)               :: this
    character(len=*),  intent(inout) :: cellid
    integer(I4B),           intent(in)    :: inunit
    integer(I4B),           intent(in)    :: iout
    logical, optional, intent(in)    :: flag_string
    logical, optional, intent(in)    :: allow_zero
    ! -- local
    integer(I4B) :: nodeu
    logical :: allowzerolocal
    character(len=LINELENGTH) :: ermsg, nodestr
    logical :: flag_string_local
! ------------------------------------------------------------------------------
    !
    if (present(flag_string)) then
      flag_string_local = flag_string
    else
      flag_string_local = .false.
    endif
    if (present(allow_zero)) then
      allowzerolocal = allow_zero
    else
      allowzerolocal = .false.
    endif
    !
    nodeu = this%nodeu_from_cellid(cellid, inunit, iout, flag_string_local,    &
                                   allowzerolocal)
    !
    ! -- Convert user-based nodenumber to reduced node number
    if (nodeu > 0) then
      noder = this%get_nodenumber(nodeu, 0)
    else
      noder = nodeu
    endif
    if(noder <= 0 .and. .not. flag_string_local) then
      call this%nodeu_to_string(nodeu, nodestr)
      write(ermsg, *)                                                          &
              ' Cell is outside active grid domain: ' //                       &
              trim(adjustl(nodestr))
      call store_error(ermsg)
    endif
    !
    ! -- return
    return
  end function noder_from_cellid
    
  logical function supports_layers(this)
! ******************************************************************************
! supports_layers
! ******************************************************************************
!
!    SPECIFICATIONS:
! ------------------------------------------------------------------------------
    ! -- dummy
    class(DisBaseType) :: this
! ------------------------------------------------------------------------------
    !
    !
    supports_layers = .false.
    call store_error('Program error: DisBaseType method supports_layers not &
                     &implemented.')
    call ustop()
    return
  end function supports_layers

  function get_ncpl(this)
! ******************************************************************************
! get_ncpl -- Return number of cells per layer.  This is nodes
!   for a DISU grid, as there are no layers.
! ******************************************************************************
!
!    SPECIFICATIONS:
! ------------------------------------------------------------------------------
    ! -- modules
    ! -- return
    integer(I4B) :: get_ncpl
    ! -- dummy
    class(DisBaseType) :: this
! ------------------------------------------------------------------------------
    !
    !
    get_ncpl = 0
    call store_error('Program error: DisBaseType method get_ncpl not &
                     &implemented.')
    call ustop()
    !
    ! -- Return
    return
  end function get_ncpl
  
  function get_cell_volume(this, n, x)
! ******************************************************************************
! get_cell_volume -- Return volume of cell n based on x value passed.
! ******************************************************************************
!
!    SPECIFICATIONS:
! ------------------------------------------------------------------------------
    ! -- modules
    ! -- return
    real(DP) :: get_cell_volume
    ! -- dummy
    class(DisBaseType) :: this
    integer(I4B), intent(in) :: n
    real(DP), intent(in) :: x
    ! -- local
    real(DP) :: tp
    real(DP) :: bt
    real(DP) :: sat
    real(DP) :: thick
! ------------------------------------------------------------------------------
    !
    get_cell_volume = DZERO
    tp = this%top(n)
    bt = this%bot(n)
    sat = sQuadraticSaturation(tp, bt, x)
    thick = (tp - bt) * sat
    get_cell_volume = this%area(n) * thick
    !
    ! -- Return
    return
  end function get_cell_volume

  subroutine read_int_array(this, line, lloc, istart, istop, iout, in, &
                            iarray, aname)
! ******************************************************************************
! read_int_array -- Read a GWF integer array
! ******************************************************************************
!
!    SPECIFICATIONS:
! ------------------------------------------------------------------------------
    ! -- dummy
    class(DisBaseType), intent(inout)                  :: this
    character(len=*), intent(inout)                    :: line
    integer(I4B), intent(inout)                        :: lloc
    integer(I4B), intent(inout)                        :: istart
    integer(I4B), intent(inout)                        :: istop
    integer(I4B), intent(in)                           :: in
    integer(I4B), intent(in)                           :: iout
    integer(I4B), dimension(:), pointer, contiguous, intent(inout) :: iarray
    character(len=*), intent(in)                       :: aname
    ! -- local
    character(len=LINELENGTH) :: ermsg
! ------------------------------------------------------------------------------
    !
    ermsg = 'Programmer error: read_int_array needs to be overridden &
            &in any DIS type that extends DisBaseType'
    call store_error(ermsg)
    call ustop()
    !
    ! -- return
    return
  end subroutine read_int_array

  subroutine read_dbl_array(this, line, lloc, istart, istop, iout, in,         &
                            darray, aname)
! ******************************************************************************
! read_dbl_array -- Read a GWF double precision array
! ******************************************************************************
!
!    SPECIFICATIONS:
! ------------------------------------------------------------------------------
    ! -- dummy
    class(DisBaseType), intent(inout)                          :: this
    character(len=*), intent(inout)                            :: line
    integer(I4B), intent(inout)                                :: lloc
    integer(I4B), intent(inout)                                :: istart
    integer(I4B), intent(inout)                                :: istop
    integer(I4B), intent(in)                                   :: in
    integer(I4B), intent(in)                                   :: iout
    real(DP), dimension(:), pointer, contiguous, intent(inout) :: darray
    character(len=*), intent(in)                               :: aname
    ! -- local
    character(len=LINELENGTH) :: ermsg
! ------------------------------------------------------------------------------
    !
    ermsg = 'Programmer error: read_dbl_array needs to be overridden &
            &in any DIS type that extends DisBaseType'
    call store_error(ermsg)
    call ustop()
    !
    ! -- return
    return
  end subroutine read_dbl_array

  subroutine fill_int_array(this, ibuff1, ibuff2)
! ******************************************************************************
! fill_dbl_array -- Fill a GWF integer array
! ******************************************************************************
!
!    SPECIFICATIONS:
! ------------------------------------------------------------------------------
    ! -- dummy
    class(DisBaseType), intent(inout)                              :: this
    integer(I4B), dimension(:), pointer, contiguous, intent(in)    :: ibuff1
    integer(I4B), dimension(:), pointer, contiguous, intent(inout) :: ibuff2
    ! -- local
    integer(I4B) :: nodeu
    integer(I4B) :: noder
! ------------------------------------------------------------------------------
    do nodeu = 1, this%nodesuser
      noder = this%get_nodenumber(nodeu, 0)
      if(noder <= 0) cycle
      ibuff2(noder) = ibuff1(nodeu)
    end do
    !
    ! -- return
    return
  end subroutine fill_int_array

  subroutine fill_dbl_array(this, buff1, buff2)
! ******************************************************************************
! fill_dbl_array -- Fill a GWF double precision array
! ******************************************************************************
!
!    SPECIFICATIONS:
! ------------------------------------------------------------------------------
    ! -- dummy
    class(DisBaseType), intent(inout)                          :: this
    real(DP), dimension(:), pointer, contiguous, intent(in)    :: buff1
    real(DP), dimension(:), pointer, contiguous, intent(inout) :: buff2
    ! -- local
    integer(I4B) :: nodeu
    integer(I4B) :: noder
! ------------------------------------------------------------------------------
    do nodeu = 1, this%nodesuser
      noder = this%get_nodenumber(nodeu, 0)
      if(noder <= 0) cycle
      buff2(noder) = buff1(nodeu)
    end do
    !
    ! -- return
    return
  end subroutine fill_dbl_array
                            
  subroutine read_list(this, in, iout, iprpak, nlist, inamedbound,             &
                        iauxmultcol, nodelist,  rlist, auxvar, auxname,        &
                        boundname, label, pkgname, tsManager, iscloc,          &
                        indxconvertflux)
! ******************************************************************************
! read_list -- Read a list using the list reader object.
!              Convert user node numbers to reduced numbers.  
!              Terminate if any nodenumbers are within an inactive domain.
!              Set up time series and multiply by iauxmultcol if it exists.
!              Write the list to iout if iprpak is set.
! ******************************************************************************
!
!    SPECIFICATIONS:
! ------------------------------------------------------------------------------
    ! -- modules
    use ConstantsModule, only: LENBOUNDNAME, LINELENGTH
    use ListReaderModule, only: ListReaderType
    use SimModule, only: store_error, store_error_unit, count_errors, ustop
    use InputOutputModule, only: urword
    use TimeSeriesLinkModule, only:  TimeSeriesLinkType
    use TimeSeriesManagerModule, only: read_value_or_time_series
    ! -- dummy
    class(DisBaseType) :: this
    integer(I4B), intent(in) :: in
    integer(I4B), intent(in) :: iout
    integer(I4B), intent(in) :: iprpak
    integer(I4B), intent(inout) :: nlist
    integer(I4B), intent(in) :: inamedbound
    integer(I4B), intent(in) :: iauxmultcol
    integer(I4B), dimension(:), pointer, contiguous, intent(inout) :: nodelist
    real(DP), dimension(:,:), pointer, contiguous, intent(inout) :: rlist
    real(DP), dimension(:,:), pointer, contiguous, intent(inout) :: auxvar
    character(len=16), dimension(:), intent(inout) :: auxname
    character(len=LENBOUNDNAME), dimension(:), pointer, contiguous,                        &
                                          intent(inout) :: boundname
    character(len=*), intent(in) :: label
    character(len=*),  intent(in) :: pkgName
    type(TimeSeriesManagerType)   :: tsManager
    integer(I4B), intent(in) :: iscloc
    integer(I4B), intent(in), optional :: indxconvertflux
    ! -- local
    integer(I4B) :: l, nerr
    integer(I4B) :: nodeu, noder
    character(len=LINELENGTH) :: errmsg, nodestr
    integer(I4B) :: ii, jj
    real(DP), pointer :: bndElem => null()
    type(ListReaderType) :: lstrdobj
    type(TimeSeriesLinkType), pointer :: tsLinkBnd => null()
    type(TimeSeriesLinkType), pointer :: tsLinkAux => null()
! ------------------------------------------------------------------------------
    !
    ! -- Read the list
    call lstrdobj%read_list(in, iout, nlist, inamedbound, this%mshape,         &
                            nodelist, rlist, auxvar, auxname, boundname, label)
    !
    ! -- Go through all locations where a text string was found instead of
    !    a double precision value and make time-series links to rlist
    if(lstrdobj%ntxtrlist > 0) then
      do l = 1, lstrdobj%ntxtrlist
        ii = lstrdobj%idxtxtrow(l)
        jj = lstrdobj%idxtxtcol(l)
        tsLinkBnd => NULL()
        bndElem => rlist(jj, ii)
        call read_value_or_time_series(lstrdobj%txtrlist(l), ii, jj,           &
                bndElem, pkgName, 'BND', tsManager, iprpak, tsLinkBnd)
        if (associated(tsLinkBnd)) then
          !
          ! -- If iauxmultcol is active and this column is the column
          !    to be scaled, then assign tsLinkBnd%RMultiplier to auxvar 
          !    multiplier
          if (iauxmultcol > 0 .and. jj == iscloc) then
            tsLinkBnd%RMultiplier => auxvar(iauxmultcol, ii)
          endif
          !
          ! -- If boundaries are named, save the name in the link
          if (lstrdobj%inamedbound == 1) then
            tsLinkBnd%BndName = lstrdobj%boundname(tsLinkBnd%IRow)
          endif
          !
          ! -- if the value is a flux and needs to be converted to a flow
          !    then set the tsLinkBnd appropriately
          if (present(indxconvertflux)) then
            if (indxconvertflux == jj) then
              tsLinkBnd%convertflux = .true.
              nodeu = nodelist(ii)
              noder = this%get_nodenumber(nodeu, 0)
              tsLinkBnd%CellArea = this%get_area(noder)
            endif
          endif
          !
        endif
      enddo
    endif
    !
    ! -- Make time-series substitutions for auxvar
    if(lstrdobj%ntxtauxvar > 0) then
      do l = 1, lstrdobj%ntxtauxvar
        ii = lstrdobj%idxtxtauxrow(l)
        jj = lstrdobj%idxtxtauxcol(l)
        tsLinkAux => NULL()
        bndElem => auxvar(jj, ii)
        call read_value_or_time_series(lstrdobj%txtauxvar(l), ii, jj,          &
                bndElem, pkgName, 'AUX', tsManager, iprpak, tslinkAux)
        if (lstrdobj%inamedbound == 1) then
          if (associated(tsLinkAux)) then
            tsLinkAux%BndName = lstrdobj%boundname(tsLinkAux%IRow)
          endif
        endif
      enddo
    endif
    !
    ! -- Multiply rlist by the multiplier column in auxvar
    if(iauxmultcol > 0) then
      do l = 1, nlist
        rlist(iscloc, l) = rlist(iscloc, l) * auxvar(iauxmultcol, l)
      enddo
    endif
    !
    ! -- Write the list to iout if requested
    if(iprpak /= 0) then
      call lstrdobj%write_list()
    endif
    !
    ! -- Convert user nodenumbers to reduced nodenumbers, if necessary.
    !    Conversion to reduced nodenumbers must be done last, after the
    !    list is written so that correct indices are written to the list.
    if(this%nodes < this%nodesuser) then
      do l = 1, nlist
        nodeu = nodelist(l)
        noder = this%get_nodenumber(nodeu, 0)
        if(noder <= 0) then
          call this%nodeu_to_string(nodeu, nodestr)
          write(errmsg, *)                                                     &
                  ' Cell is outside active grid domain: ' //                   &
                  trim(adjustl(nodestr))
          call store_error(errmsg)
        endif
        nodelist(l) = noder
      enddo
      !
      ! -- Check for errors and terminate if encountered
      nerr = count_errors()
      if(nerr > 0) then
        write(errmsg, *) nerr, ' errors encountered.'
        call store_error(errmsg)
        call store_error_unit(in)
        call ustop()
      endif
    endif
    !
    ! -- return
  end subroutine read_list

  subroutine read_layer_array(this, nodelist, darray, ncolbnd, maxbnd,         &
                              icolbnd, aname, inunit, iout)
! ******************************************************************************
! read_layer_array -- Read a 2d double array into col icolbnd of darray.
!                     For cells that are outside of the active domain,
!                     do not copy the array value into darray.
! ******************************************************************************
!
!    SPECIFICATIONS:
! ------------------------------------------------------------------------------
    ! -- modules
    ! -- dummy
    class(DisBaseType) :: this
    integer(I4B), intent(in) :: ncolbnd
    integer(I4B), intent(in) :: maxbnd
    integer(I4B), dimension(maxbnd) :: nodelist
    real(DP), dimension(ncolbnd, maxbnd), intent(inout) :: darray
    integer(I4B), intent(in) :: icolbnd
    character(len=*), intent(in) :: aname
    integer(I4B), intent(in) :: inunit
    integer(I4B), intent(in) :: iout
    ! -- local
    character(len=LINELENGTH) :: ermsg
! ------------------------------------------------------------------------------
    !
    ermsg = 'Programmer error: read_layer_array needs to be overridden &
            &in any DIS type that extends DisBaseType'
    call store_error(ermsg)
    call ustop()
    !
    ! -- return
  end subroutine read_layer_array
  
  subroutine record_array(this, darray, iout, iprint, idataun, aname,          &
                           cdatafmp, nvaluesp, nwidthp, editdesc, dinact)
! ******************************************************************************
! record_array -- Record a double precision array.  The array will be
!   printed to an external file and/or written to an unformatted external file
!   depending on the argument specifications.
! ******************************************************************************
!
!    SPECIFICATIONS:
!      darray is the double precision array to record
!      iout is the unit number for ascii output
!      iprint is a flag indicating whether or not to print the array
!      idataun is the unit number to which the array will be written in binary
!        form; if negative then do not write by layers, write entire array
!      aname is the text descriptor of the array
!      cdatafmp is the fortran format for writing the array
!      nvaluesp is the number of values per line for printing
!      nwidthp is the width of the number for printing
!      editdesc is the format type (I, G, F, S, E)
!      dinact is the double precision value to use for cells that are excluded
!        from the model domain
! ------------------------------------------------------------------------------
    ! -- dummy
    class(DisBaseType), intent(inout)              :: this
    real(DP), dimension(:), pointer, contiguous, intent(inout) :: darray
    integer(I4B), intent(in)                       :: iout
    integer(I4B), intent(in)                       :: iprint
    integer(I4B), intent(in)                       :: idataun
    character(len=*), intent(in)                   :: aname
    character(len=*), intent(in)                   :: cdatafmp
    integer(I4B), intent(in)                       :: nvaluesp
    integer(I4B), intent(in)                       :: nwidthp 
    character(len=*), intent(in)                   :: editdesc
    real(DP), intent(in)                           :: dinact
    ! -- local
    character(len=LINELENGTH) :: ermsg
! ------------------------------------------------------------------------------
    !
    ermsg = 'Programmer error: record_array needs to be overridden &
            &in any DIS type that extends DisBaseType'
    call store_error(ermsg)
    call ustop()
    !
  end subroutine record_array

  subroutine record_connection_array(this, flowja, ibinun, iout)
! ******************************************************************************
! record_connection_array -- Record a connection-based double precision
! array for either a structured or an unstructured grid.
! ******************************************************************************
!
!    SPECIFICATIONS:
! ------------------------------------------------------------------------------
    ! -- dummy
    class(DisBaseType) :: this
    real(DP), dimension(:), intent(in) :: flowja
    integer(I4B), intent(in) :: ibinun
    integer(I4B), intent(in) :: iout
    ! -- local
    character(len=16), dimension(1) :: text
    ! -- data
    data text(1) /'    FLOW-JA-FACE'/
! ------------------------------------------------------------------------------
    !
    ! -- write full ja array
    call ubdsv1(kstp, kper, text(1), ibinun, flowja, size(flowja), 1, 1,       &
                iout, delt, pertim, totim)
    !
    ! -- return
    return
  end subroutine record_connection_array

  subroutine noder_to_string(this, noder, str)
! ******************************************************************************
! noder_to_string -- Convert reduced node number to a string in the form of
! (nodenumber) or (k,i,j)
! ******************************************************************************
!
!    SPECIFICATIONS:
! ------------------------------------------------------------------------------
    ! -- modules
    ! -- dummy
    class(DisBaseType) :: this
    integer(I4B), intent(in) :: noder
    character(len=*), intent(inout) :: str
    ! -- local
    integer(I4B) :: nodeu
! ------------------------------------------------------------------------------
    !
    nodeu = this%get_nodeuser(noder)
    call this%nodeu_to_string(nodeu, str)
    !
    ! -- return
    return
  end subroutine noder_to_string

  subroutine noder_to_array(this, noder, arr)
! ******************************************************************************
! noder_to_array -- Convert reduced node number to cellid and fill array with
!                   (nodenumber) or (k,j) or (k,i,j) 
! ******************************************************************************
!
!    SPECIFICATIONS:
! ------------------------------------------------------------------------------
    ! -- modules
    ! -- dummy
    class(DisBaseType) :: this
    integer(I4B), intent(in) :: noder
    integer(I4B), dimension(:), intent(inout) :: arr
    ! -- local
    integer(I4B) :: nodeu
! ------------------------------------------------------------------------------
    !
    nodeu = this%get_nodeuser(noder)
    call this%nodeu_to_array(nodeu, arr)
    !
    ! -- return
    return
  end subroutine noder_to_array

  subroutine record_srcdst_list_header(this, text, textmodel, textpackage,      &
                                       dstmodel, dstpackage, naux, auxtxt,      &
                                       ibdchn, nlist, iout)
! ******************************************************************************
! record_srcdst_list_header -- Record list header for imeth=6
! ******************************************************************************
!
!    SPECIFICATIONS:
! ------------------------------------------------------------------------------
    ! -- dummy
    class(DisBaseType) :: this
    character(len=16), intent(in) :: text
    character(len=16), intent(in) :: textmodel
    character(len=16), intent(in) :: textpackage
    character(len=16), intent(in) :: dstmodel
    character(len=16), intent(in) :: dstpackage
    integer(I4B), intent(in) :: naux
    character(len=16), dimension(:), intent(in) :: auxtxt
    integer(I4B), intent(in) :: ibdchn
    integer(I4B), intent(in) :: nlist
    integer(I4B), intent(in) :: iout
    ! -- local
    character(len=LINELENGTH) :: ermsg
! ------------------------------------------------------------------------------
    !
    ermsg = 'Programmer error: record_srcdst_list_header needs to be &
            &overridden in any DIS type that extends DisBaseType'
    call store_error(ermsg)
    call ustop()
    !
    ! -- return
    return
  end subroutine record_srcdst_list_header

  subroutine record_srcdst_list_entry(this, ibdchn, noder, noder2, q,           &
                                      naux, aux, olconv, olconv2)
! ******************************************************************************
! record_srcdst_list_header -- Record list header
! ******************************************************************************
!
!    SPECIFICATIONS:
! ------------------------------------------------------------------------------
    ! -- modules
    use InputOutputModule, only: ubdsvd
    ! -- dummy
    class(DisBaseType) :: this
    integer(I4B), intent(in) :: ibdchn
    integer(I4B), intent(in) :: noder
    integer(I4B), intent(in) :: noder2
    real(DP), intent(in) :: q
    integer(I4B), intent(in) :: naux
    real(DP), dimension(naux), intent(in) :: aux
    logical, optional, intent(in) :: olconv
    logical, optional, intent(in) :: olconv2
    ! -- local
    logical :: lconv
    logical :: lconv2
    integer(I4B) :: nodeu
    integer(I4B) :: nodeu2
! ------------------------------------------------------------------------------
    !
    ! -- Use ubdsvb to write list header
    if (present(olconv)) then
      lconv = olconv
    else
      lconv = .TRUE.
    end if
    if (lconv) then
      nodeu = this%get_nodeuser(noder)
    else
      nodeu = noder
    end if
    if (present(olconv2)) then
      lconv2 = olconv2
    else
      lconv2 = .TRUE.
    end if
    if (lconv2) then
      nodeu2 = this%get_nodeuser(noder2)
    else
      nodeu2 = noder2
    end if
    call ubdsvd(ibdchn, nodeu, nodeu2, q, naux, aux)
    !
    ! -- return
    return
  end subroutine record_srcdst_list_entry

  ! *** NOTE: REMOVE print_list_entry WHEN ALL USES OF THIS METHOD ARE 
  !           REMOVED FROM TRANSPORT
  subroutine print_list_entry(this, l, noder, q, iout, boundname)
! ******************************************************************************
! print_list_entry -- Print list budget entry
! ******************************************************************************
!
!    SPECIFICATIONS:
! ------------------------------------------------------------------------------
    ! -- modules
    use InputOutputModule, only: ubdsvb, get_ijk
    use ConstantsModule, only: LENBOUNDNAME, LINELENGTH
    ! -- dummy
    class(DisBaseType), intent(in) :: this
    integer(I4B), intent(in) :: l
    integer(I4B), intent(in) :: noder
    real(DP), intent(in) :: q
    integer(I4B), intent(in) :: iout
    character(len=*), intent(in), optional :: boundname
    ! -- local
    integer(I4B) :: nodeu
    character(len=*), parameter :: fmt1 =                                      &
      "(1X,'BOUNDARY ',I8,'  CELL ',A20,'   RATE ', 1PG15.6,2x,A)"
    character(len=LENBOUNDNAME) :: bname
    character(len=LINELENGTH) :: nodestr
! ------------------------------------------------------------------------------
    !
    bname = ''
    if (present(boundname)) bname = boundname
    nodeu = this%get_nodeuser(noder)
    call this%nodeu_to_string(nodeu, nodestr)
    if (bname == '') then
      write(iout, fmt1) l, trim(nodestr), q
    else
      write(iout, fmt1) l, trim(nodestr), q, trim(bname)
    endif
    !
    ! -- return
    return
  end subroutine print_list_entry

  subroutine nlarray_to_nodelist(this, nodelist, maxbnd, nbound, aname,        &
                                 inunit, iout)
! ******************************************************************************
! nlarray_to_nodelist -- Read an integer array into nodelist. For structured
!                        model, integer array is layer number; for unstructured
!                        model, integer array is node number.
! ******************************************************************************
!
!    SPECIFICATIONS:
! ------------------------------------------------------------------------------
    ! -- modules
    use SimModule, only: ustop, store_error
    use ConstantsModule, only: LINELENGTH
    ! -- dummy
    class(DisBaseType) :: this
    integer(I4B), intent(in) :: maxbnd
    integer(I4B), dimension(maxbnd), intent(inout) :: nodelist
    integer(I4B), intent(inout) :: nbound
    character(len=*), intent(in) :: aname
    integer(I4B), intent(in) :: inunit
    integer(I4B), intent(in) :: iout
    ! -- local
    character(len=LINELENGTH) :: ermsg
    !
    ermsg = 'Programmer error: nlarray_to_nodelist needs to be &
            &overridden in any DIS type that extends DisBaseType'
    call store_error(ermsg)
    call ustop()
    !
    ! -- return
    return
  end subroutine nlarray_to_nodelist

  subroutine highest_active(this, n, ibound)
! ******************************************************************************
! highest_active -- Find the first highest active cell beneath cell n
! ******************************************************************************
!
!    SPECIFICATIONS:
! ------------------------------------------------------------------------------
    ! -- dummy
    class(DisBaseType) :: this
    integer(I4B), intent(inout) :: n
    integer(I4B), dimension(:), intent(in) :: ibound
    ! -- locals
    integer(I4B) :: m,ii,iis
    logical done, bottomcell
! ------------------------------------------------------------------------------
    !
    ! -- Loop through connected cells until the highest active one (including a
    !    constant head cell) is found.  Return that cell as n.
    done=.false.
    do while(.not. done)
      bottomcell = .true.
      cloop: do ii = this%con%ia(n) + 1, this%con%ia(n+1)-1
        m = this%con%ja(ii)
        iis = this%con%jas(ii)
        if(this%con%ihc(iis) == 0 .and. m > n) then
          !
          ! -- this cannot be a bottom cell
          bottomcell = .false.
          !
          ! -- vertical down
          if(ibound(m) /= 0) then
            n = m
            done = .true.
            exit cloop
          else
            n = m
            exit cloop
          endif
        endif
      enddo cloop
      if(bottomcell) done = .true.
    enddo
    !
    ! -- return
    return
  end subroutine highest_active

  function get_area(this, node) result(area)
! ******************************************************************************
! get_area -- Return the cell area for this node
! ******************************************************************************
!
!    SPECIFICATIONS:
! ------------------------------------------------------------------------------
    ! -- return
    real(DP) :: area
    ! -- dummy
    class(DisBaseType) :: this
    integer(I4B), intent(in) :: node
! ------------------------------------------------------------------------------
    !
    ! -- Return the cell area
    area = this%area(node)
    !
    ! -- return
    return
  end function get_area

end module BaseDisModule
=======
module BaseDisModule
  
  use KindModule,              only: DP, I4B
  use ConstantsModule,         only: LENMODELNAME, LENORIGIN, LINELENGTH, DZERO
  use SmoothingModule,         only: sQuadraticSaturation
  use ConnectionsModule,       only: ConnectionsType
  use InputOutputModule,       only: URWORD, ubdsv1
  use SimModule,               only: count_errors, store_error,                &
                                     store_error_unit, ustop
  use BlockParserModule,       only: BlockParserType
  use MemoryManagerModule,     only: mem_allocate
  use TdisModule,              only: kstp, kper, pertim, totim, delt
  use TimeSeriesManagerModule, only: TimeSeriesManagerType

  implicit none
  
  private
  public :: DisBaseType

  type :: DisBaseType
    character(len=LENORIGIN), pointer               :: origin     => null()      !origin name for mem allocation
    character(len=LENMODELNAME), pointer            :: name_model => null()      !name of the model
    integer(I4B), pointer                           :: inunit     => null()      !unit number for input file
    integer(I4B), pointer                           :: iout       => null()      !unit number for output file
    integer(I4B), pointer                           :: nodes      => null()      !number of nodes in solution
    integer(I4B), pointer                           :: nodesuser  => null()      !number of user nodes (same as nodes for disu grid)
    integer(I4B), pointer                           :: nja        => null()      !number of connections plus number of nodes
    integer(I4B), pointer                           :: njas       => null()      !(nja-nodes)/2
    integer(I4B), pointer                           :: lenuni     => null()      !length unit
    integer(I4B), pointer                           :: ndim       => null()      !number of spatial model dimensions (1 for disu grid)
    integer(I4B), pointer                           :: icondir    => null()      !flag indicating if grid has enough info to calculate connection vectors
    logical, pointer                                :: writegrb   => null()      !write binary grid file
    real(DP), pointer                               :: yorigin    => null()      ! y-position of the lower-left grid corner (default is 0.)
    real(DP), pointer                               :: xorigin    => null()      ! x-position of the lower-left grid corner (default is 0.)
    real(DP), pointer                               :: angrot     => null()      ! counter-clockwise rotation angle of the lower-left corner (default is 0.0)
    integer(I4B), dimension(:), pointer, contiguous :: mshape     => null()      !shape of the model; (nodes) for DisBaseType
    real(DP), dimension(:), pointer, contiguous     :: top        => null()      !(size:nodes) cell top elevation
    real(DP), dimension(:), pointer, contiguous     :: bot        => null()      !(size:nodes) cell bottom elevation
    real(DP), dimension(:), pointer, contiguous     :: area       => null()      !(size:nodes) cell area, in plan view
    type(ConnectionsType), pointer                  :: con        => null()      !connections object
    type(BlockParserType)                           :: parser                    !object to read blocks
    real(DP), dimension(:), pointer, contiguous     :: dbuff      => null()      !helper double array of size nodesuser
    integer(I4B), dimension(:), pointer, contiguous :: ibuff      => null()      !helper int array of size nodesuser
    integer(I4B), dimension(:), pointer, contiguous :: nodereduced => null()     ! (size:nodesuser)contains reduced nodenumber (size 0 if not reduced); -1 means vertical pass through, 0 is idomain = 0
    integer(I4B), dimension(:), pointer, contiguous :: nodeuser => null()        ! (size:nodes) given a reduced nodenumber, provide the user nodenumber (size 0 if not reduced)
  contains
    procedure :: dis_df
    procedure :: dis_ac
    procedure :: dis_mc
    procedure :: dis_ar
    procedure :: dis_da
    ! -- helper functions
    !
    ! -- get_nodenumber is an overloaded integer function that will always
    !    return the reduced nodenumber.  For all grids, get_nodenumber can
    !    be passed the user nodenumber.  For some other grids, it can also
    !    be passed an index.  For dis3d the index is k, i, j, and for 
    !    disv the index is k, n.
    generic   :: get_nodenumber => get_nodenumber_idx1,                        &
                                   get_nodenumber_idx2,                        &
                                   get_nodenumber_idx3
    procedure :: get_nodenumber_idx1
    procedure :: get_nodenumber_idx2
    procedure :: get_nodenumber_idx3
    procedure :: get_nodeuser
    procedure :: nodeu_to_string
    procedure :: nodeu_to_array
    procedure :: nodeu_from_string
    procedure :: nodeu_from_cellid
    procedure :: noder_from_string
    procedure :: noder_from_cellid
    procedure :: connection_normal
    procedure :: connection_vector
    procedure :: get_cellxy
    procedure :: get_dis_type
    procedure :: supports_layers
    procedure :: allocate_scalars
    procedure :: allocate_arrays
    procedure :: get_ncpl
    procedure :: get_cell_volume
    procedure :: write_grb
    !
    procedure          :: read_int_array
    procedure          :: read_dbl_array
    generic, public    :: read_grid_array => read_int_array, read_dbl_array
    procedure, public  :: read_layer_array
    procedure          :: fill_int_array
    procedure          :: fill_dbl_array
    generic, public    :: fill_grid_array => fill_int_array, fill_dbl_array
    procedure, public  :: read_list
    !
    procedure, public  :: record_array
    procedure, public  :: record_connection_array
    procedure, public  :: noder_to_string
    procedure, public  :: noder_to_array
    procedure, public  :: record_srcdst_list_header
    procedure, private :: record_srcdst_list_entry
    generic, public    :: record_mf6_list_entry => record_srcdst_list_entry
  ! *** NOTE: REMOVE print_list_entry WHEN ALL USES OF THIS METHOD ARE 
  !           REMOVED FROM TRANSPORT
    procedure, public  :: print_list_entry
    procedure, public  :: nlarray_to_nodelist
    procedure, public  :: highest_active
    procedure, public  :: get_area
  end type DisBaseType
  
  contains

  subroutine dis_df(this)
! ******************************************************************************
! dis_df -- Read discretization information from DISU input file
! ******************************************************************************
!
!    SPECIFICATIONS:
! ------------------------------------------------------------------------------
    ! -- dummy
    class(DisBaseType) :: this
! ------------------------------------------------------------------------------
    !
    call store_error('Program error: DisBaseType method dis_df not &
                     &implemented.')
    call ustop()
    !
    ! -- Return
    return
  end subroutine dis_df

  subroutine dis_ac(this, moffset, sparse)
! ******************************************************************************
! dis_ac -- Add connections to sparse based on cell connectivity
! ******************************************************************************
!
!    SPECIFICATIONS:
! ------------------------------------------------------------------------------
    ! -- modules
    use SparseModule, only: sparsematrix
    ! -- dummy
    class(DisBaseType) :: this
    integer(I4B), intent(in) :: moffset
    type(sparsematrix), intent(inout) :: sparse
    ! -- local
    integer(I4B) :: i, j, ipos, iglo, jglo
! ------------------------------------------------------------------------------
    !
    do i = 1, this%nodes
      do ipos = this%con%ia(i), this%con%ia(i+1) - 1
        j = this%con%ja(ipos)
        iglo = i + moffset
        jglo = j + moffset
        call sparse%addconnection(iglo, jglo, 1)
      enddo
    enddo
    !
    ! -- Return
    return
  end subroutine dis_ac

  subroutine dis_mc(this, moffset, idxglo, iasln, jasln)
! ******************************************************************************
! dis_mc -- Map the positions of cell connections in the numerical solution
!   coefficient matrix.
! ******************************************************************************
!
!    SPECIFICATIONS:
! ------------------------------------------------------------------------------
    ! -- modules
    ! -- dummy
    class(DisBaseType) :: this
    integer(I4B), intent(in) :: moffset
    integer(I4B), dimension(:), intent(inout) :: idxglo
    integer(I4B), dimension(:), intent(in) :: iasln
    integer(I4B), dimension(:), intent(in) :: jasln
    ! -- local
    integer(I4B) :: i, j, ipos, ipossln, iglo, jglo
! ------------------------------------------------------------------------------
    !
    do i = 1, this%nodes
      iglo = i + moffset
      do ipos = this%con%ia(i), this%con%ia(i + 1) - 1
        j = this%con%ja(ipos)
        jglo = j + moffset
        searchloop: do ipossln = iasln(iglo), iasln(iglo + 1) - 1
          if(jglo == jasln(ipossln)) then
            idxglo(ipos) = ipossln
            exit searchloop
          endif
        enddo searchloop
      enddo
    enddo
    !
    ! -- Return
    return
  end subroutine dis_mc

  subroutine dis_ar(this, icelltype)
! ******************************************************************************
! dis_ar -- Called from AR procedure.  Only task is to write binary grid file.
! ******************************************************************************
!
!    SPECIFICATIONS:
! ------------------------------------------------------------------------------
    ! -- modules
    ! -- dummy
    class(DisBaseType) :: this
    integer(I4B), dimension(:), intent(in) :: icelltype
    ! -- local
    integer(I4B), dimension(:), allocatable :: ict
    integer(I4B) :: nu, nr
! ------------------------------------------------------------------------------
    !
    ! -- Expand icelltype to full grid; fill with 0 if cell is excluded
    allocate(ict(this%nodesuser))
    do nu = 1, this%nodesuser
      nr = this%get_nodenumber(nu, 0)
      if (nr > 0) then
        ict(nu) = icelltype(nr)
      else
        ict(nu) = 0
      endif
    enddo
    !
    if (this%writegrb) call this%write_grb(ict)
    !
    ! -- Return
    return
  end subroutine dis_ar

  subroutine write_grb(this, icelltype)
! ******************************************************************************
! write_grb -- Called from AR procedure.  Only task is to write binary grid file.
! ******************************************************************************
!
!    SPECIFICATIONS:
! ------------------------------------------------------------------------------
    ! -- modules
    ! -- dummy
    class(DisBaseType) :: this
    integer(I4B), dimension(:), intent(in) :: icelltype
    ! -- local
! ------------------------------------------------------------------------------
    !
    !
    call store_error('Program error: DisBaseType method write_grb not &
                     &implemented.')
    call ustop()
    !
    ! -- Return
    return
  end subroutine write_grb

  subroutine dis_da(this)
! ******************************************************************************
! dis_da -- Deallocate discretization object
! ******************************************************************************
!
!    SPECIFICATIONS:
! ------------------------------------------------------------------------------
    ! -- modules
    use MemoryManagerModule, only: mem_deallocate
    ! -- dummy
    class(DisBaseType) :: this
! ------------------------------------------------------------------------------
    !
    ! -- Strings
    deallocate(this%origin)
    deallocate(this%name_model)
    !
    ! -- Scalars
    call mem_deallocate(this%inunit)
    call mem_deallocate(this%iout)
    call mem_deallocate(this%nodes)
    call mem_deallocate(this%nodesuser)
    call mem_deallocate(this%ndim)
    call mem_deallocate(this%icondir)
    call mem_deallocate(this%writegrb)
    call mem_deallocate(this%xorigin)
    call mem_deallocate(this%yorigin)
    call mem_deallocate(this%angrot)
    call mem_deallocate(this%nja)
    call mem_deallocate(this%njas)
    call mem_deallocate(this%lenuni)
    !
    ! -- Arrays
    call mem_deallocate(this%mshape)
    call mem_deallocate(this%top)
    call mem_deallocate(this%bot)
    call mem_deallocate(this%area)
    call mem_deallocate(this%dbuff)
    call mem_deallocate(this%ibuff)
    !
    ! -- Connections
    call this%con%con_da()
    deallocate(this%con)
    !
    ! -- Return
    return
  end subroutine dis_da

  subroutine nodeu_to_string(this, nodeu, str)
! ******************************************************************************
! nodeu_to_string -- Convert user node number to a string in the form of
! (nodenumber) or (k,i,j)
! ******************************************************************************
!
!    SPECIFICATIONS:
! ------------------------------------------------------------------------------
    ! -- dummy
    class(DisBaseType) :: this
    integer(I4B), intent(in) :: nodeu
    character(len=*), intent(inout) :: str
    ! -- local
! ------------------------------------------------------------------------------
    !
    call store_error('Program error: DisBaseType method nodeu_to_string not &
                     &implemented.')
    call ustop()
    !
    ! -- return
    return
  end subroutine nodeu_to_string

  subroutine nodeu_to_array(this, nodeu, arr)
! ******************************************************************************
! nodeu_to_array -- Convert user node number to cellid and fill array with
!                   (nodenumber) or (k,j) or (k,i,j) 
! ******************************************************************************
!
!    SPECIFICATIONS:
! ------------------------------------------------------------------------------
    ! -- dummy
    class(DisBaseType) :: this
    integer(I4B), intent(in) :: nodeu
    integer(I4B), dimension(:), intent(inout) :: arr
    ! -- local
! ------------------------------------------------------------------------------
    !
    call store_error('Program error: DisBaseType method nodeu_to_array not &
                     &implemented.')
    call ustop()
    !
    ! -- return
    return
  end subroutine nodeu_to_array

  function get_nodeuser(this, noder) result(nodenumber)
! ******************************************************************************
! get_nodeuser -- Return the user nodenumber from the reduced node number
! ******************************************************************************
!
!    SPECIFICATIONS:
! ------------------------------------------------------------------------------
    ! -- return
    integer(I4B) :: nodenumber
    ! -- dummy
    class(DisBaseType) :: this
    integer(I4B), intent(in) :: noder
! ------------------------------------------------------------------------------
    !
    if(this%nodes < this%nodesuser) then
      nodenumber = this%nodeuser(noder)
    else
      nodenumber = noder
    endif
    !
    ! -- return
    return
  end function get_nodeuser

  function get_nodenumber_idx1(this, nodeu, icheck) result(nodenumber)
! ******************************************************************************
! get_nodenumber -- Return a nodenumber from the user specified node number
!                   with an option to perform a check.  This subroutine
!                   can be overridden by child classes to perform mapping
!                   to a model node number
! ******************************************************************************
!
!    SPECIFICATIONS:
! ------------------------------------------------------------------------------
    ! -- modules
    use ConstantsModule, only: LINELENGTH
    use SimModule, only: store_error
    ! -- dummy
    class(DisBaseType), intent(in) :: this
    integer(I4B), intent(in) :: nodeu
    integer(I4B), intent(in) :: icheck
    ! -- local
    integer(I4B) :: nodenumber
! ------------------------------------------------------------------------------
    !
    nodenumber = 0
    call store_error('Program error: get_nodenumber_idx1 not implemented.')
    call ustop()
    !
    ! -- return
    return
  end function get_nodenumber_idx1

  function get_nodenumber_idx2(this, k, j, icheck) result(nodenumber)
! ******************************************************************************
! get_nodenumber_idx2 -- This function should never be called.  It must be
!   overridden by a child class.
! ******************************************************************************
!
!    SPECIFICATIONS:
! ------------------------------------------------------------------------------
    use SimModule, only: ustop, store_error
    ! -- dummy
    class(DisBaseType), intent(in) :: this
    integer(I4B), intent(in) :: k, j
    integer(I4B), intent(in) :: icheck
    integer(I4B) :: nodenumber
! ------------------------------------------------------------------------------
    !
    nodenumber = 0
    call store_error('Program error: get_nodenumber_idx2 not implemented.')
    call ustop()
    !
    ! -- Return
    return
  end function get_nodenumber_idx2

  function get_nodenumber_idx3(this, k, i, j, icheck) result(nodenumber)
! ******************************************************************************
! get_nodenumber_idx3 -- This function will not be invoked for an unstructured
! model, but it may be from a Discretization3dType model.
! ******************************************************************************
!
!    SPECIFICATIONS:
! ------------------------------------------------------------------------------
    use SimModule, only: ustop, store_error
    ! -- dummy
    class(DisBaseType), intent(in) :: this
    integer(I4B), intent(in) :: k, i, j
    integer(I4B), intent(in) :: icheck
    integer(I4B) :: nodenumber
! ------------------------------------------------------------------------------
    !
    nodenumber = 0
    call store_error('Program error: get_nodenumber_idx3 not implemented.')
    call ustop()
    !
    ! -- Return
    return
  end function get_nodenumber_idx3

  subroutine connection_normal(this, noden, nodem, ihc, xcomp, ycomp, zcomp,   &
                               ipos)
! ******************************************************************************
! connection_normal -- calculate the normal vector components for reduced 
!   nodenumber cell (noden) and its shared face with cell nodem.  ihc is the
!   horizontal connection flag.
! ******************************************************************************
!
!    SPECIFICATIONS:
! ------------------------------------------------------------------------------
    ! -- modules
    use SimModule, only: ustop, store_error
    ! -- dummy
    class(DisBaseType) :: this
    integer(I4B), intent(in) :: noden
    integer(I4B), intent(in) :: nodem
    integer(I4B), intent(in) :: ihc
    real(DP), intent(inout) :: xcomp
    real(DP), intent(inout) :: ycomp
    real(DP), intent(inout) :: zcomp
    integer(I4B), intent(in) :: ipos
! ------------------------------------------------------------------------------
    !
    call store_error('Program error: connection_normal not implemented.')
    call ustop()
    !
    ! -- return
    return
  end subroutine connection_normal
    
  subroutine connection_vector(this, noden, nodem, nozee, satn, satm, ihc,   &
                               xcomp, ycomp, zcomp, conlen)
! ******************************************************************************
! connection_vector -- calculate the unit vector components from reduced 
!   nodenumber cell (noden) to its neighbor cell (nodem).  The saturation for
!   for these cells are also required so that the vertical position of the cell
!   cell centers can be calculated.  ihc is the horizontal flag.  Also return
!   the straight-line connection length.
! ******************************************************************************
!
!    SPECIFICATIONS:
! ------------------------------------------------------------------------------
    ! -- modules
    use SimModule, only: ustop, store_error
    ! -- dummy
    class(DisBaseType) :: this
    integer(I4B), intent(in) :: noden
    integer(I4B), intent(in) :: nodem
    logical, intent(in) :: nozee
    real(DP), intent(in) :: satn
    real(DP), intent(in) :: satm
    integer(I4B), intent(in) :: ihc
    real(DP), intent(inout) :: xcomp
    real(DP), intent(inout) :: ycomp
    real(DP), intent(inout) :: zcomp
    real(DP), intent(inout) :: conlen
    ! -- local
! ------------------------------------------------------------------------------
    !
    call store_error('Program error: connection_vector not implemented.')
    call ustop()
    !
    ! -- return
    return
  end subroutine connection_vector
                                 
  ! return x,y coordinate for a node
  subroutine get_cellxy(this, node, xcell, ycell)
    class(DisBaseType), intent(in)  :: this
    integer(I4B), intent(in)        :: node
    real(DP), intent(out)           :: xcell, ycell
      
    ! suppress warning
    xcell = -999999.0
    ycell = -999999.0
    
    call store_error('Program error: get_cellxy not implemented.')
    call ustop()
    
  end subroutine get_cellxy     
  
  ! return discretization type
  subroutine get_dis_type(this, dis_type)
    class(DisBaseType), intent(in)  :: this
    character(len=*), intent(out)   :: dis_type
      
    ! suppress warning
    dis_type = "Not implemented" 
    
    call store_error('Program error: get_dis_type not implemented.')
    call ustop()
    
  end subroutine get_dis_type
                               
  subroutine allocate_scalars(this, name_model)
! ******************************************************************************
! allocate_scalars -- Allocate and initialize scalar variables in this class
! ******************************************************************************
!
!    SPECIFICATIONS:
! ------------------------------------------------------------------------------
    ! -- modules
    use MemoryManagerModule, only: mem_allocate
    ! -- dummy
    class(DisBaseType) :: this
    character(len=*), intent(in) :: name_model
    ! -- local
    character(len=LENORIGIN) :: origin
! ------------------------------------------------------------------------------
    !
    ! -- Assign origin name
    origin = trim(adjustl(name_model)) // ' DIS'
    !
    ! -- Allocate
    allocate(this%origin)
    allocate(this%name_model)
    call mem_allocate(this%inunit, 'INUNIT', origin)
    call mem_allocate(this%iout, 'IOUT', origin)
    call mem_allocate(this%nodes, 'NODES', origin)
    call mem_allocate(this%nodesuser, 'NODESUSER', origin)
    call mem_allocate(this%ndim, 'NDIM', origin)
    call mem_allocate(this%icondir, 'ICONDIR', origin)
    call mem_allocate(this%writegrb, 'WRITEGRB', origin)
    call mem_allocate(this%xorigin, 'XORIGIN', origin)
    call mem_allocate(this%yorigin, 'YORIGIN', origin)
    call mem_allocate(this%angrot, 'ANGROT', origin)
    call mem_allocate(this%nja, 'NJA', origin)
    call mem_allocate(this%njas, 'NJAS', origin)
    call mem_allocate(this%lenuni, 'LENUNI', origin)
    !
    ! -- Initialize
    this%origin = origin
    this%name_model = name_model
    this%inunit = 0
    this%iout = 0
    this%nodes = 0
    this%nodesuser = 0
    this%ndim = 1
    this%icondir = 1
    this%writegrb = .true.
    this%xorigin = DZERO
    this%yorigin = DZERO
    this%angrot = DZERO    
    this%nja = 0
    this%njas = 0
    this%lenuni = 0
    !
    ! -- Return
    return
  end subroutine allocate_scalars

  subroutine allocate_arrays(this)
! ******************************************************************************
! allocate_arrays -- Read discretization information from file
! ******************************************************************************
!
!    SPECIFICATIONS:
! ------------------------------------------------------------------------------
    ! -- modules
    use MemoryManagerModule, only: mem_allocate
    ! -- dummy
    class(DisBaseType) :: this
    integer :: isize
! ------------------------------------------------------------------------------
    !
    ! -- Allocate
    call mem_allocate(this%mshape, this%ndim, 'MSHAPE', this%origin)
    call mem_allocate(this%top, this%nodes, 'TOP', this%origin)
    call mem_allocate(this%bot, this%nodes, 'BOT', this%origin)
    call mem_allocate(this%area, this%nodes, 'AREA', this%origin)
    !
    ! -- Initialize
    this%mshape(1) = this%nodes
    !
    ! -- Determine size of buff memory
    if(this%nodes < this%nodesuser) then
      isize = this%nodesuser
    else
      isize = this%nodes
    endif
    !
    ! -- Allocate the arrays
    call mem_allocate(this%dbuff, isize, 'DBUFF', this%name_model)
    call mem_allocate(this%ibuff, isize, 'IBUFF', this%name_model)
    !
    ! -- Return
    return
  end subroutine allocate_arrays

  function nodeu_from_string(this, lloc, istart, istop, in, iout, line, &
                             flag_string, allow_zero) result(nodeu)
! ******************************************************************************
! nodeu_from_string -- Receive a string and convert the string to a user
!   nodenumber.  The model is unstructured; just read user nodenumber.
!   If flag_string argument is present and true, the first token in string 
!   is allowed to be a string (e.g. boundary name). In this case, if a string
!   is encountered, return value as -2.
! ******************************************************************************
!
!    SPECIFICATIONS:
! ------------------------------------------------------------------------------
      ! -- dummy
      class(DisBaseType)               :: this
      integer(I4B),      intent(inout) :: lloc
      integer(I4B),      intent(inout) :: istart
      integer(I4B),      intent(inout) :: istop
      integer(I4B),      intent(in)    :: in
      integer(I4B),      intent(in)    :: iout
      character(len=*),  intent(inout) :: line
      logical, optional, intent(in)    :: flag_string
      logical, optional, intent(in)    :: allow_zero
      integer(I4B)                     :: nodeu
      ! -- local
! ------------------------------------------------------------------------------
      !
      !
      nodeu = 0
      call store_error('Program error: DisBaseType method nodeu_from_string &
                       &not implemented.')
      call ustop()
      !
      ! -- return
      return
  end function nodeu_from_string
  
  function nodeu_from_cellid(this, cellid, inunit, iout, flag_string,          &
                                     allow_zero) result(nodeu)
! ******************************************************************************
! nodeu_from_cellid -- Receive cellid as a string and convert the string to a
!   user nodenumber.  
!   If flag_string argument is present and true, the first token in string 
!   is allowed to be a string (e.g. boundary name). In this case, if a string
!   is encountered, return value as -2.
!   If allow_zero argument is present and true, if all indices equal zero, the
!   result can be zero. If allow_zero is false, a zero in any index causes an
!   error.
! ******************************************************************************
!
!    SPECIFICATIONS:
! ------------------------------------------------------------------------------
    ! -- dummy
    class(DisBaseType)               :: this
    character(len=*),  intent(inout) :: cellid
    integer(I4B),           intent(in)    :: inunit
    integer(I4B),           intent(in)    :: iout
    logical, optional, intent(in)    :: flag_string
    logical, optional, intent(in)    :: allow_zero
    integer(I4B) :: nodeu
! ------------------------------------------------------------------------------
    !
    nodeu = 0
    call store_error('Program error: DisBaseType method nodeu_from_cellid &
                      &not implemented.')
    call ustop()
    !
    ! -- return
    return
  end function nodeu_from_cellid
  
  function noder_from_string(this, lloc, istart, istop, in, iout, line,        &
                             flag_string) result(noder)
! ******************************************************************************
! noder_from_string -- Receive a string and convert the string to a reduced
!   nodenumber.  The model is unstructured; just read user nodenumber.
!   If flag_string argument is present and true, the first token in string 
!   is allowed to be a string (e.g. boundary name). In this case, if a string
!   is encountered, return value as -2.
! ******************************************************************************
!
!    SPECIFICATIONS:
! ------------------------------------------------------------------------------
    ! -- dummy
    class(DisBaseType)               :: this
    integer(I4B),      intent(inout) :: lloc
    integer(I4B),      intent(inout) :: istart
    integer(I4B),      intent(inout) :: istop
    integer(I4B),      intent(in)    :: in
    integer(I4B),      intent(in)    :: iout
    character(len=*),  intent(inout) :: line
    logical, optional, intent(in)    :: flag_string
    integer(I4B)                     :: noder
    ! -- local
    integer(I4B) :: nodeu
    character(len=LINELENGTH) :: ermsg, nodestr
    logical :: flag_string_local
! ------------------------------------------------------------------------------
    !
    if (present(flag_string)) then
      flag_string_local = flag_string
    else
      flag_string_local = .false.
    endif
    nodeu = this%nodeu_from_string(lloc, istart, istop, in, iout, line,        &
                                   flag_string_local)
    !
    ! -- Convert user-based nodenumber to reduced node number
    if (nodeu > 0) then
      noder = this%get_nodenumber(nodeu, 0)
    else
      noder = nodeu
    endif
    if(noder <= 0 .and. .not. flag_string_local) then
      call this%nodeu_to_string(nodeu, nodestr)
      write(ermsg, *) &
              ' Cell is outside active grid domain: ' //                       &
              trim(adjustl(nodestr))
      call store_error(ermsg)
    endif
    !
    ! -- return
    return
  end function noder_from_string
  
  function noder_from_cellid(this, cellid, inunit, iout, flag_string,          &
                                     allow_zero) result(noder)
! ******************************************************************************
! noder_from_cellid -- Receive cellid as a string and convert it to a reduced
!   nodenumber.  
!   If flag_string argument is present and true, the first token in string 
!   is allowed to be a string (e.g. boundary name). In this case, if a string
!   is encountered, return value as -2.
!   If allow_zero argument is present and true, if all indices equal zero, the
!   result can be zero. If allow_zero is false, a zero in any index causes an
!   error.
! ******************************************************************************
!
!    SPECIFICATIONS:
! ------------------------------------------------------------------------------
    ! -- return
    integer(I4B) :: noder
    ! -- dummy
    class(DisBaseType)               :: this
    character(len=*),  intent(inout) :: cellid
    integer(I4B),           intent(in)    :: inunit
    integer(I4B),           intent(in)    :: iout
    logical, optional, intent(in)    :: flag_string
    logical, optional, intent(in)    :: allow_zero
    ! -- local
    integer(I4B) :: nodeu
    logical :: allowzerolocal
    character(len=LINELENGTH) :: ermsg, nodestr
    logical :: flag_string_local
! ------------------------------------------------------------------------------
    !
    if (present(flag_string)) then
      flag_string_local = flag_string
    else
      flag_string_local = .false.
    endif
    if (present(allow_zero)) then
      allowzerolocal = allow_zero
    else
      allowzerolocal = .false.
    endif
    !
    nodeu = this%nodeu_from_cellid(cellid, inunit, iout, flag_string_local,    &
                                   allowzerolocal)
    !
    ! -- Convert user-based nodenumber to reduced node number
    if (nodeu > 0) then
      noder = this%get_nodenumber(nodeu, 0)
    else
      noder = nodeu
    endif
    if(noder <= 0 .and. .not. flag_string_local) then
      call this%nodeu_to_string(nodeu, nodestr)
      write(ermsg, *)                                                          &
              ' Cell is outside active grid domain: ' //                       &
              trim(adjustl(nodestr))
      call store_error(ermsg)
    endif
    !
    ! -- return
    return
  end function noder_from_cellid
    
  logical function supports_layers(this)
! ******************************************************************************
! supports_layers
! ******************************************************************************
!
!    SPECIFICATIONS:
! ------------------------------------------------------------------------------
    ! -- dummy
    class(DisBaseType) :: this
! ------------------------------------------------------------------------------
    !
    !
    supports_layers = .false.
    call store_error('Program error: DisBaseType method supports_layers not &
                     &implemented.')
    call ustop()
    return
  end function supports_layers

  function get_ncpl(this)
! ******************************************************************************
! get_ncpl -- Return number of cells per layer.  This is nodes
!   for a DISU grid, as there are no layers.
! ******************************************************************************
!
!    SPECIFICATIONS:
! ------------------------------------------------------------------------------
    ! -- modules
    ! -- return
    integer(I4B) :: get_ncpl
    ! -- dummy
    class(DisBaseType) :: this
! ------------------------------------------------------------------------------
    !
    !
    get_ncpl = 0
    call store_error('Program error: DisBaseType method get_ncpl not &
                     &implemented.')
    call ustop()
    !
    ! -- Return
    return
  end function get_ncpl
  
  function get_cell_volume(this, n, x)
! ******************************************************************************
! get_cell_volume -- Return volume of cell n based on x value passed.
! ******************************************************************************
!
!    SPECIFICATIONS:
! ------------------------------------------------------------------------------
    ! -- modules
    ! -- return
    real(DP) :: get_cell_volume
    ! -- dummy
    class(DisBaseType) :: this
    integer(I4B), intent(in) :: n
    real(DP), intent(in) :: x
    ! -- local
    real(DP) :: tp
    real(DP) :: bt
    real(DP) :: sat
    real(DP) :: thick
! ------------------------------------------------------------------------------
    !
    get_cell_volume = DZERO
    tp = this%top(n)
    bt = this%bot(n)
    sat = sQuadraticSaturation(tp, bt, x)
    thick = (tp - bt) * sat
    get_cell_volume = this%area(n) * thick
    !
    ! -- Return
    return
  end function get_cell_volume

  subroutine read_int_array(this, line, lloc, istart, istop, iout, in, &
                            iarray, aname)
! ******************************************************************************
! read_int_array -- Read a GWF integer array
! ******************************************************************************
!
!    SPECIFICATIONS:
! ------------------------------------------------------------------------------
    ! -- dummy
    class(DisBaseType), intent(inout)                  :: this
    character(len=*), intent(inout)                    :: line
    integer(I4B), intent(inout)                        :: lloc
    integer(I4B), intent(inout)                        :: istart
    integer(I4B), intent(inout)                        :: istop
    integer(I4B), intent(in)                           :: in
    integer(I4B), intent(in)                           :: iout
    integer(I4B), dimension(:), pointer, contiguous, intent(inout) :: iarray
    character(len=*), intent(in)                       :: aname
    ! -- local
    character(len=LINELENGTH) :: ermsg
! ------------------------------------------------------------------------------
    !
    ermsg = 'Programmer error: read_int_array needs to be overridden &
            &in any DIS type that extends DisBaseType'
    call store_error(ermsg)
    call ustop()
    !
    ! -- return
    return
  end subroutine read_int_array

  subroutine read_dbl_array(this, line, lloc, istart, istop, iout, in,         &
                            darray, aname)
! ******************************************************************************
! read_dbl_array -- Read a GWF double precision array
! ******************************************************************************
!
!    SPECIFICATIONS:
! ------------------------------------------------------------------------------
    ! -- dummy
    class(DisBaseType), intent(inout)                          :: this
    character(len=*), intent(inout)                            :: line
    integer(I4B), intent(inout)                                :: lloc
    integer(I4B), intent(inout)                                :: istart
    integer(I4B), intent(inout)                                :: istop
    integer(I4B), intent(in)                                   :: in
    integer(I4B), intent(in)                                   :: iout
    real(DP), dimension(:), pointer, contiguous, intent(inout) :: darray
    character(len=*), intent(in)                               :: aname
    ! -- local
    character(len=LINELENGTH) :: ermsg
! ------------------------------------------------------------------------------
    !
    ermsg = 'Programmer error: read_dbl_array needs to be overridden &
            &in any DIS type that extends DisBaseType'
    call store_error(ermsg)
    call ustop()
    !
    ! -- return
    return
  end subroutine read_dbl_array

  subroutine fill_int_array(this, ibuff1, ibuff2)
! ******************************************************************************
! fill_dbl_array -- Fill a GWF integer array
! ******************************************************************************
!
!    SPECIFICATIONS:
! ------------------------------------------------------------------------------
    ! -- dummy
    class(DisBaseType), intent(inout)                              :: this
    integer(I4B), dimension(:), pointer, contiguous, intent(in)    :: ibuff1
    integer(I4B), dimension(:), pointer, contiguous, intent(inout) :: ibuff2
    ! -- local
    integer(I4B) :: nodeu
    integer(I4B) :: noder
! ------------------------------------------------------------------------------
    do nodeu = 1, this%nodesuser
      noder = this%get_nodenumber(nodeu, 0)
      if(noder <= 0) cycle
      ibuff2(noder) = ibuff1(nodeu)
    end do
    !
    ! -- return
    return
  end subroutine fill_int_array

  subroutine fill_dbl_array(this, buff1, buff2)
! ******************************************************************************
! fill_dbl_array -- Fill a GWF double precision array
! ******************************************************************************
!
!    SPECIFICATIONS:
! ------------------------------------------------------------------------------
    ! -- dummy
    class(DisBaseType), intent(inout)                          :: this
    real(DP), dimension(:), pointer, contiguous, intent(in)    :: buff1
    real(DP), dimension(:), pointer, contiguous, intent(inout) :: buff2
    ! -- local
    integer(I4B) :: nodeu
    integer(I4B) :: noder
! ------------------------------------------------------------------------------
    do nodeu = 1, this%nodesuser
      noder = this%get_nodenumber(nodeu, 0)
      if(noder <= 0) cycle
      buff2(noder) = buff1(nodeu)
    end do
    !
    ! -- return
    return
  end subroutine fill_dbl_array
                            
  subroutine read_list(this, in, iout, iprpak, nlist, inamedbound,             &
                        iauxmultcol, nodelist,  rlist, auxvar, auxname,        &
                        boundname, label, pkgname, tsManager, iscloc,          &
                        indxconvertflux)
! ******************************************************************************
! read_list -- Read a list using the list reader object.
!              Convert user node numbers to reduced numbers.  
!              Terminate if any nodenumbers are within an inactive domain.
!              Set up time series and multiply by iauxmultcol if it exists.
!              Write the list to iout if iprpak is set.
! ******************************************************************************
!
!    SPECIFICATIONS:
! ------------------------------------------------------------------------------
    ! -- modules
    use ConstantsModule, only: LENBOUNDNAME, LINELENGTH
    use ListReaderModule, only: ListReaderType
    use SimModule, only: store_error, store_error_unit, count_errors, ustop
    use InputOutputModule, only: urword
    use TimeSeriesLinkModule, only:  TimeSeriesLinkType
    use TimeSeriesManagerModule, only: read_value_or_time_series
    ! -- dummy
    class(DisBaseType) :: this
    integer(I4B), intent(in) :: in
    integer(I4B), intent(in) :: iout
    integer(I4B), intent(in) :: iprpak
    integer(I4B), intent(inout) :: nlist
    integer(I4B), intent(in) :: inamedbound
    integer(I4B), intent(in) :: iauxmultcol
    integer(I4B), dimension(:), pointer, contiguous, intent(inout) :: nodelist
    real(DP), dimension(:,:), pointer, contiguous, intent(inout) :: rlist
    real(DP), dimension(:,:), pointer, contiguous, intent(inout) :: auxvar
    character(len=16), dimension(:), intent(inout) :: auxname
    character(len=LENBOUNDNAME), dimension(:), pointer, contiguous,                        &
                                          intent(inout) :: boundname
    character(len=*), intent(in) :: label
    character(len=*),  intent(in) :: pkgName
    type(TimeSeriesManagerType)   :: tsManager
    integer(I4B), intent(in) :: iscloc
    integer(I4B), intent(in), optional :: indxconvertflux
    ! -- local
    integer(I4B) :: l, nerr
    integer(I4B) :: nodeu, noder
    character(len=LINELENGTH) :: errmsg, nodestr
    integer(I4B) :: ii, jj
    real(DP), pointer :: bndElem => null()
    type(ListReaderType) :: lstrdobj
    type(TimeSeriesLinkType), pointer :: tsLinkBnd => null()
    type(TimeSeriesLinkType), pointer :: tsLinkAux => null()
! ------------------------------------------------------------------------------
    !
    ! -- Read the list
    call lstrdobj%read_list(in, iout, nlist, inamedbound, this%mshape,         &
                            nodelist, rlist, auxvar, auxname, boundname, label)
    !
    ! -- Go through all locations where a text string was found instead of
    !    a double precision value and make time-series links to rlist
    if(lstrdobj%ntxtrlist > 0) then
      do l = 1, lstrdobj%ntxtrlist
        ii = lstrdobj%idxtxtrow(l)
        jj = lstrdobj%idxtxtcol(l)
        tsLinkBnd => NULL()
        bndElem => rlist(jj, ii)
        call read_value_or_time_series(lstrdobj%txtrlist(l), ii, jj,           &
                bndElem, pkgName, 'BND', tsManager, iprpak, tsLinkBnd)
        if (associated(tsLinkBnd)) then
          !
          ! -- If iauxmultcol is active and this column is the column
          !    to be scaled, then assign tsLinkBnd%RMultiplier to auxvar 
          !    multiplier
          if (iauxmultcol > 0 .and. jj == iscloc) then
            tsLinkBnd%RMultiplier => auxvar(iauxmultcol, ii)
          endif
          !
          ! -- If boundaries are named, save the name in the link
          if (lstrdobj%inamedbound == 1) then
            tsLinkBnd%BndName = lstrdobj%boundname(tsLinkBnd%IRow)
          endif
          !
          ! -- if the value is a flux and needs to be converted to a flow
          !    then set the tsLinkBnd appropriately
          if (present(indxconvertflux)) then
            if (indxconvertflux == jj) then
              tsLinkBnd%convertflux = .true.
              nodeu = nodelist(ii)
              noder = this%get_nodenumber(nodeu, 0)
              tsLinkBnd%CellArea = this%get_area(noder)
            endif
          endif
          !
        endif
      enddo
    endif
    !
    ! -- Make time-series substitutions for auxvar
    if(lstrdobj%ntxtauxvar > 0) then
      do l = 1, lstrdobj%ntxtauxvar
        ii = lstrdobj%idxtxtauxrow(l)
        jj = lstrdobj%idxtxtauxcol(l)
        tsLinkAux => NULL()
        bndElem => auxvar(jj, ii)
        call read_value_or_time_series(lstrdobj%txtauxvar(l), ii, jj,          &
                bndElem, pkgName, 'AUX', tsManager, iprpak, tslinkAux)
        if (lstrdobj%inamedbound == 1) then
          if (associated(tsLinkAux)) then
            tsLinkAux%BndName = lstrdobj%boundname(tsLinkAux%IRow)
          endif
        endif
      enddo
    endif
    !
    ! -- Multiply rlist by the multiplier column in auxvar
    if(iauxmultcol > 0) then
      do l = 1, nlist
        rlist(iscloc, l) = rlist(iscloc, l) * auxvar(iauxmultcol, l)
      enddo
    endif
    !
    ! -- Write the list to iout if requested
    if(iprpak /= 0) then
      call lstrdobj%write_list()
    endif
    !
    ! -- Convert user nodenumbers to reduced nodenumbers, if necessary.
    !    Conversion to reduced nodenumbers must be done last, after the
    !    list is written so that correct indices are written to the list.
    if(this%nodes < this%nodesuser) then
      do l = 1, nlist
        nodeu = nodelist(l)
        noder = this%get_nodenumber(nodeu, 0)
        if(noder <= 0) then
          call this%nodeu_to_string(nodeu, nodestr)
          write(errmsg, *)                                                     &
                  ' Cell is outside active grid domain: ' //                   &
                  trim(adjustl(nodestr))
          call store_error(errmsg)
        endif
        nodelist(l) = noder
      enddo
      !
      ! -- Check for errors and terminate if encountered
      nerr = count_errors()
      if(nerr > 0) then
        write(errmsg, *) nerr, ' errors encountered.'
        call store_error(errmsg)
        call store_error_unit(in)
        call ustop()
      endif
    endif
    !
    ! -- return
  end subroutine read_list

  subroutine read_layer_array(this, nodelist, darray, ncolbnd, maxbnd,         &
                              icolbnd, aname, inunit, iout)
! ******************************************************************************
! read_layer_array -- Read a 2d double array into col icolbnd of darray.
!                     For cells that are outside of the active domain,
!                     do not copy the array value into darray.
! ******************************************************************************
!
!    SPECIFICATIONS:
! ------------------------------------------------------------------------------
    ! -- modules
    ! -- dummy
    class(DisBaseType) :: this
    integer(I4B), intent(in) :: ncolbnd
    integer(I4B), intent(in) :: maxbnd
    integer(I4B), dimension(maxbnd) :: nodelist
    real(DP), dimension(ncolbnd, maxbnd), intent(inout) :: darray
    integer(I4B), intent(in) :: icolbnd
    character(len=*), intent(in) :: aname
    integer(I4B), intent(in) :: inunit
    integer(I4B), intent(in) :: iout
    ! -- local
    character(len=LINELENGTH) :: ermsg
! ------------------------------------------------------------------------------
    !
    ermsg = 'Programmer error: read_layer_array needs to be overridden &
            &in any DIS type that extends DisBaseType'
    call store_error(ermsg)
    call ustop()
    !
    ! -- return
  end subroutine read_layer_array
  
  subroutine record_array(this, darray, iout, iprint, idataun, aname,          &
                           cdatafmp, nvaluesp, nwidthp, editdesc, dinact)
! ******************************************************************************
! record_array -- Record a double precision array.  The array will be
!   printed to an external file and/or written to an unformatted external file
!   depending on the argument specifications.
! ******************************************************************************
!
!    SPECIFICATIONS:
!      darray is the double precision array to record
!      iout is the unit number for ascii output
!      iprint is a flag indicating whether or not to print the array
!      idataun is the unit number to which the array will be written in binary
!        form; if negative then do not write by layers, write entire array
!      aname is the text descriptor of the array
!      cdatafmp is the fortran format for writing the array
!      nvaluesp is the number of values per line for printing
!      nwidthp is the width of the number for printing
!      editdesc is the format type (I, G, F, S, E)
!      dinact is the double precision value to use for cells that are excluded
!        from the model domain
! ------------------------------------------------------------------------------
    ! -- dummy
    class(DisBaseType), intent(inout)              :: this
    real(DP), dimension(:), pointer, contiguous, intent(inout) :: darray
    integer(I4B), intent(in)                       :: iout
    integer(I4B), intent(in)                       :: iprint
    integer(I4B), intent(in)                       :: idataun
    character(len=*), intent(in)                   :: aname
    character(len=*), intent(in)                   :: cdatafmp
    integer(I4B), intent(in)                       :: nvaluesp
    integer(I4B), intent(in)                       :: nwidthp 
    character(len=*), intent(in)                   :: editdesc
    real(DP), intent(in)                           :: dinact
    ! -- local
    character(len=LINELENGTH) :: ermsg
! ------------------------------------------------------------------------------
    !
    ermsg = 'Programmer error: record_array needs to be overridden &
            &in any DIS type that extends DisBaseType'
    call store_error(ermsg)
    call ustop()
    !
  end subroutine record_array

  subroutine record_connection_array(this, flowja, ibinun, iout)
! ******************************************************************************
! record_connection_array -- Record a connection-based double precision
! array for either a structured or an unstructured grid.
! ******************************************************************************
!
!    SPECIFICATIONS:
! ------------------------------------------------------------------------------
    ! -- dummy
    class(DisBaseType) :: this
    real(DP), dimension(:), intent(in) :: flowja
    integer(I4B), intent(in) :: ibinun
    integer(I4B), intent(in) :: iout
    ! -- local
    character(len=16), dimension(1) :: text
    ! -- data
    data text(1) /'    FLOW-JA-FACE'/
! ------------------------------------------------------------------------------
    !
    ! -- write full ja array
    call ubdsv1(kstp, kper, text(1), ibinun, flowja, size(flowja), 1, 1,       &
                iout, delt, pertim, totim)
    !
    ! -- return
    return
  end subroutine record_connection_array

  subroutine noder_to_string(this, noder, str)
! ******************************************************************************
! noder_to_string -- Convert reduced node number to a string in the form of
! (nodenumber) or (k,i,j)
! ******************************************************************************
!
!    SPECIFICATIONS:
! ------------------------------------------------------------------------------
    ! -- modules
    ! -- dummy
    class(DisBaseType) :: this
    integer(I4B), intent(in) :: noder
    character(len=*), intent(inout) :: str
    ! -- local
    integer(I4B) :: nodeu
! ------------------------------------------------------------------------------
    !
    nodeu = this%get_nodeuser(noder)
    call this%nodeu_to_string(nodeu, str)
    !
    ! -- return
    return
  end subroutine noder_to_string

  subroutine noder_to_array(this, noder, arr)
! ******************************************************************************
! noder_to_array -- Convert reduced node number to cellid and fill array with
!                   (nodenumber) or (k,j) or (k,i,j) 
! ******************************************************************************
!
!    SPECIFICATIONS:
! ------------------------------------------------------------------------------
    ! -- modules
    ! -- dummy
    class(DisBaseType) :: this
    integer(I4B), intent(in) :: noder
    integer(I4B), dimension(:), intent(inout) :: arr
    ! -- local
    integer(I4B) :: nodeu
! ------------------------------------------------------------------------------
    !
    nodeu = this%get_nodeuser(noder)
    call this%nodeu_to_array(nodeu, arr)
    !
    ! -- return
    return
  end subroutine noder_to_array

  subroutine record_srcdst_list_header(this, text, textmodel, textpackage,      &
                                       dstmodel, dstpackage, naux, auxtxt,      &
                                       ibdchn, nlist, iout)
! ******************************************************************************
! record_srcdst_list_header -- Record list header for imeth=6
! ******************************************************************************
!
!    SPECIFICATIONS:
! ------------------------------------------------------------------------------
    ! -- dummy
    class(DisBaseType) :: this
    character(len=16), intent(in) :: text
    character(len=16), intent(in) :: textmodel
    character(len=16), intent(in) :: textpackage
    character(len=16), intent(in) :: dstmodel
    character(len=16), intent(in) :: dstpackage
    integer(I4B), intent(in) :: naux
    character(len=16), dimension(:), intent(in) :: auxtxt
    integer(I4B), intent(in) :: ibdchn
    integer(I4B), intent(in) :: nlist
    integer(I4B), intent(in) :: iout
    ! -- local
    character(len=LINELENGTH) :: ermsg
! ------------------------------------------------------------------------------
    !
    ermsg = 'Programmer error: record_srcdst_list_header needs to be &
            &overridden in any DIS type that extends DisBaseType'
    call store_error(ermsg)
    call ustop()
    !
    ! -- return
    return
  end subroutine record_srcdst_list_header

  subroutine record_srcdst_list_entry(this, ibdchn, noder, noder2, q,           &
                                      naux, aux, olconv, olconv2)
! ******************************************************************************
! record_srcdst_list_header -- Record list header
! ******************************************************************************
!
!    SPECIFICATIONS:
! ------------------------------------------------------------------------------
    ! -- modules
    use InputOutputModule, only: ubdsvd
    ! -- dummy
    class(DisBaseType) :: this
    integer(I4B), intent(in) :: ibdchn
    integer(I4B), intent(in) :: noder
    integer(I4B), intent(in) :: noder2
    real(DP), intent(in) :: q
    integer(I4B), intent(in) :: naux
    real(DP), dimension(naux), intent(in) :: aux
    logical, optional, intent(in) :: olconv
    logical, optional, intent(in) :: olconv2
    ! -- local
    logical :: lconv
    logical :: lconv2
    integer(I4B) :: nodeu
    integer(I4B) :: nodeu2
! ------------------------------------------------------------------------------
    !
    ! -- Use ubdsvb to write list header
    if (present(olconv)) then
      lconv = olconv
    else
      lconv = .TRUE.
    end if
    if (lconv) then
      nodeu = this%get_nodeuser(noder)
    else
      nodeu = noder
    end if
    if (present(olconv2)) then
      lconv2 = olconv2
    else
      lconv2 = .TRUE.
    end if
    if (lconv2) then
      nodeu2 = this%get_nodeuser(noder2)
    else
      nodeu2 = noder2
    end if
    call ubdsvd(ibdchn, nodeu, nodeu2, q, naux, aux)
    !
    ! -- return
    return
  end subroutine record_srcdst_list_entry

  ! *** NOTE: REMOVE print_list_entry WHEN ALL USES OF THIS METHOD ARE 
  !           REMOVED FROM TRANSPORT
  subroutine print_list_entry(this, l, noder, q, iout, boundname)
! ******************************************************************************
! print_list_entry -- Print list budget entry
! ******************************************************************************
!
!    SPECIFICATIONS:
! ------------------------------------------------------------------------------
    ! -- modules
    use InputOutputModule, only: ubdsvb, get_ijk
    use ConstantsModule, only: LENBOUNDNAME, LINELENGTH
    ! -- dummy
    class(DisBaseType), intent(in) :: this
    integer(I4B), intent(in) :: l
    integer(I4B), intent(in) :: noder
    real(DP), intent(in) :: q
    integer(I4B), intent(in) :: iout
    character(len=*), intent(in), optional :: boundname
    ! -- local
    integer(I4B) :: nodeu
    character(len=*), parameter :: fmt1 =                                      &
      "(1X,'BOUNDARY ',I8,'  CELL ',A20,'   RATE ', 1PG15.6,2x,A)"
    character(len=LENBOUNDNAME) :: bname
    character(len=LINELENGTH) :: nodestr
! ------------------------------------------------------------------------------
    !
    bname = ''
    if (present(boundname)) bname = boundname
    nodeu = this%get_nodeuser(noder)
    call this%nodeu_to_string(nodeu, nodestr)
    if (bname == '') then
      write(iout, fmt1) l, trim(nodestr), q
    else
      write(iout, fmt1) l, trim(nodestr), q, trim(bname)
    endif
    !
    ! -- return
    return
  end subroutine print_list_entry

  subroutine nlarray_to_nodelist(this, nodelist, maxbnd, nbound, aname,        &
                                 inunit, iout)
! ******************************************************************************
! nlarray_to_nodelist -- Read an integer array into nodelist. For structured
!                        model, integer array is layer number; for unstructured
!                        model, integer array is node number.
! ******************************************************************************
!
!    SPECIFICATIONS:
! ------------------------------------------------------------------------------
    ! -- modules
    use SimModule, only: ustop, store_error
    use ConstantsModule, only: LINELENGTH
    ! -- dummy
    class(DisBaseType) :: this
    integer(I4B), intent(in) :: maxbnd
    integer(I4B), dimension(maxbnd), intent(inout) :: nodelist
    integer(I4B), intent(inout) :: nbound
    character(len=*), intent(in) :: aname
    integer(I4B), intent(in) :: inunit
    integer(I4B), intent(in) :: iout
    ! -- local
    character(len=LINELENGTH) :: ermsg
    !
    ermsg = 'Programmer error: nlarray_to_nodelist needs to be &
            &overridden in any DIS type that extends DisBaseType'
    call store_error(ermsg)
    call ustop()
    !
    ! -- return
    return
  end subroutine nlarray_to_nodelist

  subroutine highest_active(this, n, ibound)
! ******************************************************************************
! highest_active -- Find the first highest active cell beneath cell n
! ******************************************************************************
!
!    SPECIFICATIONS:
! ------------------------------------------------------------------------------
    ! -- dummy
    class(DisBaseType) :: this
    integer(I4B), intent(inout) :: n
    integer(I4B), dimension(:), intent(in) :: ibound
    ! -- locals
    integer(I4B) :: m,ii,iis
    logical done, bottomcell
! ------------------------------------------------------------------------------
    !
    ! -- Loop through connected cells until the highest active one (including a
    !    constant head cell) is found.  Return that cell as n.
    done=.false.
    do while(.not. done)
      bottomcell = .true.
      cloop: do ii = this%con%ia(n) + 1, this%con%ia(n+1)-1
        m = this%con%ja(ii)
        iis = this%con%jas(ii)
        if(this%con%ihc(iis) == 0 .and. m > n) then
          !
          ! -- this cannot be a bottom cell
          bottomcell = .false.
          !
          ! -- vertical down
          if(ibound(m) /= 0) then
            n = m
            done = .true.
            exit cloop
          else
            n = m
            exit cloop
          endif
        endif
      enddo cloop
      if(bottomcell) done = .true.
    enddo
    !
    ! -- return
    return
  end subroutine highest_active

  function get_area(this, node) result(area)
! ******************************************************************************
! get_area -- Return the cell area for this node
! ******************************************************************************
!
!    SPECIFICATIONS:
! ------------------------------------------------------------------------------
    ! -- return
    real(DP) :: area
    ! -- dummy
    class(DisBaseType) :: this
    integer(I4B), intent(in) :: node
! ------------------------------------------------------------------------------
    !
    ! -- Return the cell area
    area = this%area(node)
    !
    ! -- return
    return
  end function get_area

end module BaseDisModule
>>>>>>> a391efb5
<|MERGE_RESOLUTION|>--- conflicted
+++ resolved
@@ -1,4 +1,3 @@
-<<<<<<< HEAD
 module BaseDisModule
   
   use KindModule,              only: DP, I4B
@@ -1544,1552 +1543,4 @@
     return
   end function get_area
 
-end module BaseDisModule
-=======
-module BaseDisModule
-  
-  use KindModule,              only: DP, I4B
-  use ConstantsModule,         only: LENMODELNAME, LENORIGIN, LINELENGTH, DZERO
-  use SmoothingModule,         only: sQuadraticSaturation
-  use ConnectionsModule,       only: ConnectionsType
-  use InputOutputModule,       only: URWORD, ubdsv1
-  use SimModule,               only: count_errors, store_error,                &
-                                     store_error_unit, ustop
-  use BlockParserModule,       only: BlockParserType
-  use MemoryManagerModule,     only: mem_allocate
-  use TdisModule,              only: kstp, kper, pertim, totim, delt
-  use TimeSeriesManagerModule, only: TimeSeriesManagerType
-
-  implicit none
-  
-  private
-  public :: DisBaseType
-
-  type :: DisBaseType
-    character(len=LENORIGIN), pointer               :: origin     => null()      !origin name for mem allocation
-    character(len=LENMODELNAME), pointer            :: name_model => null()      !name of the model
-    integer(I4B), pointer                           :: inunit     => null()      !unit number for input file
-    integer(I4B), pointer                           :: iout       => null()      !unit number for output file
-    integer(I4B), pointer                           :: nodes      => null()      !number of nodes in solution
-    integer(I4B), pointer                           :: nodesuser  => null()      !number of user nodes (same as nodes for disu grid)
-    integer(I4B), pointer                           :: nja        => null()      !number of connections plus number of nodes
-    integer(I4B), pointer                           :: njas       => null()      !(nja-nodes)/2
-    integer(I4B), pointer                           :: lenuni     => null()      !length unit
-    integer(I4B), pointer                           :: ndim       => null()      !number of spatial model dimensions (1 for disu grid)
-    integer(I4B), pointer                           :: icondir    => null()      !flag indicating if grid has enough info to calculate connection vectors
-    logical, pointer                                :: writegrb   => null()      !write binary grid file
-    real(DP), pointer                               :: yorigin    => null()      ! y-position of the lower-left grid corner (default is 0.)
-    real(DP), pointer                               :: xorigin    => null()      ! x-position of the lower-left grid corner (default is 0.)
-    real(DP), pointer                               :: angrot     => null()      ! counter-clockwise rotation angle of the lower-left corner (default is 0.0)
-    integer(I4B), dimension(:), pointer, contiguous :: mshape     => null()      !shape of the model; (nodes) for DisBaseType
-    real(DP), dimension(:), pointer, contiguous     :: top        => null()      !(size:nodes) cell top elevation
-    real(DP), dimension(:), pointer, contiguous     :: bot        => null()      !(size:nodes) cell bottom elevation
-    real(DP), dimension(:), pointer, contiguous     :: area       => null()      !(size:nodes) cell area, in plan view
-    type(ConnectionsType), pointer                  :: con        => null()      !connections object
-    type(BlockParserType)                           :: parser                    !object to read blocks
-    real(DP), dimension(:), pointer, contiguous     :: dbuff      => null()      !helper double array of size nodesuser
-    integer(I4B), dimension(:), pointer, contiguous :: ibuff      => null()      !helper int array of size nodesuser
-    integer(I4B), dimension(:), pointer, contiguous :: nodereduced => null()     ! (size:nodesuser)contains reduced nodenumber (size 0 if not reduced); -1 means vertical pass through, 0 is idomain = 0
-    integer(I4B), dimension(:), pointer, contiguous :: nodeuser => null()        ! (size:nodes) given a reduced nodenumber, provide the user nodenumber (size 0 if not reduced)
-  contains
-    procedure :: dis_df
-    procedure :: dis_ac
-    procedure :: dis_mc
-    procedure :: dis_ar
-    procedure :: dis_da
-    ! -- helper functions
-    !
-    ! -- get_nodenumber is an overloaded integer function that will always
-    !    return the reduced nodenumber.  For all grids, get_nodenumber can
-    !    be passed the user nodenumber.  For some other grids, it can also
-    !    be passed an index.  For dis3d the index is k, i, j, and for 
-    !    disv the index is k, n.
-    generic   :: get_nodenumber => get_nodenumber_idx1,                        &
-                                   get_nodenumber_idx2,                        &
-                                   get_nodenumber_idx3
-    procedure :: get_nodenumber_idx1
-    procedure :: get_nodenumber_idx2
-    procedure :: get_nodenumber_idx3
-    procedure :: get_nodeuser
-    procedure :: nodeu_to_string
-    procedure :: nodeu_to_array
-    procedure :: nodeu_from_string
-    procedure :: nodeu_from_cellid
-    procedure :: noder_from_string
-    procedure :: noder_from_cellid
-    procedure :: connection_normal
-    procedure :: connection_vector
-    procedure :: get_cellxy
-    procedure :: get_dis_type
-    procedure :: supports_layers
-    procedure :: allocate_scalars
-    procedure :: allocate_arrays
-    procedure :: get_ncpl
-    procedure :: get_cell_volume
-    procedure :: write_grb
-    !
-    procedure          :: read_int_array
-    procedure          :: read_dbl_array
-    generic, public    :: read_grid_array => read_int_array, read_dbl_array
-    procedure, public  :: read_layer_array
-    procedure          :: fill_int_array
-    procedure          :: fill_dbl_array
-    generic, public    :: fill_grid_array => fill_int_array, fill_dbl_array
-    procedure, public  :: read_list
-    !
-    procedure, public  :: record_array
-    procedure, public  :: record_connection_array
-    procedure, public  :: noder_to_string
-    procedure, public  :: noder_to_array
-    procedure, public  :: record_srcdst_list_header
-    procedure, private :: record_srcdst_list_entry
-    generic, public    :: record_mf6_list_entry => record_srcdst_list_entry
-  ! *** NOTE: REMOVE print_list_entry WHEN ALL USES OF THIS METHOD ARE 
-  !           REMOVED FROM TRANSPORT
-    procedure, public  :: print_list_entry
-    procedure, public  :: nlarray_to_nodelist
-    procedure, public  :: highest_active
-    procedure, public  :: get_area
-  end type DisBaseType
-  
-  contains
-
-  subroutine dis_df(this)
-! ******************************************************************************
-! dis_df -- Read discretization information from DISU input file
-! ******************************************************************************
-!
-!    SPECIFICATIONS:
-! ------------------------------------------------------------------------------
-    ! -- dummy
-    class(DisBaseType) :: this
-! ------------------------------------------------------------------------------
-    !
-    call store_error('Program error: DisBaseType method dis_df not &
-                     &implemented.')
-    call ustop()
-    !
-    ! -- Return
-    return
-  end subroutine dis_df
-
-  subroutine dis_ac(this, moffset, sparse)
-! ******************************************************************************
-! dis_ac -- Add connections to sparse based on cell connectivity
-! ******************************************************************************
-!
-!    SPECIFICATIONS:
-! ------------------------------------------------------------------------------
-    ! -- modules
-    use SparseModule, only: sparsematrix
-    ! -- dummy
-    class(DisBaseType) :: this
-    integer(I4B), intent(in) :: moffset
-    type(sparsematrix), intent(inout) :: sparse
-    ! -- local
-    integer(I4B) :: i, j, ipos, iglo, jglo
-! ------------------------------------------------------------------------------
-    !
-    do i = 1, this%nodes
-      do ipos = this%con%ia(i), this%con%ia(i+1) - 1
-        j = this%con%ja(ipos)
-        iglo = i + moffset
-        jglo = j + moffset
-        call sparse%addconnection(iglo, jglo, 1)
-      enddo
-    enddo
-    !
-    ! -- Return
-    return
-  end subroutine dis_ac
-
-  subroutine dis_mc(this, moffset, idxglo, iasln, jasln)
-! ******************************************************************************
-! dis_mc -- Map the positions of cell connections in the numerical solution
-!   coefficient matrix.
-! ******************************************************************************
-!
-!    SPECIFICATIONS:
-! ------------------------------------------------------------------------------
-    ! -- modules
-    ! -- dummy
-    class(DisBaseType) :: this
-    integer(I4B), intent(in) :: moffset
-    integer(I4B), dimension(:), intent(inout) :: idxglo
-    integer(I4B), dimension(:), intent(in) :: iasln
-    integer(I4B), dimension(:), intent(in) :: jasln
-    ! -- local
-    integer(I4B) :: i, j, ipos, ipossln, iglo, jglo
-! ------------------------------------------------------------------------------
-    !
-    do i = 1, this%nodes
-      iglo = i + moffset
-      do ipos = this%con%ia(i), this%con%ia(i + 1) - 1
-        j = this%con%ja(ipos)
-        jglo = j + moffset
-        searchloop: do ipossln = iasln(iglo), iasln(iglo + 1) - 1
-          if(jglo == jasln(ipossln)) then
-            idxglo(ipos) = ipossln
-            exit searchloop
-          endif
-        enddo searchloop
-      enddo
-    enddo
-    !
-    ! -- Return
-    return
-  end subroutine dis_mc
-
-  subroutine dis_ar(this, icelltype)
-! ******************************************************************************
-! dis_ar -- Called from AR procedure.  Only task is to write binary grid file.
-! ******************************************************************************
-!
-!    SPECIFICATIONS:
-! ------------------------------------------------------------------------------
-    ! -- modules
-    ! -- dummy
-    class(DisBaseType) :: this
-    integer(I4B), dimension(:), intent(in) :: icelltype
-    ! -- local
-    integer(I4B), dimension(:), allocatable :: ict
-    integer(I4B) :: nu, nr
-! ------------------------------------------------------------------------------
-    !
-    ! -- Expand icelltype to full grid; fill with 0 if cell is excluded
-    allocate(ict(this%nodesuser))
-    do nu = 1, this%nodesuser
-      nr = this%get_nodenumber(nu, 0)
-      if (nr > 0) then
-        ict(nu) = icelltype(nr)
-      else
-        ict(nu) = 0
-      endif
-    enddo
-    !
-    if (this%writegrb) call this%write_grb(ict)
-    !
-    ! -- Return
-    return
-  end subroutine dis_ar
-
-  subroutine write_grb(this, icelltype)
-! ******************************************************************************
-! write_grb -- Called from AR procedure.  Only task is to write binary grid file.
-! ******************************************************************************
-!
-!    SPECIFICATIONS:
-! ------------------------------------------------------------------------------
-    ! -- modules
-    ! -- dummy
-    class(DisBaseType) :: this
-    integer(I4B), dimension(:), intent(in) :: icelltype
-    ! -- local
-! ------------------------------------------------------------------------------
-    !
-    !
-    call store_error('Program error: DisBaseType method write_grb not &
-                     &implemented.')
-    call ustop()
-    !
-    ! -- Return
-    return
-  end subroutine write_grb
-
-  subroutine dis_da(this)
-! ******************************************************************************
-! dis_da -- Deallocate discretization object
-! ******************************************************************************
-!
-!    SPECIFICATIONS:
-! ------------------------------------------------------------------------------
-    ! -- modules
-    use MemoryManagerModule, only: mem_deallocate
-    ! -- dummy
-    class(DisBaseType) :: this
-! ------------------------------------------------------------------------------
-    !
-    ! -- Strings
-    deallocate(this%origin)
-    deallocate(this%name_model)
-    !
-    ! -- Scalars
-    call mem_deallocate(this%inunit)
-    call mem_deallocate(this%iout)
-    call mem_deallocate(this%nodes)
-    call mem_deallocate(this%nodesuser)
-    call mem_deallocate(this%ndim)
-    call mem_deallocate(this%icondir)
-    call mem_deallocate(this%writegrb)
-    call mem_deallocate(this%xorigin)
-    call mem_deallocate(this%yorigin)
-    call mem_deallocate(this%angrot)
-    call mem_deallocate(this%nja)
-    call mem_deallocate(this%njas)
-    call mem_deallocate(this%lenuni)
-    !
-    ! -- Arrays
-    call mem_deallocate(this%mshape)
-    call mem_deallocate(this%top)
-    call mem_deallocate(this%bot)
-    call mem_deallocate(this%area)
-    call mem_deallocate(this%dbuff)
-    call mem_deallocate(this%ibuff)
-    !
-    ! -- Connections
-    call this%con%con_da()
-    deallocate(this%con)
-    !
-    ! -- Return
-    return
-  end subroutine dis_da
-
-  subroutine nodeu_to_string(this, nodeu, str)
-! ******************************************************************************
-! nodeu_to_string -- Convert user node number to a string in the form of
-! (nodenumber) or (k,i,j)
-! ******************************************************************************
-!
-!    SPECIFICATIONS:
-! ------------------------------------------------------------------------------
-    ! -- dummy
-    class(DisBaseType) :: this
-    integer(I4B), intent(in) :: nodeu
-    character(len=*), intent(inout) :: str
-    ! -- local
-! ------------------------------------------------------------------------------
-    !
-    call store_error('Program error: DisBaseType method nodeu_to_string not &
-                     &implemented.')
-    call ustop()
-    !
-    ! -- return
-    return
-  end subroutine nodeu_to_string
-
-  subroutine nodeu_to_array(this, nodeu, arr)
-! ******************************************************************************
-! nodeu_to_array -- Convert user node number to cellid and fill array with
-!                   (nodenumber) or (k,j) or (k,i,j) 
-! ******************************************************************************
-!
-!    SPECIFICATIONS:
-! ------------------------------------------------------------------------------
-    ! -- dummy
-    class(DisBaseType) :: this
-    integer(I4B), intent(in) :: nodeu
-    integer(I4B), dimension(:), intent(inout) :: arr
-    ! -- local
-! ------------------------------------------------------------------------------
-    !
-    call store_error('Program error: DisBaseType method nodeu_to_array not &
-                     &implemented.')
-    call ustop()
-    !
-    ! -- return
-    return
-  end subroutine nodeu_to_array
-
-  function get_nodeuser(this, noder) result(nodenumber)
-! ******************************************************************************
-! get_nodeuser -- Return the user nodenumber from the reduced node number
-! ******************************************************************************
-!
-!    SPECIFICATIONS:
-! ------------------------------------------------------------------------------
-    ! -- return
-    integer(I4B) :: nodenumber
-    ! -- dummy
-    class(DisBaseType) :: this
-    integer(I4B), intent(in) :: noder
-! ------------------------------------------------------------------------------
-    !
-    if(this%nodes < this%nodesuser) then
-      nodenumber = this%nodeuser(noder)
-    else
-      nodenumber = noder
-    endif
-    !
-    ! -- return
-    return
-  end function get_nodeuser
-
-  function get_nodenumber_idx1(this, nodeu, icheck) result(nodenumber)
-! ******************************************************************************
-! get_nodenumber -- Return a nodenumber from the user specified node number
-!                   with an option to perform a check.  This subroutine
-!                   can be overridden by child classes to perform mapping
-!                   to a model node number
-! ******************************************************************************
-!
-!    SPECIFICATIONS:
-! ------------------------------------------------------------------------------
-    ! -- modules
-    use ConstantsModule, only: LINELENGTH
-    use SimModule, only: store_error
-    ! -- dummy
-    class(DisBaseType), intent(in) :: this
-    integer(I4B), intent(in) :: nodeu
-    integer(I4B), intent(in) :: icheck
-    ! -- local
-    integer(I4B) :: nodenumber
-! ------------------------------------------------------------------------------
-    !
-    nodenumber = 0
-    call store_error('Program error: get_nodenumber_idx1 not implemented.')
-    call ustop()
-    !
-    ! -- return
-    return
-  end function get_nodenumber_idx1
-
-  function get_nodenumber_idx2(this, k, j, icheck) result(nodenumber)
-! ******************************************************************************
-! get_nodenumber_idx2 -- This function should never be called.  It must be
-!   overridden by a child class.
-! ******************************************************************************
-!
-!    SPECIFICATIONS:
-! ------------------------------------------------------------------------------
-    use SimModule, only: ustop, store_error
-    ! -- dummy
-    class(DisBaseType), intent(in) :: this
-    integer(I4B), intent(in) :: k, j
-    integer(I4B), intent(in) :: icheck
-    integer(I4B) :: nodenumber
-! ------------------------------------------------------------------------------
-    !
-    nodenumber = 0
-    call store_error('Program error: get_nodenumber_idx2 not implemented.')
-    call ustop()
-    !
-    ! -- Return
-    return
-  end function get_nodenumber_idx2
-
-  function get_nodenumber_idx3(this, k, i, j, icheck) result(nodenumber)
-! ******************************************************************************
-! get_nodenumber_idx3 -- This function will not be invoked for an unstructured
-! model, but it may be from a Discretization3dType model.
-! ******************************************************************************
-!
-!    SPECIFICATIONS:
-! ------------------------------------------------------------------------------
-    use SimModule, only: ustop, store_error
-    ! -- dummy
-    class(DisBaseType), intent(in) :: this
-    integer(I4B), intent(in) :: k, i, j
-    integer(I4B), intent(in) :: icheck
-    integer(I4B) :: nodenumber
-! ------------------------------------------------------------------------------
-    !
-    nodenumber = 0
-    call store_error('Program error: get_nodenumber_idx3 not implemented.')
-    call ustop()
-    !
-    ! -- Return
-    return
-  end function get_nodenumber_idx3
-
-  subroutine connection_normal(this, noden, nodem, ihc, xcomp, ycomp, zcomp,   &
-                               ipos)
-! ******************************************************************************
-! connection_normal -- calculate the normal vector components for reduced 
-!   nodenumber cell (noden) and its shared face with cell nodem.  ihc is the
-!   horizontal connection flag.
-! ******************************************************************************
-!
-!    SPECIFICATIONS:
-! ------------------------------------------------------------------------------
-    ! -- modules
-    use SimModule, only: ustop, store_error
-    ! -- dummy
-    class(DisBaseType) :: this
-    integer(I4B), intent(in) :: noden
-    integer(I4B), intent(in) :: nodem
-    integer(I4B), intent(in) :: ihc
-    real(DP), intent(inout) :: xcomp
-    real(DP), intent(inout) :: ycomp
-    real(DP), intent(inout) :: zcomp
-    integer(I4B), intent(in) :: ipos
-! ------------------------------------------------------------------------------
-    !
-    call store_error('Program error: connection_normal not implemented.')
-    call ustop()
-    !
-    ! -- return
-    return
-  end subroutine connection_normal
-    
-  subroutine connection_vector(this, noden, nodem, nozee, satn, satm, ihc,   &
-                               xcomp, ycomp, zcomp, conlen)
-! ******************************************************************************
-! connection_vector -- calculate the unit vector components from reduced 
-!   nodenumber cell (noden) to its neighbor cell (nodem).  The saturation for
-!   for these cells are also required so that the vertical position of the cell
-!   cell centers can be calculated.  ihc is the horizontal flag.  Also return
-!   the straight-line connection length.
-! ******************************************************************************
-!
-!    SPECIFICATIONS:
-! ------------------------------------------------------------------------------
-    ! -- modules
-    use SimModule, only: ustop, store_error
-    ! -- dummy
-    class(DisBaseType) :: this
-    integer(I4B), intent(in) :: noden
-    integer(I4B), intent(in) :: nodem
-    logical, intent(in) :: nozee
-    real(DP), intent(in) :: satn
-    real(DP), intent(in) :: satm
-    integer(I4B), intent(in) :: ihc
-    real(DP), intent(inout) :: xcomp
-    real(DP), intent(inout) :: ycomp
-    real(DP), intent(inout) :: zcomp
-    real(DP), intent(inout) :: conlen
-    ! -- local
-! ------------------------------------------------------------------------------
-    !
-    call store_error('Program error: connection_vector not implemented.')
-    call ustop()
-    !
-    ! -- return
-    return
-  end subroutine connection_vector
-                                 
-  ! return x,y coordinate for a node
-  subroutine get_cellxy(this, node, xcell, ycell)
-    class(DisBaseType), intent(in)  :: this
-    integer(I4B), intent(in)        :: node
-    real(DP), intent(out)           :: xcell, ycell
-      
-    ! suppress warning
-    xcell = -999999.0
-    ycell = -999999.0
-    
-    call store_error('Program error: get_cellxy not implemented.')
-    call ustop()
-    
-  end subroutine get_cellxy     
-  
-  ! return discretization type
-  subroutine get_dis_type(this, dis_type)
-    class(DisBaseType), intent(in)  :: this
-    character(len=*), intent(out)   :: dis_type
-      
-    ! suppress warning
-    dis_type = "Not implemented" 
-    
-    call store_error('Program error: get_dis_type not implemented.')
-    call ustop()
-    
-  end subroutine get_dis_type
-                               
-  subroutine allocate_scalars(this, name_model)
-! ******************************************************************************
-! allocate_scalars -- Allocate and initialize scalar variables in this class
-! ******************************************************************************
-!
-!    SPECIFICATIONS:
-! ------------------------------------------------------------------------------
-    ! -- modules
-    use MemoryManagerModule, only: mem_allocate
-    ! -- dummy
-    class(DisBaseType) :: this
-    character(len=*), intent(in) :: name_model
-    ! -- local
-    character(len=LENORIGIN) :: origin
-! ------------------------------------------------------------------------------
-    !
-    ! -- Assign origin name
-    origin = trim(adjustl(name_model)) // ' DIS'
-    !
-    ! -- Allocate
-    allocate(this%origin)
-    allocate(this%name_model)
-    call mem_allocate(this%inunit, 'INUNIT', origin)
-    call mem_allocate(this%iout, 'IOUT', origin)
-    call mem_allocate(this%nodes, 'NODES', origin)
-    call mem_allocate(this%nodesuser, 'NODESUSER', origin)
-    call mem_allocate(this%ndim, 'NDIM', origin)
-    call mem_allocate(this%icondir, 'ICONDIR', origin)
-    call mem_allocate(this%writegrb, 'WRITEGRB', origin)
-    call mem_allocate(this%xorigin, 'XORIGIN', origin)
-    call mem_allocate(this%yorigin, 'YORIGIN', origin)
-    call mem_allocate(this%angrot, 'ANGROT', origin)
-    call mem_allocate(this%nja, 'NJA', origin)
-    call mem_allocate(this%njas, 'NJAS', origin)
-    call mem_allocate(this%lenuni, 'LENUNI', origin)
-    !
-    ! -- Initialize
-    this%origin = origin
-    this%name_model = name_model
-    this%inunit = 0
-    this%iout = 0
-    this%nodes = 0
-    this%nodesuser = 0
-    this%ndim = 1
-    this%icondir = 1
-    this%writegrb = .true.
-    this%xorigin = DZERO
-    this%yorigin = DZERO
-    this%angrot = DZERO    
-    this%nja = 0
-    this%njas = 0
-    this%lenuni = 0
-    !
-    ! -- Return
-    return
-  end subroutine allocate_scalars
-
-  subroutine allocate_arrays(this)
-! ******************************************************************************
-! allocate_arrays -- Read discretization information from file
-! ******************************************************************************
-!
-!    SPECIFICATIONS:
-! ------------------------------------------------------------------------------
-    ! -- modules
-    use MemoryManagerModule, only: mem_allocate
-    ! -- dummy
-    class(DisBaseType) :: this
-    integer :: isize
-! ------------------------------------------------------------------------------
-    !
-    ! -- Allocate
-    call mem_allocate(this%mshape, this%ndim, 'MSHAPE', this%origin)
-    call mem_allocate(this%top, this%nodes, 'TOP', this%origin)
-    call mem_allocate(this%bot, this%nodes, 'BOT', this%origin)
-    call mem_allocate(this%area, this%nodes, 'AREA', this%origin)
-    !
-    ! -- Initialize
-    this%mshape(1) = this%nodes
-    !
-    ! -- Determine size of buff memory
-    if(this%nodes < this%nodesuser) then
-      isize = this%nodesuser
-    else
-      isize = this%nodes
-    endif
-    !
-    ! -- Allocate the arrays
-    call mem_allocate(this%dbuff, isize, 'DBUFF', this%name_model)
-    call mem_allocate(this%ibuff, isize, 'IBUFF', this%name_model)
-    !
-    ! -- Return
-    return
-  end subroutine allocate_arrays
-
-  function nodeu_from_string(this, lloc, istart, istop, in, iout, line, &
-                             flag_string, allow_zero) result(nodeu)
-! ******************************************************************************
-! nodeu_from_string -- Receive a string and convert the string to a user
-!   nodenumber.  The model is unstructured; just read user nodenumber.
-!   If flag_string argument is present and true, the first token in string 
-!   is allowed to be a string (e.g. boundary name). In this case, if a string
-!   is encountered, return value as -2.
-! ******************************************************************************
-!
-!    SPECIFICATIONS:
-! ------------------------------------------------------------------------------
-      ! -- dummy
-      class(DisBaseType)               :: this
-      integer(I4B),      intent(inout) :: lloc
-      integer(I4B),      intent(inout) :: istart
-      integer(I4B),      intent(inout) :: istop
-      integer(I4B),      intent(in)    :: in
-      integer(I4B),      intent(in)    :: iout
-      character(len=*),  intent(inout) :: line
-      logical, optional, intent(in)    :: flag_string
-      logical, optional, intent(in)    :: allow_zero
-      integer(I4B)                     :: nodeu
-      ! -- local
-! ------------------------------------------------------------------------------
-      !
-      !
-      nodeu = 0
-      call store_error('Program error: DisBaseType method nodeu_from_string &
-                       &not implemented.')
-      call ustop()
-      !
-      ! -- return
-      return
-  end function nodeu_from_string
-  
-  function nodeu_from_cellid(this, cellid, inunit, iout, flag_string,          &
-                                     allow_zero) result(nodeu)
-! ******************************************************************************
-! nodeu_from_cellid -- Receive cellid as a string and convert the string to a
-!   user nodenumber.  
-!   If flag_string argument is present and true, the first token in string 
-!   is allowed to be a string (e.g. boundary name). In this case, if a string
-!   is encountered, return value as -2.
-!   If allow_zero argument is present and true, if all indices equal zero, the
-!   result can be zero. If allow_zero is false, a zero in any index causes an
-!   error.
-! ******************************************************************************
-!
-!    SPECIFICATIONS:
-! ------------------------------------------------------------------------------
-    ! -- dummy
-    class(DisBaseType)               :: this
-    character(len=*),  intent(inout) :: cellid
-    integer(I4B),           intent(in)    :: inunit
-    integer(I4B),           intent(in)    :: iout
-    logical, optional, intent(in)    :: flag_string
-    logical, optional, intent(in)    :: allow_zero
-    integer(I4B) :: nodeu
-! ------------------------------------------------------------------------------
-    !
-    nodeu = 0
-    call store_error('Program error: DisBaseType method nodeu_from_cellid &
-                      &not implemented.')
-    call ustop()
-    !
-    ! -- return
-    return
-  end function nodeu_from_cellid
-  
-  function noder_from_string(this, lloc, istart, istop, in, iout, line,        &
-                             flag_string) result(noder)
-! ******************************************************************************
-! noder_from_string -- Receive a string and convert the string to a reduced
-!   nodenumber.  The model is unstructured; just read user nodenumber.
-!   If flag_string argument is present and true, the first token in string 
-!   is allowed to be a string (e.g. boundary name). In this case, if a string
-!   is encountered, return value as -2.
-! ******************************************************************************
-!
-!    SPECIFICATIONS:
-! ------------------------------------------------------------------------------
-    ! -- dummy
-    class(DisBaseType)               :: this
-    integer(I4B),      intent(inout) :: lloc
-    integer(I4B),      intent(inout) :: istart
-    integer(I4B),      intent(inout) :: istop
-    integer(I4B),      intent(in)    :: in
-    integer(I4B),      intent(in)    :: iout
-    character(len=*),  intent(inout) :: line
-    logical, optional, intent(in)    :: flag_string
-    integer(I4B)                     :: noder
-    ! -- local
-    integer(I4B) :: nodeu
-    character(len=LINELENGTH) :: ermsg, nodestr
-    logical :: flag_string_local
-! ------------------------------------------------------------------------------
-    !
-    if (present(flag_string)) then
-      flag_string_local = flag_string
-    else
-      flag_string_local = .false.
-    endif
-    nodeu = this%nodeu_from_string(lloc, istart, istop, in, iout, line,        &
-                                   flag_string_local)
-    !
-    ! -- Convert user-based nodenumber to reduced node number
-    if (nodeu > 0) then
-      noder = this%get_nodenumber(nodeu, 0)
-    else
-      noder = nodeu
-    endif
-    if(noder <= 0 .and. .not. flag_string_local) then
-      call this%nodeu_to_string(nodeu, nodestr)
-      write(ermsg, *) &
-              ' Cell is outside active grid domain: ' //                       &
-              trim(adjustl(nodestr))
-      call store_error(ermsg)
-    endif
-    !
-    ! -- return
-    return
-  end function noder_from_string
-  
-  function noder_from_cellid(this, cellid, inunit, iout, flag_string,          &
-                                     allow_zero) result(noder)
-! ******************************************************************************
-! noder_from_cellid -- Receive cellid as a string and convert it to a reduced
-!   nodenumber.  
-!   If flag_string argument is present and true, the first token in string 
-!   is allowed to be a string (e.g. boundary name). In this case, if a string
-!   is encountered, return value as -2.
-!   If allow_zero argument is present and true, if all indices equal zero, the
-!   result can be zero. If allow_zero is false, a zero in any index causes an
-!   error.
-! ******************************************************************************
-!
-!    SPECIFICATIONS:
-! ------------------------------------------------------------------------------
-    ! -- return
-    integer(I4B) :: noder
-    ! -- dummy
-    class(DisBaseType)               :: this
-    character(len=*),  intent(inout) :: cellid
-    integer(I4B),           intent(in)    :: inunit
-    integer(I4B),           intent(in)    :: iout
-    logical, optional, intent(in)    :: flag_string
-    logical, optional, intent(in)    :: allow_zero
-    ! -- local
-    integer(I4B) :: nodeu
-    logical :: allowzerolocal
-    character(len=LINELENGTH) :: ermsg, nodestr
-    logical :: flag_string_local
-! ------------------------------------------------------------------------------
-    !
-    if (present(flag_string)) then
-      flag_string_local = flag_string
-    else
-      flag_string_local = .false.
-    endif
-    if (present(allow_zero)) then
-      allowzerolocal = allow_zero
-    else
-      allowzerolocal = .false.
-    endif
-    !
-    nodeu = this%nodeu_from_cellid(cellid, inunit, iout, flag_string_local,    &
-                                   allowzerolocal)
-    !
-    ! -- Convert user-based nodenumber to reduced node number
-    if (nodeu > 0) then
-      noder = this%get_nodenumber(nodeu, 0)
-    else
-      noder = nodeu
-    endif
-    if(noder <= 0 .and. .not. flag_string_local) then
-      call this%nodeu_to_string(nodeu, nodestr)
-      write(ermsg, *)                                                          &
-              ' Cell is outside active grid domain: ' //                       &
-              trim(adjustl(nodestr))
-      call store_error(ermsg)
-    endif
-    !
-    ! -- return
-    return
-  end function noder_from_cellid
-    
-  logical function supports_layers(this)
-! ******************************************************************************
-! supports_layers
-! ******************************************************************************
-!
-!    SPECIFICATIONS:
-! ------------------------------------------------------------------------------
-    ! -- dummy
-    class(DisBaseType) :: this
-! ------------------------------------------------------------------------------
-    !
-    !
-    supports_layers = .false.
-    call store_error('Program error: DisBaseType method supports_layers not &
-                     &implemented.')
-    call ustop()
-    return
-  end function supports_layers
-
-  function get_ncpl(this)
-! ******************************************************************************
-! get_ncpl -- Return number of cells per layer.  This is nodes
-!   for a DISU grid, as there are no layers.
-! ******************************************************************************
-!
-!    SPECIFICATIONS:
-! ------------------------------------------------------------------------------
-    ! -- modules
-    ! -- return
-    integer(I4B) :: get_ncpl
-    ! -- dummy
-    class(DisBaseType) :: this
-! ------------------------------------------------------------------------------
-    !
-    !
-    get_ncpl = 0
-    call store_error('Program error: DisBaseType method get_ncpl not &
-                     &implemented.')
-    call ustop()
-    !
-    ! -- Return
-    return
-  end function get_ncpl
-  
-  function get_cell_volume(this, n, x)
-! ******************************************************************************
-! get_cell_volume -- Return volume of cell n based on x value passed.
-! ******************************************************************************
-!
-!    SPECIFICATIONS:
-! ------------------------------------------------------------------------------
-    ! -- modules
-    ! -- return
-    real(DP) :: get_cell_volume
-    ! -- dummy
-    class(DisBaseType) :: this
-    integer(I4B), intent(in) :: n
-    real(DP), intent(in) :: x
-    ! -- local
-    real(DP) :: tp
-    real(DP) :: bt
-    real(DP) :: sat
-    real(DP) :: thick
-! ------------------------------------------------------------------------------
-    !
-    get_cell_volume = DZERO
-    tp = this%top(n)
-    bt = this%bot(n)
-    sat = sQuadraticSaturation(tp, bt, x)
-    thick = (tp - bt) * sat
-    get_cell_volume = this%area(n) * thick
-    !
-    ! -- Return
-    return
-  end function get_cell_volume
-
-  subroutine read_int_array(this, line, lloc, istart, istop, iout, in, &
-                            iarray, aname)
-! ******************************************************************************
-! read_int_array -- Read a GWF integer array
-! ******************************************************************************
-!
-!    SPECIFICATIONS:
-! ------------------------------------------------------------------------------
-    ! -- dummy
-    class(DisBaseType), intent(inout)                  :: this
-    character(len=*), intent(inout)                    :: line
-    integer(I4B), intent(inout)                        :: lloc
-    integer(I4B), intent(inout)                        :: istart
-    integer(I4B), intent(inout)                        :: istop
-    integer(I4B), intent(in)                           :: in
-    integer(I4B), intent(in)                           :: iout
-    integer(I4B), dimension(:), pointer, contiguous, intent(inout) :: iarray
-    character(len=*), intent(in)                       :: aname
-    ! -- local
-    character(len=LINELENGTH) :: ermsg
-! ------------------------------------------------------------------------------
-    !
-    ermsg = 'Programmer error: read_int_array needs to be overridden &
-            &in any DIS type that extends DisBaseType'
-    call store_error(ermsg)
-    call ustop()
-    !
-    ! -- return
-    return
-  end subroutine read_int_array
-
-  subroutine read_dbl_array(this, line, lloc, istart, istop, iout, in,         &
-                            darray, aname)
-! ******************************************************************************
-! read_dbl_array -- Read a GWF double precision array
-! ******************************************************************************
-!
-!    SPECIFICATIONS:
-! ------------------------------------------------------------------------------
-    ! -- dummy
-    class(DisBaseType), intent(inout)                          :: this
-    character(len=*), intent(inout)                            :: line
-    integer(I4B), intent(inout)                                :: lloc
-    integer(I4B), intent(inout)                                :: istart
-    integer(I4B), intent(inout)                                :: istop
-    integer(I4B), intent(in)                                   :: in
-    integer(I4B), intent(in)                                   :: iout
-    real(DP), dimension(:), pointer, contiguous, intent(inout) :: darray
-    character(len=*), intent(in)                               :: aname
-    ! -- local
-    character(len=LINELENGTH) :: ermsg
-! ------------------------------------------------------------------------------
-    !
-    ermsg = 'Programmer error: read_dbl_array needs to be overridden &
-            &in any DIS type that extends DisBaseType'
-    call store_error(ermsg)
-    call ustop()
-    !
-    ! -- return
-    return
-  end subroutine read_dbl_array
-
-  subroutine fill_int_array(this, ibuff1, ibuff2)
-! ******************************************************************************
-! fill_dbl_array -- Fill a GWF integer array
-! ******************************************************************************
-!
-!    SPECIFICATIONS:
-! ------------------------------------------------------------------------------
-    ! -- dummy
-    class(DisBaseType), intent(inout)                              :: this
-    integer(I4B), dimension(:), pointer, contiguous, intent(in)    :: ibuff1
-    integer(I4B), dimension(:), pointer, contiguous, intent(inout) :: ibuff2
-    ! -- local
-    integer(I4B) :: nodeu
-    integer(I4B) :: noder
-! ------------------------------------------------------------------------------
-    do nodeu = 1, this%nodesuser
-      noder = this%get_nodenumber(nodeu, 0)
-      if(noder <= 0) cycle
-      ibuff2(noder) = ibuff1(nodeu)
-    end do
-    !
-    ! -- return
-    return
-  end subroutine fill_int_array
-
-  subroutine fill_dbl_array(this, buff1, buff2)
-! ******************************************************************************
-! fill_dbl_array -- Fill a GWF double precision array
-! ******************************************************************************
-!
-!    SPECIFICATIONS:
-! ------------------------------------------------------------------------------
-    ! -- dummy
-    class(DisBaseType), intent(inout)                          :: this
-    real(DP), dimension(:), pointer, contiguous, intent(in)    :: buff1
-    real(DP), dimension(:), pointer, contiguous, intent(inout) :: buff2
-    ! -- local
-    integer(I4B) :: nodeu
-    integer(I4B) :: noder
-! ------------------------------------------------------------------------------
-    do nodeu = 1, this%nodesuser
-      noder = this%get_nodenumber(nodeu, 0)
-      if(noder <= 0) cycle
-      buff2(noder) = buff1(nodeu)
-    end do
-    !
-    ! -- return
-    return
-  end subroutine fill_dbl_array
-                            
-  subroutine read_list(this, in, iout, iprpak, nlist, inamedbound,             &
-                        iauxmultcol, nodelist,  rlist, auxvar, auxname,        &
-                        boundname, label, pkgname, tsManager, iscloc,          &
-                        indxconvertflux)
-! ******************************************************************************
-! read_list -- Read a list using the list reader object.
-!              Convert user node numbers to reduced numbers.  
-!              Terminate if any nodenumbers are within an inactive domain.
-!              Set up time series and multiply by iauxmultcol if it exists.
-!              Write the list to iout if iprpak is set.
-! ******************************************************************************
-!
-!    SPECIFICATIONS:
-! ------------------------------------------------------------------------------
-    ! -- modules
-    use ConstantsModule, only: LENBOUNDNAME, LINELENGTH
-    use ListReaderModule, only: ListReaderType
-    use SimModule, only: store_error, store_error_unit, count_errors, ustop
-    use InputOutputModule, only: urword
-    use TimeSeriesLinkModule, only:  TimeSeriesLinkType
-    use TimeSeriesManagerModule, only: read_value_or_time_series
-    ! -- dummy
-    class(DisBaseType) :: this
-    integer(I4B), intent(in) :: in
-    integer(I4B), intent(in) :: iout
-    integer(I4B), intent(in) :: iprpak
-    integer(I4B), intent(inout) :: nlist
-    integer(I4B), intent(in) :: inamedbound
-    integer(I4B), intent(in) :: iauxmultcol
-    integer(I4B), dimension(:), pointer, contiguous, intent(inout) :: nodelist
-    real(DP), dimension(:,:), pointer, contiguous, intent(inout) :: rlist
-    real(DP), dimension(:,:), pointer, contiguous, intent(inout) :: auxvar
-    character(len=16), dimension(:), intent(inout) :: auxname
-    character(len=LENBOUNDNAME), dimension(:), pointer, contiguous,                        &
-                                          intent(inout) :: boundname
-    character(len=*), intent(in) :: label
-    character(len=*),  intent(in) :: pkgName
-    type(TimeSeriesManagerType)   :: tsManager
-    integer(I4B), intent(in) :: iscloc
-    integer(I4B), intent(in), optional :: indxconvertflux
-    ! -- local
-    integer(I4B) :: l, nerr
-    integer(I4B) :: nodeu, noder
-    character(len=LINELENGTH) :: errmsg, nodestr
-    integer(I4B) :: ii, jj
-    real(DP), pointer :: bndElem => null()
-    type(ListReaderType) :: lstrdobj
-    type(TimeSeriesLinkType), pointer :: tsLinkBnd => null()
-    type(TimeSeriesLinkType), pointer :: tsLinkAux => null()
-! ------------------------------------------------------------------------------
-    !
-    ! -- Read the list
-    call lstrdobj%read_list(in, iout, nlist, inamedbound, this%mshape,         &
-                            nodelist, rlist, auxvar, auxname, boundname, label)
-    !
-    ! -- Go through all locations where a text string was found instead of
-    !    a double precision value and make time-series links to rlist
-    if(lstrdobj%ntxtrlist > 0) then
-      do l = 1, lstrdobj%ntxtrlist
-        ii = lstrdobj%idxtxtrow(l)
-        jj = lstrdobj%idxtxtcol(l)
-        tsLinkBnd => NULL()
-        bndElem => rlist(jj, ii)
-        call read_value_or_time_series(lstrdobj%txtrlist(l), ii, jj,           &
-                bndElem, pkgName, 'BND', tsManager, iprpak, tsLinkBnd)
-        if (associated(tsLinkBnd)) then
-          !
-          ! -- If iauxmultcol is active and this column is the column
-          !    to be scaled, then assign tsLinkBnd%RMultiplier to auxvar 
-          !    multiplier
-          if (iauxmultcol > 0 .and. jj == iscloc) then
-            tsLinkBnd%RMultiplier => auxvar(iauxmultcol, ii)
-          endif
-          !
-          ! -- If boundaries are named, save the name in the link
-          if (lstrdobj%inamedbound == 1) then
-            tsLinkBnd%BndName = lstrdobj%boundname(tsLinkBnd%IRow)
-          endif
-          !
-          ! -- if the value is a flux and needs to be converted to a flow
-          !    then set the tsLinkBnd appropriately
-          if (present(indxconvertflux)) then
-            if (indxconvertflux == jj) then
-              tsLinkBnd%convertflux = .true.
-              nodeu = nodelist(ii)
-              noder = this%get_nodenumber(nodeu, 0)
-              tsLinkBnd%CellArea = this%get_area(noder)
-            endif
-          endif
-          !
-        endif
-      enddo
-    endif
-    !
-    ! -- Make time-series substitutions for auxvar
-    if(lstrdobj%ntxtauxvar > 0) then
-      do l = 1, lstrdobj%ntxtauxvar
-        ii = lstrdobj%idxtxtauxrow(l)
-        jj = lstrdobj%idxtxtauxcol(l)
-        tsLinkAux => NULL()
-        bndElem => auxvar(jj, ii)
-        call read_value_or_time_series(lstrdobj%txtauxvar(l), ii, jj,          &
-                bndElem, pkgName, 'AUX', tsManager, iprpak, tslinkAux)
-        if (lstrdobj%inamedbound == 1) then
-          if (associated(tsLinkAux)) then
-            tsLinkAux%BndName = lstrdobj%boundname(tsLinkAux%IRow)
-          endif
-        endif
-      enddo
-    endif
-    !
-    ! -- Multiply rlist by the multiplier column in auxvar
-    if(iauxmultcol > 0) then
-      do l = 1, nlist
-        rlist(iscloc, l) = rlist(iscloc, l) * auxvar(iauxmultcol, l)
-      enddo
-    endif
-    !
-    ! -- Write the list to iout if requested
-    if(iprpak /= 0) then
-      call lstrdobj%write_list()
-    endif
-    !
-    ! -- Convert user nodenumbers to reduced nodenumbers, if necessary.
-    !    Conversion to reduced nodenumbers must be done last, after the
-    !    list is written so that correct indices are written to the list.
-    if(this%nodes < this%nodesuser) then
-      do l = 1, nlist
-        nodeu = nodelist(l)
-        noder = this%get_nodenumber(nodeu, 0)
-        if(noder <= 0) then
-          call this%nodeu_to_string(nodeu, nodestr)
-          write(errmsg, *)                                                     &
-                  ' Cell is outside active grid domain: ' //                   &
-                  trim(adjustl(nodestr))
-          call store_error(errmsg)
-        endif
-        nodelist(l) = noder
-      enddo
-      !
-      ! -- Check for errors and terminate if encountered
-      nerr = count_errors()
-      if(nerr > 0) then
-        write(errmsg, *) nerr, ' errors encountered.'
-        call store_error(errmsg)
-        call store_error_unit(in)
-        call ustop()
-      endif
-    endif
-    !
-    ! -- return
-  end subroutine read_list
-
-  subroutine read_layer_array(this, nodelist, darray, ncolbnd, maxbnd,         &
-                              icolbnd, aname, inunit, iout)
-! ******************************************************************************
-! read_layer_array -- Read a 2d double array into col icolbnd of darray.
-!                     For cells that are outside of the active domain,
-!                     do not copy the array value into darray.
-! ******************************************************************************
-!
-!    SPECIFICATIONS:
-! ------------------------------------------------------------------------------
-    ! -- modules
-    ! -- dummy
-    class(DisBaseType) :: this
-    integer(I4B), intent(in) :: ncolbnd
-    integer(I4B), intent(in) :: maxbnd
-    integer(I4B), dimension(maxbnd) :: nodelist
-    real(DP), dimension(ncolbnd, maxbnd), intent(inout) :: darray
-    integer(I4B), intent(in) :: icolbnd
-    character(len=*), intent(in) :: aname
-    integer(I4B), intent(in) :: inunit
-    integer(I4B), intent(in) :: iout
-    ! -- local
-    character(len=LINELENGTH) :: ermsg
-! ------------------------------------------------------------------------------
-    !
-    ermsg = 'Programmer error: read_layer_array needs to be overridden &
-            &in any DIS type that extends DisBaseType'
-    call store_error(ermsg)
-    call ustop()
-    !
-    ! -- return
-  end subroutine read_layer_array
-  
-  subroutine record_array(this, darray, iout, iprint, idataun, aname,          &
-                           cdatafmp, nvaluesp, nwidthp, editdesc, dinact)
-! ******************************************************************************
-! record_array -- Record a double precision array.  The array will be
-!   printed to an external file and/or written to an unformatted external file
-!   depending on the argument specifications.
-! ******************************************************************************
-!
-!    SPECIFICATIONS:
-!      darray is the double precision array to record
-!      iout is the unit number for ascii output
-!      iprint is a flag indicating whether or not to print the array
-!      idataun is the unit number to which the array will be written in binary
-!        form; if negative then do not write by layers, write entire array
-!      aname is the text descriptor of the array
-!      cdatafmp is the fortran format for writing the array
-!      nvaluesp is the number of values per line for printing
-!      nwidthp is the width of the number for printing
-!      editdesc is the format type (I, G, F, S, E)
-!      dinact is the double precision value to use for cells that are excluded
-!        from the model domain
-! ------------------------------------------------------------------------------
-    ! -- dummy
-    class(DisBaseType), intent(inout)              :: this
-    real(DP), dimension(:), pointer, contiguous, intent(inout) :: darray
-    integer(I4B), intent(in)                       :: iout
-    integer(I4B), intent(in)                       :: iprint
-    integer(I4B), intent(in)                       :: idataun
-    character(len=*), intent(in)                   :: aname
-    character(len=*), intent(in)                   :: cdatafmp
-    integer(I4B), intent(in)                       :: nvaluesp
-    integer(I4B), intent(in)                       :: nwidthp 
-    character(len=*), intent(in)                   :: editdesc
-    real(DP), intent(in)                           :: dinact
-    ! -- local
-    character(len=LINELENGTH) :: ermsg
-! ------------------------------------------------------------------------------
-    !
-    ermsg = 'Programmer error: record_array needs to be overridden &
-            &in any DIS type that extends DisBaseType'
-    call store_error(ermsg)
-    call ustop()
-    !
-  end subroutine record_array
-
-  subroutine record_connection_array(this, flowja, ibinun, iout)
-! ******************************************************************************
-! record_connection_array -- Record a connection-based double precision
-! array for either a structured or an unstructured grid.
-! ******************************************************************************
-!
-!    SPECIFICATIONS:
-! ------------------------------------------------------------------------------
-    ! -- dummy
-    class(DisBaseType) :: this
-    real(DP), dimension(:), intent(in) :: flowja
-    integer(I4B), intent(in) :: ibinun
-    integer(I4B), intent(in) :: iout
-    ! -- local
-    character(len=16), dimension(1) :: text
-    ! -- data
-    data text(1) /'    FLOW-JA-FACE'/
-! ------------------------------------------------------------------------------
-    !
-    ! -- write full ja array
-    call ubdsv1(kstp, kper, text(1), ibinun, flowja, size(flowja), 1, 1,       &
-                iout, delt, pertim, totim)
-    !
-    ! -- return
-    return
-  end subroutine record_connection_array
-
-  subroutine noder_to_string(this, noder, str)
-! ******************************************************************************
-! noder_to_string -- Convert reduced node number to a string in the form of
-! (nodenumber) or (k,i,j)
-! ******************************************************************************
-!
-!    SPECIFICATIONS:
-! ------------------------------------------------------------------------------
-    ! -- modules
-    ! -- dummy
-    class(DisBaseType) :: this
-    integer(I4B), intent(in) :: noder
-    character(len=*), intent(inout) :: str
-    ! -- local
-    integer(I4B) :: nodeu
-! ------------------------------------------------------------------------------
-    !
-    nodeu = this%get_nodeuser(noder)
-    call this%nodeu_to_string(nodeu, str)
-    !
-    ! -- return
-    return
-  end subroutine noder_to_string
-
-  subroutine noder_to_array(this, noder, arr)
-! ******************************************************************************
-! noder_to_array -- Convert reduced node number to cellid and fill array with
-!                   (nodenumber) or (k,j) or (k,i,j) 
-! ******************************************************************************
-!
-!    SPECIFICATIONS:
-! ------------------------------------------------------------------------------
-    ! -- modules
-    ! -- dummy
-    class(DisBaseType) :: this
-    integer(I4B), intent(in) :: noder
-    integer(I4B), dimension(:), intent(inout) :: arr
-    ! -- local
-    integer(I4B) :: nodeu
-! ------------------------------------------------------------------------------
-    !
-    nodeu = this%get_nodeuser(noder)
-    call this%nodeu_to_array(nodeu, arr)
-    !
-    ! -- return
-    return
-  end subroutine noder_to_array
-
-  subroutine record_srcdst_list_header(this, text, textmodel, textpackage,      &
-                                       dstmodel, dstpackage, naux, auxtxt,      &
-                                       ibdchn, nlist, iout)
-! ******************************************************************************
-! record_srcdst_list_header -- Record list header for imeth=6
-! ******************************************************************************
-!
-!    SPECIFICATIONS:
-! ------------------------------------------------------------------------------
-    ! -- dummy
-    class(DisBaseType) :: this
-    character(len=16), intent(in) :: text
-    character(len=16), intent(in) :: textmodel
-    character(len=16), intent(in) :: textpackage
-    character(len=16), intent(in) :: dstmodel
-    character(len=16), intent(in) :: dstpackage
-    integer(I4B), intent(in) :: naux
-    character(len=16), dimension(:), intent(in) :: auxtxt
-    integer(I4B), intent(in) :: ibdchn
-    integer(I4B), intent(in) :: nlist
-    integer(I4B), intent(in) :: iout
-    ! -- local
-    character(len=LINELENGTH) :: ermsg
-! ------------------------------------------------------------------------------
-    !
-    ermsg = 'Programmer error: record_srcdst_list_header needs to be &
-            &overridden in any DIS type that extends DisBaseType'
-    call store_error(ermsg)
-    call ustop()
-    !
-    ! -- return
-    return
-  end subroutine record_srcdst_list_header
-
-  subroutine record_srcdst_list_entry(this, ibdchn, noder, noder2, q,           &
-                                      naux, aux, olconv, olconv2)
-! ******************************************************************************
-! record_srcdst_list_header -- Record list header
-! ******************************************************************************
-!
-!    SPECIFICATIONS:
-! ------------------------------------------------------------------------------
-    ! -- modules
-    use InputOutputModule, only: ubdsvd
-    ! -- dummy
-    class(DisBaseType) :: this
-    integer(I4B), intent(in) :: ibdchn
-    integer(I4B), intent(in) :: noder
-    integer(I4B), intent(in) :: noder2
-    real(DP), intent(in) :: q
-    integer(I4B), intent(in) :: naux
-    real(DP), dimension(naux), intent(in) :: aux
-    logical, optional, intent(in) :: olconv
-    logical, optional, intent(in) :: olconv2
-    ! -- local
-    logical :: lconv
-    logical :: lconv2
-    integer(I4B) :: nodeu
-    integer(I4B) :: nodeu2
-! ------------------------------------------------------------------------------
-    !
-    ! -- Use ubdsvb to write list header
-    if (present(olconv)) then
-      lconv = olconv
-    else
-      lconv = .TRUE.
-    end if
-    if (lconv) then
-      nodeu = this%get_nodeuser(noder)
-    else
-      nodeu = noder
-    end if
-    if (present(olconv2)) then
-      lconv2 = olconv2
-    else
-      lconv2 = .TRUE.
-    end if
-    if (lconv2) then
-      nodeu2 = this%get_nodeuser(noder2)
-    else
-      nodeu2 = noder2
-    end if
-    call ubdsvd(ibdchn, nodeu, nodeu2, q, naux, aux)
-    !
-    ! -- return
-    return
-  end subroutine record_srcdst_list_entry
-
-  ! *** NOTE: REMOVE print_list_entry WHEN ALL USES OF THIS METHOD ARE 
-  !           REMOVED FROM TRANSPORT
-  subroutine print_list_entry(this, l, noder, q, iout, boundname)
-! ******************************************************************************
-! print_list_entry -- Print list budget entry
-! ******************************************************************************
-!
-!    SPECIFICATIONS:
-! ------------------------------------------------------------------------------
-    ! -- modules
-    use InputOutputModule, only: ubdsvb, get_ijk
-    use ConstantsModule, only: LENBOUNDNAME, LINELENGTH
-    ! -- dummy
-    class(DisBaseType), intent(in) :: this
-    integer(I4B), intent(in) :: l
-    integer(I4B), intent(in) :: noder
-    real(DP), intent(in) :: q
-    integer(I4B), intent(in) :: iout
-    character(len=*), intent(in), optional :: boundname
-    ! -- local
-    integer(I4B) :: nodeu
-    character(len=*), parameter :: fmt1 =                                      &
-      "(1X,'BOUNDARY ',I8,'  CELL ',A20,'   RATE ', 1PG15.6,2x,A)"
-    character(len=LENBOUNDNAME) :: bname
-    character(len=LINELENGTH) :: nodestr
-! ------------------------------------------------------------------------------
-    !
-    bname = ''
-    if (present(boundname)) bname = boundname
-    nodeu = this%get_nodeuser(noder)
-    call this%nodeu_to_string(nodeu, nodestr)
-    if (bname == '') then
-      write(iout, fmt1) l, trim(nodestr), q
-    else
-      write(iout, fmt1) l, trim(nodestr), q, trim(bname)
-    endif
-    !
-    ! -- return
-    return
-  end subroutine print_list_entry
-
-  subroutine nlarray_to_nodelist(this, nodelist, maxbnd, nbound, aname,        &
-                                 inunit, iout)
-! ******************************************************************************
-! nlarray_to_nodelist -- Read an integer array into nodelist. For structured
-!                        model, integer array is layer number; for unstructured
-!                        model, integer array is node number.
-! ******************************************************************************
-!
-!    SPECIFICATIONS:
-! ------------------------------------------------------------------------------
-    ! -- modules
-    use SimModule, only: ustop, store_error
-    use ConstantsModule, only: LINELENGTH
-    ! -- dummy
-    class(DisBaseType) :: this
-    integer(I4B), intent(in) :: maxbnd
-    integer(I4B), dimension(maxbnd), intent(inout) :: nodelist
-    integer(I4B), intent(inout) :: nbound
-    character(len=*), intent(in) :: aname
-    integer(I4B), intent(in) :: inunit
-    integer(I4B), intent(in) :: iout
-    ! -- local
-    character(len=LINELENGTH) :: ermsg
-    !
-    ermsg = 'Programmer error: nlarray_to_nodelist needs to be &
-            &overridden in any DIS type that extends DisBaseType'
-    call store_error(ermsg)
-    call ustop()
-    !
-    ! -- return
-    return
-  end subroutine nlarray_to_nodelist
-
-  subroutine highest_active(this, n, ibound)
-! ******************************************************************************
-! highest_active -- Find the first highest active cell beneath cell n
-! ******************************************************************************
-!
-!    SPECIFICATIONS:
-! ------------------------------------------------------------------------------
-    ! -- dummy
-    class(DisBaseType) :: this
-    integer(I4B), intent(inout) :: n
-    integer(I4B), dimension(:), intent(in) :: ibound
-    ! -- locals
-    integer(I4B) :: m,ii,iis
-    logical done, bottomcell
-! ------------------------------------------------------------------------------
-    !
-    ! -- Loop through connected cells until the highest active one (including a
-    !    constant head cell) is found.  Return that cell as n.
-    done=.false.
-    do while(.not. done)
-      bottomcell = .true.
-      cloop: do ii = this%con%ia(n) + 1, this%con%ia(n+1)-1
-        m = this%con%ja(ii)
-        iis = this%con%jas(ii)
-        if(this%con%ihc(iis) == 0 .and. m > n) then
-          !
-          ! -- this cannot be a bottom cell
-          bottomcell = .false.
-          !
-          ! -- vertical down
-          if(ibound(m) /= 0) then
-            n = m
-            done = .true.
-            exit cloop
-          else
-            n = m
-            exit cloop
-          endif
-        endif
-      enddo cloop
-      if(bottomcell) done = .true.
-    enddo
-    !
-    ! -- return
-    return
-  end subroutine highest_active
-
-  function get_area(this, node) result(area)
-! ******************************************************************************
-! get_area -- Return the cell area for this node
-! ******************************************************************************
-!
-!    SPECIFICATIONS:
-! ------------------------------------------------------------------------------
-    ! -- return
-    real(DP) :: area
-    ! -- dummy
-    class(DisBaseType) :: this
-    integer(I4B), intent(in) :: node
-! ------------------------------------------------------------------------------
-    !
-    ! -- Return the cell area
-    area = this%area(node)
-    !
-    ! -- return
-    return
-  end function get_area
-
-end module BaseDisModule
->>>>>>> a391efb5
+end module BaseDisModule