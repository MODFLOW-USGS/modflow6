--- conflicted
+++ resolved
@@ -1,536 +1,532 @@
-!
-! -- Mathematical core of the XT3D method.
-!
-module Xt3dAlgorithmModule
-
-  use KindModule, only: DP, I4B
-  implicit none
-
-  contains
-  
-  subroutine qconds(nnbrmx,nnbr0,inbr0,il01,vc0,vn0,dl0,dl0n,ck0,              &
-                    nnbr1,inbr1,il10,vc1,vn1,dl1,dl1n,ck1,ar01,ar10,           &
-                    vcthresh,allhc0,allhc1,chat01,chati0,chat1j)
-! ******************************************************************************
-!
-!.....Compute the "conductances" in the normal-flux expression for an
-!        interface (modflow-usg version).  The cell on one side of
-!        the interface is "cell 0", and the one on the other side is
-!        "cell 1".
-!
-!        nnbrmx = maximum number of neighbors allowed for a cell.
-!        nnbr0 = number of neighbors (local connections) for cell 0.
-!        inbr0 = array with the list of neighbors for cell 0.
-!        il01 = local node number of cell 1 with respect to cell 0.
-!        vc0 = array of connection unit-vectors for cell 0 with its
-!           neighbors.
-!        vn0 = array of unit normal vectors for cell 0's interfaces.
-!        dl0 = array of lengths contributed by cell 0 to its
-!           connections with its neighbors.
-!        dl0n = array of lengths contributed by cell 0's neighbors to
-!           their connections with cell 0.
-!        ck0 = conductivity tensor for cell 0.
-!        nnbr1 = number of neighbors (local connections) for cell 1.
-!        inbr1 = array with the list of neighbors for cell 1.
-!        il10 = local node number of cell 0 with respect to cell 1.
-!        vc1 = array of connection unit-vectors for cell 1 with its
-!           neighbors.
-!        vn1 = array of unit normal vectors for cell 1's interfaces.
-!        dl1 = array of lengths contributed by cell 1 to its
-!           connections with its neighbors.
-!        dl1n = array of lengths contributed by cell 1's neighbors to
-!           their connections with cell 1.
-!        ck1 = conductivity tensor for cell1.
-!        ar01 = area of interface (0,1).
-!        ar10 = area of interface (1,0).
-!        chat01 = "conductance" for connection (0,1).
-!        chati0 = array of "conductances" for connections of cell 0.
-!           (zero for connection with cell 1, as this connection is
-!           already covered by chat01.)
-!        chat1j = array of "conductances" for connections of cell 1.
-!           (zero for connection with cell 0., as this connection is
-!           already covered by chat01.)
-! ******************************************************************************
-!
-!    SPECIFICATIONS:
-! ------------------------------------------------------------------------------
-    ! -- dummy
-    integer(I4B) :: nnbrmx
-    integer(I4B) :: nnbr0
-    integer(I4B), dimension(nnbrmx) :: inbr0
-    integer(I4B) :: il01
-    real(DP), dimension(nnbrmx, 3) :: vc0
-    real(DP), dimension(nnbrmx, 3) :: vn0
-    real(DP), dimension(nnbrmx) :: dl0
-    real(DP), dimension(nnbrmx) :: dl0n
-    real(DP), dimension(3, 3) :: ck0
-    integer(I4B) :: nnbr1
-    integer(I4B), dimension(nnbrmx) :: inbr1
-    integer(I4B) :: il10
-    real(DP), dimension(nnbrmx) :: vc1
-    real(DP), dimension(nnbrmx) :: vn1
-    real(DP), dimension(nnbrmx) :: dl1
-    real(DP), dimension(nnbrmx) :: dl1n
-    real(DP), dimension(3, 3) :: ck1
-    real(DP) :: ar01
-    real(DP) :: ar10
-    real(DP) :: vcthresh
-    logical :: allhc0
-    logical :: allhc1
-    real(DP) :: chat01
-    real(DP), dimension(nnbrmx) :: chati0
-    real(DP), dimension(nnbrmx) :: chat1j
-    ! -- local
-    integer(I4B) :: i1
-    integer(I4B) :: i
-    real(DP) :: ahat0
-    real(DP) :: ahat1
-    real(DP) :: wght1
-    real(DP) :: wght0
-    real(DP), dimension(nnbrmx) :: bhat0
-    real(DP), dimension(nnbrmx) :: bhat1
-! ------------------------------------------------------------------------------
-!
-!.....Set the global cell number for cell 1, as found in the neighbor
-!        list for cell 0.  It is assumed that cells 0 and 1 are both
-!        active, or else this subroutine would not have been called.
-    i1 = inbr0(il01)
-!
-!.....If area ar01 is zero (in which case ar10 is also zero, since
-!        this can only happen here in the case of Newton), then the
-!        "conductances" are all zero.
-    if (ar01.eq.0d0) then
-      chat01 = 0d0
-      do i=1,nnbrmx
-      chati0(i) = 0d0
-      chat1j(i) = 0d0
-      enddo
-!.....Else compute "conductances."
-    else
-!........Compute contributions from cell 0.
-      call abhats(nnbrmx,nnbr0,inbr0,il01,vc0,vn0,dl0,dl0n,ck0,        &
-                  vcthresh,allhc0,ar01,ahat0,bhat0)
-!........Compute contributions from cell 1.
-      call abhats(nnbrmx,nnbr1,inbr1,il10,vc1,vn1,dl1,dl1n,ck1,        &
-                  vcthresh,allhc1,ar10,ahat1,bhat1)
-!........Compute "conductances" based on the two flux estimates.
-      wght1 = ahat0/(ahat0 + ahat1)
-      wght0 = 1d0 - wght1
-      chat01 = wght1*ahat1
-      do i=1,nnbrmx
-        chati0(i) = wght0*bhat0(i)
-        chat1j(i) = wght1*bhat1(i)
-      enddo
-    end if
-!
-    return
-    end subroutine qconds
-
-  subroutine abhats(nnbrmx,nnbr,inbr,il01,vc,vn,dl0,dln,ck,                    &
-                    vcthresh,allhc,ar01,ahat,bhat)
-! ******************************************************************************
-!.....Compute "ahat" and "bhat" coefficients for one side of an
-!        interface.
-! ******************************************************************************
-!
-!    SPECIFICATIONS:
-! ------------------------------------------------------------------------------
-    ! -- dummy
-    integer(I4B) :: nnbrmx
-    integer(I4B) :: nnbr
-    integer(I4B), dimension(nnbrmx) :: inbr
-    integer(I4B) :: il01
-    real(DP), dimension(nnbrmx, 3) :: vc
-    real(DP), dimension(nnbrmx, 3) :: vn
-    real(DP), dimension(nnbrmx) :: dl0
-    real(DP), dimension(nnbrmx) :: dln
-    real(DP), dimension(3, 3) :: ck    
-    real(DP) :: vcthresh
-    logical :: allhc
-    real(DP) :: ar01
-    real(DP) :: ahat
-    real(DP), dimension(nnbrmx) :: bhat
-    ! -- local
-    logical :: iscomp
-    real(DP), dimension(nnbrmx, 3) :: vccde
-    real(DP), dimension(3, 3) :: rmat    
-    real(DP), dimension(3) :: sigma    
-    real(DP), dimension(nnbrmx) :: bd    
-    real(DP), dimension(nnbrmx) :: be
-    real(DP), dimension(nnbrmx) :: betad
-    real(DP), dimension(nnbrmx) :: betae
-    integer(I4B) :: iml0
-    integer(I4B) :: il
-    real(DP) :: acd
-    real(DP) :: add
-    real(DP) :: aed
-    real(DP) :: ace
-    real(DP) :: aee
-    real(DP) :: ade
-    real(DP) :: determ
-    real(DP) :: oodet
-    real(DP) :: alphad
-    real(DP) :: alphae
-    real(DP) :: dl0il
-! ------------------------------------------------------------------------------
-!
-!.....Determine the basis vectors for local "(c, d, e)" coordinates
-!        associated with the connection between cells 0 and 1, and
-!        set the rotation matrix that transforms vectors from model
-!        coordinates to (c, d, e) coordinates.  (If no active
-!        connection is found that has a non-negligible component
-!        perpendicular to the primary connection, ilmo=0 is returned.)
-    call getrot(nnbrmx,nnbr,inbr,vc,il01,rmat,iml0)
-!
-!.....If no active connection with a non-negligible perpendicular
-!        component, assume no perpendicular gradient and base gradient
-!        solely on the primary connection.  Otherwise, proceed with
-!        basing weights on information from neighboring connections.
-    if (iml0.eq.0) then
-!
-!........Compute ahat and bhat coefficients assuming perpendicular
-!           components of gradient are zero.
-      sigma(1) = dot_product(vn(il01, :), matmul(ck, rmat(:, 1)))
-      ahat = sigma(1) / dl0(il01)
-      bhat = 0d0
-!
-    else
-!
-!........Transform local connection unit-vectors from model coordinates
-!           to "(c, d, e)" coordinates associated with the connection
-!           between cells 0 and 1.
-      call tranvc(nnbrmx,nnbr,rmat,vc,vccde)
-!
-!........Get "a" and "b" weights for first perpendicular direction.
-      call abwts(nnbrmx,nnbr,inbr,il01,2,vccde,           &
-                 vcthresh,dl0,dln,acd,add,aed,bd)
-!
-!........If all neighboring connections are user-designated as
-!           horizontal, or if none have a non-negligible component in
-!           the second perpendicular direction, assume zero gradient in
-!           the second perpendicular direction.  Otherwise, get "a" and
-!           "b" weights for second perpendicular direction based on
-!           neighboring connections.
-      if (allhc) then
-        ace = 0d0
-        aee = 1d0
-        ade = 0d0
-        be = 0d0
-      else
-        iscomp = .false.
-        do il = 1, nnbr
-          if ((il == il01) .or. (inbr(il) == 0)) then
-            cycle
-          else if (dabs(vccde(il, 3)) > 1d-10) then
-            iscomp = .true.
-            exit
-          end if
-        end do
-        if (iscomp) then
-          call abwts(nnbrmx,nnbr,inbr,il01,3,vccde,    &
-            vcthresh,dl0,dln,ace,aee,ade,be)
-        else
-          ace = 0d0
-          aee = 1d0
-          ade = 0d0
-          be = 0d0
-        end if
-      end if
-!
-!........Compute alpha and beta coefficients.
-        determ = add * aee - ade * aed
-        oodet = 1d0 / determ
-        alphad = (acd * aee - ace * aed) * oodet
-        alphae = (ace * add - acd * ade) * oodet
-        betad = 0d0
-        betae = 0d0
-        do il = 1, nnbr
-!...........If this is connection (0,1) or inactive, skip.
-          if ((il == il01) .or. (inbr(il) == 0)) cycle
-          betad(il) = (bd(il) * aee - be(il) * aed) * oodet
-          betae(il) = (be(il) * add - bd(il) * ade) * oodet
-       end do
-!
-!........Compute sigma coefficients.
-        sigma = matmul(vn(il01, :), matmul(ck, rmat))
-!
-!........Compute ahat and bhat coefficients.
-        ahat = (sigma(1) - sigma(2) * alphad - sigma(3) * alphae) / dl0(il01)
-        bhat = 0d0
-        do il = 1, nnbr
-!...........If this is connection (0,1) or inactive, skip.
-          if ((il == il01) .or. (inbr(il) == 0)) cycle
-          dl0il = dl0(il) + dln(il)
-          bhat(il) = (sigma(2) * betad(il) + sigma(3) * betae(il)) / dl0il
-       end do
-!........Set the bhat for connection (0,1) to zero here, since we have
-!           been skipping it in our do loops to avoiding explicitly
-!           computing it.  This will carry through to the corresponding
-!           chati0 and chat1j value, so that they too are zero.
-        bhat(il01) = 0d0
-!
-    end if
-!
-!.....Multiply by area.
-    ahat = ahat * ar01
-    bhat = bhat * ar01
-!
-    return
-  end subroutine abhats
-
-  subroutine getrot(nnbrmx,nnbr,inbr,vc,il01,rmat,iml0)
-! ******************************************************************************
-!.....Compute the matrix that rotates the model-coordinate axes to
-!     the "(c, d, e)-coordinate" axes associated with a connection.
-!     This is also the matrix that transforms the components of a vector
-!     from (c, d, e) coordinates to model coordinates.  [Its transpose
-!     transforms from model to (c, d, e) coordinates.]
-!
-!        vcc = unit vector for the primary connection, in model
-!           coordinates.
-!        vcd = unit vector for the first perpendicular direction,
-!           in model coordinates.
-!        vce = unit vector for the second perpendicular direction,
-!           in model coordinates.
-!        vcmax = unit vector for the connection with the maximum
-!           component perpendicular to the primary connection,
-!           in model coordinates.
-!        rmat = rotation matrix from model to (c, d, e) coordinates.
-!
-! ******************************************************************************
-!
-!    SPECIFICATIONS:
-! ------------------------------------------------------------------------------
-    ! -- dummy
-    integer(I4B) :: nnbrmx
-    integer(I4B) :: nnbr
-    integer(I4B), dimension(nnbrmx) :: inbr
-    real(DP), dimension(nnbrmx, 3) :: vc
-    integer(I4B) :: il01
-    real(DP), dimension(3, 3) :: rmat
-    integer(I4B) :: iml0
-    ! -- local
-    real(DP), dimension(3) :: vcc
-    real(DP), dimension(3) :: vcd
-    real(DP), dimension(3) :: vce
-    real(DP), dimension(3) :: vcmax
-    integer(I4B) :: il
-    real(DP) :: acmpmn
-    real(DP) :: cmp
-    real(DP) :: acmp
-    real(DP) :: cmpmn
-! ------------------------------------------------------------------------------
-!
-!.....set vcc.
-    vcc(:) = vc(il01,:)
-!
-!.....Set vcmax.  (If no connection has a perpendicular component
-!        greater than some tiny threshold, return with iml0=0 and
-!        the first column of rmat set to vcc -- the other columns
-!        are not needed.)
-    acmpmn = 1d0 - 1d-10
-    iml0 = 0
-    do il = 1, nnbr
-      if ((il.eq.il01).or.(inbr(il).eq.0)) then
-        cycle
-      else
-        cmp = dot_product(vc(il,:), vcc)
-        acmp = dabs(cmp)
-        if (acmp.lt.acmpmn) then
-          cmpmn = cmp
-          acmpmn = acmp
-          iml0 = il
-        end if
-      end if
-    enddo
-    if (iml0 == 0) then
-        rmat(:,1) = vcc(:)
-        goto 999
-    else
-        vcmax(:) = vc(iml0,:)
-    end if
-!
-!.....Set the first perpendicular direction as the direction that is
-!        coplanar with vcc and vcmax and perpendicular to vcc.
-    vcd = vcmax - cmpmn * vcc
-    vcd = vcd / dsqrt(1d0 - cmpmn * cmpmn)
-!
-!.....Set the second perpendicular direction as the cross product of
-!        the primary and first-perpendicular directions.
-    vce(1) = vcc(2)*vcd(3) - vcc(3)*vcd(2)
-    vce(2) = vcc(3)*vcd(1) - vcc(1)*vcd(3)
-    vce(3) = vcc(1)*vcd(2) - vcc(2)*vcd(1)
-!
-!.....Set the rotation matrix as the matrix with vcc, vcd, and vce
-!        as its columns.
-    rmat(:,1) = vcc(:)
-    rmat(:,2) = vcd(:)
-    rmat(:,3) = vce(:)
-!
-999 return
-  end subroutine getrot
-
-  subroutine tranvc(nnbrmx,nnbrs,rmat,vc,vccde)
-! ******************************************************************************
-!.....Transform local connection unit-vectors from model coordinates
-!        to "(c, d, e)" coordinates associated with a connection.
-!
-!        nnbrs = number of neighbors (local connections)
-!        rmat = rotation matrix from (c, d, e) to model coordinates.
-!        vc = array of connection unit-vectors with respect to model
-!           coordinates.
-!        vccde = array of connection unit-vectors with respect to
-!           (c, d, e) coordinates.
-!
-! ******************************************************************************
-!
-!    SPECIFICATIONS:
-! ------------------------------------------------------------------------------
-    ! -- dummy
-    integer(I4B) :: nnbrmx
-    integer(I4B) :: nnbrs
-    real(DP), dimension(3, 3) :: rmat
-    real(DP), dimension(nnbrmx, 3) :: vc
-    real(DP), dimension(nnbrmx, 3) :: vccde
-    ! -- local
-    integer(I4B) :: il
-! ------------------------------------------------------------------------------
-!
-!.....Loop over the local connections, transforming the unit vectors.
-!        Note that we are multiplying by the transpose of the
-!        rotation matrix so that the transformation is from model
-!        to (c, d, e) coordinates.
-    do il = 1, nnbrs
-      vccde(il,:) = matmul(transpose(rmat), vc(il,:))
-    enddo
-!
-    return
-  end subroutine tranvc
-
-  subroutine abwts(nnbrmx,nnbr,inbr,il01,nde1,vccde,                           &
-                   vcthresh,dl0,dln,acd,add,aed,bd)
-! ******************************************************************************
-!.....Compute "a" and "b" weights for the local connections with respect
-!        to the perpendicular direction of primary interest.
-!
-!        nde1 = number that indicates the perpendicular direction of
-!           primary interest on this call: "d" (2) or "e" (3).
-!        vccde = array of connection unit-vectors with respect to
-!           (c, d, e) coordinates.
-!        bd = array of "b" weights.
-!        aed = "a" weight that goes on the matrix side of the 2x2
-!           problem.
-!        acd = "a" weight that goes on the right-hand side of the
-!           2x2 problem.
-!
-! ******************************************************************************
-!
-!    SPECIFICATIONS:
-! ------------------------------------------------------------------------------
-    ! -- dummy
-    integer(I4B) :: nnbrmx
-    integer(I4B) :: nnbr
-    integer(I4B), dimension(nnbrmx) :: inbr
-    integer(I4B) :: il01
-    integer(I4B) :: nde1
-    real(DP), dimension(nnbrmx, 3) :: vccde
-    real(DP) :: vcthresh
-    real(DP), dimension(nnbrmx) :: dl0
-    real(DP), dimension(nnbrmx) :: dln
-    real(DP) :: acd
-    real(DP) :: add
-    real(DP) :: aed
-    real(DP), dimension(nnbrmx) :: bd
-    ! -- local
-    integer(I4B) :: nde2
-    integer(I4B) :: il
-    real(DP) :: vcmx
-    real(DP) :: dlm
-    real(DP) :: cosang
-    real(DP) :: dl4wt
-    real(DP) :: fact
-    real(DP) :: dsum
-    real(DP) :: oodsum
-    real(DP) :: fatten
-    real(DP), dimension(nnbrmx) :: omwt
-! ------------------------------------------------------------------------------
-!
-!.....Set the perpendicular direction of secondary interest.
-      nde2 = 5 - nde1
-!
-!.....Begin computing "omega" weights.
-      omwt = 0d0
-      dsum = 0d0
-      vcmx = 0d0
-      do il = 1, nnbr
-!........if this is connection (0,1) or inactive, skip.
-         if ((il.eq.il01).or.(inbr(il).eq.0)) cycle
-         vcmx = max(dabs(vccde(il,nde1)), vcmx)
-         dlm = 5d-1*(dl0(il) + dln(il))
-!...........Distance-based weighting.  dl4wt is the distance between
-!              the point supplying the gradient information and the
-!              point at which the flux is being estimated.  Could be
-!              coded as a special case of resistance-based weighting
-!              (by setting the conductivity matrix to be the identity
-!              matrix), but this is more efficient.
-          cosang = vccde(il,1)
-          dl4wt = dsqrt(dlm*dlm + dl0(il01)*dl0(il01)                          &
-                  - 2d0*dlm*dl0(il01)*cosang)
-         omwt(il) = dabs(vccde(il,nde1))*dl4wt
-         dsum = dsum + omwt(il)
-      end do
-!
-!.....Finish computing non-normalized "omega" weights.  [Add a
-!        tiny bit to dsum so that the normalized omega weight later
-!        evaluates to (essentially) 1 in the case of a single relevant
-!        connection, avoiding 0/0.]
-      dsum = dsum + 1d-10*dsum
-      do il = 1, nnbr
-!........If this is connection (0,1) or inactive, skip.
-         if ((il.eq.il01).or.(inbr(il).eq.0)) cycle
-         fact = dsum - omwt(il)
-         omwt(il) = fact*dabs(vccde(il,nde1))
-      end do
-!
-!.....Compute "b" weights.
-      bd = 0d0
-      dsum = 0d0
-      do il = 1, nnbr
-!........If this is connection (0,1) or inactive, skip.
-         if ((il.eq.il01).or.(inbr(il).eq.0)) cycle
-         bd(il) = omwt(il)*sign(1d0,vccde(il,nde1))
-         dsum = dsum + omwt(il)*dabs(vccde(il,nde1))
-      end do
-      oodsum = 1d0/dsum
-      do il = 1, nnbr
-!........If this is connection (0,1) or inactive, skip.
-         if ((il.eq.il01).or.(inbr(il).eq.0)) cycle
-         bd(il) = bd(il)*oodsum
-      end do
-!
-!.....Compute "a" weights.
-      add = 1d0
-      acd = 0d0
-      aed = 0d0
-      do il = 1, nnbr
-!........If this is connection (0,1) or inactive, skip.
-         if ((il.eq.il01).or.(inbr(il).eq.0)) cycle
-         acd = acd + bd(il)*vccde(il,1)
-         aed = aed + bd(il)*vccde(il,nde2)
-      end do
-!
-!.....Apply attenuation function to acd, aed, and bd.
-      if (vcmx.lt.vcthresh) then
-         fatten = vcmx/vcthresh
-         acd = acd*fatten
-         aed = aed*fatten
-         bd = bd*fatten
-      end if
-!
-<<<<<<< HEAD
-  999 return
-=======
->>>>>>> 46ada957
-  end subroutine abwts
-!
-end module Xt3dAlgorithmModule
+!
+! -- Mathematical core of the XT3D method.
+!
+module Xt3dAlgorithmModule
+
+  use KindModule, only: DP, I4B
+  implicit none
+
+  contains
+  
+  subroutine qconds(nnbrmx,nnbr0,inbr0,il01,vc0,vn0,dl0,dl0n,ck0,              &
+                    nnbr1,inbr1,il10,vc1,vn1,dl1,dl1n,ck1,ar01,ar10,           &
+                    vcthresh,allhc0,allhc1,chat01,chati0,chat1j)
+! ******************************************************************************
+!
+!.....Compute the "conductances" in the normal-flux expression for an
+!        interface (modflow-usg version).  The cell on one side of
+!        the interface is "cell 0", and the one on the other side is
+!        "cell 1".
+!
+!        nnbrmx = maximum number of neighbors allowed for a cell.
+!        nnbr0 = number of neighbors (local connections) for cell 0.
+!        inbr0 = array with the list of neighbors for cell 0.
+!        il01 = local node number of cell 1 with respect to cell 0.
+!        vc0 = array of connection unit-vectors for cell 0 with its
+!           neighbors.
+!        vn0 = array of unit normal vectors for cell 0's interfaces.
+!        dl0 = array of lengths contributed by cell 0 to its
+!           connections with its neighbors.
+!        dl0n = array of lengths contributed by cell 0's neighbors to
+!           their connections with cell 0.
+!        ck0 = conductivity tensor for cell 0.
+!        nnbr1 = number of neighbors (local connections) for cell 1.
+!        inbr1 = array with the list of neighbors for cell 1.
+!        il10 = local node number of cell 0 with respect to cell 1.
+!        vc1 = array of connection unit-vectors for cell 1 with its
+!           neighbors.
+!        vn1 = array of unit normal vectors for cell 1's interfaces.
+!        dl1 = array of lengths contributed by cell 1 to its
+!           connections with its neighbors.
+!        dl1n = array of lengths contributed by cell 1's neighbors to
+!           their connections with cell 1.
+!        ck1 = conductivity tensor for cell1.
+!        ar01 = area of interface (0,1).
+!        ar10 = area of interface (1,0).
+!        chat01 = "conductance" for connection (0,1).
+!        chati0 = array of "conductances" for connections of cell 0.
+!           (zero for connection with cell 1, as this connection is
+!           already covered by chat01.)
+!        chat1j = array of "conductances" for connections of cell 1.
+!           (zero for connection with cell 0., as this connection is
+!           already covered by chat01.)
+! ******************************************************************************
+!
+!    SPECIFICATIONS:
+! ------------------------------------------------------------------------------
+    ! -- dummy
+    integer(I4B) :: nnbrmx
+    integer(I4B) :: nnbr0
+    integer(I4B), dimension(nnbrmx) :: inbr0
+    integer(I4B) :: il01
+    real(DP), dimension(nnbrmx, 3) :: vc0
+    real(DP), dimension(nnbrmx, 3) :: vn0
+    real(DP), dimension(nnbrmx) :: dl0
+    real(DP), dimension(nnbrmx) :: dl0n
+    real(DP), dimension(3, 3) :: ck0
+    integer(I4B) :: nnbr1
+    integer(I4B), dimension(nnbrmx) :: inbr1
+    integer(I4B) :: il10
+    real(DP), dimension(nnbrmx) :: vc1
+    real(DP), dimension(nnbrmx) :: vn1
+    real(DP), dimension(nnbrmx) :: dl1
+    real(DP), dimension(nnbrmx) :: dl1n
+    real(DP), dimension(3, 3) :: ck1
+    real(DP) :: ar01
+    real(DP) :: ar10
+    real(DP) :: vcthresh
+    logical :: allhc0
+    logical :: allhc1
+    real(DP) :: chat01
+    real(DP), dimension(nnbrmx) :: chati0
+    real(DP), dimension(nnbrmx) :: chat1j
+    ! -- local
+    integer(I4B) :: i1
+    integer(I4B) :: i
+    real(DP) :: ahat0
+    real(DP) :: ahat1
+    real(DP) :: wght1
+    real(DP) :: wght0
+    real(DP), dimension(nnbrmx) :: bhat0
+    real(DP), dimension(nnbrmx) :: bhat1
+! ------------------------------------------------------------------------------
+!
+!.....Set the global cell number for cell 1, as found in the neighbor
+!        list for cell 0.  It is assumed that cells 0 and 1 are both
+!        active, or else this subroutine would not have been called.
+    i1 = inbr0(il01)
+!
+!.....If area ar01 is zero (in which case ar10 is also zero, since
+!        this can only happen here in the case of Newton), then the
+!        "conductances" are all zero.
+    if (ar01.eq.0d0) then
+      chat01 = 0d0
+      do i=1,nnbrmx
+      chati0(i) = 0d0
+      chat1j(i) = 0d0
+      enddo
+!.....Else compute "conductances."
+    else
+!........Compute contributions from cell 0.
+      call abhats(nnbrmx,nnbr0,inbr0,il01,vc0,vn0,dl0,dl0n,ck0,        &
+                  vcthresh,allhc0,ar01,ahat0,bhat0)
+!........Compute contributions from cell 1.
+      call abhats(nnbrmx,nnbr1,inbr1,il10,vc1,vn1,dl1,dl1n,ck1,        &
+                  vcthresh,allhc1,ar10,ahat1,bhat1)
+!........Compute "conductances" based on the two flux estimates.
+      wght1 = ahat0/(ahat0 + ahat1)
+      wght0 = 1d0 - wght1
+      chat01 = wght1*ahat1
+      do i=1,nnbrmx
+        chati0(i) = wght0*bhat0(i)
+        chat1j(i) = wght1*bhat1(i)
+      enddo
+    end if
+!
+    return
+    end subroutine qconds
+
+  subroutine abhats(nnbrmx,nnbr,inbr,il01,vc,vn,dl0,dln,ck,                    &
+                    vcthresh,allhc,ar01,ahat,bhat)
+! ******************************************************************************
+!.....Compute "ahat" and "bhat" coefficients for one side of an
+!        interface.
+! ******************************************************************************
+!
+!    SPECIFICATIONS:
+! ------------------------------------------------------------------------------
+    ! -- dummy
+    integer(I4B) :: nnbrmx
+    integer(I4B) :: nnbr
+    integer(I4B), dimension(nnbrmx) :: inbr
+    integer(I4B) :: il01
+    real(DP), dimension(nnbrmx, 3) :: vc
+    real(DP), dimension(nnbrmx, 3) :: vn
+    real(DP), dimension(nnbrmx) :: dl0
+    real(DP), dimension(nnbrmx) :: dln
+    real(DP), dimension(3, 3) :: ck    
+    real(DP) :: vcthresh
+    logical :: allhc
+    real(DP) :: ar01
+    real(DP) :: ahat
+    real(DP), dimension(nnbrmx) :: bhat
+    ! -- local
+    logical :: iscomp
+    real(DP), dimension(nnbrmx, 3) :: vccde
+    real(DP), dimension(3, 3) :: rmat    
+    real(DP), dimension(3) :: sigma    
+    real(DP), dimension(nnbrmx) :: bd    
+    real(DP), dimension(nnbrmx) :: be
+    real(DP), dimension(nnbrmx) :: betad
+    real(DP), dimension(nnbrmx) :: betae
+    integer(I4B) :: iml0
+    integer(I4B) :: il
+    real(DP) :: acd
+    real(DP) :: add
+    real(DP) :: aed
+    real(DP) :: ace
+    real(DP) :: aee
+    real(DP) :: ade
+    real(DP) :: determ
+    real(DP) :: oodet
+    real(DP) :: alphad
+    real(DP) :: alphae
+    real(DP) :: dl0il
+! ------------------------------------------------------------------------------
+!
+!.....Determine the basis vectors for local "(c, d, e)" coordinates
+!        associated with the connection between cells 0 and 1, and
+!        set the rotation matrix that transforms vectors from model
+!        coordinates to (c, d, e) coordinates.  (If no active
+!        connection is found that has a non-negligible component
+!        perpendicular to the primary connection, ilmo=0 is returned.)
+    call getrot(nnbrmx,nnbr,inbr,vc,il01,rmat,iml0)
+!
+!.....If no active connection with a non-negligible perpendicular
+!        component, assume no perpendicular gradient and base gradient
+!        solely on the primary connection.  Otherwise, proceed with
+!        basing weights on information from neighboring connections.
+    if (iml0.eq.0) then
+!
+!........Compute ahat and bhat coefficients assuming perpendicular
+!           components of gradient are zero.
+      sigma(1) = dot_product(vn(il01, :), matmul(ck, rmat(:, 1)))
+      ahat = sigma(1) / dl0(il01)
+      bhat = 0d0
+!
+    else
+!
+!........Transform local connection unit-vectors from model coordinates
+!           to "(c, d, e)" coordinates associated with the connection
+!           between cells 0 and 1.
+      call tranvc(nnbrmx,nnbr,rmat,vc,vccde)
+!
+!........Get "a" and "b" weights for first perpendicular direction.
+      call abwts(nnbrmx,nnbr,inbr,il01,2,vccde,           &
+                 vcthresh,dl0,dln,acd,add,aed,bd)
+!
+!........If all neighboring connections are user-designated as
+!           horizontal, or if none have a non-negligible component in
+!           the second perpendicular direction, assume zero gradient in
+!           the second perpendicular direction.  Otherwise, get "a" and
+!           "b" weights for second perpendicular direction based on
+!           neighboring connections.
+      if (allhc) then
+        ace = 0d0
+        aee = 1d0
+        ade = 0d0
+        be = 0d0
+      else
+        iscomp = .false.
+        do il = 1, nnbr
+          if ((il == il01) .or. (inbr(il) == 0)) then
+            cycle
+          else if (dabs(vccde(il, 3)) > 1d-10) then
+            iscomp = .true.
+            exit
+          end if
+        end do
+        if (iscomp) then
+          call abwts(nnbrmx,nnbr,inbr,il01,3,vccde,    &
+            vcthresh,dl0,dln,ace,aee,ade,be)
+        else
+          ace = 0d0
+          aee = 1d0
+          ade = 0d0
+          be = 0d0
+        end if
+      end if
+!
+!........Compute alpha and beta coefficients.
+        determ = add * aee - ade * aed
+        oodet = 1d0 / determ
+        alphad = (acd * aee - ace * aed) * oodet
+        alphae = (ace * add - acd * ade) * oodet
+        betad = 0d0
+        betae = 0d0
+        do il = 1, nnbr
+!...........If this is connection (0,1) or inactive, skip.
+          if ((il == il01) .or. (inbr(il) == 0)) cycle
+          betad(il) = (bd(il) * aee - be(il) * aed) * oodet
+          betae(il) = (be(il) * add - bd(il) * ade) * oodet
+       end do
+!
+!........Compute sigma coefficients.
+        sigma = matmul(vn(il01, :), matmul(ck, rmat))
+!
+!........Compute ahat and bhat coefficients.
+        ahat = (sigma(1) - sigma(2) * alphad - sigma(3) * alphae) / dl0(il01)
+        bhat = 0d0
+        do il = 1, nnbr
+!...........If this is connection (0,1) or inactive, skip.
+          if ((il == il01) .or. (inbr(il) == 0)) cycle
+          dl0il = dl0(il) + dln(il)
+          bhat(il) = (sigma(2) * betad(il) + sigma(3) * betae(il)) / dl0il
+       end do
+!........Set the bhat for connection (0,1) to zero here, since we have
+!           been skipping it in our do loops to avoiding explicitly
+!           computing it.  This will carry through to the corresponding
+!           chati0 and chat1j value, so that they too are zero.
+        bhat(il01) = 0d0
+!
+    end if
+!
+!.....Multiply by area.
+    ahat = ahat * ar01
+    bhat = bhat * ar01
+!
+    return
+  end subroutine abhats
+
+  subroutine getrot(nnbrmx,nnbr,inbr,vc,il01,rmat,iml0)
+! ******************************************************************************
+!.....Compute the matrix that rotates the model-coordinate axes to
+!     the "(c, d, e)-coordinate" axes associated with a connection.
+!     This is also the matrix that transforms the components of a vector
+!     from (c, d, e) coordinates to model coordinates.  [Its transpose
+!     transforms from model to (c, d, e) coordinates.]
+!
+!        vcc = unit vector for the primary connection, in model
+!           coordinates.
+!        vcd = unit vector for the first perpendicular direction,
+!           in model coordinates.
+!        vce = unit vector for the second perpendicular direction,
+!           in model coordinates.
+!        vcmax = unit vector for the connection with the maximum
+!           component perpendicular to the primary connection,
+!           in model coordinates.
+!        rmat = rotation matrix from model to (c, d, e) coordinates.
+!
+! ******************************************************************************
+!
+!    SPECIFICATIONS:
+! ------------------------------------------------------------------------------
+    ! -- dummy
+    integer(I4B) :: nnbrmx
+    integer(I4B) :: nnbr
+    integer(I4B), dimension(nnbrmx) :: inbr
+    real(DP), dimension(nnbrmx, 3) :: vc
+    integer(I4B) :: il01
+    real(DP), dimension(3, 3) :: rmat
+    integer(I4B) :: iml0
+    ! -- local
+    real(DP), dimension(3) :: vcc
+    real(DP), dimension(3) :: vcd
+    real(DP), dimension(3) :: vce
+    real(DP), dimension(3) :: vcmax
+    integer(I4B) :: il
+    real(DP) :: acmpmn
+    real(DP) :: cmp
+    real(DP) :: acmp
+    real(DP) :: cmpmn
+! ------------------------------------------------------------------------------
+!
+!.....set vcc.
+    vcc(:) = vc(il01,:)
+!
+!.....Set vcmax.  (If no connection has a perpendicular component
+!        greater than some tiny threshold, return with iml0=0 and
+!        the first column of rmat set to vcc -- the other columns
+!        are not needed.)
+    acmpmn = 1d0 - 1d-10
+    iml0 = 0
+    do il = 1, nnbr
+      if ((il.eq.il01).or.(inbr(il).eq.0)) then
+        cycle
+      else
+        cmp = dot_product(vc(il,:), vcc)
+        acmp = dabs(cmp)
+        if (acmp.lt.acmpmn) then
+          cmpmn = cmp
+          acmpmn = acmp
+          iml0 = il
+        end if
+      end if
+    enddo
+    if (iml0 == 0) then
+        rmat(:,1) = vcc(:)
+        goto 999
+    else
+        vcmax(:) = vc(iml0,:)
+    end if
+!
+!.....Set the first perpendicular direction as the direction that is
+!        coplanar with vcc and vcmax and perpendicular to vcc.
+    vcd = vcmax - cmpmn * vcc
+    vcd = vcd / dsqrt(1d0 - cmpmn * cmpmn)
+!
+!.....Set the second perpendicular direction as the cross product of
+!        the primary and first-perpendicular directions.
+    vce(1) = vcc(2)*vcd(3) - vcc(3)*vcd(2)
+    vce(2) = vcc(3)*vcd(1) - vcc(1)*vcd(3)
+    vce(3) = vcc(1)*vcd(2) - vcc(2)*vcd(1)
+!
+!.....Set the rotation matrix as the matrix with vcc, vcd, and vce
+!        as its columns.
+    rmat(:,1) = vcc(:)
+    rmat(:,2) = vcd(:)
+    rmat(:,3) = vce(:)
+!
+999 return
+  end subroutine getrot
+
+  subroutine tranvc(nnbrmx,nnbrs,rmat,vc,vccde)
+! ******************************************************************************
+!.....Transform local connection unit-vectors from model coordinates
+!        to "(c, d, e)" coordinates associated with a connection.
+!
+!        nnbrs = number of neighbors (local connections)
+!        rmat = rotation matrix from (c, d, e) to model coordinates.
+!        vc = array of connection unit-vectors with respect to model
+!           coordinates.
+!        vccde = array of connection unit-vectors with respect to
+!           (c, d, e) coordinates.
+!
+! ******************************************************************************
+!
+!    SPECIFICATIONS:
+! ------------------------------------------------------------------------------
+    ! -- dummy
+    integer(I4B) :: nnbrmx
+    integer(I4B) :: nnbrs
+    real(DP), dimension(3, 3) :: rmat
+    real(DP), dimension(nnbrmx, 3) :: vc
+    real(DP), dimension(nnbrmx, 3) :: vccde
+    ! -- local
+    integer(I4B) :: il
+! ------------------------------------------------------------------------------
+!
+!.....Loop over the local connections, transforming the unit vectors.
+!        Note that we are multiplying by the transpose of the
+!        rotation matrix so that the transformation is from model
+!        to (c, d, e) coordinates.
+    do il = 1, nnbrs
+      vccde(il,:) = matmul(transpose(rmat), vc(il,:))
+    enddo
+!
+    return
+  end subroutine tranvc
+
+  subroutine abwts(nnbrmx,nnbr,inbr,il01,nde1,vccde,                           &
+                   vcthresh,dl0,dln,acd,add,aed,bd)
+! ******************************************************************************
+!.....Compute "a" and "b" weights for the local connections with respect
+!        to the perpendicular direction of primary interest.
+!
+!        nde1 = number that indicates the perpendicular direction of
+!           primary interest on this call: "d" (2) or "e" (3).
+!        vccde = array of connection unit-vectors with respect to
+!           (c, d, e) coordinates.
+!        bd = array of "b" weights.
+!        aed = "a" weight that goes on the matrix side of the 2x2
+!           problem.
+!        acd = "a" weight that goes on the right-hand side of the
+!           2x2 problem.
+!
+! ******************************************************************************
+!
+!    SPECIFICATIONS:
+! ------------------------------------------------------------------------------
+    ! -- dummy
+    integer(I4B) :: nnbrmx
+    integer(I4B) :: nnbr
+    integer(I4B), dimension(nnbrmx) :: inbr
+    integer(I4B) :: il01
+    integer(I4B) :: nde1
+    real(DP), dimension(nnbrmx, 3) :: vccde
+    real(DP) :: vcthresh
+    real(DP), dimension(nnbrmx) :: dl0
+    real(DP), dimension(nnbrmx) :: dln
+    real(DP) :: acd
+    real(DP) :: add
+    real(DP) :: aed
+    real(DP), dimension(nnbrmx) :: bd
+    ! -- local
+    integer(I4B) :: nde2
+    integer(I4B) :: il
+    real(DP) :: vcmx
+    real(DP) :: dlm
+    real(DP) :: cosang
+    real(DP) :: dl4wt
+    real(DP) :: fact
+    real(DP) :: dsum
+    real(DP) :: oodsum
+    real(DP) :: fatten
+    real(DP), dimension(nnbrmx) :: omwt
+! ------------------------------------------------------------------------------
+!
+!.....Set the perpendicular direction of secondary interest.
+      nde2 = 5 - nde1
+!
+!.....Begin computing "omega" weights.
+      omwt = 0d0
+      dsum = 0d0
+      vcmx = 0d0
+      do il = 1, nnbr
+!........if this is connection (0,1) or inactive, skip.
+         if ((il.eq.il01).or.(inbr(il).eq.0)) cycle
+         vcmx = max(dabs(vccde(il,nde1)), vcmx)
+         dlm = 5d-1*(dl0(il) + dln(il))
+!...........Distance-based weighting.  dl4wt is the distance between
+!              the point supplying the gradient information and the
+!              point at which the flux is being estimated.  Could be
+!              coded as a special case of resistance-based weighting
+!              (by setting the conductivity matrix to be the identity
+!              matrix), but this is more efficient.
+          cosang = vccde(il,1)
+          dl4wt = dsqrt(dlm*dlm + dl0(il01)*dl0(il01)                          &
+                  - 2d0*dlm*dl0(il01)*cosang)
+         omwt(il) = dabs(vccde(il,nde1))*dl4wt
+         dsum = dsum + omwt(il)
+      end do
+!
+!.....Finish computing non-normalized "omega" weights.  [Add a
+!        tiny bit to dsum so that the normalized omega weight later
+!        evaluates to (essentially) 1 in the case of a single relevant
+!        connection, avoiding 0/0.]
+      dsum = dsum + 1d-10*dsum
+      do il = 1, nnbr
+!........If this is connection (0,1) or inactive, skip.
+         if ((il.eq.il01).or.(inbr(il).eq.0)) cycle
+         fact = dsum - omwt(il)
+         omwt(il) = fact*dabs(vccde(il,nde1))
+      end do
+!
+!.....Compute "b" weights.
+      bd = 0d0
+      dsum = 0d0
+      do il = 1, nnbr
+!........If this is connection (0,1) or inactive, skip.
+         if ((il.eq.il01).or.(inbr(il).eq.0)) cycle
+         bd(il) = omwt(il)*sign(1d0,vccde(il,nde1))
+         dsum = dsum + omwt(il)*dabs(vccde(il,nde1))
+      end do
+      oodsum = 1d0/dsum
+      do il = 1, nnbr
+!........If this is connection (0,1) or inactive, skip.
+         if ((il.eq.il01).or.(inbr(il).eq.0)) cycle
+         bd(il) = bd(il)*oodsum
+      end do
+!
+!.....Compute "a" weights.
+      add = 1d0
+      acd = 0d0
+      aed = 0d0
+      do il = 1, nnbr
+!........If this is connection (0,1) or inactive, skip.
+         if ((il.eq.il01).or.(inbr(il).eq.0)) cycle
+         acd = acd + bd(il)*vccde(il,1)
+         aed = aed + bd(il)*vccde(il,nde2)
+      end do
+!
+!.....Apply attenuation function to acd, aed, and bd.
+      if (vcmx.lt.vcthresh) then
+         fatten = vcmx/vcthresh
+         acd = acd*fatten
+         aed = aed*fatten
+         bd = bd*fatten
+      end if
+!
+  end subroutine abwts
+!
+end module Xt3dAlgorithmModule