module LakModule
  !
  use KindModule, only: DP, I4B
  use ConstantsModule, only: LINELENGTH, LENBOUNDNAME, LENTIMESERIESNAME, &
                             DZERO, DPREC, DEM30, DEM9, DEM6, DEM5, &
                             DEM4, DEM2, DEM1, DHALF, DP7, DONE, &
                             DTWO, DPI, DTHREE, DEIGHT, DTEN, DHUNDRED, DEP20, &
                             DONETHIRD, DTWOTHIRDS, DFIVETHIRDS, &
                             DGRAVITY, DCD, &
                             NAMEDBOUNDFLAG, LENFTYPE, LENPACKAGENAME, &
                             LENPAKLOC, DNODATA, &
                             TABLEFT, TABCENTER, TABRIGHT, &
                             TABSTRING, TABUCSTRING, TABINTEGER, TABREAL
  use MemoryManagerModule, only: mem_allocate, mem_reallocate, mem_setptr, &
                                 mem_deallocate
  use MemoryHelperModule, only: create_mem_path
  use SmoothingModule, only: sQuadraticSaturation, sQSaturation, &
                             sQuadraticSaturationDerivative, &
                             sQSaturationDerivative
  use BndModule, only: BndType
  use BudgetObjectModule, only: BudgetObjectType, budgetobject_cr
  use TableModule, only: TableType, table_cr
  use ObserveModule, only: ObserveType
  use ObsModule, only: ObsType
  use InputOutputModule, only: get_node, URWORD, extract_idnum_or_bndname
  use BaseDisModule, only: DisBaseType
  use SimModule, only: count_errors, store_error, store_error_unit
  use GenericUtilitiesModule, only: sim_message
  use BlockParserModule, only: BlockParserType
  use BaseDisModule, only: DisBaseType
  use SimVariablesModule, only: errmsg
  !
  implicit none
  !
  private
  public :: LakType
  public :: lak_create
  !
  character(len=LENFTYPE) :: ftype = 'LAK'
  character(len=LENPACKAGENAME) :: text = '             LAK'
  !
  type LakTabType
    real(DP), dimension(:), pointer, contiguous :: tabstage => null()
    real(DP), dimension(:), pointer, contiguous :: tabvolume => null()
    real(DP), dimension(:), pointer, contiguous :: tabsarea => null()
    real(DP), dimension(:), pointer, contiguous :: tabwarea => null()
  end type LakTabType
  !
  type, extends(BndType) :: LakType
    ! -- scalars
    ! -- characters
    character(len=16), dimension(:), pointer, contiguous :: clakbudget => NULL()
    character(len=16), dimension(:), pointer, contiguous :: cauxcbc => NULL()
    ! -- integers
    integer(I4B), pointer :: iprhed => null()
    integer(I4B), pointer :: istageout => null()
    integer(I4B), pointer :: ibudgetout => null()
    integer(I4B), pointer :: ibudcsv => null()
    integer(I4B), pointer :: ipakcsv => null()
    integer(I4B), pointer :: cbcauxitems => NULL()
    integer(I4B), pointer :: nlakes => NULL()
    integer(I4B), pointer :: noutlets => NULL()
    integer(I4B), pointer :: ntables => NULL()
    real(DP), pointer :: convlength => NULL()
    real(DP), pointer :: convtime => NULL()
    real(DP), pointer :: outdmax => NULL()
    integer(I4B), pointer :: igwhcopt => NULL()
    integer(I4B), pointer :: iconvchk => NULL()
    integer(I4B), pointer :: iconvresidchk => NULL()
    real(DP), pointer :: surfdep => NULL()
    real(DP), pointer :: delh => NULL()
    real(DP), pointer :: pdmax => NULL()
    integer(I4B), pointer :: check_attr => NULL()
    ! -- for budgets
    integer(I4B), pointer :: bditems => NULL()
    ! -- vectors
    ! -- lake data
    integer(I4B), dimension(:), pointer, contiguous :: nlakeconn => null()
    integer(I4B), dimension(:), pointer, contiguous :: idxlakeconn => null()
    integer(I4B), dimension(:), pointer, contiguous :: ntabrow => null()
    real(DP), dimension(:), pointer, contiguous :: strt => null()
    real(DP), dimension(:), pointer, contiguous :: laketop => null()
    real(DP), dimension(:), pointer, contiguous :: lakebot => null()
    real(DP), dimension(:), pointer, contiguous :: sareamax => null()
    character(len=LENBOUNDNAME), dimension(:), pointer, &
      contiguous :: lakename => null()
    character(len=8), dimension(:), pointer, contiguous :: status => null()
    real(DP), dimension(:), pointer, contiguous :: avail => null()
    real(DP), dimension(:), pointer, contiguous :: lkgwsink => null()
    real(DP), dimension(:), pointer, contiguous :: stage => null()
    real(DP), dimension(:), pointer, contiguous :: rainfall => null()
    real(DP), dimension(:), pointer, contiguous :: evaporation => null()
    real(DP), dimension(:), pointer, contiguous :: runoff => null()
    real(DP), dimension(:), pointer, contiguous :: inflow => null()
    real(DP), dimension(:), pointer, contiguous :: withdrawal => null()
    real(DP), dimension(:, :), pointer, contiguous :: lauxvar => null()
    !
    ! -- table data
    integer(I4B), dimension(:), pointer, contiguous :: ialaktab => null()
    real(DP), dimension(:), pointer, contiguous :: tabstage => null()
    real(DP), dimension(:), pointer, contiguous :: tabvolume => null()
    real(DP), dimension(:), pointer, contiguous :: tabsarea => null()
    real(DP), dimension(:), pointer, contiguous :: tabwarea => null()
    !
    ! -- lake solution data
    integer(I4B), dimension(:), pointer, contiguous :: ncncvr => null()
    real(DP), dimension(:), pointer, contiguous :: surfin => null()
    real(DP), dimension(:), pointer, contiguous :: surfout => null()
    real(DP), dimension(:), pointer, contiguous :: surfout1 => null()
    real(DP), dimension(:), pointer, contiguous :: precip => null()
    real(DP), dimension(:), pointer, contiguous :: precip1 => null()
    real(DP), dimension(:), pointer, contiguous :: evap => null()
    real(DP), dimension(:), pointer, contiguous :: evap1 => null()
    real(DP), dimension(:), pointer, contiguous :: evapo => null()
    real(DP), dimension(:), pointer, contiguous :: withr => null()
    real(DP), dimension(:), pointer, contiguous :: withr1 => null()
    real(DP), dimension(:), pointer, contiguous :: flwin => null()
    real(DP), dimension(:), pointer, contiguous :: flwiter => null()
    real(DP), dimension(:), pointer, contiguous :: flwiter1 => null()
    real(DP), dimension(:), pointer, contiguous :: seep => null()
    real(DP), dimension(:), pointer, contiguous :: seep1 => null()
    real(DP), dimension(:), pointer, contiguous :: seep0 => null()
    real(DP), dimension(:), pointer, contiguous :: stageiter => null()
    real(DP), dimension(:), pointer, contiguous :: chterm => null()
    !
    ! -- lake convergence
    integer(I4B), dimension(:), pointer, contiguous :: iseepc => null()
    integer(I4B), dimension(:), pointer, contiguous :: idhc => null()
    real(DP), dimension(:), pointer, contiguous :: en1 => null()
    real(DP), dimension(:), pointer, contiguous :: en2 => null()
    real(DP), dimension(:), pointer, contiguous :: r1 => null()
    real(DP), dimension(:), pointer, contiguous :: r2 => null()
    real(DP), dimension(:), pointer, contiguous :: dh0 => null()
    real(DP), dimension(:), pointer, contiguous :: s0 => null()
    real(DP), dimension(:), pointer, contiguous :: qgwf0 => null()
    !
    ! -- lake connection data
    integer(I4B), dimension(:), pointer, contiguous :: imap => null()
    integer(I4B), dimension(:), pointer, contiguous :: cellid => null()
    integer(I4B), dimension(:), pointer, contiguous :: nodesontop => null()
    integer(I4B), dimension(:), pointer, contiguous :: ictype => null()
    real(DP), dimension(:), pointer, contiguous :: bedleak => null()
    real(DP), dimension(:), pointer, contiguous :: belev => null()
    real(DP), dimension(:), pointer, contiguous :: telev => null()
    real(DP), dimension(:), pointer, contiguous :: connlength => null()
    real(DP), dimension(:), pointer, contiguous :: connwidth => null()
    real(DP), dimension(:), pointer, contiguous :: sarea => null()
    real(DP), dimension(:), pointer, contiguous :: warea => null()
    real(DP), dimension(:), pointer, contiguous :: satcond => null()
    real(DP), dimension(:), pointer, contiguous :: simcond => null()
    real(DP), dimension(:), pointer, contiguous :: simlakgw => null()
    !
    ! -- lake outlet data
    integer(I4B), dimension(:), pointer, contiguous :: lakein => null()
    integer(I4B), dimension(:), pointer, contiguous :: lakeout => null()
    integer(I4B), dimension(:), pointer, contiguous :: iouttype => null()
    real(DP), dimension(:), pointer, contiguous :: outrate => null()
    real(DP), dimension(:), pointer, contiguous :: outinvert => null()
    real(DP), dimension(:), pointer, contiguous :: outwidth => null()
    real(DP), dimension(:), pointer, contiguous :: outrough => null()
    real(DP), dimension(:), pointer, contiguous :: outslope => null()
    real(DP), dimension(:), pointer, contiguous :: simoutrate => null()
    !
    ! -- lake output data
    real(DP), dimension(:), pointer, contiguous :: qauxcbc => null()
    real(DP), dimension(:), pointer, contiguous :: dbuff => null()
    real(DP), dimension(:), pointer, contiguous :: qleak => null()
    real(DP), dimension(:), pointer, contiguous :: qsto => null()
    !
    ! -- pointer to gwf iss and gwf hk
    integer(I4B), pointer :: gwfiss => NULL()
    real(DP), dimension(:), pointer, contiguous :: gwfk11 => NULL()
    real(DP), dimension(:), pointer, contiguous :: gwfk33 => NULL()
    real(DP), dimension(:), pointer, contiguous :: gwfsat => NULL()
    integer(I4B), pointer :: gwfik33 => NULL()
    !
    ! -- package x, xold, and ibound
    integer(I4B), dimension(:), pointer, contiguous :: iboundpak => null() !package ibound
    real(DP), dimension(:), pointer, contiguous :: xnewpak => null() !package x vector
    real(DP), dimension(:), pointer, contiguous :: xoldpak => null() !package xold vector
    !
    ! -- lake budget object
    type(BudgetObjectType), pointer :: budobj => null()
    !
    ! -- lake table objects
    type(TableType), pointer :: stagetab => null()
    type(TableType), pointer :: pakcsvtab => null()
    !
    ! -- density variables
    integer(I4B), pointer :: idense
    real(DP), dimension(:, :), pointer, contiguous :: denseterms => null()
    !
    ! -- viscosity variables
    real(DP), dimension(:, :), pointer, contiguous :: viscratios => null() !< viscosity ratios (1: lak vsc ratio; 2: gwf vsc ratio)
    !
    ! -- type bound procedures
  contains
    procedure :: lak_allocate_scalars
    procedure :: lak_allocate_arrays
    procedure :: bnd_options => lak_options
    procedure :: read_dimensions => lak_read_dimensions
    procedure :: read_initial_attr => lak_read_initial_attr
    procedure :: set_pointers => lak_set_pointers
    procedure :: bnd_ar => lak_ar
    procedure :: bnd_rp => lak_rp
    procedure :: bnd_ad => lak_ad
    procedure :: bnd_cf => lak_cf
    procedure :: bnd_fc => lak_fc
    procedure :: bnd_fn => lak_fn
    procedure :: bnd_cc => lak_cc
    procedure :: bnd_cq => lak_cq
    procedure :: bnd_ot_model_flows => lak_ot_model_flows
    procedure :: bnd_ot_package_flows => lak_ot_package_flows
    procedure :: bnd_ot_dv => lak_ot_dv
    procedure :: bnd_ot_bdsummary => lak_ot_bdsummary
    procedure :: bnd_da => lak_da
    procedure :: define_listlabel
    ! -- methods for observations
    procedure, public :: bnd_obs_supported => lak_obs_supported
    procedure, public :: bnd_df_obs => lak_df_obs
    procedure, public :: bnd_rp_obs => lak_rp_obs
    procedure, public :: bnd_bd_obs => lak_bd_obs
    ! -- private procedures
    procedure, private :: lak_read_lakes
    procedure, private :: lak_read_lake_connections
    procedure, private :: lak_read_outlets
    procedure, private :: lak_read_tables
    procedure, private :: lak_read_table
    procedure, private :: lak_check_valid
    procedure, private :: lak_set_stressperiod
    procedure, private :: lak_set_attribute_error
    procedure, private :: lak_cfupdate
    procedure, private :: lak_bound_update
    procedure, private :: lak_calculate_sarea
    procedure, private :: lak_calculate_warea
    procedure, private :: lak_calculate_conn_warea
    procedure, public :: lak_calculate_vol
    procedure, private :: lak_calculate_conductance
    procedure, private :: lak_calculate_cond_head
    procedure, private :: lak_calculate_conn_conductance
    procedure, private :: lak_calculate_exchange
    procedure, private :: lak_calculate_conn_exchange
    procedure, private :: lak_estimate_conn_exchange
    procedure, private :: lak_calculate_storagechange
    procedure, private :: lak_calculate_rainfall
    procedure, private :: lak_calculate_runoff
    procedure, private :: lak_calculate_inflow
    procedure, private :: lak_calculate_external
    procedure, private :: lak_calculate_withdrawal
    procedure, private :: lak_calculate_evaporation
    procedure, private :: lak_calculate_outlet_inflow
    procedure, private :: lak_calculate_outlet_outflow
    procedure, private :: lak_get_internal_inlet
    procedure, private :: lak_get_internal_outlet
    procedure, private :: lak_get_external_outlet
    procedure, private :: lak_get_internal_mover
    procedure, private :: lak_get_external_mover
    procedure, private :: lak_get_outlet_tomover
    procedure, private :: lak_accumulate_chterm
    procedure, private :: lak_vol2stage
    procedure, private :: lak_solve
    procedure, private :: lak_calculate_available
    procedure, private :: lak_calculate_residual
    procedure, private :: lak_linear_interpolation
    procedure, private :: lak_setup_budobj
    procedure, private :: lak_fill_budobj
    procedure, private :: laktables_to_vectors
    ! -- table
    procedure, private :: lak_setup_tableobj
    ! -- density
    procedure :: lak_activate_density
    procedure, private :: lak_calculate_density_exchange
    ! -- viscosity
    procedure :: lak_activate_viscosity
<<<<<<< HEAD
end type LakType
=======
  end type LakType
>>>>>>> 18deae7d

contains

  subroutine lak_create(packobj, id, ibcnum, inunit, iout, namemodel, pakname)
! ******************************************************************************
! lak_create -- Create a New LAKE Package
! Subroutine: (1) create new-style package
!             (2) point bndobj to the new package
! ******************************************************************************
!
!    SPECIFICATIONS:
! ------------------------------------------------------------------------------
    class(BndType), pointer :: packobj
    integer(I4B), intent(in) :: id
    integer(I4B), intent(in) :: ibcnum
    integer(I4B), intent(in) :: inunit
    integer(I4B), intent(in) :: iout
    character(len=*), intent(in) :: namemodel
    character(len=*), intent(in) :: pakname
    type(LakType), pointer :: lakobj
! ------------------------------------------------------------------------------
    !
    ! -- allocate the object and assign values to object variables
    allocate (lakobj)
    packobj => lakobj
    !
    ! -- create name and memory path
    call packobj%set_names(ibcnum, namemodel, pakname, ftype)
    packobj%text = text
    !
    ! -- allocate scalars
    call lakobj%lak_allocate_scalars()
    !
    ! -- initialize package
    call packobj%pack_initialize()

    packobj%inunit = inunit
    packobj%iout = iout
    packobj%id = id
    packobj%ibcnum = ibcnum
    packobj%ncolbnd = 3
    packobj%iscloc = 0 ! not supported
    packobj%isadvpak = 1
    packobj%ictMemPath = create_mem_path(namemodel, 'NPF')
    !
    ! -- return
    return
  end subroutine lak_create

  subroutine lak_allocate_scalars(this)
! ******************************************************************************
! allocate_scalars -- allocate scalar members
! ******************************************************************************
!
!    SPECIFICATIONS:
! ------------------------------------------------------------------------------
    ! -- dummy
    class(LakType), intent(inout) :: this
! ------------------------------------------------------------------------------
    !
    ! -- call standard BndType allocate scalars
    call this%BndType%allocate_scalars()
    !
    ! -- allocate the object and assign values to object variables
    call mem_allocate(this%iprhed, 'IPRHED', this%memoryPath)
    call mem_allocate(this%istageout, 'ISTAGEOUT', this%memoryPath)
    call mem_allocate(this%ibudgetout, 'IBUDGETOUT', this%memoryPath)
    call mem_allocate(this%ibudcsv, 'IBUDCSV', this%memoryPath)
    call mem_allocate(this%ipakcsv, 'IPAKCSV', this%memoryPath)
    call mem_allocate(this%nlakes, 'NLAKES', this%memoryPath)
    call mem_allocate(this%noutlets, 'NOUTLETS', this%memoryPath)
    call mem_allocate(this%ntables, 'NTABLES', this%memoryPath)
    call mem_allocate(this%convlength, 'CONVLENGTH', this%memoryPath)
    call mem_allocate(this%convtime, 'CONVTIME', this%memoryPath)
    call mem_allocate(this%outdmax, 'OUTDMAX', this%memoryPath)
    call mem_allocate(this%igwhcopt, 'IGWHCOPT', this%memoryPath)
    call mem_allocate(this%iconvchk, 'ICONVCHK', this%memoryPath)
    call mem_allocate(this%iconvresidchk, 'ICONVRESIDCHK', this%memoryPath)
    call mem_allocate(this%surfdep, 'SURFDEP', this%memoryPath)
    call mem_allocate(this%delh, 'DELH', this%memoryPath)
    call mem_allocate(this%pdmax, 'PDMAX', this%memoryPath)
    call mem_allocate(this%check_attr, 'CHECK_ATTR', this%memoryPath)
    call mem_allocate(this%bditems, 'BDITEMS', this%memoryPath)
    call mem_allocate(this%cbcauxitems, 'CBCAUXITEMS', this%memoryPath)
    call mem_allocate(this%idense, 'IDENSE', this%memoryPath)
    call mem_allocate(this%ivsc, 'IVSC', this%memoryPath)
    !
    ! -- Set values
    this%iprhed = 0
    this%istageout = 0
    this%ibudgetout = 0
    this%ibudcsv = 0
    this%ipakcsv = 0
    this%nlakes = 0
    this%noutlets = 0
    this%ntables = 0
    this%convlength = DONE
    this%convtime = DONE
    this%outdmax = DZERO
    this%igwhcopt = 0
    this%iconvchk = 1
    this%iconvresidchk = 1
    this%surfdep = DZERO
    this%delh = DEM5
    this%pdmax = DEM1
    this%bditems = 11
    this%cbcauxitems = 1
    this%idense = 0
    this%ivsc = 0
    !
    ! -- return
    return
  end subroutine lak_allocate_scalars

  subroutine lak_allocate_arrays(this)
! ******************************************************************************
! allocate_scalars -- allocate scalar members
! ******************************************************************************
!
!    SPECIFICATIONS:
! ------------------------------------------------------------------------------
    ! -- modules
    ! -- dummy
    class(LakType), intent(inout) :: this
    ! -- local
    integer(I4B) :: i
! ------------------------------------------------------------------------------
    !
    ! -- call standard BndType allocate scalars
    call this%BndType%allocate_arrays()
    !
    ! -- allocate character array for budget text
    allocate (this%clakbudget(this%bditems))
    !
    !-- fill clakbudget
    this%clakbudget(1) = '             GWF'
    this%clakbudget(2) = '        RAINFALL'
    this%clakbudget(3) = '     EVAPORATION'
    this%clakbudget(4) = '          RUNOFF'
    this%clakbudget(5) = '      EXT-INFLOW'
    this%clakbudget(6) = '      WITHDRAWAL'
    this%clakbudget(7) = '     EXT-OUTFLOW'
    this%clakbudget(8) = '         STORAGE'
    this%clakbudget(9) = '        CONSTANT'
    this%clakbudget(10) = '        FROM-MVR'
    this%clakbudget(11) = '          TO-MVR'
    !
    ! -- allocate and initialize dbuff
    if (this%istageout > 0) then
      call mem_allocate(this%dbuff, this%nlakes, 'DBUFF', this%memoryPath)
      do i = 1, this%nlakes
        this%dbuff(i) = DZERO
      end do
    else
      call mem_allocate(this%dbuff, 0, 'DBUFF', this%memoryPath)
    end if
    !
    ! -- allocate character array for budget text
    allocate (this%cauxcbc(this%cbcauxitems))
    !
    ! -- allocate and initialize qauxcbc
    call mem_allocate(this%qauxcbc, this%cbcauxitems, 'QAUXCBC', this%memoryPath)
    do i = 1, this%cbcauxitems
      this%qauxcbc(i) = DZERO
    end do
    !
    ! -- allocate qleak and qsto
    call mem_allocate(this%qleak, this%maxbound, 'QLEAK', this%memoryPath)
    do i = 1, this%maxbound
      this%qleak(i) = DZERO
    end do
    call mem_allocate(this%qsto, this%nlakes, 'QSTO', this%memoryPath)
    do i = 1, this%nlakes
      this%qsto(i) = DZERO
    end do
    !
    ! -- allocate denseterms to size 0
    call mem_allocate(this%denseterms, 3, 0, 'DENSETERMS', this%memoryPath)
    !
    ! -- allocate viscratios to size 0
<<<<<<< HEAD
    call mem_allocate(this%viscratios, 3, 0, 'VISCRATIOS', this%memoryPath)
=======
    call mem_allocate(this%viscratios, 2, 0, 'VISCRATIOS', this%memoryPath)
>>>>>>> 18deae7d
    !
    ! -- return
    return
  end subroutine lak_allocate_arrays

  subroutine lak_read_lakes(this)
! ******************************************************************************
! pak1read_dimensions -- Read the dimensions for this package
! ******************************************************************************
!
!    SPECIFICATIONS:
! ------------------------------------------------------------------------------
    ! -- modules
    use ConstantsModule, only: LINELENGTH
    use SimModule, only: store_error, count_errors, store_error_unit
    use TimeSeriesManagerModule, only: read_value_or_time_series_adv
    ! -- dummy
    class(LakType), intent(inout) :: this
    ! -- local
    character(len=LINELENGTH) :: text
    character(len=LENBOUNDNAME) :: bndName, bndNameTemp
    character(len=9) :: cno
    character(len=50), dimension(:), allocatable :: caux
    integer(I4B) :: ierr, ival
    logical :: isfound, endOfBlock
    integer(I4B) :: n
    integer(I4B) :: ii, jj
    integer(I4B) :: iaux
    integer(I4B) :: itmp
    integer(I4B) :: nlak
    integer(I4B) :: nconn
    integer(I4B), dimension(:), pointer, contiguous :: nboundchk
    real(DP), pointer :: bndElem => null()
    ! -- format
    !
    ! -- code
    !
    ! -- initialize itmp
    itmp = 0
    !
    ! -- allocate lake data
    call mem_allocate(this%nlakeconn, this%nlakes, 'NLAKECONN', this%memoryPath)
    call mem_allocate(this%idxlakeconn, this%nlakes + 1, 'IDXLAKECONN', &
                      this%memoryPath)
    call mem_allocate(this%ntabrow, this%nlakes, 'NTABROW', this%memoryPath)
    call mem_allocate(this%strt, this%nlakes, 'STRT', this%memoryPath)
    call mem_allocate(this%laketop, this%nlakes, 'LAKETOP', this%memoryPath)
    call mem_allocate(this%lakebot, this%nlakes, 'LAKEBOT', this%memoryPath)
    call mem_allocate(this%sareamax, this%nlakes, 'SAREAMAX', this%memoryPath)
    call mem_allocate(this%stage, this%nlakes, 'STAGE', this%memoryPath)
    call mem_allocate(this%rainfall, this%nlakes, 'RAINFALL', this%memoryPath)
    call mem_allocate(this%evaporation, this%nlakes, 'EVAPORATION', &
                      this%memoryPath)
    call mem_allocate(this%runoff, this%nlakes, 'RUNOFF', this%memoryPath)
    call mem_allocate(this%inflow, this%nlakes, 'INFLOW', this%memoryPath)
    call mem_allocate(this%withdrawal, this%nlakes, 'WITHDRAWAL', this%memoryPath)
    call mem_allocate(this%lauxvar, this%naux, this%nlakes, 'LAUXVAR', &
                      this%memoryPath)
    call mem_allocate(this%avail, this%nlakes, 'AVAIL', this%memoryPath)
    call mem_allocate(this%lkgwsink, this%nlakes, 'LKGWSINK', this%memoryPath)
    call mem_allocate(this%ncncvr, this%nlakes, 'NCNCVR', this%memoryPath)
    call mem_allocate(this%surfin, this%nlakes, 'SURFIN', this%memoryPath)
    call mem_allocate(this%surfout, this%nlakes, 'SURFOUT', this%memoryPath)
    call mem_allocate(this%surfout1, this%nlakes, 'SURFOUT1', this%memoryPath)
    call mem_allocate(this%precip, this%nlakes, 'PRECIP', this%memoryPath)
    call mem_allocate(this%precip1, this%nlakes, 'PRECIP1', this%memoryPath)
    call mem_allocate(this%evap, this%nlakes, 'EVAP', this%memoryPath)
    call mem_allocate(this%evap1, this%nlakes, 'EVAP1', this%memoryPath)
    call mem_allocate(this%evapo, this%nlakes, 'EVAPO', this%memoryPath)
    call mem_allocate(this%withr, this%nlakes, 'WITHR', this%memoryPath)
    call mem_allocate(this%withr1, this%nlakes, 'WITHR1', this%memoryPath)
    call mem_allocate(this%flwin, this%nlakes, 'FLWIN', this%memoryPath)
    call mem_allocate(this%flwiter, this%nlakes, 'FLWITER', this%memoryPath)
    call mem_allocate(this%flwiter1, this%nlakes, 'FLWITER1', this%memoryPath)
    call mem_allocate(this%seep, this%nlakes, 'SEEP', this%memoryPath)
    call mem_allocate(this%seep1, this%nlakes, 'SEEP1', this%memoryPath)
    call mem_allocate(this%seep0, this%nlakes, 'SEEP0', this%memoryPath)
    call mem_allocate(this%stageiter, this%nlakes, 'STAGEITER', this%memoryPath)
    call mem_allocate(this%chterm, this%nlakes, 'CHTERM', this%memoryPath)
    !
    ! -- lake boundary and stages
    call mem_allocate(this%iboundpak, this%nlakes, 'IBOUND', this%memoryPath)
    call mem_allocate(this%xnewpak, this%nlakes, 'XNEWPAK', this%memoryPath)
    call mem_allocate(this%xoldpak, this%nlakes, 'XOLDPAK', this%memoryPath)
    !
    ! -- lake iteration variables
    call mem_allocate(this%iseepc, this%nlakes, 'ISEEPC', this%memoryPath)
    call mem_allocate(this%idhc, this%nlakes, 'IDHC', this%memoryPath)
    call mem_allocate(this%en1, this%nlakes, 'EN1', this%memoryPath)
    call mem_allocate(this%en2, this%nlakes, 'EN2', this%memoryPath)
    call mem_allocate(this%r1, this%nlakes, 'R1', this%memoryPath)
    call mem_allocate(this%r2, this%nlakes, 'R2', this%memoryPath)
    call mem_allocate(this%dh0, this%nlakes, 'DH0', this%memoryPath)
    call mem_allocate(this%s0, this%nlakes, 'S0', this%memoryPath)
    call mem_allocate(this%qgwf0, this%nlakes, 'QGWF0', this%memoryPath)
    !
    ! -- allocate character storage not managed by the memory manager
    allocate (this%lakename(this%nlakes)) ! ditch after boundnames allocated??
    allocate (this%status(this%nlakes))
    !
    do n = 1, this%nlakes
      this%ntabrow(n) = 0
      this%status(n) = 'ACTIVE'
      this%laketop(n) = -DEP20
      this%lakebot(n) = DEP20
      this%sareamax(n) = DZERO
      this%iboundpak(n) = 1
      this%xnewpak(n) = DEP20
      this%xoldpak(n) = DEP20
      !
      ! -- initialize boundary values to zero
      this%rainfall(n) = DZERO
      this%evaporation(n) = DZERO
      this%runoff(n) = DZERO
      this%inflow(n) = DZERO
      this%withdrawal(n) = DZERO
    end do
    !
    ! -- allocate local storage for aux variables
    if (this%naux > 0) then
      allocate (caux(this%naux))
    end if
    !
    ! -- allocate and initialize temporary variables
    allocate (nboundchk(this%nlakes))
    do n = 1, this%nlakes
      nboundchk(n) = 0
    end do
    !
    ! -- read lake well data
    ! -- get lakes block
    call this%parser%GetBlock('PACKAGEDATA', isfound, ierr, &
                              supportOpenClose=.true.)
    !
    ! -- parse locations block if detected
    if (isfound) then
      write (this%iout, '(/1x,a)') 'PROCESSING '//trim(adjustl(this%text))// &
        ' PACKAGEDATA'
      nlak = 0
      nconn = 0
      do
        call this%parser%GetNextLine(endOfBlock)
        if (endOfBlock) exit
        n = this%parser%GetInteger()

        if (n < 1 .or. n > this%nlakes) then
          write (errmsg, '(a,1x,i6)') 'lakeno MUST BE > 0 and <= ', this%nlakes
          call store_error(errmsg)
          cycle
        end if

        ! -- increment nboundchk
        nboundchk(n) = nboundchk(n) + 1

        ! -- strt
        this%strt(n) = this%parser%GetDouble()

        ! nlakeconn
        ival = this%parser%GetInteger()

        if (ival < 0) then
          write (errmsg, '(a,1x,i6)') 'nlakeconn MUST BE >= 0 for lake ', n
          call store_error(errmsg)
        end if

        nconn = nconn + ival
        this%nlakeconn(n) = ival

        ! -- get aux data
        do iaux = 1, this%naux
          call this%parser%GetString(caux(iaux))
        end do

        ! -- set default bndName
        write (cno, '(i9.9)') n
        bndName = 'Lake'//cno

        ! -- lakename
        if (this%inamedbound /= 0) then
          call this%parser%GetStringCaps(bndNameTemp)
          if (bndNameTemp /= '') then
            bndName = bndNameTemp
          end if
        end if
        this%lakename(n) = bndName

        ! -- fill time series aware data
        ! -- fill aux data
        do jj = 1, this%naux
          text = caux(jj)
          ii = n
          bndElem => this%lauxvar(jj, ii)
          call read_value_or_time_series_adv(text, ii, jj, bndElem, &
                                             this%packName, 'AUX', &
                                             this%tsManager, this%iprpak, &
                                             this%auxname(jj))
        end do

        nlak = nlak + 1
      end do
      !
      ! -- check for duplicate or missing lakes
      do n = 1, this%nlakes
        if (nboundchk(n) == 0) then
          write (errmsg, '(a,1x,i0)') 'NO DATA SPECIFIED FOR LAKE', n
          call store_error(errmsg)
        else if (nboundchk(n) > 1) then
          write (errmsg, '(a,1x,i0,1x,a,1x,i0,1x,a)') &
            'DATA FOR LAKE', n, 'SPECIFIED', nboundchk(n), 'TIMES'
          call store_error(errmsg)
        end if
      end do

      write (this%iout, '(1x,a)') 'END OF '//trim(adjustl(this%text))// &
        ' PACKAGEDATA'
    else
      call store_error('REQUIRED PACKAGEDATA BLOCK NOT FOUND.')
    end if
    !
    ! -- terminate if any errors were detected
    if (count_errors() > 0) then
      call this%parser%StoreErrorUnit()
    end if
    !
    ! -- set MAXBOUND
    this%MAXBOUND = nconn
    write (this%iout, '(//4x,a,i7)') 'MAXBOUND = ', this%maxbound

    ! -- set idxlakeconn
    this%idxlakeconn(1) = 1
    do n = 1, this%nlakes
      this%idxlakeconn(n + 1) = this%idxlakeconn(n) + this%nlakeconn(n)
    end do
    !
    ! -- deallocate local storage for aux variables
    if (this%naux > 0) then
      deallocate (caux)
    end if
    !
    ! -- deallocate local storage for nboundchk
    deallocate (nboundchk)
    !
    ! -- return
    return
  end subroutine lak_read_lakes

  subroutine lak_read_lake_connections(this)
! ******************************************************************************
! lak_read_lake_connections -- Read the lake connections for this package
! ******************************************************************************
!
!    SPECIFICATIONS:
! ------------------------------------------------------------------------------
    use ConstantsModule, only: LINELENGTH
    use SimModule, only: store_error, count_errors
    ! -- dummy
    class(LakType), intent(inout) :: this
    ! -- local
    character(len=LINELENGTH) :: keyword, cellid
    integer(I4B) :: ierr, ival
    logical :: isfound, endOfBlock
    real(DP) :: rval
    integer(I4B) :: j, n
    integer(I4B) :: nn
    integer(I4B) :: ipos, ipos0
    integer(I4B) :: icellid, icellid0
    real(DP) :: top, bot
    integer(I4B), dimension(:), pointer, contiguous :: nboundchk

    ! -- format
    !
    ! -- code
    !
    ! -- allocate local storage
    allocate (nboundchk(this%MAXBOUND))
    do n = 1, this%MAXBOUND
      nboundchk(n) = 0
    end do
    !
    ! -- get connectiondata block
    call this%parser%GetBlock('CONNECTIONDATA', isfound, ierr, &
                              supportOpenClose=.true.)
    !
    ! -- parse connectiondata block if detected
    if (isfound) then

      ! -- allocate connection data using memory manager
      call mem_allocate(this%imap, this%MAXBOUND, 'IMAP', this%memoryPath)
      call mem_allocate(this%cellid, this%MAXBOUND, 'CELLID', this%memoryPath)
      call mem_allocate(this%nodesontop, this%MAXBOUND, 'NODESONTOP', &
                        this%memoryPath)
      call mem_allocate(this%ictype, this%MAXBOUND, 'ICTYPE', this%memoryPath)
      call mem_allocate(this%bedleak, this%MAXBOUND, 'BEDLEAK', this%memoryPath) ! don't need to save this - use a temporary vector
      call mem_allocate(this%belev, this%MAXBOUND, 'BELEV', this%memoryPath)
      call mem_allocate(this%telev, this%MAXBOUND, 'TELEV', this%memoryPath)
      call mem_allocate(this%connlength, this%MAXBOUND, 'CONNLENGTH', &
                        this%memoryPath)
      call mem_allocate(this%connwidth, this%MAXBOUND, 'CONNWIDTH', &
                        this%memoryPath)
      call mem_allocate(this%sarea, this%MAXBOUND, 'SAREA', this%memoryPath)
      call mem_allocate(this%warea, this%MAXBOUND, 'WAREA', this%memoryPath)
      call mem_allocate(this%satcond, this%MAXBOUND, 'SATCOND', this%memoryPath)
      call mem_allocate(this%simcond, this%MAXBOUND, 'SIMCOND', this%memoryPath)
      call mem_allocate(this%simlakgw, this%MAXBOUND, 'SIMLAKGW', this%memoryPath)

      ! -- process the lake connection data
      write (this%iout, '(/1x,a)') 'PROCESSING '//trim(adjustl(this%text))// &
        ' LAKE_CONNECTIONS'
      do
        call this%parser%GetNextLine(endOfBlock)
        if (endOfBlock) exit
        n = this%parser%GetInteger()

        if (n < 1 .or. n > this%nlakes) then
          write (errmsg, '(a,1x,i6)') 'lakeno MUST BE > 0 and <= ', this%nlakes
          call store_error(errmsg)
          cycle
        end if

        ! -- read connection number
        ival = this%parser%GetInteger()
        if (ival < 1 .or. ival > this%nlakeconn(n)) then
          write (errmsg, '(a,1x,i4,1x,a,1x,i6)') &
            'iconn FOR LAKE ', n, 'MUST BE > 1 and <= ', this%nlakeconn(n)
          call store_error(errmsg)
          cycle
        end if

        j = ival
        ipos = this%idxlakeconn(n) + ival - 1

        ! -- set imap
        this%imap(ipos) = n

        !
        ! -- increment nboundchk
        nboundchk(ipos) = nboundchk(ipos) + 1

        ! -- read gwfnodes from the line
        call this%parser%GetCellid(this%dis%ndim, cellid)
        nn = this%dis%noder_from_cellid(cellid, &
                                        this%parser%iuactive, this%iout)
        !
        ! -- determine if a valid cell location was provided
        if (nn < 1) then
          write (errmsg, '(a,1x,i4,1x,a,1x,i4)') &
            'INVALID cellid FOR LAKE ', n, 'connection', j
          call store_error(errmsg)
        end if

        ! -- set gwf cellid for connection
        this%cellid(ipos) = nn
        this%nodesontop(ipos) = nn

        ! -- read ictype
        call this%parser%GetStringCaps(keyword)
        select case (keyword)
        case ('VERTICAL')
          this%ictype(ipos) = 0
        case ('HORIZONTAL')
          this%ictype(ipos) = 1
        case ('EMBEDDEDH')
          this%ictype(ipos) = 2
        case ('EMBEDDEDV')
          this%ictype(ipos) = 3
        case default
          write (errmsg, '(a,1x,i4,1x,a,1x,i4,1x,a,a,a)') &
            'UNKNOWN ctype FOR LAKE ', n, 'connection', j, &
            '(', trim(keyword), ')'
          call store_error(errmsg)
        end select

        ! -- bed leakance
        !this%bedleak(ipos) = this%parser%GetDouble()
        call this%parser%GetStringCaps(keyword)
        select case (keyword)
        case ('NONE')
          this%bedleak(ipos) = -DONE
        case default
          read (keyword, *) this%bedleak(ipos)
        end select

        if (keyword /= 'NONE' .and. this%bedleak(ipos) < dzero) then
          write (errmsg, '(a,1x,i4,1x,a)') 'bedleak FOR LAKE ', n, 'MUST BE >= 0'
          call store_error(errmsg)
        end if

        ! -- belev
        this%belev(ipos) = this%parser%GetDouble()

        ! -- telev
        this%telev(ipos) = this%parser%GetDouble()

        ! -- connection length
        rval = this%parser%GetDouble()
        if (rval < dzero) then
          if (this%ictype(ipos) == 1 .or. this%ictype(ipos) == 2 .or. &
              this%ictype(ipos) == 3) then
            write (errmsg, '(a,1x,i4,1x,a,1x,i4,1x,a)') &
              'connection length (connlength) FOR LAKE ', n, &
              ' HORIZONTAL CONNECTION ', j, 'MUST BE >= 0'
            call store_error(errmsg)
          else
            rval = DZERO
          end if
        end if
        this%connlength(ipos) = rval

        ! -- connection width
        rval = this%parser%GetDouble()
        if (rval < dzero) then
          if (this%ictype(ipos) == 1) then
            write (errmsg, '(a,1x,i4,1x,a,1x,i4,1x,a)') &
              'cell width (connwidth) FOR LAKE ', n, &
              ' HORIZONTAL CONNECTION ', j, 'MUST BE >= 0'
            call store_error(errmsg)
          else
            rval = DZERO
          end if
        end if
        this%connwidth(ipos) = rval
      end do
      write (this%iout, '(1x,a)') &
        'END OF '//trim(adjustl(this%text))//' CONNECTIONDATA'
    else
      call store_error('REQUIRED CONNECTIONDATA BLOCK NOT FOUND.')
    end if
    !
    ! -- terminate if any errors were detected
    if (count_errors() > 0) then
      call this%parser%StoreErrorUnit()
    end if
    !
    ! -- check that embedded lakes have only one connection
    do n = 1, this%nlakes
      j = 0
      do ipos = this%idxlakeconn(n), this%idxlakeconn(n + 1) - 1
        if (this%ictype(ipos) /= 2 .and. this%ictype(ipos) /= 3) cycle
        j = j + 1
        if (j > 1) then
          write (errmsg, '(a,1x,i4,1x,a,1x,i4,1x,a)') &
            'nlakeconn FOR LAKE', n, 'EMBEDDED CONNECTION', j, ' EXCEEDS 1.'
          call store_error(errmsg)
        end if
      end do
    end do
    ! -- check that an embedded lake is not in the same cell as a lake
    !   with a vertical connection
    do n = 1, this%nlakes
      ipos0 = this%idxlakeconn(n)
      icellid0 = this%cellid(ipos0)
      if (this%ictype(ipos0) /= 2 .and. this%ictype(ipos0) /= 3) cycle
      do nn = 1, this%nlakes
        if (nn == n) cycle
        j = 0
        do ipos = this%idxlakeconn(nn), this%idxlakeconn(nn + 1) - 1
          j = j + 1
          icellid = this%cellid(ipos)
          if (icellid == icellid0) then
            if (this%ictype(ipos) == 0) then
              write (errmsg, '(a,1x,i4,1x,a,1x,i4,1x,a,1x,i4,1x,a)') &
                'EMBEDDED LAKE', n, &
                'CANNOT COINCIDE WITH VERTICAL CONNECTION', j, &
                'IN LAKE', nn, '.'
              call store_error(errmsg)
            end if
          end if
        end do
      end do
    end do
    !
    ! -- process the data
    do n = 1, this%nlakes
      j = 0
      do ipos = this%idxlakeconn(n), this%idxlakeconn(n + 1) - 1
        j = j + 1
        nn = this%cellid(ipos)
        top = this%dis%top(nn)
        bot = this%dis%bot(nn)
        ! vertical connection
        if (this%ictype(ipos) == 0) then
          this%telev(ipos) = top + this%surfdep
          this%belev(ipos) = top
          this%lakebot(n) = min(this%belev(ipos), this%lakebot(n))
          ! horizontal connection
        else if (this%ictype(ipos) == 1) then
          if (this%belev(ipos) == this%telev(ipos)) then
            this%telev(ipos) = top
            this%belev(ipos) = bot
          else
            if (this%belev(ipos) >= this%telev(ipos)) then
              write (errmsg, '(a,1x,i4,1x,a,1x,i4,1x,a)') &
                'telev FOR LAKE ', n, ' HORIZONTAL CONNECTION ', j, &
                'MUST BE >= belev'
              call store_error(errmsg)
            else if (this%belev(ipos) < bot) then
              write (errmsg, '(a,1x,i4,1x,a,1x,i4,1x,a,1x,g15.7,1x,a)') &
                'belev FOR LAKE ', n, ' HORIZONTAL CONNECTION ', j, &
                'MUST BE >= cell bottom (', bot, ')'
              call store_error(errmsg)
            else if (this%telev(ipos) > top) then
              write (errmsg, '(a,1x,i4,1x,a,1x,i4,1x,a,1x,g15.7,1x,a)') &
                'telev FOR LAKE ', n, ' HORIZONTAL CONNECTION ', j, &
                'MUST BE <= cell top (', top, ')'
              call store_error(errmsg)
            end if
          end if
          this%laketop(n) = max(this%telev(ipos), this%laketop(n))
          this%lakebot(n) = min(this%belev(ipos), this%lakebot(n))
          ! embedded connections
        else if (this%ictype(ipos) == 2 .or. this%ictype(ipos) == 3) then
          this%telev(ipos) = top
          this%belev(ipos) = bot
          this%lakebot(n) = bot
        end if
        !
        ! -- check for missing or duplicate lake connections
        if (nboundchk(ipos) == 0) then
          write (errmsg, '(a,1x,i0,1x,a,1x,i0)') &
            'NO DATA SPECIFIED FOR LAKE', n, 'CONNECTION', j
          call store_error(errmsg)
        else if (nboundchk(ipos) > 1) then
          write (errmsg, '(a,1x,i0,1x,a,1x,i0,1x,a,1x,i0,1x,a)') &
            'DATA FOR LAKE', n, 'CONNECTION', j, &
            'SPECIFIED', nboundchk(ipos), 'TIMES'
          call store_error(errmsg)
        end if
        !
        ! -- set laketop if it has not been assigned
      end do
      if (this%laketop(n) == -DEP20) then
        this%laketop(n) = this%lakebot(n) + 100.
      end if
    end do
    !
    ! -- deallocate local variable
    deallocate (nboundchk)
    !
    ! -- write summary of lake_connection error messages
    if (count_errors() > 0) then
      call this%parser%StoreErrorUnit()
    end if
    !
    ! -- return
    return
  end subroutine lak_read_lake_connections

  subroutine lak_read_tables(this)
! ******************************************************************************
! lak_read_tables -- Read the lake tables for this package
! ******************************************************************************
!
!    SPECIFICATIONS:
! ------------------------------------------------------------------------------
    use ConstantsModule, only: LINELENGTH
    use SimModule, only: store_error, count_errors
    ! -- dummy
    class(LakType), intent(inout) :: this
    ! -- local
    type(LakTabType), dimension(:), allocatable :: laketables
    character(len=LINELENGTH) :: line
    character(len=LINELENGTH) :: keyword
    integer(I4B) :: ierr
    logical :: isfound, endOfBlock
    integer(I4B) :: n
    integer(I4B) :: iconn
    integer(I4B) :: ntabs
    integer(I4B), dimension(:), pointer, contiguous :: nboundchk
! ------------------------------------------------------------------------------

    ! -- format
    !
    ! -- code
    !
    ! -- skip of no outlets
    if (this%ntables < 1) return
    !
    ! -- allocate and initialize nboundchk
    allocate (nboundchk(this%nlakes))
    do n = 1, this%nlakes
      nboundchk(n) = 0
    end do
    !
    ! -- allocate derived type for table data
    allocate (laketables(this%nlakes))
    !
    ! -- get lake_tables block
    call this%parser%GetBlock('TABLES', isfound, ierr, &
                              supportOpenClose=.true.)
    !
    ! -- parse lake_tables block if detected
    if (isfound) then
      ntabs = 0
      ! -- process the lake table data
      write (this%iout, '(/1x,a)') 'PROCESSING '//trim(adjustl(this%text))// &
        ' LAKE_TABLES'
      readtable: do
        call this%parser%GetNextLine(endOfBlock)
        if (endOfBlock) exit
        n = this%parser%GetInteger()

        if (n < 1 .or. n > this%nlakes) then
          write (errmsg, '(a,1x,i6)') 'lakeno MUST BE > 0 and <= ', this%nlakes
          call store_error(errmsg)
          cycle readtable
        end if

        ! -- increment ntab and nboundchk
        ntabs = ntabs + 1
        nboundchk(n) = nboundchk(n) + 1

        ! -- read FILE keyword
        call this%parser%GetStringCaps(keyword)
        select case (keyword)
        case ('TAB6')
          call this%parser%GetStringCaps(keyword)
          if (trim(adjustl(keyword)) /= 'FILEIN') then
            errmsg = 'TAB6 keyword must be followed by "FILEIN" '// &
                     'then by filename.'
            call store_error(errmsg)
            cycle readtable
          end if
          call this%parser%GetString(line)
          call this%lak_read_table(n, line, laketables(n))
        case default
          write (errmsg, '(a,1x,i4,1x,a)') &
            'LAKE TABLE ENTRY for LAKE ', n, 'MUST INCLUDE TAB6 KEYWORD'
          call store_error(errmsg)
          cycle readtable
        end select
      end do readtable

      write (this%iout, '(1x,a)') &
        'END OF '//trim(adjustl(this%text))//' LAKE_TABLES'
      !
      ! -- check for missing or duplicate lake connections
      if (ntabs < this%ntables) then
        write (errmsg, '(a,1x,i0,1x,a,1x,i0)') &
          'TABLE DATA ARE SPECIFIED', ntabs, &
          'TIMES BUT NTABLES IS SET TO', this%ntables
        call store_error(errmsg)
      end if
      do n = 1, this%nlakes
        if (this%ntabrow(n) > 0 .and. nboundchk(n) > 1) then
          write (errmsg, '(a,1x,i0,1x,a,1x,i0,1x,a)') &
            'TABLE DATA FOR LAKE', n, 'SPECIFIED', nboundchk(n), 'TIMES'
          call store_error(errmsg)
        end if
      end do
    else
      call store_error('REQUIRED TABLES BLOCK NOT FOUND.')
    end if
    !
    ! -- deallocate local storage
    deallocate (nboundchk)
    !
    ! -- write summary of lake_table error messages
    if (count_errors() > 0) then
      call this%parser%StoreErrorUnit()
    end if
    !
    ! -- convert laketables to vectors
    call this%laktables_to_vectors(laketables)
    !
    ! -- destroy laketables
    do n = 1, this%nlakes
      if (this%ntabrow(n) > 0) then
        deallocate (laketables(n)%tabstage)
        deallocate (laketables(n)%tabvolume)
        deallocate (laketables(n)%tabsarea)
        iconn = this%idxlakeconn(n)
        if (this%ictype(iconn) == 2 .or. this%ictype(iconn) == 3) then
          deallocate (laketables(n)%tabwarea)
        end if
      end if
    end do
    deallocate (laketables)
    !
    ! -- return
    return
  end subroutine lak_read_tables

  subroutine laktables_to_vectors(this, laketables)
! ******************************************************************************
! laktables_to_vectors -- Copy the laketables structure data into flattened
!   vectors that are stored in the memory manager
! ******************************************************************************
!
!    SPECIFICATIONS:
! ------------------------------------------------------------------------------
    class(LakType), intent(inout) :: this
    type(LakTabType), intent(in), dimension(:), contiguous :: laketables
    integer(I4B) :: n
    integer(I4B) :: ntabrows
    integer(I4B) :: j
    integer(I4B) :: ipos
    integer(I4B) :: iconn
! ------------------------------------------------------------------------------
    !
    ! -- allocate index array for lak tables
    call mem_allocate(this%ialaktab, this%nlakes + 1, 'IALAKTAB', this%memoryPath)
    !
    ! -- Move the laktables structure information into flattened arrays
    this%ialaktab(1) = 1
    do n = 1, this%nlakes
      ! -- ialaktab contains a pointer into the flattened lak table data
      this%ialaktab(n + 1) = this%ialaktab(n) + this%ntabrow(n)
    end do
    !
    ! -- Allocate vectors for storing all lake table data
    ntabrows = this%ialaktab(this%nlakes + 1) - 1
    call mem_allocate(this%tabstage, ntabrows, 'TABSTAGE', this%memoryPath)
    call mem_allocate(this%tabvolume, ntabrows, 'TABVOLUME', this%memoryPath)
    call mem_allocate(this%tabsarea, ntabrows, 'TABSAREA', this%memoryPath)
    call mem_allocate(this%tabwarea, ntabrows, 'TABWAREA', this%memoryPath)
    !
    ! -- Copy data from laketables into vectors
    do n = 1, this%nlakes
      j = 1
      do ipos = this%ialaktab(n), this%ialaktab(n + 1) - 1
        this%tabstage(ipos) = laketables(n)%tabstage(j)
        this%tabvolume(ipos) = laketables(n)%tabvolume(j)
        this%tabsarea(ipos) = laketables(n)%tabsarea(j)
        iconn = this%idxlakeconn(n)
        if (this%ictype(iconn) == 2 .or. this%ictype(iconn) == 3) then
          !
          ! -- tabwarea only filled for ictype 2 and 3
          this%tabwarea(ipos) = laketables(n)%tabwarea(j)
        else
          this%tabwarea(ipos) = DZERO
        end if
        j = j + 1
      end do
    end do
    !
    ! -- return
    return
  end subroutine laktables_to_vectors

  subroutine lak_read_table(this, ilak, filename, laketable)
! ******************************************************************************
! lak_read_table -- Read the lake table for this package
! ******************************************************************************
!
!    SPECIFICATIONS:
! ------------------------------------------------------------------------------
    use ConstantsModule, only: LINELENGTH
    use InputOutputModule, only: openfile
    use SimModule, only: store_error, count_errors
    ! -- dummy
    class(LakType), intent(inout) :: this
    integer(I4B), intent(in) :: ilak
    character(len=*), intent(in) :: filename
    type(LakTabType), intent(inout) :: laketable
    ! -- local
    character(len=LINELENGTH) :: keyword
    integer(I4B) :: ierr
    logical :: isfound, endOfBlock
    integer(I4B) :: iu
    integer(I4B) :: n
    integer(I4B) :: ipos
    integer(I4B) :: j
    integer(I4B) :: jmin
    integer(I4B) :: iconn
    real(DP) :: vol
    real(DP) :: sa
    real(DP) :: wa
    real(DP) :: v
    real(DP) :: v0
    type(BlockParserType) :: parser
    ! -- formats
    character(len=*), parameter :: fmttaberr = &
      &'(a,1x,i4,1x,a,1x,g15.6,1x,a,1x,i6,1x,a,1x,i4,1x,a,1x,g15.6,1x,a)'
! ------------------------------------------------------------------------------

    ! -- format
    !
    ! -- code
    !
    ! -- initialize locals
    n = 0
    j = 0
    !
    ! -- open the table file
    iu = 0
    call openfile(iu, this%iout, filename, 'LAKE TABLE')
    call parser%Initialize(iu, this%iout)
    !
    ! -- get dimensions block
    call parser%GetBlock('DIMENSIONS', isfound, ierr, supportOpenClose=.true.)
    !
    ! -- parse lak table dimensions block if detected
    if (isfound) then
      ! -- process the lake table dimension data
      if (this%iprpak /= 0) then
        write (this%iout, '(/1x,a)') &
          'PROCESSING '//trim(adjustl(this%text))//' DIMENSIONS'
      end if
      readdims: do
        call parser%GetNextLine(endOfBlock)
        if (endOfBlock) exit
        call parser%GetStringCaps(keyword)
        select case (keyword)
        case ('NROW')
          n = parser%GetInteger()

          if (n < 1) then
            write (errmsg, '(a)') 'LAKE TABLE NROW MUST BE > 0'
            call store_error(errmsg)
          end if
        case ('NCOL')
          j = parser%GetInteger()

          if (this%ictype(ilak) == 2 .or. this%ictype(ilak) == 3) then
            jmin = 4
          else
            jmin = 3
          end if
          if (j < jmin) then
            write (errmsg, '(a,1x,i0)') 'LAKE TABLE NCOL MUST BE >= ', jmin
            call store_error(errmsg)
          end if

        case default
          write (errmsg, '(a,a)') &
            'UNKNOWN '//trim(this%text)//' DIMENSIONS KEYWORD: ', trim(keyword)
          call store_error(errmsg)
        end select
      end do readdims
      if (this%iprpak /= 0) then
        write (this%iout, '(1x,a)') &
          'END OF '//trim(adjustl(this%text))//' DIMENSIONS'
      end if
    else
      call store_error('REQUIRED DIMENSIONS BLOCK NOT FOUND.')
    end if
    !
    ! -- check that ncol and nrow have been specified
    if (n < 1) then
      write (errmsg, '(a)') &
        'NROW NOT SPECIFIED IN THE LAKE TABLE DIMENSIONS BLOCK'
      call store_error(errmsg)
    end if
    if (j < 1) then
      write (errmsg, '(a)') &
        'NCOL NOT SPECIFIED IN THE LAKE TABLE DIMENSIONS BLOCK'
      call store_error(errmsg)
    end if
    !
    ! -- only read the lake table data if n and j are specified to be greater
    !    than zero
    if (n * j > 0) then
      !
      ! -- allocate space
      this%ntabrow(ilak) = n
      allocate (laketable%tabstage(n))
      allocate (laketable%tabvolume(n))
      allocate (laketable%tabsarea(n))
      ipos = this%idxlakeconn(ilak)
      if (this%ictype(ipos) == 2 .or. this%ictype(ipos) == 3) then
        allocate (laketable%tabwarea(n))
      end if

      ! -- get table block
      call parser%GetBlock('TABLE', isfound, ierr, supportOpenClose=.true.)
      !
      ! -- parse well_connections block if detected
      if (isfound) then

        ! -- process the table data
        if (this%iprpak /= 0) then
          write (this%iout, '(/1x,a)') &
            'PROCESSING '//trim(adjustl(this%text))//' TABLE'
        end if
        iconn = this%idxlakeconn(ilak)
        ipos = 0
        readtabledata: do
          call parser%GetNextLine(endOfBlock)
          if (endOfBlock) exit
          ipos = ipos + 1
          if (ipos > this%ntabrow(ilak)) then
            cycle readtabledata
          end if
          laketable%tabstage(ipos) = parser%GetDouble()
          laketable%tabvolume(ipos) = parser%GetDouble()
          laketable%tabsarea(ipos) = parser%GetDouble()
          if (this%ictype(iconn) == 2 .or. this%ictype(iconn) == 3) then
            laketable%tabwarea(ipos) = parser%GetDouble()
          end if
        end do readtabledata

        if (this%iprpak /= 0) then
          write (this%iout, '(1x,a)') &
            'END OF '//trim(adjustl(this%text))//' TABLE'
        end if
      else
        call store_error('REQUIRED TABLE BLOCK NOT FOUND.')
      end if
      !
      ! -- error condition if number of rows read are not equal to nrow
      if (ipos /= this%ntabrow(ilak)) then
        write (errmsg, '(a,1x,i0,1x,a,1x,i0,1x,a)') &
          'NROW SET TO', this%ntabrow(ilak), 'BUT', ipos, 'ROWS WERE READ'
        call store_error(errmsg)
      end if
      !
      ! -- set lake bottom based on table if it is an embedded lake
      iconn = this%idxlakeconn(ilak)
      if (this%ictype(iconn) == 2 .or. this%ictype(iconn) == 3) then
        do n = 1, this%ntabrow(ilak)
          vol = laketable%tabvolume(n)
          sa = laketable%tabsarea(n)
          wa = laketable%tabwarea(n)
          vol = vol * sa * wa
          ! -- check if all entries are zero
          if (vol > DZERO) exit
          ! -- set lake bottom
          this%lakebot(ilak) = laketable%tabstage(n)
          this%belev(ilak) = laketable%tabstage(n)
        end do
        ! -- set maximum surface area for rainfall
        n = this%ntabrow(ilak)
        this%sareamax(ilak) = laketable%tabsarea(n)
      end if
      !
      ! -- verify the table data
      do n = 2, this%ntabrow(ilak)
        v = laketable%tabstage(n)
        v0 = laketable%tabstage(n - 1)
        if (v <= v0) then
          write (errmsg, fmttaberr) &
            'TABLE STAGE ENTRY', n, '(', laketable%tabstage(n), ') FOR LAKE ', &
            ilak, 'MUST BE GREATER THAN THE PREVIOUS STAGE ENTRY', &
            n - 1, '(', laketable%tabstage(n - 1), ')'
          call store_error(errmsg)
        end if
        v = laketable%tabvolume(n)
        v0 = laketable%tabvolume(n - 1)
        if (v <= v0) then
          write (errmsg, fmttaberr) &
            'TABLE VOLUME ENTRY', n, '(', laketable%tabvolume(n), &
            ') FOR LAKE ', &
            ilak, 'MUST BE GREATER THAN THE PREVIOUS VOLUME ENTRY', &
            n - 1, '(', laketable%tabvolume(n - 1), ')'
          call store_error(errmsg)
        end if
        v = laketable%tabsarea(n)
        v0 = laketable%tabsarea(n - 1)
        if (v < v0) then
          write (errmsg, fmttaberr) &
            'TABLE SURFACE AREA ENTRY', n, '(', &
            laketable%tabsarea(n), ') FOR LAKE ', ilak, &
            'MUST BE GREATER THAN OR EQUAL TO THE PREVIOUS SURFACE AREA ENTRY', &
            n - 1, '(', laketable%tabsarea(n - 1), ')'
          call store_error(errmsg)
        end if
        iconn = this%idxlakeconn(ilak)
        if (this%ictype(iconn) == 2 .or. this%ictype(iconn) == 3) then
          v = laketable%tabwarea(n)
          v0 = laketable%tabwarea(n - 1)
          if (v < v0) then
            write (errmsg, fmttaberr) &
              'TABLE EXCHANGE AREA ENTRY', n, '(', &
              laketable%tabwarea(n), ') FOR LAKE ', ilak, &
              'MUST BE GREATER THAN OR EQUAL TO THE PREVIOUS EXCHANGE AREA '// &
              'ENTRY', n - 1, '(', laketable%tabwarea(n - 1), ')'
            call store_error(errmsg)
          end if
        end if
      end do
    end if
    !
    ! -- write summary of lake table error messages
    if (count_errors() > 0) then
      call parser%StoreErrorUnit()
    end if
    !
    ! Close the table file and clear other parser members
    call parser%Clear()
    !
    ! -- return
    return
  end subroutine lak_read_table

  subroutine lak_read_outlets(this)
! ******************************************************************************
! lak_read_outlets -- Read the lake outlets for this package
! ******************************************************************************
!
!    SPECIFICATIONS:
! ------------------------------------------------------------------------------
    use ConstantsModule, only: LINELENGTH
    use SimModule, only: store_error, count_errors
    use TimeSeriesManagerModule, only: read_value_or_time_series_adv
    ! -- dummy
    class(LakType), intent(inout) :: this
    ! -- local
    character(len=LINELENGTH) :: text, keyword
    character(len=LENBOUNDNAME) :: bndName
    character(len=9) :: citem
    integer(I4B) :: ierr, ival
    logical :: isfound, endOfBlock
    integer(I4B) :: n
    integer(I4B) :: jj
    integer(I4B), dimension(:), pointer, contiguous :: nboundchk
    real(DP), pointer :: bndElem => null()
    !
    ! -- format
    !
    ! -- code
! ------------------------------------------------------------------------------
    !
    ! -- get well_connections block
    call this%parser%GetBlock('OUTLETS', isfound, ierr, &
                              supportOpenClose=.true., blockRequired=.false.)
    !
    ! -- parse outlets block if detected
    if (isfound) then
      if (this%noutlets > 0) then
        !
        ! -- allocate and initialize local variables
        allocate (nboundchk(this%noutlets))
        do n = 1, this%noutlets
          nboundchk(n) = 0
        end do
        !
        ! -- allocate outlet data using memory manager
        call mem_allocate(this%lakein, this%NOUTLETS, 'LAKEIN', this%memoryPath)
        call mem_allocate(this%lakeout, this%NOUTLETS, 'LAKEOUT', this%memoryPath)
        call mem_allocate(this%iouttype, this%NOUTLETS, 'IOUTTYPE', &
                          this%memoryPath)
        call mem_allocate(this%outrate, this%NOUTLETS, 'OUTRATE', this%memoryPath)
        call mem_allocate(this%outinvert, this%NOUTLETS, 'OUTINVERT', &
                          this%memoryPath)
        call mem_allocate(this%outwidth, this%NOUTLETS, 'OUTWIDTH', &
                          this%memoryPath)
        call mem_allocate(this%outrough, this%NOUTLETS, 'OUTROUGH', &
                          this%memoryPath)
        call mem_allocate(this%outslope, this%NOUTLETS, 'OUTSLOPE', &
                          this%memoryPath)
        call mem_allocate(this%simoutrate, this%NOUTLETS, 'SIMOUTRATE', &
                          this%memoryPath)
        !
        ! -- initialize outlet rate
        do n = 1, this%noutlets
          this%outrate(n) = DZERO
        end do

        ! -- process the lake connection data
        write (this%iout, '(/1x,a)') &
          'PROCESSING '//trim(adjustl(this%text))//' OUTLETS'
        readoutlet: do
          call this%parser%GetNextLine(endOfBlock)
          if (endOfBlock) exit
          n = this%parser%GetInteger()

          if (n < 1 .or. n > this%noutlets) then
            write (errmsg, '(a,1x,i6)') &
              'outletno MUST BE > 0 and <= ', this%noutlets
            call store_error(errmsg)
            cycle readoutlet
          end if
          !
          ! -- increment nboundchk
          nboundchk(n) = nboundchk(n) + 1
          !
          ! -- read outlet lakein
          ival = this%parser%GetInteger()
          if (ival < 1 .or. ival > this%nlakes) then
            write (errmsg, '(a,1x,i4,1x,a,1x,i6)') &
              'lakein FOR OUTLET ', n, 'MUST BE > 0 and <= ', this%nlakes
            call store_error(errmsg)
            cycle readoutlet
          end if
          this%lakein(n) = ival

          ! -- read outlet lakeout
          ival = this%parser%GetInteger()
          if (ival < 0 .or. ival > this%nlakes) then
            write (errmsg, '(a,1x,i4,1x,a,1x,i6)') &
              'lakeout FOR OUTLET ', n, 'MUST BE >= 0 and <= ', this%nlakes
            call store_error(errmsg)
            cycle readoutlet
          end if
          this%lakeout(n) = ival

          ! -- read ictype
          call this%parser%GetStringCaps(keyword)
          select case (keyword)
          case ('SPECIFIED')
            this%iouttype(n) = 0
          case ('MANNING')
            this%iouttype(n) = 1
          case ('WEIR')
            this%iouttype(n) = 2
          case default
            write (errmsg, '(a,1x,i4,1x,a,a,a)') &
              'UNKNOWN couttype FOR OUTLET ', n, '(', trim(keyword), ')'
            call store_error(errmsg)
            cycle readoutlet
          end select

          ! -- build bndname for outlet
          write (citem, '(i9.9)') n
          bndName = 'OUTLET'//citem

          ! -- set a few variables for timeseries aware variables
          jj = 1
          !
          ! -- outlet invert
          call this%parser%GetString(text)
          bndElem => this%outinvert(n)
          call read_value_or_time_series_adv(text, n, jj, bndElem, &
                                             this%packName, 'BND', &
                                             this%tsManager, this%iprpak, &
                                             'INVERT')
          !
          ! -- outlet width
          call this%parser%GetString(text)
          bndElem => this%outwidth(n)
          call read_value_or_time_series_adv(text, n, jj, bndElem, &
                                             this%packName, 'BND', &
                                             this%tsManager, this%iprpak, 'WIDTH')
          !
          ! -- outlet roughness
          call this%parser%GetString(text)
          bndElem => this%outrough(n)
          call read_value_or_time_series_adv(text, n, jj, bndElem, &
                                             this%packName, 'BND', &
                                             this%tsManager, this%iprpak, 'ROUGH')
          !
          ! -- outlet slope
          call this%parser%GetString(text)
          bndElem => this%outslope(n)
          call read_value_or_time_series_adv(text, n, jj, bndElem, &
                                             this%packName, 'BND', &
                                             this%tsManager, this%iprpak, 'SLOPE')
        end do readoutlet
        write (this%iout, '(1x,a)') 'END OF '//trim(adjustl(this%text))// &
          ' OUTLETS'
        !
        ! -- check for duplicate or missing outlets
        do n = 1, this%noutlets
          if (nboundchk(n) == 0) then
            write (errmsg, '(a,1x,i0)') 'NO DATA SPECIFIED FOR OUTLET', n
            call store_error(errmsg)
          else if (nboundchk(n) > 1) then
            write (errmsg, '(a,1x,i0,1x,a,1x,i0,1x,a)') &
              'DATA FOR OUTLET', n, 'SPECIFIED', nboundchk(n), 'TIMES'
            call store_error(errmsg)
          end if
        end do
        !
        ! -- deallocate local storage
        deallocate (nboundchk)
      else
        write (errmsg, '(a,1x,a)') &
          'AN OUTLETS BLOCK SHOULD NOT BE SPECIFIED IF NOUTLETS IS NOT', &
          'SPECIFIED OR IS SPECIFIED TO BE 0.'
        call store_error(errmsg)
      end if

    else
      if (this%noutlets > 0) then
        call store_error('REQUIRED OUTLETS BLOCK NOT FOUND.')
      end if
    end if
    !
    ! -- write summary of lake_connection error messages
    ierr = count_errors()
    if (ierr > 0) then
      call this%parser%StoreErrorUnit()
    end if
    !
    ! -- return
    return
  end subroutine lak_read_outlets

  subroutine lak_read_dimensions(this)
! ******************************************************************************
! pak1read_dimensions -- Read the dimensions for this package
! ******************************************************************************
!
!    SPECIFICATIONS:
! ------------------------------------------------------------------------------
    use ConstantsModule, only: LINELENGTH
    use SimModule, only: store_error, count_errors
    ! -- dummy
    class(LakType), intent(inout) :: this
    ! -- local
    character(len=LINELENGTH) :: keyword
    integer(I4B) :: ierr
    logical :: isfound, endOfBlock
    ! -- format
! ------------------------------------------------------------------------------
    !
    ! -- initialize dimensions to -1
    this%nlakes = -1
    this%maxbound = -1
    !
    ! -- get dimensions block
    call this%parser%GetBlock('DIMENSIONS', isfound, ierr, &
                              supportOpenClose=.true.)
    !
    ! -- parse dimensions block if detected
    if (isfound) then
      write (this%iout, '(/1x,a)') 'PROCESSING '//trim(adjustl(this%text))// &
        ' DIMENSIONS'
      do
        call this%parser%GetNextLine(endOfBlock)
        if (endOfBlock) exit
        call this%parser%GetStringCaps(keyword)
        select case (keyword)
        case ('NLAKES')
          this%nlakes = this%parser%GetInteger()
          write (this%iout, '(4x,a,i7)') 'NLAKES = ', this%nlakes
        case ('NOUTLETS')
          this%noutlets = this%parser%GetInteger()
          write (this%iout, '(4x,a,i7)') 'NOUTLETS = ', this%noutlets
        case ('NTABLES')
          this%ntables = this%parser%GetInteger()
          write (this%iout, '(4x,a,i7)') 'NTABLES = ', this%ntables
        case default
          write (errmsg, '(a,a)') &
            'UNKNOWN '//trim(this%text)//' DIMENSION: ', trim(keyword)
          call store_error(errmsg)
        end select
      end do
      write (this%iout, '(1x,a)') &
        'END OF '//trim(adjustl(this%text))//' DIMENSIONS'
    else
      call store_error('REQUIRED DIMENSIONS BLOCK NOT FOUND.')
    end if

    if (this%nlakes < 0) then
      write (errmsg, '(a)') &
        'NLAKES WAS NOT SPECIFIED OR WAS SPECIFIED INCORRECTLY.'
      call store_error(errmsg)
    end if
    !
    ! -- stop if errors were encountered in the DIMENSIONS block
    if (count_errors() > 0) then
      call this%parser%StoreErrorUnit()
    end if
    !
    ! -- read lakes block
    call this%lak_read_lakes()
    !
    ! -- read lake_connections block
    call this%lak_read_lake_connections()
    !
    ! -- read tables block
    call this%lak_read_tables()
    !
    ! -- read outlets block
    call this%lak_read_outlets()
    !
    ! -- Call define_listlabel to construct the list label that is written
    !    when PRINT_INPUT option is used.
    call this%define_listlabel()
    !
    ! -- setup the budget object
    call this%lak_setup_budobj()
    !
    ! -- setup the stage table object
    call this%lak_setup_tableobj()
    !
    ! -- return
    return
  end subroutine lak_read_dimensions

  subroutine lak_read_initial_attr(this)
! ******************************************************************************
! pak1read_dimensions -- Read the initial parameters for this package
! ******************************************************************************
!
!    SPECIFICATIONS:
! ------------------------------------------------------------------------------
    use ConstantsModule, only: LINELENGTH
    use MemoryHelperModule, only: create_mem_path
    use SimModule, only: store_error, count_errors
    use TimeSeriesManagerModule, only: read_value_or_time_series_adv
    ! -- dummy
    class(LakType), intent(inout) :: this
    ! -- local
    character(len=LINELENGTH) :: text
    integer(I4B) :: j, jj, n
    integer(I4B) :: nn
    integer(I4B) :: idx
    real(DP) :: top
    real(DP) :: bot
    real(DP) :: k
    real(DP) :: area
    real(DP) :: length
    real(DP) :: s
    real(DP) :: dx
    real(DP) :: c
    real(DP) :: sa
    real(DP) :: wa
    real(DP) :: v
    real(DP) :: fact
    real(DP) :: c1
    real(DP) :: c2
    real(DP), allocatable, dimension(:) :: clb, caq
    character(len=14) :: cbedleak
    character(len=14) :: cbedcond
    character(len=10), dimension(0:3) :: ctype
    character(len=15) :: nodestr
    real(DP), pointer :: bndElem => null()
    ! -- data
    data ctype(0)/'VERTICAL  '/
    data ctype(1)/'HORIZONTAL'/
    data ctype(2)/'EMBEDDEDH '/
    data ctype(3)/'EMBEDDEDV '/
    ! -- format
! ------------------------------------------------------------------------------
    !
    ! -- initialize xnewpak and set stage
    do n = 1, this%nlakes
      this%xnewpak(n) = this%strt(n)
      write (text, '(g15.7)') this%strt(n)
      jj = 1 ! For STAGE
      bndElem => this%stage(n)
      call read_value_or_time_series_adv(text, n, jj, bndElem, this%packName, &
                                         'BND', this%tsManager, this%iprpak, &
                                         'STAGE')
    end do
    !
    ! -- initialize status (iboundpak) of lakes to active
    do n = 1, this%nlakes
      if (this%status(n) == 'CONSTANT') then
        this%iboundpak(n) = -1
      else if (this%status(n) == 'INACTIVE') then
        this%iboundpak(n) = 0
      else if (this%status(n) == 'ACTIVE ') then
        this%iboundpak(n) = 1
      end if
    end do
    !
    ! -- set boundname for each connection
    if (this%inamedbound /= 0) then
      do n = 1, this%nlakes
        do j = this%idxlakeconn(n), this%idxlakeconn(n + 1) - 1
          this%boundname(j) = this%lakename(n)
        end do
      end do
    end if
    !
    ! -- copy boundname into boundname_cst
    call this%copy_boundname()
    !
    ! -- set pointer to gwf iss and gwf hk
    call mem_setptr(this%gwfiss, 'ISS', create_mem_path(this%name_model))
    call mem_setptr(this%gwfk11, 'K11', create_mem_path(this%name_model, 'NPF'))
    call mem_setptr(this%gwfk33, 'K33', create_mem_path(this%name_model, 'NPF'))
    call mem_setptr(this%gwfik33, 'IK33', create_mem_path(this%name_model, 'NPF'))
    call mem_setptr(this%gwfsat, 'SAT', create_mem_path(this%name_model, 'NPF'))
    !
    ! -- allocate temporary storage
    allocate (clb(this%MAXBOUND))
    allocate (caq(this%MAXBOUND))

    ! -- calculate saturated conductance for each connection
    do n = 1, this%nlakes
      do j = this%idxlakeconn(n), this%idxlakeconn(n + 1) - 1
        nn = this%cellid(j)
        top = this%dis%top(nn)
        bot = this%dis%bot(nn)
        ! vertical connection
        if (this%ictype(j) == 0) then
          area = this%dis%area(nn)
          this%sarea(j) = area
          this%warea(j) = area
          this%sareamax(n) = this%sareamax(n) + area
          if (this%gwfik33 == 0) then
            k = this%gwfk11(nn)
          else
            k = this%gwfk33(nn)
          end if
          length = DHALF * (top - bot)
          ! horizontal connection
        else if (this%ictype(j) == 1) then
          area = (this%telev(j) - this%belev(j)) * this%connwidth(j)
          ! -- recalculate area if connected cell is confined and lake
          !    connection top and bot are equal to the cell top and bot
          if (top == this%telev(j) .and. bot == this%belev(j)) then
            if (this%icelltype(nn) == 0) then
              area = this%gwfsat(nn) * (top - bot) * this%connwidth(j)
            end if
          end if
          this%sarea(j) = DZERO
          this%warea(j) = area
          this%sareamax(n) = this%sareamax(n) + DZERO
          k = this%gwfk11(nn)
          length = this%connlength(j)
          ! embedded horizontal connection
        else if (this%ictype(j) == 2) then
          area = DONE
          this%sarea(j) = DZERO
          this%warea(j) = area
          this%sareamax(n) = this%sareamax(n) + DZERO
          k = this%gwfk11(nn)
          length = this%connlength(j)
          ! embedded vertical connection
        else if (this%ictype(j) == 3) then
          area = DONE
          this%sarea(j) = DZERO
          this%warea(j) = area
          this%sareamax(n) = this%sareamax(n) + DZERO
          if (this%gwfik33 == 0) then
            k = this%gwfk11(nn)
          else
            k = this%gwfk33(nn)
          end if
          length = this%connlength(j)
        end if
        if (this%bedleak(j) < DZERO) then
          clb(j) = -DONE
        else if (this%bedleak(j) > DZERO) then
          clb(j) = done / this%bedleak(j)
        else
          clb(j) = DZERO
        end if
        if (k > DZERO) then
          caq(j) = length / k
        else
          caq(j) = DZERO
        end if
        if (this%bedleak(j) < DZERO) then
          this%satcond(j) = area / caq(j)
        else if (clb(j) * caq(j) > DZERO) then
          this%satcond(j) = area / (clb(j) + caq(j))
        else
          this%satcond(j) = DZERO
        end if
      end do
    end do
    !
    ! -- write a summary of the conductance
    if (this%iprpak > 0) then
      write (this%iout, '(//,29x,a,/)') &
        'INTERFACE CONDUCTANCE BETWEEN LAKE AND AQUIFER CELLS'
      write (this%iout, '(1x,a)') &
     &  '      LAKE CONNECTION                 CONNECTION    LAKEBED'// &
     &  '              C O N D U C T A N C E S        '
      write (this%iout, '(1x,a)') &
     &  '    NUMBER     NUMBER CELLID          DIRECTION    LEAKANCE'// &
     &  '        LAKEBED        AQUIFER       COMBINED'
      write (this%iout, "(1x,108('-'))")
      do n = 1, this%nlakes
        idx = 0
        do j = this%idxlakeconn(n), this%idxlakeconn(n + 1) - 1
          idx = idx + 1
          fact = DONE
          if (this%ictype(j) == 1) then
            fact = this%telev(j) - this%belev(j)
            if (ABS(fact) > DZERO) then
              fact = DONE / fact
            end if
          end if
          nn = this%cellid(j)
          area = this%warea(j)
          c1 = DZERO
          if (clb(j) < DZERO) then
            cbedleak = '     NONE     '
            cbedcond = '     NONE     '
          else if (clb(j) > DZERO) then
            c1 = area * fact / clb(j)
            write (cbedleak, '(g14.5)') this%bedleak(j)
            write (cbedcond, '(g14.5)') c1
          else
            write (cbedleak, '(g14.5)') c1
            write (cbedcond, '(g14.5)') c1
          end if
          c2 = DZERO
          if (caq(j) > DZERO) then
            c2 = area * fact / caq(j)
          end if
          call this%dis%noder_to_string(nn, nodestr)
          write (this%iout, &
                 '(1x,i10,1x,i10,1x,a15,1x,a10,2(1x,a14),2(1x,g14.5))') &
            n, idx, nodestr, ctype(this%ictype(j)), cbedleak, &
            cbedcond, c2, this%satcond(j) * fact
        end do
      end do
      write (this%iout, "(1x,108('-'))")
      write (this%iout, '(1x,a)') &
        'IF VERTICAL CONNECTION, CONDUCTANCE (L^2/T) IS &
        &BETWEEN AQUIFER CELL AND OVERLYING LAKE CELL.'
      write (this%iout, '(1x,a)') &
        'IF HORIZONTAL CONNECTION, CONDUCTANCES ARE PER &
        &UNIT SATURATED THICKNESS (L/T).'
      write (this%iout, '(1x,a)') &
        'IF EMBEDDED CONNECTION, CONDUCTANCES ARE PER &
        &UNIT EXCHANGE AREA (1/T).'

      !        write(this%iout,*) n, idx, nodestr, this%sarea(j), this%warea(j)
      !
      ! -- calculate stage, surface area, wetted area, volume relation
      do n = 1, this%nlakes
        write (this%iout, '(//1x,a,1x,i10)') 'STAGE/VOLUME RELATION FOR LAKE  ', n
        write (this%iout, '(/1x,5(a14))') '         STAGE', '  SURFACE AREA', &
    &                                    '   WETTED AREA', '   CONDUCTANCE', &
    &                                    '        VOLUME'
        write (this%iout, "(1x,70('-'))")
        dx = (this%laketop(n) - this%lakebot(n)) / 150.
        s = this%lakebot(n)
        do j = 1, 151
          call this%lak_calculate_conductance(n, s, c)
          call this%lak_calculate_sarea(n, s, sa)
          call this%lak_calculate_warea(n, s, wa, s)
          call this%lak_calculate_vol(n, s, v)
          write (this%iout, '(1x,5(E14.5))') s, sa, wa, c, v
          s = s + dx
        end do
        write (this%iout, "(1x,70('-'))")

        write (this%iout, '(//1x,a,1x,i10)') 'STAGE/VOLUME RELATION FOR LAKE  ', n
        write (this%iout, '(/1x,4(a14))') '              ', '              ', &
    &                                    '    CALCULATED', '         STAGE'
        write (this%iout, '(1x,4(a14))') '         STAGE', '        VOLUME', &
    &                                    '         STAGE', '    DIFFERENCE'
        write (this%iout, "(1x,56('-'))")
        s = this%lakebot(n) - dx
        do j = 1, 156
          call this%lak_calculate_vol(n, s, v)
          call this%lak_vol2stage(n, v, c)
          write (this%iout, '(1x,4(E14.5))') s, v, c, s - c
          s = s + dx
        end do
        write (this%iout, "(1x,56('-'))")
      end do
    end if
    !
    ! -- finished with pointer to gwf hydraulic conductivity
    this%gwfk11 => null()
    this%gwfk33 => null()
    this%gwfsat => null()
    this%gwfik33 => null()
    !
    ! -- deallocate temporary storage
    deallocate (clb)
    deallocate (caq)
    !
    ! -- return
    return
  end subroutine lak_read_initial_attr

! -- simple subroutine for linear interpolation of two vectors
!       function assumes x data is sorted in ascending order
  subroutine lak_linear_interpolation(this, n, x, y, z, v)
    ! -- dummy
    class(LakType), intent(inout) :: this
    integer(I4B), intent(in) :: n
    real(DP), dimension(n), intent(in) :: x
    real(DP), dimension(n), intent(in) :: y
    real(DP), intent(in) :: z
    real(DP), intent(inout) :: v
    ! -- local
    integer(I4B) :: i
    real(DP) :: dx, dydx
    ! code
    v = DZERO
    ! below bottom of range - set to lowest value
    if (z <= x(1)) then
      v = y(1)
      ! above highest value
      ! slope calculated from interval between n and n-1
    else if (z > x(n)) then
      dx = x(n) - x(n - 1)
      dydx = DZERO
      if (ABS(dx) > DZERO) then
        dydx = (y(n) - y(n - 1)) / dx
      end if
      dx = (z - x(n))
      v = y(n) + dydx * dx
      ! between lowest and highest value in current interval
    else
      do i = 2, n
        dx = x(i) - x(i - 1)
        dydx = DZERO
        if (z >= x(i - 1) .and. z <= x(i)) then
          if (ABS(dx) > DZERO) then
            dydx = (y(i) - y(i - 1)) / dx
          end if
          dx = (z - x(i - 1))
          v = y(i - 1) + dydx * dx
          exit
        end if
      end do
    end if
    ! return
    return
  end subroutine lak_linear_interpolation

  subroutine lak_calculate_sarea(this, ilak, stage, sarea)
! ******************************************************************************
! lak_calculate_sarea -- Calculate the surface area of a lake at a given stage.
! ******************************************************************************
!
!    SPECIFICATIONS:
! ------------------------------------------------------------------------------
    ! -- dummy
    class(LakType), intent(inout) :: this
    integer(I4B), intent(in) :: ilak
    real(DP), intent(in) :: stage
    real(DP), intent(inout) :: sarea
    ! -- local
    integer(I4B) :: i
    integer(I4B) :: ifirst
    integer(I4B) :: ilast
    real(DP) :: topl
    real(DP) :: botl
    real(DP) :: sat
    real(DP) :: sa
    ! -- formats
! ------------------------------------------------------------------------------
    sarea = DZERO
    i = this%ntabrow(ilak)
    if (i > 0) then
      ifirst = this%ialaktab(ilak)
      ilast = this%ialaktab(ilak + 1) - 1
      if (stage <= this%tabstage(ifirst)) then
        sarea = this%tabsarea(ifirst)
      else if (stage >= this%tabstage(ilast)) then
        sarea = this%tabsarea(ilast)
      else
        call this%lak_linear_interpolation(i, this%tabstage(ifirst:ilast), &
                                           this%tabsarea(ifirst:ilast), &
                                           stage, sarea)
      end if
    else
      do i = this%idxlakeconn(ilak), this%idxlakeconn(ilak + 1) - 1
        topl = this%telev(i)
        botl = this%belev(i)
        sat = sQuadraticSaturation(topl, botl, stage)
        sa = sat * this%sarea(i)
        sarea = sarea + sa
      end do
    end if
    !
    ! -- return
    return
  end subroutine lak_calculate_sarea

  subroutine lak_calculate_warea(this, ilak, stage, warea, hin)
! ******************************************************************************
! lak_calculate_warea -- Calculate the wetted area of a lake at a given stage.
! ******************************************************************************
!
!    SPECIFICATIONS:
! ------------------------------------------------------------------------------
    ! -- dummy
    class(LakType), intent(inout) :: this
    integer(I4B), intent(in) :: ilak
    real(DP), intent(in) :: stage
    real(DP), intent(inout) :: warea
    real(DP), optional, intent(inout) :: hin
    ! -- local
    integer(I4B) :: i
    integer(I4B) :: igwfnode
    real(DP) :: head
    real(DP) :: wa
    ! -- formats
! ------------------------------------------------------------------------------
    warea = DZERO
    do i = this%idxlakeconn(ilak), this%idxlakeconn(ilak + 1) - 1
      if (present(hin)) then
        head = hin
      else
        igwfnode = this%cellid(i)
        head = this%xnew(igwfnode)
      end if
      call this%lak_calculate_conn_warea(ilak, i, stage, head, wa)
      warea = warea + wa
    end do
    !
    ! -- return
    return
  end subroutine lak_calculate_warea

  subroutine lak_calculate_conn_warea(this, ilak, iconn, stage, head, wa)
! ******************************************************************************
! lak_calculate_conn_warea -- Calculate the wetted area of a lake connection
!                             at a given stage.
! ******************************************************************************
!
!    SPECIFICATIONS:
! ------------------------------------------------------------------------------
    ! -- dummy
    class(LakType), intent(inout) :: this
    integer(I4B), intent(in) :: ilak
    integer(I4B), intent(in) :: iconn
    real(DP), intent(in) :: stage
    real(DP), intent(in) :: head
    real(DP), intent(inout) :: wa
    ! -- local
    integer(I4B) :: i
    integer(I4B) :: ifirst
    integer(I4B) :: ilast
    integer(I4B) :: node
    real(DP) :: topl
    real(DP) :: botl
    real(DP) :: vv
    real(DP) :: sat
    ! -- formats
! ------------------------------------------------------------------------------
    wa = DZERO
    topl = this%telev(iconn)
    botl = this%belev(iconn)
    call this%lak_calculate_cond_head(iconn, stage, head, vv)
    if (this%ictype(iconn) == 2 .or. this%ictype(iconn) == 3) then
      if (vv > topl) vv = topl
      i = this%ntabrow(ilak)
      ifirst = this%ialaktab(ilak)
      ilast = this%ialaktab(ilak + 1) - 1
      if (vv <= this%tabstage(ifirst)) then
        wa = this%tabwarea(ifirst)
      else if (vv >= this%tabstage(ilast)) then
        wa = this%tabwarea(ilast)
      else
        call this%lak_linear_interpolation(i, this%tabstage(ifirst:ilast), &
                                           this%tabwarea(ifirst:ilast), &
                                           vv, wa)
      end if
    else
      node = this%cellid(iconn)
      ! -- confined cell
      if (this%icelltype(node) == 0) then
        sat = DONE
        ! -- convertible cell
      else
        sat = sQuadraticSaturation(topl, botl, vv)
      end if
      wa = sat * this%warea(iconn)
    end if
    !
    ! -- return
    return
  end subroutine lak_calculate_conn_warea

  subroutine lak_calculate_vol(this, ilak, stage, volume)
! ******************************************************************************
! lak_calculate_vol -- Calculate the volume of a lake at a given stage.
! ******************************************************************************
!
!    SPECIFICATIONS:
! ------------------------------------------------------------------------------
    ! -- dummy
    class(LakType), intent(inout) :: this
    integer(I4B), intent(in) :: ilak
    real(DP), intent(in) :: stage
    real(DP), intent(inout) :: volume
    ! -- local
    integer(I4B) :: i
    integer(I4B) :: ifirst
    integer(I4B) :: ilast
    real(DP) :: topl
    real(DP) :: botl
    real(DP) :: ds
    real(DP) :: sa
    real(DP) :: v
    real(DP) :: sat
    ! -- formats
! ------------------------------------------------------------------------------
    volume = DZERO
    i = this%ntabrow(ilak)
    if (i > 0) then
      ifirst = this%ialaktab(ilak)
      ilast = this%ialaktab(ilak + 1) - 1
      if (stage <= this%tabstage(ifirst)) then
        volume = this%tabvolume(ifirst)
      else if (stage >= this%tabstage(ilast)) then
        ds = stage - this%tabstage(ilast)
        sa = this%tabsarea(ilast)
        volume = this%tabvolume(ilast) + ds * sa
      else
        call this%lak_linear_interpolation(i, this%tabstage(ifirst:ilast), &
                                           this%tabvolume(ifirst:ilast), &
                                           stage, volume)
      end if
    else
      do i = this%idxlakeconn(ilak), this%idxlakeconn(ilak + 1) - 1
        topl = this%telev(i)
        botl = this%belev(i)
        sat = sQuadraticSaturation(topl, botl, stage)
        sa = sat * this%sarea(i)
        if (stage < botl) then
          v = DZERO
        else if (stage > botl .and. stage < topl) then
          v = sa * (stage - botl)
        else
          v = sa * (topl - botl) + sa * (stage - topl)
        end if
        volume = volume + v
      end do
    end if
    !
    ! -- return
    return
  end subroutine lak_calculate_vol

  subroutine lak_calculate_conductance(this, ilak, stage, conductance)
! ******************************************************************************
! lak_calculate_conductance -- Calculate the total conductance for a lake at a
!                              provided stage.
! ******************************************************************************
!
!    SPECIFICATIONS:
! ------------------------------------------------------------------------------
    ! -- dummy
    class(LakType), intent(inout) :: this
    integer(I4B), intent(in) :: ilak
    real(DP), intent(in) :: stage
    real(DP), intent(inout) :: conductance
    ! -- local
    integer(I4B) :: i
    real(DP) :: c
    ! -- formats
! ------------------------------------------------------------------------------
    conductance = DZERO
    do i = this%idxlakeconn(ilak), this%idxlakeconn(ilak + 1) - 1
      call this%lak_calculate_conn_conductance(ilak, i, stage, stage, c)
      conductance = conductance + c
    end do
    !
    ! -- return
    return
  end subroutine lak_calculate_conductance

  subroutine lak_calculate_cond_head(this, iconn, stage, head, vv)
! ******************************************************************************
! lak_calculate_conn_head -- Calculate the controlling lake stage or groundwater
!                            head used to calculate the conductance for a lake
!                            connection from a provided stage and groundwater
!                            head.
! ******************************************************************************
!
!    SPECIFICATIONS:
! ------------------------------------------------------------------------------
    ! -- dummy
    class(LakType), intent(inout) :: this
    integer(I4B), intent(in) :: iconn
    real(DP), intent(in) :: stage
    real(DP), intent(in) :: head
    real(DP), intent(inout) :: vv
    ! -- local
    real(DP) :: ss
    real(DP) :: hh
    real(DP) :: topl
    real(DP) :: botl
    ! -- formats
! ------------------------------------------------------------------------------
    topl = this%telev(iconn)
    botl = this%belev(iconn)
    ss = min(stage, topl)
    hh = min(head, topl)
    if (this%igwhcopt > 0) then
      vv = hh
    else if (this%inewton > 0) then
      vv = max(ss, hh)
    else
      vv = DHALF * (ss + hh)
    end if
    !
    ! -- return
    return
  end subroutine lak_calculate_cond_head

  subroutine lak_calculate_conn_conductance(this, ilak, iconn, stage, head, cond)
! ******************************************************************************
! lak_calculate_conn_conductance -- Calculate the conductance for a lake
!                                   connection at a provided stage
!                                   and groundwater head.
! ******************************************************************************
!
!    SPECIFICATIONS:
! ------------------------------------------------------------------------------
    ! -- dummy
    class(LakType), intent(inout) :: this
    integer(I4B), intent(in) :: ilak
    integer(I4B), intent(in) :: iconn
    real(DP), intent(in) :: stage
    real(DP), intent(in) :: head
    real(DP), intent(inout) :: cond
    ! -- local
    integer(I4B) :: node
    !real(DP) :: ss
    !real(DP) :: hh
    real(DP) :: vv
    real(DP) :: topl
    real(DP) :: botl
    real(DP) :: sat
    real(DP) :: wa
    real(DP) :: vscratio
    ! -- formats
! ------------------------------------------------------------------------------
    cond = DZERO
    vscratio = DONE
    topl = this%telev(iconn)
    botl = this%belev(iconn)
    call this%lak_calculate_cond_head(iconn, stage, head, vv)
    sat = sQuadraticSaturation(topl, botl, vv)
    ! vertical connection
    ! use full saturated conductance if top and bottom of the lake connection
    ! are equal
    if (this%ictype(iconn) == 0) then
      if (ABS(topl - botl) < DPREC) then
        sat = DONE
      end if
      ! horizontal connection
      ! use full saturated conductance if the connected cell is not convertible
    else if (this%ictype(iconn) == 1) then
      node = this%cellid(iconn)
      if (this%icelltype(node) == 0) then
        sat = DONE
      end if
      ! embedded connection
    else if (this%ictype(iconn) == 2 .or. this%ictype(iconn) == 3) then
      node = this%cellid(iconn)
      if (this%icelltype(node) == 0) then
        vv = this%telev(iconn)
        call this%lak_calculate_conn_warea(ilak, iconn, vv, vv, wa)
      else
        call this%lak_calculate_conn_warea(ilak, iconn, stage, head, wa)
      end if
      sat = wa
    end if
    !
    ! -- account for viscosity effects (if vsc active)
    if (this%ivsc == 1) then
      ! flow from lake to aquifer
      if (stage > head) then
        vscratio = this%viscratios(1, iconn)
<<<<<<< HEAD
      ! flow from aquifer to lake
      else if (head > stage) then
=======
        ! flow from aquifer to lake
      else
>>>>>>> 18deae7d
        vscratio = this%viscratios(2, iconn)
      end if
    end if
    cond = sat * this%satcond(iconn) * vscratio
    !
    ! -- return
    return
  end subroutine lak_calculate_conn_conductance

  subroutine lak_calculate_exchange(this, ilak, stage, totflow)
! ******************************************************************************
! lak_calculate_exchange -- Calculate the total groundwater-lake flow at a
!                           provided stage.
! ******************************************************************************
!
!    SPECIFICATIONS:
! ------------------------------------------------------------------------------
    ! -- dummy
    class(LakType), intent(inout) :: this
    integer(I4B), intent(in) :: ilak
    real(DP), intent(in) :: stage
    real(DP), intent(inout) :: totflow
    ! -- local
    integer(I4B) :: j
    integer(I4B) :: igwfnode
    real(DP) :: flow
    real(DP) :: hgwf
    ! -- formats
! ------------------------------------------------------------------------------
    totflow = DZERO
    do j = this%idxlakeconn(ilak), this%idxlakeconn(ilak + 1) - 1
      igwfnode = this%cellid(j)
      hgwf = this%xnew(igwfnode)
      call this%lak_calculate_conn_exchange(ilak, j, stage, hgwf, flow)
      totflow = totflow + flow
    end do
    !
    ! -- return
    return
  end subroutine lak_calculate_exchange

  subroutine lak_calculate_conn_exchange(this, ilak, iconn, stage, head, flow, &
                                         gwfhcof, gwfrhs)
! ******************************************************************************
! lak_calculate_conn_exchange -- Calculate the groundwater-lake flow at a
!                                provided stage and groundwater head.
! ******************************************************************************
!
!    SPECIFICATIONS:
! ------------------------------------------------------------------------------
    ! -- dummy
    class(LakType), intent(inout) :: this
    integer(I4B), intent(in) :: ilak
    integer(I4B), intent(in) :: iconn
    real(DP), intent(in) :: stage
    real(DP), intent(in) :: head
    real(DP), intent(inout) :: flow
    real(DP), intent(inout), optional :: gwfhcof
    real(DP), intent(inout), optional :: gwfrhs
    ! -- local
    real(DP) :: botl
    real(DP) :: cond
    real(DP) :: ss
    real(DP) :: hh
    real(DP) :: gwfhcof0
    real(DP) :: gwfrhs0
    ! -- formats
! ------------------------------------------------------------------------------
    flow = DZERO
    call this%lak_calculate_conn_conductance(ilak, iconn, stage, head, cond)
    botl = this%belev(iconn)
    !
    ! -- Set ss to stage or botl
    if (stage >= botl) then
      ss = stage
    else
      ss = botl
    end if
    !
    ! -- set hh to head or botl
    if (head >= botl) then
      hh = head
    else
      hh = botl
    end if
    !
    ! -- calculate flow, positive into lake
    flow = cond * (hh - ss)
    !
    ! -- Calculate gwfhcof and gwfrhs
    if (head >= botl) then
      gwfhcof0 = -cond
      gwfrhs0 = -cond * ss
    else
      gwfhcof0 = DZERO
      gwfrhs0 = flow
    end if
    !
    ! Add density contributions, if active
    if (this%idense /= 0) then
      call this%lak_calculate_density_exchange(iconn, stage, head, cond, botl, &
                                               flow, gwfhcof0, gwfrhs0)
    end if
    !
    ! -- If present update gwfhcof and gwfrhs
    if (present(gwfhcof)) gwfhcof = gwfhcof0
    if (present(gwfrhs)) gwfrhs = gwfrhs0
    !
    ! -- return
    return
  end subroutine lak_calculate_conn_exchange

  subroutine lak_estimate_conn_exchange(this, iflag, ilak, iconn, idry, stage, &
                                        head, flow, source, gwfhcof, gwfrhs)
! ******************************************************************************
! lak_estimate_conn_exchange -- Calculate the groundwater-lake flow at a
!                               provided stage and groundwater head.
! ******************************************************************************
!
!    SPECIFICATIONS:
! ------------------------------------------------------------------------------
    ! -- dummy
    class(LakType), intent(inout) :: this
    integer(I4B), intent(in) :: iflag
    integer(I4B), intent(in) :: ilak
    integer(I4B), intent(in) :: iconn
    integer(I4B), intent(inout) :: idry
    real(DP), intent(in) :: stage
    real(DP), intent(in) :: head
    real(DP), intent(inout) :: flow
    real(DP), intent(inout) :: source
    real(DP), intent(inout), optional :: gwfhcof
    real(DP), intent(inout), optional :: gwfrhs
    ! -- local
    real(DP) :: gwfhcof0, gwfrhs0
    ! -- formats
! ------------------------------------------------------------------------------
    flow = DZERO
    idry = 0
    call this%lak_calculate_conn_exchange(ilak, iconn, stage, head, flow, &
                                          gwfhcof0, gwfrhs0)
    if (iflag == 1) then
      if (flow > DZERO) then
        source = source + flow
      end if
    else if (iflag == 2) then
      if (-flow > source) then
        flow = -source
        source = DZERO
        idry = 1
      else if (flow < DZERO) then
        source = source + flow
      end if
    end if
    !
    ! -- Set gwfhcof and gwfrhs if present
    if (present(gwfhcof)) gwfhcof = gwfhcof0
    if (present(gwfrhs)) gwfrhs = gwfrhs0
    !
    ! -- return
    return
  end subroutine lak_estimate_conn_exchange

  subroutine lak_calculate_storagechange(this, ilak, stage, stage0, delt, dvr)
! ******************************************************************************
! lak_calculate_storagechange -- Calculate the storage change in a lake based on
!                         provided stages and a passed delt.
! ******************************************************************************
!
!    SPECIFICATIONS:
! ------------------------------------------------------------------------------
    ! -- dummy
    class(LakType), intent(inout) :: this
    integer(I4B), intent(in) :: ilak
    real(DP), intent(in) :: stage
    real(DP), intent(in) :: stage0
    real(DP), intent(in) :: delt
    real(DP), intent(inout) :: dvr
    ! -- local
    real(DP) :: v
    real(DP) :: v0
    ! -- formats
! ------------------------------------------------------------------------------
    dvr = DZERO
    if (this%gwfiss /= 1) then
      call this%lak_calculate_vol(ilak, stage, v)
      call this%lak_calculate_vol(ilak, stage0, v0)
      dvr = (v0 - v) / delt
    end if
    !
    ! -- return
    return
  end subroutine lak_calculate_storagechange

  subroutine lak_calculate_rainfall(this, ilak, stage, ra)
! ******************************************************************************
! lak_calculate_rainfall -- Calculate the rainfall for a lake .
! ******************************************************************************
!
!    SPECIFICATIONS:
! ------------------------------------------------------------------------------
    ! -- dummy
    class(LakType), intent(inout) :: this
    integer(I4B), intent(in) :: ilak
    real(DP), intent(in) :: stage
    real(DP), intent(inout) :: ra
    ! -- local
    integer(I4B) :: iconn
    real(DP) :: sa
    ! -- formats
! ------------------------------------------------------------------------------
    ! -- rainfall
    iconn = this%idxlakeconn(ilak)
    if (this%ictype(iconn) == 2 .or. this%ictype(iconn) == 3) then
      sa = this%sareamax(ilak)
    else
      call this%lak_calculate_sarea(ilak, stage, sa)
    end if
    ra = this%rainfall(ilak) * sa
    !
    ! -- return
    return
  end subroutine lak_calculate_rainfall

  subroutine lak_calculate_runoff(this, ilak, ro)
! ******************************************************************************
! lak_calculate_runoff -- Calculate runoff to a lake.
! ******************************************************************************
!
!    SPECIFICATIONS:
! ------------------------------------------------------------------------------
    ! -- dummy
    class(LakType), intent(inout) :: this
    integer(I4B), intent(in) :: ilak
    real(DP), intent(inout) :: ro
    ! -- formats
! ------------------------------------------------------------------------------
    ! -- runoff
    ro = this%runoff(ilak)
    !
    ! -- return
    return
  end subroutine lak_calculate_runoff

  subroutine lak_calculate_inflow(this, ilak, qin)
! ******************************************************************************
! lak_calculate_inflow -- Calculate specified inflow to a lake.
! ******************************************************************************
!
!    SPECIFICATIONS:
! ------------------------------------------------------------------------------
    ! -- dummy
    class(LakType), intent(inout) :: this
    integer(I4B), intent(in) :: ilak
    real(DP), intent(inout) :: qin
    ! -- formats
! ------------------------------------------------------------------------------
    ! -- inflow to lake
    qin = this%inflow(ilak)
    !
    ! -- return
    return
  end subroutine lak_calculate_inflow

  subroutine lak_calculate_external(this, ilak, ex)
! ******************************************************************************
! lak_calculate_external -- Calculate the external flow terms to a lake.
! ******************************************************************************
!
!    SPECIFICATIONS:
! ------------------------------------------------------------------------------
    ! -- dummy
    class(LakType), intent(inout) :: this
    integer(I4B), intent(in) :: ilak
    real(DP), intent(inout) :: ex
    ! -- local
    ! -- formats
! ------------------------------------------------------------------------------
    !
    ! -- If mover is active, add receiver water to rhs and
    !    store available water (as positive value)
    ex = DZERO
    if (this%imover == 1) then
      ex = this%pakmvrobj%get_qfrommvr(ilak)
    end if
    !
    ! -- return
    return
  end subroutine lak_calculate_external

  subroutine lak_calculate_withdrawal(this, ilak, avail, wr)
! ******************************************************************************
! lak_calculate_withdrawal -- Calculate the withdrawal from a lake subject to
!                             an available volume.
! ******************************************************************************
!
!    SPECIFICATIONS:
! ------------------------------------------------------------------------------
    ! -- dummy
    class(LakType), intent(inout) :: this
    integer(I4B), intent(in) :: ilak
    real(DP), intent(inout) :: avail
    real(DP), intent(inout) :: wr
    ! -- local
    ! -- formats
! ------------------------------------------------------------------------------
    ! -- withdrawals - limit to sum of inflows and available volume
    wr = this%withdrawal(ilak)
    if (wr > avail) then
      wr = -avail
    else
      if (wr > DZERO) then
        wr = -wr
      end if
    end if
    avail = avail + wr
    !
    ! -- return
    return
  end subroutine lak_calculate_withdrawal

  subroutine lak_calculate_evaporation(this, ilak, stage, avail, ev)
! ******************************************************************************
! lak_calculate_evaporation -- Calculate the evaporation from a lake at a
!                              provided stage subject to an available volume.
! ******************************************************************************
!
!    SPECIFICATIONS:
! ------------------------------------------------------------------------------
    ! -- dummy
    class(LakType), intent(inout) :: this
    integer(I4B), intent(in) :: ilak
    real(DP), intent(in) :: stage
    real(DP), intent(inout) :: avail
    real(DP), intent(inout) :: ev
    ! -- local
    real(DP) :: sa
    ! -- formats
! ------------------------------------------------------------------------------
    ! -- evaporation - limit to sum of inflows and available volume
    call this%lak_calculate_sarea(ilak, stage, sa)
    ev = sa * this%evaporation(ilak)
    if (ev > avail) then
      ev = -avail
    else
      ev = -ev
    end if
    avail = avail + ev
    !
    ! -- return
    return
  end subroutine lak_calculate_evaporation

  subroutine lak_calculate_outlet_inflow(this, ilak, outinf)
! ******************************************************************************
! lak_calculate_outlet_inflow -- Calculate the outlet inflow to a lake.
! ******************************************************************************
!
!    SPECIFICATIONS:
! ------------------------------------------------------------------------------
    ! -- dummy
    class(LakType), intent(inout) :: this
    integer(I4B), intent(in) :: ilak
    real(DP), intent(inout) :: outinf
    ! -- local
    integer(I4B) :: n
    ! -- formats
! ------------------------------------------------------------------------------
    !
    outinf = DZERO
    do n = 1, this%noutlets
      if (this%lakeout(n) == ilak) then
        outinf = outinf - this%simoutrate(n)
        if (this%imover == 1) then
          outinf = outinf - this%pakmvrobj%get_qtomvr(n)
        end if
      end if
    end do
    !
    ! -- return
    return
  end subroutine lak_calculate_outlet_inflow

  subroutine lak_calculate_outlet_outflow(this, ilak, stage, avail, outoutf)
! ******************************************************************************
! lak_calculate_outlet_outflow -- Calculate the outlet outflow from a lake.
! ******************************************************************************
!
!    SPECIFICATIONS:
! ------------------------------------------------------------------------------
    ! -- dummy
    class(LakType), intent(inout) :: this
    integer(I4B), intent(in) :: ilak
    real(DP), intent(in) :: stage
    real(DP), intent(inout) :: avail
    real(DP), intent(inout) :: outoutf
    ! -- local
    integer(I4B) :: n
    real(DP) :: g
    real(DP) :: d
    real(DP) :: c
    real(DP) :: gsm
    real(DP) :: rate
    ! -- formats
! ------------------------------------------------------------------------------
    !
    outoutf = DZERO
    do n = 1, this%noutlets
      if (this%lakein(n) == ilak) then
        rate = DZERO
        d = stage - this%outinvert(n)
        if (this%outdmax > DZERO) then
          if (d > this%outdmax) d = this%outdmax
        end if
        g = DGRAVITY * this%convlength * this%convtime * this%convtime
        select case (this%iouttype(n))
          ! specified rate
        case (0)
          rate = this%outrate(n)
          if (-rate > avail) then
            rate = -avail
          end if
          ! manning
        case (1)
          if (d > DZERO) then
            c = (this%convlength**DONETHIRD) * this%convtime
            gsm = DZERO
            if (this%outrough(n) > DZERO) then
              gsm = DONE / this%outrough(n)
            end if
            rate = -c * gsm * this%outwidth(n) * (d**DFIVETHIRDS) * &
                   sqrt(this%outslope(n))
          end if
          ! weir
        case (2)
          if (d > DZERO) then
            rate = -DTWOTHIRDS * DCD * this%outwidth(n) * d * &
                   sqrt(DTWO * g * d)
          end if
        end select
        this%simoutrate(n) = rate
        avail = avail + rate
        outoutf = outoutf + rate
      end if
    end do
    !
    ! -- return
    return
  end subroutine lak_calculate_outlet_outflow

  subroutine lak_get_internal_inlet(this, ilak, outinf)
! ******************************************************************************
! lak_get_internal_inlet -- Get the outlet inflow to a lake from another lake.
! ******************************************************************************
!
!    SPECIFICATIONS:
! ------------------------------------------------------------------------------
    ! -- dummy
    class(LakType), intent(inout) :: this
    integer(I4B), intent(in) :: ilak
    real(DP), intent(inout) :: outinf
    ! -- local
    integer(I4B) :: n
    ! -- formats
! ------------------------------------------------------------------------------
    outinf = DZERO
    do n = 1, this%noutlets
      if (this%lakeout(n) == ilak) then
        outinf = outinf - this%simoutrate(n)
        if (this%imover == 1) then
          outinf = outinf - this%pakmvrobj%get_qtomvr(n)
        end if
      end if
    end do
    !
    ! -- return
    return
  end subroutine lak_get_internal_inlet

  subroutine lak_get_internal_outlet(this, ilak, outoutf)
! ******************************************************************************
! lak_get_internal_outlet -- Get the outlet from a lake to another lake.
! ******************************************************************************
!
!    SPECIFICATIONS:
! ------------------------------------------------------------------------------
    ! -- dummy
    class(LakType), intent(inout) :: this
    integer(I4B), intent(in) :: ilak
    real(DP), intent(inout) :: outoutf
    ! -- local
    integer(I4B) :: n
    ! -- formats
! ------------------------------------------------------------------------------
    outoutf = DZERO
    do n = 1, this%noutlets
      if (this%lakein(n) == ilak) then
        if (this%lakeout(n) < 1) cycle
        outoutf = outoutf + this%simoutrate(n)
      end if
    end do
    !
    ! -- return
    return
  end subroutine lak_get_internal_outlet

  subroutine lak_get_external_outlet(this, ilak, outoutf)
! ******************************************************************************
! lak_get_external_outlet -- Get the outlet outflow from a lake to an external
!                            boundary.
! ******************************************************************************
!
!    SPECIFICATIONS:
! ------------------------------------------------------------------------------
    ! -- dummy
    class(LakType), intent(inout) :: this
    integer(I4B), intent(in) :: ilak
    real(DP), intent(inout) :: outoutf
    ! -- local
    integer(I4B) :: n
    ! -- formats
! ------------------------------------------------------------------------------
    outoutf = DZERO
    do n = 1, this%noutlets
      if (this%lakein(n) == ilak) then
        if (this%lakeout(n) > 0) cycle
        outoutf = outoutf + this%simoutrate(n)
      end if
    end do
    !
    ! -- return
    return
  end subroutine lak_get_external_outlet

  subroutine lak_get_external_mover(this, ilak, outoutf)
! ******************************************************************************
! lak_get_external_mover -- Get the mover outflow from a lake to an external
!                           boundary.
! ******************************************************************************
!
!    SPECIFICATIONS:
! ------------------------------------------------------------------------------
    ! -- dummy
    class(LakType), intent(inout) :: this
    integer(I4B), intent(in) :: ilak
    real(DP), intent(inout) :: outoutf
    ! -- local
    integer(I4B) :: n
    ! -- formats
! ------------------------------------------------------------------------------
    outoutf = DZERO
    if (this%imover == 1) then
      do n = 1, this%noutlets
        if (this%lakein(n) == ilak) then
          if (this%lakeout(n) > 0) cycle
          outoutf = outoutf + this%pakmvrobj%get_qtomvr(n)
        end if
      end do
    end if
    !
    ! -- return
    return
  end subroutine lak_get_external_mover

  subroutine lak_get_internal_mover(this, ilak, outoutf)
! ******************************************************************************
! lak_get_internal_mover -- Get the mover outflow from a lake to another lake.
! ******************************************************************************
!
!    SPECIFICATIONS:
! ------------------------------------------------------------------------------
    ! -- dummy
    class(LakType), intent(inout) :: this
    integer(I4B), intent(in) :: ilak
    real(DP), intent(inout) :: outoutf
    ! -- local
    integer(I4B) :: n
    ! -- formats
! ------------------------------------------------------------------------------
    outoutf = DZERO
    if (this%imover == 1) then
      do n = 1, this%noutlets
        if (this%lakein(n) == ilak) then
          if (this%lakeout(n) < 1) cycle
          outoutf = outoutf + this%pakmvrobj%get_qtomvr(n)
        end if
      end do
    end if
    !
    ! -- return
    return
  end subroutine lak_get_internal_mover

  subroutine lak_get_outlet_tomover(this, ilak, outoutf)
! ******************************************************************************
! lak_get_outlet_tomover -- Get the outlet to mover from a lake.
! ******************************************************************************
!
!    SPECIFICATIONS:
! ------------------------------------------------------------------------------
    ! -- dummy
    class(LakType), intent(inout) :: this
    integer(I4B), intent(in) :: ilak
    real(DP), intent(inout) :: outoutf
    ! -- local
    integer(I4B) :: n
    ! -- formats
! ------------------------------------------------------------------------------
    outoutf = DZERO
    if (this%imover == 1) then
      do n = 1, this%noutlets
        if (this%lakein(n) == ilak) then
          outoutf = outoutf + this%pakmvrobj%get_qtomvr(n)
        end if
      end do
    end if
    !
    ! -- return
    return
  end subroutine lak_get_outlet_tomover

  subroutine lak_vol2stage(this, ilak, vol, stage)
! ******************************************************************************
! lak_vol2stage-- Determine the stage from a provided volume.
! ******************************************************************************
!
!    SPECIFICATIONS:
! ------------------------------------------------------------------------------
    ! -- dummy
    class(LakType), intent(inout) :: this
    integer(I4B), intent(in) :: ilak
    real(DP), intent(in) :: vol
    real(DP), intent(inout) :: stage
    ! -- local
    integer(I4B) :: i
    integer(I4B) :: ibs
    real(DP) :: s0, s1, sm
    real(DP) :: v0, v1, vm
    real(DP) :: f0, f1, fm
    real(DP) :: sa
    real(DP) :: en0, en1
    real(DP) :: ds, ds0
    real(DP) :: denom
    ! -- formats
! ------------------------------------------------------------------------------
    s0 = this%lakebot(ilak)
    call this%lak_calculate_vol(ilak, s0, v0)
    s1 = this%laketop(ilak)
    call this%lak_calculate_vol(ilak, s1, v1)
    ! -- zero volume
    if (vol <= v0) then
      stage = s0
      ! -- linear relation between stage and volume above top of lake
    else if (vol >= v1) then
      call this%lak_calculate_sarea(ilak, s1, sa)
      stage = s1 + (vol - v1) / sa
      ! -- use combination of secant and bisection
    else
      en0 = s0
      en1 = s1
      ! sm = s1  ! causes divide by zero in 1st line in secantbisection loop
      ! sm = s0  ! causes divide by zero in 1st line in secantbisection loop
      sm = DZERO
      f0 = vol - v0
      f1 = vol - v1
      ibs = 0
      secantbisection: do i = 1, 150
        denom = f1 - f0
        if (denom /= DZERO) then
          ds = f1 * (s1 - s0) / denom
        else
          ibs = 13
        end if
        if (i == 1) then
          ds0 = ds
        end if
        ! -- use bisection if end points are exceeded
        if (sm < en0 .or. sm > en1) ibs = 13
        ! -- use bisection if secant method stagnates or if
        !    ds exceeds previous ds - bisection would occur
        !    after conditions exceeded in 13 iterations
        if (ds * ds0 < DPREC .or. ABS(ds) > ABS(ds0)) ibs = ibs + 1
        if (ibs > 12) then
          ds = DHALF * (s1 - s0)
          ibs = 0
        end if
        sm = s1 - ds
        if (ABS(ds) < DEM6) then
          exit secantbisection
        end if
        call this%lak_calculate_vol(ilak, sm, vm)
        fm = vol - vm
        s0 = s1
        f0 = f1
        s1 = sm
        f1 = fm
        ds0 = ds
      end do secantbisection
      stage = sm
      if (ABS(ds) >= DEM6) then
        write (this%iout, '(1x,a,1x,i5,4(1x,a,1x,g15.6))') &
     &   'LAK_VOL2STAGE failed for lake', ilak, 'volume error =', fm, &
     &   'finding stage (', stage, ') for volume =', vol, &
     &    'final change in stage =', ds
      end if
    end if
    !
    ! -- return
    return
  end subroutine lak_vol2stage

  function lak_check_valid(this, itemno) result(ierr)
! ******************************************************************************
!  lak_check_valid -- Determine if a valid lake or outlet number has been
!                     specified.
! ******************************************************************************
    use SimModule, only: store_error
    ! -- return
    integer(I4B) :: ierr
    ! -- dummy
    class(LakType), intent(inout) :: this
    integer(I4B), intent(in) :: itemno
    ! -- local
    integer(I4B) :: ival
    ! -- formats
! ------------------------------------------------------------------------------
    ierr = 0
    ival = abs(itemno)
    if (itemno > 0) then
      if (ival < 1 .or. ival > this%nlakes) then
        write (errmsg, '(a,1x,i0,1x,a,1x,i0,a)') &
          'LAKENO', itemno, 'must be greater than 0 and less than or equal to', &
          this%nlakes, '.'
        call store_error(errmsg)
        ierr = 1
      end if
    else
      if (ival < 1 .or. ival > this%noutlets) then
        write (errmsg, '(a,1x,i0,1x,a,1x,i0,a)') &
          'IOUTLET', itemno, 'must be greater than 0 and less than or equal to', &
          this%noutlets, '.'
        call store_error(errmsg)
        ierr = 1
      end if
    end if
  end function lak_check_valid

  subroutine lak_set_stressperiod(this, itemno)
! ******************************************************************************
! lak_set_stressperiod -- Set a stress period attribute for lakweslls(itemno)
!                         using keywords.
! ******************************************************************************
!
!    SPECIFICATIONS:
! ------------------------------------------------------------------------------
    use TimeSeriesManagerModule, only: read_value_or_time_series_adv
    use SimModule, only: store_error
    ! -- dummy
    class(LakType), intent(inout) :: this
    integer(I4B), intent(in) :: itemno
    ! -- local
    character(len=LINELENGTH) :: text
    character(len=LINELENGTH) :: caux
    character(len=LINELENGTH) :: keyword
    integer(I4B) :: ierr
    integer(I4B) :: ii
    integer(I4B) :: jj
    real(DP), pointer :: bndElem => null()
    ! -- formats
! ------------------------------------------------------------------------------
    !
    ! -- read line
    call this%parser%GetStringCaps(keyword)
    select case (keyword)
    case ('STATUS')
      ierr = this%lak_check_valid(itemno)
      if (ierr /= 0) then
        goto 999
      end if
      call this%parser%GetStringCaps(text)
      this%status(itemno) = text(1:8)
      if (text == 'CONSTANT') then
        this%iboundpak(itemno) = -1
      else if (text == 'INACTIVE') then
        this%iboundpak(itemno) = 0
      else if (text == 'ACTIVE') then
        this%iboundpak(itemno) = 1
      else
        write (errmsg, '(a,a)') &
          'Unknown '//trim(this%text)//' lak status keyword: ', text//'.'
        call store_error(errmsg)
      end if
    case ('STAGE')
      ierr = this%lak_check_valid(itemno)
      if (ierr /= 0) then
        goto 999
      end if
      call this%parser%GetString(text)
      jj = 1 ! For STAGE
      bndElem => this%stage(itemno)
      call read_value_or_time_series_adv(text, itemno, jj, bndElem, &
                                         this%packName, 'BND', this%tsManager, &
                                         this%iprpak, 'STAGE')
    case ('RAINFALL')
      ierr = this%lak_check_valid(itemno)
      if (ierr /= 0) then
        goto 999
      end if
      call this%parser%GetString(text)
      jj = 1 ! For RAINFALL
      bndElem => this%rainfall(itemno)
      call read_value_or_time_series_adv(text, itemno, jj, bndElem, &
                                         this%packName, 'BND', this%tsManager, &
                                         this%iprpak, 'RAINFALL')
      if (this%rainfall(itemno) < DZERO) then
        write (errmsg, '(a,i0,a,G0,a)') &
          'Lake ', itemno, ' was assigned a rainfall value of ', &
          this%rainfall(itemno), '. Rainfall must be positive.'
        call store_error(errmsg)
      end if
    case ('EVAPORATION')
      ierr = this%lak_check_valid(itemno)
      if (ierr /= 0) then
        goto 999
      end if
      call this%parser%GetString(text)
      jj = 1 ! For EVAPORATION
      bndElem => this%evaporation(itemno)
      call read_value_or_time_series_adv(text, itemno, jj, bndElem, &
                                         this%packName, 'BND', this%tsManager, &
                                         this%iprpak, 'EVAPORATION')
      if (this%evaporation(itemno) < DZERO) then
        write (errmsg, '(a,i0,a,G0,a)') &
          'Lake ', itemno, ' was assigned an evaporation value of ', &
          this%evaporation(itemno), '. Evaporation must be positive.'
        call store_error(errmsg)
      end if
    case ('RUNOFF')
      ierr = this%lak_check_valid(itemno)
      if (ierr /= 0) then
        goto 999
      end if
      call this%parser%GetString(text)
      jj = 1 ! For RUNOFF
      bndElem => this%runoff(itemno)
      call read_value_or_time_series_adv(text, itemno, jj, bndElem, &
                                         this%packName, 'BND', this%tsManager, &
                                         this%iprpak, 'RUNOFF')
      if (this%runoff(itemno) < DZERO) then
        write (errmsg, '(a,i0,a,G0,a)') &
          'Lake ', itemno, ' was assigned a runoff value of ', &
          this%runoff(itemno), '. Runoff must be positive.'
        call store_error(errmsg)
      end if
    case ('INFLOW')
      ierr = this%lak_check_valid(itemno)
      if (ierr /= 0) then
        goto 999
      end if
      call this%parser%GetString(text)
      jj = 1 ! For specified INFLOW
      bndElem => this%inflow(itemno)
      call read_value_or_time_series_adv(text, itemno, jj, bndElem, &
                                         this%packName, 'BND', this%tsManager, &
                                         this%iprpak, 'INFLOW')
      if (this%inflow(itemno) < DZERO) then
        write (errmsg, '(a,i0,a,G0,a)') &
          'Lake ', itemno, ' was assigned an inflow value of ', &
          this%inflow(itemno), '. Inflow must be positive.'
        call store_error(errmsg)
      end if
    case ('WITHDRAWAL')
      ierr = this%lak_check_valid(itemno)
      if (ierr /= 0) then
        goto 999
      end if
      call this%parser%GetString(text)
      jj = 1 ! For specified WITHDRAWAL
      bndElem => this%withdrawal(itemno)
      call read_value_or_time_series_adv(text, itemno, jj, bndElem, &
                                         this%packName, 'BND', this%tsManager, &
                                         this%iprpak, 'WITHDRAWL')
      if (this%withdrawal(itemno) < DZERO) then
        write (errmsg, '(a,i0,a,G0,a)') &
          'Lake ', itemno, ' was assigned a withdrawal value of ', &
          this%withdrawal(itemno), '. Withdrawal must be positive.'
        call store_error(errmsg)
      end if
    case ('RATE')
      ierr = this%lak_check_valid(-itemno)
      if (ierr /= 0) then
        goto 999
      end if
      call this%parser%GetString(text)
      jj = 1 ! For specified OUTLET RATE
      bndElem => this%outrate(itemno)
      call read_value_or_time_series_adv(text, itemno, jj, bndElem, &
                                         this%packName, 'BND', this%tsManager, &
                                         this%iprpak, 'RATE')
    case ('INVERT')
      ierr = this%lak_check_valid(-itemno)
      if (ierr /= 0) then
        goto 999
      end if
      call this%parser%GetString(text)
      jj = 1 ! For OUTLET INVERT
      bndElem => this%outinvert(itemno)
      call read_value_or_time_series_adv(text, itemno, jj, bndElem, &
                                         this%packName, 'BND', this%tsManager, &
                                         this%iprpak, 'INVERT')
    case ('WIDTH')
      ierr = this%lak_check_valid(-itemno)
      if (ierr /= 0) then
        goto 999
      end if
      call this%parser%GetString(text)
      jj = 1 ! For OUTLET WIDTH
      bndElem => this%outwidth(itemno)
      call read_value_or_time_series_adv(text, itemno, jj, bndElem, &
                                         this%packName, 'BND', this%tsManager, &
                                         this%iprpak, 'WIDTH')
    case ('ROUGH')
      ierr = this%lak_check_valid(-itemno)
      if (ierr /= 0) then
        goto 999
      end if
      call this%parser%GetString(text)
      jj = 1 ! For OUTLET ROUGHNESS
      bndElem => this%outrough(itemno)
      call read_value_or_time_series_adv(text, itemno, jj, bndElem, &
                                         this%packName, 'BND', this%tsManager, &
                                         this%iprpak, 'ROUGH')
    case ('SLOPE')
      ierr = this%lak_check_valid(-itemno)
      if (ierr /= 0) then
        goto 999
      end if
      call this%parser%GetString(text)
      jj = 1 ! For OUTLET SLOPE
      bndElem => this%outslope(itemno)
      call read_value_or_time_series_adv(text, itemno, jj, bndElem, &
                                         this%packName, 'BND', this%tsManager, &
                                         this%iprpak, 'SLOPE')
    case ('AUXILIARY')
      ierr = this%lak_check_valid(itemno)
      if (ierr /= 0) then
        goto 999
      end if
      call this%parser%GetStringCaps(caux)
      do jj = 1, this%naux
        if (trim(adjustl(caux)) /= trim(adjustl(this%auxname(jj)))) cycle
        call this%parser%GetString(text)
        ii = itemno
        bndElem => this%lauxvar(jj, ii)
        call read_value_or_time_series_adv(text, itemno, jj, bndElem, &
                                           this%packName, 'AUX', &
                                           this%tsManager, this%iprpak, &
                                           this%auxname(jj))
        exit
      end do
    case default
      write (errmsg, '(2a)') &
        'Unknown '//trim(this%text)//' lak data keyword: ', &
        trim(keyword)//'.'
    end select
    !
    ! -- return
999 return
  end subroutine lak_set_stressperiod

  subroutine lak_set_attribute_error(this, ilak, keyword, msg)
! ******************************************************************************
! lak_set_attribute_error -- Issue a parameter error for lakweslls(ilak)
! Subroutine: (1) read itmp
!             (2) read new boundaries if itmp>0
! ******************************************************************************
!
!    SPECIFICATIONS:
! ------------------------------------------------------------------------------
    use SimModule, only: store_error
    ! -- dummy
    class(LakType), intent(inout) :: this
    integer(I4B), intent(in) :: ilak
    character(len=*), intent(in) :: keyword
    character(len=*), intent(in) :: msg
    ! -- local
    ! -- formats
! ------------------------------------------------------------------------------
    if (len(msg) == 0) then
      write (errmsg, '(a,1x,a,1x,i6,1x,a)') &
        keyword, ' for LAKE', ilak, 'has already been set.'
    else
      write (errmsg, '(a,1x,a,1x,i6,1x,a)') keyword, ' for LAKE', ilak, msg
    end if
    call store_error(errmsg)
    ! -- return
    return
  end subroutine lak_set_attribute_error

  subroutine lak_options(this, option, found)
! ******************************************************************************
! lak_options -- set options specific to LakType
!
! lak_options overrides BndType%bnd_options
! ******************************************************************************
!
!    SPECIFICATIONS:
! ------------------------------------------------------------------------------
    use ConstantsModule, only: MAXCHARLEN, DZERO, MNORMAL
    use OpenSpecModule, only: access, form
    use SimModule, only: store_error
    use InputOutputModule, only: urword, getunit, openfile
    ! -- dummy
    class(LakType), intent(inout) :: this
    character(len=*), intent(inout) :: option
    logical, intent(inout) :: found
    ! -- local
    character(len=MAXCHARLEN) :: fname, keyword
    real(DP) :: r
    ! -- formats
    character(len=*), parameter :: fmtlengthconv = &
      &"(4x, 'LENGTH CONVERSION VALUE (',g15.7,') SPECIFIED.')"
    character(len=*), parameter :: fmttimeconv = &
      &"(4x, 'TIME CONVERSION VALUE (',g15.7,') SPECIFIED.')"
    character(len=*), parameter :: fmtoutdmax = &
      &"(4x, 'MAXIMUM OUTLET WATER DEPTH (',g15.7,') SPECIFIED.')"
    character(len=*), parameter :: fmtlakeopt = &
      &"(4x, 'LAKE ', a, ' VALUE (',g15.7,') SPECIFIED.')"
    character(len=*), parameter :: fmtlakbin = &
      "(4x, 'LAK ', 1x, a, 1x, ' WILL BE SAVED TO FILE: ', &
      &a, /4x, 'OPENED ON UNIT: ', I0)"
! ------------------------------------------------------------------------------
    !
    found = .true.
    select case (option)
    case ('PRINT_STAGE')
      this%iprhed = 1
      write (this%iout, '(4x,a)') trim(adjustl(this%text))// &
        ' STAGES WILL BE PRINTED TO LISTING FILE.'
    case ('STAGE')
      call this%parser%GetStringCaps(keyword)
      if (keyword == 'FILEOUT') then
        call this%parser%GetString(fname)
        this%istageout = getunit()
        call openfile(this%istageout, this%iout, fname, 'DATA(BINARY)', &
                      form, access, 'REPLACE', mode_opt=MNORMAL)
        write (this%iout, fmtlakbin) 'STAGE', fname, this%istageout
      else
        call store_error('OPTIONAL STAGE KEYWORD MUST BE FOLLOWED BY FILEOUT')
      end if
    case ('BUDGET')
      call this%parser%GetStringCaps(keyword)
      if (keyword == 'FILEOUT') then
        call this%parser%GetString(fname)
        this%ibudgetout = getunit()
        call openfile(this%ibudgetout, this%iout, fname, 'DATA(BINARY)', &
                      form, access, 'REPLACE', mode_opt=MNORMAL)
        write (this%iout, fmtlakbin) 'BUDGET', fname, this%ibudgetout
      else
        call store_error('OPTIONAL BUDGET KEYWORD MUST BE FOLLOWED BY FILEOUT')
      end if
    case ('BUDGETCSV')
      call this%parser%GetStringCaps(keyword)
      if (keyword == 'FILEOUT') then
        call this%parser%GetString(fname)
        this%ibudcsv = getunit()
        call openfile(this%ibudcsv, this%iout, fname, 'CSV', &
                      filstat_opt='REPLACE')
        write (this%iout, fmtlakbin) 'BUDGET CSV', fname, this%ibudcsv
      else
        call store_error('OPTIONAL BUDGETCSV KEYWORD MUST BE FOLLOWED BY &
          &FILEOUT')
      end if
    case ('PACKAGE_CONVERGENCE')
      call this%parser%GetStringCaps(keyword)
      if (keyword == 'FILEOUT') then
        call this%parser%GetString(fname)
        this%ipakcsv = getunit()
        call openfile(this%ipakcsv, this%iout, fname, 'CSV', &
                      filstat_opt='REPLACE', mode_opt=MNORMAL)
        write (this%iout, fmtlakbin) 'PACKAGE_CONVERGENCE', fname, this%ipakcsv
      else
        call store_error('OPTIONAL PACKAGE_CONVERGENCE KEYWORD MUST BE '// &
                         'FOLLOWED BY FILEOUT')
      end if
    case ('MOVER')
      this%imover = 1
      write (this%iout, '(4x,A)') 'MOVER OPTION ENABLED'
    case ('LENGTH_CONVERSION')
      this%convlength = this%parser%GetDouble()
      write (this%iout, fmtlengthconv) this%convlength
    case ('TIME_CONVERSION')
      this%convtime = this%parser%GetDouble()
      write (this%iout, fmttimeconv) this%convtime
    case ('SURFDEP')
      r = this%parser%GetDouble()
      if (r < DZERO) then
        r = DZERO
      end if
      this%surfdep = r
      write (this%iout, fmtlakeopt) 'SURFDEP', this%surfdep
      !
      ! -- right now these are options that are only available in the
      !    development version and are not included in the documentation.
      !    These options are only available when IDEVELOPMODE in
      !    constants module is set to 1
    case ('DEV_GROUNDWATER_HEAD_CONDUCTANCE')
      call this%parser%DevOpt()
      this%igwhcopt = 1
      write (this%iout, '(4x,a)') &
        'CONDUCTANCE FOR HORIZONTAL CONNECTIONS WILL BE CALCULATED &
        &USING THE GROUNDWATER HEAD'
    case ('DEV_MAXIMUM_OUTLET_DEPTH')
      call this%parser%DevOpt()
      this%outdmax = this%parser%GetDouble()
      write (this%iout, fmtoutdmax) this%outdmax
    case ('DEV_NO_FINAL_CHECK')
      call this%parser%DevOpt()
      this%iconvchk = 0
      write (this%iout, '(4x,a)') &
        'A FINAL CONVERGENCE CHECK OF THE CHANGE IN LAKE STAGES &
        &WILL NOT BE MADE'
    case ('DEV_NO_FINAL_RESIDUAL_CHECK')
      call this%parser%DevOpt()
      this%iconvresidchk = 0
      write (this%iout, '(4x,a)') &
        'A FINAL CONVERGENCE CHECK OF THE CHANGE IN LAKE RESIDUALS &
        &WILL NOT BE MADE'
    case ('DEV_MAXIMUM_PERCENT_DIFFERENCE')
      call this%parser%DevOpt()
      r = this%parser%GetDouble()
      if (r < DZERO) then
        r = DEM1
      end if
      this%pdmax = r
      write (this%iout, fmtlakeopt) 'MAXIMUM_PERCENT_DIFFERENCE', this%pdmax
    case default
      !
      ! -- No options found
      found = .false.
    end select
    !
    ! -- return
    return
  end subroutine lak_options

  subroutine lak_ar(this)
    ! ******************************************************************************
    ! lak_ar -- Allocate and Read
    ! Subroutine: (1) create new-style package
    !             (2) point bndobj to the new package
    ! ******************************************************************************
    !
    !    SPECIFICATIONS:
    ! ------------------------------------------------------------------------------
    ! -- dummy
    class(LakType), intent(inout) :: this
    ! -- local
    ! -- format
    ! ------------------------------------------------------------------------------
    !
    call this%obs%obs_ar()
    !
    ! -- Allocate arrays in LAK and in package superclass
    call this%lak_allocate_arrays()
    !
    ! -- read optional initial package parameters
    call this%read_initial_attr()
    !
    ! -- setup pakmvrobj
    if (this%imover /= 0) then
      allocate (this%pakmvrobj)
      call this%pakmvrobj%ar(this%noutlets, this%nlakes, this%memoryPath)
    end if
    !
    ! -- return
    return
  end subroutine lak_ar

  subroutine lak_rp(this)
! ******************************************************************************
! lak_rp -- Read and Prepare
! Subroutine: (1) read itmp
!             (2) read new boundaries if itmp>0
! ******************************************************************************
!
!    SPECIFICATIONS:
! ------------------------------------------------------------------------------
    use ConstantsModule, only: LINELENGTH
    use TdisModule, only: kper, nper
    use SimModule, only: store_error, count_errors
    ! -- dummy
    class(LakType), intent(inout) :: this
    ! -- local
    character(len=LINELENGTH) :: title
    character(len=LINELENGTH) :: line
    character(len=LINELENGTH) :: text
    logical :: isfound
    logical :: endOfBlock
    integer(I4B) :: ierr
    integer(I4B) :: node
    integer(I4B) :: n
    integer(I4B) :: itemno
    integer(I4B) :: j
    ! -- formats
    character(len=*), parameter :: fmtblkerr = &
      &"('Looking for BEGIN PERIOD iper.  Found ', a, ' instead.')"
    character(len=*), parameter :: fmtlsp = &
      &"(1X,/1X,'REUSING ',A,'S FROM LAST STRESS PERIOD')"
! ------------------------------------------------------------------------------
    !
    ! -- set nbound to maxbound
    this%nbound = this%maxbound
    !
    ! -- Set ionper to the stress period number for which a new block of data
    !    will be read.
    if (this%inunit == 0) return
    !
    ! -- get stress period data
    if (this%ionper < kper) then
      !
      ! -- get period block
      call this%parser%GetBlock('PERIOD', isfound, ierr, &
                                supportOpenClose=.true., &
                                blockRequired=.false.)
      if (isfound) then
        !
        ! -- read ionper and check for increasing period numbers
        call this%read_check_ionper()
      else
        !
        ! -- PERIOD block not found
        if (ierr < 0) then
          ! -- End of file found; data applies for remainder of simulation.
          this%ionper = nper + 1
        else
          ! -- Found invalid block
          call this%parser%GetCurrentLine(line)
          write (errmsg, fmtblkerr) adjustl(trim(line))
          call store_error(errmsg)
          call this%parser%StoreErrorUnit()
        end if
      end if
    end if
    !
    ! -- Read data if ionper == kper
    if (this%ionper == kper) then
      !
      ! -- setup table for period data
      if (this%iprpak /= 0) then
        !
        ! -- reset the input table object
        title = trim(adjustl(this%text))//' PACKAGE ('// &
                trim(adjustl(this%packName))//') DATA FOR PERIOD'
        write (title, '(a,1x,i6)') trim(adjustl(title)), kper
        call table_cr(this%inputtab, this%packName, title)
        call this%inputtab%table_df(1, 4, this%iout, finalize=.FALSE.)
        text = 'NUMBER'
        call this%inputtab%initialize_column(text, 10, alignment=TABCENTER)
        text = 'KEYWORD'
        call this%inputtab%initialize_column(text, 20, alignment=TABLEFT)
        do n = 1, 2
          write (text, '(a,1x,i6)') 'VALUE', n
          call this%inputtab%initialize_column(text, 15, alignment=TABCENTER)
        end do
      end if
      !
      ! -- read the data
      this%check_attr = 1
      stressperiod: do
        call this%parser%GetNextLine(endOfBlock)
        if (endOfBlock) exit
        !
        ! -- get lake or outlet number
        itemno = this%parser%GetInteger()
        !
        ! -- read data from the rest of the line
        call this%lak_set_stressperiod(itemno)
        !
        ! -- write line to table
        if (this%iprpak /= 0) then
          call this%parser%GetCurrentLine(line)
          call this%inputtab%line_to_columns(line)
        end if
      end do stressperiod

      if (this%iprpak /= 0) then
        call this%inputtab%finalize_table()
      end if
      !
      ! -- using stress period data from the previous stress period
    else
      write (this%iout, fmtlsp) trim(this%filtyp)
    end if
    !
    ! -- write summary of lake stress period error messages
    if (count_errors() > 0) then
      call this%parser%StoreErrorUnit()
    end if
    !
    ! -- fill bound array with lake stage, conductance, and bottom elevation
    do n = 1, this%nlakes
      do j = this%idxlakeconn(n), this%idxlakeconn(n + 1) - 1
        node = this%cellid(j)
        this%nodelist(j) = node
        this%bound(1, j) = this%xnewpak(n)
        this%bound(2, j) = this%satcond(j)
        this%bound(3, j) = this%belev(j)
      end do
    end do
    !
    ! -- copy lakein into iprmap so mvr budget contains lake instead of outlet
    if (this%imover == 1) then
      do n = 1, this%noutlets
        this%pakmvrobj%iprmap(n) = this%lakein(n)
      end do
    end if
    !
    ! -- return
    return
  end subroutine lak_rp

  subroutine lak_ad(this)
! ******************************************************************************
! lak_ad -- Add package connection to matrix
! ******************************************************************************
!
!    SPECIFICATIONS:
! ------------------------------------------------------------------------------
    ! -- modules
    use SimVariablesModule, only: iFailedStepRetry
    ! -- dummy
    class(LakType) :: this
    ! -- local
    integer(I4B) :: n
    integer(I4B) :: j
    integer(I4B) :: iaux
! ------------------------------------------------------------------------------
    !
    ! -- Advance the time series
    call this%TsManager%ad()
    !
    ! -- update auxiliary variables by copying from the derived-type time
    !    series variable into the bndpackage auxvar variable so that this
    !    information is properly written to the GWF budget file
    if (this%naux > 0) then
      do n = 1, this%nlakes
        do j = this%idxlakeconn(n), this%idxlakeconn(n + 1) - 1
          do iaux = 1, this%naux
            if (this%noupdateauxvar(iaux) /= 0) cycle
            this%auxvar(iaux, j) = this%lauxvar(iaux, n)
          end do
        end do
      end do
    end if
    !
    ! -- Update or restore state
    if (iFailedStepRetry == 0) then
      !
      ! -- copy xnew into xold and set xnewpak to stage for
      !    constant stage lakes
      do n = 1, this%nlakes
        this%xoldpak(n) = this%xnewpak(n)
        this%stageiter(n) = this%xnewpak(n)
        if (this%iboundpak(n) < 0) then
          this%xnewpak(n) = this%stage(n)
        end if
        this%seep0(n) = DZERO
      end do
    else
      !
      ! -- copy xold back into xnew as this is a
      !    retry of this time step
      do n = 1, this%nlakes
        this%xnewpak(n) = this%xoldpak(n)
        this%stageiter(n) = this%xnewpak(n)
        if (this%iboundpak(n) < 0) then
          this%xnewpak(n) = this%stage(n)
        end if
        this%seep0(n) = DZERO
      end do
    end if
    !
    ! -- pakmvrobj ad
    if (this%imover == 1) then
      call this%pakmvrobj%ad()
    end if
    !
    ! -- For each observation, push simulated value and corresponding
    !    simulation time from "current" to "preceding" and reset
    !    "current" value.
    call this%obs%obs_ad()
    !
    ! -- return
    return
  end subroutine lak_ad

  subroutine lak_cf(this, reset_mover)
    ! ******************************************************************************
    ! lak_cf -- Formulate the HCOF and RHS terms
    ! Subroutine: (1) skip if no lakes
    !             (2) calculate hcof and rhs
    ! ******************************************************************************
    !
    !    SPECIFICATIONS:
    ! ------------------------------------------------------------------------------
    ! -- dummy
    class(LakType) :: this
    logical, intent(in), optional :: reset_mover
    ! -- local
    integer(I4B) :: j, n
    integer(I4B) :: igwfnode
    real(DP) :: hlak, blak
    logical :: lrm
    ! ------------------------------------------------------------------------------
    !!
    !! -- Calculate lak conductance and update package RHS and HCOF
    !call this%lak_cfupdate()
    !
    ! -- save groundwater seepage for lake solution
    do n = 1, this%nlakes
      this%seep0(n) = this%seep(n)
    end do
    !
    ! -- save variables for convergence check
    do n = 1, this%nlakes
      this%s0(n) = this%xnewpak(n)
      call this%lak_calculate_exchange(n, this%s0(n), this%qgwf0(n))
    end do
    !
    ! -- pakmvrobj cf
    lrm = .true.
    if (present(reset_mover)) lrm = reset_mover
    if (this%imover == 1 .and. lrm) then
      call this%pakmvrobj%cf()
    end if
    !
    ! -- find highest active cell
    do n = 1, this%nlakes
      do j = this%idxlakeconn(n), this%idxlakeconn(n + 1) - 1
        ! -- skip horizontal connections
        if (this%ictype(j) /= 0) then
          cycle
        end if
        igwfnode = this%nodesontop(j)
        if (this%ibound(igwfnode) == 0) then
          call this%dis%highest_active(igwfnode, this%ibound)
        end if
        this%nodelist(j) = igwfnode
        this%cellid(j) = igwfnode
      end do
    end do
    !
    ! -- reset ibound for cells where lake stage is above the bottom
    !    of the lake in the cell or the lake is inactive - only applied to
    !    vertical connections
    do n = 1, this%nlakes
      !
      hlak = this%xnewpak(n)
      !
      ! -- Go through lake connections
      do j = this%idxlakeconn(n), this%idxlakeconn(n + 1) - 1
        !
        ! -- assign gwf node number
        igwfnode = this%cellid(j)
        !
        ! -- skip inactive or constant head GWF cells
        if (this%ibound(igwfnode) < 1) then
          cycle
        end if
        !
        ! -- skip horizontal connections
        if (this%ictype(j) /= 0) then
          cycle
        end if
        !
        ! -- skip embedded lakes
        if (this%ictype(j) == 2 .or. this%ictype(j) == 3) then
          cycle
        end if
        !
        ! -- Mark ibound for dry lakes; reset to 1 otherwise
        blak = this%belev(j)
        if (hlak > blak .or. this%iboundpak(n) == 0) then
          this%ibound(igwfnode) = 10000
        else
          this%ibound(igwfnode) = 1
        end if
      end do

    end do
    !
    ! -- Store the lake stage and cond in bound array for other
    !    packages, such as the BUY package
    call this%lak_bound_update()
    !
    ! -- Return
    return
  end subroutine lak_cf

  subroutine lak_fc(this, rhs, ia, idxglo, amatsln)
    ! **************************************************************************
    ! lak_fc -- Copy rhs and hcof into solution rhs and amat
    ! **************************************************************************
    !
    !    SPECIFICATIONS:
    ! --------------------------------------------------------------------------
    ! -- dummy
    class(LakType) :: this
    real(DP), dimension(:), intent(inout) :: rhs
    integer(I4B), dimension(:), intent(in) :: ia
    integer(I4B), dimension(:), intent(in) :: idxglo
    real(DP), dimension(:), intent(inout) :: amatsln
    ! -- local
    integer(I4B) :: j, n
    integer(I4B) :: igwfnode
    integer(I4B) :: ipossymd
! --------------------------------------------------------------------------
    !
    ! -- pakmvrobj fc
    if (this%imover == 1) then
      call this%pakmvrobj%fc()
    end if
    !
    ! -- make a stab at a solution
    call this%lak_solve()
    !
    ! -- add terms to the gwf matrix
    do n = 1, this%nlakes
      do j = this%idxlakeconn(n), this%idxlakeconn(n + 1) - 1
        igwfnode = this%cellid(j)
        if (this%ibound(igwfnode) < 1) cycle
        ipossymd = idxglo(ia(igwfnode))
        amatsln(ipossymd) = amatsln(ipossymd) + this%hcof(j)
        rhs(igwfnode) = rhs(igwfnode) + this%rhs(j)
      end do
    end do
    !
    ! -- return
    return
  end subroutine lak_fc

  subroutine lak_fn(this, rhs, ia, idxglo, amatsln)
! **************************************************************************
! lak_fn -- Fill newton terms
! **************************************************************************
!
!    SPECIFICATIONS:
! --------------------------------------------------------------------------
    ! -- dummy
    class(LakType) :: this
    real(DP), dimension(:), intent(inout) :: rhs
    integer(I4B), dimension(:), intent(in) :: ia
    integer(I4B), dimension(:), intent(in) :: idxglo
    real(DP), dimension(:), intent(inout) :: amatsln
    ! -- local
    integer(I4B) :: j, n
    integer(I4B) :: ipos
    integer(I4B) :: igwfnode
    integer(I4B) :: idry
    real(DP) :: hlak
    real(DP) :: avail
    real(DP) :: ra
    real(DP) :: ro
    real(DP) :: qinf
    real(DP) :: ex
    real(DP) :: head
    real(DP) :: q
    real(DP) :: q1
    real(DP) :: rterm
    real(DP) :: drterm
! --------------------------------------------------------------------------
    do n = 1, this%nlakes
      if (this%iboundpak(n) == 0) cycle
      hlak = this%xnewpak(n)
      call this%lak_calculate_available(n, hlak, avail, &
                                        ra, ro, qinf, ex, this%delh)
      do j = this%idxlakeconn(n), this%idxlakeconn(n + 1) - 1
        igwfnode = this%cellid(j)
        ipos = ia(igwfnode)
        head = this%xnew(igwfnode)
        if (-this%hcof(j) > DZERO) then
          if (this%ibound(igwfnode) > 0) then
            ! -- estimate lake-aquifer exchange with perturbed groundwater head
            !    exchange is relative to the lake
            !avail = DEP20
            call this%lak_estimate_conn_exchange(2, n, j, idry, hlak, &
                                                 head + this%delh, q1, avail)
            q1 = -q1
            ! -- calculate unperturbed lake-aquifer exchange
            q = this%hcof(j) * head - this%rhs(j)
            ! -- calculate rterm
            rterm = this%hcof(j) * head
            ! -- calculate derivative
            drterm = (q1 - q) / this%delh
            ! -- add terms to convert conductance formulation into
            !    newton-raphson formulation
            amatsln(idxglo(ipos)) = amatsln(idxglo(ipos)) + drterm - this%hcof(j)
            rhs(igwfnode) = rhs(igwfnode) - rterm + drterm * head
          end if
        end if
      end do
    end do

    !
    ! -- return
    return
  end subroutine lak_fn

  subroutine lak_cc(this, innertot, kiter, iend, icnvgmod, cpak, ipak, dpak)
! **************************************************************************
! lak_cc -- Final convergence check for package
! **************************************************************************
!
!    SPECIFICATIONS:
! --------------------------------------------------------------------------
    use TdisModule, only: totim, kstp, kper, delt
    ! -- dummy
    class(LakType), intent(inout) :: this
    integer(I4B), intent(in) :: innertot
    integer(I4B), intent(in) :: kiter
    integer(I4B), intent(in) :: iend
    integer(I4B), intent(in) :: icnvgmod
    character(len=LENPAKLOC), intent(inout) :: cpak
    integer(I4B), intent(inout) :: ipak
    real(DP), intent(inout) :: dpak
    ! -- local
    character(len=LENPAKLOC) :: cloc
    character(len=LINELENGTH) :: tag
    integer(I4B) :: icheck
    integer(I4B) :: ipakfail
    integer(I4B) :: locdhmax
    integer(I4B) :: locdgwfmax
    integer(I4B) :: locdqoutmax
    integer(I4B) :: ntabrows
    integer(I4B) :: ntabcols
    integer(I4B) :: n
    real(DP) :: area
    real(DP) :: gwf0
    real(DP) :: gwf
    real(DP) :: dh
    real(DP) :: dgwf
    real(DP) :: hlak0
    real(DP) :: hlak
    real(DP) :: qout0
    real(DP) :: qout
    real(DP) :: dqout
    real(DP) :: inf
    real(DP) :: ra
    real(DP) :: ro
    real(DP) :: qinf
    real(DP) :: ex
    real(DP) :: dhmax
    real(DP) :: dgwfmax
    real(DP) :: dqoutmax
    ! format
! --------------------------------------------------------------------------
    !
    ! -- initialize local variables
    icheck = this%iconvchk
    ipakfail = 0
    locdhmax = 0
    locdgwfmax = 0
    locdqoutmax = 0
    dhmax = DZERO
    dgwfmax = DZERO
    dqoutmax = DZERO
    !
    ! -- if not saving package convergence data on check convergence if
    !    the model is considered converged
    if (this%ipakcsv == 0) then
      if (icnvgmod == 0) then
        icheck = 0
      end if
      !
      ! -- saving package convergence data
    else
      !
      ! -- header for package csv
      if (.not. associated(this%pakcsvtab)) then
        !
        ! -- determine the number of columns and rows
        ntabrows = 1
        ntabcols = 9
        if (this%noutlets > 0) then
          ntabcols = ntabcols + 2
        end if
        !
        ! -- setup table
        call table_cr(this%pakcsvtab, this%packName, '')
        call this%pakcsvtab%table_df(ntabrows, ntabcols, this%ipakcsv, &
                                     lineseparator=.FALSE., separator=',', &
                                     finalize=.FALSE.)
        !
        ! -- add columns to package csv
        tag = 'total_inner_iterations'
        call this%pakcsvtab%initialize_column(tag, 10, alignment=TABLEFT)
        tag = 'totim'
        call this%pakcsvtab%initialize_column(tag, 10, alignment=TABLEFT)
        tag = 'kper'
        call this%pakcsvtab%initialize_column(tag, 10, alignment=TABLEFT)
        tag = 'kstp'
        call this%pakcsvtab%initialize_column(tag, 10, alignment=TABLEFT)
        tag = 'nouter'
        call this%pakcsvtab%initialize_column(tag, 10, alignment=TABLEFT)
        tag = 'dvmax'
        call this%pakcsvtab%initialize_column(tag, 15, alignment=TABLEFT)
        tag = 'dvmax_loc'
        call this%pakcsvtab%initialize_column(tag, 15, alignment=TABLEFT)
        tag = 'dgwfmax'
        call this%pakcsvtab%initialize_column(tag, 15, alignment=TABLEFT)
        tag = 'dgwfmax_loc'
        call this%pakcsvtab%initialize_column(tag, 15, alignment=TABLEFT)
        if (this%noutlets > 0) then
          tag = 'dqoutmax'
          call this%pakcsvtab%initialize_column(tag, 15, alignment=TABLEFT)
          tag = 'dqoutmax_loc'
          call this%pakcsvtab%initialize_column(tag, 15, alignment=TABLEFT)
        end if
      end if
    end if
    !
    ! -- perform package convergence check
    if (icheck /= 0) then
      final_check: do n = 1, this%nlakes
        if (this%iboundpak(n) < 1) cycle
        !
        ! -- set previous and current lake stage
        hlak0 = this%s0(n)
        hlak = this%xnewpak(n)
        !
        ! -- stage difference
        dh = hlak0 - hlak
        !
        ! -- calculate surface area
        call this%lak_calculate_sarea(n, hlak, area)
        !
        ! -- change in gwf exchange
        dgwf = DZERO
        if (area > DZERO) then
          gwf0 = this%qgwf0(n)
          call this%lak_calculate_exchange(n, hlak, gwf)
          dgwf = (gwf0 - gwf) * delt / area
        end if
        !
        ! -- change in outflows
        dqout = DZERO
        if (this%noutlets > 0) then
          if (area > DZERO) then
            call this%lak_calculate_available(n, hlak0, inf, ra, ro, qinf, ex)
            call this%lak_calculate_outlet_outflow(n, hlak0, inf, qout0)
            call this%lak_calculate_available(n, hlak, inf, ra, ro, qinf, ex)
            call this%lak_calculate_outlet_outflow(n, hlak, inf, qout)
            dqout = (qout0 - qout) * delt / area
          end if
        end if
        !
        ! -- evaluate magnitude of differences
        if (n == 1) then
          locdhmax = n
          dhmax = dh
          locdgwfmax = n
          dgwfmax = dgwf
          locdqoutmax = n
          dqoutmax = dqout
        else
          if (abs(dh) > abs(dhmax)) then
            locdhmax = n
            dhmax = dh
          end if
          if (abs(dgwf) > abs(dgwfmax)) then
            locdgwfmax = n
            dgwfmax = dgwf
          end if
          if (abs(dqout) > abs(dqoutmax)) then
            locdqoutmax = n
            dqoutmax = dqout
          end if
        end if
      end do final_check
      !
      ! -- set dpak and cpak
      if (ABS(dhmax) > abs(dpak)) then
        ipak = locdhmax
        dpak = dhmax
        write (cloc, "(a,'-',a)") &
          trim(this%packName), 'stage'
        cpak = trim(cloc)
      end if
      if (ABS(dgwfmax) > abs(dpak)) then
        ipak = locdgwfmax
        dpak = dgwfmax
        write (cloc, "(a,'-',a)") &
          trim(this%packName), 'gwf'
        cpak = trim(cloc)
      end if
      if (this%noutlets > 0) then
        if (ABS(dqoutmax) > abs(dpak)) then
          ipak = locdqoutmax
          dpak = dqoutmax
          write (cloc, "(a,'-',a)") &
            trim(this%packName), 'outlet'
          cpak = trim(cloc)
        end if
      end if
      !
      ! -- write convergence data to package csv
      if (this%ipakcsv /= 0) then
        !
        ! -- write the data
        call this%pakcsvtab%add_term(innertot)
        call this%pakcsvtab%add_term(totim)
        call this%pakcsvtab%add_term(kper)
        call this%pakcsvtab%add_term(kstp)
        call this%pakcsvtab%add_term(kiter)
        call this%pakcsvtab%add_term(dhmax)
        call this%pakcsvtab%add_term(locdhmax)
        call this%pakcsvtab%add_term(dgwfmax)
        call this%pakcsvtab%add_term(locdgwfmax)
        if (this%noutlets > 0) then
          call this%pakcsvtab%add_term(dqoutmax)
          call this%pakcsvtab%add_term(locdqoutmax)
        end if
        !
        ! -- finalize the package csv
        if (iend == 1) then
          call this%pakcsvtab%finalize_table()
        end if
      end if
    end if
    !
    ! -- return
    return
  end subroutine lak_cc

  subroutine lak_cq(this, x, flowja, iadv)
! ******************************************************************************
! lak_cq -- Calculate flows
! ******************************************************************************
!
!    SPECIFICATIONS:
! ------------------------------------------------------------------------------
    ! -- modules
    use TdisModule, only: delt
    ! -- dummy
    class(LakType), intent(inout) :: this
    real(DP), dimension(:), intent(in) :: x
    real(DP), dimension(:), contiguous, intent(inout) :: flowja
    integer(I4B), optional, intent(in) :: iadv
    ! -- local
    real(DP) :: rrate
    real(DP) :: chratin, chratout
    ! -- for budget
    integer(I4B) :: j, n
    real(DP) :: hlak
    real(DP) :: v0, v1
! ------------------------------------------------------------------------------
    !
    call this%lak_solve(update=.false.)
    !
    ! -- call base functionality in bnd_cq.  This will calculate lake-gwf flows
    !    and put them into this%simvals
    call this%BndType%bnd_cq(x, flowja, iadv=1)
    !
    ! -- calculate several budget terms
    chratin = DZERO
    chratout = DZERO
    do n = 1, this%nlakes
      this%chterm(n) = DZERO
      if (this%iboundpak(n) == 0) cycle
      hlak = this%xnewpak(n)
      call this%lak_calculate_vol(n, hlak, v1)
      !
      ! -- add budget terms for active lakes
      if (this%iboundpak(n) /= 0) then
        !
        ! -- rainfall
        rrate = this%precip(n)
        call this%lak_accumulate_chterm(n, rrate, chratin, chratout)
        !
        ! -- evaporation
        rrate = this%evap(n)
        call this%lak_accumulate_chterm(n, rrate, chratin, chratout)
        !
        ! -- runoff
        rrate = this%runoff(n)
        call this%lak_accumulate_chterm(n, rrate, chratin, chratout)
        !
        ! -- inflow
        rrate = this%inflow(n)
        call this%lak_accumulate_chterm(n, rrate, chratin, chratout)
        !
        ! -- withdrawals
        rrate = this%withr(n)
        call this%lak_accumulate_chterm(n, rrate, chratin, chratout)
        !
        ! -- add lake storage changes
        rrate = DZERO
        if (this%iboundpak(n) > 0) then
          if (this%gwfiss /= 1) then
            call this%lak_calculate_vol(n, this%xoldpak(n), v0)
            rrate = -(v1 - v0) / delt
            call this%lak_accumulate_chterm(n, rrate, chratin, chratout)
          end if
        end if
        this%qsto(n) = rrate
        !
        ! -- add external outlets
        call this%lak_get_external_outlet(n, rrate)
        call this%lak_accumulate_chterm(n, rrate, chratin, chratout)
        !
        ! -- add mover terms
        if (this%imover == 1) then
          if (this%iboundpak(n) /= 0) then
            rrate = this%pakmvrobj%get_qfrommvr(n)
          else
            rrate = DZERO
          end if
          call this%lak_accumulate_chterm(n, rrate, chratin, chratout)
        end if
      end if
    end do
    !
    ! -- gwf flow and constant flow to lake
    do n = 1, this%nlakes
      if (this%iboundpak(n) == 0) cycle
      rrate = DZERO
      do j = this%idxlakeconn(n), this%idxlakeconn(n + 1) - 1
        ! simvals is from aquifer perspective, and so it is positive
        ! for flow into the aquifer.  Need to switch sign for lake
        ! perspective.
        rrate = -this%simvals(j)
        this%qleak(j) = rrate
        call this%lak_accumulate_chterm(n, rrate, chratin, chratout)
      end do
    end do
    !
    ! -- fill the budget object
    call this%lak_fill_budobj()
    !
    ! -- return
    return
  end subroutine lak_cq

  subroutine lak_ot_package_flows(this, icbcfl, ibudfl)
    use TdisModule, only: kstp, kper, delt, pertim, totim
    class(LakType) :: this
    integer(I4B), intent(in) :: icbcfl
    integer(I4B), intent(in) :: ibudfl
    integer(I4B) :: ibinun
    !
    ! -- write the flows from the budobj
    ibinun = 0
    if (this%ibudgetout /= 0) then
      ibinun = this%ibudgetout
    end if
    if (icbcfl == 0) ibinun = 0
    if (ibinun > 0) then
      call this%budobj%save_flows(this%dis, ibinun, kstp, kper, delt, &
                                  pertim, totim, this%iout)
    end if
    !
    ! -- Print lake flows table
    if (ibudfl /= 0 .and. this%iprflow /= 0) then
      call this%budobj%write_flowtable(this%dis, kstp, kper)
    end if

  end subroutine lak_ot_package_flows

  subroutine lak_ot_model_flows(this, icbcfl, ibudfl, icbcun, imap)
    class(LakType) :: this
    integer(I4B), intent(in) :: icbcfl
    integer(I4B), intent(in) :: ibudfl
    integer(I4B), intent(in) :: icbcun
    integer(I4B), dimension(:), optional, intent(in) :: imap
    !
    ! -- write the flows from the budobj
    call this%BndType%bnd_ot_model_flows(icbcfl, ibudfl, icbcun, this%imap)
  end subroutine lak_ot_model_flows

  subroutine lak_ot_dv(this, idvsave, idvprint)
    use TdisModule, only: kstp, kper, pertim, totim
    use ConstantsModule, only: DHNOFLO, DHDRY
    use InputOutputModule, only: ulasav
    class(LakType) :: this
    integer(I4B), intent(in) :: idvsave
    integer(I4B), intent(in) :: idvprint
    integer(I4B) :: ibinun
    integer(I4B) :: n
    real(DP) :: v
    real(DP) :: d
    real(DP) :: stage
    real(DP) :: sa
    real(DP) :: wa
    !
    !
    ! -- set unit number for binary dependent variable output
    ibinun = 0
    if (this%istageout /= 0) then
      ibinun = this%istageout
    end if
    if (idvsave == 0) ibinun = 0
    !
    ! -- write lake binary output
    if (ibinun > 0) then
      do n = 1, this%nlakes
        v = this%xnewpak(n)
        d = v - this%lakebot(n)
        if (this%iboundpak(n) == 0) then
          v = DHNOFLO
        else if (d <= DZERO) then
          v = DHDRY
        end if
        this%dbuff(n) = v
      end do
      call ulasav(this%dbuff, '           STAGE', kstp, kper, pertim, totim, &
                  this%nlakes, 1, 1, ibinun)
    end if
    !
    ! -- Print lake stage table
    if (idvprint /= 0 .and. this%iprhed /= 0) then
      !
      ! -- set table kstp and kper
      call this%stagetab%set_kstpkper(kstp, kper)
      !
      ! -- write data
      do n = 1, this%nlakes
        stage = this%xnewpak(n)
        call this%lak_calculate_sarea(n, stage, sa)
        call this%lak_calculate_warea(n, stage, wa)
        call this%lak_calculate_vol(n, stage, v)
        if (this%inamedbound == 1) then
          call this%stagetab%add_term(this%lakename(n))
        end if
        call this%stagetab%add_term(n)
        call this%stagetab%add_term(stage)
        call this%stagetab%add_term(sa)
        call this%stagetab%add_term(wa)
        call this%stagetab%add_term(v)
      end do
    end if

  end subroutine lak_ot_dv

  subroutine lak_ot_bdsummary(this, kstp, kper, iout, ibudfl)
    ! -- module
    use TdisModule, only: totim
    ! -- dummy
    class(LakType) :: this !< LakType object
    integer(I4B), intent(in) :: kstp !< time step number
    integer(I4B), intent(in) :: kper !< period number
    integer(I4B), intent(in) :: iout !< flag and unit number for the model listing file
    integer(I4B), intent(in) :: ibudfl !< flag indicating budget should be written
    !
    call this%budobj%write_budtable(kstp, kper, iout, ibudfl, totim)
    !
    return
  end subroutine lak_ot_bdsummary

  subroutine lak_da(this)
    ! **************************************************************************
    ! lak_da -- Deallocate objects
    ! **************************************************************************
    !
    !    SPECIFICATIONS:
    ! --------------------------------------------------------------------------
    ! -- modules
    use MemoryManagerModule, only: mem_deallocate
    ! -- dummy
    class(LakType) :: this
    ! -- local
    ! -- format
    ! --------------------------------------------------------------------------
    !
    ! -- arrays
    deallocate (this%lakename)
    deallocate (this%status)
    deallocate (this%clakbudget)
    call mem_deallocate(this%dbuff)
    deallocate (this%cauxcbc)
    call mem_deallocate(this%qauxcbc)
    call mem_deallocate(this%qleak)
    call mem_deallocate(this%qsto)
    call mem_deallocate(this%denseterms)
    call mem_deallocate(this%viscratios)
    !
    ! -- tables
    if (this%ntables > 0) then
      call mem_deallocate(this%ialaktab)
      call mem_deallocate(this%tabstage)
      call mem_deallocate(this%tabvolume)
      call mem_deallocate(this%tabsarea)
      call mem_deallocate(this%tabwarea)
    end if
    !
    ! -- budobj
    call this%budobj%budgetobject_da()
    deallocate (this%budobj)
    nullify (this%budobj)
    !
    ! -- outlets
    if (this%noutlets > 0) then
      call mem_deallocate(this%lakein)
      call mem_deallocate(this%lakeout)
      call mem_deallocate(this%iouttype)
      call mem_deallocate(this%outrate)
      call mem_deallocate(this%outinvert)
      call mem_deallocate(this%outwidth)
      call mem_deallocate(this%outrough)
      call mem_deallocate(this%outslope)
      call mem_deallocate(this%simoutrate)
    end if
    !
    ! -- stage table
    if (this%iprhed > 0) then
      call this%stagetab%table_da()
      deallocate (this%stagetab)
      nullify (this%stagetab)
    end if
    !
    ! -- package csv table
    if (this%ipakcsv > 0) then
      call this%pakcsvtab%table_da()
      deallocate (this%pakcsvtab)
      nullify (this%pakcsvtab)
    end if
    !
    ! -- scalars
    call mem_deallocate(this%iprhed)
    call mem_deallocate(this%istageout)
    call mem_deallocate(this%ibudgetout)
    call mem_deallocate(this%ibudcsv)
    call mem_deallocate(this%ipakcsv)
    call mem_deallocate(this%nlakes)
    call mem_deallocate(this%noutlets)
    call mem_deallocate(this%ntables)
    call mem_deallocate(this%convlength)
    call mem_deallocate(this%convtime)
    call mem_deallocate(this%outdmax)
    call mem_deallocate(this%igwhcopt)
    call mem_deallocate(this%iconvchk)
    call mem_deallocate(this%iconvresidchk)
    call mem_deallocate(this%surfdep)
    call mem_deallocate(this%delh)
    call mem_deallocate(this%pdmax)
    call mem_deallocate(this%check_attr)
    call mem_deallocate(this%bditems)
    call mem_deallocate(this%cbcauxitems)
    call mem_deallocate(this%idense)
    call mem_deallocate(this%ivsc)
    !
    call mem_deallocate(this%nlakeconn)
    call mem_deallocate(this%idxlakeconn)
    call mem_deallocate(this%ntabrow)
    call mem_deallocate(this%strt)
    call mem_deallocate(this%laketop)
    call mem_deallocate(this%lakebot)
    call mem_deallocate(this%sareamax)
    call mem_deallocate(this%stage)
    call mem_deallocate(this%rainfall)
    call mem_deallocate(this%evaporation)
    call mem_deallocate(this%runoff)
    call mem_deallocate(this%inflow)
    call mem_deallocate(this%withdrawal)
    call mem_deallocate(this%lauxvar)
    call mem_deallocate(this%avail)
    call mem_deallocate(this%lkgwsink)
    call mem_deallocate(this%ncncvr)
    call mem_deallocate(this%surfin)
    call mem_deallocate(this%surfout)
    call mem_deallocate(this%surfout1)
    call mem_deallocate(this%precip)
    call mem_deallocate(this%precip1)
    call mem_deallocate(this%evap)
    call mem_deallocate(this%evap1)
    call mem_deallocate(this%evapo)
    call mem_deallocate(this%withr)
    call mem_deallocate(this%withr1)
    call mem_deallocate(this%flwin)
    call mem_deallocate(this%flwiter)
    call mem_deallocate(this%flwiter1)
    call mem_deallocate(this%seep)
    call mem_deallocate(this%seep1)
    call mem_deallocate(this%seep0)
    call mem_deallocate(this%stageiter)
    call mem_deallocate(this%chterm)
    !
    ! -- lake boundary and stages
    call mem_deallocate(this%iboundpak)
    call mem_deallocate(this%xnewpak)
    call mem_deallocate(this%xoldpak)
    !
    ! -- lake iteration variables
    call mem_deallocate(this%iseepc)
    call mem_deallocate(this%idhc)
    call mem_deallocate(this%en1)
    call mem_deallocate(this%en2)
    call mem_deallocate(this%r1)
    call mem_deallocate(this%r2)
    call mem_deallocate(this%dh0)
    call mem_deallocate(this%s0)
    call mem_deallocate(this%qgwf0)
    !
    ! -- lake connection variables
    call mem_deallocate(this%imap)
    call mem_deallocate(this%cellid)
    call mem_deallocate(this%nodesontop)
    call mem_deallocate(this%ictype)
    call mem_deallocate(this%bedleak)
    call mem_deallocate(this%belev)
    call mem_deallocate(this%telev)
    call mem_deallocate(this%connlength)
    call mem_deallocate(this%connwidth)
    call mem_deallocate(this%sarea)
    call mem_deallocate(this%warea)
    call mem_deallocate(this%satcond)
    call mem_deallocate(this%simcond)
    call mem_deallocate(this%simlakgw)
    !
    ! -- pointers to gwf variables
    nullify (this%gwfiss)
    !
    ! -- Parent object
    call this%BndType%bnd_da()
    !
    ! -- Return
    return
  end subroutine lak_da

  subroutine define_listlabel(this)
! ******************************************************************************
! define_listlabel -- Define the list heading that is written to iout when
!   PRINT_INPUT option is used.
! ******************************************************************************
!
!    SPECIFICATIONS:
! ------------------------------------------------------------------------------
    class(LakType), intent(inout) :: this
! ------------------------------------------------------------------------------
    !
    ! -- create the header list label
    this%listlabel = trim(this%filtyp)//' NO.'
    if (this%dis%ndim == 3) then
      write (this%listlabel, '(a, a7)') trim(this%listlabel), 'LAYER'
      write (this%listlabel, '(a, a7)') trim(this%listlabel), 'ROW'
      write (this%listlabel, '(a, a7)') trim(this%listlabel), 'COL'
    elseif (this%dis%ndim == 2) then
      write (this%listlabel, '(a, a7)') trim(this%listlabel), 'LAYER'
      write (this%listlabel, '(a, a7)') trim(this%listlabel), 'CELL2D'
    else
      write (this%listlabel, '(a, a7)') trim(this%listlabel), 'NODE'
    end if
    write (this%listlabel, '(a, a16)') trim(this%listlabel), 'STRESS RATE'
    if (this%inamedbound == 1) then
      write (this%listlabel, '(a, a16)') trim(this%listlabel), 'BOUNDARY NAME'
    end if
    !
    ! -- return
    return
  end subroutine define_listlabel

  subroutine lak_set_pointers(this, neq, ibound, xnew, xold, flowja)
! ******************************************************************************
! set_pointers -- Set pointers to model arrays and variables so that a package
!                 has access to these things.
! ******************************************************************************
!
!    SPECIFICATIONS:
! ------------------------------------------------------------------------------
    class(LakType) :: this
    integer(I4B), pointer :: neq
    integer(I4B), dimension(:), pointer, contiguous :: ibound
    real(DP), dimension(:), pointer, contiguous :: xnew
    real(DP), dimension(:), pointer, contiguous :: xold
    real(DP), dimension(:), pointer, contiguous :: flowja
    ! -- local
! ------------------------------------------------------------------------------
    !
    ! -- call base BndType set_pointers
    call this%BndType%set_pointers(neq, ibound, xnew, xold, flowja)
    !
    ! -- Set the LAK pointers
    !
    ! -- set package pointers
    !istart = this%dis%nodes + this%ioffset + 1
    !iend = istart + this%nlakes - 1
    !this%iboundpak => this%ibound(istart:iend)
    !this%xnewpak => this%xnew(istart:iend)
    !
    ! -- initialize xnewpak
    !do n = 1, this%nlakes
    !  this%xnewpak(n) = DEP20
    !end do
    !
    ! -- return
  end subroutine lak_set_pointers

  !
  ! -- Procedures related to observations (type-bound)
  logical function lak_obs_supported(this)
    ! ******************************************************************************
    ! lak_obs_supported
    !   -- Return true because LAK package supports observations.
    !   -- Overrides BndType%bnd_obs_supported()
    ! ******************************************************************************
    !
    !    SPECIFICATIONS:
    ! ------------------------------------------------------------------------------
    ! ------------------------------------------------------------------------------
    class(LakType) :: this
    lak_obs_supported = .true.
    return
  end function lak_obs_supported

  subroutine lak_df_obs(this)
    ! ******************************************************************************
    ! lak_df_obs (implements bnd_df_obs)
    !   -- Store observation type supported by LAK package.
    !   -- Overrides BndType%bnd_df_obs
    ! ******************************************************************************
    !
    !    SPECIFICATIONS:
    ! ------------------------------------------------------------------------------
    ! -- dummy
    class(LakType) :: this
    ! -- local
    integer(I4B) :: indx
    ! ------------------------------------------------------------------------------
    !
    ! -- Store obs type and assign procedure pointer
    !    for stage observation type.
    call this%obs%StoreObsType('stage', .false., indx)
    this%obs%obsData(indx)%ProcessIdPtr => lak_process_obsID
    !
    ! -- Store obs type and assign procedure pointer
    !    for ext-inflow observation type.
    call this%obs%StoreObsType('ext-inflow', .true., indx)
    this%obs%obsData(indx)%ProcessIdPtr => lak_process_obsID
    !
    ! -- Store obs type and assign procedure pointer
    !    for outlet-inflow observation type.
    call this%obs%StoreObsType('outlet-inflow', .true., indx)
    this%obs%obsData(indx)%ProcessIdPtr => lak_process_obsID
    !
    ! -- Store obs type and assign procedure pointer
    !    for inflow observation type.
    call this%obs%StoreObsType('inflow', .true., indx)
    this%obs%obsData(indx)%ProcessIdPtr => lak_process_obsID
    !
    ! -- Store obs type and assign procedure pointer
    !    for from-mvr observation type.
    call this%obs%StoreObsType('from-mvr', .true., indx)
    this%obs%obsData(indx)%ProcessIdPtr => lak_process_obsID
    !
    ! -- Store obs type and assign procedure pointer
    !    for rainfall observation type.
    call this%obs%StoreObsType('rainfall', .true., indx)
    this%obs%obsData(indx)%ProcessIdPtr => lak_process_obsID
    !
    ! -- Store obs type and assign procedure pointer
    !    for runoff observation type.
    call this%obs%StoreObsType('runoff', .true., indx)
    this%obs%obsData(indx)%ProcessIdPtr => lak_process_obsID
    !
    ! -- Store obs type and assign procedure pointer
    !    for lak observation type.
    call this%obs%StoreObsType('lak', .true., indx)
    this%obs%obsData(indx)%ProcessIdPtr => lak_process_obsID
    !
    ! -- Store obs type and assign procedure pointer
    !    for evaporation observation type.
    call this%obs%StoreObsType('evaporation', .true., indx)
    this%obs%obsData(indx)%ProcessIdPtr => lak_process_obsID
    !
    ! -- Store obs type and assign procedure pointer
    !    for withdrawal observation type.
    call this%obs%StoreObsType('withdrawal', .true., indx)
    this%obs%obsData(indx)%ProcessIdPtr => lak_process_obsID
    !
    ! -- Store obs type and assign procedure pointer
    !    for ext-outflow observation type.
    call this%obs%StoreObsType('ext-outflow', .true., indx)
    this%obs%obsData(indx)%ProcessIdPtr => lak_process_obsID
    !
    ! -- Store obs type and assign procedure pointer
    !    for to-mvr observation type.
    call this%obs%StoreObsType('to-mvr', .true., indx)
    this%obs%obsData(indx)%ProcessIdPtr => lak_process_obsID
    !
    ! -- Store obs type and assign procedure pointer
    !    for storage observation type.
    call this%obs%StoreObsType('storage', .true., indx)
    this%obs%obsData(indx)%ProcessIdPtr => lak_process_obsID
    !
    ! -- Store obs type and assign procedure pointer
    !    for constant observation type.
    call this%obs%StoreObsType('constant', .true., indx)
    this%obs%obsData(indx)%ProcessIdPtr => lak_process_obsID
    !
    ! -- Store obs type and assign procedure pointer
    !    for outlet observation type.
    call this%obs%StoreObsType('outlet', .true., indx)
    this%obs%obsData(indx)%ProcessIdPtr => lak_process_obsID
    !
    ! -- Store obs type and assign procedure pointer
    !    for volume observation type.
    call this%obs%StoreObsType('volume', .true., indx)
    this%obs%obsData(indx)%ProcessIdPtr => lak_process_obsID
    !
    ! -- Store obs type and assign procedure pointer
    !    for surface-area observation type.
    call this%obs%StoreObsType('surface-area', .true., indx)
    this%obs%obsData(indx)%ProcessIdPtr => lak_process_obsID
    !
    ! -- Store obs type and assign procedure pointer
    !    for wetted-area observation type.
    call this%obs%StoreObsType('wetted-area', .true., indx)
    this%obs%obsData(indx)%ProcessIdPtr => lak_process_obsID
    !
    ! -- Store obs type and assign procedure pointer
    !    for conductance observation type.
    call this%obs%StoreObsType('conductance', .true., indx)
    this%obs%obsData(indx)%ProcessIdPtr => lak_process_obsID
    !
    return
  end subroutine lak_df_obs

  subroutine lak_bd_obs(this)
    ! **************************************************************************
    ! lak_bd_obs
    !   -- Calculate observations this time step and call
    !      ObsType%SaveOneSimval for each LakType observation.
    ! **************************************************************************
    !
    !    SPECIFICATIONS:
    ! --------------------------------------------------------------------------
    ! -- dummy
    class(LakType) :: this
    ! -- local
    integer(I4B) :: i
    integer(I4B) :: igwfnode
    integer(I4B) :: j
    integer(I4B) :: jj
    integer(I4B) :: n
    real(DP) :: hgwf
    real(DP) :: hlak
    real(DP) :: v
    real(DP) :: v2
    type(ObserveType), pointer :: obsrv => null()
    !---------------------------------------------------------------------------
    !
    ! Write simulated values for all LAK observations
    if (this%obs%npakobs > 0) then
      call this%obs%obs_bd_clear()
      do i = 1, this%obs%npakobs
        obsrv => this%obs%pakobs(i)%obsrv
        do j = 1, obsrv%indxbnds_count
          v = DNODATA
          jj = obsrv%indxbnds(j)
          select case (obsrv%ObsTypeId)
          case ('STAGE')
            if (this%iboundpak(jj) /= 0) then
              v = this%xnewpak(jj)
            end if
          case ('EXT-INFLOW')
            if (this%iboundpak(jj) /= 0) then
              call this%lak_calculate_inflow(jj, v)
            end if
          case ('OUTLET-INFLOW')
            if (this%iboundpak(jj) /= 0) then
              call this%lak_calculate_outlet_inflow(jj, v)
            end if
          case ('INFLOW')
            if (this%iboundpak(jj) /= 0) then
              call this%lak_calculate_inflow(jj, v)
              call this%lak_calculate_outlet_inflow(jj, v2)
              v = v + v2
            end if
          case ('FROM-MVR')
            if (this%iboundpak(jj) /= 0) then
              if (this%imover == 1) then
                v = this%pakmvrobj%get_qfrommvr(jj)
              end if
            end if
          case ('RAINFALL')
            if (this%iboundpak(jj) /= 0) then
              v = this%precip(jj)
            end if
          case ('RUNOFF')
            if (this%iboundpak(jj) /= 0) then
              v = this%runoff(jj)
            end if
          case ('LAK')
            n = this%imap(jj)
            if (this%iboundpak(n) /= 0) then
              igwfnode = this%cellid(jj)
              hgwf = this%xnew(igwfnode)
              if (this%hcof(jj) /= DZERO) then
                v = -(this%hcof(jj) * (this%xnewpak(n) - hgwf))
              else
                v = -this%rhs(jj)
              end if
            end if
          case ('EVAPORATION')
            if (this%iboundpak(jj) /= 0) then
              v = this%evap(jj)
            end if
          case ('WITHDRAWAL')
            if (this%iboundpak(jj) /= 0) then
              v = this%withr(jj)
            end if
          case ('EXT-OUTFLOW')
            n = this%lakein(jj)
            if (this%iboundpak(n) /= 0) then
              if (this%lakeout(jj) == 0) then
                v = this%simoutrate(jj)
                if (v < DZERO) then
                  if (this%imover == 1) then
                    v = v + this%pakmvrobj%get_qtomvr(jj)
                  end if
                end if
              end if
            end if
          case ('TO-MVR')
            n = this%lakein(jj)
            if (this%iboundpak(n) /= 0) then
              if (this%imover == 1) then
                v = this%pakmvrobj%get_qtomvr(jj)
                if (v > DZERO) then
                  v = -v
                end if
              end if
            end if
          case ('STORAGE')
            if (this%iboundpak(jj) /= 0) then
              v = this%qsto(jj)
            end if
          case ('CONSTANT')
            if (this%iboundpak(jj) /= 0) then
              v = this%chterm(jj)
            end if
          case ('OUTLET')
            n = this%lakein(jj)
            if (this%iboundpak(jj) /= 0) then
              v = this%simoutrate(jj)
              !if (this%imover == 1) then
              !  v = v + this%pakmvrobj%get_qtomvr(jj)
              !end if
            end if
          case ('VOLUME')
            if (this%iboundpak(jj) /= 0) then
              call this%lak_calculate_vol(jj, this%xnewpak(jj), v)
            end if
          case ('SURFACE-AREA')
            if (this%iboundpak(jj) /= 0) then
              hlak = this%xnewpak(jj)
              call this%lak_calculate_sarea(jj, hlak, v)
            end if
          case ('WETTED-AREA')
            n = this%imap(jj)
            if (this%iboundpak(n) /= 0) then
              hlak = this%xnewpak(n)
              igwfnode = this%cellid(jj)
              hgwf = this%xnew(igwfnode)
              call this%lak_calculate_conn_warea(n, jj, hlak, hgwf, v)
            end if
          case ('CONDUCTANCE')
            n = this%imap(jj)
            if (this%iboundpak(n) /= 0) then
              hlak = this%xnewpak(n)
              igwfnode = this%cellid(jj)
              hgwf = this%xnew(igwfnode)
              call this%lak_calculate_conn_conductance(n, jj, hlak, hgwf, v)
            end if
          case default
            errmsg = 'Unrecognized observation type: '//trim(obsrv%ObsTypeId)
            call store_error(errmsg)
          end select
          call this%obs%SaveOneSimval(obsrv, v)
        end do
      end do
      !
      ! -- write summary of error messages
      if (count_errors() > 0) then
        call store_error_unit(this%inunit)
      end if
    end if
    !
    return
  end subroutine lak_bd_obs

  subroutine lak_rp_obs(this)
    use TdisModule, only: kper
    ! -- dummy
    class(LakType), intent(inout) :: this
    ! -- local
    integer(I4B) :: i
    integer(I4B) :: j
    integer(I4B) :: nn1
    integer(I4B) :: nn2
    integer(I4B) :: jj
    character(len=LENBOUNDNAME) :: bname
    logical :: jfound
    class(ObserveType), pointer :: obsrv => null()
    ! --------------------------------------------------------------------------
    ! -- formats
10  format('Boundary "', a, '" for observation "', a, &
           '" is invalid in package "', a, '"')
    !
    ! -- process each package observation
    !    only done the first stress period since boundaries are fixed
    !    for the simulation
    if (kper == 1) then
      do i = 1, this%obs%npakobs
        obsrv => this%obs%pakobs(i)%obsrv
        !
        ! -- get node number 1
        nn1 = obsrv%NodeNumber
        if (nn1 == NAMEDBOUNDFLAG) then
          bname = obsrv%FeatureName
          if (bname /= '') then
            ! -- Observation lake is based on a boundary name.
            !    Iterate through all lakes to identify and store
            !    corresponding index in bound array.
            jfound = .false.
            if (obsrv%ObsTypeId == 'LAK' .or. &
                obsrv%ObsTypeId == 'CONDUCTANCE' .or. &
                obsrv%ObsTypeId == 'WETTED-AREA') then
              do j = 1, this%nlakes
                do jj = this%idxlakeconn(j), this%idxlakeconn(j + 1) - 1
                  if (this%boundname(jj) == bname) then
                    jfound = .true.
                    call obsrv%AddObsIndex(jj)
                  end if
                end do
              end do
            else if (obsrv%ObsTypeId == 'EXT-OUTFLOW' .or. &
                     obsrv%ObsTypeId == 'TO-MVR' .or. &
                     obsrv%ObsTypeId == 'OUTLET') then
              do j = 1, this%noutlets
                jj = this%lakein(j)
                if (this%lakename(jj) == bname) then
                  jfound = .true.
                  call obsrv%AddObsIndex(j)
                end if
              end do
            else
              do j = 1, this%nlakes
                if (this%lakename(j) == bname) then
                  jfound = .true.
                  call obsrv%AddObsIndex(j)
                end if
              end do
            end if
            if (.not. jfound) then
              write (errmsg, 10) &
                trim(bname), trim(obsrv%Name), trim(this%packName)
              call store_error(errmsg)
            end if
          end if
        else
          if (obsrv%indxbnds_count == 0) then
            if (obsrv%ObsTypeId == 'LAK' .or. &
                obsrv%ObsTypeId == 'CONDUCTANCE' .or. &
                obsrv%ObsTypeId == 'WETTED-AREA') then
              nn2 = obsrv%NodeNumber2
              j = this%idxlakeconn(nn1) + nn2 - 1
              call obsrv%AddObsIndex(j)
            else
              call obsrv%AddObsIndex(nn1)
            end if
          else
            errmsg = 'Programming error in lak_rp_obs'
            call store_error(errmsg)
          end if
        end if
        !
        ! -- catch non-cumulative observation assigned to observation defined
        !    by a boundname that is assigned to more than one element
        if (obsrv%ObsTypeId == 'STAGE') then
          if (obsrv%indxbnds_count > 1) then
            write (errmsg, '(a,3(1x,a))') &
              trim(adjustl(obsrv%ObsTypeId)), &
              'for observation', trim(adjustl(obsrv%Name)), &
              ' must be assigned to a lake with a unique boundname.'
            call store_error(errmsg)
          end if
        end if
        !
        ! -- check that index values are valid
        if (obsrv%ObsTypeId == 'TO-MVR' .or. &
            obsrv%ObsTypeId == 'EXT-OUTFLOW' .or. &
            obsrv%ObsTypeId == 'OUTLET') then
          do j = 1, obsrv%indxbnds_count
            nn1 = obsrv%indxbnds(j)
            if (nn1 < 1 .or. nn1 > this%noutlets) then
              write (errmsg, '(a,1x,a,1x,i0,1x,a,1x,i0,a)') &
                trim(adjustl(obsrv%ObsTypeId)), &
                ' outlet must be > 0 and <=', this%noutlets, &
                '(specified value is ', nn1, ')'
              call store_error(errmsg)
            end if
          end do
        else if (obsrv%ObsTypeId == 'LAK' .or. &
                 obsrv%ObsTypeId == 'CONDUCTANCE' .or. &
                 obsrv%ObsTypeId == 'WETTED-AREA') then
          do j = 1, obsrv%indxbnds_count
            nn1 = obsrv%indxbnds(j)
            if (nn1 < 1 .or. nn1 > this%maxbound) then
              write (errmsg, '(a,1x,a,1x,i0,1x,a,1x,i0,a)') &
                trim(adjustl(obsrv%ObsTypeId)), &
                'lake connection number must be > 0 and <=', this%maxbound, &
                '(specified value is ', nn1, ')'
              call store_error(errmsg)
            end if
          end do
        else
          do j = 1, obsrv%indxbnds_count
            nn1 = obsrv%indxbnds(j)
            if (nn1 < 1 .or. nn1 > this%nlakes) then
              write (errmsg, '(a,1x,a,1x,i0,1x,a,1x,i0,a)') &
                trim(adjustl(obsrv%ObsTypeId)), &
                ' lake must be > 0 and <=', this%nlakes, &
                '(specified value is ', nn1, ')'
              call store_error(errmsg)
            end if
          end do
        end if
      end do
      !
      ! -- evaluate if there are any observation errors
      if (count_errors() > 0) then
        call store_error_unit(this%inunit)
      end if
    end if
    !
    return
  end subroutine lak_rp_obs

  !
  ! -- Procedures related to observations (NOT type-bound)
  subroutine lak_process_obsID(obsrv, dis, inunitobs, iout)
    ! -- This procedure is pointed to by ObsDataType%ProcesssIdPtr. It processes
    !    the ID string of an observation definition for LAK package observations.
    ! -- dummy
    type(ObserveType), intent(inout) :: obsrv
    class(DisBaseType), intent(in) :: dis
    integer(I4B), intent(in) :: inunitobs
    integer(I4B), intent(in) :: iout
    ! -- local
    integer(I4B) :: nn1, nn2
    integer(I4B) :: icol, istart, istop
    character(len=LINELENGTH) :: strng
    character(len=LENBOUNDNAME) :: bndname
    ! formats
    !
    strng = obsrv%IDstring
    ! -- Extract lake number from strng and store it.
    !    If 1st item is not an integer(I4B), it should be a
    !    lake name--deal with it.
    icol = 1
    ! -- get lake number or boundary name
    call extract_idnum_or_bndname(strng, icol, istart, istop, nn1, bndname)
    if (nn1 == NAMEDBOUNDFLAG) then
      obsrv%FeatureName = bndname
    else
      if (obsrv%ObsTypeId == 'LAK' .or. obsrv%ObsTypeId == 'CONDUCTANCE' .or. &
          obsrv%ObsTypeId == 'WETTED-AREA') then
        call extract_idnum_or_bndname(strng, icol, istart, istop, nn2, bndname)
        if (len_trim(bndName) < 1 .and. nn2 < 0) then
          write (errmsg, '(a,1x,a,a,1x,a,1x,a)') &
            'For observation type', trim(adjustl(obsrv%ObsTypeId)), &
            ', ID given as an integer and not as boundname,', &
            'but ID2 (iconn) is missing.  Either change ID to valid', &
            'boundname or supply valid entry for ID2.'
          call store_error(errmsg)
        end if
        if (nn2 == NAMEDBOUNDFLAG) then
          obsrv%FeatureName = bndname
          ! -- reset nn1
          nn1 = nn2
        else
          obsrv%NodeNumber2 = nn2
        end if
      end if
    end if
    ! -- store lake number (NodeNumber)
    obsrv%NodeNumber = nn1
    !
    return
  end subroutine lak_process_obsID

  !
  ! -- private LAK methods
  !
  subroutine lak_accumulate_chterm(this, ilak, rrate, chratin, chratout)
    ! **************************************************************************
    ! lak_accumulate_chterm -- Accumulate constant head terms for budget.
    ! **************************************************************************
    !
    !    SPECIFICATIONS:
    ! --------------------------------------------------------------------------
    ! -- dummy
    class(LakType) :: this
    integer(I4B), intent(in) :: ilak
    real(DP), intent(in) :: rrate
    real(DP), intent(inout) :: chratin
    real(DP), intent(inout) :: chratout
    ! -- locals
    real(DP) :: q
    ! format
    ! code
    if (this%iboundpak(ilak) < 0) then
      q = -rrate
      this%chterm(ilak) = this%chterm(ilak) + q
      !
      ! -- See if flow is into lake or out of lake.
      if (q < DZERO) then
        !
        ! -- Flow is out of lake subtract rate from ratout.
        chratout = chratout - q
      else
        !
        ! -- Flow is into lake; add rate to ratin.
        chratin = chratin + q
      end if
    end if
    ! -- return
    return
  end subroutine lak_accumulate_chterm

  subroutine lak_cfupdate(this)
    ! ******************************************************************************
    ! lak_cfupdate -- Update LAK satcond and package rhs and hcof
    ! ******************************************************************************
    !
    !    SPECIFICATIONS:
    ! ------------------------------------------------------------------------------
    class(LakType), intent(inout) :: this
    integer(I4B) :: j, n, node
    real(DP) :: hlak, head, clak, blak
    ! ------------------------------------------------------------------------------
    !
    ! -- Return if no lak lakes
    if (this%nbound .eq. 0) return
    !
    ! -- Calculate hcof and rhs for each lak entry
    do n = 1, this%nlakes
      hlak = this%xnewpak(n)
      do j = this%idxlakeconn(n), this%idxlakeconn(n + 1) - 1
        node = this%cellid(j)
        head = this%xnew(node)

        this%hcof(j) = DZERO
        this%rhs(j) = DZERO
        !
        ! -- set bound, hcof, and rhs components
        call this%lak_calculate_conn_conductance(n, j, hlak, head, clak)
        this%simcond(j) = clak

        this%bound(2, j) = clak

        blak = this%bound(3, j)

        this%hcof(j) = -clak
        !
        ! -- fill rhs
        if (hlak < blak) then
          this%rhs(j) = -clak * blak
        else
          this%rhs(j) = -clak * hlak
        end if
      end do
    end do
    !
    ! -- Return
    return
  end subroutine lak_cfupdate

  subroutine lak_bound_update(this)
    ! ******************************************************************************
    ! lak_bound_update -- store the lake head and connection conductance in the
    !   bound array
    ! ******************************************************************************
    !
    !    SPECIFICATIONS:
    ! ------------------------------------------------------------------------------
    class(LakType), intent(inout) :: this
    integer(I4B) :: j, n, node
    real(DP) :: hlak, head, clak
    ! ------------------------------------------------------------------------------
    !
    ! -- Return if no lak lakes
    if (this%nbound == 0) return
    !
    ! -- Calculate hcof and rhs for each lak entry
    do n = 1, this%nlakes
      hlak = this%xnewpak(n)
      do j = this%idxlakeconn(n), this%idxlakeconn(n + 1) - 1
        node = this%cellid(j)
        head = this%xnew(node)
        call this%lak_calculate_conn_conductance(n, j, hlak, head, clak)
        this%bound(1, j) = hlak
        this%bound(2, j) = clak
      end do
    end do
    !
    ! -- Return
    return
  end subroutine lak_bound_update

  subroutine lak_solve(this, update)
    ! **************************************************************************
    ! lak_solve -- Solve for lake stage
    ! **************************************************************************
    !
    !    SPECIFICATIONS:
    ! --------------------------------------------------------------------------
    use TdisModule, only: delt
    logical, intent(in), optional :: update
    ! -- dummy
    class(LakType), intent(inout) :: this
    ! -- local
    logical :: lupdate
    integer(I4B) :: i
    integer(I4B) :: j
    integer(I4B) :: n
    integer(I4B) :: iicnvg
    integer(I4B) :: iter
    integer(I4B) :: maxiter
    integer(I4B) :: ncnv
    integer(I4B) :: idry
    integer(I4B) :: idry1
    integer(I4B) :: igwfnode
    integer(I4B) :: ibflg
    integer(I4B) :: idhp
    real(DP) :: hlak
    real(DP) :: hlak0
    real(DP) :: v0
    real(DP) :: v1
    real(DP) :: head
    real(DP) :: ra
    real(DP) :: ro
    real(DP) :: qinf
    real(DP) :: ex
    real(DP) :: ev
    real(DP) :: outinf
    real(DP) :: qlakgw
    real(DP) :: qlakgw1
    real(DP) :: gwfhcof
    real(DP) :: gwfrhs
    real(DP) :: avail
    real(DP) :: resid
    real(DP) :: resid1
    real(DP) :: residb
    real(DP) :: wr
    real(DP) :: derv
    real(DP) :: dh
    real(DP) :: adh
    real(DP) :: adh0
    real(DP) :: delh
    real(DP) :: ts
! --------------------------------------------------------------------------
    !
    ! -- set lupdate
    if (present(update)) then
      lupdate = update
    else
      lupdate = .true.
    end if
    !
    ! -- initialize
    avail = DZERO
    delh = this%delh
    !
    ! -- initialize
    do n = 1, this%nlakes
      this%ncncvr(n) = 0
      this%surfin(n) = DZERO
      this%surfout(n) = DZERO
      this%surfout1(n) = DZERO
      if (this%xnewpak(n) < this%lakebot(n)) then
        this%xnewpak(n) = this%lakebot(n)
      end if
      if (this%gwfiss /= 0) then
        this%xoldpak(n) = this%xnewpak(n)
      end if
      ! -- lake iteration items
      this%iseepc(n) = 0
      this%idhc(n) = 0
      this%en1(n) = this%lakebot(n)
      call this%lak_calculate_residual(n, this%en1(n), this%r1(n))
      this%en2(n) = this%laketop(n)
      call this%lak_calculate_residual(n, this%en2(n), this%r2(n))
    end do
    do n = 1, this%noutlets
      this%simoutrate(n) = DZERO
    end do
    !
    ! -- sum up inflows from mover inflows
    do n = 1, this%nlakes
      call this%lak_calculate_outlet_inflow(n, this%surfin(n))
    end do
    !
    ! -- sum up overland runoff, inflows, and external flows into lake
    !    (includes lake volume)
    do n = 1, this%nlakes
      hlak0 = this%xoldpak(n)
      call this%lak_calculate_runoff(n, ro)
      call this%lak_calculate_inflow(n, qinf)
      call this%lak_calculate_external(n, ex)
      ! --
      call this%lak_calculate_vol(n, hlak0, v0)
      this%flwin(n) = this%surfin(n) + ro + qinf + ex + v0 / delt
    end do
    !
    ! -- sum up inflows from upstream outlets
    do n = 1, this%nlakes
      call this%lak_calculate_outlet_inflow(n, outinf)
      this%flwin(n) = this%flwin(n) + outinf
    end do

    iicnvg = 0
    maxiter = 150

    ! -- outer loop
    converge: do iter = 1, maxiter
      ncnv = 0
      do n = 1, this%nlakes
        if (this%ncncvr(n) == 0) ncnv = 1
      end do
      if (iter == maxiter) ncnv = 0
      if (ncnv == 0) iicnvg = 1

      ! -- initialize variables
      do n = 1, this%nlakes
        this%evap(n) = DZERO
        this%precip(n) = DZERO
        this%precip1(n) = DZERO
        this%seep(n) = DZERO
        this%seep1(n) = DZERO
        this%evap(n) = DZERO
        this%evap1(n) = DZERO
        this%evapo(n) = DZERO
        this%withr(n) = DZERO
        this%withr1(n) = DZERO
        this%flwiter(n) = this%flwin(n)
        this%flwiter1(n) = this%flwin(n)
        if (this%gwfiss /= 0) then
          this%flwiter(n) = DEP20 !1.D+10
          this%flwiter1(n) = DEP20 !1.D+10
        end if
      end do

      estseep: do i = 1, 2
        lakseep: do n = 1, this%nlakes
          ! -- skip inactive lakes
          if (this%iboundpak(n) == 0) then
            cycle lakseep
          end if
          ! - set xoldpak to xnewpak if steady-state
          if (this%gwfiss /= 0) then
            this%xoldpak(n) = this%xnewpak(n)
          end if
          hlak = this%xnewpak(n)
          calcconnseep: do j = this%idxlakeconn(n), this%idxlakeconn(n + 1) - 1
            igwfnode = this%cellid(j)
            head = this%xnew(igwfnode)
            if (this%ncncvr(n) /= 2) then
              if (this%ibound(igwfnode) > 0) then
                call this%lak_estimate_conn_exchange(i, n, j, idry, hlak, &
                                                     head, qlakgw, &
                                                     this%flwiter(n), &
                                                     gwfhcof, gwfrhs)
                call this%lak_estimate_conn_exchange(i, n, j, idry1, &
                                                     hlak + delh, head, qlakgw1, &
                                                     this%flwiter1(n))
                !
                ! -- add to gwf matrix
                if (ncnv == 0 .and. i == 2) then
                  if (j == this%maxbound) then
                    this%ncncvr(n) = 2
                  end if
                  if (idry /= 1) then
                    this%hcof(j) = gwfhcof
                    this%rhs(j) = gwfrhs
                  else
                    this%hcof(j) = DZERO
                    this%rhs(j) = qlakgw
                  end if
                end if
                if (i == 2) then
                  this%seep(n) = this%seep(n) + qlakgw
                  this%seep1(n) = this%seep1(n) + qlakgw1
                end if
              end if
            end if

          end do calcconnseep
        end do lakseep
      end do estseep

      laklevel: do n = 1, this%nlakes
        ibflg = 0
        hlak = this%xnewpak(n)
        if (iter < maxiter) then
          this%stageiter(n) = this%xnewpak(n)
        end if
        call this%lak_calculate_rainfall(n, hlak, ra)
        this%precip(n) = ra
        this%flwiter(n) = this%flwiter(n) + ra
        call this%lak_calculate_rainfall(n, hlak + delh, ra)
        this%precip1(n) = ra
        this%flwiter1(n) = this%flwiter1(n) + ra
        !
        ! -- limit withdrawals to lake inflows and lake storage
        call this%lak_calculate_withdrawal(n, this%flwiter(n), wr)
        this%withr(n) = wr
        call this%lak_calculate_withdrawal(n, this%flwiter1(n), wr)
        this%withr1(n) = wr
        !
        ! -- limit evaporation to lake inflows and lake storage
        call this%lak_calculate_evaporation(n, hlak, this%flwiter(n), ev)
        this%evap(n) = ev
        call this%lak_calculate_evaporation(n, hlak + delh, this%flwiter1(n), ev)
        this%evap1(n) = ev
        !
        ! -- no outlet flow if evaporation consumes all water
        call this%lak_calculate_outlet_outflow(n, hlak + delh, &
                                               this%flwiter1(n), &
                                               this%surfout1(n))
        call this%lak_calculate_outlet_outflow(n, hlak, this%flwiter(n), &
                                               this%surfout(n))
        !
        ! -- update the surface inflow values
        call this%lak_calculate_outlet_inflow(n, this%surfin(n))
        !
        !
        if (ncnv == 1) then
          if (this%iboundpak(n) > 0 .and. lupdate .eqv. .true.) then
            !
            ! -- recalculate flwin
            hlak0 = this%xoldpak(n)
            call this%lak_calculate_vol(n, hlak0, v0)
            call this%lak_calculate_runoff(n, ro)
            call this%lak_calculate_inflow(n, qinf)
            call this%lak_calculate_external(n, ex)
            this%flwin(n) = this%surfin(n) + ro + qinf + ex + v0 / delt
            !
            ! -- compute new lake stage using Newton's method
            resid = this%precip(n) + this%evap(n) + this%withr(n) + ro + &
                    qinf + ex + this%surfin(n) + &
                    this%surfout(n) + this%seep(n)
            resid1 = this%precip1(n) + this%evap1(n) + this%withr1(n) + ro + &
                     qinf + ex + this%surfin(n) + &
                     this%surfout1(n) + this%seep1(n)

            !call this%lak_calculate_residual(n, this%xnewpak(n), residb)
            !
            ! -- add storage changes for transient stress periods
            hlak = this%xnewpak(n)
            if (this%gwfiss /= 1) then
              call this%lak_calculate_vol(n, hlak, v1)
              resid = resid + (v0 - v1) / delt
              call this%lak_calculate_vol(n, hlak + delh, v1)
              resid1 = resid1 + (v0 - v1) / delt
              !else
              !  call this%lak_calculate_vol(n, hlak, v1)
              !  resid = resid - v1 / delt
              !  call this%lak_calculate_vol(n, hlak+delh, v1)
              !  resid1 = resid1 - v1 / delt
            end if

            !
            ! -- determine the derivative and the stage change
            if (ABS(resid1 - resid) > DZERO) then
              derv = (resid1 - resid) / delh
              dh = DZERO
              if (ABS(derv) > DPREC) then
                dh = resid / derv
              end if
            else
              if (resid < DZERO) then
                resid = DZERO
              end if
              call this%lak_vol2stage(n, resid, dh)
              dh = hlak - dh
              this%ncncvr(n) = 1
            end if
            !
            ! -- determine if the updated stage is outside the endpoints
            ts = hlak - dh
            if (iter == 1) this%dh0(n) = dh
            adh = ABS(dh)
            adh0 = ABS(this%dh0(n))
            if ((ts >= this%en2(n)) .or. (ts <= this%en1(n))) then
              ! -- use bisection if dh is increasing or updated stage is below the
              !    bottom of the lake
              if ((adh > adh0) .or. (ts - this%lakebot(n)) < DPREC) then
                ibflg = 1
                ts = DHALF * (this%en1(n) + this%en2(n))
                call this%lak_calculate_residual(n, ts, residb)
                dh = hlak - ts
              end if
            end if
            !
            ! -- set seep0 on the first lake iteration
            if (iter == 1) then
              this%seep0(n) = this%seep(n)
            end if
            !
            ! -- check for slow convergence
            if (this%seep(n) * this%seep0(n) < DPREC) then
              this%iseepc(n) = this%iseepc(n) + 1
            else
              this%iseepc(n) = 0
            end if
            ! -- determine of convergence is slow and oscillating
            idhp = 0
            if (dh * this%dh0(n) < DPREC) idhp = 1
            ! -- determine if stage change is increasing
            adh = ABS(dh)
            if (adh > adh0) idhp = 1
            ! -- increment idhc convergence flag
            if (idhp == 1) then
              this%idhc(n) = this%idhc(n) + 1
            end if
            !
            ! -- switch to bisection when the Newton-Raphson method oscillates
            !    or when convergence is slow
            if (ibflg == 1) then
              if (this%iseepc(n) > 7 .or. this%idhc(n) > 12) then
                ibflg = 1
                ts = DHALF * (this%en1(n) + this%en2(n))
                call this%lak_calculate_residual(n, ts, residb)
                dh = hlak - ts
              end if
            end if
            if (ibflg == 1) then
              ! -- change end points
              ! -- root is between r1 and residb
              if (this%r1(n) * residb < DZERO) then
                this%en2(n) = ts
                this%r2(n) = residb
                ! -- root is between fp and f2
              else
                this%en1(n) = ts
                this%r1(n) = residb
              end if
            end if
          else
            dh = DZERO
          end if
          !
          ! -- update lake stage
          hlak = hlak - dh
          if (hlak < this%lakebot(n)) then
            hlak = this%lakebot(n)
          end if
          if (ABS(dh) < delh) then
            this%ncncvr(n) = 1
          end if
          this%xnewpak(n) = hlak
          !
          ! -- save iterates for lake
          this%seep0(n) = this%seep(n)
          this%dh0(n) = dh
        end if
      end do laklevel

      if (iicnvg == 1) exit converge

    end do converge
    !
    ! -- Mover terms: store outflow after diversion loss
    !    as qformvr and reduce outflow (qd)
    !    by how much was actually sent to the mover
    if (this%imover == 1) then
      do n = 1, this%noutlets
        call this%pakmvrobj%accumulate_qformvr(n, -this%simoutrate(n))
      end do
    end if
    !
    ! -- return
    return
  end subroutine lak_solve

  subroutine lak_calculate_available(this, n, hlak, avail, &
                                     ra, ro, qinf, ex, headp)
    ! **************************************************************************
    ! lak_calculate_available -- Calculate the available volumetric rate for
    !                            a lake given a passed stage
    ! **************************************************************************
    !
    !    SPECIFICATIONS:
    ! --------------------------------------------------------------------------
    use TdisModule, only: delt
    ! -- dummy
    class(LakType), intent(inout) :: this
    integer(I4B), intent(in) :: n
    real(DP), intent(in) :: hlak
    real(DP), intent(inout) :: avail
    real(DP), intent(inout) :: ra
    real(DP), intent(inout) :: ro
    real(DP), intent(inout) :: qinf
    real(DP), intent(inout) :: ex
    real(DP), intent(in), optional :: headp
    ! -- local
    integer(I4B) :: j
    integer(I4B) :: idry
    integer(I4B) :: igwfnode
    real(DP) :: hp
    real(DP) :: head
    real(DP) :: qlakgw
    real(DP) :: v0
    ! code
    !
    ! -- set hp
    if (present(headp)) then
      hp = headp
    else
      hp = DZERO
    end if
    !
    ! -- initialize
    avail = DZERO
    !
    ! -- calculate the aquifer sources to the lake
    do j = this%idxlakeconn(n), this%idxlakeconn(n + 1) - 1
      igwfnode = this%cellid(j)
      if (this%ibound(igwfnode) == 0) cycle
      head = this%xnew(igwfnode) + hp
      call this%lak_estimate_conn_exchange(1, n, j, idry, hlak, head, qlakgw, &
                                           avail)
    end do
    !
    ! -- add rainfall
    call this%lak_calculate_rainfall(n, hlak, ra)
    avail = avail + ra
    !
    ! -- calculate runoff
    call this%lak_calculate_runoff(n, ro)
    avail = avail + ro
    !
    ! -- calculate inflow
    call this%lak_calculate_inflow(n, qinf)
    avail = avail + qinf
    !
    ! -- calculate external flow terms
    call this%lak_calculate_external(n, ex)
    avail = avail + ex
    !
    ! -- calculate volume available in storage
    call this%lak_calculate_vol(n, this%xoldpak(n), v0)
    avail = avail + v0 / delt
    !
    ! -- return
    return
  end subroutine lak_calculate_available

  subroutine lak_calculate_residual(this, n, hlak, resid, headp)
    ! **************************************************************************
    ! lak_calculate_residual -- Calculate the residual for a lake given a
    !                           passed stage
    ! **************************************************************************
    !
    !    SPECIFICATIONS:
    ! --------------------------------------------------------------------------
    use TdisModule, only: delt
    ! -- dummy
    class(LakType), intent(inout) :: this
    integer(I4B), intent(in) :: n
    real(DP), intent(in) :: hlak
    real(DP), intent(inout) :: resid
    real(DP), intent(in), optional :: headp
    ! -- local
    integer(I4B) :: j
    integer(I4B) :: idry
    integer(I4B) :: igwfnode
    real(DP) :: hp
    real(DP) :: avail
    real(DP) :: head
    real(DP) :: ra
    real(DP) :: ro
    real(DP) :: qinf
    real(DP) :: ex
    real(DP) :: ev
    real(DP) :: wr
    real(DP) :: sout
    real(DP) :: sin
    real(DP) :: qlakgw
    real(DP) :: seep
    real(DP) :: hlak0
    real(DP) :: v0
    real(DP) :: v1
    !
    ! -- code
    !
    ! -- set hp
    if (present(headp)) then
      hp = headp
    else
      hp = DZERO
    end if
    !
    ! -- initialize
    resid = DZERO
    avail = DZERO
    seep = DZERO
    !
    ! -- calculate the available water
    call this%lak_calculate_available(n, hlak, avail, &
                                      ra, ro, qinf, ex, hp)
    !
    ! -- calculate groundwater seepage
    do j = this%idxlakeconn(n), this%idxlakeconn(n + 1) - 1
      igwfnode = this%cellid(j)
      if (this%ibound(igwfnode) == 0) cycle
      head = this%xnew(igwfnode) + hp
      call this%lak_estimate_conn_exchange(2, n, j, idry, hlak, head, qlakgw, &
                                           avail)
      seep = seep + qlakgw
    end do
    !
    ! -- limit withdrawals to lake inflows and lake storage
    call this%lak_calculate_withdrawal(n, avail, wr)
    !
    ! -- limit evaporation to lake inflows and lake storage
    call this%lak_calculate_evaporation(n, hlak, avail, ev)
    !
    ! -- no outlet flow if evaporation consumes all water
    call this%lak_calculate_outlet_outflow(n, hlak, avail, sout)
    !
    ! -- update the surface inflow values
    call this%lak_calculate_outlet_inflow(n, sin)
    !
    ! -- calculate residual
    resid = ra + ev + wr + ro + qinf + ex + sin + sout + seep
    !
    ! -- include storage
    if (this%gwfiss /= 1) then
      hlak0 = this%xoldpak(n)
      call this%lak_calculate_vol(n, hlak0, v0)
      call this%lak_calculate_vol(n, hlak, v1)
      resid = resid + (v0 - v1) / delt
    end if
    !
    ! -- return
    return
  end subroutine lak_calculate_residual

  subroutine lak_setup_budobj(this)
! ******************************************************************************
! lak_setup_budobj -- Set up the budget object that stores all the lake flows
! ******************************************************************************
!
!    SPECIFICATIONS:
! ------------------------------------------------------------------------------
    ! -- modules
    use ConstantsModule, only: LENBUDTXT
    ! -- dummy
    class(LakType) :: this
    ! -- local
    integer(I4B) :: nbudterm
    integer(I4B) :: nlen
    integer(I4B) :: j, n, n1, n2
    integer(I4B) :: maxlist, naux
    integer(I4B) :: idx
    real(DP) :: q
    character(len=LENBUDTXT) :: text
    character(len=LENBUDTXT), dimension(1) :: auxtxt
! ------------------------------------------------------------------------------
    !
    ! -- Determine the number of lake budget terms. These are fixed for
    !    the simulation and cannot change
    nbudterm = 9
    nlen = 0
    do n = 1, this%noutlets
      if (this%lakein(n) > 0 .and. this%lakeout(n) > 0) then
        nlen = nlen + 1
      end if
    end do
    if (nlen > 0) nbudterm = nbudterm + 1
    if (this%imover == 1) nbudterm = nbudterm + 2
    if (this%naux > 0) nbudterm = nbudterm + 1
    !
    ! -- set up budobj
    call budgetobject_cr(this%budobj, this%packName)
    call this%budobj%budgetobject_df(this%nlakes, nbudterm, 0, 0, &
                                     ibudcsv=this%ibudcsv)
    idx = 0
    !
    ! -- Go through and set up each budget term. nlen is the number
    !    of outlets that discharge into another lake
    if (nlen > 0) then
      text = '    FLOW-JA-FACE'
      idx = idx + 1
      maxlist = 2 * nlen
      naux = 0
      call this%budobj%budterm(idx)%initialize(text, &
                                               this%name_model, &
                                               this%packName, &
                                               this%name_model, &
                                               this%packName, &
                                               maxlist, .false., .false., &
                                               naux, ordered_id1=.false.)
      !
      ! -- store connectivity
      call this%budobj%budterm(idx)%reset(2 * nlen)
      q = DZERO
      do n = 1, this%noutlets
        n1 = this%lakein(n)
        n2 = this%lakeout(n)
        if (n1 > 0 .and. n2 > 0) then
          call this%budobj%budterm(idx)%update_term(n1, n2, q)
          call this%budobj%budterm(idx)%update_term(n2, n1, -q)
        end if
      end do
    end if
    !
    ! --
    text = '             GWF'
    idx = idx + 1
    maxlist = this%maxbound
    naux = 1
    auxtxt(1) = '       FLOW-AREA'
    call this%budobj%budterm(idx)%initialize(text, &
                                             this%name_model, &
                                             this%packName, &
                                             this%name_model, &
                                             this%name_model, &
                                             maxlist, .false., .true., &
                                             naux, auxtxt)
    call this%budobj%budterm(idx)%reset(this%maxbound)
    q = DZERO
    do n = 1, this%nlakes
      do j = this%idxlakeconn(n), this%idxlakeconn(n + 1) - 1
        n2 = this%cellid(j)
        call this%budobj%budterm(idx)%update_term(n, n2, q)
      end do
    end do
    !
    ! --
    text = '        RAINFALL'
    idx = idx + 1
    maxlist = this%nlakes
    naux = 0
    call this%budobj%budterm(idx)%initialize(text, &
                                             this%name_model, &
                                             this%packName, &
                                             this%name_model, &
                                             this%packName, &
                                             maxlist, .false., .false., &
                                             naux)
    !
    ! --
    text = '     EVAPORATION'
    idx = idx + 1
    maxlist = this%nlakes
    naux = 0
    call this%budobj%budterm(idx)%initialize(text, &
                                             this%name_model, &
                                             this%packName, &
                                             this%name_model, &
                                             this%packName, &
                                             maxlist, .false., .false., &
                                             naux)
    !
    ! --
    text = '          RUNOFF'
    idx = idx + 1
    maxlist = this%nlakes
    naux = 0
    call this%budobj%budterm(idx)%initialize(text, &
                                             this%name_model, &
                                             this%packName, &
                                             this%name_model, &
                                             this%packName, &
                                             maxlist, .false., .false., &
                                             naux)
    !
    ! --
    text = '      EXT-INFLOW'
    idx = idx + 1
    maxlist = this%nlakes
    naux = 0
    call this%budobj%budterm(idx)%initialize(text, &
                                             this%name_model, &
                                             this%packName, &
                                             this%name_model, &
                                             this%packName, &
                                             maxlist, .false., .false., &
                                             naux)
    !
    ! --
    text = '      WITHDRAWAL'
    idx = idx + 1
    maxlist = this%nlakes
    naux = 0
    call this%budobj%budterm(idx)%initialize(text, &
                                             this%name_model, &
                                             this%packName, &
                                             this%name_model, &
                                             this%packName, &
                                             maxlist, .false., .false., &
                                             naux)
    !
    ! --
    text = '     EXT-OUTFLOW'
    idx = idx + 1
    maxlist = this%nlakes
    naux = 0
    call this%budobj%budterm(idx)%initialize(text, &
                                             this%name_model, &
                                             this%packName, &
                                             this%name_model, &
                                             this%packName, &
                                             maxlist, .false., .false., &
                                             naux)
    !
    ! --
    text = '         STORAGE'
    idx = idx + 1
    maxlist = this%nlakes
    naux = 1
    auxtxt(1) = '          VOLUME'
    call this%budobj%budterm(idx)%initialize(text, &
                                             this%name_model, &
                                             this%packName, &
                                             this%name_model, &
                                             this%packName, &
                                             maxlist, .false., .false., &
                                             naux, auxtxt)
    !
    ! --
    text = '        CONSTANT'
    idx = idx + 1
    maxlist = this%nlakes
    naux = 0
    call this%budobj%budterm(idx)%initialize(text, &
                                             this%name_model, &
                                             this%packName, &
                                             this%name_model, &
                                             this%packName, &
                                             maxlist, .false., .false., &
                                             naux)
    !
    ! --
    if (this%imover == 1) then
      !
      ! --
      text = '        FROM-MVR'
      idx = idx + 1
      maxlist = this%nlakes
      naux = 0
      call this%budobj%budterm(idx)%initialize(text, &
                                               this%name_model, &
                                               this%packName, &
                                               this%name_model, &
                                               this%packName, &
                                               maxlist, .false., .false., &
                                               naux)
      !
      ! --
      text = '          TO-MVR'
      idx = idx + 1
      maxlist = this%noutlets
      naux = 0
      call this%budobj%budterm(idx)%initialize(text, &
                                               this%name_model, &
                                               this%packName, &
                                               this%name_model, &
                                               this%packName, &
                                               maxlist, .false., .false., &
                                               naux, ordered_id1=.false.)
      !
      ! -- store to-mvr connection information
      call this%budobj%budterm(idx)%reset(this%noutlets)
      q = DZERO
      do n = 1, this%noutlets
        n1 = this%lakein(n)
        call this%budobj%budterm(idx)%update_term(n1, n1, q)
      end do
    end if
    !
    ! --
    naux = this%naux
    if (naux > 0) then
      !
      ! --
      text = '       AUXILIARY'
      idx = idx + 1
      maxlist = this%nlakes
      call this%budobj%budterm(idx)%initialize(text, &
                                               this%name_model, &
                                               this%packName, &
                                               this%name_model, &
                                               this%packName, &
                                               maxlist, .false., .false., &
                                               naux, this%auxname)
    end if
    !
    ! -- if lake flow for each reach are written to the listing file
    if (this%iprflow /= 0) then
      call this%budobj%flowtable_df(this%iout)
    end if
    !
    ! -- return
    return
  end subroutine lak_setup_budobj

  subroutine lak_fill_budobj(this)
! ******************************************************************************
! lak_fill_budobj -- copy flow terms into this%budobj
! ******************************************************************************
!
!    SPECIFICATIONS:
! ------------------------------------------------------------------------------
    ! -- modules
    ! -- dummy
    class(LakType) :: this
    ! -- local
    integer(I4B) :: naux
    real(DP), dimension(:), allocatable :: auxvartmp
    !integer(I4B) :: i
    integer(I4B) :: j
    integer(I4B) :: n
    integer(I4B) :: n1
    integer(I4B) :: n2
    integer(I4B) :: ii
    integer(I4B) :: jj
    integer(I4B) :: idx
    integer(I4B) :: nlen
    real(DP) :: v, v1
    real(DP) :: q
    ! -- formats
! -----------------------------------------------------------------------------
    !
    ! -- initialize counter
    idx = 0

    ! -- FLOW JA FACE
    nlen = 0
    do n = 1, this%noutlets
      if (this%lakein(n) > 0 .and. this%lakeout(n) > 0) then
        nlen = nlen + 1
      end if
    end do
    if (nlen > 0) then
      idx = idx + 1
      call this%budobj%budterm(idx)%reset(2 * nlen)
      do n = 1, this%noutlets
        n1 = this%lakein(n)
        n2 = this%lakeout(n)
        if (n1 > 0 .and. n2 > 0) then
          q = this%simoutrate(n)
          if (this%imover == 1) then
            q = q + this%pakmvrobj%get_qtomvr(n)
          end if
          call this%budobj%budterm(idx)%update_term(n1, n2, q)
          call this%budobj%budterm(idx)%update_term(n2, n1, -q)
        end if
      end do
    end if

    ! -- GWF (LEAKAGE)
    idx = idx + 1
    call this%budobj%budterm(idx)%reset(this%maxbound)
    do n = 1, this%nlakes
      do j = this%idxlakeconn(n), this%idxlakeconn(n + 1) - 1
        n2 = this%cellid(j)
        q = this%qleak(j)
        call this%budobj%budterm(idx)%update_term(n, n2, q, this%qauxcbc)
      end do
    end do

    ! -- RAIN
    idx = idx + 1
    call this%budobj%budterm(idx)%reset(this%nlakes)
    do n = 1, this%nlakes
      q = this%precip(n)
      call this%budobj%budterm(idx)%update_term(n, n, q)
    end do

    ! -- EVAPORATION
    idx = idx + 1
    call this%budobj%budterm(idx)%reset(this%nlakes)
    do n = 1, this%nlakes
      q = this%evap(n)
      call this%budobj%budterm(idx)%update_term(n, n, q)
    end do

    ! -- RUNOFF
    idx = idx + 1
    call this%budobj%budterm(idx)%reset(this%nlakes)
    do n = 1, this%nlakes
      q = this%runoff(n)
      call this%budobj%budterm(idx)%update_term(n, n, q)
    end do

    ! -- INFLOW
    idx = idx + 1
    call this%budobj%budterm(idx)%reset(this%nlakes)
    do n = 1, this%nlakes
      q = this%inflow(n)
      call this%budobj%budterm(idx)%update_term(n, n, q)
    end do

    ! -- WITHDRAWAL
    idx = idx + 1
    call this%budobj%budterm(idx)%reset(this%nlakes)
    do n = 1, this%nlakes
      q = this%withr(n)
      call this%budobj%budterm(idx)%update_term(n, n, q)
    end do

    ! -- EXTERNAL OUTFLOW
    idx = idx + 1
    call this%budobj%budterm(idx)%reset(this%nlakes)
    do n = 1, this%nlakes
      call this%lak_get_external_outlet(n, q)
      ! subtract tomover from external outflow
      call this%lak_get_external_mover(n, v)
      q = q + v
      call this%budobj%budterm(idx)%update_term(n, n, q)
    end do

    ! -- STORAGE
    idx = idx + 1
    call this%budobj%budterm(idx)%reset(this%nlakes)
    do n = 1, this%nlakes
      call this%lak_calculate_vol(n, this%xnewpak(n), v1)
      q = this%qsto(n)
      this%qauxcbc(1) = v1
      call this%budobj%budterm(idx)%update_term(n, n, q, this%qauxcbc)
    end do

    ! -- CONSTANT FLOW
    idx = idx + 1
    call this%budobj%budterm(idx)%reset(this%nlakes)
    do n = 1, this%nlakes
      q = this%chterm(n)
      call this%budobj%budterm(idx)%update_term(n, n, q)
    end do

    ! -- MOVER
    if (this%imover == 1) then

      ! -- FROM MOVER
      idx = idx + 1
      call this%budobj%budterm(idx)%reset(this%nlakes)
      do n = 1, this%nlakes
        q = this%pakmvrobj%get_qfrommvr(n)
        call this%budobj%budterm(idx)%update_term(n, n, q)
      end do

      ! -- TO MOVER
      idx = idx + 1
      call this%budobj%budterm(idx)%reset(this%noutlets)
      do n = 1, this%noutlets
        n1 = this%lakein(n)
        q = this%pakmvrobj%get_qtomvr(n)
        if (q > DZERO) then
          q = -q
        end if
        call this%budobj%budterm(idx)%update_term(n1, n1, q)
      end do

    end if

    ! -- AUXILIARY VARIABLES
    naux = this%naux
    if (naux > 0) then
      idx = idx + 1
      allocate (auxvartmp(naux))
      call this%budobj%budterm(idx)%reset(this%nlakes)
      do n = 1, this%nlakes
        q = DZERO
        do jj = 1, naux
          ii = n
          auxvartmp(jj) = this%lauxvar(jj, ii)
        end do
        call this%budobj%budterm(idx)%update_term(n, n, q, auxvartmp)
      end do
      deallocate (auxvartmp)
    end if
    !
    ! --Terms are filled, now accumulate them for this time step
    call this%budobj%accumulate_terms()
    !
    ! -- return
    return
  end subroutine lak_fill_budobj

  subroutine lak_setup_tableobj(this)
! ******************************************************************************
! lak_setup_tableobj -- Set up the table object that is used to write the lak
!                       stage data. The terms listed here must correspond in
!                       number and order to the ones written to the stage table
!                       in the lak_ot method.
! ******************************************************************************
!
!    SPECIFICATIONS:
! ------------------------------------------------------------------------------
    ! -- modules
    use ConstantsModule, only: LINELENGTH, LENBUDTXT
    ! -- dummy
    class(LakType) :: this
    ! -- local
    integer(I4B) :: nterms
    character(len=LINELENGTH) :: title
    character(len=LINELENGTH) :: text
! ------------------------------------------------------------------------------
    !
    ! -- setup stage table
    if (this%iprhed > 0) then
      !
      ! -- Determine the number of lake stage terms. These are fixed for
      !    the simulation and cannot change.  This includes FLOW-JA-FACE
      !    so they can be written to the binary budget files, but these internal
      !    flows are not included as part of the budget table.
      nterms = 5
      if (this%inamedbound == 1) then
        nterms = nterms + 1
      end if
      !
      ! -- set up table title
      title = trim(adjustl(this%text))//' PACKAGE ('// &
              trim(adjustl(this%packName))//') STAGES FOR EACH CONTROL VOLUME'
      !
      ! -- set up stage tableobj
      call table_cr(this%stagetab, this%packName, title)
      call this%stagetab%table_df(this%nlakes, nterms, this%iout, &
                                  transient=.TRUE.)
      !
      ! -- Go through and set up table budget term
      if (this%inamedbound == 1) then
        text = 'NAME'
        call this%stagetab%initialize_column(text, 20, alignment=TABLEFT)
      end if
      !
      ! -- lake number
      text = 'NUMBER'
      call this%stagetab%initialize_column(text, 10, alignment=TABCENTER)
      !
      ! -- lake stage
      text = 'STAGE'
      call this%stagetab%initialize_column(text, 12, alignment=TABCENTER)
      !
      ! -- lake surface area
      text = 'SURFACE AREA'
      call this%stagetab%initialize_column(text, 12, alignment=TABCENTER)
      !
      ! -- lake wetted area
      text = 'WETTED AREA'
      call this%stagetab%initialize_column(text, 12, alignment=TABCENTER)
      !
      ! -- lake volume
      text = 'VOLUME'
      call this%stagetab%initialize_column(text, 12, alignment=TABCENTER)
    end if
    !
    ! -- return
    return
  end subroutine lak_setup_tableobj

  subroutine lak_activate_density(this)
! ******************************************************************************
! lak_activate_density -- Activate addition of density terms
! ******************************************************************************
!
!    SPECIFICATIONS:
! ------------------------------------------------------------------------------
    ! -- dummy
    class(LakType), intent(inout) :: this
    ! -- local
    integer(I4B) :: i, j
    ! -- formats
! ------------------------------------------------------------------------------
    !
    ! -- Set idense and reallocate denseterms to be of size MAXBOUND
    this%idense = 1
    call mem_reallocate(this%denseterms, 3, this%MAXBOUND, 'DENSETERMS', &
                        this%memoryPath)
    do i = 1, this%maxbound
      do j = 1, 3
        this%denseterms(j, i) = DZERO
      end do
    end do
    write (this%iout, '(/1x,a)') 'DENSITY TERMS HAVE BEEN ACTIVATED FOR LAKE &
      &PACKAGE: '//trim(adjustl(this%packName))
    !
    ! -- return
    return
  end subroutine lak_activate_density

  !> @brief Activate viscosity terms
    !!
    !! Method to activate addition of viscosity terms for a LAK package reach.
    !!
  !<
  subroutine lak_activate_viscosity(this)
    ! -- modules
    use MemoryManagerModule, only: mem_reallocate
    ! -- dummy variables
    class(LakType), intent(inout) :: this !< LakType object
    ! -- local variables
    integer(I4B) :: i
    integer(I4B) :: j
    !
    ! -- Set ivsc and reallocate viscratios to be of size MAXBOUND
    this%ivsc = 1
<<<<<<< HEAD
    call mem_reallocate(this%viscratios, 3, this%MAXBOUND, 'VISCRATIOS', &
                        this%memoryPath)
    do i = 1, this%maxbound
      do j = 1, 3
        this%viscratios(j, i) = DZERO
=======
    call mem_reallocate(this%viscratios, 2, this%MAXBOUND, 'VISCRATIOS', &
                        this%memoryPath)
    do i = 1, this%maxbound
      do j = 1, 2
        this%viscratios(j, i) = DONE
>>>>>>> 18deae7d
      end do
    end do
    write (this%iout, '(/1x,a)') 'VISCOSITY HAS BEEN ACTIVATED FOR LAK &
      &PACKAGE: '//trim(adjustl(this%packName))
    !
    ! -- return
    return
  end subroutine lak_activate_viscosity
<<<<<<< HEAD
  
=======

>>>>>>> 18deae7d
  subroutine lak_calculate_density_exchange(this, iconn, stage, head, cond, &
                                            botl, flow, gwfhcof, gwfrhs)
! ******************************************************************************
! lak_calculate_density_exchange -- Calculate the groundwater-lake density
!                                   exchange terms.
!
! -- Arguments are as follows:
!     iconn       : lak-gwf connection number
!     stage       : lake stage
!     head        : gwf head
!     cond        : conductance
!     botl        : bottom elevation of this connection
!     flow        : calculated flow, updated here with density terms
!     gwfhcof     : gwf head coefficient, updated here with density terms
!     gwfrhs      : gwf right-hand-side value, updated here with density terms
!
! -- Member variable used here
!     denseterms  : shape (3, MAXBOUND), filled by buoyancy package
!                     col 1 is relative density of lake (denselak / denseref)
!                     col 2 is relative density of gwf cell (densegwf / denseref)
!                     col 3 is elevation of gwf cell
!
! ******************************************************************************
!
!    SPECIFICATIONS:
! ------------------------------------------------------------------------------
    ! -- dummy
    class(LakType), intent(inout) :: this
    integer(I4B), intent(in) :: iconn
    real(DP), intent(in) :: stage
    real(DP), intent(in) :: head
    real(DP), intent(in) :: cond
    real(DP), intent(in) :: botl
    real(DP), intent(inout) :: flow
    real(DP), intent(inout) :: gwfhcof
    real(DP), intent(inout) :: gwfrhs
    ! -- local
    real(DP) :: ss
    real(DP) :: hh
    real(DP) :: havg
    real(DP) :: rdenselak
    real(DP) :: rdensegwf
    real(DP) :: rdenseavg
    real(DP) :: elevlak
    real(DP) :: elevgwf
    real(DP) :: elevavg
    real(DP) :: d1
    real(DP) :: d2
    logical :: stage_below_bot
    logical :: head_below_bot
    ! -- formats
! ------------------------------------------------------------------------------
    !
    ! -- Set lak density to lak density or gwf density
    if (stage >= botl) then
      ss = stage
      stage_below_bot = .false.
      rdenselak = this%denseterms(1, iconn) ! lak rel density
    else
      ss = botl
      stage_below_bot = .true.
      rdenselak = this%denseterms(2, iconn) ! gwf rel density
    end if
    !
    ! -- set hh to head or botl
    if (head >= botl) then
      hh = head
      head_below_bot = .false.
      rdensegwf = this%denseterms(2, iconn) ! gwf rel density
    else
      hh = botl
      head_below_bot = .true.
      rdensegwf = this%denseterms(1, iconn) ! lak rel density
    end if
    !
    ! -- todo: hack because denseterms not updated in a cf calculation
    if (rdensegwf == DZERO) return
    !
    ! -- Update flow
    if (stage_below_bot .and. head_below_bot) then
      !
      ! -- flow is zero, so no terms are updated
      !
    else
      !
      ! -- calulate average relative density
      rdenseavg = DHALF * (rdenselak + rdensegwf)
      !
      ! -- Add contribution of first density term:
      !      cond * (denseavg/denseref - 1) * (hgwf - hlak)
      d1 = cond * (rdenseavg - DONE)
      gwfhcof = gwfhcof - d1
      gwfrhs = gwfrhs - d1 * ss
      d1 = d1 * (hh - ss)
      flow = flow + d1
      !
      ! -- Add second density term if stage and head not below bottom
      if (.not. stage_below_bot .and. .not. head_below_bot) then
        !
        ! -- Add contribution of second density term:
        !      cond * (havg - elevavg) * (densegwf - denselak) / denseref
        elevgwf = this%denseterms(3, iconn)
        if (this%ictype(iconn) == 0 .or. this%ictype(iconn) == 3) then
          ! -- vertical or embedded vertical connection
          elevlak = botl
        else
          ! -- horizontal or embedded horizontal connection
          elevlak = elevgwf
        end if
        elevavg = DHALF * (elevlak + elevgwf)
        havg = DHALF * (hh + ss)
        d2 = cond * (havg - elevavg) * (rdensegwf - rdenselak)
        gwfrhs = gwfrhs + d2
        flow = flow + d2
      end if
    end if
    !
    ! -- return
    return
  end subroutine lak_calculate_density_exchange

end module LakModule<|MERGE_RESOLUTION|>--- conflicted
+++ resolved
@@ -272,11 +272,7 @@
     procedure, private :: lak_calculate_density_exchange
     ! -- viscosity
     procedure :: lak_activate_viscosity
-<<<<<<< HEAD
-end type LakType
-=======
   end type LakType
->>>>>>> 18deae7d
 
 contains
 
@@ -362,7 +358,6 @@
     call mem_allocate(this%bditems, 'BDITEMS', this%memoryPath)
     call mem_allocate(this%cbcauxitems, 'CBCAUXITEMS', this%memoryPath)
     call mem_allocate(this%idense, 'IDENSE', this%memoryPath)
-    call mem_allocate(this%ivsc, 'IVSC', this%memoryPath)
     !
     ! -- Set values
     this%iprhed = 0
@@ -457,11 +452,7 @@
     call mem_allocate(this%denseterms, 3, 0, 'DENSETERMS', this%memoryPath)
     !
     ! -- allocate viscratios to size 0
-<<<<<<< HEAD
-    call mem_allocate(this%viscratios, 3, 0, 'VISCRATIOS', this%memoryPath)
-=======
     call mem_allocate(this%viscratios, 2, 0, 'VISCRATIOS', this%memoryPath)
->>>>>>> 18deae7d
     !
     ! -- return
     return
@@ -2396,13 +2387,8 @@
       ! flow from lake to aquifer
       if (stage > head) then
         vscratio = this%viscratios(1, iconn)
-<<<<<<< HEAD
-      ! flow from aquifer to lake
-      else if (head > stage) then
-=======
         ! flow from aquifer to lake
       else
->>>>>>> 18deae7d
         vscratio = this%viscratios(2, iconn)
       end if
     end if
@@ -4552,7 +4538,6 @@
     call mem_deallocate(this%bditems)
     call mem_deallocate(this%cbcauxitems)
     call mem_deallocate(this%idense)
-    call mem_deallocate(this%ivsc)
     !
     call mem_deallocate(this%nlakeconn)
     call mem_deallocate(this%idxlakeconn)
@@ -6415,19 +6400,11 @@
     !
     ! -- Set ivsc and reallocate viscratios to be of size MAXBOUND
     this%ivsc = 1
-<<<<<<< HEAD
-    call mem_reallocate(this%viscratios, 3, this%MAXBOUND, 'VISCRATIOS', &
-                        this%memoryPath)
-    do i = 1, this%maxbound
-      do j = 1, 3
-        this%viscratios(j, i) = DZERO
-=======
     call mem_reallocate(this%viscratios, 2, this%MAXBOUND, 'VISCRATIOS', &
                         this%memoryPath)
     do i = 1, this%maxbound
       do j = 1, 2
         this%viscratios(j, i) = DONE
->>>>>>> 18deae7d
       end do
     end do
     write (this%iout, '(/1x,a)') 'VISCOSITY HAS BEEN ACTIVATED FOR LAK &
@@ -6436,11 +6413,7 @@
     ! -- return
     return
   end subroutine lak_activate_viscosity
-<<<<<<< HEAD
-  
-=======
-
->>>>>>> 18deae7d
+
   subroutine lak_calculate_density_exchange(this, iconn, stage, head, cond, &
                                             botl, flow, gwfhcof, gwfrhs)
 ! ******************************************************************************
