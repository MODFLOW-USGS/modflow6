module LakModule
  !
  use KindModule, only: DP, I4B
  use ConstantsModule, only: LINELENGTH, LENBOUNDNAME, LENTIMESERIESNAME,      &
                             DZERO, DPREC, DEM30, DEM9, DEM6, DEM5,            &
                             DEM4, DEM2, DEM1, DHALF, DP7, DONE,               &
                             DTWO, DPI, DTHREE, DEIGHT, DTEN, DHUNDRED, DEP20, &
                             DONETHIRD, DTWOTHIRDS, DFIVETHIRDS,               &
                             DGRAVITY, DCD,                                    &
                             NAMEDBOUNDFLAG, LENFTYPE, LENPACKAGENAME,         &
                             DNODATA,                                          &
                             TABLEFT, TABCENTER, TABRIGHT,                     &
                             TABSTRING, TABUCSTRING, TABINTEGER, TABREAL
  use MemoryTypeModule, only: MemoryTSType
  use MemoryManagerModule, only: mem_allocate, mem_reallocate, mem_setptr,     &
                                 mem_deallocate
  use SmoothingModule,  only: sQuadraticSaturation, sQSaturation,              &
                              sQuadraticSaturationDerivative,                  &
                              sQSaturationDerivative
  use BndModule, only: BndType
  use BudgetObjectModule, only: BudgetObjectType, budgetobject_cr
  use TableModule, only: table_cr
  use ObserveModule, only: ObserveType
  use ObsModule, only: ObsType
  use InputOutputModule, only: get_node, URWORD, extract_idnum_or_bndname
  use BaseDisModule, only: DisBaseType
  use SimModule,           only: count_errors, store_error, ustop
  use GenericUtilitiesModule, only: sim_message
  use ArrayHandlersModule, only: ExpandArray
  use BlockParserModule,   only: BlockParserType
  use BaseDisModule,       only: DisBaseType
  !
  implicit none
  !
  private
  public :: LakType
  public :: lak_create
  !
  character(len=LENFTYPE)       :: ftype = 'LAK'
  character(len=LENPACKAGENAME) :: text  = '             LAK'
  !
  type LakTabType
    real(DP), dimension(:), pointer, contiguous  :: tabstage => null()
    real(DP), dimension(:), pointer, contiguous  :: tabvolume => null()
    real(DP), dimension(:), pointer, contiguous  :: tabsarea => null()
    real(DP), dimension(:), pointer, contiguous  :: tabwarea => null()
  end type LakTabType
  !
  type, extends(BndType) :: LakType
    ! -- scalars
    ! -- characters
    character(len=16), dimension(:), pointer, contiguous :: clakbudget => NULL()
    character(len=16), dimension(:), pointer, contiguous :: cauxcbc => NULL()
    ! -- integers
    integer(I4B), pointer :: iprhed => null()
    integer(I4B), pointer :: istageout => null()
    integer(I4B), pointer :: ibudgetout => null()
    integer(I4B), pointer :: cbcauxitems => NULL()
    integer(I4B), pointer :: nlakes => NULL()
    integer(I4B), pointer :: noutlets => NULL()
    integer(I4B), pointer :: ntables => NULL()
    real(DP), pointer :: convlength => NULL()
    real(DP), pointer :: convtime => NULL()
    real(DP), pointer :: outdmax => NULL()
    integer(I4B), pointer :: igwhcopt => NULL()
    integer(I4B), pointer :: iconvchk => NULL()
    integer(I4B), pointer :: iconvresidchk => NULL()
    real(DP), pointer :: surfdep => NULL()
    real(DP), pointer :: delh => NULL()
    real(DP), pointer :: pdmax => NULL()
    integer(I4B), pointer :: check_attr => NULL()
    ! -- for budgets
    integer(I4B), pointer :: bditems => NULL()
    ! -- vectors
    ! -- lake data
    integer(I4B), dimension(:), pointer, contiguous :: nlakeconn => null()
    integer(I4B), dimension(:), pointer, contiguous :: idxlakeconn => null()
    integer(I4B), dimension(:), pointer, contiguous :: ntabrow => null()
    real(DP), dimension(:), pointer, contiguous  :: strt => null()
    real(DP), dimension(:), pointer, contiguous  :: laketop => null()
    real(DP), dimension(:), pointer, contiguous  :: lakebot => null()
    real(DP), dimension(:), pointer, contiguous  :: sareamax => null()
    character(len=LENBOUNDNAME), dimension(:), pointer,                         &
                                 contiguous :: lakename => null()
    character (len=8), dimension(:), pointer, contiguous :: status => null()
    real(DP), dimension(:), pointer, contiguous  :: avail => null()
    real(DP), dimension(:), pointer, contiguous  :: lkgwsink => null()
    ! -- time series aware data
    type (MemoryTSType), dimension(:), pointer, contiguous :: stage => null()
    type (MemoryTSType), dimension(:), pointer, contiguous :: rainfall => null()
    type (MemoryTSType), dimension(:), pointer,                                 &
                         contiguous :: evaporation => null()
    type (MemoryTSType), dimension(:), pointer, contiguous :: runoff => null()
    type (MemoryTSType), dimension(:), pointer, contiguous :: inflow => null()
    type (MemoryTSType), dimension(:), pointer,                                 &
                         contiguous :: withdrawal => null()
    type (MemoryTSType), dimension(:), pointer, contiguous :: lauxvar => null()
    !
    ! -- table data
    type (LakTabType), dimension(:), pointer, contiguous :: laketables => null()
    !
    ! -- lake solution data
    integer(I4B), dimension(:), pointer, contiguous :: ncncvr => null()
    real(DP), dimension(:), pointer, contiguous  :: surfin => null()
    real(DP), dimension(:), pointer, contiguous  :: surfout => null()
    real(DP), dimension(:), pointer, contiguous  :: surfout1 => null()
    real(DP), dimension(:), pointer, contiguous  :: precip => null()
    real(DP), dimension(:), pointer, contiguous  :: precip1 => null()
    real(DP), dimension(:), pointer, contiguous  :: evap => null()
    real(DP), dimension(:), pointer, contiguous  :: evap1 => null()
    real(DP), dimension(:), pointer, contiguous  :: evapo => null()
    real(DP), dimension(:), pointer, contiguous  :: withr => null()
    real(DP), dimension(:), pointer, contiguous  :: withr1 => null()
    real(DP), dimension(:), pointer, contiguous  :: flwin => null()
    real(DP), dimension(:), pointer, contiguous  :: flwiter => null()
    real(DP), dimension(:), pointer, contiguous  :: flwiter1 => null()
    real(DP), dimension(:), pointer, contiguous  :: seep => null()
    real(DP), dimension(:), pointer, contiguous  :: seep1 => null()
    real(DP), dimension(:), pointer, contiguous  :: seep0 => null()
    real(DP), dimension(:), pointer, contiguous  :: stageiter => null()
    real(DP), dimension(:), pointer, contiguous  :: chterm => null()
    !
    ! -- lake convergence
    integer(I4B), dimension(:), pointer, contiguous :: iseepc => null()
    integer(I4B), dimension(:), pointer, contiguous :: idhc => null()
    real(DP), dimension(:), pointer, contiguous :: en1 => null()
    real(DP), dimension(:), pointer, contiguous :: en2 => null()
    real(DP), dimension(:), pointer, contiguous :: r1 => null()
    real(DP), dimension(:), pointer, contiguous :: r2 => null()
    real(DP), dimension(:), pointer, contiguous :: dh0 => null()
    real(DP), dimension(:), pointer, contiguous :: s0 => null()
    !
    ! -- lake connection data
    integer(I4B), dimension(:), pointer, contiguous :: imap => null()
    integer(I4B), dimension(:), pointer, contiguous :: cellid => null()
    integer(I4B), dimension(:), pointer, contiguous :: nodesontop => null()
    integer(I4B), dimension(:), pointer, contiguous :: ictype => null()
    real(DP), dimension(:), pointer, contiguous  :: bedleak => null()
    real(DP), dimension(:), pointer, contiguous  :: belev => null()
    real(DP), dimension(:), pointer, contiguous  :: telev => null()
    real(DP), dimension(:), pointer, contiguous  :: connlength => null()
    real(DP), dimension(:), pointer, contiguous  :: connwidth => null()
    real(DP), dimension(:), pointer, contiguous  :: sarea => null()
    real(DP), dimension(:), pointer, contiguous  :: warea => null()
    real(DP), dimension(:), pointer, contiguous  :: satcond => null()
    real(DP), dimension(:), pointer, contiguous  :: simcond => null()
    real(DP), dimension(:), pointer, contiguous  :: simlakgw => null()
    !
    ! -- lake outlet data
    integer(I4B), dimension(:), pointer, contiguous :: lakein => null()
    integer(I4B), dimension(:), pointer, contiguous :: lakeout => null()
    integer(I4B), dimension(:), pointer, contiguous :: iouttype => null()
    type (MemoryTSType), dimension(:), pointer, contiguous :: outrate => null()
    type (MemoryTSType), dimension(:), pointer,                                 &
                         contiguous :: outinvert => null()
    type (MemoryTSType), dimension(:), pointer, contiguous :: outwidth => null()
    type (MemoryTSType), dimension(:), pointer, contiguous :: outrough => null()
    type (MemoryTSType), dimension(:), pointer, contiguous :: outslope => null()
    real(DP), dimension(:), pointer, contiguous  :: simoutrate => null()
    !
    ! -- lake output data
    real(DP), dimension(:), pointer, contiguous :: qauxcbc => null()
    real(DP), dimension(:), pointer, contiguous :: dbuff => null()
    real(DP), dimension(:), pointer, contiguous :: qleak => null()
    real(DP), dimension(:), pointer, contiguous :: qsto => null()
    !
    ! -- pointer to gwf iss and gwf hk
    integer(I4B), pointer :: gwfiss => NULL()
    real(DP), dimension(:), pointer, contiguous :: gwfk11 => NULL()
    real(DP), dimension(:), pointer, contiguous :: gwfk33 => NULL()
    real(DP), dimension(:), pointer, contiguous :: gwfsat => NULL()
    integer(I4B), pointer :: gwfik33 => NULL()
    !
    ! -- package x, xold, and ibound
    integer(I4B), dimension(:), pointer, contiguous :: iboundpak => null()       !package ibound
    real(DP), dimension(:), pointer, contiguous :: xnewpak => null()             !package x vector
    real(DP), dimension(:), pointer, contiguous :: xoldpak => null()             !package xold vector
    !
    ! -- lake budget object
    type(BudgetObjectType), pointer :: budobj => null()
    !
    ! -- type bound procedures
    contains
    procedure :: lak_allocate_scalars
    procedure :: lak_allocate_arrays
    procedure :: bnd_options => lak_options
    procedure :: read_dimensions => lak_read_dimensions
    procedure :: read_initial_attr => lak_read_initial_attr
    procedure :: set_pointers => lak_set_pointers
    procedure :: bnd_ar => lak_ar
    procedure :: bnd_rp => lak_rp
    procedure :: bnd_ad => lak_ad
    procedure :: bnd_cf => lak_cf
    procedure :: bnd_fc => lak_fc
    procedure :: bnd_fn => lak_fn
    procedure :: bnd_cc => lak_cc
    procedure :: bnd_bd => lak_bd
    procedure :: bnd_ot => lak_ot
    procedure :: bnd_da => lak_da
    procedure :: define_listlabel
    ! -- methods for observations
    procedure, public :: bnd_obs_supported => lak_obs_supported
    procedure, public :: bnd_df_obs => lak_df_obs
    procedure, public :: bnd_rp_obs => lak_rp_obs
    ! -- private procedures
    procedure, private :: lak_read_lakes
    procedure, private :: lak_read_lake_connections
    procedure, private :: lak_read_outlets
    procedure, private :: lak_read_tables
    procedure, private :: lak_read_table
    !procedure, private :: lak_check_attributes
    procedure, private :: lak_check_valid
    procedure, private :: lak_set_stressperiod
    procedure, private :: lak_set_attribute_error
    procedure, private :: lak_cfupdate
    procedure, private :: lak_bound_update
    procedure, private :: lak_bd_obs
    procedure, private :: lak_calculate_sarea
    procedure, private :: lak_calculate_warea
    procedure, private :: lak_calculate_conn_warea
    procedure, public  :: lak_calculate_vol
    procedure, private :: lak_calculate_conductance
    procedure, private :: lak_calculate_cond_head
    procedure, private :: lak_calculate_conn_conductance
    procedure, private :: lak_calculate_conn_exchange
    procedure, private :: lak_estimate_conn_exchange
    procedure, private :: lak_calculate_storagechange
    procedure, private :: lak_calculate_rainfall
    procedure, private :: lak_calculate_runoff
    procedure, private :: lak_calculate_inflow
    procedure, private :: lak_calculate_external
    procedure, private :: lak_calculate_withdrawal
    procedure, private :: lak_calculate_evaporation
    procedure, private :: lak_calculate_outlet_inflow
    procedure, private :: lak_calculate_outlet_outflow
    procedure, private :: lak_get_internal_inlet
    procedure, private :: lak_get_internal_outlet
    procedure, private :: lak_get_external_outlet
    procedure, private :: lak_get_internal_mover
    procedure, private :: lak_get_external_mover
    procedure, private :: lak_get_outlet_tomover
    procedure, private :: lak_accumulate_chterm
    procedure, private :: lak_vol2stage
    procedure, private :: lak_solve
    procedure, private :: lak_calculate_available
    procedure, private :: lak_calculate_residual
    procedure, private :: lak_linear_interpolation
    procedure, private :: lak_setup_budobj
    procedure, private :: lak_fill_budobj
  end type LakType

contains

  subroutine lak_create(packobj, id, ibcnum, inunit, iout, namemodel, pakname)
! ******************************************************************************
! lak_create -- Create a New LAKE Package
! Subroutine: (1) create new-style package
!             (2) point bndobj to the new package
! ******************************************************************************
!
!    SPECIFICATIONS:
! ------------------------------------------------------------------------------
    class(BndType), pointer :: packobj
    integer(I4B),intent(in) :: id
    integer(I4B),intent(in) :: ibcnum
    integer(I4B),intent(in) :: inunit
    integer(I4B),intent(in) :: iout
    character(len=*), intent(in) :: namemodel
    character(len=*), intent(in) :: pakname
    type(LakType), pointer :: lakobj
! ------------------------------------------------------------------------------
    !
    ! -- allocate the object and assign values to object variables
    allocate(lakobj)
    packobj => lakobj
    !
    ! -- create name and origin
    call packobj%set_names(ibcnum, namemodel, pakname, ftype)
    packobj%text = text
    !
    ! -- allocate scalars
    call lakobj%lak_allocate_scalars()
    !
    ! -- initialize package
    call packobj%pack_initialize()

    packobj%inunit = inunit
    packobj%iout = iout
    packobj%id = id
    packobj%ibcnum = ibcnum
    packobj%ncolbnd = 3
    packobj%iscloc = 0  ! not supported
    packobj%ictorigin = 'NPF'
    !
    ! -- return
    return
  end subroutine lak_create

  subroutine lak_allocate_scalars(this)
! ******************************************************************************
! allocate_scalars -- allocate scalar members
! ******************************************************************************
!
!    SPECIFICATIONS:
! ------------------------------------------------------------------------------
    ! -- dummy
    class(LakType),   intent(inout) :: this
! ------------------------------------------------------------------------------
    !
    ! -- call standard BndType allocate scalars
    call this%BndType%allocate_scalars()
    !
    ! -- allocate the object and assign values to object variables
    call mem_allocate(this%iprhed, 'IPRHED', this%origin)
    call mem_allocate(this%istageout, 'ISTAGEOUT', this%origin)
    call mem_allocate(this%ibudgetout, 'IBUDGETOUT', this%origin)
    call mem_allocate(this%nlakes, 'NLAKES', this%origin)
    call mem_allocate(this%noutlets, 'NOUTLETS', this%origin)
    call mem_allocate(this%ntables, 'NTABLES', this%origin)
    call mem_allocate(this%convlength, 'CONVLENGTH', this%origin)
    call mem_allocate(this%convtime, 'CONVTIME', this%origin)
    call mem_allocate(this%outdmax, 'OUTDMAX', this%origin)
    call mem_allocate(this%igwhcopt, 'IGWHCOPT', this%origin)
    call mem_allocate(this%iconvchk, 'ICONVCHK', this%origin)
    call mem_allocate(this%iconvresidchk, 'ICONVRESIDCHK', this%origin)
    call mem_allocate(this%surfdep, 'SURFDEP', this%origin)
    call mem_allocate(this%delh, 'DELH', this%origin)
    call mem_allocate(this%pdmax, 'PDMAX', this%origin)
    call mem_allocate(this%check_attr, 'check_attr', this%origin)
    call mem_allocate(this%bditems, 'BDITEMS', this%origin)
    call mem_allocate(this%cbcauxitems, 'CBCAUXITEMS', this%origin)
    !
    ! -- Set values
    this%iprhed = 0
    this%istageout = 0
    this%ibudgetout = 0
    this%nlakes = 0
    this%noutlets = 0
    this%ntables = 0
    this%convlength = DONE
    this%convtime = DONE
    this%outdmax = DZERO
    this%igwhcopt = 0
    this%iconvchk = 1
    this%iconvresidchk = 1
    this%surfdep = DZERO
    this%delh = DEM5
    this%pdmax = DEM1
    this%bditems = 11
    this%cbcauxitems = 1
    !
    ! -- return
    return
  end subroutine lak_allocate_scalars

  subroutine lak_allocate_arrays(this)
! ******************************************************************************
! allocate_scalars -- allocate scalar members
! ******************************************************************************
!
!    SPECIFICATIONS:
! ------------------------------------------------------------------------------
    ! -- modules
    ! -- dummy
    class(LakType),   intent(inout) :: this
    ! -- local
    integer(I4B) :: i
! ------------------------------------------------------------------------------
    !
    ! -- call standard BndType allocate scalars
    call this%BndType%allocate_arrays()
    !
    ! -- allocate character array for budget text
    allocate(this%clakbudget(this%bditems))
    !
    !-- fill clakbudget
    this%clakbudget(1)  = '             GWF'
    this%clakbudget(2)  = '        RAINFALL'
    this%clakbudget(3)  = '     EVAPORATION'
    this%clakbudget(4)  = '          RUNOFF'
    this%clakbudget(5)  = '      EXT-INFLOW'
    this%clakbudget(6)  = '      WITHDRAWAL'
    this%clakbudget(7)  = '     EXT-OUTFLOW'
    this%clakbudget(8)  = '         STORAGE'
    this%clakbudget(9)  = '        CONSTANT'
    this%clakbudget(10) = '        FROM-MVR'
    this%clakbudget(11) = '          TO-MVR'
    !
    ! -- allocate and initialize dbuff
    if (this%istageout > 0) then
      call mem_allocate(this%dbuff, this%nlakes, 'DBUFF', this%origin)
      do i = 1, this%nlakes
        this%dbuff(i) = DZERO
      end do
    else
      call mem_allocate(this%dbuff, 0, 'DBUFF', this%origin)
    end if
    !
    ! -- allocate character array for budget text
    allocate(this%cauxcbc(this%cbcauxitems))
    !
    ! -- allocate and initialize qauxcbc
    call mem_allocate(this%qauxcbc, this%cbcauxitems, 'QAUXCBC', this%origin)
    do i = 1, this%cbcauxitems
      this%qauxcbc(i) = DZERO
    end do
    !
    ! -- allocate qleak and qsto
    call mem_allocate(this%qleak, this%maxbound, 'QLEAK', this%origin)
    do i = 1, this%maxbound
      this%qleak(i) = DZERO
    end do
    call mem_allocate(this%qsto, this%nlakes, 'QSTO', this%origin)
    do i = 1, this%nlakes
      this%qsto(i) = DZERO
    end do
    !
    ! -- return
    return
  end subroutine lak_allocate_arrays
  
  subroutine lak_read_lakes(this)
! ******************************************************************************
! pak1read_dimensions -- Read the dimensions for this package
! ******************************************************************************
!
!    SPECIFICATIONS:
! ------------------------------------------------------------------------------
    ! -- modules
    use ConstantsModule, only: LINELENGTH
    use SimModule, only: ustop, store_error, count_errors, store_error_unit
    use TimeSeriesManagerModule, only: read_single_value_or_time_series
    ! -- dummy
    class(LakType),intent(inout) :: this
    ! -- local
    character(len=LINELENGTH) :: errmsg
    character(len=LINELENGTH) :: text
    character(len=LENBOUNDNAME) :: bndName, bndNameTemp
    character(len=9) :: cno
    character(len=50), dimension(:), allocatable :: caux
    integer(I4B) :: ierr, ival
    logical :: isfound, endOfBlock
    integer(I4B) :: n
    integer(I4B) :: ii, jj
    integer(I4B) :: iaux
    integer(I4B) :: itmp
    integer(I4B) :: nlak
    integer(I4B) :: nconn
    integer(I4B), dimension(:), pointer, contiguous :: nboundchk
    ! -- format
    !
    ! -- code
    !
    ! -- initialize itmp
    itmp = 0
    !
    ! -- allocate lake data
    call mem_allocate(this%nlakeconn, this%nlakes, 'NLAKECONN', this%origin)
    call mem_allocate(this%idxlakeconn, this%nlakes+1, 'IDXLAKECONN', this%origin)
    call mem_allocate(this%ntabrow, this%nlakes, 'NTABROW', this%origin)
    call mem_allocate(this%strt, this%nlakes, 'STRT', this%origin)
    call mem_allocate(this%laketop, this%nlakes, 'LAKETOP', this%origin)
    call mem_allocate(this%lakebot, this%nlakes, 'LAKEBOT', this%origin)
    call mem_allocate(this%sareamax, this%nlakes, 'SAREAMAX', this%origin)
    call mem_allocate(this%stage, this%nlakes, 'STAGE', this%origin)
    call mem_allocate(this%rainfall, this%nlakes, 'RAINFALL', this%origin)
    call mem_allocate(this%evaporation, this%nlakes, 'EVAPORATION', this%origin)
    call mem_allocate(this%runoff, this%nlakes, 'RUNOFF', this%origin)
    call mem_allocate(this%inflow, this%nlakes, 'INFLOW', this%origin)
    call mem_allocate(this%withdrawal, this%nlakes, 'WITHDRAWAL', this%origin)
    call mem_allocate(this%lauxvar, this%naux*this%nlakes, 'LAUXVAR', this%origin)
    call mem_allocate(this%avail, this%nlakes, 'AVAIL', this%origin)
    call mem_allocate(this%lkgwsink, this%nlakes, 'LKGWSINK', this%origin)
    call mem_allocate(this%ncncvr, this%nlakes, 'NCNCVR', this%origin)
    call mem_allocate(this%surfin, this%nlakes, 'SURFIN', this%origin)
    call mem_allocate(this%surfout, this%nlakes, 'SURFOUT', this%origin)
    call mem_allocate(this%surfout1, this%nlakes, 'SURFOUT1', this%origin)
    call mem_allocate(this%precip, this%nlakes, 'PRECIP', this%origin)
    call mem_allocate(this%precip1, this%nlakes, 'PRECIP1', this%origin)
    call mem_allocate(this%evap, this%nlakes, 'EVAP', this%origin)
    call mem_allocate(this%evap1, this%nlakes, 'EVAP1', this%origin)
    call mem_allocate(this%evapo, this%nlakes, 'EVAPO', this%origin)
    call mem_allocate(this%withr, this%nlakes, 'WITHR', this%origin)
    call mem_allocate(this%withr1, this%nlakes, 'WITHR1', this%origin)
    call mem_allocate(this%flwin, this%nlakes, 'FLWIN', this%origin)
    call mem_allocate(this%flwiter, this%nlakes, 'FLWITER', this%origin)
    call mem_allocate(this%flwiter1, this%nlakes, 'FLWITER1', this%origin)
    call mem_allocate(this%seep, this%nlakes, 'SEEP', this%origin)
    call mem_allocate(this%seep1, this%nlakes, 'SEEP1', this%origin)
    call mem_allocate(this%seep0, this%nlakes, 'SEEP0', this%origin)
    call mem_allocate(this%stageiter, this%nlakes, 'STAGEITER', this%origin)
    call mem_allocate(this%chterm, this%nlakes, 'CHTERM', this%origin)
    !
    ! -- lake boundary and stages
    call mem_allocate(this%iboundpak, this%nlakes, 'IBOUND', this%origin)
    call mem_allocate(this%xnewpak, this%nlakes, 'XNEWPAK', this%origin)
    call mem_allocate(this%xoldpak, this%nlakes, 'XOLDPAK', this%origin)
    !
    ! -- lake iteration variables
    call mem_allocate(this%iseepc, this%nlakes, 'ISEEPC', this%origin)
    call mem_allocate(this%idhc, this%nlakes, 'IDHC', this%origin)
    call mem_allocate(this%en1, this%nlakes, 'EN1', this%origin)
    call mem_allocate(this%en2, this%nlakes, 'EN2', this%origin)
    call mem_allocate(this%r1, this%nlakes, 'R1', this%origin)
    call mem_allocate(this%r2, this%nlakes, 'R2', this%origin)
    call mem_allocate(this%dh0, this%nlakes, 'DH0', this%origin)
    call mem_allocate(this%s0, this%nlakes, 'S0', this%origin)
    !
    ! -- allocate character storage not managed by the memory manager
    allocate(this%lakename(this%nlakes)) ! ditch after boundnames allocated??
    allocate(this%status(this%nlakes))
    !
    do n = 1, this%nlakes
      this%ntabrow(n) = 0
      this%status(n) = 'ACTIVE'
      this%laketop(n) = -DEP20
      this%lakebot(n) =  DEP20
      this%sareamax(n) = DZERO
      this%iboundpak(n) = 1
      this%xnewpak(n) = DEP20
      this%xoldpak(n) = DEP20
    end do
    !
    ! -- allocate local storage for aux variables
    if (this%naux > 0) then
      allocate(caux(this%naux))
    end if
    !
    ! -- allocate and initialize temporary variables
    allocate(nboundchk(this%nlakes))
    do n = 1, this%nlakes
      nboundchk(n) = 0
    end do
    !
    ! -- read lake well data
    ! -- get lakes block
    call this%parser%GetBlock('PACKAGEDATA', isfound, ierr, &
      supportOpenClose=.true.)
    !
    ! -- parse locations block if detected
    if (isfound) then
      write(this%iout,'(/1x,a)')'PROCESSING '//trim(adjustl(this%text))// &
        ' PACKAGEDATA'
      nlak = 0
      nconn = 0
      do
        call this%parser%GetNextLine(endOfBlock)
        if (endOfBlock) exit
        n = this%parser%GetInteger()

        if (n < 1 .or. n > this%nlakes) then
          write(errmsg,'(4x,a,1x,i6)') &
            '****ERROR. lakeno MUST BE > 0 and <= ', this%nlakes
          call store_error(errmsg)
          cycle
        end if
        
        ! -- increment nboundchk
        nboundchk(n) = nboundchk(n) + 1

        ! -- strt
        this%strt(n) = this%parser%GetDouble()

        ! nlakeconn
        ival = this%parser%GetInteger()

        if (ival < 0) then
          write(errmsg,'(4x,a,1x,i6)') &
            '****ERROR. nlakeconn MUST BE >= 0 for lake ', n
          call store_error(errmsg)
        end if

        nconn = nconn + ival
        this%nlakeconn(n) = ival

        ! -- get aux data
        do iaux = 1, this%naux
          call this%parser%GetString(caux(iaux))
        end do

        ! -- set default bndName
        write(cno,'(i9.9)') n
        bndName = 'Lake' // cno

        ! -- lakename
        if (this%inamedbound /= 0) then
          call this%parser%GetStringCaps(bndNameTemp)
          if (bndNameTemp /= '') then
            bndName = bndNameTemp(1:16)
          endif
        end if
        this%lakename(n) = bndName

        ! -- fill time series aware data
        ! -- fill aux data
        do iaux = 1, this%naux
          !
          ! -- Assign boundary name
          if (this%inamedbound==1) then
            bndName = this%lakename(n)
          else
            bndName = ''
          end if
          text = caux(iaux)
          jj = 1 !iaux
          ii = (n-1) * this%naux + iaux
          call read_single_value_or_time_series(text, &
                                                this%lauxvar(ii)%value, &
                                                this%lauxvar(ii)%name, &
                                                DZERO,  &
                                                this%Name, 'AUX', this%TsManager, &
                                                this%iprpak, n, jj, &
                                                this%auxname(iaux), &
                                                bndName, this%parser%iuactive)
        end do

        nlak = nlak + 1
      end do
      !
      ! -- check for duplicate or missing lakes
      do n = 1, this%nlakes
        if (nboundchk(n) == 0) then
          write(errmsg,'(a,1x,i0)')  'ERROR.  NO DATA SPECIFIED FOR LAKE', n
          call store_error(errmsg)
        else if (nboundchk(n) > 1) then
          write(errmsg,'(a,1x,i0,1x,a,1x,i0,1x,a)')                             &
            'ERROR.  DATA FOR LAKE', n, 'SPECIFIED', nboundchk(n), 'TIMES'
          call store_error(errmsg)
        end if
      end do

      write(this%iout,'(1x,a)')'END OF '//trim(adjustl(this%text))//' PACKAGEDATA'
    else
      call store_error('ERROR.  REQUIRED PACKAGEDATA BLOCK NOT FOUND.')
    end if
    !
    ! -- terminate if any errors were detected
    if (count_errors() > 0) then
      call this%parser%StoreErrorUnit()
      call ustop()
    end if
    !
    ! -- set MAXBOUND
    this%MAXBOUND = nconn
    write(this%iout,'(//4x,a,i7)') 'MAXBOUND = ', this%maxbound

    ! -- set idxlakeconn
    this%idxlakeconn(1) = 1
    do n = 1, this%nlakes
      this%idxlakeconn(n+1) = this%idxlakeconn(n) + this%nlakeconn(n)
    end do
    !
    ! -- deallocate local storage for aux variables
    if (this%naux > 0) then
      deallocate(caux)
    end if
    !
    ! -- deallocate local storage for nboundchk
    deallocate(nboundchk)
    !
    ! -- return
    return
  end subroutine lak_read_lakes

  subroutine lak_read_lake_connections(this)
! ******************************************************************************
! lak_read_lake_connections -- Read the lake connections for this package
! ******************************************************************************
!
!    SPECIFICATIONS:
! ------------------------------------------------------------------------------
    use ConstantsModule, only: LINELENGTH
    use SimModule, only: ustop, store_error, count_errors
    ! -- dummy
    class(LakType),intent(inout) :: this
    ! -- local
    character(len=LINELENGTH) :: errmsg
    character(len=LINELENGTH) :: keyword, cellid
    integer(I4B) :: ierr, ival
    logical :: isfound, endOfBlock
    real(DP) :: rval
    integer(I4B) :: j, n
    integer(I4B) :: nn
    integer(I4B) :: ipos, ipos0
    integer(I4B) :: icellid, icellid0
    real(DP) :: top, bot
    integer(I4B), dimension(:), pointer, contiguous :: nboundchk

    ! -- format
    !
    ! -- code
    !
    ! -- allocate local storage
    allocate(nboundchk(this%MAXBOUND))
    do n = 1, this%MAXBOUND
      nboundchk(n) = 0
    end do
    !
    ! -- get connectiondata block
    call this%parser%GetBlock('CONNECTIONDATA', isfound, ierr, &
                              supportOpenClose=.true.)
    !
    ! -- parse connectiondata block if detected
    if (isfound) then

      ! -- allocate connection data using memory manager
      call mem_allocate(this%imap, this%MAXBOUND, 'IMAP', this%origin)
      call mem_allocate(this%cellid, this%MAXBOUND, 'CELLID', this%origin)
      call mem_allocate(this%nodesontop, this%MAXBOUND, 'NODESONTOP', this%origin)
      call mem_allocate(this%ictype, this%MAXBOUND, 'ICTYPE', this%origin)
      call mem_allocate(this%bedleak, this%MAXBOUND, 'BEDLEAK', this%origin) ! don't need to save this - use a temporary vector
      call mem_allocate(this%belev, this%MAXBOUND, 'BELEV', this%origin)
      call mem_allocate(this%telev, this%MAXBOUND, 'TELEV', this%origin)
      call mem_allocate(this%connlength, this%MAXBOUND, 'CONNLENGTH', this%origin)
      call mem_allocate(this%connwidth, this%MAXBOUND, 'CONNWIDTH', this%origin)
      call mem_allocate(this%sarea, this%MAXBOUND, 'SAREA', this%origin)
      call mem_allocate(this%warea, this%MAXBOUND, 'WAREA', this%origin)
      call mem_allocate(this%satcond, this%MAXBOUND, 'SATCOND', this%origin)
      call mem_allocate(this%simcond, this%MAXBOUND, 'SIMCOND', this%origin)
      call mem_allocate(this%simlakgw, this%MAXBOUND, 'SIMLAKGW', this%origin)
      

      ! -- process the lake connection data
      write(this%iout,'(/1x,a)')'PROCESSING '//trim(adjustl(this%text))// &
        ' LAKE_CONNECTIONS'
      do
        call this%parser%GetNextLine(endOfBlock)
        if (endOfBlock) exit
        n = this%parser%GetInteger()

        if (n < 1 .or. n > this%nlakes) then
          write(errmsg,'(4x,a,1x,i6)') &
            '****ERROR. lakeno MUST BE > 0 and <= ', this%nlakes
          call store_error(errmsg)
          cycle
        end if

        ! -- read connection number
        ival = this%parser%GetInteger()
        if (ival <1 .or. ival > this%nlakeconn(n)) then
          write(errmsg,'(4x,a,1x,i4,1x,a,1x,i6)') &
            '****ERROR. iconn FOR LAKE ', n, 'MUST BE > 1 and <= ', this%nlakeconn(n)
          call store_error(errmsg)
          cycle
        end if

        j = ival
        ipos = this%idxlakeconn(n) + ival - 1

        ! -- set imap
        this%imap(ipos) = n
        
        !
        ! -- increment nboundchk
        nboundchk(ipos) = nboundchk(ipos) + 1

        ! -- read gwfnodes from the line
        call this%parser%GetCellid(this%dis%ndim, cellid)
        nn = this%dis%noder_from_cellid(cellid, &
                                    this%parser%iuactive, this%iout)
        !
        ! -- determine if a valid cell location was provided
        if (nn < 1) then
          write(errmsg,'(4x,a,1x,i4,1x,a,1x,i4)') &
            '****ERROR. INVALID cellid FOR LAKE ', n, 'connection', j
          call store_error(errmsg)
        end if

        ! -- set gwf cellid for connection
        this%cellid(ipos) = nn
        this%nodesontop(ipos) = nn

        ! -- read ictype
        call this%parser%GetStringCaps(keyword)
        select case (keyword)
          case ('VERTICAL')
            this%ictype(ipos) = 0
          case ('HORIZONTAL')
            this%ictype(ipos) = 1
          case ('EMBEDDEDH')
            this%ictype(ipos) = 2
          case ('EMBEDDEDV')
            this%ictype(ipos) = 3
          case default
            write(errmsg,'(4x,a,1x,i4,1x,a,1x,i4,1x,a,a,a)') &
              '****ERROR. UNKNOWN ctype FOR LAKE ', n, 'connection', j, &
              '(', trim(keyword), ')'
            call store_error(errmsg)
        end select

        ! -- bed leakance
        !this%bedleak(ipos) = this%parser%GetDouble()
        call this%parser%GetStringCaps(keyword)
        select case(keyword)
          case ('NONE')
            this%bedleak(ipos) = -DONE
          case default
            read(keyword, *) this%bedleak(ipos)
        end select

        if (keyword /= 'NONE' .and. this%bedleak(ipos) < dzero) then
          write(errmsg,'(4x,a,1x,i4,1x,a)') &
            '****ERROR. bedleak FOR LAKE ', n, 'MUST BE >= 0'
          call store_error(errmsg)
        end if

        ! -- belev
        this%belev(ipos) = this%parser%GetDouble()

        ! -- telev
        this%telev(ipos) = this%parser%GetDouble()

        ! -- connection length
        rval = this%parser%GetDouble()
        if (rval < dzero)  then
          if (this%ictype(ipos) == 1 .or. this%ictype(ipos) == 2 .or. this%ictype(ipos) == 3) then
            write(errmsg,'(4x,a,1x,i4,1x,a,1x,i4,1x,a)') &
              '****ERROR. connection length (connlength) FOR LAKE ', n, ' HORIZONTAL CONNECTION ', j, &
              'MUST BE >= 0'
            call store_error(errmsg)
          else
            rval = DZERO
          end if
        end if
        this%connlength(ipos) = rval

        ! -- connection width
        rval = this%parser%GetDouble()
        if (rval < dzero)  then
          if (this%ictype(ipos) == 1) then
            write(errmsg,'(4x,a,1x,i4,1x,a,1x,i4,1x,a)') &
              '****ERROR. cell width (connwidth) FOR LAKE ', n, ' HORIZONTAL CONNECTION ', j, &
              'MUST BE >= 0'
            call store_error(errmsg)
          else
            rval = DZERO
          end if
        end if
        this%connwidth(ipos) = rval
      end do
      write(this%iout,'(1x,a)')'END OF '//trim(adjustl(this%text))//' CONNECTIONDATA'
    else
      call store_error('ERROR.  REQUIRED CONNECTIONDATA BLOCK NOT FOUND.')
    end if
    !
    ! -- terminate if any errors were detected
    if (count_errors() > 0) then
      call this%parser%StoreErrorUnit()
      call ustop()
    end if
    !
    ! -- check that embedded lakes have only one connection
    do n = 1, this%nlakes
      j = 0
      do ipos = this%idxlakeconn(n), this%idxlakeconn(n+1)-1
        if (this%ictype(ipos) /= 2 .and. this%ictype(ipos) /= 3) cycle
        j = j + 1
        if (j > 1) then
           write(errmsg,'(4x,a,1x,i4,1x,a,1x,i4,1x,a)') &
                  '****ERROR. nlakeconn FOR LAKE', n, 'EMBEDDED CONNECTION', j, &
                  ' EXCEEDS 1.'
           call store_error(errmsg)
        end if
      end do
    end do
    ! -- check that an embedded lake is not in the same cell as a lake
    !   with a vertical connection
    do n = 1, this%nlakes
      ipos0 = this%idxlakeconn(n)
      icellid0 = this%cellid(ipos0)
      if (this%ictype(ipos0) /= 2 .and. this%ictype(ipos0) /= 3) cycle
      do nn = 1, this%nlakes
        if (nn == n) cycle
        j = 0
        do ipos = this%idxlakeconn(nn), this%idxlakeconn(nn+1)-1
          j = j + 1
          icellid = this%cellid(ipos)
          if (icellid == icellid0) then
            if (this%ictype(ipos) == 0) then
                write(errmsg,'(4x,a,1x,i4,1x,a,1x,i4,1x,a,1x,i4,1x,a)') &
                      '****ERROR. EMBEDDED LAKE', n,                   &
                      'CANNOT COINCIDE WITH VERTICAL CONNECTION', j,   &
                      'IN LAKE', nn, '.'
                call store_error(errmsg)
            end if
          end if
        end do
      end do
    end do
    !
    ! -- process the data
    do n = 1, this%nlakes
      j = 0
      do ipos = this%idxlakeconn(n), this%idxlakeconn(n+1)-1
        j = j + 1
        nn = this%cellid(ipos)
        top = this%dis%top(nn)
        bot = this%dis%bot(nn)
        ! vertical connection
        if (this%ictype(ipos) == 0) then
          this%telev(ipos) = top + this%surfdep
          this%belev(ipos) = top
          this%lakebot(n) = min(this%belev(ipos), this%lakebot(n))
        ! horizontal connection
        else if (this%ictype(ipos) == 1) then
          if (this%belev(ipos) == this%telev(ipos)) then
            this%telev(ipos) = top
            this%belev(ipos) = bot
          else
            if (this%belev(ipos) >= this%telev(ipos)) then
              write(errmsg,'(4x,a,1x,i4,1x,a,1x,i4,1x,a)') &
                '****ERROR. telev FOR LAKE ', n, ' HORIZONTAL CONNECTION ', j, &
                'MUST BE >= belev'
              call store_error(errmsg)
            else if (this%belev(ipos) < bot) then
              write(errmsg,'(4x,a,1x,i4,1x,a,1x,i4,1x,a,1x,g15.7,1x,a)') &
                '****ERROR. belev FOR LAKE ', n, ' HORIZONTAL CONNECTION ', j, &
                'MUST BE >= cell bottom (', bot, ')'
              call store_error(errmsg)
            else if (this%telev(ipos) > top) then
              write(errmsg,'(4x,a,1x,i4,1x,a,1x,i4,1x,a,1x,g15.7,1x,a)') &
                '****ERROR. telev FOR LAKE ', n, ' HORIZONTAL CONNECTION ', j, &
                'MUST BE <= cell top (', top, ')'
              call store_error(errmsg)
            end if
          end if
          this%laketop(n) = max(this%telev(ipos), this%laketop(n))
          this%lakebot(n) = min(this%belev(ipos), this%lakebot(n))
        ! embedded connections
        else if (this%ictype(ipos) == 2 .or. this%ictype(ipos) == 3) then
          this%telev(ipos) = top
          this%belev(ipos) = bot
          this%lakebot(n) = bot
        end if
        !
        ! -- check for missing or duplicate lake connections
        if (nboundchk(ipos) == 0) then
          write(errmsg,'(a,1x,i0,1x,a,1x,i0)')                                  &
            'ERROR.  NO DATA SPECIFIED FOR LAKE', n, 'CONNECTION', j
          call store_error(errmsg)
        else if (nboundchk(ipos) > 1) then
          write(errmsg,'(a,1x,i0,1x,a,1x,i0,1x,a,1x,i0,1x,a)')                  &
            'ERROR.  DATA FOR LAKE', n, 'CONNECTION', j,                        &
            'SPECIFIED', nboundchk(ipos), 'TIMES'
          call store_error(errmsg)
        end if
        !
        ! -- set laketop if it has not been assigned
      end do
      if (this%laketop(n) == -DEP20) then
        this%laketop(n) = this%lakebot(n) + 100.
      end if
    end do
    !
    ! -- deallocate local variable
    deallocate(nboundchk)
    !
    ! -- write summary of lake_connection error messages
    if (count_errors() > 0) then
      call this%parser%StoreErrorUnit()
      call ustop()
    end if
    !
    ! -- return
    return
  end subroutine lak_read_lake_connections

  subroutine lak_read_tables(this)
! ******************************************************************************
! lak_read_tables -- Read the lake tables for this package
! ******************************************************************************
!
!    SPECIFICATIONS:
! ------------------------------------------------------------------------------
    use ConstantsModule, only: LINELENGTH
    use SimModule, only: ustop, store_error, count_errors
    ! -- dummy
    class(LakType),intent(inout) :: this
    ! -- local
    character(len=LINELENGTH) :: line, errmsg
    character(len=LINELENGTH) :: keyword
    integer(I4B) :: ierr
    logical :: isfound, endOfBlock
    integer(I4B) :: n
    integer(I4B) :: ntabs
    integer(I4B), dimension(:), pointer, contiguous :: nboundchk
! ------------------------------------------------------------------------------

    ! -- format
    !
    ! -- code
    !
    ! -- skip of no outlets
    if (this%ntables < 1) return
    !
    ! -- allocate and initialize nboundchk
    allocate(nboundchk(this%nlakes))
    do n = 1, this%nlakes
      nboundchk(n) = 0
    end do
    !
    ! -- allocate derived type for table data
    allocate(this%laketables(this%nlakes))
    !
    ! -- get lake_tables block
    call this%parser%GetBlock('TABLES', isfound, ierr, &
                              supportOpenClose=.true.)
    !
    ! -- parse lake_tables block if detected
    if (isfound) then
      ntabs = 0
      ! -- process the lake connection data
      write(this%iout,'(/1x,a)')'PROCESSING '//trim(adjustl(this%text))// &
        ' LAKE_TABLES'
      readtable: do
        call this%parser%GetNextLine(endOfBlock)
        if (endOfBlock) exit
        n = this%parser%GetInteger()

        if (n < 1 .or. n > this%nlakes) then
          write(errmsg,'(4x,a,1x,i6)') &
            '****ERROR. lakeno MUST BE > 0 and <= ', this%nlakes
          call store_error(errmsg)
          cycle readtable
        end if
        
        ! -- increment ntab and nboundchk
        ntabs = ntabs + 1
        nboundchk(n) = nboundchk(n) + 1

        ! -- read FILE keyword
        call this%parser%GetStringCaps(keyword)
        select case (keyword)
          case('TAB6')
            call this%parser%GetStringCaps(keyword)
            if(trim(adjustl(keyword)) /= 'FILEIN') then
              errmsg = 'TAB6 keyword must be followed by "FILEIN" ' //      &
                        'then by filename.'
              call store_error(errmsg)
              cycle readtable
            end if
            call this%parser%GetString(line)
            call this%lak_read_table(n, line)
          case default
            write(errmsg,'(4x,a,1x,i4,1x,a)') &
              '****ERROR. LAKE TABLE ENTRY for LAKE ', n, 'MUST INCLUDE TAB6 KEYWORD'
            call store_error(errmsg)
            cycle readtable
        end select
      end do readtable
      
      write(this%iout,'(1x,a)')'END OF '//trim(adjustl(this%text))//' LAKE_TABLES'
      !
      ! -- check for missing or duplicate lake connections
      if (ntabs < this%ntables) then
        write(errmsg,'(a,1x,i0,1x,a,1x,i0)')                                    &
          'ERROR.  TABLE DATA ARE SPECIFIED', ntabs,                            &
          'TIMES BUT NTABLES IS SET TO', this%ntables
        call store_error(errmsg)
      end if
      do n = 1, this%nlakes
        if (this%ntabrow(n) > 0 .and. nboundchk(n) > 1) then
          write(errmsg,'(a,1x,i0,1x,a,1x,i0,1x,a)')                             &
            'ERROR.  TABLE DATA FOR LAKE', n, 'SPECIFIED', nboundchk(n), 'TIMES'
          call store_error(errmsg)
        end if
      end do
    else
      call store_error('ERROR.  REQUIRED TABLES BLOCK NOT FOUND.')
    end if
    !
    ! -- deallocate local storage
    deallocate(nboundchk)
    !
    ! -- write summary of lake_table error messages
    if (count_errors() > 0) then
      call this%parser%StoreErrorUnit()
      call ustop()
    end if

    !
    ! -- return
    return
  end subroutine lak_read_tables

  subroutine lak_read_table(this, ilak, filename)
! ******************************************************************************
! lak_read_table -- Read the lake table for this package
! ******************************************************************************
!
!    SPECIFICATIONS:
! ------------------------------------------------------------------------------
    use ConstantsModule, only: LINELENGTH
    use InputOutputModule, only: openfile
    use SimModule, only: ustop, store_error, count_errors
    ! -- dummy
    class(LakType), intent(inout) :: this
    integer(I4B), intent(in) :: ilak
    character (len=*), intent(in) :: filename

    ! -- local
    character(len=LINELENGTH) :: errmsg
    character(len=LINELENGTH) :: keyword
    character(len=13) :: arrName
    character(len=4) :: citem
    integer(I4B) :: ierr
    logical :: isfound, endOfBlock
    integer(I4B) :: iu
    integer(I4B) :: n
    integer(I4B) :: ipos
    integer(I4B) :: j
    integer(I4B) :: jmin
    integer(I4B) :: iconn
    real(DP) :: vol
    real(DP) :: sa
    real(DP) :: wa
    real(DP) :: v
    type(BlockParserType) :: parser
! ------------------------------------------------------------------------------

    ! -- format
    !
    ! -- code
    !
    ! -- initialize locals
    n = 0
    j = 0
    !
    ! -- open the table file
    iu = 0
    call openfile(iu, this%iout, filename, 'LAKE TABLE')
    call parser%Initialize(iu, this%iout)
    !
    ! -- get dimensions block
    call parser%GetBlock('DIMENSIONS', isfound, ierr, supportOpenClose=.true.)
    !
    ! -- parse well_connections block if detected
    if (isfound) then
      ! -- process the lake connection data
      if (this%iprpak /= 0) then
        write(this%iout,'(/1x,a)')                                              &
          'PROCESSING '//trim(adjustl(this%text))//' DIMENSIONS'
      end if
      readdims: do
        call parser%GetNextLine(endOfBlock)
        if (endOfBlock) exit
        call parser%GetStringCaps(keyword)
        select case (keyword)
          case ('NROW')
            n = parser%GetInteger()

            if (n < 1) then
              write(errmsg,'(4x,a)') &
                '****ERROR. LAKE TABLE NROW MUST BE > 0'
              call store_error(errmsg)
            end if
          case ('NCOL')
            j = parser%GetInteger()

            if (this%ictype(ilak) == 2 .or. this%ictype(ilak) == 3) then
              jmin = 4
            else
              jmin = 3
            end if
            if (j < jmin) then
              write(errmsg,'(4x,a,1x,i0)') &
                '****ERROR. LAKE TABLE NCOL MUST BE >= ', jmin
              call store_error(errmsg)
            end if

          case default
            write(errmsg,'(4x,a,a)') &
              '****ERROR. UNKNOWN '//trim(this%text)//' DIMENSIONS KEYWORD: ', &
                                     trim(keyword)
            call store_error(errmsg)
        end select
      end do readdims
      if (this%iprpak /= 0) then
        write(this%iout,'(1x,a)')                                               &
          'END OF '//trim(adjustl(this%text))//' DIMENSIONS'
      end if
    else
      call store_error('ERROR.  REQUIRED DIMENSIONS BLOCK NOT FOUND.')
    end if
    !
    ! -- check that ncol and nrow have been specified
    if (n < 1) then
      write(errmsg,'(4x,a)') &
        '****ERROR. NROW NOT SPECIFIED IN THE LAKE TABLE DIMENSIONS BLOCK'
      call store_error(errmsg)
    end if
    if (j < 1) then
      write(errmsg,'(4x,a)') &
        '****ERROR. NCOL NOT SPECIFIED IN THE LAKE TABLE DIMENSIONS BLOCK'
      call store_error(errmsg)
    end if
    !
    ! -- only read the lake table data if n and j are specified to be greater
    !    than zero
    if (n * j > 0) then
      !
      ! -- allocate space
      this%ntabrow(ilak) = n
      write(citem,'(i4.4)') ilak
      ! -- build arrName for outlet
      arrName = 'TABSTAGE' // citem
      call mem_allocate(this%laketables(ilak)%tabstage, n, arrName, this%origin)
      arrName = 'TABVOLUME' // citem
      call mem_allocate(this%laketables(ilak)%tabvolume, n, arrName, this%origin)
      arrName = 'TABSAREA' // citem
      call mem_allocate(this%laketables(ilak)%tabsarea, n, arrName, this%origin)
      ipos = this%idxlakeconn(ilak)
      if (this%ictype(ipos) == 2 .or. this%ictype(ipos) == 3) then
        arrName = 'tabwarea' // citem
        call mem_allocate(this%laketables(ilak)%tabwarea, n, arrName, this%origin)
      end if


      ! -- get table block
      call parser%GetBlock('TABLE', isfound, ierr, supportOpenClose=.true.)
      !
      ! -- parse well_connections block if detected
      if (isfound) then

        ! -- process the table data
        if (this%iprpak /= 0) then
          write(this%iout,'(/1x,a)')                                            &
            'PROCESSING '//trim(adjustl(this%text))//' TABLE'
        end if
        iconn = this%idxlakeconn(ilak)
        ipos = 0
        readtabledata: do
          call parser%GetNextLine(endOfBlock)
          if (endOfBlock) exit
          ipos = ipos + 1
          if (ipos > this%ntabrow(ilak)) then
            cycle readtabledata
          end if
          this%laketables(ilak)%tabstage(ipos) = parser%GetDouble()
          this%laketables(ilak)%tabvolume(ipos) = parser%GetDouble()
          this%laketables(ilak)%tabsarea(ipos) = parser%GetDouble()
          if (this%ictype(iconn) == 2 .or. this%ictype(iconn) == 3) then
            this%laketables(ilak)%tabwarea(ipos) = parser%GetDouble()
          end if
        end do readtabledata
        
        if (this%iprpak /= 0) then
          write(this%iout,'(1x,a)')                                             &
            'END OF '//trim(adjustl(this%text))//' TABLE'
        end if
      else
        call store_error('ERROR.  REQUIRED TABLE BLOCK NOT FOUND.')
      end if
      !
      ! -- error condition if number of rows read are not equal to nrow
      if (ipos /= this%ntabrow(ilak)) then
        write(errmsg,'(a,1x,i0,1x,a,1x,i0,1x,a)') &
          'ERROR. NROW SET TO',this%ntabrow(ilak), 'BUT', ipos, 'ROWS WERE READ'
        call store_error(errmsg)
      end if
      !
      ! -- set lake bottom based on table if it is an embedded lake
      iconn = this%idxlakeconn(ilak)
      if (this%ictype(iconn) == 2 .or. this%ictype(iconn) == 3) then
        do n = 1, this%ntabrow(ilak)
          vol = this%laketables(ilak)%tabvolume(n)
          sa = this%laketables(ilak)%tabsarea(n)
          wa = this%laketables(ilak)%tabwarea(n)
          v = vol * sa * wa
          ! -- check if all entries are zero
          if (v > DZERO) exit
          ! -- set lake bottom
          this%lakebot(ilak) = this%laketables(ilak)%tabstage(n)
          this%belev(ilak) = this%laketables(ilak)%tabstage(n)
        end do
        ! -- set maximum surface area for rainfall
        n = this%ntabrow(ilak)
        this%sareamax(ilak) = this%laketables(ilak)%tabsarea(n)
      end if
      !
      ! -- verify the table data
      do n = 2, this%ntabrow(ilak)
        if (this%laketables(ilak)%tabstage(n) <= this%laketables(ilak)%tabstage(n-1)) then
          write(errmsg,'(4x,a,1x,i4,1x,a,1x,g15.6,1x,a,1x,i6,1x,a,1x,i4,1x,a,1x,g15.6,1x,a)') &
            '****ERROR. TABLE STAGE ENTRY', n, '(', this%laketables(ilak)%tabstage(n), &
            ') FOR LAKE ', ilak, 'MUST BE GREATER THAN THE PREVIOUS STAGE ENTRY', &
            n-1, '(', this%laketables(ilak)%tabstage(n-1), ')'
          call store_error(errmsg)
        end if
        if (this%laketables(ilak)%tabvolume(n) <= this%laketables(ilak)%tabvolume(n-1)) then
          write(errmsg,'(4x,a,1x,i4,1x,a,1x,g15.6,1x,a,1x,i6,1x,a,1x,i4,1x,a,1x,g15.6,1x,a)') &
            '****ERROR. TABLE VOLUME ENTRY', n, '(', this%laketables(ilak)%tabvolume(n), &
            ') FOR LAKE ', ilak, 'MUST BE GREATER THAN THE PREVIOUS VOLUME ENTRY', &
            n-1, '(', this%laketables(ilak)%tabvolume(n-1), ')'
          call store_error(errmsg)
        end if
        if (this%laketables(ilak)%tabsarea(n) < this%laketables(ilak)%tabsarea(n-1)) then
          write(errmsg,'(4x,a,1x,i4,1x,a,1x,g15.6,1x,a,1x,i6,1x,a,1x,i4,1x,a,1x,g15.6,1x,a)') &
            '****ERROR. TABLE SURFACE AREA ENTRY', n, '(', this%laketables(ilak)%tabsarea(n), &
            ') FOR LAKE ', ilak, 'MUST BE GREATER THAN OR EQUAL TO THE PREVIOUS SURFACE AREA ENTRY', &
            n-1, '(', this%laketables(ilak)%tabsarea(n-1), ')'
          call store_error(errmsg)
        end if
        iconn = this%idxlakeconn(ilak)
        if (this%ictype(iconn) == 2 .or. this%ictype(iconn) == 3) then
          if (this%laketables(ilak)%tabwarea(n) < this%laketables(ilak)%tabwarea(n-1)) then
            write(errmsg,'(4x,a,1x,i4,1x,a,1x,g15.6,1x,a,1x,i6,1x,a,1x,i4,1x,a,1x,g15.6,1x,a)') &
              '****ERROR. TABLE EXCHANGE AREA ENTRY', n, '(', this%laketables(ilak)%tabwarea(n), &
              ') FOR LAKE ', ilak, 'MUST BE GREATER THAN OR EQUAL TO THE PREVIOUS EXCHANGE AREA ENTRY', &
              n-1, '(', this%laketables(ilak)%tabwarea(n-1), ')'
            call store_error(errmsg)
          end if
        end if
      end do
    end if
    !
    ! -- write summary of lake table error messages
    if (count_errors() > 0) then
      call parser%StoreErrorUnit()
      call ustop()
    end if
    !
    ! Close the table file and clear other parser members
    call parser%Clear()
    !
    ! -- return
    return
  end subroutine lak_read_table

  subroutine lak_read_outlets(this)
! ******************************************************************************
! lak_read_outlets -- Read the lake outlets for this package
! ******************************************************************************
!
!    SPECIFICATIONS:
! ------------------------------------------------------------------------------
    use ConstantsModule, only: LINELENGTH
    use SimModule, only: ustop, store_error, count_errors
    use TimeSeriesManagerModule, only: read_single_value_or_time_series
    ! -- dummy
    class(LakType),intent(inout) :: this
    ! -- local
    character(len=LINELENGTH) :: errmsg
    character(len=LINELENGTH) :: text, keyword
    character(len=LENBOUNDNAME) :: bndName
    character(len=9) :: citem
    integer(I4B) :: ierr, ival
    logical :: isfound, endOfBlock
    integer(I4B) :: n
    !integer(I4B) :: ii, jj, kk, nn
    integer(I4B) :: jj
    real(DP) :: endtim
    integer(I4B), dimension(:), pointer, contiguous :: nboundchk
    !
    ! -- format
    !
    ! -- code
! ------------------------------------------------------------------------------
    !
    ! -- get well_connections block
    call this%parser%GetBlock('OUTLETS', isfound, ierr,                         &
                              supportOpenClose=.true., blockRequired=.false.)
    !
    ! -- parse outlets block if detected
    if (isfound) then
      if (this%noutlets > 0) then
        !
        ! -- allocate and initialize local variables
        allocate(nboundchk(this%noutlets))
        do n = 1, this%noutlets
          nboundchk(n) = 0
        end do
        !
        ! -- allocate outlet data using memory manager
        call mem_allocate(this%lakein, this%NOUTLETS, 'LAKEIN', this%origin)
        call mem_allocate(this%lakeout, this%NOUTLETS, 'LAKEOUT', this%origin)
        call mem_allocate(this%iouttype, this%NOUTLETS, 'IOUTTYPE', this%origin)
        call mem_allocate(this%outrate, this%NOUTLETS, 'OUTRATE', this%origin)
        call mem_allocate(this%outinvert, this%NOUTLETS, 'OUTINVERT',           &
                          this%origin)
        call mem_allocate(this%outwidth, this%NOUTLETS, 'OUTWIDTH', this%origin)
        call mem_allocate(this%outrough, this%NOUTLETS, 'OUTROUGH', this%origin)
        call mem_allocate(this%outslope, this%NOUTLETS, 'OUTSLOPE', this%origin)
        call mem_allocate(this%simoutrate, this%NOUTLETS, 'SIMOUTRATE',         &
                          this%origin)

        ! -- process the lake connection data
        write(this%iout,'(/1x,a)')'PROCESSING '//trim(adjustl(this%text))//     &
          ' OUTLETS'
        readoutlet: do
          call this%parser%GetNextLine(endOfBlock)
          if (endOfBlock) exit
          n = this%parser%GetInteger()

          if (n < 1 .or. n > this%noutlets) then
            write(errmsg,'(4x,a,1x,i6)') &
              '****ERROR. outletno MUST BE > 0 and <= ', this%noutlets
            call store_error(errmsg)
            cycle readoutlet
          end if
          !
          ! -- increment nboundchk
          nboundchk(n) = nboundchk(n) + 1
          !
          ! -- read outlet lakein
          ival = this%parser%GetInteger()
          if (ival <1 .or. ival > this%nlakes) then
            write(errmsg,'(4x,a,1x,i4,1x,a,1x,i6)') &
              '****ERROR. lakein FOR OUTLET ', n, 'MUST BE > 0 and <= ',        &
              this%nlakes
            call store_error(errmsg)
            cycle readoutlet
          end if
          this%lakein(n) = ival

          ! -- read outlet lakeout
          ival = this%parser%GetInteger()
          if (ival <0 .or. ival > this%nlakes) then
            write(errmsg,'(4x,a,1x,i4,1x,a,1x,i6)') &
              '****ERROR. lakeout FOR OUTLET ', n, 'MUST BE >= 0 and <= ',      &
              this%nlakes
            call store_error(errmsg)
            cycle readoutlet
          end if
          this%lakeout(n) = ival

          ! -- read ictype
          call this%parser%GetStringCaps(keyword)
          select case (keyword)
            case ('SPECIFIED')
              this%iouttype(n) = 0
            case ('MANNING')
              this%iouttype(n) = 1
            case ('WEIR')
              this%iouttype(n) = 2
            case default
              write(errmsg,'(4x,a,1x,i4,1x,a,a,a)') &
                '****ERROR. UNKNOWN couttype FOR OUTLET ', n,                   &
                '(', trim(keyword), ')'
              call store_error(errmsg)
              cycle readoutlet
            end select

          ! -- build bndname for outlet
          write(citem,'(i9.9)') n
          bndName = 'OUTLET' // citem

          ! -- set a few variables for timeseries aware variables
          endtim = DZERO
          jj = 1

          ! -- outlet invert
          call this%parser%GetString(text)
          call read_single_value_or_time_series(text,                           &
                                                this%outinvert(n)%value,        &
                                                this%outinvert(n)%name,         &
                                                endtim,                         &
                                                this%name, 'BND',               &
                                                this%TsManager,                 &
                                                this%iprpak, n, jj, 'INVERT',   &
                                                bndName, this%parser%iuactive)

          ! -- outlet width
          call this%parser%GetString(text)
          call read_single_value_or_time_series(text,                           &
                                                this%outwidth(n)%value,         &
                                                this%outwidth(n)%name,          &
                                                endtim,                         &
                                                this%name, 'BND',               &
                                                this%TsManager,                 &
                                                this%iprpak, n, jj, 'WIDTH',    &
                                                bndName, this%parser%iuactive)

          ! -- outlet roughness
          call this%parser%GetString(text)
          call read_single_value_or_time_series(text,                           &
                                                this%outrough(n)%value,         &
                                                this%outrough(n)%name,          &
                                                endtim,                         &
                                                this%name, 'BND',               &
                                                this%TsManager,                 &
                                                this%iprpak, n, jj, 'ROUGH',    &
                                                bndName, this%parser%iuactive)

          ! -- outlet slope
          call this%parser%GetString(text)
          call read_single_value_or_time_series(text, &
                                                this%outslope(n)%value,         &
                                                this%outslope(n)%name,          &
                                                endtim,                         &
                                                this%name, 'BND',               &
                                                this%TsManager,                 &
                                                this%iprpak, n, jj, 'SLOPE',    &
                                                bndName, this%parser%iuactive)


        end do readoutlet
        write(this%iout,'(1x,a)') 'END OF ' // trim(adjustl(this%text)) //      &
                                   ' OUTLETS'
        !
        ! -- check for duplicate or missing outlets
        do n = 1, this%noutlets
          if (nboundchk(n) == 0) then
            write(errmsg,'(a,1x,i0)') 'ERROR.  NO DATA SPECIFIED FOR OUTLET', n
            call store_error(errmsg)
          else if (nboundchk(n) > 1) then
            write(errmsg,'(a,1x,i0,1x,a,1x,i0,1x,a)')                           &
              'ERROR.  DATA FOR OUTLET', n, 'SPECIFIED', nboundchk(n), 'TIMES'
            call store_error(errmsg)
          end if
        end do
        !
        ! -- deallocate local storage
        deallocate(nboundchk)
      else
        write(errmsg,'(a,1x,a)') 'ERROR.  AN OUTLETS BLOCK SHOULD NOT BE',      &
          'SPECIFIED IF NOUTLETS IS NOT SPECIFIED OR IS SPECIFIED TO BE 0.'
          call store_error(errmsg)
      end if
      
    else
      if (this%noutlets > 0) then
        call store_error('ERROR.  REQUIRED OUTLETS BLOCK NOT FOUND.')
      end if
    end if
    !
    ! -- write summary of lake_connection error messages
    ierr = count_errors()
    if (ierr > 0) then
      call this%parser%StoreErrorUnit()
      call ustop()
    end if
    !
    ! -- return
    return
  end subroutine lak_read_outlets

  subroutine lak_read_dimensions(this)
! ******************************************************************************
! pak1read_dimensions -- Read the dimensions for this package
! ******************************************************************************
!
!    SPECIFICATIONS:
! ------------------------------------------------------------------------------
    use ConstantsModule, only: LINELENGTH
    use SimModule, only: ustop, store_error, count_errors
    ! -- dummy
    class(LakType),intent(inout) :: this
    ! -- local
    character(len=LINELENGTH) :: errmsg
    character(len=LINELENGTH) :: keyword
    integer(I4B) :: ierr
    logical :: isfound, endOfBlock
    ! -- format
! ------------------------------------------------------------------------------
    !
    ! -- initialize dimensions to -1
    this%nlakes= -1
    this%maxbound = -1
    !
    ! -- get dimensions block
    call this%parser%GetBlock('DIMENSIONS', isfound, ierr, &
                              supportOpenClose=.true.)
    !
    ! -- parse dimensions block if detected
    if (isfound) then
      write(this%iout,'(/1x,a)')'PROCESSING '//trim(adjustl(this%text))// &
        ' DIMENSIONS'
      do
        call this%parser%GetNextLine(endOfBlock)
        if (endOfBlock) exit
        call this%parser%GetStringCaps(keyword)
        select case (keyword)
          case ('NLAKES')
            this%nlakes = this%parser%GetInteger()
            write(this%iout,'(4x,a,i7)')'NLAKES = ', this%nlakes
          case ('NOUTLETS')
            this%noutlets = this%parser%GetInteger()
            write(this%iout,'(4x,a,i7)')'NOUTLETS = ', this%noutlets
          case ('NTABLES')
            this%ntables = this%parser%GetInteger()
            write(this%iout,'(4x,a,i7)')'NTABLES = ', this%ntables
          case default
            write(errmsg,'(4x,a,a)') &
              '****ERROR. UNKNOWN '//trim(this%text)//' DIMENSION: ', &
                                     trim(keyword)
            call store_error(errmsg)
        end select
      end do
      write(this%iout,'(1x,a)')'END OF '//trim(adjustl(this%text))//' DIMENSIONS'
    else
      call store_error('ERROR.  REQUIRED DIMENSIONS BLOCK NOT FOUND.')
    end if

    if (this%nlakes < 0) then
      write(errmsg, '(1x,a)') &
        'ERROR:  NLAKES WAS NOT SPECIFIED OR WAS SPECIFIED INCORRECTLY.'
      call store_error(errmsg)
    end if
    !
    ! -- stop if errors were encountered in the DIMENSIONS block
    ierr = count_errors()
    if (ierr > 0) then
      call ustop()
    end if
    !
    ! -- read lakes block
    call this%lak_read_lakes()
    !
    ! -- read lake_connections block
    call this%lak_read_lake_connections()
    !
    ! -- read tables block
    call this%lak_read_tables()
    !
    ! -- read outlets block
    call this%lak_read_outlets()
    !
    ! -- Call define_listlabel to construct the list label that is written
    !    when PRINT_INPUT option is used.
    call this%define_listlabel()
    !
    ! -- setup the budget object
    call this%lak_setup_budobj()
    !
    ! -- return
    return
  end subroutine lak_read_dimensions


  subroutine lak_read_initial_attr(this)
! ******************************************************************************
! pak1read_dimensions -- Read the initial parameters for this package
! ******************************************************************************
!
!    SPECIFICATIONS:
! ------------------------------------------------------------------------------
    use ConstantsModule, only: LINELENGTH
    use SimModule, only: ustop, store_error, count_errors
    use TimeSeriesManagerModule, only: read_single_value_or_time_series
    ! -- dummy
    class(LakType),intent(inout) :: this
    ! -- local
    character(len=LINELENGTH) :: text
    integer(I4B) :: j, jj, n
    integer(I4B) :: nn
    integer(I4B) :: idx
    real(DP) :: endtim
    real(DP) :: top
    real(DP) :: bot
    real(DP) :: k
    real(DP) :: area
    real(DP) :: length
    real(DP) :: s
    real(DP) :: dx
    real(DP) :: c
    real(DP) :: sa
    real(DP) :: wa
    real(DP) :: v
    real(DP) :: fact
    real(DP) :: c1
    real(DP) :: c2
    real(DP), allocatable, dimension(:) :: clb, caq
    character (len=14) :: cbedleak
    character (len=14) :: cbedcond
    character (len=10), dimension(0:3) :: ctype
    character (len=15) :: nodestr
    !data
    data ctype(0) /'VERTICAL  '/
    data ctype(1) /'HORIZONTAL'/
    data ctype(2) /'EMBEDDEDH '/
    data ctype(3) /'EMBEDDEDV '/
    ! -- format
! ------------------------------------------------------------------------------
    !
    ! -- initialize xnewpak and set stage
    do n = 1, this%nlakes
      this%xnewpak(n) = this%strt(n)
      write(text,'(g15.7)') this%strt(n)
      endtim = DZERO
      jj = 1    ! For STAGE
      call read_single_value_or_time_series(text, &
                                            this%stage(n)%value, &
                                            this%stage(n)%name, &
                                            endtim,  &
                                            this%name, 'BND', this%TsManager, &
                                            this%iprpak, n, jj, 'STAGE', &
                                            this%lakename(n), this%inunit)

    end do
    !
    ! -- initialize status (iboundpak) of lakes to active
    do n = 1, this%nlakes
      if (this%status(n) == 'CONSTANT') then
        this%iboundpak(n) = -1
      else if (this%status(n) == 'INACTIVE') then
        this%iboundpak(n) = 0
      else if (this%status(n) == 'ACTIVE ') then
        this%iboundpak(n) = 1
      end if
    end do
    !
    ! -- set boundname for each connection
    if (this%inamedbound /= 0) then
      do n = 1, this%nlakes
        do j = this%idxlakeconn(n), this%idxlakeconn(n+1)-1
          this%boundname(j) = this%lakename(n)
        end do
      end do
    endif
    !
    ! -- set pointer to gwf iss and gwf hk
    call mem_setptr(this%gwfiss, 'ISS', trim(this%name_model))
    call mem_setptr(this%gwfk11, 'K11', trim(this%name_model)//' NPF')
    call mem_setptr(this%gwfk33, 'K33', trim(this%name_model)//' NPF')
    call mem_setptr(this%gwfik33, 'IK33', trim(this%name_model)//' NPF')
    call mem_setptr(this%gwfsat, 'SAT', trim(this%name_model)//' NPF')
    !
    ! -- allocate temporary storage
    allocate(clb(this%MAXBOUND))
    allocate(caq(this%MAXBOUND))

    ! -- calculate saturated conductance for each connection
    do n = 1, this%nlakes
      do j = this%idxlakeconn(n), this%idxlakeconn(n+1)-1
        nn = this%cellid(j)
        top = this%dis%top(nn)
        bot = this%dis%bot(nn)
        ! vertical connection
        if (this%ictype(j) == 0) then
          area = this%dis%area(nn)
          this%sarea(j) = area
          this%warea(j) = area
          this%sareamax(n) = this%sareamax(n) + area
          if (this%gwfik33 == 0) then
            k = this%gwfk11(nn)
          else
            k = this%gwfk33(nn)
          endif
          length = DHALF * (top - bot)
        ! horizontal connection
        else if (this%ictype(j) == 1) then
          area = (this%telev(j) - this%belev(j)) * this%connwidth(j)
          ! -- recalculate area if connected cell is confined and lake
          !    connection top and bot are equal to the cell top and bot
          if (top == this%telev(j) .and. bot == this%belev(j)) then
            if (this%icelltype(nn) == 0) then
              area = this%gwfsat(nn) * (top - bot) * this%connwidth(j)
            end if
          end if
          this%sarea(j) = DZERO
          this%warea(j) = area
          this%sareamax(n) = this%sareamax(n) + DZERO
          k = this%gwfk11(nn)
          length = this%connlength(j)
        ! embedded horizontal connection
        else if (this%ictype(j) == 2) then
          area = DONE
          this%sarea(j) = DZERO
          this%warea(j) = area
          this%sareamax(n) = this%sareamax(n) + DZERO
          k = this%gwfk11(nn)
          length = this%connlength(j)
        ! embedded vertical connection
        else if (this%ictype(j) == 3) then
          area = DONE
          this%sarea(j) = DZERO
          this%warea(j) = area
          this%sareamax(n) = this%sareamax(n) + DZERO
          if (this%gwfik33 == 0) then
            k = this%gwfk11(nn)
          else
            k = this%gwfk33(nn)
          endif
          length = this%connlength(j)
        end if
        if (this%bedleak(j) < DZERO) then
          clb(j) = -DONE
        else if (this%bedleak(j) > DZERO) then
          clb(j) = done / this%bedleak(j)
        else
          clb(j) = DZERO
        end if
        if (k > DZERO) then
          caq(j) = length / k
        else
          caq(j) = DZERO
        end if
        if (this%bedleak(j) < DZERO) then
          this%satcond(j) = area / caq(j)
        else if (clb(j)*caq(j) > DZERO) then
          this%satcond(j) = area / (clb(j) + caq(j))
        else
          this%satcond(j) = DZERO
        end if
      end do
    end do
    !
    ! -- write a summary of the conductance
    if (this%iprpak > 0) then
      write(this%iout,'(//,29x,a,/)') 'INTERFACE CONDUCTANCE BETWEEN LAKE AND AQUIFER CELLS'
      write(this%iout,'(1x,a)') &
     &  '      LAKE CONNECTION                 CONNECTION    LAKEBED' // &
     &  '              C O N D U C T A N C E S        '
      write(this%iout,'(1x,a)') &
     &  '    NUMBER     NUMBER CELLID          DIRECTION    LEAKANCE' // &
     &  '        LAKEBED        AQUIFER       COMBINED'
      write(this%iout,"(1x,108('-'))")
      do n = 1, this%nlakes
        idx = 0
        do j = this%idxlakeconn(n), this%idxlakeconn(n+1)-1
          idx = idx + 1
          fact = DONE
          if (this%ictype(j) == 1) then
            fact = this%telev(j) - this%belev(j)
            if (ABS(fact) > DZERO) then
              fact = DONE / fact
            end if
          end if
          nn = this%cellid(j)
          area = this%warea(j)
          c1 = DZERO
          if (clb(j) < DZERO) then
            cbedleak = '     NONE     '
            cbedcond = '     NONE     '
          else if (clb(j) > DZERO) then
            c1 = area * fact / clb(j)
            write(cbedleak,'(g14.5)') this%bedleak(j)
            write(cbedcond,'(g14.5)') c1
          else
            write(cbedleak,'(g14.5)') c1            
            write(cbedcond,'(g14.5)') c1            
          end if
          c2 = DZERO
          if (caq(j) > DZERO) then
            c2 = area * fact / caq(j)
          end if
          call this%dis%noder_to_string(nn, nodestr)
          write(this%iout,'(1x,i10,1x,i10,1x,a15,1x,a10,2(1x,a14),2(1x,g14.5))') &
    &        n, idx, nodestr, ctype(this%ictype(j)), cbedleak,                &
    &        cbedcond, c2, this%satcond(j) * fact
        end do
      end do
      write(this%iout,"(1x,108('-'))")
      write(this%iout,'(1x,a)') 'IF VERTICAL CONNECTION, CONDUCTANCE (L^2/T) IS BETWEEN AQUIFER CELL AND OVERLYING LAKE CELL.'
      write(this%iout,'(1x,a)')   'IF HORIZONTAL CONNECTION, CONDUCTANCES ARE PER UNIT SATURATED THICKNESS (L/T).'
      write(this%iout,'(1x,a)')   'IF EMBEDDED CONNECTION, CONDUCTANCES ARE PER UNIT EXCHANGE AREA (1/T).'

      !        write(this%iout,*) n, idx, nodestr, this%sarea(j), this%warea(j)
      !
      ! -- calculate stage, surface area, wetted area, volume relation
      do n = 1, this%nlakes
        write(this%iout,'(//1x,a,1x,i10)') 'STAGE/VOLUME RELATION FOR LAKE  ', n
        write(this%iout,'(/1x,5(a14))') '         STAGE', '  SURFACE AREA', &
    &                                    '   WETTED AREA', '   CONDUCTANCE', &
    &                                    '        VOLUME'
        write(this%iout,"(1x,70('-'))")
        dx = (this%laketop(n) - this%lakebot(n)) / 150.
        s = this%lakebot(n)
        do j = 1, 151
          call this%lak_calculate_conductance(n, s, c)
          call this%lak_calculate_sarea(n, s, sa)
          call this%lak_calculate_warea(n, s, wa, s)
          call this%lak_calculate_vol(n, s, v)
          write(this%iout,'(1x,5(E14.5))') s, sa, wa, c, v
          s = s + dx
        end do
        write(this%iout,"(1x,70('-'))")

        write(this%iout,'(//1x,a,1x,i10)') 'STAGE/VOLUME RELATION FOR LAKE  ', n
        write(this%iout,'(/1x,4(a14))') '              ', '              ', &
    &                                    '    CALCULATED', '         STAGE'
        write(this%iout,'(1x,4(a14))')  '         STAGE', '        VOLUME', &
    &                                    '         STAGE', '    DIFFERENCE'
        write(this%iout,"(1x,56('-'))")
        s = this%lakebot(n) - dx
        do j = 1, 156
          call this%lak_calculate_vol(n, s, v)
          call this%lak_vol2stage(n, v, c)
          write(this%iout,'(1x,4(E14.5))') s, v, c, s-c
          s = s + dx
        end do
        write(this%iout,"(1x,56('-'))")
      end do
    end if
    !
    ! -- finished with pointer to gwf hydraulic conductivity
    this%gwfk11 => null()
    this%gwfk33 => null()
    this%gwfsat => null()
    this%gwfik33 => null()
    !
    ! -- deallocate temporary storage
    deallocate(clb)
    deallocate(caq)
    !
    ! -- return
    return
  end subroutine lak_read_initial_attr

! -- simple subroutine for linear interpolation of two vectors
!       function assumes x data is sorted in ascending order
  subroutine lak_linear_interpolation(this, n, x, y, z, v)
    ! -- dummy
    class(LakType),intent(inout) :: this
    integer(I4B), intent(in) :: n
    real(DP), dimension(n), intent(in) :: x
    real(DP), dimension(n), intent(in) :: y
    real(DP), intent(in) :: z
    real(DP), intent(inout) :: v
    ! -- local
    integer(I4B) :: i
    real(DP) :: dx, dydx
    ! code
    v = DZERO
    ! below bottom of range - set to lowest value
    if (z <= x(1)) then
      v = y(1)
    ! above highest value
    ! slope calculated from interval between n and n-1
    else if (z > x(n)) then
      dx   = x(n) - x(n-1)
      dydx = DZERO
      if (ABS(dx) > DZERO) then
        dydx = ( y(n) - y(n-1) ) / dx
      end if
      dx   = (z - x(n))
      v = y(n) + dydx * dx
    ! between lowest and highest value in current interval
    else
      do i = 2, n
        dx   = x(i) - x(i-1)
        dydx = DZERO
        if (z >= x(i-1) .and. z <= x(i)) then
          if (ABS(dx) > DZERO) then
            dydx = ( y(i) - y(i-1) ) / dx
          end if
          dx   = (z - x(i-1))
          v = y(i-1) + dydx * dx
          exit
        end if
      end do
    end if
    ! return
    return
  end subroutine lak_linear_interpolation

  subroutine lak_calculate_sarea(this, ilak, stage, sarea)
! ******************************************************************************
! lak_calculate_sarea -- Calculate the surface area of a lake at a given stage.
! ******************************************************************************
!
!    SPECIFICATIONS:
! ------------------------------------------------------------------------------
    ! -- dummy
    class(LakType),intent(inout) :: this
    integer(I4B), intent(in) :: ilak
    real(DP), intent(in) :: stage
    real(DP), intent(inout) :: sarea
    ! -- local
    integer(I4B) :: i
    real(DP) :: topl
    real(DP) :: botl
    real(DP) :: sat
    real(DP) :: sa
    ! -- formats
! ------------------------------------------------------------------------------
    sarea = DZERO
    if (this%ntabrow(ilak) > 0) then
      i = this%ntabrow(ilak)
      if (stage <= this%laketables(ilak)%tabstage(1)) then
        sarea = this%laketables(ilak)%tabsarea(1)
      else if (stage >= this%laketables(ilak)%tabstage(i)) then
        sarea = this%laketables(ilak)%tabsarea(i)
      else
        call this%lak_linear_interpolation(i, this%laketables(ilak)%tabstage, &
                                           this%laketables(ilak)%tabsarea, &
                                           stage, sarea)
      end if
    else
      do i = this%idxlakeconn(ilak), this%idxlakeconn(ilak+1)-1
        topl = this%telev(i)
        botl = this%belev(i)
        sat = sQuadraticSaturation(topl, botl, stage)
        sa = sat * this%sarea(i)
        sarea = sarea + sa
      end do
    end if
    !
    ! -- return
    return
  end subroutine lak_calculate_sarea

  subroutine lak_calculate_warea(this, ilak, stage, warea, hin)
! ******************************************************************************
! lak_calculate_warea -- Calculate the wetted area of a lake at a given stage.
! ******************************************************************************
!
!    SPECIFICATIONS:
! ------------------------------------------------------------------------------
    ! -- dummy
    class(LakType),intent(inout) :: this
    integer(I4B), intent(in) :: ilak
    real(DP), intent(in) :: stage
    real(DP), intent(inout) :: warea
    real(DP), optional, intent(inout) :: hin
    ! -- local
    integer(I4B) :: i
    integer(I4B) :: igwfnode
    real(DP) :: head
    real(DP) :: wa
    ! -- formats
! ------------------------------------------------------------------------------
    warea = DZERO
    do i = this%idxlakeconn(ilak), this%idxlakeconn(ilak+1)-1
      if (present(hin)) then
        head = hin
      else
        igwfnode = this%cellid(i)
        head = this%xnew(igwfnode)
      end if
      call this%lak_calculate_conn_warea(ilak, i, stage, head, wa)
      warea = warea + wa
    end do
    !
    ! -- return
    return
  end subroutine lak_calculate_warea

  subroutine lak_calculate_conn_warea(this, ilak, iconn, stage, head, wa)
! ******************************************************************************
! lak_calculate_conn_warea -- Calculate the wetted area of a lake connection
!                             at a given stage.
! ******************************************************************************
!
!    SPECIFICATIONS:
! ------------------------------------------------------------------------------
    ! -- dummy
    class(LakType),intent(inout) :: this
    integer(I4B), intent(in) :: ilak
    integer(I4B), intent(in) :: iconn
    real(DP), intent(in) :: stage
    real(DP), intent(in) :: head
    real(DP), intent(inout) :: wa
    ! -- local
    integer(I4B) :: i
    integer(I4B) :: node
    real(DP) :: topl
    real(DP) :: botl
    real(DP) :: vv
    real(DP) :: sat
    ! -- formats
! ------------------------------------------------------------------------------
    wa = DZERO
    topl = this%telev(iconn)
    botl = this%belev(iconn)
    call this%lak_calculate_cond_head(ilak, iconn, stage, head, vv)
    if (this%ictype(iconn) == 2 .or. this%ictype(iconn) == 3) then
      if (vv > topl) vv = topl
      i = this%ntabrow(ilak)
      if (vv <= this%laketables(ilak)%tabstage(1)) then
        wa = this%laketables(ilak)%tabwarea(1)
      else if (vv >= this%laketables(ilak)%tabstage(i)) then
        wa = this%laketables(ilak)%tabwarea(i)
      else
        call this%lak_linear_interpolation(i, this%laketables(ilak)%tabstage, &
                                           this%laketables(ilak)%tabwarea, &
                                           vv, wa)
      end if
    else
      node = this%cellid(iconn)
      ! -- confined cell
      if (this%icelltype(node) == 0) then
        sat = DONE
      ! -- convertible cell
      else
        sat = sQuadraticSaturation(topl, botl, vv)
      end if
      wa = sat * this%warea(iconn)
    end if
    !
    ! -- return
    return
  end subroutine lak_calculate_conn_warea


  subroutine lak_calculate_vol(this, ilak, stage, volume)
! ******************************************************************************
! lak_calculate_vol -- Calculate the volume of a lake at a given stage.
! ******************************************************************************
!
!    SPECIFICATIONS:
! ------------------------------------------------------------------------------
    ! -- dummy
    class(LakType),intent(inout) :: this
    integer(I4B), intent(in) :: ilak
    real(DP), intent(in) :: stage
    real(DP), intent(inout) :: volume
    ! -- local
    integer(I4B) :: i
    real(DP) :: topl
    real(DP) :: botl
    real(DP) :: ds
    real(DP) :: sa
    real(DP) :: v
    real(DP) :: sat
    ! -- formats
! ------------------------------------------------------------------------------
    volume = DZERO
    if (this%ntabrow(ilak) > 0) then
      i = this%ntabrow(ilak)
      if (stage <= this%laketables(ilak)%tabstage(1)) then
        volume = this%laketables(ilak)%tabvolume(1)
      else if (stage >= this%laketables(ilak)%tabstage(i)) then
        ds = stage - this%laketables(ilak)%tabstage(i)
        sa = this%laketables(ilak)%tabsarea(i)
        volume = this%laketables(ilak)%tabvolume(i) + ds * sa
      else
        call this%lak_linear_interpolation(i, this%laketables(ilak)%tabstage, &
                                           this%laketables(ilak)%tabvolume, &
                                           stage, volume)
      end if
    else
      do i = this%idxlakeconn(ilak), this%idxlakeconn(ilak+1)-1
        topl = this%telev(i)
        botl = this%belev(i)
        sat = sQuadraticSaturation(topl, botl, stage)
        sa = sat * this%sarea(i)
        if (stage < botl) then
          v = DZERO
        else if (stage > botl .and. stage < topl) then
          v = sa * (stage - botl)
        else
          v = sa * (topl - botl) + sa * (stage - topl)
        end if
        volume = volume + v
      end do
    end if
    !
    ! -- return
    return
  end subroutine lak_calculate_vol


  subroutine lak_calculate_conductance(this, ilak, stage, conductance)
! ******************************************************************************
! lak_calculate_conductance -- Calculate the total conductance for a lake at a
!                              provided stage.
! ******************************************************************************
!
!    SPECIFICATIONS:
! ------------------------------------------------------------------------------
    ! -- dummy
    class(LakType),intent(inout) :: this
    integer(I4B), intent(in) :: ilak
    real(DP), intent(in) :: stage
    real(DP), intent(inout) :: conductance
    ! -- local
    integer(I4B) :: i
    real(DP) :: c
    ! -- formats
! ------------------------------------------------------------------------------
    conductance = DZERO
    do i = this%idxlakeconn(ilak), this%idxlakeconn(ilak+1)-1
      call this%lak_calculate_conn_conductance(ilak, i, stage, stage, c)
      conductance = conductance + c
    end do
    !
    ! -- return
    return
  end subroutine lak_calculate_conductance

  subroutine lak_calculate_cond_head(this, ilak, iconn, stage, head, vv)
! ******************************************************************************
! lak_calculate_conn_head -- Calculate the controlling lake stage or groundwater
!                            head used to calculate the conductance for a lake
!                            connection from a provided stage and groundwater
!                            head.
! ******************************************************************************
!
!    SPECIFICATIONS:
! ------------------------------------------------------------------------------
    ! -- dummy
    class(LakType),intent(inout) :: this
    integer(I4B), intent(in) :: ilak
    integer(I4B), intent(in) :: iconn
    real(DP), intent(in) :: stage
    real(DP), intent(in) :: head
    real(DP), intent(inout) :: vv
    ! -- local
    real(DP) :: ss
    real(DP) :: hh
    real(DP) :: topl
    real(DP) :: botl
    ! -- formats
! ------------------------------------------------------------------------------
    topl = this%telev(iconn)
    botl = this%belev(iconn)
    ss = min(stage, topl)
    hh = min(head, topl)
    if (this%igwhcopt > 0) then
      vv = hh
    else if (this%inewton > 0) then
      vv = max(ss, hh)
    else
      vv = DHALF * (ss + hh)
    end if
    !
    ! -- return
    return
  end subroutine lak_calculate_cond_head


  subroutine lak_calculate_conn_conductance(this, ilak, iconn, stage, head, cond)
! ******************************************************************************
! lak_calculate_conn_conductance -- Calculate the conductance for a lake
!                                   connection at a provided stage
!                                   and groundwater head.
! ******************************************************************************
!
!    SPECIFICATIONS:
! ------------------------------------------------------------------------------
    ! -- dummy
    class(LakType),intent(inout) :: this
    integer(I4B), intent(in) :: ilak
    integer(I4B), intent(in) :: iconn
    real(DP), intent(in) :: stage
    real(DP), intent(in) :: head
    real(DP), intent(inout) :: cond
    ! -- local
    integer(I4B) :: node
    !real(DP) :: ss
    !real(DP) :: hh
    real(DP) :: vv
    real(DP) :: topl
    real(DP) :: botl
    real(DP) :: sat
    real(DP) :: wa
    ! -- formats
! ------------------------------------------------------------------------------
    cond = DZERO
    topl = this%telev(iconn)
    botl = this%belev(iconn)
    call this%lak_calculate_cond_head(ilak, iconn, stage, head, vv)
    sat = sQuadraticSaturation(topl, botl, vv)
    ! vertical connection
    ! use full saturated conductance if top and bottom of the lake connection
    ! are equal
    if (this%ictype(iconn) == 0) then
      if (ABS(topl-botl) < DPREC) then
        sat = DONE
      end if
    ! horizontal connection
    ! use full saturated conductance if the connected cell is not convertible
    else if (this%ictype(iconn) == 1) then
      node = this%cellid(iconn)
      if (this%icelltype(node) == 0) then
        sat = DONE
      end if
    ! embedded connection
    else if (this%ictype(iconn) == 2 .or. this%ictype(iconn) == 3) then
      node = this%cellid(iconn)
      if (this%icelltype(node) == 0) then
        vv = this%telev(iconn)
        call this%lak_calculate_conn_warea(ilak, iconn, vv, vv, wa)
      else
        call this%lak_calculate_conn_warea(ilak, iconn, stage, head, wa)
      end if
      sat = wa
    end if
    cond = sat * this%satcond(iconn)
    !
    ! -- return
    return
  end subroutine lak_calculate_conn_conductance


  subroutine lak_calculate_conn_exchange(this, ilak, iconn, stage, head, flow, cond)
! ******************************************************************************
! lak_calculate_conn_exchange -- Calculate the groundwater-lake flow at a
!                                provided stage and groundwater head.
! ******************************************************************************
!
!    SPECIFICATIONS:
! ------------------------------------------------------------------------------
    ! -- dummy
    class(LakType),intent(inout) :: this
    integer(I4B), intent(in) :: ilak
    integer(I4B), intent(in) :: iconn
    real(DP), intent(in) :: stage
    real(DP), intent(in) :: head
    real(DP), intent(inout) :: flow
    real(DP), intent(inout) :: cond
    ! -- local
    real(DP) :: botl
    real(DP) :: ss
    real(DP) :: hh
    ! -- formats
! ------------------------------------------------------------------------------
    flow = DZERO
    call this%lak_calculate_conn_conductance(ilak, iconn, stage, head, cond)
    botl = this%belev(iconn)
    ss = max(stage, botl)
    hh = max(head, botl)
    flow = cond * (hh - ss)
    !
    ! -- return
    return
  end subroutine lak_calculate_conn_exchange


  subroutine lak_estimate_conn_exchange(this, iflag, ilak, iconn, idry, stage, &
                                        head, flow, cond, source)
! ******************************************************************************
! lak_estimate_conn_exchange -- Calculate the groundwater-lake flow at a
!                               provided stage and groundwater head.
! ******************************************************************************
!
!    SPECIFICATIONS:
! ------------------------------------------------------------------------------
    ! -- dummy
    class(LakType),intent(inout) :: this
    integer(I4B), intent(in) :: iflag
    integer(I4B), intent(in) :: ilak
    integer(I4B), intent(in) :: iconn
    integer(I4B), intent(inout) :: idry
    real(DP), intent(in) :: stage
    real(DP), intent(in) :: head
    real(DP), intent(inout) :: flow
    real(DP), intent(inout) :: cond
    real(DP), intent(inout) :: source
    ! -- local
    ! -- formats
! ------------------------------------------------------------------------------
    flow = DZERO
    idry = 0
    call this%lak_calculate_conn_exchange(ilak, iconn, stage, head, flow, cond)
    if (iflag == 1) then
      if (flow > DZERO) then
        source = source + flow
      end if
    else if (iflag == 2) then
      if (-flow > source) then
        flow = -source
        source = DZERO
        idry = 1
      else if (flow < DZERO) then
        source = source + flow
      end if
    end if
    !
    ! -- return
    return
  end subroutine lak_estimate_conn_exchange

  subroutine lak_calculate_storagechange(this, ilak, stage, stage0, delt, dvr)
! ******************************************************************************
! lak_calculate_storagechange -- Calculate the storage change in a lake based on
!                         provided stages and a passed delt.
! ******************************************************************************
!
!    SPECIFICATIONS:
! ------------------------------------------------------------------------------
    ! -- dummy
    class(LakType),intent(inout) :: this
    integer(I4B), intent(in) :: ilak
    real(DP), intent(in) :: stage
    real(DP), intent(in) :: stage0
    real(DP), intent(in) :: delt
    real(DP), intent(inout) :: dvr
    ! -- local
    real(DP) :: v
    real(DP) :: v0
    ! -- formats
! ------------------------------------------------------------------------------
    dvr = DZERO
    if (this%gwfiss /= 1) then
      call this%lak_calculate_vol(ilak, stage, v)
      call this%lak_calculate_vol(ilak, stage0, v0)
      dvr = (v0 - v) / delt
    end if
    !
    ! -- return
    return
  end subroutine lak_calculate_storagechange

  subroutine lak_calculate_rainfall(this, ilak, stage, ra)
! ******************************************************************************
! lak_calculate_rainfall -- Calculate the rainfall for a lake .
! ******************************************************************************
!
!    SPECIFICATIONS:
! ------------------------------------------------------------------------------
    ! -- dummy
    class(LakType),intent(inout) :: this
    integer(I4B), intent(in) :: ilak
    real(DP), intent(in) :: stage
    real(DP), intent(inout) :: ra
    ! -- local
    integer(I4B) :: iconn
    real(DP) :: sa
    ! -- formats
! ------------------------------------------------------------------------------
    ! -- rainfall
    iconn = this%idxlakeconn(ilak)
    if (this%ictype(iconn) == 2 .or. this%ictype(iconn) == 3) then
      sa = this%sareamax(ilak)
    else
      call this%lak_calculate_sarea(ilak, stage, sa)
    end if
    ra = this%rainfall(ilak)%value * sa !this%sareamax(ilak)
    !
    ! -- return
    return
  end subroutine lak_calculate_rainfall

  subroutine lak_calculate_runoff(this, ilak, ro)
! ******************************************************************************
! lak_calculate_runoff -- Calculate runoff to a lake.
! ******************************************************************************
!
!    SPECIFICATIONS:
! ------------------------------------------------------------------------------
    ! -- dummy
    class(LakType),intent(inout) :: this
    integer(I4B), intent(in) :: ilak
    real(DP), intent(inout) :: ro
    ! -- formats
! ------------------------------------------------------------------------------
    ! -- runoff
    ro = this%runoff(ilak)%value
    !
    ! -- return
    return
  end subroutine lak_calculate_runoff

  subroutine lak_calculate_inflow(this, ilak, qin)
! ******************************************************************************
! lak_calculate_inflow -- Calculate specified inflow to a lake.
! ******************************************************************************
!
!    SPECIFICATIONS:
! ------------------------------------------------------------------------------
    ! -- dummy
    class(LakType),intent(inout) :: this
    integer(I4B), intent(in) :: ilak
    real(DP), intent(inout) :: qin
    ! -- formats
! ------------------------------------------------------------------------------
    ! -- inflow to lake
    qin = this%inflow(ilak)%value
    !
    ! -- return
    return
  end subroutine lak_calculate_inflow

  subroutine lak_calculate_external(this, ilak, ex)
! ******************************************************************************
! lak_calculate_external -- Calculate the external flow terms to a lake.
! ******************************************************************************
!
!    SPECIFICATIONS:
! ------------------------------------------------------------------------------
    ! -- dummy
    class(LakType),intent(inout) :: this
    integer(I4B), intent(in) :: ilak
    real(DP), intent(inout) :: ex
    ! -- local
    ! -- formats
! ------------------------------------------------------------------------------
    !
    ! -- If mover is active, add receiver water to rhs and
    !    store available water (as positive value)
    ex = DZERO
    if (this%imover == 1) then
      ex = this%pakmvrobj%get_qfrommvr(ilak)
    end if
    !
    ! -- return
    return
  end subroutine lak_calculate_external

  subroutine lak_calculate_withdrawal(this, ilak, avail, wr)
! ******************************************************************************
! lak_calculate_withdrawal -- Calculate the withdrawal from a lake subject to
!                             an available volume.
! ******************************************************************************
!
!    SPECIFICATIONS:
! ------------------------------------------------------------------------------
    ! -- dummy
    class(LakType),intent(inout) :: this
    integer(I4B), intent(in) :: ilak
    real(DP), intent(inout) :: avail
    real(DP), intent(inout) :: wr
    ! -- local
    ! -- formats
! ------------------------------------------------------------------------------
    ! -- withdrawals - limit to sum of inflows and available volume
    wr = this%withdrawal(ilak)%value
    if (wr > avail) then
      wr = -avail
    else
      if (wr > DZERO) then
        wr = -wr
      end if
    end if
    avail = avail + wr
    !
    ! -- return
    return
  end subroutine lak_calculate_withdrawal

  subroutine lak_calculate_evaporation(this, ilak, stage, avail, ev)
! ******************************************************************************
! lak_calculate_evaporation -- Calculate the evaporation from a lake at a
!                              provided stage subject to an available volume.
! ******************************************************************************
!
!    SPECIFICATIONS:
! ------------------------------------------------------------------------------
    ! -- dummy
    class(LakType),intent(inout) :: this
    integer(I4B), intent(in) :: ilak
    real(DP), intent(in) :: stage
    real(DP), intent(inout) :: avail
    real(DP), intent(inout) :: ev
    ! -- local
    real(DP) :: sa
    ! -- formats
! ------------------------------------------------------------------------------
    ! -- evaporation - limit to sum of inflows and available volume
    call this%lak_calculate_sarea(ilak, stage, sa)
    ev = sa * this%evaporation(ilak)%value
    if (ev > avail) then
      ev = -avail
    else
      ev = -ev
    end if
    avail = avail + ev
    !
    ! -- return
    return
  end subroutine lak_calculate_evaporation

  subroutine lak_calculate_outlet_inflow(this, ilak, outinf)
! ******************************************************************************
! lak_calculate_outlet_inflow -- Calculate the outlet inflow to a lake.
! ******************************************************************************
!
!    SPECIFICATIONS:
! ------------------------------------------------------------------------------
    ! -- dummy
    class(LakType),intent(inout) :: this
    integer(I4B), intent(in) :: ilak
    real(DP), intent(inout) :: outinf
    ! -- local
    integer(I4B) :: n
    ! -- formats
! ------------------------------------------------------------------------------
    !
    outinf = DZERO
    do n = 1, this%noutlets
      if (this%lakeout(n) == ilak) then
        outinf = outinf - this%simoutrate(n)
        if (this%imover == 1) then
          outinf = outinf - this%pakmvrobj%get_qtomvr(n)
        end if
      end if
    end do
    !
    ! -- return
    return
  end subroutine lak_calculate_outlet_inflow

  subroutine lak_calculate_outlet_outflow(this, ilak, stage, avail, outoutf)
! ******************************************************************************
! lak_calculate_outlet_outflow -- Calculate the outlet outflow from a lake.
! ******************************************************************************
!
!    SPECIFICATIONS:
! ------------------------------------------------------------------------------
    ! -- dummy
    class(LakType),intent(inout) :: this
    integer(I4B), intent(in) :: ilak
    real(DP), intent(in) :: stage
    real(DP), intent(inout) :: avail
    real(DP), intent(inout) :: outoutf
    ! -- local
    integer(I4B) :: n
    real(DP) :: g
    real(DP) :: d
    real(DP) :: c
    real(DP) :: gsm
    real(DP) :: rate
    ! -- formats
! ------------------------------------------------------------------------------
    !
    outoutf = DZERO
    do n = 1, this%noutlets
      if (this%lakein(n) == ilak) then
        rate = DZERO
        d = stage - this%outinvert(n)%value
        if (this%outdmax > DZERO) then
          if (d > this%outdmax) d = this%outdmax
        end if
        g = DGRAVITY * this%convlength * this%convtime * this%convtime
        select case (this%iouttype(n))
          ! specified rate
          case(0)
            rate = this%outrate(n)%value
            if (-rate > avail) then
              rate = -avail
            end if
          ! manning
          case (1)
            if (d > DZERO) then
              c = (this%convlength**DONETHIRD) * this%convtime
              gsm = DZERO
              if (this%outrough(n)%value > DZERO) then
                gsm = DONE / this%outrough(n)%value
              end if
              rate = -c * gsm * this%outwidth(n)%value * ( d**DFIVETHIRDS ) * sqrt(this%outslope(n)%value)
            end if
          ! weir
          case (2)
            if (d > DZERO) then
              rate = -DTWOTHIRDS * DCD * this%outwidth(n)%value * d * sqrt(DTWO * g * d)
            end if
        end select
        !if (-rate > avail) then
        !  rate = -avail
        !end if
        this%simoutrate(n) = rate
        avail = avail + rate
        outoutf = outoutf + rate
      end if
    end do
    !
    ! -- return
    return
  end subroutine lak_calculate_outlet_outflow

  subroutine lak_get_internal_inlet(this, ilak, outinf)
! ******************************************************************************
! lak_get_internal_inlet -- Get the outlet inflow to a lake from another lake.
! ******************************************************************************
!
!    SPECIFICATIONS:
! ------------------------------------------------------------------------------
    ! -- dummy
    class(LakType),intent(inout) :: this
    integer(I4B), intent(in) :: ilak
    real(DP), intent(inout) :: outinf
    ! -- local
    integer(I4B) :: n
    ! -- formats
! ------------------------------------------------------------------------------
    outinf = DZERO
    do n = 1, this%noutlets
      if (this%lakeout(n) == ilak) then
        outinf = outinf - this%simoutrate(n)
        if (this%imover == 1) then
          outinf = outinf - this%pakmvrobj%get_qtomvr(n)
        end if
      end if
    end do
    !
    ! -- return
    return
  end subroutine lak_get_internal_inlet

  subroutine lak_get_internal_outlet(this, ilak, outoutf)
! ******************************************************************************
! lak_get_internal_outlet -- Get the outlet from a lake to another lake.
! ******************************************************************************
!
!    SPECIFICATIONS:
! ------------------------------------------------------------------------------
    ! -- dummy
    class(LakType),intent(inout) :: this
    integer(I4B), intent(in) :: ilak
    real(DP), intent(inout) :: outoutf
    ! -- local
    integer(I4B) :: n
    ! -- formats
! ------------------------------------------------------------------------------
    outoutf = DZERO
    do n = 1, this%noutlets
      if (this%lakein(n) == ilak) then
        if (this%lakeout(n) < 1) cycle
        outoutf = outoutf + this%simoutrate(n)
      end if
    end do
    !
    ! -- return
    return
  end subroutine lak_get_internal_outlet

  subroutine lak_get_external_outlet(this, ilak, outoutf)
! ******************************************************************************
! lak_get_external_outlet -- Get the outlet outflow from a lake to an external
!                            boundary.
! ******************************************************************************
!
!    SPECIFICATIONS:
! ------------------------------------------------------------------------------
    ! -- dummy
    class(LakType),intent(inout) :: this
    integer(I4B), intent(in) :: ilak
    real(DP), intent(inout) :: outoutf
    ! -- local
    integer(I4B) :: n
    ! -- formats
! ------------------------------------------------------------------------------
    outoutf = DZERO
    do n = 1, this%noutlets
      if (this%lakein(n) == ilak) then
        if (this%lakeout(n) > 0) cycle
        outoutf = outoutf + this%simoutrate(n)
      end if
    end do
    !
    ! -- return
    return
  end subroutine lak_get_external_outlet

  subroutine lak_get_external_mover(this, ilak, outoutf)
! ******************************************************************************
! lak_get_external_mover -- Get the mover outflow from a lake to an external
!                           boundary.
! ******************************************************************************
!
!    SPECIFICATIONS:
! ------------------------------------------------------------------------------
    ! -- dummy
    class(LakType),intent(inout) :: this
    integer(I4B), intent(in) :: ilak
    real(DP), intent(inout) :: outoutf
    ! -- local
    integer(I4B) :: n
    ! -- formats
! ------------------------------------------------------------------------------
    outoutf = DZERO
    if (this%imover == 1) then
      do n = 1, this%noutlets
        if (this%lakein(n) == ilak) then
          if (this%lakeout(n) > 0) cycle
          outoutf = outoutf + this%pakmvrobj%get_qtomvr(n)
        end if
      end do
    end if
    !
    ! -- return
    return
  end subroutine lak_get_external_mover

  subroutine lak_get_internal_mover(this, ilak, outoutf)
! ******************************************************************************
! lak_get_internal_mover -- Get the mover outflow from a lake to another lake.
! ******************************************************************************
!
!    SPECIFICATIONS:
! ------------------------------------------------------------------------------
    ! -- dummy
    class(LakType),intent(inout) :: this
    integer(I4B), intent(in) :: ilak
    real(DP), intent(inout) :: outoutf
    ! -- local
    integer(I4B) :: n
    ! -- formats
! ------------------------------------------------------------------------------
    outoutf = DZERO
    if (this%imover == 1) then
      do n = 1, this%noutlets
        if (this%lakein(n) == ilak) then
          if (this%lakeout(n) < 1) cycle
          outoutf = outoutf + this%pakmvrobj%get_qtomvr(n)
        end if
      end do
    end if
    !
    ! -- return
    return
  end subroutine lak_get_internal_mover

  subroutine lak_get_outlet_tomover(this, ilak, outoutf)
! ******************************************************************************
! llak_get_outlet_tomover -- Get the outlet to mover from a lake.
! ******************************************************************************
!
!    SPECIFICATIONS:
! ------------------------------------------------------------------------------
    ! -- dummy
    class(LakType),intent(inout) :: this
    integer(I4B), intent(in) :: ilak
    real(DP), intent(inout) :: outoutf
    ! -- local
    integer(I4B) :: n
    ! -- formats
! ------------------------------------------------------------------------------
    outoutf = DZERO
    if (this%imover == 1) then
      do n = 1, this%noutlets
        if (this%lakein(n) == ilak) then
          outoutf = outoutf + this%pakmvrobj%get_qtomvr(n)
        end if
      end do
    end if
    !
    ! -- return
    return
  end subroutine lak_get_outlet_tomover

  subroutine lak_vol2stage(this, ilak, vol, stage)
! ******************************************************************************
! lak_vol2stage-- Determine the stage from a provided volume.
! ******************************************************************************
!
!    SPECIFICATIONS:
! ------------------------------------------------------------------------------
    ! -- dummy
    class(LakType),intent(inout) :: this
    integer(I4B), intent(in) :: ilak
    real(DP), intent(in) :: vol
    real(DP), intent(inout) :: stage
    ! -- local
    integer(I4B) :: i
    integer(I4B) :: ibs
    real(DP) :: s0, s1, sm
    real(DP) :: v0, v1, vm
    real(DP) :: f0, f1, fm
    real(DP) :: sa
    real(DP) :: en0, en1
    real(DP) :: ds, ds0
    real(DP) :: denom
    ! -- formats
! ------------------------------------------------------------------------------
    s0 = this%lakebot(ilak)
    call this%lak_calculate_vol(ilak, s0, v0)
    s1 = this%laketop(ilak)
    call this%lak_calculate_vol(ilak, s1, v1)
    ! -- zero volume
    if (vol <= v0) then
      stage = s0
    ! -- linear relation between stage and volume above top of lake
    else if (vol >= v1) then
      call this%lak_calculate_sarea(ilak, s1, sa)
      stage = s1 + (vol - v1) / sa
    ! -- use combination of secant and bisection
    else
      en0 = s0
      en1 = s1
      ! sm = s1  ! causes divide by zero in 1st line in secantbisection loop
      ! sm = s0  ! causes divide by zero in 1st line in secantbisection loop
      sm = DZERO
      f0 = vol - v0
      f1 = vol - v1
      ibs = 0
      secantbisection: do i = 1, 150
        denom = f1 - f0
        if (denom /= DZERO) then
          ds = f1 * (s1 - s0) / denom
        else
          ibs = 13
        end if
        if (i == 1) then
          ds0 = ds
        end if
        ! -- use bisection if end points are exceeded
        if (sm < en0 .or. sm > en1) ibs = 13
        ! -- use bisection if secant method stagnates or if
        !    ds exceeds previous ds - bisection would occur
        !    after conditions exceeded in 13 iterations
        if (ds*ds0 < DPREC .or. ABS(ds) > ABS(ds0)) ibs = ibs + 1
        if (ibs > 12) then
          ds = DHALF * (s1 - s0)
          ibs = 0
        end if
        sm = s1 - ds
        if (ABS(ds) < DEM6) then
          exit secantbisection
        end if
        call this%lak_calculate_vol(ilak, sm, vm)
        fm = vol - vm
        s0 = s1
        f0 = f1
        s1 = sm
        f1 = fm
        ds0 = ds
      end do secantbisection
      stage = sm
      if (ABS(ds) >= DEM6) then
        write(this%iout, '(1x,a,1x,i5,4(1x,a,1x,g15.6))') &
     &   'LAK_VOL2STAGE failed for lake', ilak, 'volume error =', fm, &
     &   'finding stage (', stage, ') for volume =', vol, &
     &    'final change in stage =', ds
      end if
    end if
    !
    ! -- return
    return
  end subroutine lak_vol2stage


  function lak_check_valid(this, itemno) result(ierr)
! ******************************************************************************
!  lak_check_valid -- Determine if a valid lake or outlet number has been
!                     specified.
! ******************************************************************************
    use SimModule, only: ustop, store_error
    ! -- return
    integer(I4B) :: ierr
    ! -- dummy
    class(LakType),intent(inout) :: this
    integer(I4B), intent(in) :: itemno
    ! -- local
    character(len=LINELENGTH) :: errmsg
    integer(I4B) :: ival
    ! -- formats
! ------------------------------------------------------------------------------
    ierr = 0
    ival = abs(itemno)
    if (itemno > 0) then
      if (ival < 1 .or. ival > this%nlakes) then
        write(errmsg,'(4x,a,1x,i6,1x,a,1x,i6)') &
          '****ERROR. LAKENO ', itemno, 'MUST BE > 0 and <= ', this%nlakes
        call store_error(errmsg)
        ierr = 1
      end if
    else
      if (ival < 1 .or. ival > this%noutlets) then
        write(errmsg,'(4x,a,1x,i6,1x,a,1x,i6)') &
          '****ERROR. IOUTLET ', itemno, 'MUST BE > 0 and <= ', this%noutlets
        call store_error(errmsg)
        ierr = 1
      end if
    end if
  end function lak_check_valid

  subroutine lak_set_stressperiod(this, itemno, line)
! ******************************************************************************
! lak_set_stressperiod -- Set a stress period attribute for lakweslls(itemno)
!                         using keywords.
! ******************************************************************************
!
!    SPECIFICATIONS:
! ------------------------------------------------------------------------------
    !use ConstantsModule, only: LINELENGTH, DTWO
    use TdisModule, only: kper, perlen, totimsav
    use TimeSeriesManagerModule, only: read_single_value_or_time_series
    use InputOutputModule, only: urword
    use SimModule, only: ustop, store_error
    ! -- dummy
    class(LakType),intent(inout) :: this
    integer(I4B), intent(in) :: itemno
    character (len=*), intent(in) :: line
    ! -- local
    character(len=LINELENGTH) :: text
    character(len=LINELENGTH) :: caux
    character(len=LINELENGTH) :: keyword
    character(len=LINELENGTH) :: errmsg
    character(len=LENBOUNDNAME) :: bndName
    character(len=9) :: citem
    integer(I4B) :: ierr
    integer(I4B) :: itmp
    integer(I4B) :: ival, istart, istop
    integer(I4B) :: i0
    integer(I4B) :: lloc
    integer(I4B) :: ii
    integer(I4B) :: jj
    integer(I4B) :: iaux
    real(DP) :: rval
    real(DP) :: endtim
    ! -- formats
! ------------------------------------------------------------------------------
    !
    ! -- Find time interval of current stress period.
    endtim = totimsav + perlen(kper)
    !
    ! -- write abs(itemno) to citem string
    itmp = ABS(itemno)
    write(citem,'(i9.9)') itmp
    !
    ! -- Assign boundary name
    if (this%inamedbound==1) then
      bndName = this%boundname(itemno)
    else
      bndName = ''
    end if
    !
    ! -- read line
    lloc = 1
    call urword(line, lloc, istart, istop, 1, ival, rval, this%iout, this%inunit)
    i0 = istart
    keyword = line(istart:istop)
    select case (line(istart:istop))
      case ('STATUS')
        ierr = this%lak_check_valid(itemno)
        if (ierr /= 0) goto 999
        !bndName = this%boundname(itemno)
        call urword(line, lloc, istart, istop, 1, ival, rval, this%iout, this%inunit)
        text = line(istart:istop)
        this%status(itmp) = text(1:8)
        if (text == 'CONSTANT') then
          this%iboundpak(itmp) = -1
        else if (text == 'INACTIVE') then
          this%iboundpak(itmp) = 0
        else if (text == 'ACTIVE') then
          this%iboundpak(itmp) = 1
        else
          write(errmsg,'(4x,a,a)') &
            '****ERROR. UNKNOWN '//trim(this%text)//' LAK STATUS KEYWORD: ', &
            text
          call store_error(errmsg)
        end if
      case ('STAGE')
        ierr = this%lak_check_valid(itemno)
        if (ierr /= 0) goto 999
        !bndName = this%boundname(itemno)
        call urword(line, lloc, istart, istop, 0, ival, rval, this%iout, this%inunit)
        text = line(istart:istop)
        jj = 1    ! For STAGE
        call read_single_value_or_time_series(text, &
                                              this%stage(itmp)%value, &
                                              this%stage(itmp)%name, &
                                              endtim,  &
                                              this%name, 'BND', this%TsManager, &
                                              this%iprpak, itmp, jj, 'STAGE', &
                                              bndName, this%inunit)
      case ('RAINFALL')
        ierr = this%lak_check_valid(itemno)
        if (ierr /= 0) goto 999
        !bndName = this%boundname(itemno)
        call urword(line, lloc, istart, istop, 0, ival, rval, this%iout, this%inunit)
        text = line(istart:istop)
        jj = 1    ! For RAINFALL
        call read_single_value_or_time_series(text, &
                                              this%rainfall(itmp)%value, &
                                              this%rainfall(itmp)%name, &
                                              endtim,  &
                                              this%name, 'BND', this%TsManager, &
                                              this%iprpak, itmp, jj, 'RAINFALL', &
                                              bndName, this%inunit)
        if (this%rainfall(itmp)%value < DZERO) then
          write(errmsg, '(4x, a, i0, a, G0, a)') &
            '****ERROR. LAKE ', itmp, ' WAS ASSIGNED A RAINFALL VALUE OF ', &
            this%rainfall(itmp)%value, '. RAINFALL MUST BE POSITIVE.'
          call store_error(errmsg)
        end if
      case ('EVAPORATION')
        ierr = this%lak_check_valid(itemno)
        if (ierr /= 0) goto 999
        !bndName = this%boundname(itemno)
        call urword(line, lloc, istart, istop, 0, ival, rval, this%iout, this%inunit)
        text = line(istart:istop)
        jj = 1    ! For EVAPORATION
        call read_single_value_or_time_series(text, &
                                              this%evaporation(itmp)%value, &
                                              this%evaporation(itmp)%name, &
                                              endtim,  &
                                              this%name, 'BND', this%TsManager, &
                                              this%iprpak, itmp, jj, 'EVAPORATION', &
                                              bndName, this%inunit)
        if (this%evaporation(itmp)%value < DZERO) then
          write(errmsg, '(4x, a, i0, a, G0, a)') &
            '****ERROR. LAKE ', itmp, ' WAS ASSIGNED AN EVAPORATION VALUE OF ', &
            this%evaporation(itmp)%value, '. EVAPORATION MUST BE POSITIVE.'
          call store_error(errmsg)
        end if
      case ('RUNOFF')
        ierr = this%lak_check_valid(itemno)
        if (ierr /= 0) goto 999
        !bndName = this%boundname(itemno)
        call urword(line, lloc, istart, istop, 0, ival, rval, this%iout, this%inunit)
        text = line(istart:istop)
        jj = 1    ! For RUNOFF
        call read_single_value_or_time_series(text, &
                                              this%runoff(itmp)%value, &
                                              this%runoff(itmp)%name, &
                                              endtim,  &
                                              this%name, 'BND', this%TsManager, &
                                              this%iprpak, itmp, jj, 'RUNOFF', &
                                              bndName, this%inunit)
        if (this%runoff(itmp)%value < DZERO) then
          write(errmsg, '(4x, a, i0, a, G0, a)') &
            '****ERROR. LAKE ', itmp, ' WAS ASSIGNED A RUNOFF VALUE OF ', &
            this%runoff(itmp)%value, '. RUNOFF MUST BE POSITIVE.'
          call store_error(errmsg)
        end if
      case ('INFLOW')
        ierr = this%lak_check_valid(itemno)
        if (ierr /= 0) goto 999
        !bndName = this%boundname(itemno)
        call urword(line, lloc, istart, istop, 0, ival, rval, this%iout, this%inunit)
        text = line(istart:istop)
        jj = 1    ! For specified INFLOW
        call read_single_value_or_time_series(text, &
                                              this%inflow(itmp)%value, &
                                              this%inflow(itmp)%name, &
                                              endtim,  &
                                              this%name, 'BND', this%TsManager, &
                                              this%iprpak, itmp, jj, 'INFLOW', &
                                              bndName, this%inunit)
        if (this%inflow(itmp)%value < DZERO) then
          write(errmsg, '(4x, a, i0, a, G0, a)') &
            '****ERROR. LAKE ', itmp, ' WAS ASSIGNED AN INFLOW VALUE OF ', &
            this%inflow(itmp)%value, '. INFLOW MUST BE POSITIVE.'
          call store_error(errmsg)
        end if
      case ('WITHDRAWAL')
        ierr = this%lak_check_valid(itemno)
        if (ierr /= 0) goto 999
        !bndName = this%boundname(itemno)
        call urword(line, lloc, istart, istop, 0, ival, rval, this%iout, this%inunit)
        text = line(istart:istop)
        jj = 1    ! For specified WITHDRAWAL
        call read_single_value_or_time_series(text, &
                                              this%withdrawal(itmp)%value, &
                                              this%withdrawal(itmp)%name, &
                                              endtim,  &
                                              this%name, 'BND', this%TsManager, &
                                              this%iprpak, itmp, jj, 'WITHDRAWAL', &
                                              bndName, this%inunit)
        if (this%withdrawal(itmp)%value < DZERO) then
          write(errmsg, '(4x, a, i0, a, G0, a)') &
            '****ERROR. LAKE ', itmp, ' WAS ASSIGNED A WITHDRAWAL VALUE OF ', &
            this%withdrawal(itmp)%value, '. WITHDRAWAL MUST BE POSITIVE.'
          call store_error(errmsg)
        end if
      case ('RATE')
        ierr = this%lak_check_valid(-itemno)
        if (ierr /= 0) goto 999
        bndName = 'OUTLET' // citem
        call urword(line, lloc, istart, istop, 0, ival, rval, this%iout, this%inunit)
        text = line(istart:istop)
        jj = 1    ! For specified OUTLET RATE
        call read_single_value_or_time_series(text, &
                                              this%outrate(itmp)%value, &
                                              this%outrate(itmp)%name, &
                                              endtim,  &
                                              this%name, 'BND', this%TsManager, &
                                              this%iprpak, itmp, jj, 'OUTRATE', &
                                              bndName, this%inunit)
      case ('INVERT')
        ierr = this%lak_check_valid(-itemno)
        if (ierr /= 0) goto 999
        bndName = 'OUTLET' // citem
        call urword(line, lloc, istart, istop, 0, ival, rval, this%iout, this%inunit)
        text = line(istart:istop)
        jj = 1    ! For OUTLET INVERT
        call read_single_value_or_time_series(text, &
                                              this%outinvert(itmp)%value, &
                                              this%outinvert(itmp)%name, &
                                              endtim,  &
                                              this%name, 'BND', this%TsManager, &
                                              this%iprpak, itmp, jj, 'OUTINVERT', &
                                              bndName,this%inunit)
      case ('WIDTH')
        ierr = this%lak_check_valid(-itemno)
        if (ierr /= 0) goto 999
        bndName = 'OUTLET' // citem
        call urword(line, lloc, istart, istop, 0, ival, rval, this%iout, this%inunit)
        text = line(istart:istop)
        jj = 1    ! For OUTLET WIDTH
        call read_single_value_or_time_series(text, &
                                              this%outwidth(itmp)%value, &
                                              this%outwidth(itmp)%name, &
                                              endtim,  &
                                              this%name, 'BND', this%TsManager, &
                                              this%iprpak, itmp, jj, 'OUTWIDTH', &
                                              bndName, this%inunit)
      case ('ROUGH')
        ierr = this%lak_check_valid(-itemno)
        if (ierr /= 0) goto 999
        bndName = 'OUTLET' // citem
        call urword(line, lloc, istart, istop, 0, ival, rval, this%iout, this%inunit)
        text = line(istart:istop)
        jj = 1    ! For OUTLET ROUGHNESS
        call read_single_value_or_time_series(text, &
                                              this%outrough(itmp)%value, &
                                              this%outrough(itmp)%name, &
                                              endtim,  &
                                              this%name, 'BND', this%TsManager, &
                                              this%iprpak, itmp, jj, 'OUTROUGH', &
                                              bndName, this%inunit)
      case ('SLOPE')
        ierr = this%lak_check_valid(-itemno)
        if (ierr /= 0) goto 999
        bndName = 'OUTLET' // citem
        call urword(line, lloc, istart, istop, 0, ival, rval, this%iout, this%inunit)
        text = line(istart:istop)
        jj = 1    ! For OUTLET SLOPE
        call read_single_value_or_time_series(text, &
                                              this%outslope(itmp)%value, &
                                              this%outslope(itmp)%name, &
                                              endtim,  &
                                              this%name, 'BND', this%TsManager, &
                                              this%iprpak, itmp, jj, 'OUTSLOPE', &
                                              bndName, this%inunit)
      case ('AUXILIARY')
        ierr = this%lak_check_valid(itemno)
        if (ierr /= 0) goto 999
        !bndName = this%boundname(itemno)
        call urword(line, lloc, istart, istop, 1, ival, rval, this%iout, this%inunit)
        caux = line(istart:istop)
        do iaux = 1, this%naux
          if (trim(adjustl(caux)) /= trim(adjustl(this%auxname(iaux)))) cycle
          call urword(line, lloc, istart, istop, 0, ival, rval, this%iout, this%inunit)
          text = line(istart:istop)
          jj = 1 !iaux
          ii = (itmp-1) * this%naux + iaux
          call read_single_value_or_time_series(text, &
                                                this%lauxvar(ii)%value, &
                                                this%lauxvar(ii)%name, &
                                                endtim,  &
                                                this%Name, 'AUX', this%TsManager, &
                                                this%iprpak, itmp, jj, &
                                                this%auxname(iaux), bndName, &
                                                this%inunit)
          exit
        end do
      case default
        write(errmsg,'(4x,a,a)') &
          '****ERROR. UNKNOWN '//trim(this%text)//' LAK DATA KEYWORD: ', &
                                  line(istart:istop)
        call store_error(errmsg)
        call ustop()
    end select
    !
    ! -- terminate if any errors were detected
999 if (count_errors() > 0) then
      call this%parser%StoreErrorUnit()
      call ustop()
    end if
    !
    ! -- write keyword data to output file
    if (this%iprpak /= 0) then
      write(this%iout, '(3x,i10,1x,a)') itmp, line(i0:istop)
    end if
    !
    ! -- return
    return
  end subroutine lak_set_stressperiod


  subroutine lak_set_attribute_error(this, ilak, keyword, msg)
! ******************************************************************************
! lak_set_attribute_error -- Issue a parameter error for lakweslls(ilak)
! Subroutine: (1) read itmp
!             (2) read new boundaries if itmp>0
! ******************************************************************************
!
!    SPECIFICATIONS:
! ------------------------------------------------------------------------------
    use SimModule, only: store_error
    ! -- dummy
    class(LakType),intent(inout) :: this
    integer(I4B), intent(in) :: ilak
    character (len=*), intent(in) :: keyword
    character (len=*), intent(in) :: msg
    ! -- local
    character(len=LINELENGTH) :: errmsg
    ! -- formats
! ------------------------------------------------------------------------------
    if (len(msg) == 0) then
      write(errmsg,'(4x,a,1x,a,1x,a,1x,i6,1x,a)') &
        '****ERROR.', keyword, ' for LAKE', ilak, 'has already been set.'
    else
      write(errmsg,'(4x,a,1x,a,1x,a,1x,i6,1x,a)') &
        '****ERROR.', keyword, ' for LAKE', ilak, msg
    end if
    call store_error(errmsg)
    ! -- return
    return
  end subroutine lak_set_attribute_error

  subroutine lak_options(this, option, found)
! ******************************************************************************
! lak_options -- set options specific to LakType
!
! lak_options overrides BndType%bnd_options
! ******************************************************************************
!
!    SPECIFICATIONS:
! ------------------------------------------------------------------------------
    use ConstantsModule, only: MAXCHARLEN, DZERO
    use OpenSpecModule, only: access, form
    use SimModule, only: ustop, store_error
    use InputOutputModule, only: urword, getunit, openfile
    ! -- dummy
    class(LakType),   intent(inout) :: this
    character(len=*), intent(inout) :: option
    logical,          intent(inout) :: found
    ! -- local
    character(len=MAXCHARLEN) :: fname, keyword
    real(DP) :: r
    ! -- formats
    character(len=*),parameter :: fmtlengthconv = &
      "(4x, 'LENGTH CONVERSION VALUE (',g15.7,') SPECIFIED.')"
    character(len=*),parameter :: fmttimeconv = &
      "(4x, 'TIME CONVERSION VALUE (',g15.7,') SPECIFIED.')"
    character(len=*),parameter :: fmtoutdmax = &
      "(4x, 'MAXIMUM OUTLET WATER DEPTH (',g15.7,') SPECIFIED.')"
    character(len=*),parameter :: fmtlakeopt = &
      "(4x, 'LAKE ', a, ' VALUE (',g15.7,') SPECIFIED.')"
    character(len=*),parameter :: fmtlakbin = &
      "(4x, 'LAK ', 1x, a, 1x, ' WILL BE SAVED TO FILE: ', a, /4x, 'OPENED ON UNIT: ', I7)"
! ------------------------------------------------------------------------------
    !
    select case (option)
      case ('PRINT_STAGE')
        this%iprhed = 1
        write(this%iout,'(4x,a)') trim(adjustl(this%text))// &
          ' STAGES WILL BE PRINTED TO LISTING FILE.'
        found = .true.
      case('STAGE')
        call this%parser%GetStringCaps(keyword)
        if (keyword == 'FILEOUT') then
          call this%parser%GetString(fname)
          this%istageout = getunit()
          call openfile(this%istageout, this%iout, fname, 'DATA(BINARY)',  &
                       form, access, 'REPLACE')
          write(this%iout,fmtlakbin) 'STAGE', fname, this%istageout
          found = .true.
        else
          call store_error('OPTIONAL STAGE KEYWORD MUST BE FOLLOWED BY FILEOUT')
        end if
      case('BUDGET')
        call this%parser%GetStringCaps(keyword)
        if (keyword == 'FILEOUT') then
          call this%parser%GetString(fname)
          this%ibudgetout = getunit()
          call openfile(this%ibudgetout, this%iout, fname, 'DATA(BINARY)',  &
                        form, access, 'REPLACE')
          write(this%iout,fmtlakbin) 'BUDGET', fname, this%ibudgetout
          found = .true.
        else
          call store_error('OPTIONAL BUDGET KEYWORD MUST BE FOLLOWED BY FILEOUT')
        end if
      case('MOVER')
        this%imover = 1
        write(this%iout, '(4x,A)') 'MOVER OPTION ENABLED'
        found = .true.
      case('LENGTH_CONVERSION')
        this%convlength = this%parser%GetDouble()
        write(this%iout, fmtlengthconv) this%convlength
        found = .true.
      case('TIME_CONVERSION')
        this%convtime = this%parser%GetDouble()
        write(this%iout, fmttimeconv) this%convtime
        found = .true.
      case('SURFDEP')
        r = this%parser%GetDouble()
        if (r < DZERO) then
          r = DZERO
        end if
        this%surfdep = r
        write(this%iout, fmtlakeopt) 'SURFDEP', this%surfdep
        found = .true.
      !
      ! -- right now these are options that are only available in the
      !    development version and are not included in the documentation.
      !    These options are only available when IDEVELOPMODE in
      !    constants module is set to 1
      case('DEV_GROUNDWATER_HEAD_CONDUCTANCE')
        call this%parser%DevOpt()
        this%igwhcopt = 1
        write(this%iout, '(4x,a)')                                             &
     &    'CONDUCTANCE FOR HORIZONTAL CONNECTIONS WILL BE CALCULATED ' //      &
     &    'USING THE GROUNDWATER HEAD'
        found = .true.
      case('DEV_MAXIMUM_OUTLET_DEPTH')
        call this%parser%DevOpt()
        this%outdmax = this%parser%GetDouble()
        write(this%iout, fmtoutdmax) this%outdmax
        found = .true.
      case('DEV_NO_FINAL_CHECK')
        call this%parser%DevOpt()
        this%iconvchk = 0
        write(this%iout, '(4x,a)')                                             &
     &    'A FINAL CONVERGENCE CHECK OF THE CHANGE IN LAKE STAGES ' //         &
     &    'WILL NOT BE MADE'
        found = .true.
      case('DEV_NO_FINAL_RESIDUAL_CHECK')
        call this%parser%DevOpt()
        this%iconvresidchk = 0
        write(this%iout, '(4x,a)')                                             &
     &    'A FINAL CONVERGENCE CHECK OF THE CHANGE IN LAKE RESIDUALS ' //      &
     &    'WILL NOT BE MADE'
        found = .true.
      case('DEV_MAXIMUM_PERCENT_DIFFERENCE')
        call this%parser%DevOpt()
        r = this%parser%GetDouble()
        if (r < DZERO) then
          r = DEM1
        end if
        this%pdmax = r
        write(this%iout, fmtlakeopt) 'MAXIMUM_PERCENT_DIFFERENCE', this%pdmax
        found = .true.
      case default
        !
        ! -- No options found
        found = .false.
    end select
    !
    ! -- return
    return
  end subroutine lak_options

  subroutine lak_ar(this)
  ! ******************************************************************************
  ! lak_ar -- Allocate and Read
  ! Subroutine: (1) create new-style package
  !             (2) point bndobj to the new package
  ! ******************************************************************************
  !
  !    SPECIFICATIONS:
  ! ------------------------------------------------------------------------------
      ! -- dummy
      class(LakType),intent(inout) :: this
      ! -- local
      ! -- format
  ! ------------------------------------------------------------------------------
    !
    call this%obs%obs_ar()
    !
    ! -- Allocate arrays in LAK and in package superclass
    call this%lak_allocate_arrays()
    !
    ! -- read optional initial package parameters
    call this%read_initial_attr()
    !
    ! -- setup pakmvrobj
    if (this%imover /= 0) then
      allocate(this%pakmvrobj)
      call this%pakmvrobj%ar(this%noutlets, this%nlakes, this%origin)
    endif
    !
    ! -- return
    return
  end subroutine lak_ar


  subroutine lak_rp(this)
! ******************************************************************************
! lak_rp -- Read and Prepare
! Subroutine: (1) read itmp
!             (2) read new boundaries if itmp>0
! ******************************************************************************
!
!    SPECIFICATIONS:
! ------------------------------------------------------------------------------
    use ConstantsModule, only: LINELENGTH
    use TdisModule, only: kper, nper
    use SimModule, only: ustop, store_error, count_errors
    ! -- dummy
    class(LakType),intent(inout) :: this
    ! -- local
    integer(I4B) :: ierr
    integer(I4B) :: node, n
    logical :: isfound, endOfBlock
    character(len=LINELENGTH) :: line
    character(len=LINELENGTH) :: errmsg
    integer(I4B) :: itemno
    integer(I4B) :: j
    integer(I4B) :: isfirst
    ! -- formats
    character(len=*),parameter :: fmtblkerr = &
      "('Error.  Looking for BEGIN PERIOD iper.  Found ', a, ' instead.')"
    character(len=*),parameter :: fmtlsp = &
      "(1X,/1X,'REUSING ',A,'S FROM LAST STRESS PERIOD')"
! ------------------------------------------------------------------------------
    !
    ! -- initialize flags
    isfirst = 1
    !
    ! -- set nbound to maxbound
    this%nbound = this%maxbound
    !
    ! -- Set ionper to the stress period number for which a new block of data
    !    will be read.
    if(this%inunit == 0) return
    !
    ! -- get stress period data
    if (this%ionper < kper) then
      !
      ! -- get period block
      call this%parser%GetBlock('PERIOD', isfound, ierr, &
                                supportOpenClose=.true.)
      if(isfound) then
        !
        ! -- read ionper and check for increasing period numbers
        call this%read_check_ionper()
      else
        !
        ! -- PERIOD block not found
        if (ierr < 0) then
          ! -- End of file found; data applies for remainder of simulation.
          this%ionper = nper + 1
        else
          ! -- Found invalid block
          write(errmsg, fmtblkerr) adjustl(trim(line))
          call store_error(errmsg)
          call this%parser%StoreErrorUnit()
          call ustop()
        end if
      endif
    end if
    !
    ! -- Read data if ionper == kper
    if(this%ionper == kper) then

      this%check_attr = 1
      stressperiod: do
        call this%parser%GetNextLine(endOfBlock)
        if (endOfBlock) exit
        if (isfirst /= 0) then
          isfirst = 0
          if (this%iprpak /= 0) then
            write(this%iout,'(/1x,a,1x,i6,/)')                                  &
              'READING '//trim(adjustl(this%text))//' DATA FOR PERIOD', kper
            write(this%iout,'(3x,a)')  '     LAKE KEYWORD AND DATA'
            write(this%iout,'(3x,78("-"))')
          end if
        end if
        itemno = this%parser%GetInteger()
        call this%parser%GetRemainingLine(line)
        call this%lak_set_stressperiod(itemno, line)
      end do stressperiod

      if (this%iprpak /= 0) then
        write(this%iout,'(/1x,a,1x,i6,/)')                                      &
          'END OF '//trim(adjustl(this%text))//' DATA FOR PERIOD', kper
      end if
    !
    else
      write(this%iout,fmtlsp) trim(this%filtyp)
    endif
    !
    !write summary of lake stress period error messages
    ierr = count_errors()
    if (ierr > 0) then
      call this%parser%StoreErrorUnit()
      call ustop()
    end if
    !
    ! -- fill arrays
    do n = 1, this%nlakes
      do j = this%idxlakeconn(n), this%idxlakeconn(n+1)-1
        node = this%cellid(j)
        this%nodelist(j) = node

        this%bound(1,j) = this%xnewpak(n)

        this%bound(2,j) = this%satcond(j)

        this%bound(3,j) = this%belev(j)

      end do
    end do
    !
    ! -- return
    return
  end subroutine lak_rp

  subroutine lak_ad(this)
! ******************************************************************************
! lak_ad -- Add package connection to matrix
! ******************************************************************************
!
!    SPECIFICATIONS:
! ------------------------------------------------------------------------------
    ! -- dummy
    class(LakType) :: this
    ! -- local
    integer(I4B) :: n
    integer(I4B) :: j, iaux, ii
! ------------------------------------------------------------------------------
    !
    ! -- Advance the time series
    call this%TsManager%ad()
    !
    ! -- update auxiliary variables by copying from the derived-type time
    !    series variable into the bndpackage auxvar variable so that this
    !    information is properly written to the GWF budget file
    if (this%naux > 0) then
      do n = 1, this%nlakes
        do j = this%idxlakeconn(n), this%idxlakeconn(n + 1) - 1
          do iaux = 1, this%naux
            ii = (n - 1) * this%naux + iaux
            this%auxvar(iaux, j) = this%lauxvar(ii)%value
          end do
        end do
      end do
    end if
    !
    ! -- copy xnew into xold and set xnewpak to stage%value for
    !    constant stage lakes
    do n = 1, this%nlakes
      this%xoldpak(n) = this%xnewpak(n)
      this%stageiter(n) = this%xnewpak(n)
      if (this%iboundpak(n) < 0) then
        this%xnewpak(n) = this%stage(n)%value
      end if
      this%seep0(n) = DZERO
    end do
    !
    ! -- pakmvrobj ad
    if (this%imover == 1) then
      call this%pakmvrobj%ad()
    end if
    !
    ! -- For each observation, push simulated value and corresponding
    !    simulation time from "current" to "preceding" and reset
    !    "current" value.
    call this%obs%obs_ad()
    !
    ! -- return
    return
  end subroutine lak_ad

  subroutine lak_cf(this)
  ! ******************************************************************************
  ! lak_cf -- Formulate the HCOF and RHS terms
  ! Subroutine: (1) skip if no lakes
  !             (2) calculate hcof and rhs
  ! ******************************************************************************
  !
  !    SPECIFICATIONS:
  ! ------------------------------------------------------------------------------
    class(LakType) :: this
    integer(I4B) :: j, n
    integer(I4B) :: igwfnode
    real(DP) ::  hlak, blak
  ! ------------------------------------------------------------------------------
    !!
    !! -- Calculate lak conductance and update package RHS and HCOF
    !call this%lak_cfupdate()
    !
    ! --
    do n = 1, this%nlakes
      this%seep0(n) = this%seep(n)
    end do
    !
    !
    do n = 1, this%nlakes
      this%s0(n) = this%xnewpak(n)
    end do
    !
    ! -- pakmvrobj cf
    if(this%imover == 1) then
      call this%pakmvrobj%cf()
    end if
    !
    ! -- find highest active cell
    do n = 1, this%nlakes
      do j = this%idxlakeconn(n), this%idxlakeconn(n+1)-1
        ! -- skip horizontal connections
        if (this%ictype(j) /= 0) then
          cycle
        end if
        igwfnode = this%nodesontop(j)
        if (this%ibound(igwfnode) == 0) then
          call this%dis%highest_active(igwfnode, this%ibound)
        end if
        this%nodelist(j) = igwfnode
        this%cellid(j) = igwfnode
      end do
    end do
    !
    ! -- reset ibound for cells where lake stage is above the bottom
    !    of the lake in the cell or the lake is inactive - only applied to 
    !    vertical connections
    do n = 1, this%nlakes
      !
      hlak = this%xnewpak(n)
      !
      ! -- Go through lake connections
      do j = this%idxlakeconn(n), this%idxlakeconn(n+1)-1
        !
        ! -- assign gwf node number
        igwfnode = this%cellid(j)
        !
        ! -- skip inactive or constant head GWF cells
        if (this%ibound(igwfnode) < 1) then
          cycle
        end if
        !
        ! -- skip horizontal connections
        if (this%ictype(j) /= 0) then
          cycle
        end if
        !
        ! -- skip embedded lakes
        if (this%ictype(j) == 2 .or. this%ictype(j) == 3) then
          cycle
        end if
        !
        ! -- Mark ibound for dry lakes; reset to 1 otherwise
        blak = this%belev(j)
        if (hlak > blak .or. this%iboundpak(n) == 0) then
          this%ibound(igwfnode) = 10000
        else
          this%ibound(igwfnode) = 1
        end if
      end do

    end do
    !
    ! -- Store the lake stage and cond in bound array for other
    !    packages, such as the BUY package
    call this%lak_bound_update()
    !
    ! -- Return
    return
  end subroutine lak_cf

  subroutine lak_fc(this, rhs, ia, idxglo, amatsln)
  ! **************************************************************************
  ! lak_fc -- Copy rhs and hcof into solution rhs and amat
  ! **************************************************************************
  !
  !    SPECIFICATIONS:
  ! --------------------------------------------------------------------------
    ! -- dummy
    class(LakType) :: this
    real(DP), dimension(:), intent(inout) :: rhs
    integer(I4B), dimension(:), intent(in) :: ia
    integer(I4B), dimension(:), intent(in) :: idxglo
    real(DP), dimension(:), intent(inout) :: amatsln
    ! -- local
    integer(I4B) :: j, n
    integer(I4B) :: igwfnode
    integer(I4B) :: ipossymd
! --------------------------------------------------------------------------
    !
    ! -- pakmvrobj fc
    if(this%imover == 1) then
      call this%pakmvrobj%fc()
    end if
    !
    !
    ! -- make a stab at a solution
    call this%lak_solve()
    !
    ! -- add terms to the gwf matrix
    do n = 1, this%nlakes
      do j = this%idxlakeconn(n), this%idxlakeconn(n+1)-1
        igwfnode = this%cellid(j)
        if (this%ibound(igwfnode) < 1) cycle
        ipossymd = idxglo(ia(igwfnode))
        amatsln(ipossymd) = amatsln(ipossymd) + this%hcof(j)
        rhs(igwfnode) = rhs(igwfnode) + this%rhs(j)
      end do
    end do
    !
    ! -- return
    return
  end subroutine lak_fc

  subroutine lak_fn(this, rhs, ia, idxglo, amatsln)
! **************************************************************************
! lak_fn -- Fill newton terms
! **************************************************************************
!
!    SPECIFICATIONS:
! --------------------------------------------------------------------------
    ! -- dummy
    class(LakType) :: this
    real(DP), dimension(:), intent(inout) :: rhs
    integer(I4B), dimension(:), intent(in) :: ia
    integer(I4B), dimension(:), intent(in) :: idxglo
    real(DP), dimension(:), intent(inout) :: amatsln
    ! -- local
    integer(I4B) :: j, n
    integer(I4B) :: ipos
    integer(I4B) :: igwfnode
    integer(I4B) :: idry
    real(DP) :: hlak
    real(DP) :: avail
    real(DP) :: ra
    real(DP) :: ro
    real(DP) :: qinf
    real(DP) :: ex
    real(DP) :: head
    real(DP) :: clak1
    real(DP) :: q
    real(DP) :: q1
    real(DP) :: rterm
    real(DP) :: drterm
! --------------------------------------------------------------------------
    do n = 1, this%nlakes
      if (this%iboundpak(n) == 0) cycle
      hlak = this%xnewpak(n)
      call this%lak_calculate_available(n, hlak, avail, &
                                        ra, ro, qinf, ex, this%delh)
      do j = this%idxlakeconn(n), this%idxlakeconn(n+1)-1
        igwfnode = this%cellid(j)
        ipos = ia(igwfnode)
        head = this%xnew(igwfnode)
        if (-this%hcof(j) > DZERO) then
          if (this%ibound(igwfnode) > 0) then
            ! -- estimate lake-aquifer exchange with perturbed groundwater head
            !    exchange is relative to the lake
            !avail = DEP20
            call this%lak_estimate_conn_exchange(2, n, j, idry, hlak, head+this%delh, q1, clak1, avail)
            q1 = -q1
            ! -- calculate unperturbed lake-aquifer exchange
            q = this%hcof(j) * head - this%rhs(j)
            ! -- calculate rterm
            rterm = this%hcof(j) * head
            ! -- calculate derivative
            drterm = (q1 - q) / this%delh
            ! -- add terms to convert conductance formulation into
            !    newton-raphson formulation
            amatsln(idxglo(ipos)) = amatsln(idxglo(ipos)) + drterm - this%hcof(j)
            rhs(igwfnode) = rhs(igwfnode) - rterm + drterm * head
          end if
        end if
      end do
    end do

    !
    ! -- return
    return
  end subroutine lak_fn

  subroutine lak_cc(this, iend, icnvg, hclose, rclose)
! **************************************************************************
! lak_cc -- Final convergence check for package
! **************************************************************************
!
!    SPECIFICATIONS:
! --------------------------------------------------------------------------
    ! -- dummy
    class(LakType), intent(inout) :: this
    integer(I4B), intent(in) :: iend
    integer(I4B), intent(inout) :: icnvg
    real(DP), intent(in) :: hclose
    real(DP), intent(in) :: rclose
    ! -- local
<<<<<<< HEAD
    character(len=LINELENGTH) :: line
=======
    character(len=LINELENGTH) :: title
    character(len=LINELENGTH) :: tag
    integer(I4B) :: ntabrows
    integer(I4B) :: ntabcols
>>>>>>> e3b43650
    integer(I4B) :: n
    integer(I4B) :: ifirst
    real(DP) :: dh
    real(DP) :: residb0
    real(DP) :: residb
    real(DP) :: dr
    real(DP) :: inf
    real(DP) :: outf
    real(DP) :: avgf
    real(DP) :: ra
    real(DP) :: ro
    real(DP) :: qinf
    real(DP) :: ex
    real(DP) :: pd
    ! format
<<<<<<< HEAD
      character(len=*), parameter :: fmtheader = "(4x,a10,4(1x,a15))"
      character(len=*), parameter :: header =                                   &
         &"(4x,'LAKE PACKAGE FAILED CONVERGENCE CRITERIA',//,                   &
         &4x,a/,4x,74('-'))"  
      character(len=*), parameter :: fmtline = "(4x,i10,4(1x,G15.7))"                                  
      character(len=*), parameter :: fmtfooter = "(4x,74('-'))"                                  
      character(len=*), parameter :: fmtmsg =                                   &
         &"('CONVERGENCE FAILED AS A RESULT OF LAKE PACKAGE',1x,a)"                                  
=======
    character(len=*), parameter :: errmsg =                                      &
        &"(/,'CONVERGENCE FAILED AS A RESULT OF LAKE PACKAGE')"                                  
>>>>>>> e3b43650
! --------------------------------------------------------------------------
    ifirst = 1
    if (this%iconvchk /= 0) then
      final_check: do n = 1, this%nlakes
        if (this%iboundpak(n) < 1) cycle
        dh = this%s0(n) - this%xnewpak(n)
        call this%lak_calculate_residual(n, this%s0(n), residb0)
        call this%lak_calculate_residual(n, this%xnewpak(n), residb)
        dr = residb0 - residb
        call this%lak_calculate_available(n, this%xnewpak(n), inf, &
                                          ra, ro, qinf, ex)
        outf = inf - residb
        avgf = DHALF * (inf + outf)
        pd = DZERO
        if (this%iconvresidchk /= 0) then
          if (avgf > DZERO) then
            pd = DHUNDRED * residb / avgf
          end if
        end if
        if (ABS(dh) > hclose .or. ABS(pd) > this%pdmax) then
          icnvg = 0
          ! write convergence check information if this is the last outer iteration
          if (iend == 1) then
            if (ifirst == 1) then
              ifirst = 0
<<<<<<< HEAD
              ! -- write table to this%iout
              call sim_message(this%name, fmt=fmtmsg, iunit=this%iout)
              write(line, fmtheader)                                             &
                '      LAKE',                                                    &
                '             DH', '    DH CRITERIA',                            &
                '        PCTDIFF', ' PCTDIFF CRITER'
              call sim_message(line, fmt=header, iunit=this%iout)
              ! -- write table to stdout
              call sim_message(line, fmt=header)
            end if
            write(line, fmtline)  n, dh, hclose, pd, this%pdmax
            call sim_message(line, iunit=this%iout)
            ! -- write table to stdout
            call sim_message(line)
=======
              !
              ! -- create error table
              ! -- table dimensions
              ntabrows = 1
              ntabcols = 5
              if (this%inamedbound == 1) then
                ntabcols = ntabcols + 1
              end if
              !
              ! -- initialize table and define columns
              title = trim(adjustl(this%text)) // ' PACKAGE (' //                &
                      trim(adjustl(this%name)) //                                &
                      ') LAKE CONVERGENCE CHECK'
              call table_cr(this%errortab, this%name, title)
              call this%errortab%table_df(ntabrows, ntabcols, this%iout,        &
                                           finalize=.FALSE.)
              tag = 'NUMBER'
              call this%errortab%initialize_column(tag, 10)
              tag = 'MAXIMUM STAGE DIFFERENCE'
              call this%errortab%initialize_column(tag, 12)
              tag = 'HCLOSE CRITERIA'
              call this%errortab%initialize_column(tag, 12)
              tag = 'PERCENT DIFFERENCE'
              call this%errortab%initialize_column(tag, 12)
              tag = 'RCLOSE CRITERIA'
              call this%errortab%initialize_column(tag, 12)
              if (this%inamedbound == 1) then
                tag = 'BOUNDNAME'
                call this%errortab%initialize_column(tag, LENBOUNDNAME, alignment=TABLEFT)
              end if
            end if
            !
            ! -- write to error table
            call this%errortab%add_term(n)
            call this%errortab%add_term(dh)
            call this%errortab%add_term(hclose)
            call this%errortab%add_term(pd)
            call this%errortab%add_term(this%pdmax)
            if (this%inamedbound == 1) then
              call this%errortab%add_term(this%boundname(n))
            end if
>>>>>>> e3b43650
          else
            exit final_check
          end if
        end if
      end do final_check
      if (ifirst == 0) then
<<<<<<< HEAD
        ! -- write table to this%iout
        call sim_message('', fmt=fmtfooter, iunit=this%iout)
        ! -- write table to stdout
        call sim_message('', fmt=fmtfooter)
=======
        call this%errortab%finalize_table()
        call sim_message('', fmt=errmsg)
>>>>>>> e3b43650
      end if
    end if
    !
    ! -- return
    return
  end subroutine lak_cc

  subroutine lak_bd(this, x, idvfl, icbcfl, ibudfl, icbcun, iprobs,            &
                    isuppress_output, model_budget, imap, iadv)
! ******************************************************************************
! lak_bd -- Calculate Volumetric Budget for the lake
! Note that the compact budget will always be used.
! Subroutine: (1) Process each package entry
!             (2) Write output
! ******************************************************************************
!
!    SPECIFICATIONS:
! ------------------------------------------------------------------------------
    ! -- modules
    use TdisModule, only: kstp, kper, delt, pertim, totim
    use ConstantsModule, only: LENBOUNDNAME, DHNOFLO, DHDRY
    use BudgetModule, only: BudgetType
    use InputOutputModule, only: ulasav, ubdsv06
    ! -- dummy
    class(LakType) :: this
    real(DP),dimension(:),intent(in) :: x
    integer(I4B), intent(in) :: idvfl
    integer(I4B), intent(in) :: icbcfl
    integer(I4B), intent(in) :: ibudfl
    integer(I4B), intent(in) :: icbcun
    integer(I4B), intent(in) :: iprobs
    integer(I4B), intent(in) :: isuppress_output
    type(BudgetType), intent(inout) :: model_budget
    integer(I4B), dimension(:), optional, intent(in) :: imap
    integer(I4B), optional, intent(in) :: iadv
    ! -- local
    integer(I4B) :: ibinun
    real(DP) :: rrate
    real(DP) :: chratin, chratout
    ! -- for budget
    integer(I4B) :: j, n
    integer(I4B) :: igwfnode
    real(DP) :: hlak, hgwf
    real(DP) :: v0, v1
    real(DP) :: blak
    real(DP) :: s
    real(DP) :: d
    real(DP) :: v
    ! -- for observations
    integer(I4B) :: iprobslocal
    ! -- formats
! ------------------------------------------------------------------------------
    !
    ! -- recalculate package HCOF and RHS terms with latest groundwater and
    !    lak heads prior to calling base budget functionality
    !call this%lak_cfupdate()
    !
    ! -- update the lake hcof and rhs terms
    call this%lak_solve(.false.)
    !
    ! -- Suppress saving of simulated values; they
    !    will be saved at end of this procedure.
    iprobslocal = 0
    !
    ! -- call base functionality in bnd_bd
    call this%BndType%bnd_bd(x, idvfl, icbcfl, ibudfl, icbcun, iprobslocal,    &
                             isuppress_output, model_budget, this%imap,        &
                             iadv=1)
    !
    ! -- calculate several budget terms
    chratin = DZERO
    chratout = DZERO
    do n = 1, this%nlakes
      this%chterm(n) = DZERO
      if (this%iboundpak(n) == 0) cycle
      hlak = this%xnewpak(n)
      call this%lak_calculate_vol(n, hlak, v1)
      ! -- add budget terms for active lakes
      if (this%iboundpak(n) /= 0) then
        !
        ! -- rainfall
        rrate = this%precip(n)
        call this%lak_accumulate_chterm(n, rrate, chratin, chratout)
        !
        ! -- evaporation
        rrate = this%evap(n)
        call this%lak_accumulate_chterm(n, rrate, chratin, chratout)
        !
        ! -- runoff
        rrate = this%runoff(n)%value
        call this%lak_accumulate_chterm(n, rrate, chratin, chratout)
        !
        ! -- inflow
        rrate = this%inflow(n)%value
        call this%lak_accumulate_chterm(n, rrate, chratin, chratout)
        !
        ! -- withdrawals
        rrate = this%withr(n)
        call this%lak_accumulate_chterm(n, rrate, chratin, chratout)
        !
        ! -- add lake storage changes
        rrate = DZERO
        if (this%iboundpak(n) > 0) then
          if (this%gwfiss /= 1) then
            call this%lak_calculate_vol(n, this%xoldpak(n), v0)
            rrate = -(v1 - v0) / delt
            call this%lak_accumulate_chterm(n, rrate, chratin, chratout)
          end if
        end if
        this%qsto(n) = rrate
        !
        ! -- add external outlets
        call this%lak_get_external_outlet(n, rrate)
        call this%lak_accumulate_chterm(n, rrate, chratin, chratout)
        !
        ! -- add mover terms
        if (this%imover == 1) then
          if (this%iboundpak(n) /= 0) then
            rrate = this%pakmvrobj%get_qfrommvr(n)
          else
            rrate = DZERO
          end if
          call this%lak_accumulate_chterm(n, rrate, chratin, chratout)
        endif
      end if
    end do
    !
    ! -- gwf flow and constant flow to lake
    do n = 1, this%nlakes
      if (this%iboundpak(n) == 0) cycle
      rrate = DZERO
      hlak = this%xnewpak(n)
      do j = this%idxlakeconn(n), this%idxlakeconn(n+1)-1
        igwfnode = this%cellid(j)
        hgwf = this%xnew(igwfnode)
        blak = this%belev(j)
        if (-this%hcof(j) > DZERO) then
          if (hgwf >= blak) then
            s = max(hlak, blak)
            rrate = this%hcof(j) * (s - hgwf)
          else
            rrate = this%rhs(j)
          end if
        else
          rrate = this%rhs(j)
        end if
        this%qleak(j) = rrate
        call this%lak_accumulate_chterm(n, rrate, chratin, chratout)
      end do
    end do
    !
    ! -- For continuous observations, save simulated values.
    if (this%obs%npakobs > 0 .and. iprobs > 0) then
      call this%lak_bd_obs()
    endif
    !
    ! -- set unit number for binary dependent variable output
    ibinun = 0
    if(this%istageout /= 0) then
      ibinun = this%istageout
    end if
    if(idvfl == 0) ibinun = 0
    if (isuppress_output /= 0) ibinun = 0
    !
    ! -- write lake binary output
    if (ibinun > 0) then
      do n = 1, this%nlakes
        v = this%xnewpak(n)
        d = v - this%lakebot(n)
        if (this%iboundpak(n) == 0) then
          v = DHNOFLO
        else if (d <= DZERO) then
          v = DHDRY
        end if
        this%dbuff(n) = v
      end do
      call ulasav(this%dbuff, '           STAGE', kstp, kper, pertim, totim,   &
                  this%nlakes, 1, 1, ibinun)
    end if
    !
    ! -- fill the budget object
    call this%lak_fill_budobj()
    !
    ! -- write the flows from the budobj
    ibinun = 0
    if(this%ibudgetout /= 0) then
      ibinun = this%ibudgetout
    end if
    if(icbcfl == 0) ibinun = 0
    if (isuppress_output /= 0) ibinun = 0
    if (ibinun > 0) then
      call this%budobj%save_flows(this%dis, ibinun, kstp, kper, delt, &
                        pertim, totim, this%iout)
    end if
    !
    ! -- return
    return
  end subroutine lak_bd

  subroutine lak_ot(this, kstp, kper, iout, ihedfl, ibudfl)
    ! **************************************************************************
    ! lak_ot -- Output package budget
    ! **************************************************************************
    !
    !    SPECIFICATIONS:
    ! --------------------------------------------------------------------------
    use InputOutputModule, only: UWWORD
    ! -- dummy
    class(LakType) :: this
    integer(I4B),intent(in) :: kstp
    integer(I4B),intent(in) :: kper
    integer(I4B),intent(in) :: iout
    integer(I4B),intent(in) :: ihedfl
    integer(I4B),intent(in) :: ibudfl
    ! -- locals
    character(len=LINELENGTH) :: line, linesep
    character(len=16) :: text
    integer(I4B) :: n
    integer(I4B) :: iloc
    real(DP) :: q
    ! format
 2000 FORMAT ( 1X, ///1X, A, A, A, '   PERIOD ', I6, '   STEP ', I8)
    ! --------------------------------------------------------------------------
    !
    ! -- write lake stage
    if (ihedfl /= 0 .and. this%iprhed /= 0) then
      write(iout, 2000) 'LAKE (', trim(this%name), ') STAGE', kper, kstp
      iloc = 1
      line = ''
      if (this%inamedbound==1) then
        call UWWORD(line, iloc, 16, TABUCSTRING,                                 &
                    'lake', n, q, ALIGNMENT=TABLEFT)
      end if
      call UWWORD(line, iloc, 6, TABUCSTRING,                                    &
                  'lake', n, q, ALIGNMENT=TABCENTER, SEP=' ')
      call UWWORD(line, iloc, 11, TABUCSTRING,                                   &
                  'lake', n, q, ALIGNMENT=TABCENTER)
      ! -- create line separator
      linesep = repeat('-', iloc)
      ! -- write first line
      write(iout,'(1X,A)') linesep(1:iloc)
      write(iout,'(1X,A)') line(1:iloc)
      ! -- create second header line
      iloc = 1
      line = ''
      if (this%inamedbound==1) then
        call UWWORD(line, iloc, 16, TABUCSTRING,                                 &
                    'name', n, q, ALIGNMENT=TABLEFT)
      end if
      call UWWORD(line, iloc, 6, TABUCSTRING,                                    &
                  'no.', n, q, ALIGNMENT=TABCENTER, SEP=' ')
      call UWWORD(line, iloc, 11, TABUCSTRING,                                   &
                  'stage', n, q, ALIGNMENT=TABCENTER)
      ! -- write second line
      write(iout,'(1X,A)') line(1:iloc)
      write(iout,'(1X,A)') linesep(1:iloc)
      ! -- write data
      do n = 1, this%nlakes
        iloc = 1
        line = ''
        if (this%inamedbound==1) then
          call UWWORD(line, iloc, 16, TABUCSTRING,                               &
                      this%lakename(n), n, q, ALIGNMENT=TABLEFT)
        end if
        call UWWORD(line, iloc, 6, TABINTEGER, text, n, q, SEP=' ')
        call UWWORD(line, iloc, 11, TABREAL, text, n, this%xnewpak(n))
        write(iout, '(1X,A)') line(1:iloc)
      end do
    end if
    !
    ! -- Output lake flow table
    if (ibudfl /= 0 .and. this%iprflow /= 0) then
      call this%budobj%write_flowtable(this%dis)
    end if
    !
    ! -- Output lake budget
    call this%budobj%write_budtable(kstp, kper, iout)
    !
    ! -- return
    return
  end subroutine lak_ot

  subroutine lak_da(this)
    ! **************************************************************************
    ! lak_da -- Deallocate objects
    ! **************************************************************************
    !
    !    SPECIFICATIONS:
    ! --------------------------------------------------------------------------
    ! -- modules
    use MemoryManagerModule, only: mem_deallocate
    ! -- dummy
    class(LakType) :: this
    ! -- local
    integer(I4B) :: n
    integer(I4B) :: iconn
    ! -- format
    ! --------------------------------------------------------------------------
    !
    ! -- arrays
    deallocate(this%lakename)
    deallocate(this%status)
    deallocate(this%clakbudget)
    call mem_deallocate(this%dbuff)
    deallocate(this%cauxcbc)
    call mem_deallocate(this%qauxcbc)
    call mem_deallocate(this%qleak)
    call mem_deallocate(this%qsto)
    !
    ! -- tables
    do n = 1, this%nlakes
      if (this%ntabrow(n) > 0) then
        call mem_deallocate(this%laketables(n)%tabstage)
        call mem_deallocate(this%laketables(n)%tabvolume)
        call mem_deallocate(this%laketables(n)%tabsarea)
        iconn = this%idxlakeconn(n)
        if (this%ictype(iconn) == 2 .or. this%ictype(iconn) == 3) then
          call mem_deallocate(this%laketables(n)%tabwarea)
        end if
      end if
    end do
    if (this%ntables > 0) then
      deallocate(this%laketables)
    end if
    !
    ! -- budobj
    call this%budobj%budgetobject_da()
    deallocate(this%budobj)
    nullify(this%budobj)
    !
    ! -- outlets
    if (this%noutlets > 0) then
      call mem_deallocate(this%lakein)
      call mem_deallocate(this%lakeout)
      call mem_deallocate(this%iouttype)
      call mem_deallocate(this%outrate)
      call mem_deallocate(this%outinvert)
      call mem_deallocate(this%outwidth)
      call mem_deallocate(this%outrough)
      call mem_deallocate(this%outslope)
      call mem_deallocate(this%simoutrate)
    endif
    !
    ! -- scalars
    call mem_deallocate(this%iprhed)
    call mem_deallocate(this%istageout)
    call mem_deallocate(this%ibudgetout)
    call mem_deallocate(this%nlakes)
    call mem_deallocate(this%noutlets)
    call mem_deallocate(this%ntables)
    call mem_deallocate(this%convlength)
    call mem_deallocate(this%convtime)
    call mem_deallocate(this%outdmax)
    call mem_deallocate(this%igwhcopt)
    call mem_deallocate(this%iconvchk)
    call mem_deallocate(this%iconvresidchk)
    call mem_deallocate(this%surfdep)
    call mem_deallocate(this%delh)
    call mem_deallocate(this%pdmax)
    call mem_deallocate(this%check_attr)
    call mem_deallocate(this%bditems)
    call mem_deallocate(this%cbcauxitems)
    !
    call mem_deallocate(this%nlakeconn)
    call mem_deallocate(this%idxlakeconn)
    call mem_deallocate(this%ntabrow)
    call mem_deallocate(this%strt)
    call mem_deallocate(this%laketop)
    call mem_deallocate(this%lakebot)
    call mem_deallocate(this%sareamax)
    call mem_deallocate(this%stage)
    call mem_deallocate(this%rainfall)
    call mem_deallocate(this%evaporation)
    call mem_deallocate(this%runoff)
    call mem_deallocate(this%inflow)
    call mem_deallocate(this%withdrawal)
    call mem_deallocate(this%lauxvar)
    call mem_deallocate(this%avail)
    call mem_deallocate(this%lkgwsink)
    call mem_deallocate(this%ncncvr)
    call mem_deallocate(this%surfin)
    call mem_deallocate(this%surfout)
    call mem_deallocate(this%surfout1)
    call mem_deallocate(this%precip)
    call mem_deallocate(this%precip1)
    call mem_deallocate(this%evap)
    call mem_deallocate(this%evap1)
    call mem_deallocate(this%evapo)
    call mem_deallocate(this%withr)
    call mem_deallocate(this%withr1)
    call mem_deallocate(this%flwin)
    call mem_deallocate(this%flwiter)
    call mem_deallocate(this%flwiter1)
    call mem_deallocate(this%seep)
    call mem_deallocate(this%seep1)
    call mem_deallocate(this%seep0)
    call mem_deallocate(this%stageiter)
    call mem_deallocate(this%chterm)
    !
    ! -- lake boundary and stages
    call mem_deallocate(this%iboundpak)
    call mem_deallocate(this%xnewpak)
    call mem_deallocate(this%xoldpak)
    !
    ! -- lake iteration variables
    call mem_deallocate(this%iseepc)
    call mem_deallocate(this%idhc)
    call mem_deallocate(this%en1)
    call mem_deallocate(this%en2)
    call mem_deallocate(this%r1)
    call mem_deallocate(this%r2)
    call mem_deallocate(this%dh0)
    call mem_deallocate(this%s0)
    !
    ! -- lake connection variables
    call mem_deallocate(this%imap)
    call mem_deallocate(this%cellid)
    call mem_deallocate(this%nodesontop)
    call mem_deallocate(this%ictype)
    call mem_deallocate(this%bedleak)
    call mem_deallocate(this%belev)
    call mem_deallocate(this%telev)
    call mem_deallocate(this%connlength)
    call mem_deallocate(this%connwidth)
    call mem_deallocate(this%sarea)
    call mem_deallocate(this%warea)
    call mem_deallocate(this%satcond)
    call mem_deallocate(this%simcond)
    call mem_deallocate(this%simlakgw)
    !
    ! -- pointers to gwf variables
    nullify(this%gwfiss)
    !
    ! -- Parent object
    call this%BndType%bnd_da()
    !
    ! -- Return
    return
  end subroutine lak_da


  subroutine define_listlabel(this)
! ******************************************************************************
! define_listlabel -- Define the list heading that is written to iout when
!   PRINT_INPUT option is used.
! ******************************************************************************
!
!    SPECIFICATIONS:
! ------------------------------------------------------------------------------
    class(LakType), intent(inout) :: this
! ------------------------------------------------------------------------------
    !
    ! -- create the header list label
    this%listlabel = trim(this%filtyp) // ' NO.'
    if(this%dis%ndim == 3) then
      write(this%listlabel, '(a, a7)') trim(this%listlabel), 'LAYER'
      write(this%listlabel, '(a, a7)') trim(this%listlabel), 'ROW'
      write(this%listlabel, '(a, a7)') trim(this%listlabel), 'COL'
    elseif(this%dis%ndim == 2) then
      write(this%listlabel, '(a, a7)') trim(this%listlabel), 'LAYER'
      write(this%listlabel, '(a, a7)') trim(this%listlabel), 'CELL2D'
    else
      write(this%listlabel, '(a, a7)') trim(this%listlabel), 'NODE'
    endif
    write(this%listlabel, '(a, a16)') trim(this%listlabel), 'STRESS RATE'
    if(this%inamedbound == 1) then
      write(this%listlabel, '(a, a16)') trim(this%listlabel), 'BOUNDARY NAME'
    endif
    !
    ! -- return
    return
  end subroutine define_listlabel


  subroutine lak_set_pointers(this, neq, ibound, xnew, xold, flowja)
! ******************************************************************************
! set_pointers -- Set pointers to model arrays and variables so that a package
!                 has access to these things.
! ******************************************************************************
!
!    SPECIFICATIONS:
! ------------------------------------------------------------------------------
    class(LakType) :: this
    integer(I4B), pointer :: neq
    integer(I4B), dimension(:), pointer, contiguous :: ibound
    real(DP), dimension(:), pointer, contiguous :: xnew
    real(DP), dimension(:), pointer, contiguous :: xold
    real(DP), dimension(:), pointer, contiguous :: flowja
    ! -- local
! ------------------------------------------------------------------------------
    !
    ! -- call base BndType set_pointers
    call this%BndType%set_pointers(neq, ibound, xnew, xold, flowja)
    !
    ! -- Set the LAK pointers
    !
    ! -- set package pointers
    !istart = this%dis%nodes + this%ioffset + 1
    !iend = istart + this%nlakes - 1
    !this%iboundpak => this%ibound(istart:iend)
    !this%xnewpak => this%xnew(istart:iend)
    !
    ! -- initialize xnewpak
    !do n = 1, this%nlakes
    !  this%xnewpak(n) = DEP20
    !end do
    !
    ! -- return
  end subroutine lak_set_pointers

  !
  ! -- Procedures related to observations (type-bound)
  logical function lak_obs_supported(this)
  ! ******************************************************************************
  ! lak_obs_supported
  !   -- Return true because LAK package supports observations.
  !   -- Overrides BndType%bnd_obs_supported()
  ! ******************************************************************************
  !
  !    SPECIFICATIONS:
  ! ------------------------------------------------------------------------------
  ! ------------------------------------------------------------------------------
    class(LakType) :: this
    lak_obs_supported = .true.
    return
  end function lak_obs_supported


  subroutine lak_df_obs(this)
  ! ******************************************************************************
  ! lak_df_obs (implements bnd_df_obs)
  !   -- Store observation type supported by LAK package.
  !   -- Overrides BndType%bnd_df_obs
  ! ******************************************************************************
  !
  !    SPECIFICATIONS:
  ! ------------------------------------------------------------------------------
    ! -- dummy
    class(LakType) :: this
    ! -- local
    integer(I4B) :: indx
  ! ------------------------------------------------------------------------------
    !
    ! -- Store obs type and assign procedure pointer
    !    for stage observation type.
    call this%obs%StoreObsType('stage', .false., indx)
    this%obs%obsData(indx)%ProcessIdPtr => lak_process_obsID
    !
    ! -- Store obs type and assign procedure pointer
    !    for ext-inflow observation type.
    call this%obs%StoreObsType('ext-inflow', .true., indx)
    this%obs%obsData(indx)%ProcessIdPtr => lak_process_obsID
    !
    ! -- Store obs type and assign procedure pointer
    !    for outlet-inflow observation type.
    call this%obs%StoreObsType('outlet-inflow', .true., indx)
    this%obs%obsData(indx)%ProcessIdPtr => lak_process_obsID
    !
    ! -- Store obs type and assign procedure pointer
    !    for inflow observation type.
    call this%obs%StoreObsType('inflow', .true., indx)
    this%obs%obsData(indx)%ProcessIdPtr => lak_process_obsID
    !
    ! -- Store obs type and assign procedure pointer
    !    for from-mvr observation type.
    call this%obs%StoreObsType('from-mvr', .true., indx)
    this%obs%obsData(indx)%ProcessIdPtr => lak_process_obsID
    !
    ! -- Store obs type and assign procedure pointer
    !    for rainfall observation type.
    call this%obs%StoreObsType('rainfall', .true., indx)
    this%obs%obsData(indx)%ProcessIdPtr => lak_process_obsID
    !
    ! -- Store obs type and assign procedure pointer
    !    for runoff observation type.
    call this%obs%StoreObsType('runoff', .true., indx)
    this%obs%obsData(indx)%ProcessIdPtr => lak_process_obsID
    !
    ! -- Store obs type and assign procedure pointer
    !    for lak observation type.
    call this%obs%StoreObsType('lak', .true., indx)
    this%obs%obsData(indx)%ProcessIdPtr => lak_process_obsID
    !
    ! -- Store obs type and assign procedure pointer
    !    for evaporation observation type.
    call this%obs%StoreObsType('evaporation', .true., indx)
    this%obs%obsData(indx)%ProcessIdPtr => lak_process_obsID
    !
    ! -- Store obs type and assign procedure pointer
    !    for withdrawal observation type.
    call this%obs%StoreObsType('withdrawal', .true., indx)
    this%obs%obsData(indx)%ProcessIdPtr => lak_process_obsID
    !
    ! -- Store obs type and assign procedure pointer
    !    for ext-outflow observation type.
    call this%obs%StoreObsType('ext-outflow', .true., indx)
    this%obs%obsData(indx)%ProcessIdPtr => lak_process_obsID
    !
    ! -- Store obs type and assign procedure pointer
    !    for to-mvr observation type.
    call this%obs%StoreObsType('to-mvr', .true., indx)
    this%obs%obsData(indx)%ProcessIdPtr => lak_process_obsID
    !
    ! -- Store obs type and assign procedure pointer
    !    for storage observation type.
    call this%obs%StoreObsType('storage', .true., indx)
    this%obs%obsData(indx)%ProcessIdPtr => lak_process_obsID
    !
    ! -- Store obs type and assign procedure pointer
    !    for constant observation type.
    call this%obs%StoreObsType('constant', .true., indx)
    this%obs%obsData(indx)%ProcessIdPtr => lak_process_obsID
    !
    ! -- Store obs type and assign procedure pointer
    !    for outlet observation type.
    call this%obs%StoreObsType('outlet', .true., indx)
    this%obs%obsData(indx)%ProcessIdPtr => lak_process_obsID
    !
    ! -- Store obs type and assign procedure pointer
    !    for volume observation type.
    call this%obs%StoreObsType('volume', .true., indx)
    this%obs%obsData(indx)%ProcessIdPtr => lak_process_obsID
    !
    ! -- Store obs type and assign procedure pointer
    !    for surface-area observation type.
    call this%obs%StoreObsType('surface-area', .true., indx)
    this%obs%obsData(indx)%ProcessIdPtr => lak_process_obsID
    !
    ! -- Store obs type and assign procedure pointer
    !    for wetted-area observation type.
    call this%obs%StoreObsType('wetted-area', .true., indx)
    this%obs%obsData(indx)%ProcessIdPtr => lak_process_obsID
    !
    ! -- Store obs type and assign procedure pointer
    !    for conductance observation type.
    call this%obs%StoreObsType('conductance', .true., indx)
    this%obs%obsData(indx)%ProcessIdPtr => lak_process_obsID
    !
    return
  end subroutine lak_df_obs


  subroutine lak_bd_obs(this)
    ! **************************************************************************
    ! lak_bd_obs
    !   -- Calculate observations this time step and call
    !      ObsType%SaveOneSimval for each LakType observation.
    ! **************************************************************************
    !
    !    SPECIFICATIONS:
    ! --------------------------------------------------------------------------
    ! -- dummy
    class(LakType), intent(inout) :: this
    ! -- local
    integer(I4B) :: i, igwfnode, j, jj, n, nn
    real(DP) :: hgwf, hlak, v, v2
    character(len=100) :: errmsg
    type(ObserveType), pointer :: obsrv => null()
    !---------------------------------------------------------------------------
    !
    ! Write simulated values for all LAK observations
    if (this%obs%npakobs > 0) then
      call this%obs%obs_bd_clear()
      do i = 1, this%obs%npakobs
        obsrv => this%obs%pakobs(i)%obsrv
        nn = size(obsrv%indxbnds)
        do j = 1, nn
          v = DNODATA
          jj = obsrv%indxbnds(j)
          select case (obsrv%ObsTypeId)
            case ('STAGE')
              if (this%iboundpak(jj) /= 0) then
                v = this%xnewpak(jj)
              end if
            case ('EXT-INFLOW')
              if (this%iboundpak(jj) /= 0) then
                call this%lak_calculate_inflow(jj, v)
              end if
            case ('OUTLET-INFLOW')
              if (this%iboundpak(jj) /= 0) then
                call this%lak_calculate_outlet_inflow(jj, v)
              end if
            case ('INFLOW')
              if (this%iboundpak(jj) /= 0) then
                call this%lak_calculate_inflow(jj, v)
                call this%lak_calculate_outlet_inflow(jj, v2)
                v = v + v2
              end if
            case ('FROM-MVR')
              if (this%iboundpak(jj) /= 0) then
                if (this%imover == 1) then
                  v = this%pakmvrobj%get_qfrommvr(jj)
                end if
              end if
            case ('RAINFALL')
              if (this%iboundpak(jj) /= 0) then
                v = this%precip(jj)
              end if
            case ('RUNOFF')
              if (this%iboundpak(jj) /= 0) then
                v = this%runoff(jj)%value
              end if
            case ('LAK')
              n = this%imap(jj)
              if (this%iboundpak(n) /= 0) then
                igwfnode = this%cellid(jj)
                hgwf = this%xnew(igwfnode)
                if (this%hcof(jj) /= DZERO) then
                  v = -(this%hcof(jj) * (this%xnewpak(n) - hgwf))
                else
                  v = -this%rhs(jj)
                end if
              end if
            case ('EVAPORATION')
              if (this%iboundpak(jj) /= 0) then
                v = this%evap(jj)
              end if
            case ('WITHDRAWAL')
              if (this%iboundpak(jj) /= 0) then
                v = this%withr(jj)
              end if
            case ('EXT-OUTFLOW')
              n = this%lakein(jj)
              if (this%iboundpak(n) /= 0) then
                if (this%lakeout(jj) == 0) then
                  v = this%simoutrate(jj)
                  if (v < DZERO) then
                    if (this%imover == 1) then
                      v = v + this%pakmvrobj%get_qtomvr(jj)
                    end if
                  end if
                end if
              end if
            case ('TO-MVR')
              n = this%lakein(jj)
              if (this%iboundpak(n) /= 0) then
                if (this%imover == 1) then
                  v = this%pakmvrobj%get_qtomvr(jj)
                  if (v > DZERO) then
                    v = -v
                  end if
                end if
              end if
            case ('STORAGE')
              if (this%iboundpak(jj) /= 0) then
                v = this%qsto(jj)
              end if
            case ('CONSTANT')
              if (this%iboundpak(jj) /= 0) then
                v = this%chterm(jj)
              end if
            case ('OUTLET')
              n = this%lakein(jj)
              if (this%iboundpak(jj) /= 0) then
                v = this%simoutrate(jj)
                !if (this%imover == 1) then
                !  v = v + this%pakmvrobj%get_qtomvr(jj)
                !end if
              end if
            case ('VOLUME')
              if (this%iboundpak(jj) /= 0) then
                call this%lak_calculate_vol(jj, this%xnewpak(jj), v)
              end if
            case ('SURFACE-AREA')
              if (this%iboundpak(jj) /= 0) then
                hlak = this%xnewpak(jj)
                call this%lak_calculate_sarea(jj, hlak, v)
              end if
            case ('WETTED-AREA')
              n = this%imap(jj)
              if (this%iboundpak(n) /= 0) then
                hlak = this%xnewpak(n)
                nn = size(obsrv%indxbnds)
                igwfnode = this%cellid(jj)
                hgwf = this%xnew(igwfnode)
                call this%lak_calculate_conn_warea(n, jj, hlak, hgwf, v)
              end if
            case ('CONDUCTANCE')
              n = this%imap(jj)
              if (this%iboundpak(n) /= 0) then
                hlak = this%xnewpak(n)
                nn = size(obsrv%indxbnds)
                igwfnode = this%cellid(jj)
                hgwf = this%xnew(igwfnode)
                call this%lak_calculate_conn_conductance(n, jj, hlak, hgwf, v)
              end if
            case default
              errmsg = 'Error: Unrecognized observation type: ' // &
                        trim(obsrv%ObsTypeId)
              call store_error(errmsg)
              call ustop()
          end select
          call this%obs%SaveOneSimval(obsrv, v)
        end do
      end do
    end if
    !
    return
  end subroutine lak_bd_obs


  subroutine lak_rp_obs(this)
    ! -- dummy
    class(LakType), intent(inout) :: this
    ! -- local
    integer(I4B) :: i, j, n, nn1, nn2
    integer(I4B) :: jj
    character(len=200) :: ermsg
    character(len=LENBOUNDNAME) :: bname
    logical :: jfound
    class(ObserveType),   pointer :: obsrv => null()
    ! --------------------------------------------------------------------------
    ! -- formats
10  format('Error: Boundary "',a,'" for observation "',a, &
           '" is invalid in package "',a,'"')
    !
    do i = 1, this%obs%npakobs
      obsrv => this%obs%pakobs(i)%obsrv
      !
      ! -- indxbnds needs to be deallocated and reallocated (using
      !    ExpandArray) each stress period because list of boundaries
      !    can change each stress period.
      if (allocated(obsrv%indxbnds)) then
        deallocate(obsrv%indxbnds)
      end if
      !
      ! -- get node number 1
      nn1 = obsrv%NodeNumber
      if (nn1 == NAMEDBOUNDFLAG) then
        bname = obsrv%FeatureName
        if (bname /= '') then
          ! -- Observation lake is based on a boundary name.
          !    Iterate through all lakes to identify and store
          !    corresponding index in bound array.
          jfound = .false.
          if (obsrv%ObsTypeId=='LAK' .or.   &
               obsrv%ObsTypeId=='CONDUCTANCE' .or.       &
               obsrv%ObsTypeId=='WETTED-AREA') then
            do j = 1, this%nlakes
              do jj = this%idxlakeconn(j), this%idxlakeconn(j+1) - 1
                if (this%boundname(jj) == bname) then
                  jfound = .true.
                  call ExpandArray(obsrv%indxbnds)
                  n = size(obsrv%indxbnds)
                  obsrv%indxbnds(n) = jj
                end if
              end do
            end do
          else if (obsrv%ObsTypeId=='EXT-OUTFLOW' .or.   &
                   obsrv%ObsTypeId=='TO-MVR' .or. &
                   obsrv%ObsTypeId=='OUTLET') then
            do j = 1, this%noutlets
              jj = this%lakein(j)
              if (this%lakename(jj) == bname) then
                jfound = .true.
                call ExpandArray(obsrv%indxbnds)
                n = size(obsrv%indxbnds)
                obsrv%indxbnds(n) = j
              end if
            end do
          else
            do j = 1, this%nlakes
              if (this%lakename(j) == bname) then
                jfound = .true.
                call ExpandArray(obsrv%indxbnds)
                n = size(obsrv%indxbnds)
                obsrv%indxbnds(n) = j
              end if
            end do
          end if
          if (.not. jfound) then
            write(ermsg,10)trim(bname), trim(obsrv%Name), trim(this%name)
            call store_error(ermsg)
          end if
        end if
      else
        call ExpandArray(obsrv%indxbnds)
        n = size(obsrv%indxbnds)
        if (n == 1) then
          if (obsrv%ObsTypeId=='LAK' .or.   &
               obsrv%ObsTypeId=='CONDUCTANCE' .or.       &
               obsrv%ObsTypeId=='WETTED-AREA') then
            nn2 = obsrv%NodeNumber2
            j = this%idxlakeconn(nn1) + nn2 - 1
            obsrv%indxbnds(1) = j
          else
            obsrv%indxbnds(1) = nn1
          end if
        else
          ermsg = 'Programming error in lak_rp_obs'
          call store_error(ermsg)
        endif
      end if
      !
      ! -- catch non-cumulative observation assigned to observation defined
      !    by a boundname that is assigned to more than one element
      if (obsrv%ObsTypeId == 'STAGE') then
        n = size(obsrv%indxbnds)
        if (n > 1) then
          write(ermsg, '(4x,a,4(1x,a))') &
            'ERROR:', trim(adjustl(obsrv%ObsTypeId)), &
            'for observation', trim(adjustl(obsrv%Name)), &
            ' must be assigned to a lake with a unique boundname.'
          call store_error(ermsg)
        end if
      end if
      !
      ! -- check that index values are valid
      if (obsrv%ObsTypeId=='TO-MVR' .or. &
          obsrv%ObsTypeId=='EXT-OUTFLOW' .or. &
          obsrv%ObsTypeId=='OUTLET') then
        do j = 1, size(obsrv%indxbnds)
          nn1 =  obsrv%indxbnds(j)
          if (nn1 < 1 .or. nn1 > this%noutlets) then
            write(ermsg, '(4x,a,1x,a,1x,a,1x,i0,1x,a,1x,i0,1x,a)') &
              'ERROR:', trim(adjustl(obsrv%ObsTypeId)), &
              ' outlet must be > 0 and <=', this%noutlets, &
              '(specified value is ', nn1, ')'
            call store_error(ermsg)
          end if
        end do
      else if (obsrv%ObsTypeId=='LAK' .or.   &
               obsrv%ObsTypeId=='CONDUCTANCE' .or.       &
               obsrv%ObsTypeId=='WETTED-AREA') then
        do j = 1, size(obsrv%indxbnds)
          nn1 =  obsrv%indxbnds(j)
          if (nn1 < 1 .or. nn1 > this%maxbound) then
            write(ermsg, '(4x,a,1x,a,1x,a,1x,i0,1x,a,1x,i0,1x,a)') &
              'ERROR:', trim(adjustl(obsrv%ObsTypeId)), &
              ' lake connection number must be > 0 and <=', this%maxbound, &
              '(specified value is ', nn1, ')'
            call store_error(ermsg)
          end if
        end do
      else
        do j = 1, size(obsrv%indxbnds)
          nn1 =  obsrv%indxbnds(j)
          if (nn1 < 1 .or. nn1 > this%nlakes) then
            write(ermsg, '(4x,a,1x,a,1x,a,1x,i0,1x,a,1x,i0,1x,a)') &
              'ERROR:', trim(adjustl(obsrv%ObsTypeId)), &
              ' lake must be > 0 and <=', this%nlakes, &
              '(specified value is ', nn1, ')'
            call store_error(ermsg)
          end if
        end do
      end if
    end do
    if (count_errors() > 0) call ustop()
    !
    return
  end subroutine lak_rp_obs


  !
  ! -- Procedures related to observations (NOT type-bound)
  subroutine lak_process_obsID(obsrv, dis, inunitobs, iout)
    ! -- This procedure is pointed to by ObsDataType%ProcesssIdPtr. It processes
    !    the ID string of an observation definition for LAK package observations.
    ! -- dummy
    type(ObserveType),      intent(inout) :: obsrv
    class(DisBaseType), intent(in)    :: dis
    integer(I4B),            intent(in)    :: inunitobs
    integer(I4B),            intent(in)    :: iout
    ! -- local
    integer(I4B) :: nn1, nn2
    integer(I4B) :: icol, istart, istop
    character(len=LINELENGTH) :: strng
    character(len=LENBOUNDNAME) :: bndname
    ! formats
    !
    strng = obsrv%IDstring
    ! -- Extract lake number from strng and store it.
    !    If 1st item is not an integer(I4B), it should be a
    !    lake name--deal with it.
    icol = 1
    ! -- get lake number or boundary name
    call extract_idnum_or_bndname(strng, icol, istart, istop, nn1, bndname)
    if (nn1 == NAMEDBOUNDFLAG) then
      obsrv%FeatureName = bndname
    else
      if (obsrv%ObsTypeId=='LAK' .or. obsrv%ObsTypeId=='CONDUCTANCE' .or. &
          obsrv%ObsTypeId=='WETTED-AREA') then
        call extract_idnum_or_bndname(strng, icol, istart, istop, nn2, bndname)
        if (nn2 == NAMEDBOUNDFLAG) then
          obsrv%FeatureName = bndname
          ! -- reset nn1
          nn1 = nn2
        else
          obsrv%NodeNumber2 = nn2
        end if
        !! -- store connection number (NodeNumber2)
        !obsrv%NodeNumber2 = nn2
      endif
    endif
    ! -- store lake number (NodeNumber)
    obsrv%NodeNumber = nn1
    !
    return
  end subroutine lak_process_obsID

  !
  ! -- private LAK methods
  !
  subroutine lak_accumulate_chterm(this, ilak, rrate, chratin, chratout)
    ! **************************************************************************
    ! lak_accumulate_chterm -- Accumulate constant head terms for budget.
    ! **************************************************************************
    !
    !    SPECIFICATIONS:
    ! --------------------------------------------------------------------------
    ! -- dummy
    class(LakType) :: this
    integer(I4B), intent(in) :: ilak
    real(DP), intent(in) :: rrate
    real(DP), intent(inout) :: chratin
    real(DP), intent(inout) :: chratout
    ! -- locals
    real(DP) :: q
    ! format
    ! code
    if (this%iboundpak(ilak) < 0) then
      q = -rrate
      this%chterm(ilak) = this%chterm(ilak) + q
      !
      ! -- See if flow is into lake or out of lake.
      if (q < DZERO) then
        !
        ! -- Flow is out of lake subtract rate from ratout.
        chratout = chratout - q
      else
        !
        ! -- Flow is into lake; add rate to ratin.
        chratin = chratin + q
      end if
    end if
    ! -- return
    return
  end subroutine lak_accumulate_chterm


  subroutine lak_cfupdate(this)
  ! ******************************************************************************
  ! lak_cfupdate -- Update LAK satcond and package rhs and hcof
  ! ******************************************************************************
  !
  !    SPECIFICATIONS:
  ! ------------------------------------------------------------------------------
      class(LakType), intent(inout) :: this
      integer(I4B) :: j, n, node
      real(DP) :: hlak, head, clak, blak
  ! ------------------------------------------------------------------------------
  !
  ! -- Return if no lak lakes
      if(this%nbound.eq.0) return
  !
  ! -- Calculate hcof and rhs for each lak entry
      do n = 1, this%nlakes
        hlak = this%xnewpak(n)
        do j = this%idxlakeconn(n), this%idxlakeconn(n+1)-1
          node = this%cellid(j)
          head = this%xnew(node)

          this%hcof(j) = DZERO
          this%rhs(j) = DZERO
          !
          ! -- set bound, hcof, and rhs components
          call this%lak_calculate_conn_conductance(n, j, hlak, head, clak)
          this%simcond(j) = clak

          this%bound(2,j) = clak

          blak = this%bound(3,j)

          this%hcof(j) = -clak
          !
          ! -- fill rhs
          if (hlak < blak) then
            this%rhs(j) = -clak * blak
          else
            this%rhs(j) = -clak * hlak
          end if
        end do
      end do
      !
      ! -- Return
      return
  end subroutine lak_cfupdate

  subroutine lak_bound_update(this)
  ! ******************************************************************************
  ! lak_bound_update -- store the lake head and connection conductance in the
  !   bound array
  ! ******************************************************************************
  !
  !    SPECIFICATIONS:
  ! ------------------------------------------------------------------------------
      class(LakType), intent(inout) :: this
      integer(I4B) :: j, n, node
      real(DP) :: hlak, head, clak
  ! ------------------------------------------------------------------------------
  !
  ! -- Return if no lak lakes
      if (this%nbound == 0) return
  !
  ! -- Calculate hcof and rhs for each lak entry
      do n = 1, this%nlakes
        hlak = this%xnewpak(n)
        do j = this%idxlakeconn(n), this%idxlakeconn(n+1)-1
          node = this%cellid(j)
          head = this%xnew(node)
          call this%lak_calculate_conn_conductance(n, j, hlak, head, clak)
          this%bound(1, j) = hlak
          this%bound(2, j) = clak
        end do
      end do
      !
      ! -- Return
      return
  end subroutine lak_bound_update

  subroutine lak_solve(this, update)
  ! **************************************************************************
  ! lak_solve -- Solve for lake stage
  ! **************************************************************************
  !
  !    SPECIFICATIONS:
  ! --------------------------------------------------------------------------
    use TdisModule,only:delt
    logical, intent(in), optional :: update
    ! -- dummy
    class(LakType), intent(inout) :: this
    ! -- local
    logical :: lupdate
    integer(I4B) :: i
    integer(I4B) :: j
    integer(I4B) :: n
    integer(I4B) :: iicnvg
    integer(I4B) :: iter
    integer(I4B) :: maxiter
    integer(I4B) :: ncnv
    integer(I4B) :: idry
    integer(I4B) :: igwfnode
    integer(I4B) :: ibflg
    integer(I4B) :: idhp
    real(DP) :: hlak
    real(DP) :: hlak0
    real(DP) :: v0
    real(DP) :: v1
    real(DP) :: head
    real(DP) :: ra
    real(DP) :: ro
    real(DP) :: qinf
    real(DP) :: ex
    real(DP) :: ev
    real(DP) :: outinf
    real(DP) :: s
    real(DP) :: qlakgw
    real(DP) :: qlakgw1
    real(DP) :: clak
    real(DP) :: clak1
    real(DP) :: avail
    real(DP) :: resid
    real(DP) :: resid1
    real(DP) :: residb
    real(DP) :: wr
    real(DP) :: derv
    real(DP) :: dh
    real(DP) :: adh
    real(DP) :: adh0
    real(DP) :: delh
    real(DP) :: ts
! --------------------------------------------------------------------------
    !
    ! -- set lupdate
    if (present(update)) then
      lupdate = update
    else
      lupdate = .true.
    end if
    !
    ! -- initialize
    avail = DZERO
    delh = this%delh
    !
    ! -- initialize
    do n = 1, this%nlakes
      this%ncncvr(n) = 0
      this%surfin(n) = DZERO
      this%surfout(n) = DZERO
      this%surfout1(n) = DZERO
      if (this%xnewpak(n) < this%lakebot(n)) then
        this%xnewpak(n) = this%lakebot(n)
      end if
      if (this%gwfiss /= 0) then
        this%xoldpak(n) = this%xnewpak(n)
      end if
      ! -- lake iteration items
      this%iseepc(n) = 0
      this%idhc(n) = 0
      this%en1(n) = this%lakebot(n)
      call this%lak_calculate_residual(n, this%en1(n), this%r1(n))
      this%en2(n) = this%laketop(n)
      call this%lak_calculate_residual(n, this%en2(n), this%r2(n))
    end do
    do n = 1, this%noutlets
      this%simoutrate(n) = DZERO
    end do
    !
    ! -- sum up inflows from mover inflows
    do n = 1, this%nlakes
      call this%lak_calculate_outlet_inflow(n, this%surfin(n))
    end do
    !
    ! -- sum up overland runoff, inflows, and external flows into lake
    !    (includes lake volume)
    do n = 1, this%nlakes
      hlak0 = this%xoldpak(n)
      call this%lak_calculate_runoff(n, ro)
      call this%lak_calculate_inflow(n, qinf)
      call this%lak_calculate_external(n, ex)
      ! --
      call this%lak_calculate_vol(n, hlak0, v0)
      this%flwin(n) = this%surfin(n) + ro + qinf + ex + v0 / delt
    end do
    !
    ! -- sum up inflows from upstream outlets
    do n = 1, this%nlakes
      call this%lak_calculate_outlet_inflow(n, outinf)
      this%flwin(n) = this%flwin(n) + outinf
    end do

    iicnvg = 0
    maxiter = 150

    ! -- outer loop
    converge: do iter = 1, maxiter
      ncnv = 0
      do n = 1, this%nlakes
        if (this%ncncvr(n) == 0) ncnv = 1
      end do
      if (iter == maxiter) ncnv = 0
      if (ncnv == 0) iicnvg = 1

      ! -- initialize variables
      do n = 1, this%nlakes
        this%evap(n) = DZERO
        this%precip(n) = DZERO
        this%precip1(n) = DZERO
        this%seep(n) = DZERO
        this%seep1(n) = DZERO
        this%evap(n) = DZERO
        this%evap1(n) = DZERO
        this%evapo(n) = DZERO
        this%withr(n) = DZERO
        this%withr1(n) = DZERO
        this%flwiter(n) = this%flwin(n)
        this%flwiter1(n) = this%flwin(n)
        if (this%gwfiss /= 0) then
          this%flwiter(n) = DEP20 !1.D+10
          this%flwiter1(n) = DEP20 !1.D+10
        end if
      end do

      estseep: do i = 1, 2
        lakseep: do n = 1, this%nlakes
          ! -- skip inactive lakes
          if (this%iboundpak(n) == 0) then
            cycle lakseep
          end if
          ! - set xoldpak to xnewpak if steady-state
          if (this%gwfiss /= 0) then
            this%xoldpak(n) = this%xnewpak(n)
          end if
          hlak = this%xnewpak(n)
          calcconnseep: do j = this%idxlakeconn(n), this%idxlakeconn(n+1)-1
            igwfnode = this%cellid(j)
            head = this%xnew(igwfnode)
            if (this%ncncvr(n) /= 2) then
              if (this%ibound(igwfnode) > 0) then
                call this%lak_estimate_conn_exchange(i, n, j, idry, hlak, head, qlakgw, clak, this%flwiter(n))
                call this%lak_estimate_conn_exchange(i, n, j, idry, hlak+delh, head, qlakgw1, clak1, this%flwiter1(n))
                !write(1051,'(2(i10),4(g15.7))') j, idry, clak, hlak, head, qlakgw
                !
                ! -- add to gwf matrix
                if (ncnv == 0 .and. i == 2) then
                  if (j == this%maxbound) then
                    this%ncncvr(n) = 2
                  end if
                  if (idry /= 1) then
                    if (head >= this%belev(j)) then
                      s = max(hlak, this%belev(j))
                      this%hcof(j) = -clak
                      this%rhs(j) = -clak * s
                    else
                      this%hcof(j) = DZERO
                      this%rhs(j) = qlakgw
                    end if
                  else
                    this%hcof(j) = DZERO
                    this%rhs(j) = qlakgw
                  end if
                end if
                if (i == 2) then
                  this%seep(n) = this%seep(n) + qlakgw
                  this%seep1(n) = this%seep1(n) + qlakgw1
                end if
              end if
            end if

          end do calcconnseep
        end do lakseep
      end do estseep

      laklevel: do n = 1, this%nlakes
        ibflg = 0
        hlak = this%xnewpak(n)
        if (iter < maxiter) then
          this%stageiter(n) = this%xnewpak(n)
        end if
        call this%lak_calculate_rainfall(n, hlak, ra)
        this%precip(n) = ra
        this%flwiter(n) = this%flwiter(n) + ra
        call this%lak_calculate_rainfall(n, hlak+delh, ra)
        this%precip1(n) = ra
        this%flwiter1(n) = this%flwiter1(n) + ra
        !
        ! -- limit withdrawals to lake inflows and lake storage
        call this%lak_calculate_withdrawal(n, this%flwiter(n), wr)
        this%withr = wr
        call this%lak_calculate_withdrawal(n, this%flwiter1(n), wr)
        this%withr1 = wr
        !
        ! -- limit evaporation to lake inflows and lake storage
        call this%lak_calculate_evaporation(n, hlak, this%flwiter(n), ev)
        this%evap(n) = ev
        call this%lak_calculate_evaporation(n, hlak+delh, this%flwiter1(n), ev)
        this%evap1(n) = ev
        !
        ! -- no outlet flow if evaporation consumes all water
        call this%lak_calculate_outlet_outflow(n, hlak+delh,                   &
                                               this%flwiter1(n),               &
                                               this%surfout1(n))
        call this%lak_calculate_outlet_outflow(n, hlak, this%flwiter(n),       &
                                               this%surfout(n))
        !
        ! -- update the surface inflow values
        call this%lak_calculate_outlet_inflow(n, this%surfin(n))
        !
        !
        if (ncnv == 1) then
          if (this%iboundpak(n) > 0 .and. lupdate .eqv. .true.) then
            !
            ! -- recalculate flwin
            hlak0 = this%xoldpak(n)
            call this%lak_calculate_vol(n, hlak0, v0)
            call this%lak_calculate_runoff(n, ro)
            call this%lak_calculate_inflow(n, qinf)
            call this%lak_calculate_external(n, ex)
            this%flwin(n) = this%surfin(n) + ro + qinf + ex + v0 / delt
            !
            ! -- compute new lake stage using Newton's method
            resid = this%precip(n) + this%evap(n) + this%withr(n) + ro +       &
                    qinf + ex + this%surfin(n) +                               &
                    this%surfout(n) + this%seep(n)
            resid1 = this%precip1(n) + this%evap1(n) + this%withr1(n) + ro +   &
                     qinf + ex + this%surfin(n) +                              &
                     this%surfout1(n) + this%seep1(n)

            !call this%lak_calculate_residual(n, this%xnewpak(n), residb)
            !
            ! -- add storage changes for transient stress periods
            hlak = this%xnewpak(n)
            if (this%gwfiss /= 1) then
              call this%lak_calculate_vol(n, hlak, v1)
              resid = resid + (v0 - v1) / delt
              call this%lak_calculate_vol(n, hlak+delh, v1)
              resid1 = resid1 + (v0 - v1) / delt
            !else
            !  call this%lak_calculate_vol(n, hlak, v1)
            !  resid = resid - v1 / delt
            !  call this%lak_calculate_vol(n, hlak+delh, v1)
            !  resid1 = resid1 - v1 / delt
            end if

            !
            ! -- determine the derivative and the stage change
            if (ABS(resid1-resid) > DZERO) then
              derv = (resid1 - resid) / delh
              dh = DZERO
              if (ABS(derv) > DPREC) then
                dh = resid / derv
              end if
            else
              if (resid < DZERO) then
                resid = DZERO
              end if
              call this%lak_vol2stage(n, resid, dh)
              dh = hlak - dh
              this%ncncvr(n) = 1
            end if
            !
            ! -- determine if the updated stage is outside the endpoints
            ts = hlak-dh
            if (iter == 1) this%dh0(n) = dh
            adh = ABS(dh)
            adh0 = ABS(this%dh0(n))
            if ((ts >= this%en2(n)) .or. (ts <= this%en1(n))) then
              ! -- use bisection if dh is increasing or updated stage is below the
              !    bottom of the lake
              if ((adh > adh0) .or. (ts-this%lakebot(n)) < DPREC) then
                ibflg = 1
                ts = DHALF * (this%en1(n) + this%en2(n))
                call this%lak_calculate_residual(n, ts, residb)
                dh = hlak - ts
              end if
            end if
            !
            ! -- set seep0 on the first lake iteration
            if (iter == 1) then
              this%seep0(n) = this%seep(n)
            end if
            !
            ! -- check for slow convergence
            if (this%seep(n)*this%seep0(n) < DPREC) then
              this%iseepc(n) = this%iseepc(n) + 1
            else
              this%iseepc(n) = 0
            end if
            ! -- determine of convergence is slow and oscillating
            idhp = 0
            if (dh*this%dh0(n) < DPREC) idhp = 1
            ! -- determine if stage change is increasing
            adh = ABS(dh)
            if (adh > adh0) idhp = 1
            ! -- increment idhc convergence flag
            if (idhp == 1) then
              this%idhc(n) = this%idhc(n) + 1
            end if
            !
            ! -- switch to bisection when the Newton-Raphson method oscillates
            !    or when convergence is slow
            if (ibflg == 1) then
              if (this%iseepc(n) > 7 .or. this%idhc(n) > 12) then
                ibflg = 1
                ts = DHALF * (this%en1(n) + this%en2(n))
                call this%lak_calculate_residual(n, ts, residb)
                dh = hlak - ts
              end if
            end if
            if (ibflg == 1) then
              ! -- change end points
              ! -- root is between r1 and residb
              if (this%r1(n)*residb < DZERO) then
                this%en2(n) = ts
                this%r2(n) = residb
              ! -- root is between fp and f2
              else
                this%en1(n) = ts
                this%r1(n) = residb
              end if
            end if
          else
            dh = DZERO
          end if
          !
          ! -- update lake stage
          hlak = hlak - dh
          if (hlak < this%lakebot(n)) then
            hlak = this%lakebot(n)
          end if
          if (ABS(dh) < delh) then
            this%ncncvr(n) = 1
          end if
          this%xnewpak(n) = hlak
          !
          ! -- save iterates for lake
          this%seep0(n) = this%seep(n)
          this%dh0(n) = dh
        end if
      end do laklevel

      if (iicnvg == 1) exit converge

    end do converge
    !
    ! -- Mover terms: store outflow after diversion loss
    !    as qformvr and reduce outflow (qd)
    !    by how much was actually sent to the mover
    if (this%imover == 1) then
      do n = 1, this%noutlets
        call this%pakmvrobj%accumulate_qformvr(n, -this%simoutrate(n))
      end do
    end if
    !
    ! -- return
    return
  end subroutine lak_solve


  subroutine lak_calculate_available(this, n, hlak, avail, &
                                     ra, ro, qinf, ex, headp)
    ! **************************************************************************
    ! lak_calculate_available -- Calculate the available volumetric rate for
    !                            a lake given a passed stage
    ! **************************************************************************
    !
    !    SPECIFICATIONS:
    ! --------------------------------------------------------------------------
    use TdisModule,only:delt
    ! -- dummy
    class(LakType), intent(inout) :: this
    integer(I4B), intent(in) :: n
    real(DP), intent(in) :: hlak
    real(DP), intent(inout) :: avail
    real(DP), intent(inout)  :: ra
    real(DP), intent(inout)  :: ro
    real(DP), intent(inout)  :: qinf
    real(DP), intent(inout)  :: ex
    real(DP), intent(in), optional :: headp
    ! -- local
    integer(I4B) :: j
    integer(I4B) :: idry
    integer(I4B) :: igwfnode
    real(DP) :: hp
    real(DP) :: head
    real(DP) :: qlakgw
    real(DP) :: clak
    real(DP) :: v0
    ! code
    !
    ! -- set hp
    if (present(headp)) then
      hp = headp
    else
      hp = DZERO
    end if
    !
    ! -- initialize
    avail = DZERO
    !
    ! -- calculate the aquifer sources to the lake
    do j = this%idxlakeconn(n), this%idxlakeconn(n+1)-1
      igwfnode = this%cellid(j)
      if (this%ibound(igwfnode) == 0) cycle
      head = this%xnew(igwfnode) + hp
      call this%lak_estimate_conn_exchange(1, n, j, idry, hlak, head, qlakgw, clak, avail)
    end do
    !
    ! -- add rainfall
    call this%lak_calculate_rainfall(n, hlak, ra)
    avail = avail + ra
    !
    ! -- calculate runoff
    call this%lak_calculate_runoff(n, ro)
    avail = avail + ro
    !
    ! -- calculate inflow
    call this%lak_calculate_inflow(n, qinf)
    avail = avail + qinf
    !
    ! -- calculate external flow terms
    call this%lak_calculate_external(n, ex)
    avail = avail + ex
    !
    ! -- calculate volume available in storage
    call this%lak_calculate_vol(n, this%xoldpak(n), v0)
    avail = avail + v0 / delt
    !
    ! -- return
    return
  end subroutine lak_calculate_available


  subroutine lak_calculate_residual(this, n, hlak, resid, headp)
    ! **************************************************************************
    ! lak_calculate_residual -- Calculate the residual for a lake given a
    !                           passed stage
    ! **************************************************************************
    !
    !    SPECIFICATIONS:
    ! --------------------------------------------------------------------------
    use TdisModule,only:delt
    ! -- dummy
    class(LakType), intent(inout) :: this
    integer(I4B), intent(in) :: n
    real(DP), intent(in) :: hlak
    real(DP), intent(inout) :: resid
    real(DP), intent(in), optional :: headp
    ! -- local
    integer(I4B) :: j
    integer(I4B) :: idry
    integer(I4B) :: igwfnode
    real(DP) :: hp
    real(DP) :: avail
    real(DP) :: head
    real(DP) :: ra
    real(DP) :: ro
    real(DP) :: qinf
    real(DP) :: ex
    real(DP) :: ev
    real(DP) :: wr
    real(DP) :: sout
    real(DP) :: sin
    real(DP) :: qlakgw
    real(DP) :: clak
    real(DP) :: seep
    real(DP) :: hlak0
    real(DP) :: v0
    real(DP) :: v1
    !
    ! -- code
    !
    ! -- set hp
    if (present(headp)) then
      hp = headp
    else
      hp = DZERO
    end if
    !
    ! -- initialize
    resid = DZERO
    avail = DZERO
    seep = DZERO
    !
    ! -- calculate the available water
    call this%lak_calculate_available(n, hlak, avail, &
                                      ra, ro, qinf, ex, hp)
    !
    ! -- calculate groundwater seepage
    do j = this%idxlakeconn(n), this%idxlakeconn(n+1)-1
      igwfnode = this%cellid(j)
      if (this%ibound(igwfnode) == 0) cycle
      head = this%xnew(igwfnode) + hp
      call this%lak_estimate_conn_exchange(2, n, j, idry, hlak, head, qlakgw, clak, avail)
      seep = seep + qlakgw
    end do
    !
    ! -- limit withdrawals to lake inflows and lake storage
    call this%lak_calculate_withdrawal(n, avail, wr)
    !
    ! -- limit evaporation to lake inflows and lake storage
    call this%lak_calculate_evaporation(n, hlak, avail, ev)
    !
    ! -- no outlet flow if evaporation consumes all water
    call this%lak_calculate_outlet_outflow(n, hlak, avail, sout)
    !
    ! -- update the surface inflow values
    call this%lak_calculate_outlet_inflow(n, sin)
    !
    ! -- calculate residual
    resid = ra + ev + wr + ro + qinf + ex + sin + sout + seep
    !
    ! -- include storage
    if (this%gwfiss /= 1) then
      hlak0 = this%xoldpak(n)
      call this%lak_calculate_vol(n, hlak0, v0)
      call this%lak_calculate_vol(n, hlak, v1)
      resid = resid + (v0 - v1) / delt
    end if
    !
    ! -- return
    return
  end subroutine lak_calculate_residual

  subroutine lak_setup_budobj(this)
! ******************************************************************************
! lak_setup_budobj -- Set up the budget object that stores all the lake flows
! ******************************************************************************
!
!    SPECIFICATIONS:
! ------------------------------------------------------------------------------
    ! -- modules
    use ConstantsModule, only: LENBUDTXT
    ! -- dummy
    class(LakType) :: this
    ! -- local
    integer(I4B) :: nbudterm
    integer(I4B) :: nlen
    integer(I4B) :: j, n, n1, n2
    integer(I4B) :: maxlist, naux
    integer(I4B) :: idx
    real(DP) :: q
    character(len=LENBUDTXT) :: text
    character(len=LENBUDTXT), dimension(1) :: auxtxt
! ------------------------------------------------------------------------------
    !
    ! -- Determine the number of lake budget terms. These are fixed for 
    !    the simulation and cannot change
    nbudterm = 9
    nlen = 0
    do n = 1, this%noutlets
      if (this%lakein(n) > 0 .and. this%lakeout(n) > 0) then
        nlen = nlen + 1
      end if
    end do
    if (nlen > 0) nbudterm = nbudterm + 1
    if (this%imover == 1) nbudterm = nbudterm + 2
    if (this%naux > 0) nbudterm = nbudterm + 1
    !
    ! -- set up budobj
    call budgetobject_cr(this%budobj, this%name)
    call this%budobj%budgetobject_df(this%nlakes, nbudterm, 0, 0)
    idx = 0
    !
    ! -- Go through and set up each budget term
    if (nlen > 0) then
      text = '    FLOW-JA-FACE'
      idx = idx + 1
      maxlist = 2 * this%noutlets
      naux = 0
      call this%budobj%budterm(idx)%initialize(text, &
                                               this%name_model, &
                                               this%name, &
                                               this%name_model, &
                                               this%name, &
                                               maxlist, .false., .false., &
                                               naux)
      !
      ! -- store connectivity
      call this%budobj%budterm(idx)%reset(2 * nlen)
      q = DZERO
      do n = 1, this%noutlets
        n1 = this%lakein(n)
        n2 = this%lakeout(n)
        if (n1 > 0 .and. n2 > 0) then
          call this%budobj%budterm(idx)%update_term(n1, n2, q)
          call this%budobj%budterm(idx)%update_term(n2, n1, -q)
        end if
      end do
    end if
    !
    ! -- 
    text = '             GWF'
    idx = idx + 1
    maxlist = this%maxbound 
    naux = 1
    auxtxt(1) = '       FLOW-AREA'
    call this%budobj%budterm(idx)%initialize(text, &
                                             this%name_model, &
                                             this%name, &
                                             this%name_model, &
                                             this%name_model, &
                                             maxlist, .false., .true., &
                                             naux, auxtxt)
    call this%budobj%budterm(idx)%reset(this%maxbound)
    q = DZERO
    do n = 1, this%nlakes
      do j = this%idxlakeconn(n), this%idxlakeconn(n + 1) - 1
        n2 = this%cellid(j)
        call this%budobj%budterm(idx)%update_term(n, n2, q)
      end do
    end do
    !
    ! -- 
    text = '        RAINFALL'
    idx = idx + 1
    maxlist = this%nlakes
    naux = 0
    call this%budobj%budterm(idx)%initialize(text, &
                                             this%name_model, &
                                             this%name, &
                                             this%name_model, &
                                             this%name, &
                                             maxlist, .false., .false., &
                                             naux)
    !
    ! -- 
    text = '     EVAPORATION'
    idx = idx + 1
    maxlist = this%nlakes
    naux = 0
    call this%budobj%budterm(idx)%initialize(text, &
                                             this%name_model, &
                                             this%name, &
                                             this%name_model, &
                                             this%name, &
                                             maxlist, .false., .false., &
                                             naux)
    !
    ! -- 
    text = '          RUNOFF'
    idx = idx + 1
    maxlist = this%nlakes
    naux = 0
    call this%budobj%budterm(idx)%initialize(text, &
                                             this%name_model, &
                                             this%name, &
                                             this%name_model, &
                                             this%name, &
                                             maxlist, .false., .false., &
                                             naux)
    !
    ! -- 
    text = '      EXT-INFLOW'
    idx = idx + 1
    maxlist = this%nlakes
    naux = 0
    call this%budobj%budterm(idx)%initialize(text, &
                                             this%name_model, &
                                             this%name, &
                                             this%name_model, &
                                             this%name, &
                                             maxlist, .false., .false., &
                                             naux)
    !
    ! -- 
    text = '      WITHDRAWAL'
    idx = idx + 1
    maxlist = this%nlakes
    naux = 0
    call this%budobj%budterm(idx)%initialize(text, &
                                             this%name_model, &
                                             this%name, &
                                             this%name_model, &
                                             this%name, &
                                             maxlist, .false., .false., &
                                             naux)
    !
    ! -- 
    text = '     EXT-OUTFLOW'
    idx = idx + 1
    maxlist = this%nlakes
    naux = 0
    call this%budobj%budterm(idx)%initialize(text, &
                                             this%name_model, &
                                             this%name, &
                                             this%name_model, &
                                             this%name, &
                                             maxlist, .false., .false., &
                                             naux)
    !
    ! -- 
    text = '         STORAGE'
    idx = idx + 1
    maxlist = this%nlakes
    naux = 1
    auxtxt(1) = '          VOLUME'
    call this%budobj%budterm(idx)%initialize(text, &
                                             this%name_model, &
                                             this%name, &
                                             this%name_model, &
                                             this%name, &
                                             maxlist, .false., .false., &
                                             naux, auxtxt)
    !
    ! -- 
    text = '        CONSTANT'
    idx = idx + 1
    maxlist = this%nlakes
    naux = 0
    call this%budobj%budterm(idx)%initialize(text, &
                                             this%name_model, &
                                             this%name, &
                                             this%name_model, &
                                             this%name, &
                                             maxlist, .false., .false., &
                                             naux)
    !
    ! -- 
    if (this%imover == 1) then
      !
      ! -- 
      text = '        FROM-MVR'
      idx = idx + 1
      maxlist = this%nlakes
      naux = 0
      call this%budobj%budterm(idx)%initialize(text, &
                                               this%name_model, &
                                               this%name, &
                                               this%name_model, &
                                               this%name, &
                                               maxlist, .false., .false., &
                                               naux)
      !
      ! -- 
      text = '          TO-MVR'
      idx = idx + 1
      maxlist = this%noutlets
      naux = 0
      call this%budobj%budterm(idx)%initialize(text, &
                                               this%name_model, &
                                               this%name, &
                                               this%name_model, &
                                               this%name, &
                                               maxlist, .false., .false., &
                                               naux, ordered_id1=.false.)
    end if
    !
    ! -- 
    naux = this%naux
    if (naux > 0) then
      !
      ! -- 
      text = '       AUXILIARY'
      idx = idx + 1
      maxlist = this%nlakes
      call this%budobj%budterm(idx)%initialize(text, &
                                               this%name_model, &
                                               this%name, &
                                               this%name_model, &
                                               this%name, &
                                               maxlist, .false., .false., &
                                               naux, this%auxname)
    end if
    !
    ! -- if lake flow for each reach are written to the listing file
    if (this%iprflow /= 0) then
      call this%budobj%flowtable_df(this%iout)
    end if
    !
    ! -- return
    return
  end subroutine lak_setup_budobj

  subroutine lak_fill_budobj(this)
! ******************************************************************************
! lak_fill_budobj -- copy flow terms into this%budobj
! ******************************************************************************
!
!    SPECIFICATIONS:
! ------------------------------------------------------------------------------
    ! -- modules
    ! -- dummy
    class(LakType) :: this
    ! -- local
    integer(I4B) :: naux
    real(DP), dimension(:), allocatable :: auxvartmp
    integer(I4B) :: i, j, n, n1, n2
    integer(I4B) :: ii
    integer(I4B) :: idx
    integer(I4B) :: nlen
    real(DP) :: hlak, hgwf
    real(DP) :: v, v1
    real(DP) :: q
    ! -- formats
! -----------------------------------------------------------------------------
    !
    ! -- initialize counter
    idx = 0

    
    ! -- FLOW JA FACE
    nlen = 0
    do n = 1, this%noutlets
      if (this%lakein(n) > 0 .and. this%lakeout(n) > 0) then
        nlen = nlen + 1
      end if
    end do
    if (nlen > 0) then
      idx = idx + 1
      call this%budobj%budterm(idx)%reset(2 * nlen)
      do n = 1, this%noutlets
        n1 = this%lakein(n)
        n2 = this%lakeout(n)
        if (n1 > 0 .and. n2 > 0) then
          q = this%simoutrate(n)
          if (this%imover == 1) then
            q = q + this%pakmvrobj%get_qtomvr(n)
          end if
          call this%budobj%budterm(idx)%update_term(n1, n2, q)
          call this%budobj%budterm(idx)%update_term(n2, n1, -q)
        end if
      end do
    end if

    
    ! -- GWF (LEAKAGE)
    idx = idx + 1
    call this%budobj%budterm(idx)%reset(this%maxbound)
    do n = 1, this%nlakes
      hlak = this%xnewpak(n)
      do j = this%idxlakeconn(n), this%idxlakeconn(n + 1) - 1
        n2 = this%cellid(j)
        hgwf = this%xnew(n2)
        call this%lak_calculate_conn_warea(n, j, hlak, hgwf, this%qauxcbc(1))
        q = this%qleak(j)
        call this%budobj%budterm(idx)%update_term(n, n2, q, this%qauxcbc)
      end do
    end do

    
    ! -- RAIN
    idx = idx + 1
    call this%budobj%budterm(idx)%reset(this%nlakes)
    do n = 1, this%nlakes
      q = this%precip(n)
      call this%budobj%budterm(idx)%update_term(n, n, q)
    end do
    
    
    ! -- EVAPORATION
    idx = idx + 1
    call this%budobj%budterm(idx)%reset(this%nlakes)
    do n = 1, this%nlakes
      q = this%evap(n)
      call this%budobj%budterm(idx)%update_term(n, n, q)
    end do
    

    ! -- RUNOFF
    idx = idx + 1
    call this%budobj%budterm(idx)%reset(this%nlakes)
    do n = 1, this%nlakes
      q = this%runoff(n)%value
      call this%budobj%budterm(idx)%update_term(n, n, q)
    end do

    
    ! -- INFLOW
    idx = idx + 1
    call this%budobj%budterm(idx)%reset(this%nlakes)
    do n = 1, this%nlakes
      q = this%inflow(n)%value
      call this%budobj%budterm(idx)%update_term(n, n, q)
    end do
    
    
    ! -- WITHDRAWAL
    idx = idx + 1
    call this%budobj%budterm(idx)%reset(this%nlakes)
    do n = 1, this%nlakes
      q = this%withr(n)
      call this%budobj%budterm(idx)%update_term(n, n, q)
    end do

    
    ! -- EXTERNAL OUTFLOW
    idx = idx + 1
    call this%budobj%budterm(idx)%reset(this%nlakes)
    do n = 1, this%nlakes
      call this%lak_get_external_outlet(n, q)
      ! subtract tomover from external outflow
      call this%lak_get_external_mover(n, v)
      q = q + v
      call this%budobj%budterm(idx)%update_term(n, n, q)
    end do

    
    ! -- STORAGE
    idx = idx + 1
    call this%budobj%budterm(idx)%reset(this%nlakes)
    do n = 1, this%nlakes
      call this%lak_calculate_vol(n, this%xnewpak(n), v1)
      q = this%qsto(n)
      this%qauxcbc(1) = v1
      call this%budobj%budterm(idx)%update_term(n, n, q, this%qauxcbc)
    end do
    
    
    ! -- CONSTANT FLOW
    idx = idx + 1
    call this%budobj%budterm(idx)%reset(this%nlakes)
    do n = 1, this%nlakes
      q = this%chterm(n)
      call this%budobj%budterm(idx)%update_term(n, n, q)
    end do
    
    
    ! -- MOVER
    if (this%imover == 1) then
      
      ! -- FROM MOVER
      idx = idx + 1
      call this%budobj%budterm(idx)%reset(this%nlakes)
      do n = 1, this%nlakes
        q = this%pakmvrobj%get_qfrommvr(n)
        call this%budobj%budterm(idx)%update_term(n, n, q)
      end do
      
      
      ! -- TO MOVER
      idx = idx + 1
      call this%budobj%budterm(idx)%reset(this%noutlets)
      do n = 1, this%noutlets
        n1 = this%lakein(n)
        q = this%pakmvrobj%get_qtomvr(n)
        if (q > DZERO) then
          q = -q
        end if
        call this%budobj%budterm(idx)%update_term(n1, n1, q)
      end do
      
    end if
    
    
    ! -- AUXILIARY VARIABLES
    naux = this%naux
    if (naux > 0) then
      idx = idx + 1
      allocate(auxvartmp(naux))
      call this%budobj%budterm(idx)%reset(this%nlakes)
      do n = 1, this%nlakes
        q = DZERO
        do i = 1, naux
          ii = (n - 1) * naux + i
          auxvartmp(i) = this%lauxvar(ii)%value
        end do
        call this%budobj%budterm(idx)%update_term(n, n, q, auxvartmp)
      end do
      deallocate(auxvartmp)
    end if
    !
    ! --Terms are filled, now accumulate them for this time step
    call this%budobj%accumulate_terms()
    !
    ! -- return
    return
  end subroutine lak_fill_budobj

end module LakModule
<|MERGE_RESOLUTION|>--- conflicted
+++ resolved
@@ -1,6086 +1,6047 @@
-module LakModule
-  !
-  use KindModule, only: DP, I4B
-  use ConstantsModule, only: LINELENGTH, LENBOUNDNAME, LENTIMESERIESNAME,      &
-                             DZERO, DPREC, DEM30, DEM9, DEM6, DEM5,            &
-                             DEM4, DEM2, DEM1, DHALF, DP7, DONE,               &
-                             DTWO, DPI, DTHREE, DEIGHT, DTEN, DHUNDRED, DEP20, &
-                             DONETHIRD, DTWOTHIRDS, DFIVETHIRDS,               &
-                             DGRAVITY, DCD,                                    &
-                             NAMEDBOUNDFLAG, LENFTYPE, LENPACKAGENAME,         &
-                             DNODATA,                                          &
-                             TABLEFT, TABCENTER, TABRIGHT,                     &
-                             TABSTRING, TABUCSTRING, TABINTEGER, TABREAL
-  use MemoryTypeModule, only: MemoryTSType
-  use MemoryManagerModule, only: mem_allocate, mem_reallocate, mem_setptr,     &
-                                 mem_deallocate
-  use SmoothingModule,  only: sQuadraticSaturation, sQSaturation,              &
-                              sQuadraticSaturationDerivative,                  &
-                              sQSaturationDerivative
-  use BndModule, only: BndType
-  use BudgetObjectModule, only: BudgetObjectType, budgetobject_cr
-  use TableModule, only: table_cr
-  use ObserveModule, only: ObserveType
-  use ObsModule, only: ObsType
-  use InputOutputModule, only: get_node, URWORD, extract_idnum_or_bndname
-  use BaseDisModule, only: DisBaseType
-  use SimModule,           only: count_errors, store_error, ustop
-  use GenericUtilitiesModule, only: sim_message
-  use ArrayHandlersModule, only: ExpandArray
-  use BlockParserModule,   only: BlockParserType
-  use BaseDisModule,       only: DisBaseType
-  !
-  implicit none
-  !
-  private
-  public :: LakType
-  public :: lak_create
-  !
-  character(len=LENFTYPE)       :: ftype = 'LAK'
-  character(len=LENPACKAGENAME) :: text  = '             LAK'
-  !
-  type LakTabType
-    real(DP), dimension(:), pointer, contiguous  :: tabstage => null()
-    real(DP), dimension(:), pointer, contiguous  :: tabvolume => null()
-    real(DP), dimension(:), pointer, contiguous  :: tabsarea => null()
-    real(DP), dimension(:), pointer, contiguous  :: tabwarea => null()
-  end type LakTabType
-  !
-  type, extends(BndType) :: LakType
-    ! -- scalars
-    ! -- characters
-    character(len=16), dimension(:), pointer, contiguous :: clakbudget => NULL()
-    character(len=16), dimension(:), pointer, contiguous :: cauxcbc => NULL()
-    ! -- integers
-    integer(I4B), pointer :: iprhed => null()
-    integer(I4B), pointer :: istageout => null()
-    integer(I4B), pointer :: ibudgetout => null()
-    integer(I4B), pointer :: cbcauxitems => NULL()
-    integer(I4B), pointer :: nlakes => NULL()
-    integer(I4B), pointer :: noutlets => NULL()
-    integer(I4B), pointer :: ntables => NULL()
-    real(DP), pointer :: convlength => NULL()
-    real(DP), pointer :: convtime => NULL()
-    real(DP), pointer :: outdmax => NULL()
-    integer(I4B), pointer :: igwhcopt => NULL()
-    integer(I4B), pointer :: iconvchk => NULL()
-    integer(I4B), pointer :: iconvresidchk => NULL()
-    real(DP), pointer :: surfdep => NULL()
-    real(DP), pointer :: delh => NULL()
-    real(DP), pointer :: pdmax => NULL()
-    integer(I4B), pointer :: check_attr => NULL()
-    ! -- for budgets
-    integer(I4B), pointer :: bditems => NULL()
-    ! -- vectors
-    ! -- lake data
-    integer(I4B), dimension(:), pointer, contiguous :: nlakeconn => null()
-    integer(I4B), dimension(:), pointer, contiguous :: idxlakeconn => null()
-    integer(I4B), dimension(:), pointer, contiguous :: ntabrow => null()
-    real(DP), dimension(:), pointer, contiguous  :: strt => null()
-    real(DP), dimension(:), pointer, contiguous  :: laketop => null()
-    real(DP), dimension(:), pointer, contiguous  :: lakebot => null()
-    real(DP), dimension(:), pointer, contiguous  :: sareamax => null()
-    character(len=LENBOUNDNAME), dimension(:), pointer,                         &
-                                 contiguous :: lakename => null()
-    character (len=8), dimension(:), pointer, contiguous :: status => null()
-    real(DP), dimension(:), pointer, contiguous  :: avail => null()
-    real(DP), dimension(:), pointer, contiguous  :: lkgwsink => null()
-    ! -- time series aware data
-    type (MemoryTSType), dimension(:), pointer, contiguous :: stage => null()
-    type (MemoryTSType), dimension(:), pointer, contiguous :: rainfall => null()
-    type (MemoryTSType), dimension(:), pointer,                                 &
-                         contiguous :: evaporation => null()
-    type (MemoryTSType), dimension(:), pointer, contiguous :: runoff => null()
-    type (MemoryTSType), dimension(:), pointer, contiguous :: inflow => null()
-    type (MemoryTSType), dimension(:), pointer,                                 &
-                         contiguous :: withdrawal => null()
-    type (MemoryTSType), dimension(:), pointer, contiguous :: lauxvar => null()
-    !
-    ! -- table data
-    type (LakTabType), dimension(:), pointer, contiguous :: laketables => null()
-    !
-    ! -- lake solution data
-    integer(I4B), dimension(:), pointer, contiguous :: ncncvr => null()
-    real(DP), dimension(:), pointer, contiguous  :: surfin => null()
-    real(DP), dimension(:), pointer, contiguous  :: surfout => null()
-    real(DP), dimension(:), pointer, contiguous  :: surfout1 => null()
-    real(DP), dimension(:), pointer, contiguous  :: precip => null()
-    real(DP), dimension(:), pointer, contiguous  :: precip1 => null()
-    real(DP), dimension(:), pointer, contiguous  :: evap => null()
-    real(DP), dimension(:), pointer, contiguous  :: evap1 => null()
-    real(DP), dimension(:), pointer, contiguous  :: evapo => null()
-    real(DP), dimension(:), pointer, contiguous  :: withr => null()
-    real(DP), dimension(:), pointer, contiguous  :: withr1 => null()
-    real(DP), dimension(:), pointer, contiguous  :: flwin => null()
-    real(DP), dimension(:), pointer, contiguous  :: flwiter => null()
-    real(DP), dimension(:), pointer, contiguous  :: flwiter1 => null()
-    real(DP), dimension(:), pointer, contiguous  :: seep => null()
-    real(DP), dimension(:), pointer, contiguous  :: seep1 => null()
-    real(DP), dimension(:), pointer, contiguous  :: seep0 => null()
-    real(DP), dimension(:), pointer, contiguous  :: stageiter => null()
-    real(DP), dimension(:), pointer, contiguous  :: chterm => null()
-    !
-    ! -- lake convergence
-    integer(I4B), dimension(:), pointer, contiguous :: iseepc => null()
-    integer(I4B), dimension(:), pointer, contiguous :: idhc => null()
-    real(DP), dimension(:), pointer, contiguous :: en1 => null()
-    real(DP), dimension(:), pointer, contiguous :: en2 => null()
-    real(DP), dimension(:), pointer, contiguous :: r1 => null()
-    real(DP), dimension(:), pointer, contiguous :: r2 => null()
-    real(DP), dimension(:), pointer, contiguous :: dh0 => null()
-    real(DP), dimension(:), pointer, contiguous :: s0 => null()
-    !
-    ! -- lake connection data
-    integer(I4B), dimension(:), pointer, contiguous :: imap => null()
-    integer(I4B), dimension(:), pointer, contiguous :: cellid => null()
-    integer(I4B), dimension(:), pointer, contiguous :: nodesontop => null()
-    integer(I4B), dimension(:), pointer, contiguous :: ictype => null()
-    real(DP), dimension(:), pointer, contiguous  :: bedleak => null()
-    real(DP), dimension(:), pointer, contiguous  :: belev => null()
-    real(DP), dimension(:), pointer, contiguous  :: telev => null()
-    real(DP), dimension(:), pointer, contiguous  :: connlength => null()
-    real(DP), dimension(:), pointer, contiguous  :: connwidth => null()
-    real(DP), dimension(:), pointer, contiguous  :: sarea => null()
-    real(DP), dimension(:), pointer, contiguous  :: warea => null()
-    real(DP), dimension(:), pointer, contiguous  :: satcond => null()
-    real(DP), dimension(:), pointer, contiguous  :: simcond => null()
-    real(DP), dimension(:), pointer, contiguous  :: simlakgw => null()
-    !
-    ! -- lake outlet data
-    integer(I4B), dimension(:), pointer, contiguous :: lakein => null()
-    integer(I4B), dimension(:), pointer, contiguous :: lakeout => null()
-    integer(I4B), dimension(:), pointer, contiguous :: iouttype => null()
-    type (MemoryTSType), dimension(:), pointer, contiguous :: outrate => null()
-    type (MemoryTSType), dimension(:), pointer,                                 &
-                         contiguous :: outinvert => null()
-    type (MemoryTSType), dimension(:), pointer, contiguous :: outwidth => null()
-    type (MemoryTSType), dimension(:), pointer, contiguous :: outrough => null()
-    type (MemoryTSType), dimension(:), pointer, contiguous :: outslope => null()
-    real(DP), dimension(:), pointer, contiguous  :: simoutrate => null()
-    !
-    ! -- lake output data
-    real(DP), dimension(:), pointer, contiguous :: qauxcbc => null()
-    real(DP), dimension(:), pointer, contiguous :: dbuff => null()
-    real(DP), dimension(:), pointer, contiguous :: qleak => null()
-    real(DP), dimension(:), pointer, contiguous :: qsto => null()
-    !
-    ! -- pointer to gwf iss and gwf hk
-    integer(I4B), pointer :: gwfiss => NULL()
-    real(DP), dimension(:), pointer, contiguous :: gwfk11 => NULL()
-    real(DP), dimension(:), pointer, contiguous :: gwfk33 => NULL()
-    real(DP), dimension(:), pointer, contiguous :: gwfsat => NULL()
-    integer(I4B), pointer :: gwfik33 => NULL()
-    !
-    ! -- package x, xold, and ibound
-    integer(I4B), dimension(:), pointer, contiguous :: iboundpak => null()       !package ibound
-    real(DP), dimension(:), pointer, contiguous :: xnewpak => null()             !package x vector
-    real(DP), dimension(:), pointer, contiguous :: xoldpak => null()             !package xold vector
-    !
-    ! -- lake budget object
-    type(BudgetObjectType), pointer :: budobj => null()
-    !
-    ! -- type bound procedures
-    contains
-    procedure :: lak_allocate_scalars
-    procedure :: lak_allocate_arrays
-    procedure :: bnd_options => lak_options
-    procedure :: read_dimensions => lak_read_dimensions
-    procedure :: read_initial_attr => lak_read_initial_attr
-    procedure :: set_pointers => lak_set_pointers
-    procedure :: bnd_ar => lak_ar
-    procedure :: bnd_rp => lak_rp
-    procedure :: bnd_ad => lak_ad
-    procedure :: bnd_cf => lak_cf
-    procedure :: bnd_fc => lak_fc
-    procedure :: bnd_fn => lak_fn
-    procedure :: bnd_cc => lak_cc
-    procedure :: bnd_bd => lak_bd
-    procedure :: bnd_ot => lak_ot
-    procedure :: bnd_da => lak_da
-    procedure :: define_listlabel
-    ! -- methods for observations
-    procedure, public :: bnd_obs_supported => lak_obs_supported
-    procedure, public :: bnd_df_obs => lak_df_obs
-    procedure, public :: bnd_rp_obs => lak_rp_obs
-    ! -- private procedures
-    procedure, private :: lak_read_lakes
-    procedure, private :: lak_read_lake_connections
-    procedure, private :: lak_read_outlets
-    procedure, private :: lak_read_tables
-    procedure, private :: lak_read_table
-    !procedure, private :: lak_check_attributes
-    procedure, private :: lak_check_valid
-    procedure, private :: lak_set_stressperiod
-    procedure, private :: lak_set_attribute_error
-    procedure, private :: lak_cfupdate
-    procedure, private :: lak_bound_update
-    procedure, private :: lak_bd_obs
-    procedure, private :: lak_calculate_sarea
-    procedure, private :: lak_calculate_warea
-    procedure, private :: lak_calculate_conn_warea
-    procedure, public  :: lak_calculate_vol
-    procedure, private :: lak_calculate_conductance
-    procedure, private :: lak_calculate_cond_head
-    procedure, private :: lak_calculate_conn_conductance
-    procedure, private :: lak_calculate_conn_exchange
-    procedure, private :: lak_estimate_conn_exchange
-    procedure, private :: lak_calculate_storagechange
-    procedure, private :: lak_calculate_rainfall
-    procedure, private :: lak_calculate_runoff
-    procedure, private :: lak_calculate_inflow
-    procedure, private :: lak_calculate_external
-    procedure, private :: lak_calculate_withdrawal
-    procedure, private :: lak_calculate_evaporation
-    procedure, private :: lak_calculate_outlet_inflow
-    procedure, private :: lak_calculate_outlet_outflow
-    procedure, private :: lak_get_internal_inlet
-    procedure, private :: lak_get_internal_outlet
-    procedure, private :: lak_get_external_outlet
-    procedure, private :: lak_get_internal_mover
-    procedure, private :: lak_get_external_mover
-    procedure, private :: lak_get_outlet_tomover
-    procedure, private :: lak_accumulate_chterm
-    procedure, private :: lak_vol2stage
-    procedure, private :: lak_solve
-    procedure, private :: lak_calculate_available
-    procedure, private :: lak_calculate_residual
-    procedure, private :: lak_linear_interpolation
-    procedure, private :: lak_setup_budobj
-    procedure, private :: lak_fill_budobj
-  end type LakType
-
-contains
-
-  subroutine lak_create(packobj, id, ibcnum, inunit, iout, namemodel, pakname)
-! ******************************************************************************
-! lak_create -- Create a New LAKE Package
-! Subroutine: (1) create new-style package
-!             (2) point bndobj to the new package
-! ******************************************************************************
-!
-!    SPECIFICATIONS:
-! ------------------------------------------------------------------------------
-    class(BndType), pointer :: packobj
-    integer(I4B),intent(in) :: id
-    integer(I4B),intent(in) :: ibcnum
-    integer(I4B),intent(in) :: inunit
-    integer(I4B),intent(in) :: iout
-    character(len=*), intent(in) :: namemodel
-    character(len=*), intent(in) :: pakname
-    type(LakType), pointer :: lakobj
-! ------------------------------------------------------------------------------
-    !
-    ! -- allocate the object and assign values to object variables
-    allocate(lakobj)
-    packobj => lakobj
-    !
-    ! -- create name and origin
-    call packobj%set_names(ibcnum, namemodel, pakname, ftype)
-    packobj%text = text
-    !
-    ! -- allocate scalars
-    call lakobj%lak_allocate_scalars()
-    !
-    ! -- initialize package
-    call packobj%pack_initialize()
-
-    packobj%inunit = inunit
-    packobj%iout = iout
-    packobj%id = id
-    packobj%ibcnum = ibcnum
-    packobj%ncolbnd = 3
-    packobj%iscloc = 0  ! not supported
-    packobj%ictorigin = 'NPF'
-    !
-    ! -- return
-    return
-  end subroutine lak_create
-
-  subroutine lak_allocate_scalars(this)
-! ******************************************************************************
-! allocate_scalars -- allocate scalar members
-! ******************************************************************************
-!
-!    SPECIFICATIONS:
-! ------------------------------------------------------------------------------
-    ! -- dummy
-    class(LakType),   intent(inout) :: this
-! ------------------------------------------------------------------------------
-    !
-    ! -- call standard BndType allocate scalars
-    call this%BndType%allocate_scalars()
-    !
-    ! -- allocate the object and assign values to object variables
-    call mem_allocate(this%iprhed, 'IPRHED', this%origin)
-    call mem_allocate(this%istageout, 'ISTAGEOUT', this%origin)
-    call mem_allocate(this%ibudgetout, 'IBUDGETOUT', this%origin)
-    call mem_allocate(this%nlakes, 'NLAKES', this%origin)
-    call mem_allocate(this%noutlets, 'NOUTLETS', this%origin)
-    call mem_allocate(this%ntables, 'NTABLES', this%origin)
-    call mem_allocate(this%convlength, 'CONVLENGTH', this%origin)
-    call mem_allocate(this%convtime, 'CONVTIME', this%origin)
-    call mem_allocate(this%outdmax, 'OUTDMAX', this%origin)
-    call mem_allocate(this%igwhcopt, 'IGWHCOPT', this%origin)
-    call mem_allocate(this%iconvchk, 'ICONVCHK', this%origin)
-    call mem_allocate(this%iconvresidchk, 'ICONVRESIDCHK', this%origin)
-    call mem_allocate(this%surfdep, 'SURFDEP', this%origin)
-    call mem_allocate(this%delh, 'DELH', this%origin)
-    call mem_allocate(this%pdmax, 'PDMAX', this%origin)
-    call mem_allocate(this%check_attr, 'check_attr', this%origin)
-    call mem_allocate(this%bditems, 'BDITEMS', this%origin)
-    call mem_allocate(this%cbcauxitems, 'CBCAUXITEMS', this%origin)
-    !
-    ! -- Set values
-    this%iprhed = 0
-    this%istageout = 0
-    this%ibudgetout = 0
-    this%nlakes = 0
-    this%noutlets = 0
-    this%ntables = 0
-    this%convlength = DONE
-    this%convtime = DONE
-    this%outdmax = DZERO
-    this%igwhcopt = 0
-    this%iconvchk = 1
-    this%iconvresidchk = 1
-    this%surfdep = DZERO
-    this%delh = DEM5
-    this%pdmax = DEM1
-    this%bditems = 11
-    this%cbcauxitems = 1
-    !
-    ! -- return
-    return
-  end subroutine lak_allocate_scalars
-
-  subroutine lak_allocate_arrays(this)
-! ******************************************************************************
-! allocate_scalars -- allocate scalar members
-! ******************************************************************************
-!
-!    SPECIFICATIONS:
-! ------------------------------------------------------------------------------
-    ! -- modules
-    ! -- dummy
-    class(LakType),   intent(inout) :: this
-    ! -- local
-    integer(I4B) :: i
-! ------------------------------------------------------------------------------
-    !
-    ! -- call standard BndType allocate scalars
-    call this%BndType%allocate_arrays()
-    !
-    ! -- allocate character array for budget text
-    allocate(this%clakbudget(this%bditems))
-    !
-    !-- fill clakbudget
-    this%clakbudget(1)  = '             GWF'
-    this%clakbudget(2)  = '        RAINFALL'
-    this%clakbudget(3)  = '     EVAPORATION'
-    this%clakbudget(4)  = '          RUNOFF'
-    this%clakbudget(5)  = '      EXT-INFLOW'
-    this%clakbudget(6)  = '      WITHDRAWAL'
-    this%clakbudget(7)  = '     EXT-OUTFLOW'
-    this%clakbudget(8)  = '         STORAGE'
-    this%clakbudget(9)  = '        CONSTANT'
-    this%clakbudget(10) = '        FROM-MVR'
-    this%clakbudget(11) = '          TO-MVR'
-    !
-    ! -- allocate and initialize dbuff
-    if (this%istageout > 0) then
-      call mem_allocate(this%dbuff, this%nlakes, 'DBUFF', this%origin)
-      do i = 1, this%nlakes
-        this%dbuff(i) = DZERO
-      end do
-    else
-      call mem_allocate(this%dbuff, 0, 'DBUFF', this%origin)
-    end if
-    !
-    ! -- allocate character array for budget text
-    allocate(this%cauxcbc(this%cbcauxitems))
-    !
-    ! -- allocate and initialize qauxcbc
-    call mem_allocate(this%qauxcbc, this%cbcauxitems, 'QAUXCBC', this%origin)
-    do i = 1, this%cbcauxitems
-      this%qauxcbc(i) = DZERO
-    end do
-    !
-    ! -- allocate qleak and qsto
-    call mem_allocate(this%qleak, this%maxbound, 'QLEAK', this%origin)
-    do i = 1, this%maxbound
-      this%qleak(i) = DZERO
-    end do
-    call mem_allocate(this%qsto, this%nlakes, 'QSTO', this%origin)
-    do i = 1, this%nlakes
-      this%qsto(i) = DZERO
-    end do
-    !
-    ! -- return
-    return
-  end subroutine lak_allocate_arrays
-  
-  subroutine lak_read_lakes(this)
-! ******************************************************************************
-! pak1read_dimensions -- Read the dimensions for this package
-! ******************************************************************************
-!
-!    SPECIFICATIONS:
-! ------------------------------------------------------------------------------
-    ! -- modules
-    use ConstantsModule, only: LINELENGTH
-    use SimModule, only: ustop, store_error, count_errors, store_error_unit
-    use TimeSeriesManagerModule, only: read_single_value_or_time_series
-    ! -- dummy
-    class(LakType),intent(inout) :: this
-    ! -- local
-    character(len=LINELENGTH) :: errmsg
-    character(len=LINELENGTH) :: text
-    character(len=LENBOUNDNAME) :: bndName, bndNameTemp
-    character(len=9) :: cno
-    character(len=50), dimension(:), allocatable :: caux
-    integer(I4B) :: ierr, ival
-    logical :: isfound, endOfBlock
-    integer(I4B) :: n
-    integer(I4B) :: ii, jj
-    integer(I4B) :: iaux
-    integer(I4B) :: itmp
-    integer(I4B) :: nlak
-    integer(I4B) :: nconn
-    integer(I4B), dimension(:), pointer, contiguous :: nboundchk
-    ! -- format
-    !
-    ! -- code
-    !
-    ! -- initialize itmp
-    itmp = 0
-    !
-    ! -- allocate lake data
-    call mem_allocate(this%nlakeconn, this%nlakes, 'NLAKECONN', this%origin)
-    call mem_allocate(this%idxlakeconn, this%nlakes+1, 'IDXLAKECONN', this%origin)
-    call mem_allocate(this%ntabrow, this%nlakes, 'NTABROW', this%origin)
-    call mem_allocate(this%strt, this%nlakes, 'STRT', this%origin)
-    call mem_allocate(this%laketop, this%nlakes, 'LAKETOP', this%origin)
-    call mem_allocate(this%lakebot, this%nlakes, 'LAKEBOT', this%origin)
-    call mem_allocate(this%sareamax, this%nlakes, 'SAREAMAX', this%origin)
-    call mem_allocate(this%stage, this%nlakes, 'STAGE', this%origin)
-    call mem_allocate(this%rainfall, this%nlakes, 'RAINFALL', this%origin)
-    call mem_allocate(this%evaporation, this%nlakes, 'EVAPORATION', this%origin)
-    call mem_allocate(this%runoff, this%nlakes, 'RUNOFF', this%origin)
-    call mem_allocate(this%inflow, this%nlakes, 'INFLOW', this%origin)
-    call mem_allocate(this%withdrawal, this%nlakes, 'WITHDRAWAL', this%origin)
-    call mem_allocate(this%lauxvar, this%naux*this%nlakes, 'LAUXVAR', this%origin)
-    call mem_allocate(this%avail, this%nlakes, 'AVAIL', this%origin)
-    call mem_allocate(this%lkgwsink, this%nlakes, 'LKGWSINK', this%origin)
-    call mem_allocate(this%ncncvr, this%nlakes, 'NCNCVR', this%origin)
-    call mem_allocate(this%surfin, this%nlakes, 'SURFIN', this%origin)
-    call mem_allocate(this%surfout, this%nlakes, 'SURFOUT', this%origin)
-    call mem_allocate(this%surfout1, this%nlakes, 'SURFOUT1', this%origin)
-    call mem_allocate(this%precip, this%nlakes, 'PRECIP', this%origin)
-    call mem_allocate(this%precip1, this%nlakes, 'PRECIP1', this%origin)
-    call mem_allocate(this%evap, this%nlakes, 'EVAP', this%origin)
-    call mem_allocate(this%evap1, this%nlakes, 'EVAP1', this%origin)
-    call mem_allocate(this%evapo, this%nlakes, 'EVAPO', this%origin)
-    call mem_allocate(this%withr, this%nlakes, 'WITHR', this%origin)
-    call mem_allocate(this%withr1, this%nlakes, 'WITHR1', this%origin)
-    call mem_allocate(this%flwin, this%nlakes, 'FLWIN', this%origin)
-    call mem_allocate(this%flwiter, this%nlakes, 'FLWITER', this%origin)
-    call mem_allocate(this%flwiter1, this%nlakes, 'FLWITER1', this%origin)
-    call mem_allocate(this%seep, this%nlakes, 'SEEP', this%origin)
-    call mem_allocate(this%seep1, this%nlakes, 'SEEP1', this%origin)
-    call mem_allocate(this%seep0, this%nlakes, 'SEEP0', this%origin)
-    call mem_allocate(this%stageiter, this%nlakes, 'STAGEITER', this%origin)
-    call mem_allocate(this%chterm, this%nlakes, 'CHTERM', this%origin)
-    !
-    ! -- lake boundary and stages
-    call mem_allocate(this%iboundpak, this%nlakes, 'IBOUND', this%origin)
-    call mem_allocate(this%xnewpak, this%nlakes, 'XNEWPAK', this%origin)
-    call mem_allocate(this%xoldpak, this%nlakes, 'XOLDPAK', this%origin)
-    !
-    ! -- lake iteration variables
-    call mem_allocate(this%iseepc, this%nlakes, 'ISEEPC', this%origin)
-    call mem_allocate(this%idhc, this%nlakes, 'IDHC', this%origin)
-    call mem_allocate(this%en1, this%nlakes, 'EN1', this%origin)
-    call mem_allocate(this%en2, this%nlakes, 'EN2', this%origin)
-    call mem_allocate(this%r1, this%nlakes, 'R1', this%origin)
-    call mem_allocate(this%r2, this%nlakes, 'R2', this%origin)
-    call mem_allocate(this%dh0, this%nlakes, 'DH0', this%origin)
-    call mem_allocate(this%s0, this%nlakes, 'S0', this%origin)
-    !
-    ! -- allocate character storage not managed by the memory manager
-    allocate(this%lakename(this%nlakes)) ! ditch after boundnames allocated??
-    allocate(this%status(this%nlakes))
-    !
-    do n = 1, this%nlakes
-      this%ntabrow(n) = 0
-      this%status(n) = 'ACTIVE'
-      this%laketop(n) = -DEP20
-      this%lakebot(n) =  DEP20
-      this%sareamax(n) = DZERO
-      this%iboundpak(n) = 1
-      this%xnewpak(n) = DEP20
-      this%xoldpak(n) = DEP20
-    end do
-    !
-    ! -- allocate local storage for aux variables
-    if (this%naux > 0) then
-      allocate(caux(this%naux))
-    end if
-    !
-    ! -- allocate and initialize temporary variables
-    allocate(nboundchk(this%nlakes))
-    do n = 1, this%nlakes
-      nboundchk(n) = 0
-    end do
-    !
-    ! -- read lake well data
-    ! -- get lakes block
-    call this%parser%GetBlock('PACKAGEDATA', isfound, ierr, &
-      supportOpenClose=.true.)
-    !
-    ! -- parse locations block if detected
-    if (isfound) then
-      write(this%iout,'(/1x,a)')'PROCESSING '//trim(adjustl(this%text))// &
-        ' PACKAGEDATA'
-      nlak = 0
-      nconn = 0
-      do
-        call this%parser%GetNextLine(endOfBlock)
-        if (endOfBlock) exit
-        n = this%parser%GetInteger()
-
-        if (n < 1 .or. n > this%nlakes) then
-          write(errmsg,'(4x,a,1x,i6)') &
-            '****ERROR. lakeno MUST BE > 0 and <= ', this%nlakes
-          call store_error(errmsg)
-          cycle
-        end if
-        
-        ! -- increment nboundchk
-        nboundchk(n) = nboundchk(n) + 1
-
-        ! -- strt
-        this%strt(n) = this%parser%GetDouble()
-
-        ! nlakeconn
-        ival = this%parser%GetInteger()
-
-        if (ival < 0) then
-          write(errmsg,'(4x,a,1x,i6)') &
-            '****ERROR. nlakeconn MUST BE >= 0 for lake ', n
-          call store_error(errmsg)
-        end if
-
-        nconn = nconn + ival
-        this%nlakeconn(n) = ival
-
-        ! -- get aux data
-        do iaux = 1, this%naux
-          call this%parser%GetString(caux(iaux))
-        end do
-
-        ! -- set default bndName
-        write(cno,'(i9.9)') n
-        bndName = 'Lake' // cno
-
-        ! -- lakename
-        if (this%inamedbound /= 0) then
-          call this%parser%GetStringCaps(bndNameTemp)
-          if (bndNameTemp /= '') then
-            bndName = bndNameTemp(1:16)
-          endif
-        end if
-        this%lakename(n) = bndName
-
-        ! -- fill time series aware data
-        ! -- fill aux data
-        do iaux = 1, this%naux
-          !
-          ! -- Assign boundary name
-          if (this%inamedbound==1) then
-            bndName = this%lakename(n)
-          else
-            bndName = ''
-          end if
-          text = caux(iaux)
-          jj = 1 !iaux
-          ii = (n-1) * this%naux + iaux
-          call read_single_value_or_time_series(text, &
-                                                this%lauxvar(ii)%value, &
-                                                this%lauxvar(ii)%name, &
-                                                DZERO,  &
-                                                this%Name, 'AUX', this%TsManager, &
-                                                this%iprpak, n, jj, &
-                                                this%auxname(iaux), &
-                                                bndName, this%parser%iuactive)
-        end do
-
-        nlak = nlak + 1
-      end do
-      !
-      ! -- check for duplicate or missing lakes
-      do n = 1, this%nlakes
-        if (nboundchk(n) == 0) then
-          write(errmsg,'(a,1x,i0)')  'ERROR.  NO DATA SPECIFIED FOR LAKE', n
-          call store_error(errmsg)
-        else if (nboundchk(n) > 1) then
-          write(errmsg,'(a,1x,i0,1x,a,1x,i0,1x,a)')                             &
-            'ERROR.  DATA FOR LAKE', n, 'SPECIFIED', nboundchk(n), 'TIMES'
-          call store_error(errmsg)
-        end if
-      end do
-
-      write(this%iout,'(1x,a)')'END OF '//trim(adjustl(this%text))//' PACKAGEDATA'
-    else
-      call store_error('ERROR.  REQUIRED PACKAGEDATA BLOCK NOT FOUND.')
-    end if
-    !
-    ! -- terminate if any errors were detected
-    if (count_errors() > 0) then
-      call this%parser%StoreErrorUnit()
-      call ustop()
-    end if
-    !
-    ! -- set MAXBOUND
-    this%MAXBOUND = nconn
-    write(this%iout,'(//4x,a,i7)') 'MAXBOUND = ', this%maxbound
-
-    ! -- set idxlakeconn
-    this%idxlakeconn(1) = 1
-    do n = 1, this%nlakes
-      this%idxlakeconn(n+1) = this%idxlakeconn(n) + this%nlakeconn(n)
-    end do
-    !
-    ! -- deallocate local storage for aux variables
-    if (this%naux > 0) then
-      deallocate(caux)
-    end if
-    !
-    ! -- deallocate local storage for nboundchk
-    deallocate(nboundchk)
-    !
-    ! -- return
-    return
-  end subroutine lak_read_lakes
-
-  subroutine lak_read_lake_connections(this)
-! ******************************************************************************
-! lak_read_lake_connections -- Read the lake connections for this package
-! ******************************************************************************
-!
-!    SPECIFICATIONS:
-! ------------------------------------------------------------------------------
-    use ConstantsModule, only: LINELENGTH
-    use SimModule, only: ustop, store_error, count_errors
-    ! -- dummy
-    class(LakType),intent(inout) :: this
-    ! -- local
-    character(len=LINELENGTH) :: errmsg
-    character(len=LINELENGTH) :: keyword, cellid
-    integer(I4B) :: ierr, ival
-    logical :: isfound, endOfBlock
-    real(DP) :: rval
-    integer(I4B) :: j, n
-    integer(I4B) :: nn
-    integer(I4B) :: ipos, ipos0
-    integer(I4B) :: icellid, icellid0
-    real(DP) :: top, bot
-    integer(I4B), dimension(:), pointer, contiguous :: nboundchk
-
-    ! -- format
-    !
-    ! -- code
-    !
-    ! -- allocate local storage
-    allocate(nboundchk(this%MAXBOUND))
-    do n = 1, this%MAXBOUND
-      nboundchk(n) = 0
-    end do
-    !
-    ! -- get connectiondata block
-    call this%parser%GetBlock('CONNECTIONDATA', isfound, ierr, &
-                              supportOpenClose=.true.)
-    !
-    ! -- parse connectiondata block if detected
-    if (isfound) then
-
-      ! -- allocate connection data using memory manager
-      call mem_allocate(this%imap, this%MAXBOUND, 'IMAP', this%origin)
-      call mem_allocate(this%cellid, this%MAXBOUND, 'CELLID', this%origin)
-      call mem_allocate(this%nodesontop, this%MAXBOUND, 'NODESONTOP', this%origin)
-      call mem_allocate(this%ictype, this%MAXBOUND, 'ICTYPE', this%origin)
-      call mem_allocate(this%bedleak, this%MAXBOUND, 'BEDLEAK', this%origin) ! don't need to save this - use a temporary vector
-      call mem_allocate(this%belev, this%MAXBOUND, 'BELEV', this%origin)
-      call mem_allocate(this%telev, this%MAXBOUND, 'TELEV', this%origin)
-      call mem_allocate(this%connlength, this%MAXBOUND, 'CONNLENGTH', this%origin)
-      call mem_allocate(this%connwidth, this%MAXBOUND, 'CONNWIDTH', this%origin)
-      call mem_allocate(this%sarea, this%MAXBOUND, 'SAREA', this%origin)
-      call mem_allocate(this%warea, this%MAXBOUND, 'WAREA', this%origin)
-      call mem_allocate(this%satcond, this%MAXBOUND, 'SATCOND', this%origin)
-      call mem_allocate(this%simcond, this%MAXBOUND, 'SIMCOND', this%origin)
-      call mem_allocate(this%simlakgw, this%MAXBOUND, 'SIMLAKGW', this%origin)
-      
-
-      ! -- process the lake connection data
-      write(this%iout,'(/1x,a)')'PROCESSING '//trim(adjustl(this%text))// &
-        ' LAKE_CONNECTIONS'
-      do
-        call this%parser%GetNextLine(endOfBlock)
-        if (endOfBlock) exit
-        n = this%parser%GetInteger()
-
-        if (n < 1 .or. n > this%nlakes) then
-          write(errmsg,'(4x,a,1x,i6)') &
-            '****ERROR. lakeno MUST BE > 0 and <= ', this%nlakes
-          call store_error(errmsg)
-          cycle
-        end if
-
-        ! -- read connection number
-        ival = this%parser%GetInteger()
-        if (ival <1 .or. ival > this%nlakeconn(n)) then
-          write(errmsg,'(4x,a,1x,i4,1x,a,1x,i6)') &
-            '****ERROR. iconn FOR LAKE ', n, 'MUST BE > 1 and <= ', this%nlakeconn(n)
-          call store_error(errmsg)
-          cycle
-        end if
-
-        j = ival
-        ipos = this%idxlakeconn(n) + ival - 1
-
-        ! -- set imap
-        this%imap(ipos) = n
-        
-        !
-        ! -- increment nboundchk
-        nboundchk(ipos) = nboundchk(ipos) + 1
-
-        ! -- read gwfnodes from the line
-        call this%parser%GetCellid(this%dis%ndim, cellid)
-        nn = this%dis%noder_from_cellid(cellid, &
-                                    this%parser%iuactive, this%iout)
-        !
-        ! -- determine if a valid cell location was provided
-        if (nn < 1) then
-          write(errmsg,'(4x,a,1x,i4,1x,a,1x,i4)') &
-            '****ERROR. INVALID cellid FOR LAKE ', n, 'connection', j
-          call store_error(errmsg)
-        end if
-
-        ! -- set gwf cellid for connection
-        this%cellid(ipos) = nn
-        this%nodesontop(ipos) = nn
-
-        ! -- read ictype
-        call this%parser%GetStringCaps(keyword)
-        select case (keyword)
-          case ('VERTICAL')
-            this%ictype(ipos) = 0
-          case ('HORIZONTAL')
-            this%ictype(ipos) = 1
-          case ('EMBEDDEDH')
-            this%ictype(ipos) = 2
-          case ('EMBEDDEDV')
-            this%ictype(ipos) = 3
-          case default
-            write(errmsg,'(4x,a,1x,i4,1x,a,1x,i4,1x,a,a,a)') &
-              '****ERROR. UNKNOWN ctype FOR LAKE ', n, 'connection', j, &
-              '(', trim(keyword), ')'
-            call store_error(errmsg)
-        end select
-
-        ! -- bed leakance
-        !this%bedleak(ipos) = this%parser%GetDouble()
-        call this%parser%GetStringCaps(keyword)
-        select case(keyword)
-          case ('NONE')
-            this%bedleak(ipos) = -DONE
-          case default
-            read(keyword, *) this%bedleak(ipos)
-        end select
-
-        if (keyword /= 'NONE' .and. this%bedleak(ipos) < dzero) then
-          write(errmsg,'(4x,a,1x,i4,1x,a)') &
-            '****ERROR. bedleak FOR LAKE ', n, 'MUST BE >= 0'
-          call store_error(errmsg)
-        end if
-
-        ! -- belev
-        this%belev(ipos) = this%parser%GetDouble()
-
-        ! -- telev
-        this%telev(ipos) = this%parser%GetDouble()
-
-        ! -- connection length
-        rval = this%parser%GetDouble()
-        if (rval < dzero)  then
-          if (this%ictype(ipos) == 1 .or. this%ictype(ipos) == 2 .or. this%ictype(ipos) == 3) then
-            write(errmsg,'(4x,a,1x,i4,1x,a,1x,i4,1x,a)') &
-              '****ERROR. connection length (connlength) FOR LAKE ', n, ' HORIZONTAL CONNECTION ', j, &
-              'MUST BE >= 0'
-            call store_error(errmsg)
-          else
-            rval = DZERO
-          end if
-        end if
-        this%connlength(ipos) = rval
-
-        ! -- connection width
-        rval = this%parser%GetDouble()
-        if (rval < dzero)  then
-          if (this%ictype(ipos) == 1) then
-            write(errmsg,'(4x,a,1x,i4,1x,a,1x,i4,1x,a)') &
-              '****ERROR. cell width (connwidth) FOR LAKE ', n, ' HORIZONTAL CONNECTION ', j, &
-              'MUST BE >= 0'
-            call store_error(errmsg)
-          else
-            rval = DZERO
-          end if
-        end if
-        this%connwidth(ipos) = rval
-      end do
-      write(this%iout,'(1x,a)')'END OF '//trim(adjustl(this%text))//' CONNECTIONDATA'
-    else
-      call store_error('ERROR.  REQUIRED CONNECTIONDATA BLOCK NOT FOUND.')
-    end if
-    !
-    ! -- terminate if any errors were detected
-    if (count_errors() > 0) then
-      call this%parser%StoreErrorUnit()
-      call ustop()
-    end if
-    !
-    ! -- check that embedded lakes have only one connection
-    do n = 1, this%nlakes
-      j = 0
-      do ipos = this%idxlakeconn(n), this%idxlakeconn(n+1)-1
-        if (this%ictype(ipos) /= 2 .and. this%ictype(ipos) /= 3) cycle
-        j = j + 1
-        if (j > 1) then
-           write(errmsg,'(4x,a,1x,i4,1x,a,1x,i4,1x,a)') &
-                  '****ERROR. nlakeconn FOR LAKE', n, 'EMBEDDED CONNECTION', j, &
-                  ' EXCEEDS 1.'
-           call store_error(errmsg)
-        end if
-      end do
-    end do
-    ! -- check that an embedded lake is not in the same cell as a lake
-    !   with a vertical connection
-    do n = 1, this%nlakes
-      ipos0 = this%idxlakeconn(n)
-      icellid0 = this%cellid(ipos0)
-      if (this%ictype(ipos0) /= 2 .and. this%ictype(ipos0) /= 3) cycle
-      do nn = 1, this%nlakes
-        if (nn == n) cycle
-        j = 0
-        do ipos = this%idxlakeconn(nn), this%idxlakeconn(nn+1)-1
-          j = j + 1
-          icellid = this%cellid(ipos)
-          if (icellid == icellid0) then
-            if (this%ictype(ipos) == 0) then
-                write(errmsg,'(4x,a,1x,i4,1x,a,1x,i4,1x,a,1x,i4,1x,a)') &
-                      '****ERROR. EMBEDDED LAKE', n,                   &
-                      'CANNOT COINCIDE WITH VERTICAL CONNECTION', j,   &
-                      'IN LAKE', nn, '.'
-                call store_error(errmsg)
-            end if
-          end if
-        end do
-      end do
-    end do
-    !
-    ! -- process the data
-    do n = 1, this%nlakes
-      j = 0
-      do ipos = this%idxlakeconn(n), this%idxlakeconn(n+1)-1
-        j = j + 1
-        nn = this%cellid(ipos)
-        top = this%dis%top(nn)
-        bot = this%dis%bot(nn)
-        ! vertical connection
-        if (this%ictype(ipos) == 0) then
-          this%telev(ipos) = top + this%surfdep
-          this%belev(ipos) = top
-          this%lakebot(n) = min(this%belev(ipos), this%lakebot(n))
-        ! horizontal connection
-        else if (this%ictype(ipos) == 1) then
-          if (this%belev(ipos) == this%telev(ipos)) then
-            this%telev(ipos) = top
-            this%belev(ipos) = bot
-          else
-            if (this%belev(ipos) >= this%telev(ipos)) then
-              write(errmsg,'(4x,a,1x,i4,1x,a,1x,i4,1x,a)') &
-                '****ERROR. telev FOR LAKE ', n, ' HORIZONTAL CONNECTION ', j, &
-                'MUST BE >= belev'
-              call store_error(errmsg)
-            else if (this%belev(ipos) < bot) then
-              write(errmsg,'(4x,a,1x,i4,1x,a,1x,i4,1x,a,1x,g15.7,1x,a)') &
-                '****ERROR. belev FOR LAKE ', n, ' HORIZONTAL CONNECTION ', j, &
-                'MUST BE >= cell bottom (', bot, ')'
-              call store_error(errmsg)
-            else if (this%telev(ipos) > top) then
-              write(errmsg,'(4x,a,1x,i4,1x,a,1x,i4,1x,a,1x,g15.7,1x,a)') &
-                '****ERROR. telev FOR LAKE ', n, ' HORIZONTAL CONNECTION ', j, &
-                'MUST BE <= cell top (', top, ')'
-              call store_error(errmsg)
-            end if
-          end if
-          this%laketop(n) = max(this%telev(ipos), this%laketop(n))
-          this%lakebot(n) = min(this%belev(ipos), this%lakebot(n))
-        ! embedded connections
-        else if (this%ictype(ipos) == 2 .or. this%ictype(ipos) == 3) then
-          this%telev(ipos) = top
-          this%belev(ipos) = bot
-          this%lakebot(n) = bot
-        end if
-        !
-        ! -- check for missing or duplicate lake connections
-        if (nboundchk(ipos) == 0) then
-          write(errmsg,'(a,1x,i0,1x,a,1x,i0)')                                  &
-            'ERROR.  NO DATA SPECIFIED FOR LAKE', n, 'CONNECTION', j
-          call store_error(errmsg)
-        else if (nboundchk(ipos) > 1) then
-          write(errmsg,'(a,1x,i0,1x,a,1x,i0,1x,a,1x,i0,1x,a)')                  &
-            'ERROR.  DATA FOR LAKE', n, 'CONNECTION', j,                        &
-            'SPECIFIED', nboundchk(ipos), 'TIMES'
-          call store_error(errmsg)
-        end if
-        !
-        ! -- set laketop if it has not been assigned
-      end do
-      if (this%laketop(n) == -DEP20) then
-        this%laketop(n) = this%lakebot(n) + 100.
-      end if
-    end do
-    !
-    ! -- deallocate local variable
-    deallocate(nboundchk)
-    !
-    ! -- write summary of lake_connection error messages
-    if (count_errors() > 0) then
-      call this%parser%StoreErrorUnit()
-      call ustop()
-    end if
-    !
-    ! -- return
-    return
-  end subroutine lak_read_lake_connections
-
-  subroutine lak_read_tables(this)
-! ******************************************************************************
-! lak_read_tables -- Read the lake tables for this package
-! ******************************************************************************
-!
-!    SPECIFICATIONS:
-! ------------------------------------------------------------------------------
-    use ConstantsModule, only: LINELENGTH
-    use SimModule, only: ustop, store_error, count_errors
-    ! -- dummy
-    class(LakType),intent(inout) :: this
-    ! -- local
-    character(len=LINELENGTH) :: line, errmsg
-    character(len=LINELENGTH) :: keyword
-    integer(I4B) :: ierr
-    logical :: isfound, endOfBlock
-    integer(I4B) :: n
-    integer(I4B) :: ntabs
-    integer(I4B), dimension(:), pointer, contiguous :: nboundchk
-! ------------------------------------------------------------------------------
-
-    ! -- format
-    !
-    ! -- code
-    !
-    ! -- skip of no outlets
-    if (this%ntables < 1) return
-    !
-    ! -- allocate and initialize nboundchk
-    allocate(nboundchk(this%nlakes))
-    do n = 1, this%nlakes
-      nboundchk(n) = 0
-    end do
-    !
-    ! -- allocate derived type for table data
-    allocate(this%laketables(this%nlakes))
-    !
-    ! -- get lake_tables block
-    call this%parser%GetBlock('TABLES', isfound, ierr, &
-                              supportOpenClose=.true.)
-    !
-    ! -- parse lake_tables block if detected
-    if (isfound) then
-      ntabs = 0
-      ! -- process the lake connection data
-      write(this%iout,'(/1x,a)')'PROCESSING '//trim(adjustl(this%text))// &
-        ' LAKE_TABLES'
-      readtable: do
-        call this%parser%GetNextLine(endOfBlock)
-        if (endOfBlock) exit
-        n = this%parser%GetInteger()
-
-        if (n < 1 .or. n > this%nlakes) then
-          write(errmsg,'(4x,a,1x,i6)') &
-            '****ERROR. lakeno MUST BE > 0 and <= ', this%nlakes
-          call store_error(errmsg)
-          cycle readtable
-        end if
-        
-        ! -- increment ntab and nboundchk
-        ntabs = ntabs + 1
-        nboundchk(n) = nboundchk(n) + 1
-
-        ! -- read FILE keyword
-        call this%parser%GetStringCaps(keyword)
-        select case (keyword)
-          case('TAB6')
-            call this%parser%GetStringCaps(keyword)
-            if(trim(adjustl(keyword)) /= 'FILEIN') then
-              errmsg = 'TAB6 keyword must be followed by "FILEIN" ' //      &
-                        'then by filename.'
-              call store_error(errmsg)
-              cycle readtable
-            end if
-            call this%parser%GetString(line)
-            call this%lak_read_table(n, line)
-          case default
-            write(errmsg,'(4x,a,1x,i4,1x,a)') &
-              '****ERROR. LAKE TABLE ENTRY for LAKE ', n, 'MUST INCLUDE TAB6 KEYWORD'
-            call store_error(errmsg)
-            cycle readtable
-        end select
-      end do readtable
-      
-      write(this%iout,'(1x,a)')'END OF '//trim(adjustl(this%text))//' LAKE_TABLES'
-      !
-      ! -- check for missing or duplicate lake connections
-      if (ntabs < this%ntables) then
-        write(errmsg,'(a,1x,i0,1x,a,1x,i0)')                                    &
-          'ERROR.  TABLE DATA ARE SPECIFIED', ntabs,                            &
-          'TIMES BUT NTABLES IS SET TO', this%ntables
-        call store_error(errmsg)
-      end if
-      do n = 1, this%nlakes
-        if (this%ntabrow(n) > 0 .and. nboundchk(n) > 1) then
-          write(errmsg,'(a,1x,i0,1x,a,1x,i0,1x,a)')                             &
-            'ERROR.  TABLE DATA FOR LAKE', n, 'SPECIFIED', nboundchk(n), 'TIMES'
-          call store_error(errmsg)
-        end if
-      end do
-    else
-      call store_error('ERROR.  REQUIRED TABLES BLOCK NOT FOUND.')
-    end if
-    !
-    ! -- deallocate local storage
-    deallocate(nboundchk)
-    !
-    ! -- write summary of lake_table error messages
-    if (count_errors() > 0) then
-      call this%parser%StoreErrorUnit()
-      call ustop()
-    end if
-
-    !
-    ! -- return
-    return
-  end subroutine lak_read_tables
-
-  subroutine lak_read_table(this, ilak, filename)
-! ******************************************************************************
-! lak_read_table -- Read the lake table for this package
-! ******************************************************************************
-!
-!    SPECIFICATIONS:
-! ------------------------------------------------------------------------------
-    use ConstantsModule, only: LINELENGTH
-    use InputOutputModule, only: openfile
-    use SimModule, only: ustop, store_error, count_errors
-    ! -- dummy
-    class(LakType), intent(inout) :: this
-    integer(I4B), intent(in) :: ilak
-    character (len=*), intent(in) :: filename
-
-    ! -- local
-    character(len=LINELENGTH) :: errmsg
-    character(len=LINELENGTH) :: keyword
-    character(len=13) :: arrName
-    character(len=4) :: citem
-    integer(I4B) :: ierr
-    logical :: isfound, endOfBlock
-    integer(I4B) :: iu
-    integer(I4B) :: n
-    integer(I4B) :: ipos
-    integer(I4B) :: j
-    integer(I4B) :: jmin
-    integer(I4B) :: iconn
-    real(DP) :: vol
-    real(DP) :: sa
-    real(DP) :: wa
-    real(DP) :: v
-    type(BlockParserType) :: parser
-! ------------------------------------------------------------------------------
-
-    ! -- format
-    !
-    ! -- code
-    !
-    ! -- initialize locals
-    n = 0
-    j = 0
-    !
-    ! -- open the table file
-    iu = 0
-    call openfile(iu, this%iout, filename, 'LAKE TABLE')
-    call parser%Initialize(iu, this%iout)
-    !
-    ! -- get dimensions block
-    call parser%GetBlock('DIMENSIONS', isfound, ierr, supportOpenClose=.true.)
-    !
-    ! -- parse well_connections block if detected
-    if (isfound) then
-      ! -- process the lake connection data
-      if (this%iprpak /= 0) then
-        write(this%iout,'(/1x,a)')                                              &
-          'PROCESSING '//trim(adjustl(this%text))//' DIMENSIONS'
-      end if
-      readdims: do
-        call parser%GetNextLine(endOfBlock)
-        if (endOfBlock) exit
-        call parser%GetStringCaps(keyword)
-        select case (keyword)
-          case ('NROW')
-            n = parser%GetInteger()
-
-            if (n < 1) then
-              write(errmsg,'(4x,a)') &
-                '****ERROR. LAKE TABLE NROW MUST BE > 0'
-              call store_error(errmsg)
-            end if
-          case ('NCOL')
-            j = parser%GetInteger()
-
-            if (this%ictype(ilak) == 2 .or. this%ictype(ilak) == 3) then
-              jmin = 4
-            else
-              jmin = 3
-            end if
-            if (j < jmin) then
-              write(errmsg,'(4x,a,1x,i0)') &
-                '****ERROR. LAKE TABLE NCOL MUST BE >= ', jmin
-              call store_error(errmsg)
-            end if
-
-          case default
-            write(errmsg,'(4x,a,a)') &
-              '****ERROR. UNKNOWN '//trim(this%text)//' DIMENSIONS KEYWORD: ', &
-                                     trim(keyword)
-            call store_error(errmsg)
-        end select
-      end do readdims
-      if (this%iprpak /= 0) then
-        write(this%iout,'(1x,a)')                                               &
-          'END OF '//trim(adjustl(this%text))//' DIMENSIONS'
-      end if
-    else
-      call store_error('ERROR.  REQUIRED DIMENSIONS BLOCK NOT FOUND.')
-    end if
-    !
-    ! -- check that ncol and nrow have been specified
-    if (n < 1) then
-      write(errmsg,'(4x,a)') &
-        '****ERROR. NROW NOT SPECIFIED IN THE LAKE TABLE DIMENSIONS BLOCK'
-      call store_error(errmsg)
-    end if
-    if (j < 1) then
-      write(errmsg,'(4x,a)') &
-        '****ERROR. NCOL NOT SPECIFIED IN THE LAKE TABLE DIMENSIONS BLOCK'
-      call store_error(errmsg)
-    end if
-    !
-    ! -- only read the lake table data if n and j are specified to be greater
-    !    than zero
-    if (n * j > 0) then
-      !
-      ! -- allocate space
-      this%ntabrow(ilak) = n
-      write(citem,'(i4.4)') ilak
-      ! -- build arrName for outlet
-      arrName = 'TABSTAGE' // citem
-      call mem_allocate(this%laketables(ilak)%tabstage, n, arrName, this%origin)
-      arrName = 'TABVOLUME' // citem
-      call mem_allocate(this%laketables(ilak)%tabvolume, n, arrName, this%origin)
-      arrName = 'TABSAREA' // citem
-      call mem_allocate(this%laketables(ilak)%tabsarea, n, arrName, this%origin)
-      ipos = this%idxlakeconn(ilak)
-      if (this%ictype(ipos) == 2 .or. this%ictype(ipos) == 3) then
-        arrName = 'tabwarea' // citem
-        call mem_allocate(this%laketables(ilak)%tabwarea, n, arrName, this%origin)
-      end if
-
-
-      ! -- get table block
-      call parser%GetBlock('TABLE', isfound, ierr, supportOpenClose=.true.)
-      !
-      ! -- parse well_connections block if detected
-      if (isfound) then
-
-        ! -- process the table data
-        if (this%iprpak /= 0) then
-          write(this%iout,'(/1x,a)')                                            &
-            'PROCESSING '//trim(adjustl(this%text))//' TABLE'
-        end if
-        iconn = this%idxlakeconn(ilak)
-        ipos = 0
-        readtabledata: do
-          call parser%GetNextLine(endOfBlock)
-          if (endOfBlock) exit
-          ipos = ipos + 1
-          if (ipos > this%ntabrow(ilak)) then
-            cycle readtabledata
-          end if
-          this%laketables(ilak)%tabstage(ipos) = parser%GetDouble()
-          this%laketables(ilak)%tabvolume(ipos) = parser%GetDouble()
-          this%laketables(ilak)%tabsarea(ipos) = parser%GetDouble()
-          if (this%ictype(iconn) == 2 .or. this%ictype(iconn) == 3) then
-            this%laketables(ilak)%tabwarea(ipos) = parser%GetDouble()
-          end if
-        end do readtabledata
-        
-        if (this%iprpak /= 0) then
-          write(this%iout,'(1x,a)')                                             &
-            'END OF '//trim(adjustl(this%text))//' TABLE'
-        end if
-      else
-        call store_error('ERROR.  REQUIRED TABLE BLOCK NOT FOUND.')
-      end if
-      !
-      ! -- error condition if number of rows read are not equal to nrow
-      if (ipos /= this%ntabrow(ilak)) then
-        write(errmsg,'(a,1x,i0,1x,a,1x,i0,1x,a)') &
-          'ERROR. NROW SET TO',this%ntabrow(ilak), 'BUT', ipos, 'ROWS WERE READ'
-        call store_error(errmsg)
-      end if
-      !
-      ! -- set lake bottom based on table if it is an embedded lake
-      iconn = this%idxlakeconn(ilak)
-      if (this%ictype(iconn) == 2 .or. this%ictype(iconn) == 3) then
-        do n = 1, this%ntabrow(ilak)
-          vol = this%laketables(ilak)%tabvolume(n)
-          sa = this%laketables(ilak)%tabsarea(n)
-          wa = this%laketables(ilak)%tabwarea(n)
-          v = vol * sa * wa
-          ! -- check if all entries are zero
-          if (v > DZERO) exit
-          ! -- set lake bottom
-          this%lakebot(ilak) = this%laketables(ilak)%tabstage(n)
-          this%belev(ilak) = this%laketables(ilak)%tabstage(n)
-        end do
-        ! -- set maximum surface area for rainfall
-        n = this%ntabrow(ilak)
-        this%sareamax(ilak) = this%laketables(ilak)%tabsarea(n)
-      end if
-      !
-      ! -- verify the table data
-      do n = 2, this%ntabrow(ilak)
-        if (this%laketables(ilak)%tabstage(n) <= this%laketables(ilak)%tabstage(n-1)) then
-          write(errmsg,'(4x,a,1x,i4,1x,a,1x,g15.6,1x,a,1x,i6,1x,a,1x,i4,1x,a,1x,g15.6,1x,a)') &
-            '****ERROR. TABLE STAGE ENTRY', n, '(', this%laketables(ilak)%tabstage(n), &
-            ') FOR LAKE ', ilak, 'MUST BE GREATER THAN THE PREVIOUS STAGE ENTRY', &
-            n-1, '(', this%laketables(ilak)%tabstage(n-1), ')'
-          call store_error(errmsg)
-        end if
-        if (this%laketables(ilak)%tabvolume(n) <= this%laketables(ilak)%tabvolume(n-1)) then
-          write(errmsg,'(4x,a,1x,i4,1x,a,1x,g15.6,1x,a,1x,i6,1x,a,1x,i4,1x,a,1x,g15.6,1x,a)') &
-            '****ERROR. TABLE VOLUME ENTRY', n, '(', this%laketables(ilak)%tabvolume(n), &
-            ') FOR LAKE ', ilak, 'MUST BE GREATER THAN THE PREVIOUS VOLUME ENTRY', &
-            n-1, '(', this%laketables(ilak)%tabvolume(n-1), ')'
-          call store_error(errmsg)
-        end if
-        if (this%laketables(ilak)%tabsarea(n) < this%laketables(ilak)%tabsarea(n-1)) then
-          write(errmsg,'(4x,a,1x,i4,1x,a,1x,g15.6,1x,a,1x,i6,1x,a,1x,i4,1x,a,1x,g15.6,1x,a)') &
-            '****ERROR. TABLE SURFACE AREA ENTRY', n, '(', this%laketables(ilak)%tabsarea(n), &
-            ') FOR LAKE ', ilak, 'MUST BE GREATER THAN OR EQUAL TO THE PREVIOUS SURFACE AREA ENTRY', &
-            n-1, '(', this%laketables(ilak)%tabsarea(n-1), ')'
-          call store_error(errmsg)
-        end if
-        iconn = this%idxlakeconn(ilak)
-        if (this%ictype(iconn) == 2 .or. this%ictype(iconn) == 3) then
-          if (this%laketables(ilak)%tabwarea(n) < this%laketables(ilak)%tabwarea(n-1)) then
-            write(errmsg,'(4x,a,1x,i4,1x,a,1x,g15.6,1x,a,1x,i6,1x,a,1x,i4,1x,a,1x,g15.6,1x,a)') &
-              '****ERROR. TABLE EXCHANGE AREA ENTRY', n, '(', this%laketables(ilak)%tabwarea(n), &
-              ') FOR LAKE ', ilak, 'MUST BE GREATER THAN OR EQUAL TO THE PREVIOUS EXCHANGE AREA ENTRY', &
-              n-1, '(', this%laketables(ilak)%tabwarea(n-1), ')'
-            call store_error(errmsg)
-          end if
-        end if
-      end do
-    end if
-    !
-    ! -- write summary of lake table error messages
-    if (count_errors() > 0) then
-      call parser%StoreErrorUnit()
-      call ustop()
-    end if
-    !
-    ! Close the table file and clear other parser members
-    call parser%Clear()
-    !
-    ! -- return
-    return
-  end subroutine lak_read_table
-
-  subroutine lak_read_outlets(this)
-! ******************************************************************************
-! lak_read_outlets -- Read the lake outlets for this package
-! ******************************************************************************
-!
-!    SPECIFICATIONS:
-! ------------------------------------------------------------------------------
-    use ConstantsModule, only: LINELENGTH
-    use SimModule, only: ustop, store_error, count_errors
-    use TimeSeriesManagerModule, only: read_single_value_or_time_series
-    ! -- dummy
-    class(LakType),intent(inout) :: this
-    ! -- local
-    character(len=LINELENGTH) :: errmsg
-    character(len=LINELENGTH) :: text, keyword
-    character(len=LENBOUNDNAME) :: bndName
-    character(len=9) :: citem
-    integer(I4B) :: ierr, ival
-    logical :: isfound, endOfBlock
-    integer(I4B) :: n
-    !integer(I4B) :: ii, jj, kk, nn
-    integer(I4B) :: jj
-    real(DP) :: endtim
-    integer(I4B), dimension(:), pointer, contiguous :: nboundchk
-    !
-    ! -- format
-    !
-    ! -- code
-! ------------------------------------------------------------------------------
-    !
-    ! -- get well_connections block
-    call this%parser%GetBlock('OUTLETS', isfound, ierr,                         &
-                              supportOpenClose=.true., blockRequired=.false.)
-    !
-    ! -- parse outlets block if detected
-    if (isfound) then
-      if (this%noutlets > 0) then
-        !
-        ! -- allocate and initialize local variables
-        allocate(nboundchk(this%noutlets))
-        do n = 1, this%noutlets
-          nboundchk(n) = 0
-        end do
-        !
-        ! -- allocate outlet data using memory manager
-        call mem_allocate(this%lakein, this%NOUTLETS, 'LAKEIN', this%origin)
-        call mem_allocate(this%lakeout, this%NOUTLETS, 'LAKEOUT', this%origin)
-        call mem_allocate(this%iouttype, this%NOUTLETS, 'IOUTTYPE', this%origin)
-        call mem_allocate(this%outrate, this%NOUTLETS, 'OUTRATE', this%origin)
-        call mem_allocate(this%outinvert, this%NOUTLETS, 'OUTINVERT',           &
-                          this%origin)
-        call mem_allocate(this%outwidth, this%NOUTLETS, 'OUTWIDTH', this%origin)
-        call mem_allocate(this%outrough, this%NOUTLETS, 'OUTROUGH', this%origin)
-        call mem_allocate(this%outslope, this%NOUTLETS, 'OUTSLOPE', this%origin)
-        call mem_allocate(this%simoutrate, this%NOUTLETS, 'SIMOUTRATE',         &
-                          this%origin)
-
-        ! -- process the lake connection data
-        write(this%iout,'(/1x,a)')'PROCESSING '//trim(adjustl(this%text))//     &
-          ' OUTLETS'
-        readoutlet: do
-          call this%parser%GetNextLine(endOfBlock)
-          if (endOfBlock) exit
-          n = this%parser%GetInteger()
-
-          if (n < 1 .or. n > this%noutlets) then
-            write(errmsg,'(4x,a,1x,i6)') &
-              '****ERROR. outletno MUST BE > 0 and <= ', this%noutlets
-            call store_error(errmsg)
-            cycle readoutlet
-          end if
-          !
-          ! -- increment nboundchk
-          nboundchk(n) = nboundchk(n) + 1
-          !
-          ! -- read outlet lakein
-          ival = this%parser%GetInteger()
-          if (ival <1 .or. ival > this%nlakes) then
-            write(errmsg,'(4x,a,1x,i4,1x,a,1x,i6)') &
-              '****ERROR. lakein FOR OUTLET ', n, 'MUST BE > 0 and <= ',        &
-              this%nlakes
-            call store_error(errmsg)
-            cycle readoutlet
-          end if
-          this%lakein(n) = ival
-
-          ! -- read outlet lakeout
-          ival = this%parser%GetInteger()
-          if (ival <0 .or. ival > this%nlakes) then
-            write(errmsg,'(4x,a,1x,i4,1x,a,1x,i6)') &
-              '****ERROR. lakeout FOR OUTLET ', n, 'MUST BE >= 0 and <= ',      &
-              this%nlakes
-            call store_error(errmsg)
-            cycle readoutlet
-          end if
-          this%lakeout(n) = ival
-
-          ! -- read ictype
-          call this%parser%GetStringCaps(keyword)
-          select case (keyword)
-            case ('SPECIFIED')
-              this%iouttype(n) = 0
-            case ('MANNING')
-              this%iouttype(n) = 1
-            case ('WEIR')
-              this%iouttype(n) = 2
-            case default
-              write(errmsg,'(4x,a,1x,i4,1x,a,a,a)') &
-                '****ERROR. UNKNOWN couttype FOR OUTLET ', n,                   &
-                '(', trim(keyword), ')'
-              call store_error(errmsg)
-              cycle readoutlet
-            end select
-
-          ! -- build bndname for outlet
-          write(citem,'(i9.9)') n
-          bndName = 'OUTLET' // citem
-
-          ! -- set a few variables for timeseries aware variables
-          endtim = DZERO
-          jj = 1
-
-          ! -- outlet invert
-          call this%parser%GetString(text)
-          call read_single_value_or_time_series(text,                           &
-                                                this%outinvert(n)%value,        &
-                                                this%outinvert(n)%name,         &
-                                                endtim,                         &
-                                                this%name, 'BND',               &
-                                                this%TsManager,                 &
-                                                this%iprpak, n, jj, 'INVERT',   &
-                                                bndName, this%parser%iuactive)
-
-          ! -- outlet width
-          call this%parser%GetString(text)
-          call read_single_value_or_time_series(text,                           &
-                                                this%outwidth(n)%value,         &
-                                                this%outwidth(n)%name,          &
-                                                endtim,                         &
-                                                this%name, 'BND',               &
-                                                this%TsManager,                 &
-                                                this%iprpak, n, jj, 'WIDTH',    &
-                                                bndName, this%parser%iuactive)
-
-          ! -- outlet roughness
-          call this%parser%GetString(text)
-          call read_single_value_or_time_series(text,                           &
-                                                this%outrough(n)%value,         &
-                                                this%outrough(n)%name,          &
-                                                endtim,                         &
-                                                this%name, 'BND',               &
-                                                this%TsManager,                 &
-                                                this%iprpak, n, jj, 'ROUGH',    &
-                                                bndName, this%parser%iuactive)
-
-          ! -- outlet slope
-          call this%parser%GetString(text)
-          call read_single_value_or_time_series(text, &
-                                                this%outslope(n)%value,         &
-                                                this%outslope(n)%name,          &
-                                                endtim,                         &
-                                                this%name, 'BND',               &
-                                                this%TsManager,                 &
-                                                this%iprpak, n, jj, 'SLOPE',    &
-                                                bndName, this%parser%iuactive)
-
-
-        end do readoutlet
-        write(this%iout,'(1x,a)') 'END OF ' // trim(adjustl(this%text)) //      &
-                                   ' OUTLETS'
-        !
-        ! -- check for duplicate or missing outlets
-        do n = 1, this%noutlets
-          if (nboundchk(n) == 0) then
-            write(errmsg,'(a,1x,i0)') 'ERROR.  NO DATA SPECIFIED FOR OUTLET', n
-            call store_error(errmsg)
-          else if (nboundchk(n) > 1) then
-            write(errmsg,'(a,1x,i0,1x,a,1x,i0,1x,a)')                           &
-              'ERROR.  DATA FOR OUTLET', n, 'SPECIFIED', nboundchk(n), 'TIMES'
-            call store_error(errmsg)
-          end if
-        end do
-        !
-        ! -- deallocate local storage
-        deallocate(nboundchk)
-      else
-        write(errmsg,'(a,1x,a)') 'ERROR.  AN OUTLETS BLOCK SHOULD NOT BE',      &
-          'SPECIFIED IF NOUTLETS IS NOT SPECIFIED OR IS SPECIFIED TO BE 0.'
-          call store_error(errmsg)
-      end if
-      
-    else
-      if (this%noutlets > 0) then
-        call store_error('ERROR.  REQUIRED OUTLETS BLOCK NOT FOUND.')
-      end if
-    end if
-    !
-    ! -- write summary of lake_connection error messages
-    ierr = count_errors()
-    if (ierr > 0) then
-      call this%parser%StoreErrorUnit()
-      call ustop()
-    end if
-    !
-    ! -- return
-    return
-  end subroutine lak_read_outlets
-
-  subroutine lak_read_dimensions(this)
-! ******************************************************************************
-! pak1read_dimensions -- Read the dimensions for this package
-! ******************************************************************************
-!
-!    SPECIFICATIONS:
-! ------------------------------------------------------------------------------
-    use ConstantsModule, only: LINELENGTH
-    use SimModule, only: ustop, store_error, count_errors
-    ! -- dummy
-    class(LakType),intent(inout) :: this
-    ! -- local
-    character(len=LINELENGTH) :: errmsg
-    character(len=LINELENGTH) :: keyword
-    integer(I4B) :: ierr
-    logical :: isfound, endOfBlock
-    ! -- format
-! ------------------------------------------------------------------------------
-    !
-    ! -- initialize dimensions to -1
-    this%nlakes= -1
-    this%maxbound = -1
-    !
-    ! -- get dimensions block
-    call this%parser%GetBlock('DIMENSIONS', isfound, ierr, &
-                              supportOpenClose=.true.)
-    !
-    ! -- parse dimensions block if detected
-    if (isfound) then
-      write(this%iout,'(/1x,a)')'PROCESSING '//trim(adjustl(this%text))// &
-        ' DIMENSIONS'
-      do
-        call this%parser%GetNextLine(endOfBlock)
-        if (endOfBlock) exit
-        call this%parser%GetStringCaps(keyword)
-        select case (keyword)
-          case ('NLAKES')
-            this%nlakes = this%parser%GetInteger()
-            write(this%iout,'(4x,a,i7)')'NLAKES = ', this%nlakes
-          case ('NOUTLETS')
-            this%noutlets = this%parser%GetInteger()
-            write(this%iout,'(4x,a,i7)')'NOUTLETS = ', this%noutlets
-          case ('NTABLES')
-            this%ntables = this%parser%GetInteger()
-            write(this%iout,'(4x,a,i7)')'NTABLES = ', this%ntables
-          case default
-            write(errmsg,'(4x,a,a)') &
-              '****ERROR. UNKNOWN '//trim(this%text)//' DIMENSION: ', &
-                                     trim(keyword)
-            call store_error(errmsg)
-        end select
-      end do
-      write(this%iout,'(1x,a)')'END OF '//trim(adjustl(this%text))//' DIMENSIONS'
-    else
-      call store_error('ERROR.  REQUIRED DIMENSIONS BLOCK NOT FOUND.')
-    end if
-
-    if (this%nlakes < 0) then
-      write(errmsg, '(1x,a)') &
-        'ERROR:  NLAKES WAS NOT SPECIFIED OR WAS SPECIFIED INCORRECTLY.'
-      call store_error(errmsg)
-    end if
-    !
-    ! -- stop if errors were encountered in the DIMENSIONS block
-    ierr = count_errors()
-    if (ierr > 0) then
-      call ustop()
-    end if
-    !
-    ! -- read lakes block
-    call this%lak_read_lakes()
-    !
-    ! -- read lake_connections block
-    call this%lak_read_lake_connections()
-    !
-    ! -- read tables block
-    call this%lak_read_tables()
-    !
-    ! -- read outlets block
-    call this%lak_read_outlets()
-    !
-    ! -- Call define_listlabel to construct the list label that is written
-    !    when PRINT_INPUT option is used.
-    call this%define_listlabel()
-    !
-    ! -- setup the budget object
-    call this%lak_setup_budobj()
-    !
-    ! -- return
-    return
-  end subroutine lak_read_dimensions
-
-
-  subroutine lak_read_initial_attr(this)
-! ******************************************************************************
-! pak1read_dimensions -- Read the initial parameters for this package
-! ******************************************************************************
-!
-!    SPECIFICATIONS:
-! ------------------------------------------------------------------------------
-    use ConstantsModule, only: LINELENGTH
-    use SimModule, only: ustop, store_error, count_errors
-    use TimeSeriesManagerModule, only: read_single_value_or_time_series
-    ! -- dummy
-    class(LakType),intent(inout) :: this
-    ! -- local
-    character(len=LINELENGTH) :: text
-    integer(I4B) :: j, jj, n
-    integer(I4B) :: nn
-    integer(I4B) :: idx
-    real(DP) :: endtim
-    real(DP) :: top
-    real(DP) :: bot
-    real(DP) :: k
-    real(DP) :: area
-    real(DP) :: length
-    real(DP) :: s
-    real(DP) :: dx
-    real(DP) :: c
-    real(DP) :: sa
-    real(DP) :: wa
-    real(DP) :: v
-    real(DP) :: fact
-    real(DP) :: c1
-    real(DP) :: c2
-    real(DP), allocatable, dimension(:) :: clb, caq
-    character (len=14) :: cbedleak
-    character (len=14) :: cbedcond
-    character (len=10), dimension(0:3) :: ctype
-    character (len=15) :: nodestr
-    !data
-    data ctype(0) /'VERTICAL  '/
-    data ctype(1) /'HORIZONTAL'/
-    data ctype(2) /'EMBEDDEDH '/
-    data ctype(3) /'EMBEDDEDV '/
-    ! -- format
-! ------------------------------------------------------------------------------
-    !
-    ! -- initialize xnewpak and set stage
-    do n = 1, this%nlakes
-      this%xnewpak(n) = this%strt(n)
-      write(text,'(g15.7)') this%strt(n)
-      endtim = DZERO
-      jj = 1    ! For STAGE
-      call read_single_value_or_time_series(text, &
-                                            this%stage(n)%value, &
-                                            this%stage(n)%name, &
-                                            endtim,  &
-                                            this%name, 'BND', this%TsManager, &
-                                            this%iprpak, n, jj, 'STAGE', &
-                                            this%lakename(n), this%inunit)
-
-    end do
-    !
-    ! -- initialize status (iboundpak) of lakes to active
-    do n = 1, this%nlakes
-      if (this%status(n) == 'CONSTANT') then
-        this%iboundpak(n) = -1
-      else if (this%status(n) == 'INACTIVE') then
-        this%iboundpak(n) = 0
-      else if (this%status(n) == 'ACTIVE ') then
-        this%iboundpak(n) = 1
-      end if
-    end do
-    !
-    ! -- set boundname for each connection
-    if (this%inamedbound /= 0) then
-      do n = 1, this%nlakes
-        do j = this%idxlakeconn(n), this%idxlakeconn(n+1)-1
-          this%boundname(j) = this%lakename(n)
-        end do
-      end do
-    endif
-    !
-    ! -- set pointer to gwf iss and gwf hk
-    call mem_setptr(this%gwfiss, 'ISS', trim(this%name_model))
-    call mem_setptr(this%gwfk11, 'K11', trim(this%name_model)//' NPF')
-    call mem_setptr(this%gwfk33, 'K33', trim(this%name_model)//' NPF')
-    call mem_setptr(this%gwfik33, 'IK33', trim(this%name_model)//' NPF')
-    call mem_setptr(this%gwfsat, 'SAT', trim(this%name_model)//' NPF')
-    !
-    ! -- allocate temporary storage
-    allocate(clb(this%MAXBOUND))
-    allocate(caq(this%MAXBOUND))
-
-    ! -- calculate saturated conductance for each connection
-    do n = 1, this%nlakes
-      do j = this%idxlakeconn(n), this%idxlakeconn(n+1)-1
-        nn = this%cellid(j)
-        top = this%dis%top(nn)
-        bot = this%dis%bot(nn)
-        ! vertical connection
-        if (this%ictype(j) == 0) then
-          area = this%dis%area(nn)
-          this%sarea(j) = area
-          this%warea(j) = area
-          this%sareamax(n) = this%sareamax(n) + area
-          if (this%gwfik33 == 0) then
-            k = this%gwfk11(nn)
-          else
-            k = this%gwfk33(nn)
-          endif
-          length = DHALF * (top - bot)
-        ! horizontal connection
-        else if (this%ictype(j) == 1) then
-          area = (this%telev(j) - this%belev(j)) * this%connwidth(j)
-          ! -- recalculate area if connected cell is confined and lake
-          !    connection top and bot are equal to the cell top and bot
-          if (top == this%telev(j) .and. bot == this%belev(j)) then
-            if (this%icelltype(nn) == 0) then
-              area = this%gwfsat(nn) * (top - bot) * this%connwidth(j)
-            end if
-          end if
-          this%sarea(j) = DZERO
-          this%warea(j) = area
-          this%sareamax(n) = this%sareamax(n) + DZERO
-          k = this%gwfk11(nn)
-          length = this%connlength(j)
-        ! embedded horizontal connection
-        else if (this%ictype(j) == 2) then
-          area = DONE
-          this%sarea(j) = DZERO
-          this%warea(j) = area
-          this%sareamax(n) = this%sareamax(n) + DZERO
-          k = this%gwfk11(nn)
-          length = this%connlength(j)
-        ! embedded vertical connection
-        else if (this%ictype(j) == 3) then
-          area = DONE
-          this%sarea(j) = DZERO
-          this%warea(j) = area
-          this%sareamax(n) = this%sareamax(n) + DZERO
-          if (this%gwfik33 == 0) then
-            k = this%gwfk11(nn)
-          else
-            k = this%gwfk33(nn)
-          endif
-          length = this%connlength(j)
-        end if
-        if (this%bedleak(j) < DZERO) then
-          clb(j) = -DONE
-        else if (this%bedleak(j) > DZERO) then
-          clb(j) = done / this%bedleak(j)
-        else
-          clb(j) = DZERO
-        end if
-        if (k > DZERO) then
-          caq(j) = length / k
-        else
-          caq(j) = DZERO
-        end if
-        if (this%bedleak(j) < DZERO) then
-          this%satcond(j) = area / caq(j)
-        else if (clb(j)*caq(j) > DZERO) then
-          this%satcond(j) = area / (clb(j) + caq(j))
-        else
-          this%satcond(j) = DZERO
-        end if
-      end do
-    end do
-    !
-    ! -- write a summary of the conductance
-    if (this%iprpak > 0) then
-      write(this%iout,'(//,29x,a,/)') 'INTERFACE CONDUCTANCE BETWEEN LAKE AND AQUIFER CELLS'
-      write(this%iout,'(1x,a)') &
-     &  '      LAKE CONNECTION                 CONNECTION    LAKEBED' // &
-     &  '              C O N D U C T A N C E S        '
-      write(this%iout,'(1x,a)') &
-     &  '    NUMBER     NUMBER CELLID          DIRECTION    LEAKANCE' // &
-     &  '        LAKEBED        AQUIFER       COMBINED'
-      write(this%iout,"(1x,108('-'))")
-      do n = 1, this%nlakes
-        idx = 0
-        do j = this%idxlakeconn(n), this%idxlakeconn(n+1)-1
-          idx = idx + 1
-          fact = DONE
-          if (this%ictype(j) == 1) then
-            fact = this%telev(j) - this%belev(j)
-            if (ABS(fact) > DZERO) then
-              fact = DONE / fact
-            end if
-          end if
-          nn = this%cellid(j)
-          area = this%warea(j)
-          c1 = DZERO
-          if (clb(j) < DZERO) then
-            cbedleak = '     NONE     '
-            cbedcond = '     NONE     '
-          else if (clb(j) > DZERO) then
-            c1 = area * fact / clb(j)
-            write(cbedleak,'(g14.5)') this%bedleak(j)
-            write(cbedcond,'(g14.5)') c1
-          else
-            write(cbedleak,'(g14.5)') c1            
-            write(cbedcond,'(g14.5)') c1            
-          end if
-          c2 = DZERO
-          if (caq(j) > DZERO) then
-            c2 = area * fact / caq(j)
-          end if
-          call this%dis%noder_to_string(nn, nodestr)
-          write(this%iout,'(1x,i10,1x,i10,1x,a15,1x,a10,2(1x,a14),2(1x,g14.5))') &
-    &        n, idx, nodestr, ctype(this%ictype(j)), cbedleak,                &
-    &        cbedcond, c2, this%satcond(j) * fact
-        end do
-      end do
-      write(this%iout,"(1x,108('-'))")
-      write(this%iout,'(1x,a)') 'IF VERTICAL CONNECTION, CONDUCTANCE (L^2/T) IS BETWEEN AQUIFER CELL AND OVERLYING LAKE CELL.'
-      write(this%iout,'(1x,a)')   'IF HORIZONTAL CONNECTION, CONDUCTANCES ARE PER UNIT SATURATED THICKNESS (L/T).'
-      write(this%iout,'(1x,a)')   'IF EMBEDDED CONNECTION, CONDUCTANCES ARE PER UNIT EXCHANGE AREA (1/T).'
-
-      !        write(this%iout,*) n, idx, nodestr, this%sarea(j), this%warea(j)
-      !
-      ! -- calculate stage, surface area, wetted area, volume relation
-      do n = 1, this%nlakes
-        write(this%iout,'(//1x,a,1x,i10)') 'STAGE/VOLUME RELATION FOR LAKE  ', n
-        write(this%iout,'(/1x,5(a14))') '         STAGE', '  SURFACE AREA', &
-    &                                    '   WETTED AREA', '   CONDUCTANCE', &
-    &                                    '        VOLUME'
-        write(this%iout,"(1x,70('-'))")
-        dx = (this%laketop(n) - this%lakebot(n)) / 150.
-        s = this%lakebot(n)
-        do j = 1, 151
-          call this%lak_calculate_conductance(n, s, c)
-          call this%lak_calculate_sarea(n, s, sa)
-          call this%lak_calculate_warea(n, s, wa, s)
-          call this%lak_calculate_vol(n, s, v)
-          write(this%iout,'(1x,5(E14.5))') s, sa, wa, c, v
-          s = s + dx
-        end do
-        write(this%iout,"(1x,70('-'))")
-
-        write(this%iout,'(//1x,a,1x,i10)') 'STAGE/VOLUME RELATION FOR LAKE  ', n
-        write(this%iout,'(/1x,4(a14))') '              ', '              ', &
-    &                                    '    CALCULATED', '         STAGE'
-        write(this%iout,'(1x,4(a14))')  '         STAGE', '        VOLUME', &
-    &                                    '         STAGE', '    DIFFERENCE'
-        write(this%iout,"(1x,56('-'))")
-        s = this%lakebot(n) - dx
-        do j = 1, 156
-          call this%lak_calculate_vol(n, s, v)
-          call this%lak_vol2stage(n, v, c)
-          write(this%iout,'(1x,4(E14.5))') s, v, c, s-c
-          s = s + dx
-        end do
-        write(this%iout,"(1x,56('-'))")
-      end do
-    end if
-    !
-    ! -- finished with pointer to gwf hydraulic conductivity
-    this%gwfk11 => null()
-    this%gwfk33 => null()
-    this%gwfsat => null()
-    this%gwfik33 => null()
-    !
-    ! -- deallocate temporary storage
-    deallocate(clb)
-    deallocate(caq)
-    !
-    ! -- return
-    return
-  end subroutine lak_read_initial_attr
-
-! -- simple subroutine for linear interpolation of two vectors
-!       function assumes x data is sorted in ascending order
-  subroutine lak_linear_interpolation(this, n, x, y, z, v)
-    ! -- dummy
-    class(LakType),intent(inout) :: this
-    integer(I4B), intent(in) :: n
-    real(DP), dimension(n), intent(in) :: x
-    real(DP), dimension(n), intent(in) :: y
-    real(DP), intent(in) :: z
-    real(DP), intent(inout) :: v
-    ! -- local
-    integer(I4B) :: i
-    real(DP) :: dx, dydx
-    ! code
-    v = DZERO
-    ! below bottom of range - set to lowest value
-    if (z <= x(1)) then
-      v = y(1)
-    ! above highest value
-    ! slope calculated from interval between n and n-1
-    else if (z > x(n)) then
-      dx   = x(n) - x(n-1)
-      dydx = DZERO
-      if (ABS(dx) > DZERO) then
-        dydx = ( y(n) - y(n-1) ) / dx
-      end if
-      dx   = (z - x(n))
-      v = y(n) + dydx * dx
-    ! between lowest and highest value in current interval
-    else
-      do i = 2, n
-        dx   = x(i) - x(i-1)
-        dydx = DZERO
-        if (z >= x(i-1) .and. z <= x(i)) then
-          if (ABS(dx) > DZERO) then
-            dydx = ( y(i) - y(i-1) ) / dx
-          end if
-          dx   = (z - x(i-1))
-          v = y(i-1) + dydx * dx
-          exit
-        end if
-      end do
-    end if
-    ! return
-    return
-  end subroutine lak_linear_interpolation
-
-  subroutine lak_calculate_sarea(this, ilak, stage, sarea)
-! ******************************************************************************
-! lak_calculate_sarea -- Calculate the surface area of a lake at a given stage.
-! ******************************************************************************
-!
-!    SPECIFICATIONS:
-! ------------------------------------------------------------------------------
-    ! -- dummy
-    class(LakType),intent(inout) :: this
-    integer(I4B), intent(in) :: ilak
-    real(DP), intent(in) :: stage
-    real(DP), intent(inout) :: sarea
-    ! -- local
-    integer(I4B) :: i
-    real(DP) :: topl
-    real(DP) :: botl
-    real(DP) :: sat
-    real(DP) :: sa
-    ! -- formats
-! ------------------------------------------------------------------------------
-    sarea = DZERO
-    if (this%ntabrow(ilak) > 0) then
-      i = this%ntabrow(ilak)
-      if (stage <= this%laketables(ilak)%tabstage(1)) then
-        sarea = this%laketables(ilak)%tabsarea(1)
-      else if (stage >= this%laketables(ilak)%tabstage(i)) then
-        sarea = this%laketables(ilak)%tabsarea(i)
-      else
-        call this%lak_linear_interpolation(i, this%laketables(ilak)%tabstage, &
-                                           this%laketables(ilak)%tabsarea, &
-                                           stage, sarea)
-      end if
-    else
-      do i = this%idxlakeconn(ilak), this%idxlakeconn(ilak+1)-1
-        topl = this%telev(i)
-        botl = this%belev(i)
-        sat = sQuadraticSaturation(topl, botl, stage)
-        sa = sat * this%sarea(i)
-        sarea = sarea + sa
-      end do
-    end if
-    !
-    ! -- return
-    return
-  end subroutine lak_calculate_sarea
-
-  subroutine lak_calculate_warea(this, ilak, stage, warea, hin)
-! ******************************************************************************
-! lak_calculate_warea -- Calculate the wetted area of a lake at a given stage.
-! ******************************************************************************
-!
-!    SPECIFICATIONS:
-! ------------------------------------------------------------------------------
-    ! -- dummy
-    class(LakType),intent(inout) :: this
-    integer(I4B), intent(in) :: ilak
-    real(DP), intent(in) :: stage
-    real(DP), intent(inout) :: warea
-    real(DP), optional, intent(inout) :: hin
-    ! -- local
-    integer(I4B) :: i
-    integer(I4B) :: igwfnode
-    real(DP) :: head
-    real(DP) :: wa
-    ! -- formats
-! ------------------------------------------------------------------------------
-    warea = DZERO
-    do i = this%idxlakeconn(ilak), this%idxlakeconn(ilak+1)-1
-      if (present(hin)) then
-        head = hin
-      else
-        igwfnode = this%cellid(i)
-        head = this%xnew(igwfnode)
-      end if
-      call this%lak_calculate_conn_warea(ilak, i, stage, head, wa)
-      warea = warea + wa
-    end do
-    !
-    ! -- return
-    return
-  end subroutine lak_calculate_warea
-
-  subroutine lak_calculate_conn_warea(this, ilak, iconn, stage, head, wa)
-! ******************************************************************************
-! lak_calculate_conn_warea -- Calculate the wetted area of a lake connection
-!                             at a given stage.
-! ******************************************************************************
-!
-!    SPECIFICATIONS:
-! ------------------------------------------------------------------------------
-    ! -- dummy
-    class(LakType),intent(inout) :: this
-    integer(I4B), intent(in) :: ilak
-    integer(I4B), intent(in) :: iconn
-    real(DP), intent(in) :: stage
-    real(DP), intent(in) :: head
-    real(DP), intent(inout) :: wa
-    ! -- local
-    integer(I4B) :: i
-    integer(I4B) :: node
-    real(DP) :: topl
-    real(DP) :: botl
-    real(DP) :: vv
-    real(DP) :: sat
-    ! -- formats
-! ------------------------------------------------------------------------------
-    wa = DZERO
-    topl = this%telev(iconn)
-    botl = this%belev(iconn)
-    call this%lak_calculate_cond_head(ilak, iconn, stage, head, vv)
-    if (this%ictype(iconn) == 2 .or. this%ictype(iconn) == 3) then
-      if (vv > topl) vv = topl
-      i = this%ntabrow(ilak)
-      if (vv <= this%laketables(ilak)%tabstage(1)) then
-        wa = this%laketables(ilak)%tabwarea(1)
-      else if (vv >= this%laketables(ilak)%tabstage(i)) then
-        wa = this%laketables(ilak)%tabwarea(i)
-      else
-        call this%lak_linear_interpolation(i, this%laketables(ilak)%tabstage, &
-                                           this%laketables(ilak)%tabwarea, &
-                                           vv, wa)
-      end if
-    else
-      node = this%cellid(iconn)
-      ! -- confined cell
-      if (this%icelltype(node) == 0) then
-        sat = DONE
-      ! -- convertible cell
-      else
-        sat = sQuadraticSaturation(topl, botl, vv)
-      end if
-      wa = sat * this%warea(iconn)
-    end if
-    !
-    ! -- return
-    return
-  end subroutine lak_calculate_conn_warea
-
-
-  subroutine lak_calculate_vol(this, ilak, stage, volume)
-! ******************************************************************************
-! lak_calculate_vol -- Calculate the volume of a lake at a given stage.
-! ******************************************************************************
-!
-!    SPECIFICATIONS:
-! ------------------------------------------------------------------------------
-    ! -- dummy
-    class(LakType),intent(inout) :: this
-    integer(I4B), intent(in) :: ilak
-    real(DP), intent(in) :: stage
-    real(DP), intent(inout) :: volume
-    ! -- local
-    integer(I4B) :: i
-    real(DP) :: topl
-    real(DP) :: botl
-    real(DP) :: ds
-    real(DP) :: sa
-    real(DP) :: v
-    real(DP) :: sat
-    ! -- formats
-! ------------------------------------------------------------------------------
-    volume = DZERO
-    if (this%ntabrow(ilak) > 0) then
-      i = this%ntabrow(ilak)
-      if (stage <= this%laketables(ilak)%tabstage(1)) then
-        volume = this%laketables(ilak)%tabvolume(1)
-      else if (stage >= this%laketables(ilak)%tabstage(i)) then
-        ds = stage - this%laketables(ilak)%tabstage(i)
-        sa = this%laketables(ilak)%tabsarea(i)
-        volume = this%laketables(ilak)%tabvolume(i) + ds * sa
-      else
-        call this%lak_linear_interpolation(i, this%laketables(ilak)%tabstage, &
-                                           this%laketables(ilak)%tabvolume, &
-                                           stage, volume)
-      end if
-    else
-      do i = this%idxlakeconn(ilak), this%idxlakeconn(ilak+1)-1
-        topl = this%telev(i)
-        botl = this%belev(i)
-        sat = sQuadraticSaturation(topl, botl, stage)
-        sa = sat * this%sarea(i)
-        if (stage < botl) then
-          v = DZERO
-        else if (stage > botl .and. stage < topl) then
-          v = sa * (stage - botl)
-        else
-          v = sa * (topl - botl) + sa * (stage - topl)
-        end if
-        volume = volume + v
-      end do
-    end if
-    !
-    ! -- return
-    return
-  end subroutine lak_calculate_vol
-
-
-  subroutine lak_calculate_conductance(this, ilak, stage, conductance)
-! ******************************************************************************
-! lak_calculate_conductance -- Calculate the total conductance for a lake at a
-!                              provided stage.
-! ******************************************************************************
-!
-!    SPECIFICATIONS:
-! ------------------------------------------------------------------------------
-    ! -- dummy
-    class(LakType),intent(inout) :: this
-    integer(I4B), intent(in) :: ilak
-    real(DP), intent(in) :: stage
-    real(DP), intent(inout) :: conductance
-    ! -- local
-    integer(I4B) :: i
-    real(DP) :: c
-    ! -- formats
-! ------------------------------------------------------------------------------
-    conductance = DZERO
-    do i = this%idxlakeconn(ilak), this%idxlakeconn(ilak+1)-1
-      call this%lak_calculate_conn_conductance(ilak, i, stage, stage, c)
-      conductance = conductance + c
-    end do
-    !
-    ! -- return
-    return
-  end subroutine lak_calculate_conductance
-
-  subroutine lak_calculate_cond_head(this, ilak, iconn, stage, head, vv)
-! ******************************************************************************
-! lak_calculate_conn_head -- Calculate the controlling lake stage or groundwater
-!                            head used to calculate the conductance for a lake
-!                            connection from a provided stage and groundwater
-!                            head.
-! ******************************************************************************
-!
-!    SPECIFICATIONS:
-! ------------------------------------------------------------------------------
-    ! -- dummy
-    class(LakType),intent(inout) :: this
-    integer(I4B), intent(in) :: ilak
-    integer(I4B), intent(in) :: iconn
-    real(DP), intent(in) :: stage
-    real(DP), intent(in) :: head
-    real(DP), intent(inout) :: vv
-    ! -- local
-    real(DP) :: ss
-    real(DP) :: hh
-    real(DP) :: topl
-    real(DP) :: botl
-    ! -- formats
-! ------------------------------------------------------------------------------
-    topl = this%telev(iconn)
-    botl = this%belev(iconn)
-    ss = min(stage, topl)
-    hh = min(head, topl)
-    if (this%igwhcopt > 0) then
-      vv = hh
-    else if (this%inewton > 0) then
-      vv = max(ss, hh)
-    else
-      vv = DHALF * (ss + hh)
-    end if
-    !
-    ! -- return
-    return
-  end subroutine lak_calculate_cond_head
-
-
-  subroutine lak_calculate_conn_conductance(this, ilak, iconn, stage, head, cond)
-! ******************************************************************************
-! lak_calculate_conn_conductance -- Calculate the conductance for a lake
-!                                   connection at a provided stage
-!                                   and groundwater head.
-! ******************************************************************************
-!
-!    SPECIFICATIONS:
-! ------------------------------------------------------------------------------
-    ! -- dummy
-    class(LakType),intent(inout) :: this
-    integer(I4B), intent(in) :: ilak
-    integer(I4B), intent(in) :: iconn
-    real(DP), intent(in) :: stage
-    real(DP), intent(in) :: head
-    real(DP), intent(inout) :: cond
-    ! -- local
-    integer(I4B) :: node
-    !real(DP) :: ss
-    !real(DP) :: hh
-    real(DP) :: vv
-    real(DP) :: topl
-    real(DP) :: botl
-    real(DP) :: sat
-    real(DP) :: wa
-    ! -- formats
-! ------------------------------------------------------------------------------
-    cond = DZERO
-    topl = this%telev(iconn)
-    botl = this%belev(iconn)
-    call this%lak_calculate_cond_head(ilak, iconn, stage, head, vv)
-    sat = sQuadraticSaturation(topl, botl, vv)
-    ! vertical connection
-    ! use full saturated conductance if top and bottom of the lake connection
-    ! are equal
-    if (this%ictype(iconn) == 0) then
-      if (ABS(topl-botl) < DPREC) then
-        sat = DONE
-      end if
-    ! horizontal connection
-    ! use full saturated conductance if the connected cell is not convertible
-    else if (this%ictype(iconn) == 1) then
-      node = this%cellid(iconn)
-      if (this%icelltype(node) == 0) then
-        sat = DONE
-      end if
-    ! embedded connection
-    else if (this%ictype(iconn) == 2 .or. this%ictype(iconn) == 3) then
-      node = this%cellid(iconn)
-      if (this%icelltype(node) == 0) then
-        vv = this%telev(iconn)
-        call this%lak_calculate_conn_warea(ilak, iconn, vv, vv, wa)
-      else
-        call this%lak_calculate_conn_warea(ilak, iconn, stage, head, wa)
-      end if
-      sat = wa
-    end if
-    cond = sat * this%satcond(iconn)
-    !
-    ! -- return
-    return
-  end subroutine lak_calculate_conn_conductance
-
-
-  subroutine lak_calculate_conn_exchange(this, ilak, iconn, stage, head, flow, cond)
-! ******************************************************************************
-! lak_calculate_conn_exchange -- Calculate the groundwater-lake flow at a
-!                                provided stage and groundwater head.
-! ******************************************************************************
-!
-!    SPECIFICATIONS:
-! ------------------------------------------------------------------------------
-    ! -- dummy
-    class(LakType),intent(inout) :: this
-    integer(I4B), intent(in) :: ilak
-    integer(I4B), intent(in) :: iconn
-    real(DP), intent(in) :: stage
-    real(DP), intent(in) :: head
-    real(DP), intent(inout) :: flow
-    real(DP), intent(inout) :: cond
-    ! -- local
-    real(DP) :: botl
-    real(DP) :: ss
-    real(DP) :: hh
-    ! -- formats
-! ------------------------------------------------------------------------------
-    flow = DZERO
-    call this%lak_calculate_conn_conductance(ilak, iconn, stage, head, cond)
-    botl = this%belev(iconn)
-    ss = max(stage, botl)
-    hh = max(head, botl)
-    flow = cond * (hh - ss)
-    !
-    ! -- return
-    return
-  end subroutine lak_calculate_conn_exchange
-
-
-  subroutine lak_estimate_conn_exchange(this, iflag, ilak, iconn, idry, stage, &
-                                        head, flow, cond, source)
-! ******************************************************************************
-! lak_estimate_conn_exchange -- Calculate the groundwater-lake flow at a
-!                               provided stage and groundwater head.
-! ******************************************************************************
-!
-!    SPECIFICATIONS:
-! ------------------------------------------------------------------------------
-    ! -- dummy
-    class(LakType),intent(inout) :: this
-    integer(I4B), intent(in) :: iflag
-    integer(I4B), intent(in) :: ilak
-    integer(I4B), intent(in) :: iconn
-    integer(I4B), intent(inout) :: idry
-    real(DP), intent(in) :: stage
-    real(DP), intent(in) :: head
-    real(DP), intent(inout) :: flow
-    real(DP), intent(inout) :: cond
-    real(DP), intent(inout) :: source
-    ! -- local
-    ! -- formats
-! ------------------------------------------------------------------------------
-    flow = DZERO
-    idry = 0
-    call this%lak_calculate_conn_exchange(ilak, iconn, stage, head, flow, cond)
-    if (iflag == 1) then
-      if (flow > DZERO) then
-        source = source + flow
-      end if
-    else if (iflag == 2) then
-      if (-flow > source) then
-        flow = -source
-        source = DZERO
-        idry = 1
-      else if (flow < DZERO) then
-        source = source + flow
-      end if
-    end if
-    !
-    ! -- return
-    return
-  end subroutine lak_estimate_conn_exchange
-
-  subroutine lak_calculate_storagechange(this, ilak, stage, stage0, delt, dvr)
-! ******************************************************************************
-! lak_calculate_storagechange -- Calculate the storage change in a lake based on
-!                         provided stages and a passed delt.
-! ******************************************************************************
-!
-!    SPECIFICATIONS:
-! ------------------------------------------------------------------------------
-    ! -- dummy
-    class(LakType),intent(inout) :: this
-    integer(I4B), intent(in) :: ilak
-    real(DP), intent(in) :: stage
-    real(DP), intent(in) :: stage0
-    real(DP), intent(in) :: delt
-    real(DP), intent(inout) :: dvr
-    ! -- local
-    real(DP) :: v
-    real(DP) :: v0
-    ! -- formats
-! ------------------------------------------------------------------------------
-    dvr = DZERO
-    if (this%gwfiss /= 1) then
-      call this%lak_calculate_vol(ilak, stage, v)
-      call this%lak_calculate_vol(ilak, stage0, v0)
-      dvr = (v0 - v) / delt
-    end if
-    !
-    ! -- return
-    return
-  end subroutine lak_calculate_storagechange
-
-  subroutine lak_calculate_rainfall(this, ilak, stage, ra)
-! ******************************************************************************
-! lak_calculate_rainfall -- Calculate the rainfall for a lake .
-! ******************************************************************************
-!
-!    SPECIFICATIONS:
-! ------------------------------------------------------------------------------
-    ! -- dummy
-    class(LakType),intent(inout) :: this
-    integer(I4B), intent(in) :: ilak
-    real(DP), intent(in) :: stage
-    real(DP), intent(inout) :: ra
-    ! -- local
-    integer(I4B) :: iconn
-    real(DP) :: sa
-    ! -- formats
-! ------------------------------------------------------------------------------
-    ! -- rainfall
-    iconn = this%idxlakeconn(ilak)
-    if (this%ictype(iconn) == 2 .or. this%ictype(iconn) == 3) then
-      sa = this%sareamax(ilak)
-    else
-      call this%lak_calculate_sarea(ilak, stage, sa)
-    end if
-    ra = this%rainfall(ilak)%value * sa !this%sareamax(ilak)
-    !
-    ! -- return
-    return
-  end subroutine lak_calculate_rainfall
-
-  subroutine lak_calculate_runoff(this, ilak, ro)
-! ******************************************************************************
-! lak_calculate_runoff -- Calculate runoff to a lake.
-! ******************************************************************************
-!
-!    SPECIFICATIONS:
-! ------------------------------------------------------------------------------
-    ! -- dummy
-    class(LakType),intent(inout) :: this
-    integer(I4B), intent(in) :: ilak
-    real(DP), intent(inout) :: ro
-    ! -- formats
-! ------------------------------------------------------------------------------
-    ! -- runoff
-    ro = this%runoff(ilak)%value
-    !
-    ! -- return
-    return
-  end subroutine lak_calculate_runoff
-
-  subroutine lak_calculate_inflow(this, ilak, qin)
-! ******************************************************************************
-! lak_calculate_inflow -- Calculate specified inflow to a lake.
-! ******************************************************************************
-!
-!    SPECIFICATIONS:
-! ------------------------------------------------------------------------------
-    ! -- dummy
-    class(LakType),intent(inout) :: this
-    integer(I4B), intent(in) :: ilak
-    real(DP), intent(inout) :: qin
-    ! -- formats
-! ------------------------------------------------------------------------------
-    ! -- inflow to lake
-    qin = this%inflow(ilak)%value
-    !
-    ! -- return
-    return
-  end subroutine lak_calculate_inflow
-
-  subroutine lak_calculate_external(this, ilak, ex)
-! ******************************************************************************
-! lak_calculate_external -- Calculate the external flow terms to a lake.
-! ******************************************************************************
-!
-!    SPECIFICATIONS:
-! ------------------------------------------------------------------------------
-    ! -- dummy
-    class(LakType),intent(inout) :: this
-    integer(I4B), intent(in) :: ilak
-    real(DP), intent(inout) :: ex
-    ! -- local
-    ! -- formats
-! ------------------------------------------------------------------------------
-    !
-    ! -- If mover is active, add receiver water to rhs and
-    !    store available water (as positive value)
-    ex = DZERO
-    if (this%imover == 1) then
-      ex = this%pakmvrobj%get_qfrommvr(ilak)
-    end if
-    !
-    ! -- return
-    return
-  end subroutine lak_calculate_external
-
-  subroutine lak_calculate_withdrawal(this, ilak, avail, wr)
-! ******************************************************************************
-! lak_calculate_withdrawal -- Calculate the withdrawal from a lake subject to
-!                             an available volume.
-! ******************************************************************************
-!
-!    SPECIFICATIONS:
-! ------------------------------------------------------------------------------
-    ! -- dummy
-    class(LakType),intent(inout) :: this
-    integer(I4B), intent(in) :: ilak
-    real(DP), intent(inout) :: avail
-    real(DP), intent(inout) :: wr
-    ! -- local
-    ! -- formats
-! ------------------------------------------------------------------------------
-    ! -- withdrawals - limit to sum of inflows and available volume
-    wr = this%withdrawal(ilak)%value
-    if (wr > avail) then
-      wr = -avail
-    else
-      if (wr > DZERO) then
-        wr = -wr
-      end if
-    end if
-    avail = avail + wr
-    !
-    ! -- return
-    return
-  end subroutine lak_calculate_withdrawal
-
-  subroutine lak_calculate_evaporation(this, ilak, stage, avail, ev)
-! ******************************************************************************
-! lak_calculate_evaporation -- Calculate the evaporation from a lake at a
-!                              provided stage subject to an available volume.
-! ******************************************************************************
-!
-!    SPECIFICATIONS:
-! ------------------------------------------------------------------------------
-    ! -- dummy
-    class(LakType),intent(inout) :: this
-    integer(I4B), intent(in) :: ilak
-    real(DP), intent(in) :: stage
-    real(DP), intent(inout) :: avail
-    real(DP), intent(inout) :: ev
-    ! -- local
-    real(DP) :: sa
-    ! -- formats
-! ------------------------------------------------------------------------------
-    ! -- evaporation - limit to sum of inflows and available volume
-    call this%lak_calculate_sarea(ilak, stage, sa)
-    ev = sa * this%evaporation(ilak)%value
-    if (ev > avail) then
-      ev = -avail
-    else
-      ev = -ev
-    end if
-    avail = avail + ev
-    !
-    ! -- return
-    return
-  end subroutine lak_calculate_evaporation
-
-  subroutine lak_calculate_outlet_inflow(this, ilak, outinf)
-! ******************************************************************************
-! lak_calculate_outlet_inflow -- Calculate the outlet inflow to a lake.
-! ******************************************************************************
-!
-!    SPECIFICATIONS:
-! ------------------------------------------------------------------------------
-    ! -- dummy
-    class(LakType),intent(inout) :: this
-    integer(I4B), intent(in) :: ilak
-    real(DP), intent(inout) :: outinf
-    ! -- local
-    integer(I4B) :: n
-    ! -- formats
-! ------------------------------------------------------------------------------
-    !
-    outinf = DZERO
-    do n = 1, this%noutlets
-      if (this%lakeout(n) == ilak) then
-        outinf = outinf - this%simoutrate(n)
-        if (this%imover == 1) then
-          outinf = outinf - this%pakmvrobj%get_qtomvr(n)
-        end if
-      end if
-    end do
-    !
-    ! -- return
-    return
-  end subroutine lak_calculate_outlet_inflow
-
-  subroutine lak_calculate_outlet_outflow(this, ilak, stage, avail, outoutf)
-! ******************************************************************************
-! lak_calculate_outlet_outflow -- Calculate the outlet outflow from a lake.
-! ******************************************************************************
-!
-!    SPECIFICATIONS:
-! ------------------------------------------------------------------------------
-    ! -- dummy
-    class(LakType),intent(inout) :: this
-    integer(I4B), intent(in) :: ilak
-    real(DP), intent(in) :: stage
-    real(DP), intent(inout) :: avail
-    real(DP), intent(inout) :: outoutf
-    ! -- local
-    integer(I4B) :: n
-    real(DP) :: g
-    real(DP) :: d
-    real(DP) :: c
-    real(DP) :: gsm
-    real(DP) :: rate
-    ! -- formats
-! ------------------------------------------------------------------------------
-    !
-    outoutf = DZERO
-    do n = 1, this%noutlets
-      if (this%lakein(n) == ilak) then
-        rate = DZERO
-        d = stage - this%outinvert(n)%value
-        if (this%outdmax > DZERO) then
-          if (d > this%outdmax) d = this%outdmax
-        end if
-        g = DGRAVITY * this%convlength * this%convtime * this%convtime
-        select case (this%iouttype(n))
-          ! specified rate
-          case(0)
-            rate = this%outrate(n)%value
-            if (-rate > avail) then
-              rate = -avail
-            end if
-          ! manning
-          case (1)
-            if (d > DZERO) then
-              c = (this%convlength**DONETHIRD) * this%convtime
-              gsm = DZERO
-              if (this%outrough(n)%value > DZERO) then
-                gsm = DONE / this%outrough(n)%value
-              end if
-              rate = -c * gsm * this%outwidth(n)%value * ( d**DFIVETHIRDS ) * sqrt(this%outslope(n)%value)
-            end if
-          ! weir
-          case (2)
-            if (d > DZERO) then
-              rate = -DTWOTHIRDS * DCD * this%outwidth(n)%value * d * sqrt(DTWO * g * d)
-            end if
-        end select
-        !if (-rate > avail) then
-        !  rate = -avail
-        !end if
-        this%simoutrate(n) = rate
-        avail = avail + rate
-        outoutf = outoutf + rate
-      end if
-    end do
-    !
-    ! -- return
-    return
-  end subroutine lak_calculate_outlet_outflow
-
-  subroutine lak_get_internal_inlet(this, ilak, outinf)
-! ******************************************************************************
-! lak_get_internal_inlet -- Get the outlet inflow to a lake from another lake.
-! ******************************************************************************
-!
-!    SPECIFICATIONS:
-! ------------------------------------------------------------------------------
-    ! -- dummy
-    class(LakType),intent(inout) :: this
-    integer(I4B), intent(in) :: ilak
-    real(DP), intent(inout) :: outinf
-    ! -- local
-    integer(I4B) :: n
-    ! -- formats
-! ------------------------------------------------------------------------------
-    outinf = DZERO
-    do n = 1, this%noutlets
-      if (this%lakeout(n) == ilak) then
-        outinf = outinf - this%simoutrate(n)
-        if (this%imover == 1) then
-          outinf = outinf - this%pakmvrobj%get_qtomvr(n)
-        end if
-      end if
-    end do
-    !
-    ! -- return
-    return
-  end subroutine lak_get_internal_inlet
-
-  subroutine lak_get_internal_outlet(this, ilak, outoutf)
-! ******************************************************************************
-! lak_get_internal_outlet -- Get the outlet from a lake to another lake.
-! ******************************************************************************
-!
-!    SPECIFICATIONS:
-! ------------------------------------------------------------------------------
-    ! -- dummy
-    class(LakType),intent(inout) :: this
-    integer(I4B), intent(in) :: ilak
-    real(DP), intent(inout) :: outoutf
-    ! -- local
-    integer(I4B) :: n
-    ! -- formats
-! ------------------------------------------------------------------------------
-    outoutf = DZERO
-    do n = 1, this%noutlets
-      if (this%lakein(n) == ilak) then
-        if (this%lakeout(n) < 1) cycle
-        outoutf = outoutf + this%simoutrate(n)
-      end if
-    end do
-    !
-    ! -- return
-    return
-  end subroutine lak_get_internal_outlet
-
-  subroutine lak_get_external_outlet(this, ilak, outoutf)
-! ******************************************************************************
-! lak_get_external_outlet -- Get the outlet outflow from a lake to an external
-!                            boundary.
-! ******************************************************************************
-!
-!    SPECIFICATIONS:
-! ------------------------------------------------------------------------------
-    ! -- dummy
-    class(LakType),intent(inout) :: this
-    integer(I4B), intent(in) :: ilak
-    real(DP), intent(inout) :: outoutf
-    ! -- local
-    integer(I4B) :: n
-    ! -- formats
-! ------------------------------------------------------------------------------
-    outoutf = DZERO
-    do n = 1, this%noutlets
-      if (this%lakein(n) == ilak) then
-        if (this%lakeout(n) > 0) cycle
-        outoutf = outoutf + this%simoutrate(n)
-      end if
-    end do
-    !
-    ! -- return
-    return
-  end subroutine lak_get_external_outlet
-
-  subroutine lak_get_external_mover(this, ilak, outoutf)
-! ******************************************************************************
-! lak_get_external_mover -- Get the mover outflow from a lake to an external
-!                           boundary.
-! ******************************************************************************
-!
-!    SPECIFICATIONS:
-! ------------------------------------------------------------------------------
-    ! -- dummy
-    class(LakType),intent(inout) :: this
-    integer(I4B), intent(in) :: ilak
-    real(DP), intent(inout) :: outoutf
-    ! -- local
-    integer(I4B) :: n
-    ! -- formats
-! ------------------------------------------------------------------------------
-    outoutf = DZERO
-    if (this%imover == 1) then
-      do n = 1, this%noutlets
-        if (this%lakein(n) == ilak) then
-          if (this%lakeout(n) > 0) cycle
-          outoutf = outoutf + this%pakmvrobj%get_qtomvr(n)
-        end if
-      end do
-    end if
-    !
-    ! -- return
-    return
-  end subroutine lak_get_external_mover
-
-  subroutine lak_get_internal_mover(this, ilak, outoutf)
-! ******************************************************************************
-! lak_get_internal_mover -- Get the mover outflow from a lake to another lake.
-! ******************************************************************************
-!
-!    SPECIFICATIONS:
-! ------------------------------------------------------------------------------
-    ! -- dummy
-    class(LakType),intent(inout) :: this
-    integer(I4B), intent(in) :: ilak
-    real(DP), intent(inout) :: outoutf
-    ! -- local
-    integer(I4B) :: n
-    ! -- formats
-! ------------------------------------------------------------------------------
-    outoutf = DZERO
-    if (this%imover == 1) then
-      do n = 1, this%noutlets
-        if (this%lakein(n) == ilak) then
-          if (this%lakeout(n) < 1) cycle
-          outoutf = outoutf + this%pakmvrobj%get_qtomvr(n)
-        end if
-      end do
-    end if
-    !
-    ! -- return
-    return
-  end subroutine lak_get_internal_mover
-
-  subroutine lak_get_outlet_tomover(this, ilak, outoutf)
-! ******************************************************************************
-! llak_get_outlet_tomover -- Get the outlet to mover from a lake.
-! ******************************************************************************
-!
-!    SPECIFICATIONS:
-! ------------------------------------------------------------------------------
-    ! -- dummy
-    class(LakType),intent(inout) :: this
-    integer(I4B), intent(in) :: ilak
-    real(DP), intent(inout) :: outoutf
-    ! -- local
-    integer(I4B) :: n
-    ! -- formats
-! ------------------------------------------------------------------------------
-    outoutf = DZERO
-    if (this%imover == 1) then
-      do n = 1, this%noutlets
-        if (this%lakein(n) == ilak) then
-          outoutf = outoutf + this%pakmvrobj%get_qtomvr(n)
-        end if
-      end do
-    end if
-    !
-    ! -- return
-    return
-  end subroutine lak_get_outlet_tomover
-
-  subroutine lak_vol2stage(this, ilak, vol, stage)
-! ******************************************************************************
-! lak_vol2stage-- Determine the stage from a provided volume.
-! ******************************************************************************
-!
-!    SPECIFICATIONS:
-! ------------------------------------------------------------------------------
-    ! -- dummy
-    class(LakType),intent(inout) :: this
-    integer(I4B), intent(in) :: ilak
-    real(DP), intent(in) :: vol
-    real(DP), intent(inout) :: stage
-    ! -- local
-    integer(I4B) :: i
-    integer(I4B) :: ibs
-    real(DP) :: s0, s1, sm
-    real(DP) :: v0, v1, vm
-    real(DP) :: f0, f1, fm
-    real(DP) :: sa
-    real(DP) :: en0, en1
-    real(DP) :: ds, ds0
-    real(DP) :: denom
-    ! -- formats
-! ------------------------------------------------------------------------------
-    s0 = this%lakebot(ilak)
-    call this%lak_calculate_vol(ilak, s0, v0)
-    s1 = this%laketop(ilak)
-    call this%lak_calculate_vol(ilak, s1, v1)
-    ! -- zero volume
-    if (vol <= v0) then
-      stage = s0
-    ! -- linear relation between stage and volume above top of lake
-    else if (vol >= v1) then
-      call this%lak_calculate_sarea(ilak, s1, sa)
-      stage = s1 + (vol - v1) / sa
-    ! -- use combination of secant and bisection
-    else
-      en0 = s0
-      en1 = s1
-      ! sm = s1  ! causes divide by zero in 1st line in secantbisection loop
-      ! sm = s0  ! causes divide by zero in 1st line in secantbisection loop
-      sm = DZERO
-      f0 = vol - v0
-      f1 = vol - v1
-      ibs = 0
-      secantbisection: do i = 1, 150
-        denom = f1 - f0
-        if (denom /= DZERO) then
-          ds = f1 * (s1 - s0) / denom
-        else
-          ibs = 13
-        end if
-        if (i == 1) then
-          ds0 = ds
-        end if
-        ! -- use bisection if end points are exceeded
-        if (sm < en0 .or. sm > en1) ibs = 13
-        ! -- use bisection if secant method stagnates or if
-        !    ds exceeds previous ds - bisection would occur
-        !    after conditions exceeded in 13 iterations
-        if (ds*ds0 < DPREC .or. ABS(ds) > ABS(ds0)) ibs = ibs + 1
-        if (ibs > 12) then
-          ds = DHALF * (s1 - s0)
-          ibs = 0
-        end if
-        sm = s1 - ds
-        if (ABS(ds) < DEM6) then
-          exit secantbisection
-        end if
-        call this%lak_calculate_vol(ilak, sm, vm)
-        fm = vol - vm
-        s0 = s1
-        f0 = f1
-        s1 = sm
-        f1 = fm
-        ds0 = ds
-      end do secantbisection
-      stage = sm
-      if (ABS(ds) >= DEM6) then
-        write(this%iout, '(1x,a,1x,i5,4(1x,a,1x,g15.6))') &
-     &   'LAK_VOL2STAGE failed for lake', ilak, 'volume error =', fm, &
-     &   'finding stage (', stage, ') for volume =', vol, &
-     &    'final change in stage =', ds
-      end if
-    end if
-    !
-    ! -- return
-    return
-  end subroutine lak_vol2stage
-
-
-  function lak_check_valid(this, itemno) result(ierr)
-! ******************************************************************************
-!  lak_check_valid -- Determine if a valid lake or outlet number has been
-!                     specified.
-! ******************************************************************************
-    use SimModule, only: ustop, store_error
-    ! -- return
-    integer(I4B) :: ierr
-    ! -- dummy
-    class(LakType),intent(inout) :: this
-    integer(I4B), intent(in) :: itemno
-    ! -- local
-    character(len=LINELENGTH) :: errmsg
-    integer(I4B) :: ival
-    ! -- formats
-! ------------------------------------------------------------------------------
-    ierr = 0
-    ival = abs(itemno)
-    if (itemno > 0) then
-      if (ival < 1 .or. ival > this%nlakes) then
-        write(errmsg,'(4x,a,1x,i6,1x,a,1x,i6)') &
-          '****ERROR. LAKENO ', itemno, 'MUST BE > 0 and <= ', this%nlakes
-        call store_error(errmsg)
-        ierr = 1
-      end if
-    else
-      if (ival < 1 .or. ival > this%noutlets) then
-        write(errmsg,'(4x,a,1x,i6,1x,a,1x,i6)') &
-          '****ERROR. IOUTLET ', itemno, 'MUST BE > 0 and <= ', this%noutlets
-        call store_error(errmsg)
-        ierr = 1
-      end if
-    end if
-  end function lak_check_valid
-
-  subroutine lak_set_stressperiod(this, itemno, line)
-! ******************************************************************************
-! lak_set_stressperiod -- Set a stress period attribute for lakweslls(itemno)
-!                         using keywords.
-! ******************************************************************************
-!
-!    SPECIFICATIONS:
-! ------------------------------------------------------------------------------
-    !use ConstantsModule, only: LINELENGTH, DTWO
-    use TdisModule, only: kper, perlen, totimsav
-    use TimeSeriesManagerModule, only: read_single_value_or_time_series
-    use InputOutputModule, only: urword
-    use SimModule, only: ustop, store_error
-    ! -- dummy
-    class(LakType),intent(inout) :: this
-    integer(I4B), intent(in) :: itemno
-    character (len=*), intent(in) :: line
-    ! -- local
-    character(len=LINELENGTH) :: text
-    character(len=LINELENGTH) :: caux
-    character(len=LINELENGTH) :: keyword
-    character(len=LINELENGTH) :: errmsg
-    character(len=LENBOUNDNAME) :: bndName
-    character(len=9) :: citem
-    integer(I4B) :: ierr
-    integer(I4B) :: itmp
-    integer(I4B) :: ival, istart, istop
-    integer(I4B) :: i0
-    integer(I4B) :: lloc
-    integer(I4B) :: ii
-    integer(I4B) :: jj
-    integer(I4B) :: iaux
-    real(DP) :: rval
-    real(DP) :: endtim
-    ! -- formats
-! ------------------------------------------------------------------------------
-    !
-    ! -- Find time interval of current stress period.
-    endtim = totimsav + perlen(kper)
-    !
-    ! -- write abs(itemno) to citem string
-    itmp = ABS(itemno)
-    write(citem,'(i9.9)') itmp
-    !
-    ! -- Assign boundary name
-    if (this%inamedbound==1) then
-      bndName = this%boundname(itemno)
-    else
-      bndName = ''
-    end if
-    !
-    ! -- read line
-    lloc = 1
-    call urword(line, lloc, istart, istop, 1, ival, rval, this%iout, this%inunit)
-    i0 = istart
-    keyword = line(istart:istop)
-    select case (line(istart:istop))
-      case ('STATUS')
-        ierr = this%lak_check_valid(itemno)
-        if (ierr /= 0) goto 999
-        !bndName = this%boundname(itemno)
-        call urword(line, lloc, istart, istop, 1, ival, rval, this%iout, this%inunit)
-        text = line(istart:istop)
-        this%status(itmp) = text(1:8)
-        if (text == 'CONSTANT') then
-          this%iboundpak(itmp) = -1
-        else if (text == 'INACTIVE') then
-          this%iboundpak(itmp) = 0
-        else if (text == 'ACTIVE') then
-          this%iboundpak(itmp) = 1
-        else
-          write(errmsg,'(4x,a,a)') &
-            '****ERROR. UNKNOWN '//trim(this%text)//' LAK STATUS KEYWORD: ', &
-            text
-          call store_error(errmsg)
-        end if
-      case ('STAGE')
-        ierr = this%lak_check_valid(itemno)
-        if (ierr /= 0) goto 999
-        !bndName = this%boundname(itemno)
-        call urword(line, lloc, istart, istop, 0, ival, rval, this%iout, this%inunit)
-        text = line(istart:istop)
-        jj = 1    ! For STAGE
-        call read_single_value_or_time_series(text, &
-                                              this%stage(itmp)%value, &
-                                              this%stage(itmp)%name, &
-                                              endtim,  &
-                                              this%name, 'BND', this%TsManager, &
-                                              this%iprpak, itmp, jj, 'STAGE', &
-                                              bndName, this%inunit)
-      case ('RAINFALL')
-        ierr = this%lak_check_valid(itemno)
-        if (ierr /= 0) goto 999
-        !bndName = this%boundname(itemno)
-        call urword(line, lloc, istart, istop, 0, ival, rval, this%iout, this%inunit)
-        text = line(istart:istop)
-        jj = 1    ! For RAINFALL
-        call read_single_value_or_time_series(text, &
-                                              this%rainfall(itmp)%value, &
-                                              this%rainfall(itmp)%name, &
-                                              endtim,  &
-                                              this%name, 'BND', this%TsManager, &
-                                              this%iprpak, itmp, jj, 'RAINFALL', &
-                                              bndName, this%inunit)
-        if (this%rainfall(itmp)%value < DZERO) then
-          write(errmsg, '(4x, a, i0, a, G0, a)') &
-            '****ERROR. LAKE ', itmp, ' WAS ASSIGNED A RAINFALL VALUE OF ', &
-            this%rainfall(itmp)%value, '. RAINFALL MUST BE POSITIVE.'
-          call store_error(errmsg)
-        end if
-      case ('EVAPORATION')
-        ierr = this%lak_check_valid(itemno)
-        if (ierr /= 0) goto 999
-        !bndName = this%boundname(itemno)
-        call urword(line, lloc, istart, istop, 0, ival, rval, this%iout, this%inunit)
-        text = line(istart:istop)
-        jj = 1    ! For EVAPORATION
-        call read_single_value_or_time_series(text, &
-                                              this%evaporation(itmp)%value, &
-                                              this%evaporation(itmp)%name, &
-                                              endtim,  &
-                                              this%name, 'BND', this%TsManager, &
-                                              this%iprpak, itmp, jj, 'EVAPORATION', &
-                                              bndName, this%inunit)
-        if (this%evaporation(itmp)%value < DZERO) then
-          write(errmsg, '(4x, a, i0, a, G0, a)') &
-            '****ERROR. LAKE ', itmp, ' WAS ASSIGNED AN EVAPORATION VALUE OF ', &
-            this%evaporation(itmp)%value, '. EVAPORATION MUST BE POSITIVE.'
-          call store_error(errmsg)
-        end if
-      case ('RUNOFF')
-        ierr = this%lak_check_valid(itemno)
-        if (ierr /= 0) goto 999
-        !bndName = this%boundname(itemno)
-        call urword(line, lloc, istart, istop, 0, ival, rval, this%iout, this%inunit)
-        text = line(istart:istop)
-        jj = 1    ! For RUNOFF
-        call read_single_value_or_time_series(text, &
-                                              this%runoff(itmp)%value, &
-                                              this%runoff(itmp)%name, &
-                                              endtim,  &
-                                              this%name, 'BND', this%TsManager, &
-                                              this%iprpak, itmp, jj, 'RUNOFF', &
-                                              bndName, this%inunit)
-        if (this%runoff(itmp)%value < DZERO) then
-          write(errmsg, '(4x, a, i0, a, G0, a)') &
-            '****ERROR. LAKE ', itmp, ' WAS ASSIGNED A RUNOFF VALUE OF ', &
-            this%runoff(itmp)%value, '. RUNOFF MUST BE POSITIVE.'
-          call store_error(errmsg)
-        end if
-      case ('INFLOW')
-        ierr = this%lak_check_valid(itemno)
-        if (ierr /= 0) goto 999
-        !bndName = this%boundname(itemno)
-        call urword(line, lloc, istart, istop, 0, ival, rval, this%iout, this%inunit)
-        text = line(istart:istop)
-        jj = 1    ! For specified INFLOW
-        call read_single_value_or_time_series(text, &
-                                              this%inflow(itmp)%value, &
-                                              this%inflow(itmp)%name, &
-                                              endtim,  &
-                                              this%name, 'BND', this%TsManager, &
-                                              this%iprpak, itmp, jj, 'INFLOW', &
-                                              bndName, this%inunit)
-        if (this%inflow(itmp)%value < DZERO) then
-          write(errmsg, '(4x, a, i0, a, G0, a)') &
-            '****ERROR. LAKE ', itmp, ' WAS ASSIGNED AN INFLOW VALUE OF ', &
-            this%inflow(itmp)%value, '. INFLOW MUST BE POSITIVE.'
-          call store_error(errmsg)
-        end if
-      case ('WITHDRAWAL')
-        ierr = this%lak_check_valid(itemno)
-        if (ierr /= 0) goto 999
-        !bndName = this%boundname(itemno)
-        call urword(line, lloc, istart, istop, 0, ival, rval, this%iout, this%inunit)
-        text = line(istart:istop)
-        jj = 1    ! For specified WITHDRAWAL
-        call read_single_value_or_time_series(text, &
-                                              this%withdrawal(itmp)%value, &
-                                              this%withdrawal(itmp)%name, &
-                                              endtim,  &
-                                              this%name, 'BND', this%TsManager, &
-                                              this%iprpak, itmp, jj, 'WITHDRAWAL', &
-                                              bndName, this%inunit)
-        if (this%withdrawal(itmp)%value < DZERO) then
-          write(errmsg, '(4x, a, i0, a, G0, a)') &
-            '****ERROR. LAKE ', itmp, ' WAS ASSIGNED A WITHDRAWAL VALUE OF ', &
-            this%withdrawal(itmp)%value, '. WITHDRAWAL MUST BE POSITIVE.'
-          call store_error(errmsg)
-        end if
-      case ('RATE')
-        ierr = this%lak_check_valid(-itemno)
-        if (ierr /= 0) goto 999
-        bndName = 'OUTLET' // citem
-        call urword(line, lloc, istart, istop, 0, ival, rval, this%iout, this%inunit)
-        text = line(istart:istop)
-        jj = 1    ! For specified OUTLET RATE
-        call read_single_value_or_time_series(text, &
-                                              this%outrate(itmp)%value, &
-                                              this%outrate(itmp)%name, &
-                                              endtim,  &
-                                              this%name, 'BND', this%TsManager, &
-                                              this%iprpak, itmp, jj, 'OUTRATE', &
-                                              bndName, this%inunit)
-      case ('INVERT')
-        ierr = this%lak_check_valid(-itemno)
-        if (ierr /= 0) goto 999
-        bndName = 'OUTLET' // citem
-        call urword(line, lloc, istart, istop, 0, ival, rval, this%iout, this%inunit)
-        text = line(istart:istop)
-        jj = 1    ! For OUTLET INVERT
-        call read_single_value_or_time_series(text, &
-                                              this%outinvert(itmp)%value, &
-                                              this%outinvert(itmp)%name, &
-                                              endtim,  &
-                                              this%name, 'BND', this%TsManager, &
-                                              this%iprpak, itmp, jj, 'OUTINVERT', &
-                                              bndName,this%inunit)
-      case ('WIDTH')
-        ierr = this%lak_check_valid(-itemno)
-        if (ierr /= 0) goto 999
-        bndName = 'OUTLET' // citem
-        call urword(line, lloc, istart, istop, 0, ival, rval, this%iout, this%inunit)
-        text = line(istart:istop)
-        jj = 1    ! For OUTLET WIDTH
-        call read_single_value_or_time_series(text, &
-                                              this%outwidth(itmp)%value, &
-                                              this%outwidth(itmp)%name, &
-                                              endtim,  &
-                                              this%name, 'BND', this%TsManager, &
-                                              this%iprpak, itmp, jj, 'OUTWIDTH', &
-                                              bndName, this%inunit)
-      case ('ROUGH')
-        ierr = this%lak_check_valid(-itemno)
-        if (ierr /= 0) goto 999
-        bndName = 'OUTLET' // citem
-        call urword(line, lloc, istart, istop, 0, ival, rval, this%iout, this%inunit)
-        text = line(istart:istop)
-        jj = 1    ! For OUTLET ROUGHNESS
-        call read_single_value_or_time_series(text, &
-                                              this%outrough(itmp)%value, &
-                                              this%outrough(itmp)%name, &
-                                              endtim,  &
-                                              this%name, 'BND', this%TsManager, &
-                                              this%iprpak, itmp, jj, 'OUTROUGH', &
-                                              bndName, this%inunit)
-      case ('SLOPE')
-        ierr = this%lak_check_valid(-itemno)
-        if (ierr /= 0) goto 999
-        bndName = 'OUTLET' // citem
-        call urword(line, lloc, istart, istop, 0, ival, rval, this%iout, this%inunit)
-        text = line(istart:istop)
-        jj = 1    ! For OUTLET SLOPE
-        call read_single_value_or_time_series(text, &
-                                              this%outslope(itmp)%value, &
-                                              this%outslope(itmp)%name, &
-                                              endtim,  &
-                                              this%name, 'BND', this%TsManager, &
-                                              this%iprpak, itmp, jj, 'OUTSLOPE', &
-                                              bndName, this%inunit)
-      case ('AUXILIARY')
-        ierr = this%lak_check_valid(itemno)
-        if (ierr /= 0) goto 999
-        !bndName = this%boundname(itemno)
-        call urword(line, lloc, istart, istop, 1, ival, rval, this%iout, this%inunit)
-        caux = line(istart:istop)
-        do iaux = 1, this%naux
-          if (trim(adjustl(caux)) /= trim(adjustl(this%auxname(iaux)))) cycle
-          call urword(line, lloc, istart, istop, 0, ival, rval, this%iout, this%inunit)
-          text = line(istart:istop)
-          jj = 1 !iaux
-          ii = (itmp-1) * this%naux + iaux
-          call read_single_value_or_time_series(text, &
-                                                this%lauxvar(ii)%value, &
-                                                this%lauxvar(ii)%name, &
-                                                endtim,  &
-                                                this%Name, 'AUX', this%TsManager, &
-                                                this%iprpak, itmp, jj, &
-                                                this%auxname(iaux), bndName, &
-                                                this%inunit)
-          exit
-        end do
-      case default
-        write(errmsg,'(4x,a,a)') &
-          '****ERROR. UNKNOWN '//trim(this%text)//' LAK DATA KEYWORD: ', &
-                                  line(istart:istop)
-        call store_error(errmsg)
-        call ustop()
-    end select
-    !
-    ! -- terminate if any errors were detected
-999 if (count_errors() > 0) then
-      call this%parser%StoreErrorUnit()
-      call ustop()
-    end if
-    !
-    ! -- write keyword data to output file
-    if (this%iprpak /= 0) then
-      write(this%iout, '(3x,i10,1x,a)') itmp, line(i0:istop)
-    end if
-    !
-    ! -- return
-    return
-  end subroutine lak_set_stressperiod
-
-
-  subroutine lak_set_attribute_error(this, ilak, keyword, msg)
-! ******************************************************************************
-! lak_set_attribute_error -- Issue a parameter error for lakweslls(ilak)
-! Subroutine: (1) read itmp
-!             (2) read new boundaries if itmp>0
-! ******************************************************************************
-!
-!    SPECIFICATIONS:
-! ------------------------------------------------------------------------------
-    use SimModule, only: store_error
-    ! -- dummy
-    class(LakType),intent(inout) :: this
-    integer(I4B), intent(in) :: ilak
-    character (len=*), intent(in) :: keyword
-    character (len=*), intent(in) :: msg
-    ! -- local
-    character(len=LINELENGTH) :: errmsg
-    ! -- formats
-! ------------------------------------------------------------------------------
-    if (len(msg) == 0) then
-      write(errmsg,'(4x,a,1x,a,1x,a,1x,i6,1x,a)') &
-        '****ERROR.', keyword, ' for LAKE', ilak, 'has already been set.'
-    else
-      write(errmsg,'(4x,a,1x,a,1x,a,1x,i6,1x,a)') &
-        '****ERROR.', keyword, ' for LAKE', ilak, msg
-    end if
-    call store_error(errmsg)
-    ! -- return
-    return
-  end subroutine lak_set_attribute_error
-
-  subroutine lak_options(this, option, found)
-! ******************************************************************************
-! lak_options -- set options specific to LakType
-!
-! lak_options overrides BndType%bnd_options
-! ******************************************************************************
-!
-!    SPECIFICATIONS:
-! ------------------------------------------------------------------------------
-    use ConstantsModule, only: MAXCHARLEN, DZERO
-    use OpenSpecModule, only: access, form
-    use SimModule, only: ustop, store_error
-    use InputOutputModule, only: urword, getunit, openfile
-    ! -- dummy
-    class(LakType),   intent(inout) :: this
-    character(len=*), intent(inout) :: option
-    logical,          intent(inout) :: found
-    ! -- local
-    character(len=MAXCHARLEN) :: fname, keyword
-    real(DP) :: r
-    ! -- formats
-    character(len=*),parameter :: fmtlengthconv = &
-      "(4x, 'LENGTH CONVERSION VALUE (',g15.7,') SPECIFIED.')"
-    character(len=*),parameter :: fmttimeconv = &
-      "(4x, 'TIME CONVERSION VALUE (',g15.7,') SPECIFIED.')"
-    character(len=*),parameter :: fmtoutdmax = &
-      "(4x, 'MAXIMUM OUTLET WATER DEPTH (',g15.7,') SPECIFIED.')"
-    character(len=*),parameter :: fmtlakeopt = &
-      "(4x, 'LAKE ', a, ' VALUE (',g15.7,') SPECIFIED.')"
-    character(len=*),parameter :: fmtlakbin = &
-      "(4x, 'LAK ', 1x, a, 1x, ' WILL BE SAVED TO FILE: ', a, /4x, 'OPENED ON UNIT: ', I7)"
-! ------------------------------------------------------------------------------
-    !
-    select case (option)
-      case ('PRINT_STAGE')
-        this%iprhed = 1
-        write(this%iout,'(4x,a)') trim(adjustl(this%text))// &
-          ' STAGES WILL BE PRINTED TO LISTING FILE.'
-        found = .true.
-      case('STAGE')
-        call this%parser%GetStringCaps(keyword)
-        if (keyword == 'FILEOUT') then
-          call this%parser%GetString(fname)
-          this%istageout = getunit()
-          call openfile(this%istageout, this%iout, fname, 'DATA(BINARY)',  &
-                       form, access, 'REPLACE')
-          write(this%iout,fmtlakbin) 'STAGE', fname, this%istageout
-          found = .true.
-        else
-          call store_error('OPTIONAL STAGE KEYWORD MUST BE FOLLOWED BY FILEOUT')
-        end if
-      case('BUDGET')
-        call this%parser%GetStringCaps(keyword)
-        if (keyword == 'FILEOUT') then
-          call this%parser%GetString(fname)
-          this%ibudgetout = getunit()
-          call openfile(this%ibudgetout, this%iout, fname, 'DATA(BINARY)',  &
-                        form, access, 'REPLACE')
-          write(this%iout,fmtlakbin) 'BUDGET', fname, this%ibudgetout
-          found = .true.
-        else
-          call store_error('OPTIONAL BUDGET KEYWORD MUST BE FOLLOWED BY FILEOUT')
-        end if
-      case('MOVER')
-        this%imover = 1
-        write(this%iout, '(4x,A)') 'MOVER OPTION ENABLED'
-        found = .true.
-      case('LENGTH_CONVERSION')
-        this%convlength = this%parser%GetDouble()
-        write(this%iout, fmtlengthconv) this%convlength
-        found = .true.
-      case('TIME_CONVERSION')
-        this%convtime = this%parser%GetDouble()
-        write(this%iout, fmttimeconv) this%convtime
-        found = .true.
-      case('SURFDEP')
-        r = this%parser%GetDouble()
-        if (r < DZERO) then
-          r = DZERO
-        end if
-        this%surfdep = r
-        write(this%iout, fmtlakeopt) 'SURFDEP', this%surfdep
-        found = .true.
-      !
-      ! -- right now these are options that are only available in the
-      !    development version and are not included in the documentation.
-      !    These options are only available when IDEVELOPMODE in
-      !    constants module is set to 1
-      case('DEV_GROUNDWATER_HEAD_CONDUCTANCE')
-        call this%parser%DevOpt()
-        this%igwhcopt = 1
-        write(this%iout, '(4x,a)')                                             &
-     &    'CONDUCTANCE FOR HORIZONTAL CONNECTIONS WILL BE CALCULATED ' //      &
-     &    'USING THE GROUNDWATER HEAD'
-        found = .true.
-      case('DEV_MAXIMUM_OUTLET_DEPTH')
-        call this%parser%DevOpt()
-        this%outdmax = this%parser%GetDouble()
-        write(this%iout, fmtoutdmax) this%outdmax
-        found = .true.
-      case('DEV_NO_FINAL_CHECK')
-        call this%parser%DevOpt()
-        this%iconvchk = 0
-        write(this%iout, '(4x,a)')                                             &
-     &    'A FINAL CONVERGENCE CHECK OF THE CHANGE IN LAKE STAGES ' //         &
-     &    'WILL NOT BE MADE'
-        found = .true.
-      case('DEV_NO_FINAL_RESIDUAL_CHECK')
-        call this%parser%DevOpt()
-        this%iconvresidchk = 0
-        write(this%iout, '(4x,a)')                                             &
-     &    'A FINAL CONVERGENCE CHECK OF THE CHANGE IN LAKE RESIDUALS ' //      &
-     &    'WILL NOT BE MADE'
-        found = .true.
-      case('DEV_MAXIMUM_PERCENT_DIFFERENCE')
-        call this%parser%DevOpt()
-        r = this%parser%GetDouble()
-        if (r < DZERO) then
-          r = DEM1
-        end if
-        this%pdmax = r
-        write(this%iout, fmtlakeopt) 'MAXIMUM_PERCENT_DIFFERENCE', this%pdmax
-        found = .true.
-      case default
-        !
-        ! -- No options found
-        found = .false.
-    end select
-    !
-    ! -- return
-    return
-  end subroutine lak_options
-
-  subroutine lak_ar(this)
-  ! ******************************************************************************
-  ! lak_ar -- Allocate and Read
-  ! Subroutine: (1) create new-style package
-  !             (2) point bndobj to the new package
-  ! ******************************************************************************
-  !
-  !    SPECIFICATIONS:
-  ! ------------------------------------------------------------------------------
-      ! -- dummy
-      class(LakType),intent(inout) :: this
-      ! -- local
-      ! -- format
-  ! ------------------------------------------------------------------------------
-    !
-    call this%obs%obs_ar()
-    !
-    ! -- Allocate arrays in LAK and in package superclass
-    call this%lak_allocate_arrays()
-    !
-    ! -- read optional initial package parameters
-    call this%read_initial_attr()
-    !
-    ! -- setup pakmvrobj
-    if (this%imover /= 0) then
-      allocate(this%pakmvrobj)
-      call this%pakmvrobj%ar(this%noutlets, this%nlakes, this%origin)
-    endif
-    !
-    ! -- return
-    return
-  end subroutine lak_ar
-
-
-  subroutine lak_rp(this)
-! ******************************************************************************
-! lak_rp -- Read and Prepare
-! Subroutine: (1) read itmp
-!             (2) read new boundaries if itmp>0
-! ******************************************************************************
-!
-!    SPECIFICATIONS:
-! ------------------------------------------------------------------------------
-    use ConstantsModule, only: LINELENGTH
-    use TdisModule, only: kper, nper
-    use SimModule, only: ustop, store_error, count_errors
-    ! -- dummy
-    class(LakType),intent(inout) :: this
-    ! -- local
-    integer(I4B) :: ierr
-    integer(I4B) :: node, n
-    logical :: isfound, endOfBlock
-    character(len=LINELENGTH) :: line
-    character(len=LINELENGTH) :: errmsg
-    integer(I4B) :: itemno
-    integer(I4B) :: j
-    integer(I4B) :: isfirst
-    ! -- formats
-    character(len=*),parameter :: fmtblkerr = &
-      "('Error.  Looking for BEGIN PERIOD iper.  Found ', a, ' instead.')"
-    character(len=*),parameter :: fmtlsp = &
-      "(1X,/1X,'REUSING ',A,'S FROM LAST STRESS PERIOD')"
-! ------------------------------------------------------------------------------
-    !
-    ! -- initialize flags
-    isfirst = 1
-    !
-    ! -- set nbound to maxbound
-    this%nbound = this%maxbound
-    !
-    ! -- Set ionper to the stress period number for which a new block of data
-    !    will be read.
-    if(this%inunit == 0) return
-    !
-    ! -- get stress period data
-    if (this%ionper < kper) then
-      !
-      ! -- get period block
-      call this%parser%GetBlock('PERIOD', isfound, ierr, &
-                                supportOpenClose=.true.)
-      if(isfound) then
-        !
-        ! -- read ionper and check for increasing period numbers
-        call this%read_check_ionper()
-      else
-        !
-        ! -- PERIOD block not found
-        if (ierr < 0) then
-          ! -- End of file found; data applies for remainder of simulation.
-          this%ionper = nper + 1
-        else
-          ! -- Found invalid block
-          write(errmsg, fmtblkerr) adjustl(trim(line))
-          call store_error(errmsg)
-          call this%parser%StoreErrorUnit()
-          call ustop()
-        end if
-      endif
-    end if
-    !
-    ! -- Read data if ionper == kper
-    if(this%ionper == kper) then
-
-      this%check_attr = 1
-      stressperiod: do
-        call this%parser%GetNextLine(endOfBlock)
-        if (endOfBlock) exit
-        if (isfirst /= 0) then
-          isfirst = 0
-          if (this%iprpak /= 0) then
-            write(this%iout,'(/1x,a,1x,i6,/)')                                  &
-              'READING '//trim(adjustl(this%text))//' DATA FOR PERIOD', kper
-            write(this%iout,'(3x,a)')  '     LAKE KEYWORD AND DATA'
-            write(this%iout,'(3x,78("-"))')
-          end if
-        end if
-        itemno = this%parser%GetInteger()
-        call this%parser%GetRemainingLine(line)
-        call this%lak_set_stressperiod(itemno, line)
-      end do stressperiod
-
-      if (this%iprpak /= 0) then
-        write(this%iout,'(/1x,a,1x,i6,/)')                                      &
-          'END OF '//trim(adjustl(this%text))//' DATA FOR PERIOD', kper
-      end if
-    !
-    else
-      write(this%iout,fmtlsp) trim(this%filtyp)
-    endif
-    !
-    !write summary of lake stress period error messages
-    ierr = count_errors()
-    if (ierr > 0) then
-      call this%parser%StoreErrorUnit()
-      call ustop()
-    end if
-    !
-    ! -- fill arrays
-    do n = 1, this%nlakes
-      do j = this%idxlakeconn(n), this%idxlakeconn(n+1)-1
-        node = this%cellid(j)
-        this%nodelist(j) = node
-
-        this%bound(1,j) = this%xnewpak(n)
-
-        this%bound(2,j) = this%satcond(j)
-
-        this%bound(3,j) = this%belev(j)
-
-      end do
-    end do
-    !
-    ! -- return
-    return
-  end subroutine lak_rp
-
-  subroutine lak_ad(this)
-! ******************************************************************************
-! lak_ad -- Add package connection to matrix
-! ******************************************************************************
-!
-!    SPECIFICATIONS:
-! ------------------------------------------------------------------------------
-    ! -- dummy
-    class(LakType) :: this
-    ! -- local
-    integer(I4B) :: n
-    integer(I4B) :: j, iaux, ii
-! ------------------------------------------------------------------------------
-    !
-    ! -- Advance the time series
-    call this%TsManager%ad()
-    !
-    ! -- update auxiliary variables by copying from the derived-type time
-    !    series variable into the bndpackage auxvar variable so that this
-    !    information is properly written to the GWF budget file
-    if (this%naux > 0) then
-      do n = 1, this%nlakes
-        do j = this%idxlakeconn(n), this%idxlakeconn(n + 1) - 1
-          do iaux = 1, this%naux
-            ii = (n - 1) * this%naux + iaux
-            this%auxvar(iaux, j) = this%lauxvar(ii)%value
-          end do
-        end do
-      end do
-    end if
-    !
-    ! -- copy xnew into xold and set xnewpak to stage%value for
-    !    constant stage lakes
-    do n = 1, this%nlakes
-      this%xoldpak(n) = this%xnewpak(n)
-      this%stageiter(n) = this%xnewpak(n)
-      if (this%iboundpak(n) < 0) then
-        this%xnewpak(n) = this%stage(n)%value
-      end if
-      this%seep0(n) = DZERO
-    end do
-    !
-    ! -- pakmvrobj ad
-    if (this%imover == 1) then
-      call this%pakmvrobj%ad()
-    end if
-    !
-    ! -- For each observation, push simulated value and corresponding
-    !    simulation time from "current" to "preceding" and reset
-    !    "current" value.
-    call this%obs%obs_ad()
-    !
-    ! -- return
-    return
-  end subroutine lak_ad
-
-  subroutine lak_cf(this)
-  ! ******************************************************************************
-  ! lak_cf -- Formulate the HCOF and RHS terms
-  ! Subroutine: (1) skip if no lakes
-  !             (2) calculate hcof and rhs
-  ! ******************************************************************************
-  !
-  !    SPECIFICATIONS:
-  ! ------------------------------------------------------------------------------
-    class(LakType) :: this
-    integer(I4B) :: j, n
-    integer(I4B) :: igwfnode
-    real(DP) ::  hlak, blak
-  ! ------------------------------------------------------------------------------
-    !!
-    !! -- Calculate lak conductance and update package RHS and HCOF
-    !call this%lak_cfupdate()
-    !
-    ! --
-    do n = 1, this%nlakes
-      this%seep0(n) = this%seep(n)
-    end do
-    !
-    !
-    do n = 1, this%nlakes
-      this%s0(n) = this%xnewpak(n)
-    end do
-    !
-    ! -- pakmvrobj cf
-    if(this%imover == 1) then
-      call this%pakmvrobj%cf()
-    end if
-    !
-    ! -- find highest active cell
-    do n = 1, this%nlakes
-      do j = this%idxlakeconn(n), this%idxlakeconn(n+1)-1
-        ! -- skip horizontal connections
-        if (this%ictype(j) /= 0) then
-          cycle
-        end if
-        igwfnode = this%nodesontop(j)
-        if (this%ibound(igwfnode) == 0) then
-          call this%dis%highest_active(igwfnode, this%ibound)
-        end if
-        this%nodelist(j) = igwfnode
-        this%cellid(j) = igwfnode
-      end do
-    end do
-    !
-    ! -- reset ibound for cells where lake stage is above the bottom
-    !    of the lake in the cell or the lake is inactive - only applied to 
-    !    vertical connections
-    do n = 1, this%nlakes
-      !
-      hlak = this%xnewpak(n)
-      !
-      ! -- Go through lake connections
-      do j = this%idxlakeconn(n), this%idxlakeconn(n+1)-1
-        !
-        ! -- assign gwf node number
-        igwfnode = this%cellid(j)
-        !
-        ! -- skip inactive or constant head GWF cells
-        if (this%ibound(igwfnode) < 1) then
-          cycle
-        end if
-        !
-        ! -- skip horizontal connections
-        if (this%ictype(j) /= 0) then
-          cycle
-        end if
-        !
-        ! -- skip embedded lakes
-        if (this%ictype(j) == 2 .or. this%ictype(j) == 3) then
-          cycle
-        end if
-        !
-        ! -- Mark ibound for dry lakes; reset to 1 otherwise
-        blak = this%belev(j)
-        if (hlak > blak .or. this%iboundpak(n) == 0) then
-          this%ibound(igwfnode) = 10000
-        else
-          this%ibound(igwfnode) = 1
-        end if
-      end do
-
-    end do
-    !
-    ! -- Store the lake stage and cond in bound array for other
-    !    packages, such as the BUY package
-    call this%lak_bound_update()
-    !
-    ! -- Return
-    return
-  end subroutine lak_cf
-
-  subroutine lak_fc(this, rhs, ia, idxglo, amatsln)
-  ! **************************************************************************
-  ! lak_fc -- Copy rhs and hcof into solution rhs and amat
-  ! **************************************************************************
-  !
-  !    SPECIFICATIONS:
-  ! --------------------------------------------------------------------------
-    ! -- dummy
-    class(LakType) :: this
-    real(DP), dimension(:), intent(inout) :: rhs
-    integer(I4B), dimension(:), intent(in) :: ia
-    integer(I4B), dimension(:), intent(in) :: idxglo
-    real(DP), dimension(:), intent(inout) :: amatsln
-    ! -- local
-    integer(I4B) :: j, n
-    integer(I4B) :: igwfnode
-    integer(I4B) :: ipossymd
-! --------------------------------------------------------------------------
-    !
-    ! -- pakmvrobj fc
-    if(this%imover == 1) then
-      call this%pakmvrobj%fc()
-    end if
-    !
-    !
-    ! -- make a stab at a solution
-    call this%lak_solve()
-    !
-    ! -- add terms to the gwf matrix
-    do n = 1, this%nlakes
-      do j = this%idxlakeconn(n), this%idxlakeconn(n+1)-1
-        igwfnode = this%cellid(j)
-        if (this%ibound(igwfnode) < 1) cycle
-        ipossymd = idxglo(ia(igwfnode))
-        amatsln(ipossymd) = amatsln(ipossymd) + this%hcof(j)
-        rhs(igwfnode) = rhs(igwfnode) + this%rhs(j)
-      end do
-    end do
-    !
-    ! -- return
-    return
-  end subroutine lak_fc
-
-  subroutine lak_fn(this, rhs, ia, idxglo, amatsln)
-! **************************************************************************
-! lak_fn -- Fill newton terms
-! **************************************************************************
-!
-!    SPECIFICATIONS:
-! --------------------------------------------------------------------------
-    ! -- dummy
-    class(LakType) :: this
-    real(DP), dimension(:), intent(inout) :: rhs
-    integer(I4B), dimension(:), intent(in) :: ia
-    integer(I4B), dimension(:), intent(in) :: idxglo
-    real(DP), dimension(:), intent(inout) :: amatsln
-    ! -- local
-    integer(I4B) :: j, n
-    integer(I4B) :: ipos
-    integer(I4B) :: igwfnode
-    integer(I4B) :: idry
-    real(DP) :: hlak
-    real(DP) :: avail
-    real(DP) :: ra
-    real(DP) :: ro
-    real(DP) :: qinf
-    real(DP) :: ex
-    real(DP) :: head
-    real(DP) :: clak1
-    real(DP) :: q
-    real(DP) :: q1
-    real(DP) :: rterm
-    real(DP) :: drterm
-! --------------------------------------------------------------------------
-    do n = 1, this%nlakes
-      if (this%iboundpak(n) == 0) cycle
-      hlak = this%xnewpak(n)
-      call this%lak_calculate_available(n, hlak, avail, &
-                                        ra, ro, qinf, ex, this%delh)
-      do j = this%idxlakeconn(n), this%idxlakeconn(n+1)-1
-        igwfnode = this%cellid(j)
-        ipos = ia(igwfnode)
-        head = this%xnew(igwfnode)
-        if (-this%hcof(j) > DZERO) then
-          if (this%ibound(igwfnode) > 0) then
-            ! -- estimate lake-aquifer exchange with perturbed groundwater head
-            !    exchange is relative to the lake
-            !avail = DEP20
-            call this%lak_estimate_conn_exchange(2, n, j, idry, hlak, head+this%delh, q1, clak1, avail)
-            q1 = -q1
-            ! -- calculate unperturbed lake-aquifer exchange
-            q = this%hcof(j) * head - this%rhs(j)
-            ! -- calculate rterm
-            rterm = this%hcof(j) * head
-            ! -- calculate derivative
-            drterm = (q1 - q) / this%delh
-            ! -- add terms to convert conductance formulation into
-            !    newton-raphson formulation
-            amatsln(idxglo(ipos)) = amatsln(idxglo(ipos)) + drterm - this%hcof(j)
-            rhs(igwfnode) = rhs(igwfnode) - rterm + drterm * head
-          end if
-        end if
-      end do
-    end do
-
-    !
-    ! -- return
-    return
-  end subroutine lak_fn
-
-  subroutine lak_cc(this, iend, icnvg, hclose, rclose)
-! **************************************************************************
-! lak_cc -- Final convergence check for package
-! **************************************************************************
-!
-!    SPECIFICATIONS:
-! --------------------------------------------------------------------------
-    ! -- dummy
-    class(LakType), intent(inout) :: this
-    integer(I4B), intent(in) :: iend
-    integer(I4B), intent(inout) :: icnvg
-    real(DP), intent(in) :: hclose
-    real(DP), intent(in) :: rclose
-    ! -- local
-<<<<<<< HEAD
-    character(len=LINELENGTH) :: line
-=======
-    character(len=LINELENGTH) :: title
-    character(len=LINELENGTH) :: tag
-    integer(I4B) :: ntabrows
-    integer(I4B) :: ntabcols
->>>>>>> e3b43650
-    integer(I4B) :: n
-    integer(I4B) :: ifirst
-    real(DP) :: dh
-    real(DP) :: residb0
-    real(DP) :: residb
-    real(DP) :: dr
-    real(DP) :: inf
-    real(DP) :: outf
-    real(DP) :: avgf
-    real(DP) :: ra
-    real(DP) :: ro
-    real(DP) :: qinf
-    real(DP) :: ex
-    real(DP) :: pd
-    ! format
-<<<<<<< HEAD
-      character(len=*), parameter :: fmtheader = "(4x,a10,4(1x,a15))"
-      character(len=*), parameter :: header =                                   &
-         &"(4x,'LAKE PACKAGE FAILED CONVERGENCE CRITERIA',//,                   &
-         &4x,a/,4x,74('-'))"  
-      character(len=*), parameter :: fmtline = "(4x,i10,4(1x,G15.7))"                                  
-      character(len=*), parameter :: fmtfooter = "(4x,74('-'))"                                  
-      character(len=*), parameter :: fmtmsg =                                   &
-         &"('CONVERGENCE FAILED AS A RESULT OF LAKE PACKAGE',1x,a)"                                  
-=======
-    character(len=*), parameter :: errmsg =                                      &
-        &"(/,'CONVERGENCE FAILED AS A RESULT OF LAKE PACKAGE')"                                  
->>>>>>> e3b43650
-! --------------------------------------------------------------------------
-    ifirst = 1
-    if (this%iconvchk /= 0) then
-      final_check: do n = 1, this%nlakes
-        if (this%iboundpak(n) < 1) cycle
-        dh = this%s0(n) - this%xnewpak(n)
-        call this%lak_calculate_residual(n, this%s0(n), residb0)
-        call this%lak_calculate_residual(n, this%xnewpak(n), residb)
-        dr = residb0 - residb
-        call this%lak_calculate_available(n, this%xnewpak(n), inf, &
-                                          ra, ro, qinf, ex)
-        outf = inf - residb
-        avgf = DHALF * (inf + outf)
-        pd = DZERO
-        if (this%iconvresidchk /= 0) then
-          if (avgf > DZERO) then
-            pd = DHUNDRED * residb / avgf
-          end if
-        end if
-        if (ABS(dh) > hclose .or. ABS(pd) > this%pdmax) then
-          icnvg = 0
-          ! write convergence check information if this is the last outer iteration
-          if (iend == 1) then
-            if (ifirst == 1) then
-              ifirst = 0
-<<<<<<< HEAD
-              ! -- write table to this%iout
-              call sim_message(this%name, fmt=fmtmsg, iunit=this%iout)
-              write(line, fmtheader)                                             &
-                '      LAKE',                                                    &
-                '             DH', '    DH CRITERIA',                            &
-                '        PCTDIFF', ' PCTDIFF CRITER'
-              call sim_message(line, fmt=header, iunit=this%iout)
-              ! -- write table to stdout
-              call sim_message(line, fmt=header)
-            end if
-            write(line, fmtline)  n, dh, hclose, pd, this%pdmax
-            call sim_message(line, iunit=this%iout)
-            ! -- write table to stdout
-            call sim_message(line)
-=======
-              !
-              ! -- create error table
-              ! -- table dimensions
-              ntabrows = 1
-              ntabcols = 5
-              if (this%inamedbound == 1) then
-                ntabcols = ntabcols + 1
-              end if
-              !
-              ! -- initialize table and define columns
-              title = trim(adjustl(this%text)) // ' PACKAGE (' //                &
-                      trim(adjustl(this%name)) //                                &
-                      ') LAKE CONVERGENCE CHECK'
-              call table_cr(this%errortab, this%name, title)
-              call this%errortab%table_df(ntabrows, ntabcols, this%iout,        &
-                                           finalize=.FALSE.)
-              tag = 'NUMBER'
-              call this%errortab%initialize_column(tag, 10)
-              tag = 'MAXIMUM STAGE DIFFERENCE'
-              call this%errortab%initialize_column(tag, 12)
-              tag = 'HCLOSE CRITERIA'
-              call this%errortab%initialize_column(tag, 12)
-              tag = 'PERCENT DIFFERENCE'
-              call this%errortab%initialize_column(tag, 12)
-              tag = 'RCLOSE CRITERIA'
-              call this%errortab%initialize_column(tag, 12)
-              if (this%inamedbound == 1) then
-                tag = 'BOUNDNAME'
-                call this%errortab%initialize_column(tag, LENBOUNDNAME, alignment=TABLEFT)
-              end if
-            end if
-            !
-            ! -- write to error table
-            call this%errortab%add_term(n)
-            call this%errortab%add_term(dh)
-            call this%errortab%add_term(hclose)
-            call this%errortab%add_term(pd)
-            call this%errortab%add_term(this%pdmax)
-            if (this%inamedbound == 1) then
-              call this%errortab%add_term(this%boundname(n))
-            end if
->>>>>>> e3b43650
-          else
-            exit final_check
-          end if
-        end if
-      end do final_check
-      if (ifirst == 0) then
-<<<<<<< HEAD
-        ! -- write table to this%iout
-        call sim_message('', fmt=fmtfooter, iunit=this%iout)
-        ! -- write table to stdout
-        call sim_message('', fmt=fmtfooter)
-=======
-        call this%errortab%finalize_table()
-        call sim_message('', fmt=errmsg)
->>>>>>> e3b43650
-      end if
-    end if
-    !
-    ! -- return
-    return
-  end subroutine lak_cc
-
-  subroutine lak_bd(this, x, idvfl, icbcfl, ibudfl, icbcun, iprobs,            &
-                    isuppress_output, model_budget, imap, iadv)
-! ******************************************************************************
-! lak_bd -- Calculate Volumetric Budget for the lake
-! Note that the compact budget will always be used.
-! Subroutine: (1) Process each package entry
-!             (2) Write output
-! ******************************************************************************
-!
-!    SPECIFICATIONS:
-! ------------------------------------------------------------------------------
-    ! -- modules
-    use TdisModule, only: kstp, kper, delt, pertim, totim
-    use ConstantsModule, only: LENBOUNDNAME, DHNOFLO, DHDRY
-    use BudgetModule, only: BudgetType
-    use InputOutputModule, only: ulasav, ubdsv06
-    ! -- dummy
-    class(LakType) :: this
-    real(DP),dimension(:),intent(in) :: x
-    integer(I4B), intent(in) :: idvfl
-    integer(I4B), intent(in) :: icbcfl
-    integer(I4B), intent(in) :: ibudfl
-    integer(I4B), intent(in) :: icbcun
-    integer(I4B), intent(in) :: iprobs
-    integer(I4B), intent(in) :: isuppress_output
-    type(BudgetType), intent(inout) :: model_budget
-    integer(I4B), dimension(:), optional, intent(in) :: imap
-    integer(I4B), optional, intent(in) :: iadv
-    ! -- local
-    integer(I4B) :: ibinun
-    real(DP) :: rrate
-    real(DP) :: chratin, chratout
-    ! -- for budget
-    integer(I4B) :: j, n
-    integer(I4B) :: igwfnode
-    real(DP) :: hlak, hgwf
-    real(DP) :: v0, v1
-    real(DP) :: blak
-    real(DP) :: s
-    real(DP) :: d
-    real(DP) :: v
-    ! -- for observations
-    integer(I4B) :: iprobslocal
-    ! -- formats
-! ------------------------------------------------------------------------------
-    !
-    ! -- recalculate package HCOF and RHS terms with latest groundwater and
-    !    lak heads prior to calling base budget functionality
-    !call this%lak_cfupdate()
-    !
-    ! -- update the lake hcof and rhs terms
-    call this%lak_solve(.false.)
-    !
-    ! -- Suppress saving of simulated values; they
-    !    will be saved at end of this procedure.
-    iprobslocal = 0
-    !
-    ! -- call base functionality in bnd_bd
-    call this%BndType%bnd_bd(x, idvfl, icbcfl, ibudfl, icbcun, iprobslocal,    &
-                             isuppress_output, model_budget, this%imap,        &
-                             iadv=1)
-    !
-    ! -- calculate several budget terms
-    chratin = DZERO
-    chratout = DZERO
-    do n = 1, this%nlakes
-      this%chterm(n) = DZERO
-      if (this%iboundpak(n) == 0) cycle
-      hlak = this%xnewpak(n)
-      call this%lak_calculate_vol(n, hlak, v1)
-      ! -- add budget terms for active lakes
-      if (this%iboundpak(n) /= 0) then
-        !
-        ! -- rainfall
-        rrate = this%precip(n)
-        call this%lak_accumulate_chterm(n, rrate, chratin, chratout)
-        !
-        ! -- evaporation
-        rrate = this%evap(n)
-        call this%lak_accumulate_chterm(n, rrate, chratin, chratout)
-        !
-        ! -- runoff
-        rrate = this%runoff(n)%value
-        call this%lak_accumulate_chterm(n, rrate, chratin, chratout)
-        !
-        ! -- inflow
-        rrate = this%inflow(n)%value
-        call this%lak_accumulate_chterm(n, rrate, chratin, chratout)
-        !
-        ! -- withdrawals
-        rrate = this%withr(n)
-        call this%lak_accumulate_chterm(n, rrate, chratin, chratout)
-        !
-        ! -- add lake storage changes
-        rrate = DZERO
-        if (this%iboundpak(n) > 0) then
-          if (this%gwfiss /= 1) then
-            call this%lak_calculate_vol(n, this%xoldpak(n), v0)
-            rrate = -(v1 - v0) / delt
-            call this%lak_accumulate_chterm(n, rrate, chratin, chratout)
-          end if
-        end if
-        this%qsto(n) = rrate
-        !
-        ! -- add external outlets
-        call this%lak_get_external_outlet(n, rrate)
-        call this%lak_accumulate_chterm(n, rrate, chratin, chratout)
-        !
-        ! -- add mover terms
-        if (this%imover == 1) then
-          if (this%iboundpak(n) /= 0) then
-            rrate = this%pakmvrobj%get_qfrommvr(n)
-          else
-            rrate = DZERO
-          end if
-          call this%lak_accumulate_chterm(n, rrate, chratin, chratout)
-        endif
-      end if
-    end do
-    !
-    ! -- gwf flow and constant flow to lake
-    do n = 1, this%nlakes
-      if (this%iboundpak(n) == 0) cycle
-      rrate = DZERO
-      hlak = this%xnewpak(n)
-      do j = this%idxlakeconn(n), this%idxlakeconn(n+1)-1
-        igwfnode = this%cellid(j)
-        hgwf = this%xnew(igwfnode)
-        blak = this%belev(j)
-        if (-this%hcof(j) > DZERO) then
-          if (hgwf >= blak) then
-            s = max(hlak, blak)
-            rrate = this%hcof(j) * (s - hgwf)
-          else
-            rrate = this%rhs(j)
-          end if
-        else
-          rrate = this%rhs(j)
-        end if
-        this%qleak(j) = rrate
-        call this%lak_accumulate_chterm(n, rrate, chratin, chratout)
-      end do
-    end do
-    !
-    ! -- For continuous observations, save simulated values.
-    if (this%obs%npakobs > 0 .and. iprobs > 0) then
-      call this%lak_bd_obs()
-    endif
-    !
-    ! -- set unit number for binary dependent variable output
-    ibinun = 0
-    if(this%istageout /= 0) then
-      ibinun = this%istageout
-    end if
-    if(idvfl == 0) ibinun = 0
-    if (isuppress_output /= 0) ibinun = 0
-    !
-    ! -- write lake binary output
-    if (ibinun > 0) then
-      do n = 1, this%nlakes
-        v = this%xnewpak(n)
-        d = v - this%lakebot(n)
-        if (this%iboundpak(n) == 0) then
-          v = DHNOFLO
-        else if (d <= DZERO) then
-          v = DHDRY
-        end if
-        this%dbuff(n) = v
-      end do
-      call ulasav(this%dbuff, '           STAGE', kstp, kper, pertim, totim,   &
-                  this%nlakes, 1, 1, ibinun)
-    end if
-    !
-    ! -- fill the budget object
-    call this%lak_fill_budobj()
-    !
-    ! -- write the flows from the budobj
-    ibinun = 0
-    if(this%ibudgetout /= 0) then
-      ibinun = this%ibudgetout
-    end if
-    if(icbcfl == 0) ibinun = 0
-    if (isuppress_output /= 0) ibinun = 0
-    if (ibinun > 0) then
-      call this%budobj%save_flows(this%dis, ibinun, kstp, kper, delt, &
-                        pertim, totim, this%iout)
-    end if
-    !
-    ! -- return
-    return
-  end subroutine lak_bd
-
-  subroutine lak_ot(this, kstp, kper, iout, ihedfl, ibudfl)
-    ! **************************************************************************
-    ! lak_ot -- Output package budget
-    ! **************************************************************************
-    !
-    !    SPECIFICATIONS:
-    ! --------------------------------------------------------------------------
-    use InputOutputModule, only: UWWORD
-    ! -- dummy
-    class(LakType) :: this
-    integer(I4B),intent(in) :: kstp
-    integer(I4B),intent(in) :: kper
-    integer(I4B),intent(in) :: iout
-    integer(I4B),intent(in) :: ihedfl
-    integer(I4B),intent(in) :: ibudfl
-    ! -- locals
-    character(len=LINELENGTH) :: line, linesep
-    character(len=16) :: text
-    integer(I4B) :: n
-    integer(I4B) :: iloc
-    real(DP) :: q
-    ! format
- 2000 FORMAT ( 1X, ///1X, A, A, A, '   PERIOD ', I6, '   STEP ', I8)
-    ! --------------------------------------------------------------------------
-    !
-    ! -- write lake stage
-    if (ihedfl /= 0 .and. this%iprhed /= 0) then
-      write(iout, 2000) 'LAKE (', trim(this%name), ') STAGE', kper, kstp
-      iloc = 1
-      line = ''
-      if (this%inamedbound==1) then
-        call UWWORD(line, iloc, 16, TABUCSTRING,                                 &
-                    'lake', n, q, ALIGNMENT=TABLEFT)
-      end if
-      call UWWORD(line, iloc, 6, TABUCSTRING,                                    &
-                  'lake', n, q, ALIGNMENT=TABCENTER, SEP=' ')
-      call UWWORD(line, iloc, 11, TABUCSTRING,                                   &
-                  'lake', n, q, ALIGNMENT=TABCENTER)
-      ! -- create line separator
-      linesep = repeat('-', iloc)
-      ! -- write first line
-      write(iout,'(1X,A)') linesep(1:iloc)
-      write(iout,'(1X,A)') line(1:iloc)
-      ! -- create second header line
-      iloc = 1
-      line = ''
-      if (this%inamedbound==1) then
-        call UWWORD(line, iloc, 16, TABUCSTRING,                                 &
-                    'name', n, q, ALIGNMENT=TABLEFT)
-      end if
-      call UWWORD(line, iloc, 6, TABUCSTRING,                                    &
-                  'no.', n, q, ALIGNMENT=TABCENTER, SEP=' ')
-      call UWWORD(line, iloc, 11, TABUCSTRING,                                   &
-                  'stage', n, q, ALIGNMENT=TABCENTER)
-      ! -- write second line
-      write(iout,'(1X,A)') line(1:iloc)
-      write(iout,'(1X,A)') linesep(1:iloc)
-      ! -- write data
-      do n = 1, this%nlakes
-        iloc = 1
-        line = ''
-        if (this%inamedbound==1) then
-          call UWWORD(line, iloc, 16, TABUCSTRING,                               &
-                      this%lakename(n), n, q, ALIGNMENT=TABLEFT)
-        end if
-        call UWWORD(line, iloc, 6, TABINTEGER, text, n, q, SEP=' ')
-        call UWWORD(line, iloc, 11, TABREAL, text, n, this%xnewpak(n))
-        write(iout, '(1X,A)') line(1:iloc)
-      end do
-    end if
-    !
-    ! -- Output lake flow table
-    if (ibudfl /= 0 .and. this%iprflow /= 0) then
-      call this%budobj%write_flowtable(this%dis)
-    end if
-    !
-    ! -- Output lake budget
-    call this%budobj%write_budtable(kstp, kper, iout)
-    !
-    ! -- return
-    return
-  end subroutine lak_ot
-
-  subroutine lak_da(this)
-    ! **************************************************************************
-    ! lak_da -- Deallocate objects
-    ! **************************************************************************
-    !
-    !    SPECIFICATIONS:
-    ! --------------------------------------------------------------------------
-    ! -- modules
-    use MemoryManagerModule, only: mem_deallocate
-    ! -- dummy
-    class(LakType) :: this
-    ! -- local
-    integer(I4B) :: n
-    integer(I4B) :: iconn
-    ! -- format
-    ! --------------------------------------------------------------------------
-    !
-    ! -- arrays
-    deallocate(this%lakename)
-    deallocate(this%status)
-    deallocate(this%clakbudget)
-    call mem_deallocate(this%dbuff)
-    deallocate(this%cauxcbc)
-    call mem_deallocate(this%qauxcbc)
-    call mem_deallocate(this%qleak)
-    call mem_deallocate(this%qsto)
-    !
-    ! -- tables
-    do n = 1, this%nlakes
-      if (this%ntabrow(n) > 0) then
-        call mem_deallocate(this%laketables(n)%tabstage)
-        call mem_deallocate(this%laketables(n)%tabvolume)
-        call mem_deallocate(this%laketables(n)%tabsarea)
-        iconn = this%idxlakeconn(n)
-        if (this%ictype(iconn) == 2 .or. this%ictype(iconn) == 3) then
-          call mem_deallocate(this%laketables(n)%tabwarea)
-        end if
-      end if
-    end do
-    if (this%ntables > 0) then
-      deallocate(this%laketables)
-    end if
-    !
-    ! -- budobj
-    call this%budobj%budgetobject_da()
-    deallocate(this%budobj)
-    nullify(this%budobj)
-    !
-    ! -- outlets
-    if (this%noutlets > 0) then
-      call mem_deallocate(this%lakein)
-      call mem_deallocate(this%lakeout)
-      call mem_deallocate(this%iouttype)
-      call mem_deallocate(this%outrate)
-      call mem_deallocate(this%outinvert)
-      call mem_deallocate(this%outwidth)
-      call mem_deallocate(this%outrough)
-      call mem_deallocate(this%outslope)
-      call mem_deallocate(this%simoutrate)
-    endif
-    !
-    ! -- scalars
-    call mem_deallocate(this%iprhed)
-    call mem_deallocate(this%istageout)
-    call mem_deallocate(this%ibudgetout)
-    call mem_deallocate(this%nlakes)
-    call mem_deallocate(this%noutlets)
-    call mem_deallocate(this%ntables)
-    call mem_deallocate(this%convlength)
-    call mem_deallocate(this%convtime)
-    call mem_deallocate(this%outdmax)
-    call mem_deallocate(this%igwhcopt)
-    call mem_deallocate(this%iconvchk)
-    call mem_deallocate(this%iconvresidchk)
-    call mem_deallocate(this%surfdep)
-    call mem_deallocate(this%delh)
-    call mem_deallocate(this%pdmax)
-    call mem_deallocate(this%check_attr)
-    call mem_deallocate(this%bditems)
-    call mem_deallocate(this%cbcauxitems)
-    !
-    call mem_deallocate(this%nlakeconn)
-    call mem_deallocate(this%idxlakeconn)
-    call mem_deallocate(this%ntabrow)
-    call mem_deallocate(this%strt)
-    call mem_deallocate(this%laketop)
-    call mem_deallocate(this%lakebot)
-    call mem_deallocate(this%sareamax)
-    call mem_deallocate(this%stage)
-    call mem_deallocate(this%rainfall)
-    call mem_deallocate(this%evaporation)
-    call mem_deallocate(this%runoff)
-    call mem_deallocate(this%inflow)
-    call mem_deallocate(this%withdrawal)
-    call mem_deallocate(this%lauxvar)
-    call mem_deallocate(this%avail)
-    call mem_deallocate(this%lkgwsink)
-    call mem_deallocate(this%ncncvr)
-    call mem_deallocate(this%surfin)
-    call mem_deallocate(this%surfout)
-    call mem_deallocate(this%surfout1)
-    call mem_deallocate(this%precip)
-    call mem_deallocate(this%precip1)
-    call mem_deallocate(this%evap)
-    call mem_deallocate(this%evap1)
-    call mem_deallocate(this%evapo)
-    call mem_deallocate(this%withr)
-    call mem_deallocate(this%withr1)
-    call mem_deallocate(this%flwin)
-    call mem_deallocate(this%flwiter)
-    call mem_deallocate(this%flwiter1)
-    call mem_deallocate(this%seep)
-    call mem_deallocate(this%seep1)
-    call mem_deallocate(this%seep0)
-    call mem_deallocate(this%stageiter)
-    call mem_deallocate(this%chterm)
-    !
-    ! -- lake boundary and stages
-    call mem_deallocate(this%iboundpak)
-    call mem_deallocate(this%xnewpak)
-    call mem_deallocate(this%xoldpak)
-    !
-    ! -- lake iteration variables
-    call mem_deallocate(this%iseepc)
-    call mem_deallocate(this%idhc)
-    call mem_deallocate(this%en1)
-    call mem_deallocate(this%en2)
-    call mem_deallocate(this%r1)
-    call mem_deallocate(this%r2)
-    call mem_deallocate(this%dh0)
-    call mem_deallocate(this%s0)
-    !
-    ! -- lake connection variables
-    call mem_deallocate(this%imap)
-    call mem_deallocate(this%cellid)
-    call mem_deallocate(this%nodesontop)
-    call mem_deallocate(this%ictype)
-    call mem_deallocate(this%bedleak)
-    call mem_deallocate(this%belev)
-    call mem_deallocate(this%telev)
-    call mem_deallocate(this%connlength)
-    call mem_deallocate(this%connwidth)
-    call mem_deallocate(this%sarea)
-    call mem_deallocate(this%warea)
-    call mem_deallocate(this%satcond)
-    call mem_deallocate(this%simcond)
-    call mem_deallocate(this%simlakgw)
-    !
-    ! -- pointers to gwf variables
-    nullify(this%gwfiss)
-    !
-    ! -- Parent object
-    call this%BndType%bnd_da()
-    !
-    ! -- Return
-    return
-  end subroutine lak_da
-
-
-  subroutine define_listlabel(this)
-! ******************************************************************************
-! define_listlabel -- Define the list heading that is written to iout when
-!   PRINT_INPUT option is used.
-! ******************************************************************************
-!
-!    SPECIFICATIONS:
-! ------------------------------------------------------------------------------
-    class(LakType), intent(inout) :: this
-! ------------------------------------------------------------------------------
-    !
-    ! -- create the header list label
-    this%listlabel = trim(this%filtyp) // ' NO.'
-    if(this%dis%ndim == 3) then
-      write(this%listlabel, '(a, a7)') trim(this%listlabel), 'LAYER'
-      write(this%listlabel, '(a, a7)') trim(this%listlabel), 'ROW'
-      write(this%listlabel, '(a, a7)') trim(this%listlabel), 'COL'
-    elseif(this%dis%ndim == 2) then
-      write(this%listlabel, '(a, a7)') trim(this%listlabel), 'LAYER'
-      write(this%listlabel, '(a, a7)') trim(this%listlabel), 'CELL2D'
-    else
-      write(this%listlabel, '(a, a7)') trim(this%listlabel), 'NODE'
-    endif
-    write(this%listlabel, '(a, a16)') trim(this%listlabel), 'STRESS RATE'
-    if(this%inamedbound == 1) then
-      write(this%listlabel, '(a, a16)') trim(this%listlabel), 'BOUNDARY NAME'
-    endif
-    !
-    ! -- return
-    return
-  end subroutine define_listlabel
-
-
-  subroutine lak_set_pointers(this, neq, ibound, xnew, xold, flowja)
-! ******************************************************************************
-! set_pointers -- Set pointers to model arrays and variables so that a package
-!                 has access to these things.
-! ******************************************************************************
-!
-!    SPECIFICATIONS:
-! ------------------------------------------------------------------------------
-    class(LakType) :: this
-    integer(I4B), pointer :: neq
-    integer(I4B), dimension(:), pointer, contiguous :: ibound
-    real(DP), dimension(:), pointer, contiguous :: xnew
-    real(DP), dimension(:), pointer, contiguous :: xold
-    real(DP), dimension(:), pointer, contiguous :: flowja
-    ! -- local
-! ------------------------------------------------------------------------------
-    !
-    ! -- call base BndType set_pointers
-    call this%BndType%set_pointers(neq, ibound, xnew, xold, flowja)
-    !
-    ! -- Set the LAK pointers
-    !
-    ! -- set package pointers
-    !istart = this%dis%nodes + this%ioffset + 1
-    !iend = istart + this%nlakes - 1
-    !this%iboundpak => this%ibound(istart:iend)
-    !this%xnewpak => this%xnew(istart:iend)
-    !
-    ! -- initialize xnewpak
-    !do n = 1, this%nlakes
-    !  this%xnewpak(n) = DEP20
-    !end do
-    !
-    ! -- return
-  end subroutine lak_set_pointers
-
-  !
-  ! -- Procedures related to observations (type-bound)
-  logical function lak_obs_supported(this)
-  ! ******************************************************************************
-  ! lak_obs_supported
-  !   -- Return true because LAK package supports observations.
-  !   -- Overrides BndType%bnd_obs_supported()
-  ! ******************************************************************************
-  !
-  !    SPECIFICATIONS:
-  ! ------------------------------------------------------------------------------
-  ! ------------------------------------------------------------------------------
-    class(LakType) :: this
-    lak_obs_supported = .true.
-    return
-  end function lak_obs_supported
-
-
-  subroutine lak_df_obs(this)
-  ! ******************************************************************************
-  ! lak_df_obs (implements bnd_df_obs)
-  !   -- Store observation type supported by LAK package.
-  !   -- Overrides BndType%bnd_df_obs
-  ! ******************************************************************************
-  !
-  !    SPECIFICATIONS:
-  ! ------------------------------------------------------------------------------
-    ! -- dummy
-    class(LakType) :: this
-    ! -- local
-    integer(I4B) :: indx
-  ! ------------------------------------------------------------------------------
-    !
-    ! -- Store obs type and assign procedure pointer
-    !    for stage observation type.
-    call this%obs%StoreObsType('stage', .false., indx)
-    this%obs%obsData(indx)%ProcessIdPtr => lak_process_obsID
-    !
-    ! -- Store obs type and assign procedure pointer
-    !    for ext-inflow observation type.
-    call this%obs%StoreObsType('ext-inflow', .true., indx)
-    this%obs%obsData(indx)%ProcessIdPtr => lak_process_obsID
-    !
-    ! -- Store obs type and assign procedure pointer
-    !    for outlet-inflow observation type.
-    call this%obs%StoreObsType('outlet-inflow', .true., indx)
-    this%obs%obsData(indx)%ProcessIdPtr => lak_process_obsID
-    !
-    ! -- Store obs type and assign procedure pointer
-    !    for inflow observation type.
-    call this%obs%StoreObsType('inflow', .true., indx)
-    this%obs%obsData(indx)%ProcessIdPtr => lak_process_obsID
-    !
-    ! -- Store obs type and assign procedure pointer
-    !    for from-mvr observation type.
-    call this%obs%StoreObsType('from-mvr', .true., indx)
-    this%obs%obsData(indx)%ProcessIdPtr => lak_process_obsID
-    !
-    ! -- Store obs type and assign procedure pointer
-    !    for rainfall observation type.
-    call this%obs%StoreObsType('rainfall', .true., indx)
-    this%obs%obsData(indx)%ProcessIdPtr => lak_process_obsID
-    !
-    ! -- Store obs type and assign procedure pointer
-    !    for runoff observation type.
-    call this%obs%StoreObsType('runoff', .true., indx)
-    this%obs%obsData(indx)%ProcessIdPtr => lak_process_obsID
-    !
-    ! -- Store obs type and assign procedure pointer
-    !    for lak observation type.
-    call this%obs%StoreObsType('lak', .true., indx)
-    this%obs%obsData(indx)%ProcessIdPtr => lak_process_obsID
-    !
-    ! -- Store obs type and assign procedure pointer
-    !    for evaporation observation type.
-    call this%obs%StoreObsType('evaporation', .true., indx)
-    this%obs%obsData(indx)%ProcessIdPtr => lak_process_obsID
-    !
-    ! -- Store obs type and assign procedure pointer
-    !    for withdrawal observation type.
-    call this%obs%StoreObsType('withdrawal', .true., indx)
-    this%obs%obsData(indx)%ProcessIdPtr => lak_process_obsID
-    !
-    ! -- Store obs type and assign procedure pointer
-    !    for ext-outflow observation type.
-    call this%obs%StoreObsType('ext-outflow', .true., indx)
-    this%obs%obsData(indx)%ProcessIdPtr => lak_process_obsID
-    !
-    ! -- Store obs type and assign procedure pointer
-    !    for to-mvr observation type.
-    call this%obs%StoreObsType('to-mvr', .true., indx)
-    this%obs%obsData(indx)%ProcessIdPtr => lak_process_obsID
-    !
-    ! -- Store obs type and assign procedure pointer
-    !    for storage observation type.
-    call this%obs%StoreObsType('storage', .true., indx)
-    this%obs%obsData(indx)%ProcessIdPtr => lak_process_obsID
-    !
-    ! -- Store obs type and assign procedure pointer
-    !    for constant observation type.
-    call this%obs%StoreObsType('constant', .true., indx)
-    this%obs%obsData(indx)%ProcessIdPtr => lak_process_obsID
-    !
-    ! -- Store obs type and assign procedure pointer
-    !    for outlet observation type.
-    call this%obs%StoreObsType('outlet', .true., indx)
-    this%obs%obsData(indx)%ProcessIdPtr => lak_process_obsID
-    !
-    ! -- Store obs type and assign procedure pointer
-    !    for volume observation type.
-    call this%obs%StoreObsType('volume', .true., indx)
-    this%obs%obsData(indx)%ProcessIdPtr => lak_process_obsID
-    !
-    ! -- Store obs type and assign procedure pointer
-    !    for surface-area observation type.
-    call this%obs%StoreObsType('surface-area', .true., indx)
-    this%obs%obsData(indx)%ProcessIdPtr => lak_process_obsID
-    !
-    ! -- Store obs type and assign procedure pointer
-    !    for wetted-area observation type.
-    call this%obs%StoreObsType('wetted-area', .true., indx)
-    this%obs%obsData(indx)%ProcessIdPtr => lak_process_obsID
-    !
-    ! -- Store obs type and assign procedure pointer
-    !    for conductance observation type.
-    call this%obs%StoreObsType('conductance', .true., indx)
-    this%obs%obsData(indx)%ProcessIdPtr => lak_process_obsID
-    !
-    return
-  end subroutine lak_df_obs
-
-
-  subroutine lak_bd_obs(this)
-    ! **************************************************************************
-    ! lak_bd_obs
-    !   -- Calculate observations this time step and call
-    !      ObsType%SaveOneSimval for each LakType observation.
-    ! **************************************************************************
-    !
-    !    SPECIFICATIONS:
-    ! --------------------------------------------------------------------------
-    ! -- dummy
-    class(LakType), intent(inout) :: this
-    ! -- local
-    integer(I4B) :: i, igwfnode, j, jj, n, nn
-    real(DP) :: hgwf, hlak, v, v2
-    character(len=100) :: errmsg
-    type(ObserveType), pointer :: obsrv => null()
-    !---------------------------------------------------------------------------
-    !
-    ! Write simulated values for all LAK observations
-    if (this%obs%npakobs > 0) then
-      call this%obs%obs_bd_clear()
-      do i = 1, this%obs%npakobs
-        obsrv => this%obs%pakobs(i)%obsrv
-        nn = size(obsrv%indxbnds)
-        do j = 1, nn
-          v = DNODATA
-          jj = obsrv%indxbnds(j)
-          select case (obsrv%ObsTypeId)
-            case ('STAGE')
-              if (this%iboundpak(jj) /= 0) then
-                v = this%xnewpak(jj)
-              end if
-            case ('EXT-INFLOW')
-              if (this%iboundpak(jj) /= 0) then
-                call this%lak_calculate_inflow(jj, v)
-              end if
-            case ('OUTLET-INFLOW')
-              if (this%iboundpak(jj) /= 0) then
-                call this%lak_calculate_outlet_inflow(jj, v)
-              end if
-            case ('INFLOW')
-              if (this%iboundpak(jj) /= 0) then
-                call this%lak_calculate_inflow(jj, v)
-                call this%lak_calculate_outlet_inflow(jj, v2)
-                v = v + v2
-              end if
-            case ('FROM-MVR')
-              if (this%iboundpak(jj) /= 0) then
-                if (this%imover == 1) then
-                  v = this%pakmvrobj%get_qfrommvr(jj)
-                end if
-              end if
-            case ('RAINFALL')
-              if (this%iboundpak(jj) /= 0) then
-                v = this%precip(jj)
-              end if
-            case ('RUNOFF')
-              if (this%iboundpak(jj) /= 0) then
-                v = this%runoff(jj)%value
-              end if
-            case ('LAK')
-              n = this%imap(jj)
-              if (this%iboundpak(n) /= 0) then
-                igwfnode = this%cellid(jj)
-                hgwf = this%xnew(igwfnode)
-                if (this%hcof(jj) /= DZERO) then
-                  v = -(this%hcof(jj) * (this%xnewpak(n) - hgwf))
-                else
-                  v = -this%rhs(jj)
-                end if
-              end if
-            case ('EVAPORATION')
-              if (this%iboundpak(jj) /= 0) then
-                v = this%evap(jj)
-              end if
-            case ('WITHDRAWAL')
-              if (this%iboundpak(jj) /= 0) then
-                v = this%withr(jj)
-              end if
-            case ('EXT-OUTFLOW')
-              n = this%lakein(jj)
-              if (this%iboundpak(n) /= 0) then
-                if (this%lakeout(jj) == 0) then
-                  v = this%simoutrate(jj)
-                  if (v < DZERO) then
-                    if (this%imover == 1) then
-                      v = v + this%pakmvrobj%get_qtomvr(jj)
-                    end if
-                  end if
-                end if
-              end if
-            case ('TO-MVR')
-              n = this%lakein(jj)
-              if (this%iboundpak(n) /= 0) then
-                if (this%imover == 1) then
-                  v = this%pakmvrobj%get_qtomvr(jj)
-                  if (v > DZERO) then
-                    v = -v
-                  end if
-                end if
-              end if
-            case ('STORAGE')
-              if (this%iboundpak(jj) /= 0) then
-                v = this%qsto(jj)
-              end if
-            case ('CONSTANT')
-              if (this%iboundpak(jj) /= 0) then
-                v = this%chterm(jj)
-              end if
-            case ('OUTLET')
-              n = this%lakein(jj)
-              if (this%iboundpak(jj) /= 0) then
-                v = this%simoutrate(jj)
-                !if (this%imover == 1) then
-                !  v = v + this%pakmvrobj%get_qtomvr(jj)
-                !end if
-              end if
-            case ('VOLUME')
-              if (this%iboundpak(jj) /= 0) then
-                call this%lak_calculate_vol(jj, this%xnewpak(jj), v)
-              end if
-            case ('SURFACE-AREA')
-              if (this%iboundpak(jj) /= 0) then
-                hlak = this%xnewpak(jj)
-                call this%lak_calculate_sarea(jj, hlak, v)
-              end if
-            case ('WETTED-AREA')
-              n = this%imap(jj)
-              if (this%iboundpak(n) /= 0) then
-                hlak = this%xnewpak(n)
-                nn = size(obsrv%indxbnds)
-                igwfnode = this%cellid(jj)
-                hgwf = this%xnew(igwfnode)
-                call this%lak_calculate_conn_warea(n, jj, hlak, hgwf, v)
-              end if
-            case ('CONDUCTANCE')
-              n = this%imap(jj)
-              if (this%iboundpak(n) /= 0) then
-                hlak = this%xnewpak(n)
-                nn = size(obsrv%indxbnds)
-                igwfnode = this%cellid(jj)
-                hgwf = this%xnew(igwfnode)
-                call this%lak_calculate_conn_conductance(n, jj, hlak, hgwf, v)
-              end if
-            case default
-              errmsg = 'Error: Unrecognized observation type: ' // &
-                        trim(obsrv%ObsTypeId)
-              call store_error(errmsg)
-              call ustop()
-          end select
-          call this%obs%SaveOneSimval(obsrv, v)
-        end do
-      end do
-    end if
-    !
-    return
-  end subroutine lak_bd_obs
-
-
-  subroutine lak_rp_obs(this)
-    ! -- dummy
-    class(LakType), intent(inout) :: this
-    ! -- local
-    integer(I4B) :: i, j, n, nn1, nn2
-    integer(I4B) :: jj
-    character(len=200) :: ermsg
-    character(len=LENBOUNDNAME) :: bname
-    logical :: jfound
-    class(ObserveType),   pointer :: obsrv => null()
-    ! --------------------------------------------------------------------------
-    ! -- formats
-10  format('Error: Boundary "',a,'" for observation "',a, &
-           '" is invalid in package "',a,'"')
-    !
-    do i = 1, this%obs%npakobs
-      obsrv => this%obs%pakobs(i)%obsrv
-      !
-      ! -- indxbnds needs to be deallocated and reallocated (using
-      !    ExpandArray) each stress period because list of boundaries
-      !    can change each stress period.
-      if (allocated(obsrv%indxbnds)) then
-        deallocate(obsrv%indxbnds)
-      end if
-      !
-      ! -- get node number 1
-      nn1 = obsrv%NodeNumber
-      if (nn1 == NAMEDBOUNDFLAG) then
-        bname = obsrv%FeatureName
-        if (bname /= '') then
-          ! -- Observation lake is based on a boundary name.
-          !    Iterate through all lakes to identify and store
-          !    corresponding index in bound array.
-          jfound = .false.
-          if (obsrv%ObsTypeId=='LAK' .or.   &
-               obsrv%ObsTypeId=='CONDUCTANCE' .or.       &
-               obsrv%ObsTypeId=='WETTED-AREA') then
-            do j = 1, this%nlakes
-              do jj = this%idxlakeconn(j), this%idxlakeconn(j+1) - 1
-                if (this%boundname(jj) == bname) then
-                  jfound = .true.
-                  call ExpandArray(obsrv%indxbnds)
-                  n = size(obsrv%indxbnds)
-                  obsrv%indxbnds(n) = jj
-                end if
-              end do
-            end do
-          else if (obsrv%ObsTypeId=='EXT-OUTFLOW' .or.   &
-                   obsrv%ObsTypeId=='TO-MVR' .or. &
-                   obsrv%ObsTypeId=='OUTLET') then
-            do j = 1, this%noutlets
-              jj = this%lakein(j)
-              if (this%lakename(jj) == bname) then
-                jfound = .true.
-                call ExpandArray(obsrv%indxbnds)
-                n = size(obsrv%indxbnds)
-                obsrv%indxbnds(n) = j
-              end if
-            end do
-          else
-            do j = 1, this%nlakes
-              if (this%lakename(j) == bname) then
-                jfound = .true.
-                call ExpandArray(obsrv%indxbnds)
-                n = size(obsrv%indxbnds)
-                obsrv%indxbnds(n) = j
-              end if
-            end do
-          end if
-          if (.not. jfound) then
-            write(ermsg,10)trim(bname), trim(obsrv%Name), trim(this%name)
-            call store_error(ermsg)
-          end if
-        end if
-      else
-        call ExpandArray(obsrv%indxbnds)
-        n = size(obsrv%indxbnds)
-        if (n == 1) then
-          if (obsrv%ObsTypeId=='LAK' .or.   &
-               obsrv%ObsTypeId=='CONDUCTANCE' .or.       &
-               obsrv%ObsTypeId=='WETTED-AREA') then
-            nn2 = obsrv%NodeNumber2
-            j = this%idxlakeconn(nn1) + nn2 - 1
-            obsrv%indxbnds(1) = j
-          else
-            obsrv%indxbnds(1) = nn1
-          end if
-        else
-          ermsg = 'Programming error in lak_rp_obs'
-          call store_error(ermsg)
-        endif
-      end if
-      !
-      ! -- catch non-cumulative observation assigned to observation defined
-      !    by a boundname that is assigned to more than one element
-      if (obsrv%ObsTypeId == 'STAGE') then
-        n = size(obsrv%indxbnds)
-        if (n > 1) then
-          write(ermsg, '(4x,a,4(1x,a))') &
-            'ERROR:', trim(adjustl(obsrv%ObsTypeId)), &
-            'for observation', trim(adjustl(obsrv%Name)), &
-            ' must be assigned to a lake with a unique boundname.'
-          call store_error(ermsg)
-        end if
-      end if
-      !
-      ! -- check that index values are valid
-      if (obsrv%ObsTypeId=='TO-MVR' .or. &
-          obsrv%ObsTypeId=='EXT-OUTFLOW' .or. &
-          obsrv%ObsTypeId=='OUTLET') then
-        do j = 1, size(obsrv%indxbnds)
-          nn1 =  obsrv%indxbnds(j)
-          if (nn1 < 1 .or. nn1 > this%noutlets) then
-            write(ermsg, '(4x,a,1x,a,1x,a,1x,i0,1x,a,1x,i0,1x,a)') &
-              'ERROR:', trim(adjustl(obsrv%ObsTypeId)), &
-              ' outlet must be > 0 and <=', this%noutlets, &
-              '(specified value is ', nn1, ')'
-            call store_error(ermsg)
-          end if
-        end do
-      else if (obsrv%ObsTypeId=='LAK' .or.   &
-               obsrv%ObsTypeId=='CONDUCTANCE' .or.       &
-               obsrv%ObsTypeId=='WETTED-AREA') then
-        do j = 1, size(obsrv%indxbnds)
-          nn1 =  obsrv%indxbnds(j)
-          if (nn1 < 1 .or. nn1 > this%maxbound) then
-            write(ermsg, '(4x,a,1x,a,1x,a,1x,i0,1x,a,1x,i0,1x,a)') &
-              'ERROR:', trim(adjustl(obsrv%ObsTypeId)), &
-              ' lake connection number must be > 0 and <=', this%maxbound, &
-              '(specified value is ', nn1, ')'
-            call store_error(ermsg)
-          end if
-        end do
-      else
-        do j = 1, size(obsrv%indxbnds)
-          nn1 =  obsrv%indxbnds(j)
-          if (nn1 < 1 .or. nn1 > this%nlakes) then
-            write(ermsg, '(4x,a,1x,a,1x,a,1x,i0,1x,a,1x,i0,1x,a)') &
-              'ERROR:', trim(adjustl(obsrv%ObsTypeId)), &
-              ' lake must be > 0 and <=', this%nlakes, &
-              '(specified value is ', nn1, ')'
-            call store_error(ermsg)
-          end if
-        end do
-      end if
-    end do
-    if (count_errors() > 0) call ustop()
-    !
-    return
-  end subroutine lak_rp_obs
-
-
-  !
-  ! -- Procedures related to observations (NOT type-bound)
-  subroutine lak_process_obsID(obsrv, dis, inunitobs, iout)
-    ! -- This procedure is pointed to by ObsDataType%ProcesssIdPtr. It processes
-    !    the ID string of an observation definition for LAK package observations.
-    ! -- dummy
-    type(ObserveType),      intent(inout) :: obsrv
-    class(DisBaseType), intent(in)    :: dis
-    integer(I4B),            intent(in)    :: inunitobs
-    integer(I4B),            intent(in)    :: iout
-    ! -- local
-    integer(I4B) :: nn1, nn2
-    integer(I4B) :: icol, istart, istop
-    character(len=LINELENGTH) :: strng
-    character(len=LENBOUNDNAME) :: bndname
-    ! formats
-    !
-    strng = obsrv%IDstring
-    ! -- Extract lake number from strng and store it.
-    !    If 1st item is not an integer(I4B), it should be a
-    !    lake name--deal with it.
-    icol = 1
-    ! -- get lake number or boundary name
-    call extract_idnum_or_bndname(strng, icol, istart, istop, nn1, bndname)
-    if (nn1 == NAMEDBOUNDFLAG) then
-      obsrv%FeatureName = bndname
-    else
-      if (obsrv%ObsTypeId=='LAK' .or. obsrv%ObsTypeId=='CONDUCTANCE' .or. &
-          obsrv%ObsTypeId=='WETTED-AREA') then
-        call extract_idnum_or_bndname(strng, icol, istart, istop, nn2, bndname)
-        if (nn2 == NAMEDBOUNDFLAG) then
-          obsrv%FeatureName = bndname
-          ! -- reset nn1
-          nn1 = nn2
-        else
-          obsrv%NodeNumber2 = nn2
-        end if
-        !! -- store connection number (NodeNumber2)
-        !obsrv%NodeNumber2 = nn2
-      endif
-    endif
-    ! -- store lake number (NodeNumber)
-    obsrv%NodeNumber = nn1
-    !
-    return
-  end subroutine lak_process_obsID
-
-  !
-  ! -- private LAK methods
-  !
-  subroutine lak_accumulate_chterm(this, ilak, rrate, chratin, chratout)
-    ! **************************************************************************
-    ! lak_accumulate_chterm -- Accumulate constant head terms for budget.
-    ! **************************************************************************
-    !
-    !    SPECIFICATIONS:
-    ! --------------------------------------------------------------------------
-    ! -- dummy
-    class(LakType) :: this
-    integer(I4B), intent(in) :: ilak
-    real(DP), intent(in) :: rrate
-    real(DP), intent(inout) :: chratin
-    real(DP), intent(inout) :: chratout
-    ! -- locals
-    real(DP) :: q
-    ! format
-    ! code
-    if (this%iboundpak(ilak) < 0) then
-      q = -rrate
-      this%chterm(ilak) = this%chterm(ilak) + q
-      !
-      ! -- See if flow is into lake or out of lake.
-      if (q < DZERO) then
-        !
-        ! -- Flow is out of lake subtract rate from ratout.
-        chratout = chratout - q
-      else
-        !
-        ! -- Flow is into lake; add rate to ratin.
-        chratin = chratin + q
-      end if
-    end if
-    ! -- return
-    return
-  end subroutine lak_accumulate_chterm
-
-
-  subroutine lak_cfupdate(this)
-  ! ******************************************************************************
-  ! lak_cfupdate -- Update LAK satcond and package rhs and hcof
-  ! ******************************************************************************
-  !
-  !    SPECIFICATIONS:
-  ! ------------------------------------------------------------------------------
-      class(LakType), intent(inout) :: this
-      integer(I4B) :: j, n, node
-      real(DP) :: hlak, head, clak, blak
-  ! ------------------------------------------------------------------------------
-  !
-  ! -- Return if no lak lakes
-      if(this%nbound.eq.0) return
-  !
-  ! -- Calculate hcof and rhs for each lak entry
-      do n = 1, this%nlakes
-        hlak = this%xnewpak(n)
-        do j = this%idxlakeconn(n), this%idxlakeconn(n+1)-1
-          node = this%cellid(j)
-          head = this%xnew(node)
-
-          this%hcof(j) = DZERO
-          this%rhs(j) = DZERO
-          !
-          ! -- set bound, hcof, and rhs components
-          call this%lak_calculate_conn_conductance(n, j, hlak, head, clak)
-          this%simcond(j) = clak
-
-          this%bound(2,j) = clak
-
-          blak = this%bound(3,j)
-
-          this%hcof(j) = -clak
-          !
-          ! -- fill rhs
-          if (hlak < blak) then
-            this%rhs(j) = -clak * blak
-          else
-            this%rhs(j) = -clak * hlak
-          end if
-        end do
-      end do
-      !
-      ! -- Return
-      return
-  end subroutine lak_cfupdate
-
-  subroutine lak_bound_update(this)
-  ! ******************************************************************************
-  ! lak_bound_update -- store the lake head and connection conductance in the
-  !   bound array
-  ! ******************************************************************************
-  !
-  !    SPECIFICATIONS:
-  ! ------------------------------------------------------------------------------
-      class(LakType), intent(inout) :: this
-      integer(I4B) :: j, n, node
-      real(DP) :: hlak, head, clak
-  ! ------------------------------------------------------------------------------
-  !
-  ! -- Return if no lak lakes
-      if (this%nbound == 0) return
-  !
-  ! -- Calculate hcof and rhs for each lak entry
-      do n = 1, this%nlakes
-        hlak = this%xnewpak(n)
-        do j = this%idxlakeconn(n), this%idxlakeconn(n+1)-1
-          node = this%cellid(j)
-          head = this%xnew(node)
-          call this%lak_calculate_conn_conductance(n, j, hlak, head, clak)
-          this%bound(1, j) = hlak
-          this%bound(2, j) = clak
-        end do
-      end do
-      !
-      ! -- Return
-      return
-  end subroutine lak_bound_update
-
-  subroutine lak_solve(this, update)
-  ! **************************************************************************
-  ! lak_solve -- Solve for lake stage
-  ! **************************************************************************
-  !
-  !    SPECIFICATIONS:
-  ! --------------------------------------------------------------------------
-    use TdisModule,only:delt
-    logical, intent(in), optional :: update
-    ! -- dummy
-    class(LakType), intent(inout) :: this
-    ! -- local
-    logical :: lupdate
-    integer(I4B) :: i
-    integer(I4B) :: j
-    integer(I4B) :: n
-    integer(I4B) :: iicnvg
-    integer(I4B) :: iter
-    integer(I4B) :: maxiter
-    integer(I4B) :: ncnv
-    integer(I4B) :: idry
-    integer(I4B) :: igwfnode
-    integer(I4B) :: ibflg
-    integer(I4B) :: idhp
-    real(DP) :: hlak
-    real(DP) :: hlak0
-    real(DP) :: v0
-    real(DP) :: v1
-    real(DP) :: head
-    real(DP) :: ra
-    real(DP) :: ro
-    real(DP) :: qinf
-    real(DP) :: ex
-    real(DP) :: ev
-    real(DP) :: outinf
-    real(DP) :: s
-    real(DP) :: qlakgw
-    real(DP) :: qlakgw1
-    real(DP) :: clak
-    real(DP) :: clak1
-    real(DP) :: avail
-    real(DP) :: resid
-    real(DP) :: resid1
-    real(DP) :: residb
-    real(DP) :: wr
-    real(DP) :: derv
-    real(DP) :: dh
-    real(DP) :: adh
-    real(DP) :: adh0
-    real(DP) :: delh
-    real(DP) :: ts
-! --------------------------------------------------------------------------
-    !
-    ! -- set lupdate
-    if (present(update)) then
-      lupdate = update
-    else
-      lupdate = .true.
-    end if
-    !
-    ! -- initialize
-    avail = DZERO
-    delh = this%delh
-    !
-    ! -- initialize
-    do n = 1, this%nlakes
-      this%ncncvr(n) = 0
-      this%surfin(n) = DZERO
-      this%surfout(n) = DZERO
-      this%surfout1(n) = DZERO
-      if (this%xnewpak(n) < this%lakebot(n)) then
-        this%xnewpak(n) = this%lakebot(n)
-      end if
-      if (this%gwfiss /= 0) then
-        this%xoldpak(n) = this%xnewpak(n)
-      end if
-      ! -- lake iteration items
-      this%iseepc(n) = 0
-      this%idhc(n) = 0
-      this%en1(n) = this%lakebot(n)
-      call this%lak_calculate_residual(n, this%en1(n), this%r1(n))
-      this%en2(n) = this%laketop(n)
-      call this%lak_calculate_residual(n, this%en2(n), this%r2(n))
-    end do
-    do n = 1, this%noutlets
-      this%simoutrate(n) = DZERO
-    end do
-    !
-    ! -- sum up inflows from mover inflows
-    do n = 1, this%nlakes
-      call this%lak_calculate_outlet_inflow(n, this%surfin(n))
-    end do
-    !
-    ! -- sum up overland runoff, inflows, and external flows into lake
-    !    (includes lake volume)
-    do n = 1, this%nlakes
-      hlak0 = this%xoldpak(n)
-      call this%lak_calculate_runoff(n, ro)
-      call this%lak_calculate_inflow(n, qinf)
-      call this%lak_calculate_external(n, ex)
-      ! --
-      call this%lak_calculate_vol(n, hlak0, v0)
-      this%flwin(n) = this%surfin(n) + ro + qinf + ex + v0 / delt
-    end do
-    !
-    ! -- sum up inflows from upstream outlets
-    do n = 1, this%nlakes
-      call this%lak_calculate_outlet_inflow(n, outinf)
-      this%flwin(n) = this%flwin(n) + outinf
-    end do
-
-    iicnvg = 0
-    maxiter = 150
-
-    ! -- outer loop
-    converge: do iter = 1, maxiter
-      ncnv = 0
-      do n = 1, this%nlakes
-        if (this%ncncvr(n) == 0) ncnv = 1
-      end do
-      if (iter == maxiter) ncnv = 0
-      if (ncnv == 0) iicnvg = 1
-
-      ! -- initialize variables
-      do n = 1, this%nlakes
-        this%evap(n) = DZERO
-        this%precip(n) = DZERO
-        this%precip1(n) = DZERO
-        this%seep(n) = DZERO
-        this%seep1(n) = DZERO
-        this%evap(n) = DZERO
-        this%evap1(n) = DZERO
-        this%evapo(n) = DZERO
-        this%withr(n) = DZERO
-        this%withr1(n) = DZERO
-        this%flwiter(n) = this%flwin(n)
-        this%flwiter1(n) = this%flwin(n)
-        if (this%gwfiss /= 0) then
-          this%flwiter(n) = DEP20 !1.D+10
-          this%flwiter1(n) = DEP20 !1.D+10
-        end if
-      end do
-
-      estseep: do i = 1, 2
-        lakseep: do n = 1, this%nlakes
-          ! -- skip inactive lakes
-          if (this%iboundpak(n) == 0) then
-            cycle lakseep
-          end if
-          ! - set xoldpak to xnewpak if steady-state
-          if (this%gwfiss /= 0) then
-            this%xoldpak(n) = this%xnewpak(n)
-          end if
-          hlak = this%xnewpak(n)
-          calcconnseep: do j = this%idxlakeconn(n), this%idxlakeconn(n+1)-1
-            igwfnode = this%cellid(j)
-            head = this%xnew(igwfnode)
-            if (this%ncncvr(n) /= 2) then
-              if (this%ibound(igwfnode) > 0) then
-                call this%lak_estimate_conn_exchange(i, n, j, idry, hlak, head, qlakgw, clak, this%flwiter(n))
-                call this%lak_estimate_conn_exchange(i, n, j, idry, hlak+delh, head, qlakgw1, clak1, this%flwiter1(n))
-                !write(1051,'(2(i10),4(g15.7))') j, idry, clak, hlak, head, qlakgw
-                !
-                ! -- add to gwf matrix
-                if (ncnv == 0 .and. i == 2) then
-                  if (j == this%maxbound) then
-                    this%ncncvr(n) = 2
-                  end if
-                  if (idry /= 1) then
-                    if (head >= this%belev(j)) then
-                      s = max(hlak, this%belev(j))
-                      this%hcof(j) = -clak
-                      this%rhs(j) = -clak * s
-                    else
-                      this%hcof(j) = DZERO
-                      this%rhs(j) = qlakgw
-                    end if
-                  else
-                    this%hcof(j) = DZERO
-                    this%rhs(j) = qlakgw
-                  end if
-                end if
-                if (i == 2) then
-                  this%seep(n) = this%seep(n) + qlakgw
-                  this%seep1(n) = this%seep1(n) + qlakgw1
-                end if
-              end if
-            end if
-
-          end do calcconnseep
-        end do lakseep
-      end do estseep
-
-      laklevel: do n = 1, this%nlakes
-        ibflg = 0
-        hlak = this%xnewpak(n)
-        if (iter < maxiter) then
-          this%stageiter(n) = this%xnewpak(n)
-        end if
-        call this%lak_calculate_rainfall(n, hlak, ra)
-        this%precip(n) = ra
-        this%flwiter(n) = this%flwiter(n) + ra
-        call this%lak_calculate_rainfall(n, hlak+delh, ra)
-        this%precip1(n) = ra
-        this%flwiter1(n) = this%flwiter1(n) + ra
-        !
-        ! -- limit withdrawals to lake inflows and lake storage
-        call this%lak_calculate_withdrawal(n, this%flwiter(n), wr)
-        this%withr = wr
-        call this%lak_calculate_withdrawal(n, this%flwiter1(n), wr)
-        this%withr1 = wr
-        !
-        ! -- limit evaporation to lake inflows and lake storage
-        call this%lak_calculate_evaporation(n, hlak, this%flwiter(n), ev)
-        this%evap(n) = ev
-        call this%lak_calculate_evaporation(n, hlak+delh, this%flwiter1(n), ev)
-        this%evap1(n) = ev
-        !
-        ! -- no outlet flow if evaporation consumes all water
-        call this%lak_calculate_outlet_outflow(n, hlak+delh,                   &
-                                               this%flwiter1(n),               &
-                                               this%surfout1(n))
-        call this%lak_calculate_outlet_outflow(n, hlak, this%flwiter(n),       &
-                                               this%surfout(n))
-        !
-        ! -- update the surface inflow values
-        call this%lak_calculate_outlet_inflow(n, this%surfin(n))
-        !
-        !
-        if (ncnv == 1) then
-          if (this%iboundpak(n) > 0 .and. lupdate .eqv. .true.) then
-            !
-            ! -- recalculate flwin
-            hlak0 = this%xoldpak(n)
-            call this%lak_calculate_vol(n, hlak0, v0)
-            call this%lak_calculate_runoff(n, ro)
-            call this%lak_calculate_inflow(n, qinf)
-            call this%lak_calculate_external(n, ex)
-            this%flwin(n) = this%surfin(n) + ro + qinf + ex + v0 / delt
-            !
-            ! -- compute new lake stage using Newton's method
-            resid = this%precip(n) + this%evap(n) + this%withr(n) + ro +       &
-                    qinf + ex + this%surfin(n) +                               &
-                    this%surfout(n) + this%seep(n)
-            resid1 = this%precip1(n) + this%evap1(n) + this%withr1(n) + ro +   &
-                     qinf + ex + this%surfin(n) +                              &
-                     this%surfout1(n) + this%seep1(n)
-
-            !call this%lak_calculate_residual(n, this%xnewpak(n), residb)
-            !
-            ! -- add storage changes for transient stress periods
-            hlak = this%xnewpak(n)
-            if (this%gwfiss /= 1) then
-              call this%lak_calculate_vol(n, hlak, v1)
-              resid = resid + (v0 - v1) / delt
-              call this%lak_calculate_vol(n, hlak+delh, v1)
-              resid1 = resid1 + (v0 - v1) / delt
-            !else
-            !  call this%lak_calculate_vol(n, hlak, v1)
-            !  resid = resid - v1 / delt
-            !  call this%lak_calculate_vol(n, hlak+delh, v1)
-            !  resid1 = resid1 - v1 / delt
-            end if
-
-            !
-            ! -- determine the derivative and the stage change
-            if (ABS(resid1-resid) > DZERO) then
-              derv = (resid1 - resid) / delh
-              dh = DZERO
-              if (ABS(derv) > DPREC) then
-                dh = resid / derv
-              end if
-            else
-              if (resid < DZERO) then
-                resid = DZERO
-              end if
-              call this%lak_vol2stage(n, resid, dh)
-              dh = hlak - dh
-              this%ncncvr(n) = 1
-            end if
-            !
-            ! -- determine if the updated stage is outside the endpoints
-            ts = hlak-dh
-            if (iter == 1) this%dh0(n) = dh
-            adh = ABS(dh)
-            adh0 = ABS(this%dh0(n))
-            if ((ts >= this%en2(n)) .or. (ts <= this%en1(n))) then
-              ! -- use bisection if dh is increasing or updated stage is below the
-              !    bottom of the lake
-              if ((adh > adh0) .or. (ts-this%lakebot(n)) < DPREC) then
-                ibflg = 1
-                ts = DHALF * (this%en1(n) + this%en2(n))
-                call this%lak_calculate_residual(n, ts, residb)
-                dh = hlak - ts
-              end if
-            end if
-            !
-            ! -- set seep0 on the first lake iteration
-            if (iter == 1) then
-              this%seep0(n) = this%seep(n)
-            end if
-            !
-            ! -- check for slow convergence
-            if (this%seep(n)*this%seep0(n) < DPREC) then
-              this%iseepc(n) = this%iseepc(n) + 1
-            else
-              this%iseepc(n) = 0
-            end if
-            ! -- determine of convergence is slow and oscillating
-            idhp = 0
-            if (dh*this%dh0(n) < DPREC) idhp = 1
-            ! -- determine if stage change is increasing
-            adh = ABS(dh)
-            if (adh > adh0) idhp = 1
-            ! -- increment idhc convergence flag
-            if (idhp == 1) then
-              this%idhc(n) = this%idhc(n) + 1
-            end if
-            !
-            ! -- switch to bisection when the Newton-Raphson method oscillates
-            !    or when convergence is slow
-            if (ibflg == 1) then
-              if (this%iseepc(n) > 7 .or. this%idhc(n) > 12) then
-                ibflg = 1
-                ts = DHALF * (this%en1(n) + this%en2(n))
-                call this%lak_calculate_residual(n, ts, residb)
-                dh = hlak - ts
-              end if
-            end if
-            if (ibflg == 1) then
-              ! -- change end points
-              ! -- root is between r1 and residb
-              if (this%r1(n)*residb < DZERO) then
-                this%en2(n) = ts
-                this%r2(n) = residb
-              ! -- root is between fp and f2
-              else
-                this%en1(n) = ts
-                this%r1(n) = residb
-              end if
-            end if
-          else
-            dh = DZERO
-          end if
-          !
-          ! -- update lake stage
-          hlak = hlak - dh
-          if (hlak < this%lakebot(n)) then
-            hlak = this%lakebot(n)
-          end if
-          if (ABS(dh) < delh) then
-            this%ncncvr(n) = 1
-          end if
-          this%xnewpak(n) = hlak
-          !
-          ! -- save iterates for lake
-          this%seep0(n) = this%seep(n)
-          this%dh0(n) = dh
-        end if
-      end do laklevel
-
-      if (iicnvg == 1) exit converge
-
-    end do converge
-    !
-    ! -- Mover terms: store outflow after diversion loss
-    !    as qformvr and reduce outflow (qd)
-    !    by how much was actually sent to the mover
-    if (this%imover == 1) then
-      do n = 1, this%noutlets
-        call this%pakmvrobj%accumulate_qformvr(n, -this%simoutrate(n))
-      end do
-    end if
-    !
-    ! -- return
-    return
-  end subroutine lak_solve
-
-
-  subroutine lak_calculate_available(this, n, hlak, avail, &
-                                     ra, ro, qinf, ex, headp)
-    ! **************************************************************************
-    ! lak_calculate_available -- Calculate the available volumetric rate for
-    !                            a lake given a passed stage
-    ! **************************************************************************
-    !
-    !    SPECIFICATIONS:
-    ! --------------------------------------------------------------------------
-    use TdisModule,only:delt
-    ! -- dummy
-    class(LakType), intent(inout) :: this
-    integer(I4B), intent(in) :: n
-    real(DP), intent(in) :: hlak
-    real(DP), intent(inout) :: avail
-    real(DP), intent(inout)  :: ra
-    real(DP), intent(inout)  :: ro
-    real(DP), intent(inout)  :: qinf
-    real(DP), intent(inout)  :: ex
-    real(DP), intent(in), optional :: headp
-    ! -- local
-    integer(I4B) :: j
-    integer(I4B) :: idry
-    integer(I4B) :: igwfnode
-    real(DP) :: hp
-    real(DP) :: head
-    real(DP) :: qlakgw
-    real(DP) :: clak
-    real(DP) :: v0
-    ! code
-    !
-    ! -- set hp
-    if (present(headp)) then
-      hp = headp
-    else
-      hp = DZERO
-    end if
-    !
-    ! -- initialize
-    avail = DZERO
-    !
-    ! -- calculate the aquifer sources to the lake
-    do j = this%idxlakeconn(n), this%idxlakeconn(n+1)-1
-      igwfnode = this%cellid(j)
-      if (this%ibound(igwfnode) == 0) cycle
-      head = this%xnew(igwfnode) + hp
-      call this%lak_estimate_conn_exchange(1, n, j, idry, hlak, head, qlakgw, clak, avail)
-    end do
-    !
-    ! -- add rainfall
-    call this%lak_calculate_rainfall(n, hlak, ra)
-    avail = avail + ra
-    !
-    ! -- calculate runoff
-    call this%lak_calculate_runoff(n, ro)
-    avail = avail + ro
-    !
-    ! -- calculate inflow
-    call this%lak_calculate_inflow(n, qinf)
-    avail = avail + qinf
-    !
-    ! -- calculate external flow terms
-    call this%lak_calculate_external(n, ex)
-    avail = avail + ex
-    !
-    ! -- calculate volume available in storage
-    call this%lak_calculate_vol(n, this%xoldpak(n), v0)
-    avail = avail + v0 / delt
-    !
-    ! -- return
-    return
-  end subroutine lak_calculate_available
-
-
-  subroutine lak_calculate_residual(this, n, hlak, resid, headp)
-    ! **************************************************************************
-    ! lak_calculate_residual -- Calculate the residual for a lake given a
-    !                           passed stage
-    ! **************************************************************************
-    !
-    !    SPECIFICATIONS:
-    ! --------------------------------------------------------------------------
-    use TdisModule,only:delt
-    ! -- dummy
-    class(LakType), intent(inout) :: this
-    integer(I4B), intent(in) :: n
-    real(DP), intent(in) :: hlak
-    real(DP), intent(inout) :: resid
-    real(DP), intent(in), optional :: headp
-    ! -- local
-    integer(I4B) :: j
-    integer(I4B) :: idry
-    integer(I4B) :: igwfnode
-    real(DP) :: hp
-    real(DP) :: avail
-    real(DP) :: head
-    real(DP) :: ra
-    real(DP) :: ro
-    real(DP) :: qinf
-    real(DP) :: ex
-    real(DP) :: ev
-    real(DP) :: wr
-    real(DP) :: sout
-    real(DP) :: sin
-    real(DP) :: qlakgw
-    real(DP) :: clak
-    real(DP) :: seep
-    real(DP) :: hlak0
-    real(DP) :: v0
-    real(DP) :: v1
-    !
-    ! -- code
-    !
-    ! -- set hp
-    if (present(headp)) then
-      hp = headp
-    else
-      hp = DZERO
-    end if
-    !
-    ! -- initialize
-    resid = DZERO
-    avail = DZERO
-    seep = DZERO
-    !
-    ! -- calculate the available water
-    call this%lak_calculate_available(n, hlak, avail, &
-                                      ra, ro, qinf, ex, hp)
-    !
-    ! -- calculate groundwater seepage
-    do j = this%idxlakeconn(n), this%idxlakeconn(n+1)-1
-      igwfnode = this%cellid(j)
-      if (this%ibound(igwfnode) == 0) cycle
-      head = this%xnew(igwfnode) + hp
-      call this%lak_estimate_conn_exchange(2, n, j, idry, hlak, head, qlakgw, clak, avail)
-      seep = seep + qlakgw
-    end do
-    !
-    ! -- limit withdrawals to lake inflows and lake storage
-    call this%lak_calculate_withdrawal(n, avail, wr)
-    !
-    ! -- limit evaporation to lake inflows and lake storage
-    call this%lak_calculate_evaporation(n, hlak, avail, ev)
-    !
-    ! -- no outlet flow if evaporation consumes all water
-    call this%lak_calculate_outlet_outflow(n, hlak, avail, sout)
-    !
-    ! -- update the surface inflow values
-    call this%lak_calculate_outlet_inflow(n, sin)
-    !
-    ! -- calculate residual
-    resid = ra + ev + wr + ro + qinf + ex + sin + sout + seep
-    !
-    ! -- include storage
-    if (this%gwfiss /= 1) then
-      hlak0 = this%xoldpak(n)
-      call this%lak_calculate_vol(n, hlak0, v0)
-      call this%lak_calculate_vol(n, hlak, v1)
-      resid = resid + (v0 - v1) / delt
-    end if
-    !
-    ! -- return
-    return
-  end subroutine lak_calculate_residual
-
-  subroutine lak_setup_budobj(this)
-! ******************************************************************************
-! lak_setup_budobj -- Set up the budget object that stores all the lake flows
-! ******************************************************************************
-!
-!    SPECIFICATIONS:
-! ------------------------------------------------------------------------------
-    ! -- modules
-    use ConstantsModule, only: LENBUDTXT
-    ! -- dummy
-    class(LakType) :: this
-    ! -- local
-    integer(I4B) :: nbudterm
-    integer(I4B) :: nlen
-    integer(I4B) :: j, n, n1, n2
-    integer(I4B) :: maxlist, naux
-    integer(I4B) :: idx
-    real(DP) :: q
-    character(len=LENBUDTXT) :: text
-    character(len=LENBUDTXT), dimension(1) :: auxtxt
-! ------------------------------------------------------------------------------
-    !
-    ! -- Determine the number of lake budget terms. These are fixed for 
-    !    the simulation and cannot change
-    nbudterm = 9
-    nlen = 0
-    do n = 1, this%noutlets
-      if (this%lakein(n) > 0 .and. this%lakeout(n) > 0) then
-        nlen = nlen + 1
-      end if
-    end do
-    if (nlen > 0) nbudterm = nbudterm + 1
-    if (this%imover == 1) nbudterm = nbudterm + 2
-    if (this%naux > 0) nbudterm = nbudterm + 1
-    !
-    ! -- set up budobj
-    call budgetobject_cr(this%budobj, this%name)
-    call this%budobj%budgetobject_df(this%nlakes, nbudterm, 0, 0)
-    idx = 0
-    !
-    ! -- Go through and set up each budget term
-    if (nlen > 0) then
-      text = '    FLOW-JA-FACE'
-      idx = idx + 1
-      maxlist = 2 * this%noutlets
-      naux = 0
-      call this%budobj%budterm(idx)%initialize(text, &
-                                               this%name_model, &
-                                               this%name, &
-                                               this%name_model, &
-                                               this%name, &
-                                               maxlist, .false., .false., &
-                                               naux)
-      !
-      ! -- store connectivity
-      call this%budobj%budterm(idx)%reset(2 * nlen)
-      q = DZERO
-      do n = 1, this%noutlets
-        n1 = this%lakein(n)
-        n2 = this%lakeout(n)
-        if (n1 > 0 .and. n2 > 0) then
-          call this%budobj%budterm(idx)%update_term(n1, n2, q)
-          call this%budobj%budterm(idx)%update_term(n2, n1, -q)
-        end if
-      end do
-    end if
-    !
-    ! -- 
-    text = '             GWF'
-    idx = idx + 1
-    maxlist = this%maxbound 
-    naux = 1
-    auxtxt(1) = '       FLOW-AREA'
-    call this%budobj%budterm(idx)%initialize(text, &
-                                             this%name_model, &
-                                             this%name, &
-                                             this%name_model, &
-                                             this%name_model, &
-                                             maxlist, .false., .true., &
-                                             naux, auxtxt)
-    call this%budobj%budterm(idx)%reset(this%maxbound)
-    q = DZERO
-    do n = 1, this%nlakes
-      do j = this%idxlakeconn(n), this%idxlakeconn(n + 1) - 1
-        n2 = this%cellid(j)
-        call this%budobj%budterm(idx)%update_term(n, n2, q)
-      end do
-    end do
-    !
-    ! -- 
-    text = '        RAINFALL'
-    idx = idx + 1
-    maxlist = this%nlakes
-    naux = 0
-    call this%budobj%budterm(idx)%initialize(text, &
-                                             this%name_model, &
-                                             this%name, &
-                                             this%name_model, &
-                                             this%name, &
-                                             maxlist, .false., .false., &
-                                             naux)
-    !
-    ! -- 
-    text = '     EVAPORATION'
-    idx = idx + 1
-    maxlist = this%nlakes
-    naux = 0
-    call this%budobj%budterm(idx)%initialize(text, &
-                                             this%name_model, &
-                                             this%name, &
-                                             this%name_model, &
-                                             this%name, &
-                                             maxlist, .false., .false., &
-                                             naux)
-    !
-    ! -- 
-    text = '          RUNOFF'
-    idx = idx + 1
-    maxlist = this%nlakes
-    naux = 0
-    call this%budobj%budterm(idx)%initialize(text, &
-                                             this%name_model, &
-                                             this%name, &
-                                             this%name_model, &
-                                             this%name, &
-                                             maxlist, .false., .false., &
-                                             naux)
-    !
-    ! -- 
-    text = '      EXT-INFLOW'
-    idx = idx + 1
-    maxlist = this%nlakes
-    naux = 0
-    call this%budobj%budterm(idx)%initialize(text, &
-                                             this%name_model, &
-                                             this%name, &
-                                             this%name_model, &
-                                             this%name, &
-                                             maxlist, .false., .false., &
-                                             naux)
-    !
-    ! -- 
-    text = '      WITHDRAWAL'
-    idx = idx + 1
-    maxlist = this%nlakes
-    naux = 0
-    call this%budobj%budterm(idx)%initialize(text, &
-                                             this%name_model, &
-                                             this%name, &
-                                             this%name_model, &
-                                             this%name, &
-                                             maxlist, .false., .false., &
-                                             naux)
-    !
-    ! -- 
-    text = '     EXT-OUTFLOW'
-    idx = idx + 1
-    maxlist = this%nlakes
-    naux = 0
-    call this%budobj%budterm(idx)%initialize(text, &
-                                             this%name_model, &
-                                             this%name, &
-                                             this%name_model, &
-                                             this%name, &
-                                             maxlist, .false., .false., &
-                                             naux)
-    !
-    ! -- 
-    text = '         STORAGE'
-    idx = idx + 1
-    maxlist = this%nlakes
-    naux = 1
-    auxtxt(1) = '          VOLUME'
-    call this%budobj%budterm(idx)%initialize(text, &
-                                             this%name_model, &
-                                             this%name, &
-                                             this%name_model, &
-                                             this%name, &
-                                             maxlist, .false., .false., &
-                                             naux, auxtxt)
-    !
-    ! -- 
-    text = '        CONSTANT'
-    idx = idx + 1
-    maxlist = this%nlakes
-    naux = 0
-    call this%budobj%budterm(idx)%initialize(text, &
-                                             this%name_model, &
-                                             this%name, &
-                                             this%name_model, &
-                                             this%name, &
-                                             maxlist, .false., .false., &
-                                             naux)
-    !
-    ! -- 
-    if (this%imover == 1) then
-      !
-      ! -- 
-      text = '        FROM-MVR'
-      idx = idx + 1
-      maxlist = this%nlakes
-      naux = 0
-      call this%budobj%budterm(idx)%initialize(text, &
-                                               this%name_model, &
-                                               this%name, &
-                                               this%name_model, &
-                                               this%name, &
-                                               maxlist, .false., .false., &
-                                               naux)
-      !
-      ! -- 
-      text = '          TO-MVR'
-      idx = idx + 1
-      maxlist = this%noutlets
-      naux = 0
-      call this%budobj%budterm(idx)%initialize(text, &
-                                               this%name_model, &
-                                               this%name, &
-                                               this%name_model, &
-                                               this%name, &
-                                               maxlist, .false., .false., &
-                                               naux, ordered_id1=.false.)
-    end if
-    !
-    ! -- 
-    naux = this%naux
-    if (naux > 0) then
-      !
-      ! -- 
-      text = '       AUXILIARY'
-      idx = idx + 1
-      maxlist = this%nlakes
-      call this%budobj%budterm(idx)%initialize(text, &
-                                               this%name_model, &
-                                               this%name, &
-                                               this%name_model, &
-                                               this%name, &
-                                               maxlist, .false., .false., &
-                                               naux, this%auxname)
-    end if
-    !
-    ! -- if lake flow for each reach are written to the listing file
-    if (this%iprflow /= 0) then
-      call this%budobj%flowtable_df(this%iout)
-    end if
-    !
-    ! -- return
-    return
-  end subroutine lak_setup_budobj
-
-  subroutine lak_fill_budobj(this)
-! ******************************************************************************
-! lak_fill_budobj -- copy flow terms into this%budobj
-! ******************************************************************************
-!
-!    SPECIFICATIONS:
-! ------------------------------------------------------------------------------
-    ! -- modules
-    ! -- dummy
-    class(LakType) :: this
-    ! -- local
-    integer(I4B) :: naux
-    real(DP), dimension(:), allocatable :: auxvartmp
-    integer(I4B) :: i, j, n, n1, n2
-    integer(I4B) :: ii
-    integer(I4B) :: idx
-    integer(I4B) :: nlen
-    real(DP) :: hlak, hgwf
-    real(DP) :: v, v1
-    real(DP) :: q
-    ! -- formats
-! -----------------------------------------------------------------------------
-    !
-    ! -- initialize counter
-    idx = 0
-
-    
-    ! -- FLOW JA FACE
-    nlen = 0
-    do n = 1, this%noutlets
-      if (this%lakein(n) > 0 .and. this%lakeout(n) > 0) then
-        nlen = nlen + 1
-      end if
-    end do
-    if (nlen > 0) then
-      idx = idx + 1
-      call this%budobj%budterm(idx)%reset(2 * nlen)
-      do n = 1, this%noutlets
-        n1 = this%lakein(n)
-        n2 = this%lakeout(n)
-        if (n1 > 0 .and. n2 > 0) then
-          q = this%simoutrate(n)
-          if (this%imover == 1) then
-            q = q + this%pakmvrobj%get_qtomvr(n)
-          end if
-          call this%budobj%budterm(idx)%update_term(n1, n2, q)
-          call this%budobj%budterm(idx)%update_term(n2, n1, -q)
-        end if
-      end do
-    end if
-
-    
-    ! -- GWF (LEAKAGE)
-    idx = idx + 1
-    call this%budobj%budterm(idx)%reset(this%maxbound)
-    do n = 1, this%nlakes
-      hlak = this%xnewpak(n)
-      do j = this%idxlakeconn(n), this%idxlakeconn(n + 1) - 1
-        n2 = this%cellid(j)
-        hgwf = this%xnew(n2)
-        call this%lak_calculate_conn_warea(n, j, hlak, hgwf, this%qauxcbc(1))
-        q = this%qleak(j)
-        call this%budobj%budterm(idx)%update_term(n, n2, q, this%qauxcbc)
-      end do
-    end do
-
-    
-    ! -- RAIN
-    idx = idx + 1
-    call this%budobj%budterm(idx)%reset(this%nlakes)
-    do n = 1, this%nlakes
-      q = this%precip(n)
-      call this%budobj%budterm(idx)%update_term(n, n, q)
-    end do
-    
-    
-    ! -- EVAPORATION
-    idx = idx + 1
-    call this%budobj%budterm(idx)%reset(this%nlakes)
-    do n = 1, this%nlakes
-      q = this%evap(n)
-      call this%budobj%budterm(idx)%update_term(n, n, q)
-    end do
-    
-
-    ! -- RUNOFF
-    idx = idx + 1
-    call this%budobj%budterm(idx)%reset(this%nlakes)
-    do n = 1, this%nlakes
-      q = this%runoff(n)%value
-      call this%budobj%budterm(idx)%update_term(n, n, q)
-    end do
-
-    
-    ! -- INFLOW
-    idx = idx + 1
-    call this%budobj%budterm(idx)%reset(this%nlakes)
-    do n = 1, this%nlakes
-      q = this%inflow(n)%value
-      call this%budobj%budterm(idx)%update_term(n, n, q)
-    end do
-    
-    
-    ! -- WITHDRAWAL
-    idx = idx + 1
-    call this%budobj%budterm(idx)%reset(this%nlakes)
-    do n = 1, this%nlakes
-      q = this%withr(n)
-      call this%budobj%budterm(idx)%update_term(n, n, q)
-    end do
-
-    
-    ! -- EXTERNAL OUTFLOW
-    idx = idx + 1
-    call this%budobj%budterm(idx)%reset(this%nlakes)
-    do n = 1, this%nlakes
-      call this%lak_get_external_outlet(n, q)
-      ! subtract tomover from external outflow
-      call this%lak_get_external_mover(n, v)
-      q = q + v
-      call this%budobj%budterm(idx)%update_term(n, n, q)
-    end do
-
-    
-    ! -- STORAGE
-    idx = idx + 1
-    call this%budobj%budterm(idx)%reset(this%nlakes)
-    do n = 1, this%nlakes
-      call this%lak_calculate_vol(n, this%xnewpak(n), v1)
-      q = this%qsto(n)
-      this%qauxcbc(1) = v1
-      call this%budobj%budterm(idx)%update_term(n, n, q, this%qauxcbc)
-    end do
-    
-    
-    ! -- CONSTANT FLOW
-    idx = idx + 1
-    call this%budobj%budterm(idx)%reset(this%nlakes)
-    do n = 1, this%nlakes
-      q = this%chterm(n)
-      call this%budobj%budterm(idx)%update_term(n, n, q)
-    end do
-    
-    
-    ! -- MOVER
-    if (this%imover == 1) then
-      
-      ! -- FROM MOVER
-      idx = idx + 1
-      call this%budobj%budterm(idx)%reset(this%nlakes)
-      do n = 1, this%nlakes
-        q = this%pakmvrobj%get_qfrommvr(n)
-        call this%budobj%budterm(idx)%update_term(n, n, q)
-      end do
-      
-      
-      ! -- TO MOVER
-      idx = idx + 1
-      call this%budobj%budterm(idx)%reset(this%noutlets)
-      do n = 1, this%noutlets
-        n1 = this%lakein(n)
-        q = this%pakmvrobj%get_qtomvr(n)
-        if (q > DZERO) then
-          q = -q
-        end if
-        call this%budobj%budterm(idx)%update_term(n1, n1, q)
-      end do
-      
-    end if
-    
-    
-    ! -- AUXILIARY VARIABLES
-    naux = this%naux
-    if (naux > 0) then
-      idx = idx + 1
-      allocate(auxvartmp(naux))
-      call this%budobj%budterm(idx)%reset(this%nlakes)
-      do n = 1, this%nlakes
-        q = DZERO
-        do i = 1, naux
-          ii = (n - 1) * naux + i
-          auxvartmp(i) = this%lauxvar(ii)%value
-        end do
-        call this%budobj%budterm(idx)%update_term(n, n, q, auxvartmp)
-      end do
-      deallocate(auxvartmp)
-    end if
-    !
-    ! --Terms are filled, now accumulate them for this time step
-    call this%budobj%accumulate_terms()
-    !
-    ! -- return
-    return
-  end subroutine lak_fill_budobj
-
-end module LakModule
+module LakModule
+  !
+  use KindModule, only: DP, I4B
+  use ConstantsModule, only: LINELENGTH, LENBOUNDNAME, LENTIMESERIESNAME,      &
+                             DZERO, DPREC, DEM30, DEM9, DEM6, DEM5,            &
+                             DEM4, DEM2, DEM1, DHALF, DP7, DONE,               &
+                             DTWO, DPI, DTHREE, DEIGHT, DTEN, DHUNDRED, DEP20, &
+                             DONETHIRD, DTWOTHIRDS, DFIVETHIRDS,               &
+                             DGRAVITY, DCD,                                    &
+                             NAMEDBOUNDFLAG, LENFTYPE, LENPACKAGENAME,         &
+                             DNODATA,                                          &
+                             TABLEFT, TABCENTER, TABRIGHT,                     &
+                             TABSTRING, TABUCSTRING, TABINTEGER, TABREAL
+  use MemoryTypeModule, only: MemoryTSType
+  use MemoryManagerModule, only: mem_allocate, mem_reallocate, mem_setptr,     &
+                                 mem_deallocate
+  use SmoothingModule,  only: sQuadraticSaturation, sQSaturation,              &
+                              sQuadraticSaturationDerivative,                  &
+                              sQSaturationDerivative
+  use BndModule, only: BndType
+  use BudgetObjectModule, only: BudgetObjectType, budgetobject_cr
+  use TableModule, only: table_cr
+  use ObserveModule, only: ObserveType
+  use ObsModule, only: ObsType
+  use InputOutputModule, only: get_node, URWORD, extract_idnum_or_bndname
+  use BaseDisModule, only: DisBaseType
+  use SimModule,           only: count_errors, store_error, ustop
+  use GenericUtilitiesModule, only: sim_message
+  use ArrayHandlersModule, only: ExpandArray
+  use BlockParserModule,   only: BlockParserType
+  use BaseDisModule,       only: DisBaseType
+  !
+  implicit none
+  !
+  private
+  public :: LakType
+  public :: lak_create
+  !
+  character(len=LENFTYPE)       :: ftype = 'LAK'
+  character(len=LENPACKAGENAME) :: text  = '             LAK'
+  !
+  type LakTabType
+    real(DP), dimension(:), pointer, contiguous  :: tabstage => null()
+    real(DP), dimension(:), pointer, contiguous  :: tabvolume => null()
+    real(DP), dimension(:), pointer, contiguous  :: tabsarea => null()
+    real(DP), dimension(:), pointer, contiguous  :: tabwarea => null()
+  end type LakTabType
+  !
+  type, extends(BndType) :: LakType
+    ! -- scalars
+    ! -- characters
+    character(len=16), dimension(:), pointer, contiguous :: clakbudget => NULL()
+    character(len=16), dimension(:), pointer, contiguous :: cauxcbc => NULL()
+    ! -- integers
+    integer(I4B), pointer :: iprhed => null()
+    integer(I4B), pointer :: istageout => null()
+    integer(I4B), pointer :: ibudgetout => null()
+    integer(I4B), pointer :: cbcauxitems => NULL()
+    integer(I4B), pointer :: nlakes => NULL()
+    integer(I4B), pointer :: noutlets => NULL()
+    integer(I4B), pointer :: ntables => NULL()
+    real(DP), pointer :: convlength => NULL()
+    real(DP), pointer :: convtime => NULL()
+    real(DP), pointer :: outdmax => NULL()
+    integer(I4B), pointer :: igwhcopt => NULL()
+    integer(I4B), pointer :: iconvchk => NULL()
+    integer(I4B), pointer :: iconvresidchk => NULL()
+    real(DP), pointer :: surfdep => NULL()
+    real(DP), pointer :: delh => NULL()
+    real(DP), pointer :: pdmax => NULL()
+    integer(I4B), pointer :: check_attr => NULL()
+    ! -- for budgets
+    integer(I4B), pointer :: bditems => NULL()
+    ! -- vectors
+    ! -- lake data
+    integer(I4B), dimension(:), pointer, contiguous :: nlakeconn => null()
+    integer(I4B), dimension(:), pointer, contiguous :: idxlakeconn => null()
+    integer(I4B), dimension(:), pointer, contiguous :: ntabrow => null()
+    real(DP), dimension(:), pointer, contiguous  :: strt => null()
+    real(DP), dimension(:), pointer, contiguous  :: laketop => null()
+    real(DP), dimension(:), pointer, contiguous  :: lakebot => null()
+    real(DP), dimension(:), pointer, contiguous  :: sareamax => null()
+    character(len=LENBOUNDNAME), dimension(:), pointer,                         &
+                                 contiguous :: lakename => null()
+    character (len=8), dimension(:), pointer, contiguous :: status => null()
+    real(DP), dimension(:), pointer, contiguous  :: avail => null()
+    real(DP), dimension(:), pointer, contiguous  :: lkgwsink => null()
+    ! -- time series aware data
+    type (MemoryTSType), dimension(:), pointer, contiguous :: stage => null()
+    type (MemoryTSType), dimension(:), pointer, contiguous :: rainfall => null()
+    type (MemoryTSType), dimension(:), pointer,                                 &
+                         contiguous :: evaporation => null()
+    type (MemoryTSType), dimension(:), pointer, contiguous :: runoff => null()
+    type (MemoryTSType), dimension(:), pointer, contiguous :: inflow => null()
+    type (MemoryTSType), dimension(:), pointer,                                 &
+                         contiguous :: withdrawal => null()
+    type (MemoryTSType), dimension(:), pointer, contiguous :: lauxvar => null()
+    !
+    ! -- table data
+    type (LakTabType), dimension(:), pointer, contiguous :: laketables => null()
+    !
+    ! -- lake solution data
+    integer(I4B), dimension(:), pointer, contiguous :: ncncvr => null()
+    real(DP), dimension(:), pointer, contiguous  :: surfin => null()
+    real(DP), dimension(:), pointer, contiguous  :: surfout => null()
+    real(DP), dimension(:), pointer, contiguous  :: surfout1 => null()
+    real(DP), dimension(:), pointer, contiguous  :: precip => null()
+    real(DP), dimension(:), pointer, contiguous  :: precip1 => null()
+    real(DP), dimension(:), pointer, contiguous  :: evap => null()
+    real(DP), dimension(:), pointer, contiguous  :: evap1 => null()
+    real(DP), dimension(:), pointer, contiguous  :: evapo => null()
+    real(DP), dimension(:), pointer, contiguous  :: withr => null()
+    real(DP), dimension(:), pointer, contiguous  :: withr1 => null()
+    real(DP), dimension(:), pointer, contiguous  :: flwin => null()
+    real(DP), dimension(:), pointer, contiguous  :: flwiter => null()
+    real(DP), dimension(:), pointer, contiguous  :: flwiter1 => null()
+    real(DP), dimension(:), pointer, contiguous  :: seep => null()
+    real(DP), dimension(:), pointer, contiguous  :: seep1 => null()
+    real(DP), dimension(:), pointer, contiguous  :: seep0 => null()
+    real(DP), dimension(:), pointer, contiguous  :: stageiter => null()
+    real(DP), dimension(:), pointer, contiguous  :: chterm => null()
+    !
+    ! -- lake convergence
+    integer(I4B), dimension(:), pointer, contiguous :: iseepc => null()
+    integer(I4B), dimension(:), pointer, contiguous :: idhc => null()
+    real(DP), dimension(:), pointer, contiguous :: en1 => null()
+    real(DP), dimension(:), pointer, contiguous :: en2 => null()
+    real(DP), dimension(:), pointer, contiguous :: r1 => null()
+    real(DP), dimension(:), pointer, contiguous :: r2 => null()
+    real(DP), dimension(:), pointer, contiguous :: dh0 => null()
+    real(DP), dimension(:), pointer, contiguous :: s0 => null()
+    !
+    ! -- lake connection data
+    integer(I4B), dimension(:), pointer, contiguous :: imap => null()
+    integer(I4B), dimension(:), pointer, contiguous :: cellid => null()
+    integer(I4B), dimension(:), pointer, contiguous :: nodesontop => null()
+    integer(I4B), dimension(:), pointer, contiguous :: ictype => null()
+    real(DP), dimension(:), pointer, contiguous  :: bedleak => null()
+    real(DP), dimension(:), pointer, contiguous  :: belev => null()
+    real(DP), dimension(:), pointer, contiguous  :: telev => null()
+    real(DP), dimension(:), pointer, contiguous  :: connlength => null()
+    real(DP), dimension(:), pointer, contiguous  :: connwidth => null()
+    real(DP), dimension(:), pointer, contiguous  :: sarea => null()
+    real(DP), dimension(:), pointer, contiguous  :: warea => null()
+    real(DP), dimension(:), pointer, contiguous  :: satcond => null()
+    real(DP), dimension(:), pointer, contiguous  :: simcond => null()
+    real(DP), dimension(:), pointer, contiguous  :: simlakgw => null()
+    !
+    ! -- lake outlet data
+    integer(I4B), dimension(:), pointer, contiguous :: lakein => null()
+    integer(I4B), dimension(:), pointer, contiguous :: lakeout => null()
+    integer(I4B), dimension(:), pointer, contiguous :: iouttype => null()
+    type (MemoryTSType), dimension(:), pointer, contiguous :: outrate => null()
+    type (MemoryTSType), dimension(:), pointer,                                 &
+                         contiguous :: outinvert => null()
+    type (MemoryTSType), dimension(:), pointer, contiguous :: outwidth => null()
+    type (MemoryTSType), dimension(:), pointer, contiguous :: outrough => null()
+    type (MemoryTSType), dimension(:), pointer, contiguous :: outslope => null()
+    real(DP), dimension(:), pointer, contiguous  :: simoutrate => null()
+    !
+    ! -- lake output data
+    real(DP), dimension(:), pointer, contiguous :: qauxcbc => null()
+    real(DP), dimension(:), pointer, contiguous :: dbuff => null()
+    real(DP), dimension(:), pointer, contiguous :: qleak => null()
+    real(DP), dimension(:), pointer, contiguous :: qsto => null()
+    !
+    ! -- pointer to gwf iss and gwf hk
+    integer(I4B), pointer :: gwfiss => NULL()
+    real(DP), dimension(:), pointer, contiguous :: gwfk11 => NULL()
+    real(DP), dimension(:), pointer, contiguous :: gwfk33 => NULL()
+    real(DP), dimension(:), pointer, contiguous :: gwfsat => NULL()
+    integer(I4B), pointer :: gwfik33 => NULL()
+    !
+    ! -- package x, xold, and ibound
+    integer(I4B), dimension(:), pointer, contiguous :: iboundpak => null()       !package ibound
+    real(DP), dimension(:), pointer, contiguous :: xnewpak => null()             !package x vector
+    real(DP), dimension(:), pointer, contiguous :: xoldpak => null()             !package xold vector
+    !
+    ! -- lake budget object
+    type(BudgetObjectType), pointer :: budobj => null()
+    !
+    ! -- type bound procedures
+    contains
+    procedure :: lak_allocate_scalars
+    procedure :: lak_allocate_arrays
+    procedure :: bnd_options => lak_options
+    procedure :: read_dimensions => lak_read_dimensions
+    procedure :: read_initial_attr => lak_read_initial_attr
+    procedure :: set_pointers => lak_set_pointers
+    procedure :: bnd_ar => lak_ar
+    procedure :: bnd_rp => lak_rp
+    procedure :: bnd_ad => lak_ad
+    procedure :: bnd_cf => lak_cf
+    procedure :: bnd_fc => lak_fc
+    procedure :: bnd_fn => lak_fn
+    procedure :: bnd_cc => lak_cc
+    procedure :: bnd_bd => lak_bd
+    procedure :: bnd_ot => lak_ot
+    procedure :: bnd_da => lak_da
+    procedure :: define_listlabel
+    ! -- methods for observations
+    procedure, public :: bnd_obs_supported => lak_obs_supported
+    procedure, public :: bnd_df_obs => lak_df_obs
+    procedure, public :: bnd_rp_obs => lak_rp_obs
+    ! -- private procedures
+    procedure, private :: lak_read_lakes
+    procedure, private :: lak_read_lake_connections
+    procedure, private :: lak_read_outlets
+    procedure, private :: lak_read_tables
+    procedure, private :: lak_read_table
+    !procedure, private :: lak_check_attributes
+    procedure, private :: lak_check_valid
+    procedure, private :: lak_set_stressperiod
+    procedure, private :: lak_set_attribute_error
+    procedure, private :: lak_cfupdate
+    procedure, private :: lak_bound_update
+    procedure, private :: lak_bd_obs
+    procedure, private :: lak_calculate_sarea
+    procedure, private :: lak_calculate_warea
+    procedure, private :: lak_calculate_conn_warea
+    procedure, public  :: lak_calculate_vol
+    procedure, private :: lak_calculate_conductance
+    procedure, private :: lak_calculate_cond_head
+    procedure, private :: lak_calculate_conn_conductance
+    procedure, private :: lak_calculate_conn_exchange
+    procedure, private :: lak_estimate_conn_exchange
+    procedure, private :: lak_calculate_storagechange
+    procedure, private :: lak_calculate_rainfall
+    procedure, private :: lak_calculate_runoff
+    procedure, private :: lak_calculate_inflow
+    procedure, private :: lak_calculate_external
+    procedure, private :: lak_calculate_withdrawal
+    procedure, private :: lak_calculate_evaporation
+    procedure, private :: lak_calculate_outlet_inflow
+    procedure, private :: lak_calculate_outlet_outflow
+    procedure, private :: lak_get_internal_inlet
+    procedure, private :: lak_get_internal_outlet
+    procedure, private :: lak_get_external_outlet
+    procedure, private :: lak_get_internal_mover
+    procedure, private :: lak_get_external_mover
+    procedure, private :: lak_get_outlet_tomover
+    procedure, private :: lak_accumulate_chterm
+    procedure, private :: lak_vol2stage
+    procedure, private :: lak_solve
+    procedure, private :: lak_calculate_available
+    procedure, private :: lak_calculate_residual
+    procedure, private :: lak_linear_interpolation
+    procedure, private :: lak_setup_budobj
+    procedure, private :: lak_fill_budobj
+  end type LakType
+
+contains
+
+  subroutine lak_create(packobj, id, ibcnum, inunit, iout, namemodel, pakname)
+! ******************************************************************************
+! lak_create -- Create a New LAKE Package
+! Subroutine: (1) create new-style package
+!             (2) point bndobj to the new package
+! ******************************************************************************
+!
+!    SPECIFICATIONS:
+! ------------------------------------------------------------------------------
+    class(BndType), pointer :: packobj
+    integer(I4B),intent(in) :: id
+    integer(I4B),intent(in) :: ibcnum
+    integer(I4B),intent(in) :: inunit
+    integer(I4B),intent(in) :: iout
+    character(len=*), intent(in) :: namemodel
+    character(len=*), intent(in) :: pakname
+    type(LakType), pointer :: lakobj
+! ------------------------------------------------------------------------------
+    !
+    ! -- allocate the object and assign values to object variables
+    allocate(lakobj)
+    packobj => lakobj
+    !
+    ! -- create name and origin
+    call packobj%set_names(ibcnum, namemodel, pakname, ftype)
+    packobj%text = text
+    !
+    ! -- allocate scalars
+    call lakobj%lak_allocate_scalars()
+    !
+    ! -- initialize package
+    call packobj%pack_initialize()
+
+    packobj%inunit = inunit
+    packobj%iout = iout
+    packobj%id = id
+    packobj%ibcnum = ibcnum
+    packobj%ncolbnd = 3
+    packobj%iscloc = 0  ! not supported
+    packobj%ictorigin = 'NPF'
+    !
+    ! -- return
+    return
+  end subroutine lak_create
+
+  subroutine lak_allocate_scalars(this)
+! ******************************************************************************
+! allocate_scalars -- allocate scalar members
+! ******************************************************************************
+!
+!    SPECIFICATIONS:
+! ------------------------------------------------------------------------------
+    ! -- dummy
+    class(LakType),   intent(inout) :: this
+! ------------------------------------------------------------------------------
+    !
+    ! -- call standard BndType allocate scalars
+    call this%BndType%allocate_scalars()
+    !
+    ! -- allocate the object and assign values to object variables
+    call mem_allocate(this%iprhed, 'IPRHED', this%origin)
+    call mem_allocate(this%istageout, 'ISTAGEOUT', this%origin)
+    call mem_allocate(this%ibudgetout, 'IBUDGETOUT', this%origin)
+    call mem_allocate(this%nlakes, 'NLAKES', this%origin)
+    call mem_allocate(this%noutlets, 'NOUTLETS', this%origin)
+    call mem_allocate(this%ntables, 'NTABLES', this%origin)
+    call mem_allocate(this%convlength, 'CONVLENGTH', this%origin)
+    call mem_allocate(this%convtime, 'CONVTIME', this%origin)
+    call mem_allocate(this%outdmax, 'OUTDMAX', this%origin)
+    call mem_allocate(this%igwhcopt, 'IGWHCOPT', this%origin)
+    call mem_allocate(this%iconvchk, 'ICONVCHK', this%origin)
+    call mem_allocate(this%iconvresidchk, 'ICONVRESIDCHK', this%origin)
+    call mem_allocate(this%surfdep, 'SURFDEP', this%origin)
+    call mem_allocate(this%delh, 'DELH', this%origin)
+    call mem_allocate(this%pdmax, 'PDMAX', this%origin)
+    call mem_allocate(this%check_attr, 'check_attr', this%origin)
+    call mem_allocate(this%bditems, 'BDITEMS', this%origin)
+    call mem_allocate(this%cbcauxitems, 'CBCAUXITEMS', this%origin)
+    !
+    ! -- Set values
+    this%iprhed = 0
+    this%istageout = 0
+    this%ibudgetout = 0
+    this%nlakes = 0
+    this%noutlets = 0
+    this%ntables = 0
+    this%convlength = DONE
+    this%convtime = DONE
+    this%outdmax = DZERO
+    this%igwhcopt = 0
+    this%iconvchk = 1
+    this%iconvresidchk = 1
+    this%surfdep = DZERO
+    this%delh = DEM5
+    this%pdmax = DEM1
+    this%bditems = 11
+    this%cbcauxitems = 1
+    !
+    ! -- return
+    return
+  end subroutine lak_allocate_scalars
+
+  subroutine lak_allocate_arrays(this)
+! ******************************************************************************
+! allocate_scalars -- allocate scalar members
+! ******************************************************************************
+!
+!    SPECIFICATIONS:
+! ------------------------------------------------------------------------------
+    ! -- modules
+    ! -- dummy
+    class(LakType),   intent(inout) :: this
+    ! -- local
+    integer(I4B) :: i
+! ------------------------------------------------------------------------------
+    !
+    ! -- call standard BndType allocate scalars
+    call this%BndType%allocate_arrays()
+    !
+    ! -- allocate character array for budget text
+    allocate(this%clakbudget(this%bditems))
+    !
+    !-- fill clakbudget
+    this%clakbudget(1)  = '             GWF'
+    this%clakbudget(2)  = '        RAINFALL'
+    this%clakbudget(3)  = '     EVAPORATION'
+    this%clakbudget(4)  = '          RUNOFF'
+    this%clakbudget(5)  = '      EXT-INFLOW'
+    this%clakbudget(6)  = '      WITHDRAWAL'
+    this%clakbudget(7)  = '     EXT-OUTFLOW'
+    this%clakbudget(8)  = '         STORAGE'
+    this%clakbudget(9)  = '        CONSTANT'
+    this%clakbudget(10) = '        FROM-MVR'
+    this%clakbudget(11) = '          TO-MVR'
+    !
+    ! -- allocate and initialize dbuff
+    if (this%istageout > 0) then
+      call mem_allocate(this%dbuff, this%nlakes, 'DBUFF', this%origin)
+      do i = 1, this%nlakes
+        this%dbuff(i) = DZERO
+      end do
+    else
+      call mem_allocate(this%dbuff, 0, 'DBUFF', this%origin)
+    end if
+    !
+    ! -- allocate character array for budget text
+    allocate(this%cauxcbc(this%cbcauxitems))
+    !
+    ! -- allocate and initialize qauxcbc
+    call mem_allocate(this%qauxcbc, this%cbcauxitems, 'QAUXCBC', this%origin)
+    do i = 1, this%cbcauxitems
+      this%qauxcbc(i) = DZERO
+    end do
+    !
+    ! -- allocate qleak and qsto
+    call mem_allocate(this%qleak, this%maxbound, 'QLEAK', this%origin)
+    do i = 1, this%maxbound
+      this%qleak(i) = DZERO
+    end do
+    call mem_allocate(this%qsto, this%nlakes, 'QSTO', this%origin)
+    do i = 1, this%nlakes
+      this%qsto(i) = DZERO
+    end do
+    !
+    ! -- return
+    return
+  end subroutine lak_allocate_arrays
+  
+  subroutine lak_read_lakes(this)
+! ******************************************************************************
+! pak1read_dimensions -- Read the dimensions for this package
+! ******************************************************************************
+!
+!    SPECIFICATIONS:
+! ------------------------------------------------------------------------------
+    ! -- modules
+    use ConstantsModule, only: LINELENGTH
+    use SimModule, only: ustop, store_error, count_errors, store_error_unit
+    use TimeSeriesManagerModule, only: read_single_value_or_time_series
+    ! -- dummy
+    class(LakType),intent(inout) :: this
+    ! -- local
+    character(len=LINELENGTH) :: errmsg
+    character(len=LINELENGTH) :: text
+    character(len=LENBOUNDNAME) :: bndName, bndNameTemp
+    character(len=9) :: cno
+    character(len=50), dimension(:), allocatable :: caux
+    integer(I4B) :: ierr, ival
+    logical :: isfound, endOfBlock
+    integer(I4B) :: n
+    integer(I4B) :: ii, jj
+    integer(I4B) :: iaux
+    integer(I4B) :: itmp
+    integer(I4B) :: nlak
+    integer(I4B) :: nconn
+    integer(I4B), dimension(:), pointer, contiguous :: nboundchk
+    ! -- format
+    !
+    ! -- code
+    !
+    ! -- initialize itmp
+    itmp = 0
+    !
+    ! -- allocate lake data
+    call mem_allocate(this%nlakeconn, this%nlakes, 'NLAKECONN', this%origin)
+    call mem_allocate(this%idxlakeconn, this%nlakes+1, 'IDXLAKECONN', this%origin)
+    call mem_allocate(this%ntabrow, this%nlakes, 'NTABROW', this%origin)
+    call mem_allocate(this%strt, this%nlakes, 'STRT', this%origin)
+    call mem_allocate(this%laketop, this%nlakes, 'LAKETOP', this%origin)
+    call mem_allocate(this%lakebot, this%nlakes, 'LAKEBOT', this%origin)
+    call mem_allocate(this%sareamax, this%nlakes, 'SAREAMAX', this%origin)
+    call mem_allocate(this%stage, this%nlakes, 'STAGE', this%origin)
+    call mem_allocate(this%rainfall, this%nlakes, 'RAINFALL', this%origin)
+    call mem_allocate(this%evaporation, this%nlakes, 'EVAPORATION', this%origin)
+    call mem_allocate(this%runoff, this%nlakes, 'RUNOFF', this%origin)
+    call mem_allocate(this%inflow, this%nlakes, 'INFLOW', this%origin)
+    call mem_allocate(this%withdrawal, this%nlakes, 'WITHDRAWAL', this%origin)
+    call mem_allocate(this%lauxvar, this%naux*this%nlakes, 'LAUXVAR', this%origin)
+    call mem_allocate(this%avail, this%nlakes, 'AVAIL', this%origin)
+    call mem_allocate(this%lkgwsink, this%nlakes, 'LKGWSINK', this%origin)
+    call mem_allocate(this%ncncvr, this%nlakes, 'NCNCVR', this%origin)
+    call mem_allocate(this%surfin, this%nlakes, 'SURFIN', this%origin)
+    call mem_allocate(this%surfout, this%nlakes, 'SURFOUT', this%origin)
+    call mem_allocate(this%surfout1, this%nlakes, 'SURFOUT1', this%origin)
+    call mem_allocate(this%precip, this%nlakes, 'PRECIP', this%origin)
+    call mem_allocate(this%precip1, this%nlakes, 'PRECIP1', this%origin)
+    call mem_allocate(this%evap, this%nlakes, 'EVAP', this%origin)
+    call mem_allocate(this%evap1, this%nlakes, 'EVAP1', this%origin)
+    call mem_allocate(this%evapo, this%nlakes, 'EVAPO', this%origin)
+    call mem_allocate(this%withr, this%nlakes, 'WITHR', this%origin)
+    call mem_allocate(this%withr1, this%nlakes, 'WITHR1', this%origin)
+    call mem_allocate(this%flwin, this%nlakes, 'FLWIN', this%origin)
+    call mem_allocate(this%flwiter, this%nlakes, 'FLWITER', this%origin)
+    call mem_allocate(this%flwiter1, this%nlakes, 'FLWITER1', this%origin)
+    call mem_allocate(this%seep, this%nlakes, 'SEEP', this%origin)
+    call mem_allocate(this%seep1, this%nlakes, 'SEEP1', this%origin)
+    call mem_allocate(this%seep0, this%nlakes, 'SEEP0', this%origin)
+    call mem_allocate(this%stageiter, this%nlakes, 'STAGEITER', this%origin)
+    call mem_allocate(this%chterm, this%nlakes, 'CHTERM', this%origin)
+    !
+    ! -- lake boundary and stages
+    call mem_allocate(this%iboundpak, this%nlakes, 'IBOUND', this%origin)
+    call mem_allocate(this%xnewpak, this%nlakes, 'XNEWPAK', this%origin)
+    call mem_allocate(this%xoldpak, this%nlakes, 'XOLDPAK', this%origin)
+    !
+    ! -- lake iteration variables
+    call mem_allocate(this%iseepc, this%nlakes, 'ISEEPC', this%origin)
+    call mem_allocate(this%idhc, this%nlakes, 'IDHC', this%origin)
+    call mem_allocate(this%en1, this%nlakes, 'EN1', this%origin)
+    call mem_allocate(this%en2, this%nlakes, 'EN2', this%origin)
+    call mem_allocate(this%r1, this%nlakes, 'R1', this%origin)
+    call mem_allocate(this%r2, this%nlakes, 'R2', this%origin)
+    call mem_allocate(this%dh0, this%nlakes, 'DH0', this%origin)
+    call mem_allocate(this%s0, this%nlakes, 'S0', this%origin)
+    !
+    ! -- allocate character storage not managed by the memory manager
+    allocate(this%lakename(this%nlakes)) ! ditch after boundnames allocated??
+    allocate(this%status(this%nlakes))
+    !
+    do n = 1, this%nlakes
+      this%ntabrow(n) = 0
+      this%status(n) = 'ACTIVE'
+      this%laketop(n) = -DEP20
+      this%lakebot(n) =  DEP20
+      this%sareamax(n) = DZERO
+      this%iboundpak(n) = 1
+      this%xnewpak(n) = DEP20
+      this%xoldpak(n) = DEP20
+    end do
+    !
+    ! -- allocate local storage for aux variables
+    if (this%naux > 0) then
+      allocate(caux(this%naux))
+    end if
+    !
+    ! -- allocate and initialize temporary variables
+    allocate(nboundchk(this%nlakes))
+    do n = 1, this%nlakes
+      nboundchk(n) = 0
+    end do
+    !
+    ! -- read lake well data
+    ! -- get lakes block
+    call this%parser%GetBlock('PACKAGEDATA', isfound, ierr, &
+      supportOpenClose=.true.)
+    !
+    ! -- parse locations block if detected
+    if (isfound) then
+      write(this%iout,'(/1x,a)')'PROCESSING '//trim(adjustl(this%text))// &
+        ' PACKAGEDATA'
+      nlak = 0
+      nconn = 0
+      do
+        call this%parser%GetNextLine(endOfBlock)
+        if (endOfBlock) exit
+        n = this%parser%GetInteger()
+
+        if (n < 1 .or. n > this%nlakes) then
+          write(errmsg,'(4x,a,1x,i6)') &
+            '****ERROR. lakeno MUST BE > 0 and <= ', this%nlakes
+          call store_error(errmsg)
+          cycle
+        end if
+        
+        ! -- increment nboundchk
+        nboundchk(n) = nboundchk(n) + 1
+
+        ! -- strt
+        this%strt(n) = this%parser%GetDouble()
+
+        ! nlakeconn
+        ival = this%parser%GetInteger()
+
+        if (ival < 0) then
+          write(errmsg,'(4x,a,1x,i6)') &
+            '****ERROR. nlakeconn MUST BE >= 0 for lake ', n
+          call store_error(errmsg)
+        end if
+
+        nconn = nconn + ival
+        this%nlakeconn(n) = ival
+
+        ! -- get aux data
+        do iaux = 1, this%naux
+          call this%parser%GetString(caux(iaux))
+        end do
+
+        ! -- set default bndName
+        write(cno,'(i9.9)') n
+        bndName = 'Lake' // cno
+
+        ! -- lakename
+        if (this%inamedbound /= 0) then
+          call this%parser%GetStringCaps(bndNameTemp)
+          if (bndNameTemp /= '') then
+            bndName = bndNameTemp(1:16)
+          endif
+        end if
+        this%lakename(n) = bndName
+
+        ! -- fill time series aware data
+        ! -- fill aux data
+        do iaux = 1, this%naux
+          !
+          ! -- Assign boundary name
+          if (this%inamedbound==1) then
+            bndName = this%lakename(n)
+          else
+            bndName = ''
+          end if
+          text = caux(iaux)
+          jj = 1 !iaux
+          ii = (n-1) * this%naux + iaux
+          call read_single_value_or_time_series(text, &
+                                                this%lauxvar(ii)%value, &
+                                                this%lauxvar(ii)%name, &
+                                                DZERO,  &
+                                                this%Name, 'AUX', this%TsManager, &
+                                                this%iprpak, n, jj, &
+                                                this%auxname(iaux), &
+                                                bndName, this%parser%iuactive)
+        end do
+
+        nlak = nlak + 1
+      end do
+      !
+      ! -- check for duplicate or missing lakes
+      do n = 1, this%nlakes
+        if (nboundchk(n) == 0) then
+          write(errmsg,'(a,1x,i0)')  'ERROR.  NO DATA SPECIFIED FOR LAKE', n
+          call store_error(errmsg)
+        else if (nboundchk(n) > 1) then
+          write(errmsg,'(a,1x,i0,1x,a,1x,i0,1x,a)')                             &
+            'ERROR.  DATA FOR LAKE', n, 'SPECIFIED', nboundchk(n), 'TIMES'
+          call store_error(errmsg)
+        end if
+      end do
+
+      write(this%iout,'(1x,a)')'END OF '//trim(adjustl(this%text))//' PACKAGEDATA'
+    else
+      call store_error('ERROR.  REQUIRED PACKAGEDATA BLOCK NOT FOUND.')
+    end if
+    !
+    ! -- terminate if any errors were detected
+    if (count_errors() > 0) then
+      call this%parser%StoreErrorUnit()
+      call ustop()
+    end if
+    !
+    ! -- set MAXBOUND
+    this%MAXBOUND = nconn
+    write(this%iout,'(//4x,a,i7)') 'MAXBOUND = ', this%maxbound
+
+    ! -- set idxlakeconn
+    this%idxlakeconn(1) = 1
+    do n = 1, this%nlakes
+      this%idxlakeconn(n+1) = this%idxlakeconn(n) + this%nlakeconn(n)
+    end do
+    !
+    ! -- deallocate local storage for aux variables
+    if (this%naux > 0) then
+      deallocate(caux)
+    end if
+    !
+    ! -- deallocate local storage for nboundchk
+    deallocate(nboundchk)
+    !
+    ! -- return
+    return
+  end subroutine lak_read_lakes
+
+  subroutine lak_read_lake_connections(this)
+! ******************************************************************************
+! lak_read_lake_connections -- Read the lake connections for this package
+! ******************************************************************************
+!
+!    SPECIFICATIONS:
+! ------------------------------------------------------------------------------
+    use ConstantsModule, only: LINELENGTH
+    use SimModule, only: ustop, store_error, count_errors
+    ! -- dummy
+    class(LakType),intent(inout) :: this
+    ! -- local
+    character(len=LINELENGTH) :: errmsg
+    character(len=LINELENGTH) :: keyword, cellid
+    integer(I4B) :: ierr, ival
+    logical :: isfound, endOfBlock
+    real(DP) :: rval
+    integer(I4B) :: j, n
+    integer(I4B) :: nn
+    integer(I4B) :: ipos, ipos0
+    integer(I4B) :: icellid, icellid0
+    real(DP) :: top, bot
+    integer(I4B), dimension(:), pointer, contiguous :: nboundchk
+
+    ! -- format
+    !
+    ! -- code
+    !
+    ! -- allocate local storage
+    allocate(nboundchk(this%MAXBOUND))
+    do n = 1, this%MAXBOUND
+      nboundchk(n) = 0
+    end do
+    !
+    ! -- get connectiondata block
+    call this%parser%GetBlock('CONNECTIONDATA', isfound, ierr, &
+                              supportOpenClose=.true.)
+    !
+    ! -- parse connectiondata block if detected
+    if (isfound) then
+
+      ! -- allocate connection data using memory manager
+      call mem_allocate(this%imap, this%MAXBOUND, 'IMAP', this%origin)
+      call mem_allocate(this%cellid, this%MAXBOUND, 'CELLID', this%origin)
+      call mem_allocate(this%nodesontop, this%MAXBOUND, 'NODESONTOP', this%origin)
+      call mem_allocate(this%ictype, this%MAXBOUND, 'ICTYPE', this%origin)
+      call mem_allocate(this%bedleak, this%MAXBOUND, 'BEDLEAK', this%origin) ! don't need to save this - use a temporary vector
+      call mem_allocate(this%belev, this%MAXBOUND, 'BELEV', this%origin)
+      call mem_allocate(this%telev, this%MAXBOUND, 'TELEV', this%origin)
+      call mem_allocate(this%connlength, this%MAXBOUND, 'CONNLENGTH', this%origin)
+      call mem_allocate(this%connwidth, this%MAXBOUND, 'CONNWIDTH', this%origin)
+      call mem_allocate(this%sarea, this%MAXBOUND, 'SAREA', this%origin)
+      call mem_allocate(this%warea, this%MAXBOUND, 'WAREA', this%origin)
+      call mem_allocate(this%satcond, this%MAXBOUND, 'SATCOND', this%origin)
+      call mem_allocate(this%simcond, this%MAXBOUND, 'SIMCOND', this%origin)
+      call mem_allocate(this%simlakgw, this%MAXBOUND, 'SIMLAKGW', this%origin)
+      
+
+      ! -- process the lake connection data
+      write(this%iout,'(/1x,a)')'PROCESSING '//trim(adjustl(this%text))// &
+        ' LAKE_CONNECTIONS'
+      do
+        call this%parser%GetNextLine(endOfBlock)
+        if (endOfBlock) exit
+        n = this%parser%GetInteger()
+
+        if (n < 1 .or. n > this%nlakes) then
+          write(errmsg,'(4x,a,1x,i6)') &
+            '****ERROR. lakeno MUST BE > 0 and <= ', this%nlakes
+          call store_error(errmsg)
+          cycle
+        end if
+
+        ! -- read connection number
+        ival = this%parser%GetInteger()
+        if (ival <1 .or. ival > this%nlakeconn(n)) then
+          write(errmsg,'(4x,a,1x,i4,1x,a,1x,i6)') &
+            '****ERROR. iconn FOR LAKE ', n, 'MUST BE > 1 and <= ', this%nlakeconn(n)
+          call store_error(errmsg)
+          cycle
+        end if
+
+        j = ival
+        ipos = this%idxlakeconn(n) + ival - 1
+
+        ! -- set imap
+        this%imap(ipos) = n
+        
+        !
+        ! -- increment nboundchk
+        nboundchk(ipos) = nboundchk(ipos) + 1
+
+        ! -- read gwfnodes from the line
+        call this%parser%GetCellid(this%dis%ndim, cellid)
+        nn = this%dis%noder_from_cellid(cellid, &
+                                    this%parser%iuactive, this%iout)
+        !
+        ! -- determine if a valid cell location was provided
+        if (nn < 1) then
+          write(errmsg,'(4x,a,1x,i4,1x,a,1x,i4)') &
+            '****ERROR. INVALID cellid FOR LAKE ', n, 'connection', j
+          call store_error(errmsg)
+        end if
+
+        ! -- set gwf cellid for connection
+        this%cellid(ipos) = nn
+        this%nodesontop(ipos) = nn
+
+        ! -- read ictype
+        call this%parser%GetStringCaps(keyword)
+        select case (keyword)
+          case ('VERTICAL')
+            this%ictype(ipos) = 0
+          case ('HORIZONTAL')
+            this%ictype(ipos) = 1
+          case ('EMBEDDEDH')
+            this%ictype(ipos) = 2
+          case ('EMBEDDEDV')
+            this%ictype(ipos) = 3
+          case default
+            write(errmsg,'(4x,a,1x,i4,1x,a,1x,i4,1x,a,a,a)') &
+              '****ERROR. UNKNOWN ctype FOR LAKE ', n, 'connection', j, &
+              '(', trim(keyword), ')'
+            call store_error(errmsg)
+        end select
+
+        ! -- bed leakance
+        !this%bedleak(ipos) = this%parser%GetDouble()
+        call this%parser%GetStringCaps(keyword)
+        select case(keyword)
+          case ('NONE')
+            this%bedleak(ipos) = -DONE
+          case default
+            read(keyword, *) this%bedleak(ipos)
+        end select
+
+        if (keyword /= 'NONE' .and. this%bedleak(ipos) < dzero) then
+          write(errmsg,'(4x,a,1x,i4,1x,a)') &
+            '****ERROR. bedleak FOR LAKE ', n, 'MUST BE >= 0'
+          call store_error(errmsg)
+        end if
+
+        ! -- belev
+        this%belev(ipos) = this%parser%GetDouble()
+
+        ! -- telev
+        this%telev(ipos) = this%parser%GetDouble()
+
+        ! -- connection length
+        rval = this%parser%GetDouble()
+        if (rval < dzero)  then
+          if (this%ictype(ipos) == 1 .or. this%ictype(ipos) == 2 .or. this%ictype(ipos) == 3) then
+            write(errmsg,'(4x,a,1x,i4,1x,a,1x,i4,1x,a)') &
+              '****ERROR. connection length (connlength) FOR LAKE ', n, ' HORIZONTAL CONNECTION ', j, &
+              'MUST BE >= 0'
+            call store_error(errmsg)
+          else
+            rval = DZERO
+          end if
+        end if
+        this%connlength(ipos) = rval
+
+        ! -- connection width
+        rval = this%parser%GetDouble()
+        if (rval < dzero)  then
+          if (this%ictype(ipos) == 1) then
+            write(errmsg,'(4x,a,1x,i4,1x,a,1x,i4,1x,a)') &
+              '****ERROR. cell width (connwidth) FOR LAKE ', n, ' HORIZONTAL CONNECTION ', j, &
+              'MUST BE >= 0'
+            call store_error(errmsg)
+          else
+            rval = DZERO
+          end if
+        end if
+        this%connwidth(ipos) = rval
+      end do
+      write(this%iout,'(1x,a)')'END OF '//trim(adjustl(this%text))//' CONNECTIONDATA'
+    else
+      call store_error('ERROR.  REQUIRED CONNECTIONDATA BLOCK NOT FOUND.')
+    end if
+    !
+    ! -- terminate if any errors were detected
+    if (count_errors() > 0) then
+      call this%parser%StoreErrorUnit()
+      call ustop()
+    end if
+    !
+    ! -- check that embedded lakes have only one connection
+    do n = 1, this%nlakes
+      j = 0
+      do ipos = this%idxlakeconn(n), this%idxlakeconn(n+1)-1
+        if (this%ictype(ipos) /= 2 .and. this%ictype(ipos) /= 3) cycle
+        j = j + 1
+        if (j > 1) then
+           write(errmsg,'(4x,a,1x,i4,1x,a,1x,i4,1x,a)') &
+                  '****ERROR. nlakeconn FOR LAKE', n, 'EMBEDDED CONNECTION', j, &
+                  ' EXCEEDS 1.'
+           call store_error(errmsg)
+        end if
+      end do
+    end do
+    ! -- check that an embedded lake is not in the same cell as a lake
+    !   with a vertical connection
+    do n = 1, this%nlakes
+      ipos0 = this%idxlakeconn(n)
+      icellid0 = this%cellid(ipos0)
+      if (this%ictype(ipos0) /= 2 .and. this%ictype(ipos0) /= 3) cycle
+      do nn = 1, this%nlakes
+        if (nn == n) cycle
+        j = 0
+        do ipos = this%idxlakeconn(nn), this%idxlakeconn(nn+1)-1
+          j = j + 1
+          icellid = this%cellid(ipos)
+          if (icellid == icellid0) then
+            if (this%ictype(ipos) == 0) then
+                write(errmsg,'(4x,a,1x,i4,1x,a,1x,i4,1x,a,1x,i4,1x,a)') &
+                      '****ERROR. EMBEDDED LAKE', n,                   &
+                      'CANNOT COINCIDE WITH VERTICAL CONNECTION', j,   &
+                      'IN LAKE', nn, '.'
+                call store_error(errmsg)
+            end if
+          end if
+        end do
+      end do
+    end do
+    !
+    ! -- process the data
+    do n = 1, this%nlakes
+      j = 0
+      do ipos = this%idxlakeconn(n), this%idxlakeconn(n+1)-1
+        j = j + 1
+        nn = this%cellid(ipos)
+        top = this%dis%top(nn)
+        bot = this%dis%bot(nn)
+        ! vertical connection
+        if (this%ictype(ipos) == 0) then
+          this%telev(ipos) = top + this%surfdep
+          this%belev(ipos) = top
+          this%lakebot(n) = min(this%belev(ipos), this%lakebot(n))
+        ! horizontal connection
+        else if (this%ictype(ipos) == 1) then
+          if (this%belev(ipos) == this%telev(ipos)) then
+            this%telev(ipos) = top
+            this%belev(ipos) = bot
+          else
+            if (this%belev(ipos) >= this%telev(ipos)) then
+              write(errmsg,'(4x,a,1x,i4,1x,a,1x,i4,1x,a)') &
+                '****ERROR. telev FOR LAKE ', n, ' HORIZONTAL CONNECTION ', j, &
+                'MUST BE >= belev'
+              call store_error(errmsg)
+            else if (this%belev(ipos) < bot) then
+              write(errmsg,'(4x,a,1x,i4,1x,a,1x,i4,1x,a,1x,g15.7,1x,a)') &
+                '****ERROR. belev FOR LAKE ', n, ' HORIZONTAL CONNECTION ', j, &
+                'MUST BE >= cell bottom (', bot, ')'
+              call store_error(errmsg)
+            else if (this%telev(ipos) > top) then
+              write(errmsg,'(4x,a,1x,i4,1x,a,1x,i4,1x,a,1x,g15.7,1x,a)') &
+                '****ERROR. telev FOR LAKE ', n, ' HORIZONTAL CONNECTION ', j, &
+                'MUST BE <= cell top (', top, ')'
+              call store_error(errmsg)
+            end if
+          end if
+          this%laketop(n) = max(this%telev(ipos), this%laketop(n))
+          this%lakebot(n) = min(this%belev(ipos), this%lakebot(n))
+        ! embedded connections
+        else if (this%ictype(ipos) == 2 .or. this%ictype(ipos) == 3) then
+          this%telev(ipos) = top
+          this%belev(ipos) = bot
+          this%lakebot(n) = bot
+        end if
+        !
+        ! -- check for missing or duplicate lake connections
+        if (nboundchk(ipos) == 0) then
+          write(errmsg,'(a,1x,i0,1x,a,1x,i0)')                                  &
+            'ERROR.  NO DATA SPECIFIED FOR LAKE', n, 'CONNECTION', j
+          call store_error(errmsg)
+        else if (nboundchk(ipos) > 1) then
+          write(errmsg,'(a,1x,i0,1x,a,1x,i0,1x,a,1x,i0,1x,a)')                  &
+            'ERROR.  DATA FOR LAKE', n, 'CONNECTION', j,                        &
+            'SPECIFIED', nboundchk(ipos), 'TIMES'
+          call store_error(errmsg)
+        end if
+        !
+        ! -- set laketop if it has not been assigned
+      end do
+      if (this%laketop(n) == -DEP20) then
+        this%laketop(n) = this%lakebot(n) + 100.
+      end if
+    end do
+    !
+    ! -- deallocate local variable
+    deallocate(nboundchk)
+    !
+    ! -- write summary of lake_connection error messages
+    if (count_errors() > 0) then
+      call this%parser%StoreErrorUnit()
+      call ustop()
+    end if
+    !
+    ! -- return
+    return
+  end subroutine lak_read_lake_connections
+
+  subroutine lak_read_tables(this)
+! ******************************************************************************
+! lak_read_tables -- Read the lake tables for this package
+! ******************************************************************************
+!
+!    SPECIFICATIONS:
+! ------------------------------------------------------------------------------
+    use ConstantsModule, only: LINELENGTH
+    use SimModule, only: ustop, store_error, count_errors
+    ! -- dummy
+    class(LakType),intent(inout) :: this
+    ! -- local
+    character(len=LINELENGTH) :: line, errmsg
+    character(len=LINELENGTH) :: keyword
+    integer(I4B) :: ierr
+    logical :: isfound, endOfBlock
+    integer(I4B) :: n
+    integer(I4B) :: ntabs
+    integer(I4B), dimension(:), pointer, contiguous :: nboundchk
+! ------------------------------------------------------------------------------
+
+    ! -- format
+    !
+    ! -- code
+    !
+    ! -- skip of no outlets
+    if (this%ntables < 1) return
+    !
+    ! -- allocate and initialize nboundchk
+    allocate(nboundchk(this%nlakes))
+    do n = 1, this%nlakes
+      nboundchk(n) = 0
+    end do
+    !
+    ! -- allocate derived type for table data
+    allocate(this%laketables(this%nlakes))
+    !
+    ! -- get lake_tables block
+    call this%parser%GetBlock('TABLES', isfound, ierr, &
+                              supportOpenClose=.true.)
+    !
+    ! -- parse lake_tables block if detected
+    if (isfound) then
+      ntabs = 0
+      ! -- process the lake connection data
+      write(this%iout,'(/1x,a)')'PROCESSING '//trim(adjustl(this%text))// &
+        ' LAKE_TABLES'
+      readtable: do
+        call this%parser%GetNextLine(endOfBlock)
+        if (endOfBlock) exit
+        n = this%parser%GetInteger()
+
+        if (n < 1 .or. n > this%nlakes) then
+          write(errmsg,'(4x,a,1x,i6)') &
+            '****ERROR. lakeno MUST BE > 0 and <= ', this%nlakes
+          call store_error(errmsg)
+          cycle readtable
+        end if
+        
+        ! -- increment ntab and nboundchk
+        ntabs = ntabs + 1
+        nboundchk(n) = nboundchk(n) + 1
+
+        ! -- read FILE keyword
+        call this%parser%GetStringCaps(keyword)
+        select case (keyword)
+          case('TAB6')
+            call this%parser%GetStringCaps(keyword)
+            if(trim(adjustl(keyword)) /= 'FILEIN') then
+              errmsg = 'TAB6 keyword must be followed by "FILEIN" ' //      &
+                        'then by filename.'
+              call store_error(errmsg)
+              cycle readtable
+            end if
+            call this%parser%GetString(line)
+            call this%lak_read_table(n, line)
+          case default
+            write(errmsg,'(4x,a,1x,i4,1x,a)') &
+              '****ERROR. LAKE TABLE ENTRY for LAKE ', n, 'MUST INCLUDE TAB6 KEYWORD'
+            call store_error(errmsg)
+            cycle readtable
+        end select
+      end do readtable
+      
+      write(this%iout,'(1x,a)')'END OF '//trim(adjustl(this%text))//' LAKE_TABLES'
+      !
+      ! -- check for missing or duplicate lake connections
+      if (ntabs < this%ntables) then
+        write(errmsg,'(a,1x,i0,1x,a,1x,i0)')                                    &
+          'ERROR.  TABLE DATA ARE SPECIFIED', ntabs,                            &
+          'TIMES BUT NTABLES IS SET TO', this%ntables
+        call store_error(errmsg)
+      end if
+      do n = 1, this%nlakes
+        if (this%ntabrow(n) > 0 .and. nboundchk(n) > 1) then
+          write(errmsg,'(a,1x,i0,1x,a,1x,i0,1x,a)')                             &
+            'ERROR.  TABLE DATA FOR LAKE', n, 'SPECIFIED', nboundchk(n), 'TIMES'
+          call store_error(errmsg)
+        end if
+      end do
+    else
+      call store_error('ERROR.  REQUIRED TABLES BLOCK NOT FOUND.')
+    end if
+    !
+    ! -- deallocate local storage
+    deallocate(nboundchk)
+    !
+    ! -- write summary of lake_table error messages
+    if (count_errors() > 0) then
+      call this%parser%StoreErrorUnit()
+      call ustop()
+    end if
+
+    !
+    ! -- return
+    return
+  end subroutine lak_read_tables
+
+  subroutine lak_read_table(this, ilak, filename)
+! ******************************************************************************
+! lak_read_table -- Read the lake table for this package
+! ******************************************************************************
+!
+!    SPECIFICATIONS:
+! ------------------------------------------------------------------------------
+    use ConstantsModule, only: LINELENGTH
+    use InputOutputModule, only: openfile
+    use SimModule, only: ustop, store_error, count_errors
+    ! -- dummy
+    class(LakType), intent(inout) :: this
+    integer(I4B), intent(in) :: ilak
+    character (len=*), intent(in) :: filename
+
+    ! -- local
+    character(len=LINELENGTH) :: errmsg
+    character(len=LINELENGTH) :: keyword
+    character(len=13) :: arrName
+    character(len=4) :: citem
+    integer(I4B) :: ierr
+    logical :: isfound, endOfBlock
+    integer(I4B) :: iu
+    integer(I4B) :: n
+    integer(I4B) :: ipos
+    integer(I4B) :: j
+    integer(I4B) :: jmin
+    integer(I4B) :: iconn
+    real(DP) :: vol
+    real(DP) :: sa
+    real(DP) :: wa
+    real(DP) :: v
+    type(BlockParserType) :: parser
+! ------------------------------------------------------------------------------
+
+    ! -- format
+    !
+    ! -- code
+    !
+    ! -- initialize locals
+    n = 0
+    j = 0
+    !
+    ! -- open the table file
+    iu = 0
+    call openfile(iu, this%iout, filename, 'LAKE TABLE')
+    call parser%Initialize(iu, this%iout)
+    !
+    ! -- get dimensions block
+    call parser%GetBlock('DIMENSIONS', isfound, ierr, supportOpenClose=.true.)
+    !
+    ! -- parse well_connections block if detected
+    if (isfound) then
+      ! -- process the lake connection data
+      if (this%iprpak /= 0) then
+        write(this%iout,'(/1x,a)')                                              &
+          'PROCESSING '//trim(adjustl(this%text))//' DIMENSIONS'
+      end if
+      readdims: do
+        call parser%GetNextLine(endOfBlock)
+        if (endOfBlock) exit
+        call parser%GetStringCaps(keyword)
+        select case (keyword)
+          case ('NROW')
+            n = parser%GetInteger()
+
+            if (n < 1) then
+              write(errmsg,'(4x,a)') &
+                '****ERROR. LAKE TABLE NROW MUST BE > 0'
+              call store_error(errmsg)
+            end if
+          case ('NCOL')
+            j = parser%GetInteger()
+
+            if (this%ictype(ilak) == 2 .or. this%ictype(ilak) == 3) then
+              jmin = 4
+            else
+              jmin = 3
+            end if
+            if (j < jmin) then
+              write(errmsg,'(4x,a,1x,i0)') &
+                '****ERROR. LAKE TABLE NCOL MUST BE >= ', jmin
+              call store_error(errmsg)
+            end if
+
+          case default
+            write(errmsg,'(4x,a,a)') &
+              '****ERROR. UNKNOWN '//trim(this%text)//' DIMENSIONS KEYWORD: ', &
+                                     trim(keyword)
+            call store_error(errmsg)
+        end select
+      end do readdims
+      if (this%iprpak /= 0) then
+        write(this%iout,'(1x,a)')                                               &
+          'END OF '//trim(adjustl(this%text))//' DIMENSIONS'
+      end if
+    else
+      call store_error('ERROR.  REQUIRED DIMENSIONS BLOCK NOT FOUND.')
+    end if
+    !
+    ! -- check that ncol and nrow have been specified
+    if (n < 1) then
+      write(errmsg,'(4x,a)') &
+        '****ERROR. NROW NOT SPECIFIED IN THE LAKE TABLE DIMENSIONS BLOCK'
+      call store_error(errmsg)
+    end if
+    if (j < 1) then
+      write(errmsg,'(4x,a)') &
+        '****ERROR. NCOL NOT SPECIFIED IN THE LAKE TABLE DIMENSIONS BLOCK'
+      call store_error(errmsg)
+    end if
+    !
+    ! -- only read the lake table data if n and j are specified to be greater
+    !    than zero
+    if (n * j > 0) then
+      !
+      ! -- allocate space
+      this%ntabrow(ilak) = n
+      write(citem,'(i4.4)') ilak
+      ! -- build arrName for outlet
+      arrName = 'TABSTAGE' // citem
+      call mem_allocate(this%laketables(ilak)%tabstage, n, arrName, this%origin)
+      arrName = 'TABVOLUME' // citem
+      call mem_allocate(this%laketables(ilak)%tabvolume, n, arrName, this%origin)
+      arrName = 'TABSAREA' // citem
+      call mem_allocate(this%laketables(ilak)%tabsarea, n, arrName, this%origin)
+      ipos = this%idxlakeconn(ilak)
+      if (this%ictype(ipos) == 2 .or. this%ictype(ipos) == 3) then
+        arrName = 'tabwarea' // citem
+        call mem_allocate(this%laketables(ilak)%tabwarea, n, arrName, this%origin)
+      end if
+
+
+      ! -- get table block
+      call parser%GetBlock('TABLE', isfound, ierr, supportOpenClose=.true.)
+      !
+      ! -- parse well_connections block if detected
+      if (isfound) then
+
+        ! -- process the table data
+        if (this%iprpak /= 0) then
+          write(this%iout,'(/1x,a)')                                            &
+            'PROCESSING '//trim(adjustl(this%text))//' TABLE'
+        end if
+        iconn = this%idxlakeconn(ilak)
+        ipos = 0
+        readtabledata: do
+          call parser%GetNextLine(endOfBlock)
+          if (endOfBlock) exit
+          ipos = ipos + 1
+          if (ipos > this%ntabrow(ilak)) then
+            cycle readtabledata
+          end if
+          this%laketables(ilak)%tabstage(ipos) = parser%GetDouble()
+          this%laketables(ilak)%tabvolume(ipos) = parser%GetDouble()
+          this%laketables(ilak)%tabsarea(ipos) = parser%GetDouble()
+          if (this%ictype(iconn) == 2 .or. this%ictype(iconn) == 3) then
+            this%laketables(ilak)%tabwarea(ipos) = parser%GetDouble()
+          end if
+        end do readtabledata
+        
+        if (this%iprpak /= 0) then
+          write(this%iout,'(1x,a)')                                             &
+            'END OF '//trim(adjustl(this%text))//' TABLE'
+        end if
+      else
+        call store_error('ERROR.  REQUIRED TABLE BLOCK NOT FOUND.')
+      end if
+      !
+      ! -- error condition if number of rows read are not equal to nrow
+      if (ipos /= this%ntabrow(ilak)) then
+        write(errmsg,'(a,1x,i0,1x,a,1x,i0,1x,a)') &
+          'ERROR. NROW SET TO',this%ntabrow(ilak), 'BUT', ipos, 'ROWS WERE READ'
+        call store_error(errmsg)
+      end if
+      !
+      ! -- set lake bottom based on table if it is an embedded lake
+      iconn = this%idxlakeconn(ilak)
+      if (this%ictype(iconn) == 2 .or. this%ictype(iconn) == 3) then
+        do n = 1, this%ntabrow(ilak)
+          vol = this%laketables(ilak)%tabvolume(n)
+          sa = this%laketables(ilak)%tabsarea(n)
+          wa = this%laketables(ilak)%tabwarea(n)
+          v = vol * sa * wa
+          ! -- check if all entries are zero
+          if (v > DZERO) exit
+          ! -- set lake bottom
+          this%lakebot(ilak) = this%laketables(ilak)%tabstage(n)
+          this%belev(ilak) = this%laketables(ilak)%tabstage(n)
+        end do
+        ! -- set maximum surface area for rainfall
+        n = this%ntabrow(ilak)
+        this%sareamax(ilak) = this%laketables(ilak)%tabsarea(n)
+      end if
+      !
+      ! -- verify the table data
+      do n = 2, this%ntabrow(ilak)
+        if (this%laketables(ilak)%tabstage(n) <= this%laketables(ilak)%tabstage(n-1)) then
+          write(errmsg,'(4x,a,1x,i4,1x,a,1x,g15.6,1x,a,1x,i6,1x,a,1x,i4,1x,a,1x,g15.6,1x,a)') &
+            '****ERROR. TABLE STAGE ENTRY', n, '(', this%laketables(ilak)%tabstage(n), &
+            ') FOR LAKE ', ilak, 'MUST BE GREATER THAN THE PREVIOUS STAGE ENTRY', &
+            n-1, '(', this%laketables(ilak)%tabstage(n-1), ')'
+          call store_error(errmsg)
+        end if
+        if (this%laketables(ilak)%tabvolume(n) <= this%laketables(ilak)%tabvolume(n-1)) then
+          write(errmsg,'(4x,a,1x,i4,1x,a,1x,g15.6,1x,a,1x,i6,1x,a,1x,i4,1x,a,1x,g15.6,1x,a)') &
+            '****ERROR. TABLE VOLUME ENTRY', n, '(', this%laketables(ilak)%tabvolume(n), &
+            ') FOR LAKE ', ilak, 'MUST BE GREATER THAN THE PREVIOUS VOLUME ENTRY', &
+            n-1, '(', this%laketables(ilak)%tabvolume(n-1), ')'
+          call store_error(errmsg)
+        end if
+        if (this%laketables(ilak)%tabsarea(n) < this%laketables(ilak)%tabsarea(n-1)) then
+          write(errmsg,'(4x,a,1x,i4,1x,a,1x,g15.6,1x,a,1x,i6,1x,a,1x,i4,1x,a,1x,g15.6,1x,a)') &
+            '****ERROR. TABLE SURFACE AREA ENTRY', n, '(', this%laketables(ilak)%tabsarea(n), &
+            ') FOR LAKE ', ilak, 'MUST BE GREATER THAN OR EQUAL TO THE PREVIOUS SURFACE AREA ENTRY', &
+            n-1, '(', this%laketables(ilak)%tabsarea(n-1), ')'
+          call store_error(errmsg)
+        end if
+        iconn = this%idxlakeconn(ilak)
+        if (this%ictype(iconn) == 2 .or. this%ictype(iconn) == 3) then
+          if (this%laketables(ilak)%tabwarea(n) < this%laketables(ilak)%tabwarea(n-1)) then
+            write(errmsg,'(4x,a,1x,i4,1x,a,1x,g15.6,1x,a,1x,i6,1x,a,1x,i4,1x,a,1x,g15.6,1x,a)') &
+              '****ERROR. TABLE EXCHANGE AREA ENTRY', n, '(', this%laketables(ilak)%tabwarea(n), &
+              ') FOR LAKE ', ilak, 'MUST BE GREATER THAN OR EQUAL TO THE PREVIOUS EXCHANGE AREA ENTRY', &
+              n-1, '(', this%laketables(ilak)%tabwarea(n-1), ')'
+            call store_error(errmsg)
+          end if
+        end if
+      end do
+    end if
+    !
+    ! -- write summary of lake table error messages
+    if (count_errors() > 0) then
+      call parser%StoreErrorUnit()
+      call ustop()
+    end if
+    !
+    ! Close the table file and clear other parser members
+    call parser%Clear()
+    !
+    ! -- return
+    return
+  end subroutine lak_read_table
+
+  subroutine lak_read_outlets(this)
+! ******************************************************************************
+! lak_read_outlets -- Read the lake outlets for this package
+! ******************************************************************************
+!
+!    SPECIFICATIONS:
+! ------------------------------------------------------------------------------
+    use ConstantsModule, only: LINELENGTH
+    use SimModule, only: ustop, store_error, count_errors
+    use TimeSeriesManagerModule, only: read_single_value_or_time_series
+    ! -- dummy
+    class(LakType),intent(inout) :: this
+    ! -- local
+    character(len=LINELENGTH) :: errmsg
+    character(len=LINELENGTH) :: text, keyword
+    character(len=LENBOUNDNAME) :: bndName
+    character(len=9) :: citem
+    integer(I4B) :: ierr, ival
+    logical :: isfound, endOfBlock
+    integer(I4B) :: n
+    !integer(I4B) :: ii, jj, kk, nn
+    integer(I4B) :: jj
+    real(DP) :: endtim
+    integer(I4B), dimension(:), pointer, contiguous :: nboundchk
+    !
+    ! -- format
+    !
+    ! -- code
+! ------------------------------------------------------------------------------
+    !
+    ! -- get well_connections block
+    call this%parser%GetBlock('OUTLETS', isfound, ierr,                         &
+                              supportOpenClose=.true., blockRequired=.false.)
+    !
+    ! -- parse outlets block if detected
+    if (isfound) then
+      if (this%noutlets > 0) then
+        !
+        ! -- allocate and initialize local variables
+        allocate(nboundchk(this%noutlets))
+        do n = 1, this%noutlets
+          nboundchk(n) = 0
+        end do
+        !
+        ! -- allocate outlet data using memory manager
+        call mem_allocate(this%lakein, this%NOUTLETS, 'LAKEIN', this%origin)
+        call mem_allocate(this%lakeout, this%NOUTLETS, 'LAKEOUT', this%origin)
+        call mem_allocate(this%iouttype, this%NOUTLETS, 'IOUTTYPE', this%origin)
+        call mem_allocate(this%outrate, this%NOUTLETS, 'OUTRATE', this%origin)
+        call mem_allocate(this%outinvert, this%NOUTLETS, 'OUTINVERT',           &
+                          this%origin)
+        call mem_allocate(this%outwidth, this%NOUTLETS, 'OUTWIDTH', this%origin)
+        call mem_allocate(this%outrough, this%NOUTLETS, 'OUTROUGH', this%origin)
+        call mem_allocate(this%outslope, this%NOUTLETS, 'OUTSLOPE', this%origin)
+        call mem_allocate(this%simoutrate, this%NOUTLETS, 'SIMOUTRATE',         &
+                          this%origin)
+
+        ! -- process the lake connection data
+        write(this%iout,'(/1x,a)')'PROCESSING '//trim(adjustl(this%text))//     &
+          ' OUTLETS'
+        readoutlet: do
+          call this%parser%GetNextLine(endOfBlock)
+          if (endOfBlock) exit
+          n = this%parser%GetInteger()
+
+          if (n < 1 .or. n > this%noutlets) then
+            write(errmsg,'(4x,a,1x,i6)') &
+              '****ERROR. outletno MUST BE > 0 and <= ', this%noutlets
+            call store_error(errmsg)
+            cycle readoutlet
+          end if
+          !
+          ! -- increment nboundchk
+          nboundchk(n) = nboundchk(n) + 1
+          !
+          ! -- read outlet lakein
+          ival = this%parser%GetInteger()
+          if (ival <1 .or. ival > this%nlakes) then
+            write(errmsg,'(4x,a,1x,i4,1x,a,1x,i6)') &
+              '****ERROR. lakein FOR OUTLET ', n, 'MUST BE > 0 and <= ',        &
+              this%nlakes
+            call store_error(errmsg)
+            cycle readoutlet
+          end if
+          this%lakein(n) = ival
+
+          ! -- read outlet lakeout
+          ival = this%parser%GetInteger()
+          if (ival <0 .or. ival > this%nlakes) then
+            write(errmsg,'(4x,a,1x,i4,1x,a,1x,i6)') &
+              '****ERROR. lakeout FOR OUTLET ', n, 'MUST BE >= 0 and <= ',      &
+              this%nlakes
+            call store_error(errmsg)
+            cycle readoutlet
+          end if
+          this%lakeout(n) = ival
+
+          ! -- read ictype
+          call this%parser%GetStringCaps(keyword)
+          select case (keyword)
+            case ('SPECIFIED')
+              this%iouttype(n) = 0
+            case ('MANNING')
+              this%iouttype(n) = 1
+            case ('WEIR')
+              this%iouttype(n) = 2
+            case default
+              write(errmsg,'(4x,a,1x,i4,1x,a,a,a)') &
+                '****ERROR. UNKNOWN couttype FOR OUTLET ', n,                   &
+                '(', trim(keyword), ')'
+              call store_error(errmsg)
+              cycle readoutlet
+            end select
+
+          ! -- build bndname for outlet
+          write(citem,'(i9.9)') n
+          bndName = 'OUTLET' // citem
+
+          ! -- set a few variables for timeseries aware variables
+          endtim = DZERO
+          jj = 1
+
+          ! -- outlet invert
+          call this%parser%GetString(text)
+          call read_single_value_or_time_series(text,                           &
+                                                this%outinvert(n)%value,        &
+                                                this%outinvert(n)%name,         &
+                                                endtim,                         &
+                                                this%name, 'BND',               &
+                                                this%TsManager,                 &
+                                                this%iprpak, n, jj, 'INVERT',   &
+                                                bndName, this%parser%iuactive)
+
+          ! -- outlet width
+          call this%parser%GetString(text)
+          call read_single_value_or_time_series(text,                           &
+                                                this%outwidth(n)%value,         &
+                                                this%outwidth(n)%name,          &
+                                                endtim,                         &
+                                                this%name, 'BND',               &
+                                                this%TsManager,                 &
+                                                this%iprpak, n, jj, 'WIDTH',    &
+                                                bndName, this%parser%iuactive)
+
+          ! -- outlet roughness
+          call this%parser%GetString(text)
+          call read_single_value_or_time_series(text,                           &
+                                                this%outrough(n)%value,         &
+                                                this%outrough(n)%name,          &
+                                                endtim,                         &
+                                                this%name, 'BND',               &
+                                                this%TsManager,                 &
+                                                this%iprpak, n, jj, 'ROUGH',    &
+                                                bndName, this%parser%iuactive)
+
+          ! -- outlet slope
+          call this%parser%GetString(text)
+          call read_single_value_or_time_series(text, &
+                                                this%outslope(n)%value,         &
+                                                this%outslope(n)%name,          &
+                                                endtim,                         &
+                                                this%name, 'BND',               &
+                                                this%TsManager,                 &
+                                                this%iprpak, n, jj, 'SLOPE',    &
+                                                bndName, this%parser%iuactive)
+
+
+        end do readoutlet
+        write(this%iout,'(1x,a)') 'END OF ' // trim(adjustl(this%text)) //      &
+                                   ' OUTLETS'
+        !
+        ! -- check for duplicate or missing outlets
+        do n = 1, this%noutlets
+          if (nboundchk(n) == 0) then
+            write(errmsg,'(a,1x,i0)') 'ERROR.  NO DATA SPECIFIED FOR OUTLET', n
+            call store_error(errmsg)
+          else if (nboundchk(n) > 1) then
+            write(errmsg,'(a,1x,i0,1x,a,1x,i0,1x,a)')                           &
+              'ERROR.  DATA FOR OUTLET', n, 'SPECIFIED', nboundchk(n), 'TIMES'
+            call store_error(errmsg)
+          end if
+        end do
+        !
+        ! -- deallocate local storage
+        deallocate(nboundchk)
+      else
+        write(errmsg,'(a,1x,a)') 'ERROR.  AN OUTLETS BLOCK SHOULD NOT BE',      &
+          'SPECIFIED IF NOUTLETS IS NOT SPECIFIED OR IS SPECIFIED TO BE 0.'
+          call store_error(errmsg)
+      end if
+      
+    else
+      if (this%noutlets > 0) then
+        call store_error('ERROR.  REQUIRED OUTLETS BLOCK NOT FOUND.')
+      end if
+    end if
+    !
+    ! -- write summary of lake_connection error messages
+    ierr = count_errors()
+    if (ierr > 0) then
+      call this%parser%StoreErrorUnit()
+      call ustop()
+    end if
+    !
+    ! -- return
+    return
+  end subroutine lak_read_outlets
+
+  subroutine lak_read_dimensions(this)
+! ******************************************************************************
+! pak1read_dimensions -- Read the dimensions for this package
+! ******************************************************************************
+!
+!    SPECIFICATIONS:
+! ------------------------------------------------------------------------------
+    use ConstantsModule, only: LINELENGTH
+    use SimModule, only: ustop, store_error, count_errors
+    ! -- dummy
+    class(LakType),intent(inout) :: this
+    ! -- local
+    character(len=LINELENGTH) :: errmsg
+    character(len=LINELENGTH) :: keyword
+    integer(I4B) :: ierr
+    logical :: isfound, endOfBlock
+    ! -- format
+! ------------------------------------------------------------------------------
+    !
+    ! -- initialize dimensions to -1
+    this%nlakes= -1
+    this%maxbound = -1
+    !
+    ! -- get dimensions block
+    call this%parser%GetBlock('DIMENSIONS', isfound, ierr, &
+                              supportOpenClose=.true.)
+    !
+    ! -- parse dimensions block if detected
+    if (isfound) then
+      write(this%iout,'(/1x,a)')'PROCESSING '//trim(adjustl(this%text))// &
+        ' DIMENSIONS'
+      do
+        call this%parser%GetNextLine(endOfBlock)
+        if (endOfBlock) exit
+        call this%parser%GetStringCaps(keyword)
+        select case (keyword)
+          case ('NLAKES')
+            this%nlakes = this%parser%GetInteger()
+            write(this%iout,'(4x,a,i7)')'NLAKES = ', this%nlakes
+          case ('NOUTLETS')
+            this%noutlets = this%parser%GetInteger()
+            write(this%iout,'(4x,a,i7)')'NOUTLETS = ', this%noutlets
+          case ('NTABLES')
+            this%ntables = this%parser%GetInteger()
+            write(this%iout,'(4x,a,i7)')'NTABLES = ', this%ntables
+          case default
+            write(errmsg,'(4x,a,a)') &
+              '****ERROR. UNKNOWN '//trim(this%text)//' DIMENSION: ', &
+                                     trim(keyword)
+            call store_error(errmsg)
+        end select
+      end do
+      write(this%iout,'(1x,a)')'END OF '//trim(adjustl(this%text))//' DIMENSIONS'
+    else
+      call store_error('ERROR.  REQUIRED DIMENSIONS BLOCK NOT FOUND.')
+    end if
+
+    if (this%nlakes < 0) then
+      write(errmsg, '(1x,a)') &
+        'ERROR:  NLAKES WAS NOT SPECIFIED OR WAS SPECIFIED INCORRECTLY.'
+      call store_error(errmsg)
+    end if
+    !
+    ! -- stop if errors were encountered in the DIMENSIONS block
+    ierr = count_errors()
+    if (ierr > 0) then
+      call ustop()
+    end if
+    !
+    ! -- read lakes block
+    call this%lak_read_lakes()
+    !
+    ! -- read lake_connections block
+    call this%lak_read_lake_connections()
+    !
+    ! -- read tables block
+    call this%lak_read_tables()
+    !
+    ! -- read outlets block
+    call this%lak_read_outlets()
+    !
+    ! -- Call define_listlabel to construct the list label that is written
+    !    when PRINT_INPUT option is used.
+    call this%define_listlabel()
+    !
+    ! -- setup the budget object
+    call this%lak_setup_budobj()
+    !
+    ! -- return
+    return
+  end subroutine lak_read_dimensions
+
+
+  subroutine lak_read_initial_attr(this)
+! ******************************************************************************
+! pak1read_dimensions -- Read the initial parameters for this package
+! ******************************************************************************
+!
+!    SPECIFICATIONS:
+! ------------------------------------------------------------------------------
+    use ConstantsModule, only: LINELENGTH
+    use SimModule, only: ustop, store_error, count_errors
+    use TimeSeriesManagerModule, only: read_single_value_or_time_series
+    ! -- dummy
+    class(LakType),intent(inout) :: this
+    ! -- local
+    character(len=LINELENGTH) :: text
+    integer(I4B) :: j, jj, n
+    integer(I4B) :: nn
+    integer(I4B) :: idx
+    real(DP) :: endtim
+    real(DP) :: top
+    real(DP) :: bot
+    real(DP) :: k
+    real(DP) :: area
+    real(DP) :: length
+    real(DP) :: s
+    real(DP) :: dx
+    real(DP) :: c
+    real(DP) :: sa
+    real(DP) :: wa
+    real(DP) :: v
+    real(DP) :: fact
+    real(DP) :: c1
+    real(DP) :: c2
+    real(DP), allocatable, dimension(:) :: clb, caq
+    character (len=14) :: cbedleak
+    character (len=14) :: cbedcond
+    character (len=10), dimension(0:3) :: ctype
+    character (len=15) :: nodestr
+    !data
+    data ctype(0) /'VERTICAL  '/
+    data ctype(1) /'HORIZONTAL'/
+    data ctype(2) /'EMBEDDEDH '/
+    data ctype(3) /'EMBEDDEDV '/
+    ! -- format
+! ------------------------------------------------------------------------------
+    !
+    ! -- initialize xnewpak and set stage
+    do n = 1, this%nlakes
+      this%xnewpak(n) = this%strt(n)
+      write(text,'(g15.7)') this%strt(n)
+      endtim = DZERO
+      jj = 1    ! For STAGE
+      call read_single_value_or_time_series(text, &
+                                            this%stage(n)%value, &
+                                            this%stage(n)%name, &
+                                            endtim,  &
+                                            this%name, 'BND', this%TsManager, &
+                                            this%iprpak, n, jj, 'STAGE', &
+                                            this%lakename(n), this%inunit)
+
+    end do
+    !
+    ! -- initialize status (iboundpak) of lakes to active
+    do n = 1, this%nlakes
+      if (this%status(n) == 'CONSTANT') then
+        this%iboundpak(n) = -1
+      else if (this%status(n) == 'INACTIVE') then
+        this%iboundpak(n) = 0
+      else if (this%status(n) == 'ACTIVE ') then
+        this%iboundpak(n) = 1
+      end if
+    end do
+    !
+    ! -- set boundname for each connection
+    if (this%inamedbound /= 0) then
+      do n = 1, this%nlakes
+        do j = this%idxlakeconn(n), this%idxlakeconn(n+1)-1
+          this%boundname(j) = this%lakename(n)
+        end do
+      end do
+    endif
+    !
+    ! -- set pointer to gwf iss and gwf hk
+    call mem_setptr(this%gwfiss, 'ISS', trim(this%name_model))
+    call mem_setptr(this%gwfk11, 'K11', trim(this%name_model)//' NPF')
+    call mem_setptr(this%gwfk33, 'K33', trim(this%name_model)//' NPF')
+    call mem_setptr(this%gwfik33, 'IK33', trim(this%name_model)//' NPF')
+    call mem_setptr(this%gwfsat, 'SAT', trim(this%name_model)//' NPF')
+    !
+    ! -- allocate temporary storage
+    allocate(clb(this%MAXBOUND))
+    allocate(caq(this%MAXBOUND))
+
+    ! -- calculate saturated conductance for each connection
+    do n = 1, this%nlakes
+      do j = this%idxlakeconn(n), this%idxlakeconn(n+1)-1
+        nn = this%cellid(j)
+        top = this%dis%top(nn)
+        bot = this%dis%bot(nn)
+        ! vertical connection
+        if (this%ictype(j) == 0) then
+          area = this%dis%area(nn)
+          this%sarea(j) = area
+          this%warea(j) = area
+          this%sareamax(n) = this%sareamax(n) + area
+          if (this%gwfik33 == 0) then
+            k = this%gwfk11(nn)
+          else
+            k = this%gwfk33(nn)
+          endif
+          length = DHALF * (top - bot)
+        ! horizontal connection
+        else if (this%ictype(j) == 1) then
+          area = (this%telev(j) - this%belev(j)) * this%connwidth(j)
+          ! -- recalculate area if connected cell is confined and lake
+          !    connection top and bot are equal to the cell top and bot
+          if (top == this%telev(j) .and. bot == this%belev(j)) then
+            if (this%icelltype(nn) == 0) then
+              area = this%gwfsat(nn) * (top - bot) * this%connwidth(j)
+            end if
+          end if
+          this%sarea(j) = DZERO
+          this%warea(j) = area
+          this%sareamax(n) = this%sareamax(n) + DZERO
+          k = this%gwfk11(nn)
+          length = this%connlength(j)
+        ! embedded horizontal connection
+        else if (this%ictype(j) == 2) then
+          area = DONE
+          this%sarea(j) = DZERO
+          this%warea(j) = area
+          this%sareamax(n) = this%sareamax(n) + DZERO
+          k = this%gwfk11(nn)
+          length = this%connlength(j)
+        ! embedded vertical connection
+        else if (this%ictype(j) == 3) then
+          area = DONE
+          this%sarea(j) = DZERO
+          this%warea(j) = area
+          this%sareamax(n) = this%sareamax(n) + DZERO
+          if (this%gwfik33 == 0) then
+            k = this%gwfk11(nn)
+          else
+            k = this%gwfk33(nn)
+          endif
+          length = this%connlength(j)
+        end if
+        if (this%bedleak(j) < DZERO) then
+          clb(j) = -DONE
+        else if (this%bedleak(j) > DZERO) then
+          clb(j) = done / this%bedleak(j)
+        else
+          clb(j) = DZERO
+        end if
+        if (k > DZERO) then
+          caq(j) = length / k
+        else
+          caq(j) = DZERO
+        end if
+        if (this%bedleak(j) < DZERO) then
+          this%satcond(j) = area / caq(j)
+        else if (clb(j)*caq(j) > DZERO) then
+          this%satcond(j) = area / (clb(j) + caq(j))
+        else
+          this%satcond(j) = DZERO
+        end if
+      end do
+    end do
+    !
+    ! -- write a summary of the conductance
+    if (this%iprpak > 0) then
+      write(this%iout,'(//,29x,a,/)') 'INTERFACE CONDUCTANCE BETWEEN LAKE AND AQUIFER CELLS'
+      write(this%iout,'(1x,a)') &
+     &  '      LAKE CONNECTION                 CONNECTION    LAKEBED' // &
+     &  '              C O N D U C T A N C E S        '
+      write(this%iout,'(1x,a)') &
+     &  '    NUMBER     NUMBER CELLID          DIRECTION    LEAKANCE' // &
+     &  '        LAKEBED        AQUIFER       COMBINED'
+      write(this%iout,"(1x,108('-'))")
+      do n = 1, this%nlakes
+        idx = 0
+        do j = this%idxlakeconn(n), this%idxlakeconn(n+1)-1
+          idx = idx + 1
+          fact = DONE
+          if (this%ictype(j) == 1) then
+            fact = this%telev(j) - this%belev(j)
+            if (ABS(fact) > DZERO) then
+              fact = DONE / fact
+            end if
+          end if
+          nn = this%cellid(j)
+          area = this%warea(j)
+          c1 = DZERO
+          if (clb(j) < DZERO) then
+            cbedleak = '     NONE     '
+            cbedcond = '     NONE     '
+          else if (clb(j) > DZERO) then
+            c1 = area * fact / clb(j)
+            write(cbedleak,'(g14.5)') this%bedleak(j)
+            write(cbedcond,'(g14.5)') c1
+          else
+            write(cbedleak,'(g14.5)') c1            
+            write(cbedcond,'(g14.5)') c1            
+          end if
+          c2 = DZERO
+          if (caq(j) > DZERO) then
+            c2 = area * fact / caq(j)
+          end if
+          call this%dis%noder_to_string(nn, nodestr)
+          write(this%iout,'(1x,i10,1x,i10,1x,a15,1x,a10,2(1x,a14),2(1x,g14.5))') &
+    &        n, idx, nodestr, ctype(this%ictype(j)), cbedleak,                &
+    &        cbedcond, c2, this%satcond(j) * fact
+        end do
+      end do
+      write(this%iout,"(1x,108('-'))")
+      write(this%iout,'(1x,a)') 'IF VERTICAL CONNECTION, CONDUCTANCE (L^2/T) IS BETWEEN AQUIFER CELL AND OVERLYING LAKE CELL.'
+      write(this%iout,'(1x,a)')   'IF HORIZONTAL CONNECTION, CONDUCTANCES ARE PER UNIT SATURATED THICKNESS (L/T).'
+      write(this%iout,'(1x,a)')   'IF EMBEDDED CONNECTION, CONDUCTANCES ARE PER UNIT EXCHANGE AREA (1/T).'
+
+      !        write(this%iout,*) n, idx, nodestr, this%sarea(j), this%warea(j)
+      !
+      ! -- calculate stage, surface area, wetted area, volume relation
+      do n = 1, this%nlakes
+        write(this%iout,'(//1x,a,1x,i10)') 'STAGE/VOLUME RELATION FOR LAKE  ', n
+        write(this%iout,'(/1x,5(a14))') '         STAGE', '  SURFACE AREA', &
+    &                                    '   WETTED AREA', '   CONDUCTANCE', &
+    &                                    '        VOLUME'
+        write(this%iout,"(1x,70('-'))")
+        dx = (this%laketop(n) - this%lakebot(n)) / 150.
+        s = this%lakebot(n)
+        do j = 1, 151
+          call this%lak_calculate_conductance(n, s, c)
+          call this%lak_calculate_sarea(n, s, sa)
+          call this%lak_calculate_warea(n, s, wa, s)
+          call this%lak_calculate_vol(n, s, v)
+          write(this%iout,'(1x,5(E14.5))') s, sa, wa, c, v
+          s = s + dx
+        end do
+        write(this%iout,"(1x,70('-'))")
+
+        write(this%iout,'(//1x,a,1x,i10)') 'STAGE/VOLUME RELATION FOR LAKE  ', n
+        write(this%iout,'(/1x,4(a14))') '              ', '              ', &
+    &                                    '    CALCULATED', '         STAGE'
+        write(this%iout,'(1x,4(a14))')  '         STAGE', '        VOLUME', &
+    &                                    '         STAGE', '    DIFFERENCE'
+        write(this%iout,"(1x,56('-'))")
+        s = this%lakebot(n) - dx
+        do j = 1, 156
+          call this%lak_calculate_vol(n, s, v)
+          call this%lak_vol2stage(n, v, c)
+          write(this%iout,'(1x,4(E14.5))') s, v, c, s-c
+          s = s + dx
+        end do
+        write(this%iout,"(1x,56('-'))")
+      end do
+    end if
+    !
+    ! -- finished with pointer to gwf hydraulic conductivity
+    this%gwfk11 => null()
+    this%gwfk33 => null()
+    this%gwfsat => null()
+    this%gwfik33 => null()
+    !
+    ! -- deallocate temporary storage
+    deallocate(clb)
+    deallocate(caq)
+    !
+    ! -- return
+    return
+  end subroutine lak_read_initial_attr
+
+! -- simple subroutine for linear interpolation of two vectors
+!       function assumes x data is sorted in ascending order
+  subroutine lak_linear_interpolation(this, n, x, y, z, v)
+    ! -- dummy
+    class(LakType),intent(inout) :: this
+    integer(I4B), intent(in) :: n
+    real(DP), dimension(n), intent(in) :: x
+    real(DP), dimension(n), intent(in) :: y
+    real(DP), intent(in) :: z
+    real(DP), intent(inout) :: v
+    ! -- local
+    integer(I4B) :: i
+    real(DP) :: dx, dydx
+    ! code
+    v = DZERO
+    ! below bottom of range - set to lowest value
+    if (z <= x(1)) then
+      v = y(1)
+    ! above highest value
+    ! slope calculated from interval between n and n-1
+    else if (z > x(n)) then
+      dx   = x(n) - x(n-1)
+      dydx = DZERO
+      if (ABS(dx) > DZERO) then
+        dydx = ( y(n) - y(n-1) ) / dx
+      end if
+      dx   = (z - x(n))
+      v = y(n) + dydx * dx
+    ! between lowest and highest value in current interval
+    else
+      do i = 2, n
+        dx   = x(i) - x(i-1)
+        dydx = DZERO
+        if (z >= x(i-1) .and. z <= x(i)) then
+          if (ABS(dx) > DZERO) then
+            dydx = ( y(i) - y(i-1) ) / dx
+          end if
+          dx   = (z - x(i-1))
+          v = y(i-1) + dydx * dx
+          exit
+        end if
+      end do
+    end if
+    ! return
+    return
+  end subroutine lak_linear_interpolation
+
+  subroutine lak_calculate_sarea(this, ilak, stage, sarea)
+! ******************************************************************************
+! lak_calculate_sarea -- Calculate the surface area of a lake at a given stage.
+! ******************************************************************************
+!
+!    SPECIFICATIONS:
+! ------------------------------------------------------------------------------
+    ! -- dummy
+    class(LakType),intent(inout) :: this
+    integer(I4B), intent(in) :: ilak
+    real(DP), intent(in) :: stage
+    real(DP), intent(inout) :: sarea
+    ! -- local
+    integer(I4B) :: i
+    real(DP) :: topl
+    real(DP) :: botl
+    real(DP) :: sat
+    real(DP) :: sa
+    ! -- formats
+! ------------------------------------------------------------------------------
+    sarea = DZERO
+    if (this%ntabrow(ilak) > 0) then
+      i = this%ntabrow(ilak)
+      if (stage <= this%laketables(ilak)%tabstage(1)) then
+        sarea = this%laketables(ilak)%tabsarea(1)
+      else if (stage >= this%laketables(ilak)%tabstage(i)) then
+        sarea = this%laketables(ilak)%tabsarea(i)
+      else
+        call this%lak_linear_interpolation(i, this%laketables(ilak)%tabstage, &
+                                           this%laketables(ilak)%tabsarea, &
+                                           stage, sarea)
+      end if
+    else
+      do i = this%idxlakeconn(ilak), this%idxlakeconn(ilak+1)-1
+        topl = this%telev(i)
+        botl = this%belev(i)
+        sat = sQuadraticSaturation(topl, botl, stage)
+        sa = sat * this%sarea(i)
+        sarea = sarea + sa
+      end do
+    end if
+    !
+    ! -- return
+    return
+  end subroutine lak_calculate_sarea
+
+  subroutine lak_calculate_warea(this, ilak, stage, warea, hin)
+! ******************************************************************************
+! lak_calculate_warea -- Calculate the wetted area of a lake at a given stage.
+! ******************************************************************************
+!
+!    SPECIFICATIONS:
+! ------------------------------------------------------------------------------
+    ! -- dummy
+    class(LakType),intent(inout) :: this
+    integer(I4B), intent(in) :: ilak
+    real(DP), intent(in) :: stage
+    real(DP), intent(inout) :: warea
+    real(DP), optional, intent(inout) :: hin
+    ! -- local
+    integer(I4B) :: i
+    integer(I4B) :: igwfnode
+    real(DP) :: head
+    real(DP) :: wa
+    ! -- formats
+! ------------------------------------------------------------------------------
+    warea = DZERO
+    do i = this%idxlakeconn(ilak), this%idxlakeconn(ilak+1)-1
+      if (present(hin)) then
+        head = hin
+      else
+        igwfnode = this%cellid(i)
+        head = this%xnew(igwfnode)
+      end if
+      call this%lak_calculate_conn_warea(ilak, i, stage, head, wa)
+      warea = warea + wa
+    end do
+    !
+    ! -- return
+    return
+  end subroutine lak_calculate_warea
+
+  subroutine lak_calculate_conn_warea(this, ilak, iconn, stage, head, wa)
+! ******************************************************************************
+! lak_calculate_conn_warea -- Calculate the wetted area of a lake connection
+!                             at a given stage.
+! ******************************************************************************
+!
+!    SPECIFICATIONS:
+! ------------------------------------------------------------------------------
+    ! -- dummy
+    class(LakType),intent(inout) :: this
+    integer(I4B), intent(in) :: ilak
+    integer(I4B), intent(in) :: iconn
+    real(DP), intent(in) :: stage
+    real(DP), intent(in) :: head
+    real(DP), intent(inout) :: wa
+    ! -- local
+    integer(I4B) :: i
+    integer(I4B) :: node
+    real(DP) :: topl
+    real(DP) :: botl
+    real(DP) :: vv
+    real(DP) :: sat
+    ! -- formats
+! ------------------------------------------------------------------------------
+    wa = DZERO
+    topl = this%telev(iconn)
+    botl = this%belev(iconn)
+    call this%lak_calculate_cond_head(ilak, iconn, stage, head, vv)
+    if (this%ictype(iconn) == 2 .or. this%ictype(iconn) == 3) then
+      if (vv > topl) vv = topl
+      i = this%ntabrow(ilak)
+      if (vv <= this%laketables(ilak)%tabstage(1)) then
+        wa = this%laketables(ilak)%tabwarea(1)
+      else if (vv >= this%laketables(ilak)%tabstage(i)) then
+        wa = this%laketables(ilak)%tabwarea(i)
+      else
+        call this%lak_linear_interpolation(i, this%laketables(ilak)%tabstage, &
+                                           this%laketables(ilak)%tabwarea, &
+                                           vv, wa)
+      end if
+    else
+      node = this%cellid(iconn)
+      ! -- confined cell
+      if (this%icelltype(node) == 0) then
+        sat = DONE
+      ! -- convertible cell
+      else
+        sat = sQuadraticSaturation(topl, botl, vv)
+      end if
+      wa = sat * this%warea(iconn)
+    end if
+    !
+    ! -- return
+    return
+  end subroutine lak_calculate_conn_warea
+
+
+  subroutine lak_calculate_vol(this, ilak, stage, volume)
+! ******************************************************************************
+! lak_calculate_vol -- Calculate the volume of a lake at a given stage.
+! ******************************************************************************
+!
+!    SPECIFICATIONS:
+! ------------------------------------------------------------------------------
+    ! -- dummy
+    class(LakType),intent(inout) :: this
+    integer(I4B), intent(in) :: ilak
+    real(DP), intent(in) :: stage
+    real(DP), intent(inout) :: volume
+    ! -- local
+    integer(I4B) :: i
+    real(DP) :: topl
+    real(DP) :: botl
+    real(DP) :: ds
+    real(DP) :: sa
+    real(DP) :: v
+    real(DP) :: sat
+    ! -- formats
+! ------------------------------------------------------------------------------
+    volume = DZERO
+    if (this%ntabrow(ilak) > 0) then
+      i = this%ntabrow(ilak)
+      if (stage <= this%laketables(ilak)%tabstage(1)) then
+        volume = this%laketables(ilak)%tabvolume(1)
+      else if (stage >= this%laketables(ilak)%tabstage(i)) then
+        ds = stage - this%laketables(ilak)%tabstage(i)
+        sa = this%laketables(ilak)%tabsarea(i)
+        volume = this%laketables(ilak)%tabvolume(i) + ds * sa
+      else
+        call this%lak_linear_interpolation(i, this%laketables(ilak)%tabstage, &
+                                           this%laketables(ilak)%tabvolume, &
+                                           stage, volume)
+      end if
+    else
+      do i = this%idxlakeconn(ilak), this%idxlakeconn(ilak+1)-1
+        topl = this%telev(i)
+        botl = this%belev(i)
+        sat = sQuadraticSaturation(topl, botl, stage)
+        sa = sat * this%sarea(i)
+        if (stage < botl) then
+          v = DZERO
+        else if (stage > botl .and. stage < topl) then
+          v = sa * (stage - botl)
+        else
+          v = sa * (topl - botl) + sa * (stage - topl)
+        end if
+        volume = volume + v
+      end do
+    end if
+    !
+    ! -- return
+    return
+  end subroutine lak_calculate_vol
+
+
+  subroutine lak_calculate_conductance(this, ilak, stage, conductance)
+! ******************************************************************************
+! lak_calculate_conductance -- Calculate the total conductance for a lake at a
+!                              provided stage.
+! ******************************************************************************
+!
+!    SPECIFICATIONS:
+! ------------------------------------------------------------------------------
+    ! -- dummy
+    class(LakType),intent(inout) :: this
+    integer(I4B), intent(in) :: ilak
+    real(DP), intent(in) :: stage
+    real(DP), intent(inout) :: conductance
+    ! -- local
+    integer(I4B) :: i
+    real(DP) :: c
+    ! -- formats
+! ------------------------------------------------------------------------------
+    conductance = DZERO
+    do i = this%idxlakeconn(ilak), this%idxlakeconn(ilak+1)-1
+      call this%lak_calculate_conn_conductance(ilak, i, stage, stage, c)
+      conductance = conductance + c
+    end do
+    !
+    ! -- return
+    return
+  end subroutine lak_calculate_conductance
+
+  subroutine lak_calculate_cond_head(this, ilak, iconn, stage, head, vv)
+! ******************************************************************************
+! lak_calculate_conn_head -- Calculate the controlling lake stage or groundwater
+!                            head used to calculate the conductance for a lake
+!                            connection from a provided stage and groundwater
+!                            head.
+! ******************************************************************************
+!
+!    SPECIFICATIONS:
+! ------------------------------------------------------------------------------
+    ! -- dummy
+    class(LakType),intent(inout) :: this
+    integer(I4B), intent(in) :: ilak
+    integer(I4B), intent(in) :: iconn
+    real(DP), intent(in) :: stage
+    real(DP), intent(in) :: head
+    real(DP), intent(inout) :: vv
+    ! -- local
+    real(DP) :: ss
+    real(DP) :: hh
+    real(DP) :: topl
+    real(DP) :: botl
+    ! -- formats
+! ------------------------------------------------------------------------------
+    topl = this%telev(iconn)
+    botl = this%belev(iconn)
+    ss = min(stage, topl)
+    hh = min(head, topl)
+    if (this%igwhcopt > 0) then
+      vv = hh
+    else if (this%inewton > 0) then
+      vv = max(ss, hh)
+    else
+      vv = DHALF * (ss + hh)
+    end if
+    !
+    ! -- return
+    return
+  end subroutine lak_calculate_cond_head
+
+
+  subroutine lak_calculate_conn_conductance(this, ilak, iconn, stage, head, cond)
+! ******************************************************************************
+! lak_calculate_conn_conductance -- Calculate the conductance for a lake
+!                                   connection at a provided stage
+!                                   and groundwater head.
+! ******************************************************************************
+!
+!    SPECIFICATIONS:
+! ------------------------------------------------------------------------------
+    ! -- dummy
+    class(LakType),intent(inout) :: this
+    integer(I4B), intent(in) :: ilak
+    integer(I4B), intent(in) :: iconn
+    real(DP), intent(in) :: stage
+    real(DP), intent(in) :: head
+    real(DP), intent(inout) :: cond
+    ! -- local
+    integer(I4B) :: node
+    !real(DP) :: ss
+    !real(DP) :: hh
+    real(DP) :: vv
+    real(DP) :: topl
+    real(DP) :: botl
+    real(DP) :: sat
+    real(DP) :: wa
+    ! -- formats
+! ------------------------------------------------------------------------------
+    cond = DZERO
+    topl = this%telev(iconn)
+    botl = this%belev(iconn)
+    call this%lak_calculate_cond_head(ilak, iconn, stage, head, vv)
+    sat = sQuadraticSaturation(topl, botl, vv)
+    ! vertical connection
+    ! use full saturated conductance if top and bottom of the lake connection
+    ! are equal
+    if (this%ictype(iconn) == 0) then
+      if (ABS(topl-botl) < DPREC) then
+        sat = DONE
+      end if
+    ! horizontal connection
+    ! use full saturated conductance if the connected cell is not convertible
+    else if (this%ictype(iconn) == 1) then
+      node = this%cellid(iconn)
+      if (this%icelltype(node) == 0) then
+        sat = DONE
+      end if
+    ! embedded connection
+    else if (this%ictype(iconn) == 2 .or. this%ictype(iconn) == 3) then
+      node = this%cellid(iconn)
+      if (this%icelltype(node) == 0) then
+        vv = this%telev(iconn)
+        call this%lak_calculate_conn_warea(ilak, iconn, vv, vv, wa)
+      else
+        call this%lak_calculate_conn_warea(ilak, iconn, stage, head, wa)
+      end if
+      sat = wa
+    end if
+    cond = sat * this%satcond(iconn)
+    !
+    ! -- return
+    return
+  end subroutine lak_calculate_conn_conductance
+
+
+  subroutine lak_calculate_conn_exchange(this, ilak, iconn, stage, head, flow, cond)
+! ******************************************************************************
+! lak_calculate_conn_exchange -- Calculate the groundwater-lake flow at a
+!                                provided stage and groundwater head.
+! ******************************************************************************
+!
+!    SPECIFICATIONS:
+! ------------------------------------------------------------------------------
+    ! -- dummy
+    class(LakType),intent(inout) :: this
+    integer(I4B), intent(in) :: ilak
+    integer(I4B), intent(in) :: iconn
+    real(DP), intent(in) :: stage
+    real(DP), intent(in) :: head
+    real(DP), intent(inout) :: flow
+    real(DP), intent(inout) :: cond
+    ! -- local
+    real(DP) :: botl
+    real(DP) :: ss
+    real(DP) :: hh
+    ! -- formats
+! ------------------------------------------------------------------------------
+    flow = DZERO
+    call this%lak_calculate_conn_conductance(ilak, iconn, stage, head, cond)
+    botl = this%belev(iconn)
+    ss = max(stage, botl)
+    hh = max(head, botl)
+    flow = cond * (hh - ss)
+    !
+    ! -- return
+    return
+  end subroutine lak_calculate_conn_exchange
+
+
+  subroutine lak_estimate_conn_exchange(this, iflag, ilak, iconn, idry, stage, &
+                                        head, flow, cond, source)
+! ******************************************************************************
+! lak_estimate_conn_exchange -- Calculate the groundwater-lake flow at a
+!                               provided stage and groundwater head.
+! ******************************************************************************
+!
+!    SPECIFICATIONS:
+! ------------------------------------------------------------------------------
+    ! -- dummy
+    class(LakType),intent(inout) :: this
+    integer(I4B), intent(in) :: iflag
+    integer(I4B), intent(in) :: ilak
+    integer(I4B), intent(in) :: iconn
+    integer(I4B), intent(inout) :: idry
+    real(DP), intent(in) :: stage
+    real(DP), intent(in) :: head
+    real(DP), intent(inout) :: flow
+    real(DP), intent(inout) :: cond
+    real(DP), intent(inout) :: source
+    ! -- local
+    ! -- formats
+! ------------------------------------------------------------------------------
+    flow = DZERO
+    idry = 0
+    call this%lak_calculate_conn_exchange(ilak, iconn, stage, head, flow, cond)
+    if (iflag == 1) then
+      if (flow > DZERO) then
+        source = source + flow
+      end if
+    else if (iflag == 2) then
+      if (-flow > source) then
+        flow = -source
+        source = DZERO
+        idry = 1
+      else if (flow < DZERO) then
+        source = source + flow
+      end if
+    end if
+    !
+    ! -- return
+    return
+  end subroutine lak_estimate_conn_exchange
+
+  subroutine lak_calculate_storagechange(this, ilak, stage, stage0, delt, dvr)
+! ******************************************************************************
+! lak_calculate_storagechange -- Calculate the storage change in a lake based on
+!                         provided stages and a passed delt.
+! ******************************************************************************
+!
+!    SPECIFICATIONS:
+! ------------------------------------------------------------------------------
+    ! -- dummy
+    class(LakType),intent(inout) :: this
+    integer(I4B), intent(in) :: ilak
+    real(DP), intent(in) :: stage
+    real(DP), intent(in) :: stage0
+    real(DP), intent(in) :: delt
+    real(DP), intent(inout) :: dvr
+    ! -- local
+    real(DP) :: v
+    real(DP) :: v0
+    ! -- formats
+! ------------------------------------------------------------------------------
+    dvr = DZERO
+    if (this%gwfiss /= 1) then
+      call this%lak_calculate_vol(ilak, stage, v)
+      call this%lak_calculate_vol(ilak, stage0, v0)
+      dvr = (v0 - v) / delt
+    end if
+    !
+    ! -- return
+    return
+  end subroutine lak_calculate_storagechange
+
+  subroutine lak_calculate_rainfall(this, ilak, stage, ra)
+! ******************************************************************************
+! lak_calculate_rainfall -- Calculate the rainfall for a lake .
+! ******************************************************************************
+!
+!    SPECIFICATIONS:
+! ------------------------------------------------------------------------------
+    ! -- dummy
+    class(LakType),intent(inout) :: this
+    integer(I4B), intent(in) :: ilak
+    real(DP), intent(in) :: stage
+    real(DP), intent(inout) :: ra
+    ! -- local
+    integer(I4B) :: iconn
+    real(DP) :: sa
+    ! -- formats
+! ------------------------------------------------------------------------------
+    ! -- rainfall
+    iconn = this%idxlakeconn(ilak)
+    if (this%ictype(iconn) == 2 .or. this%ictype(iconn) == 3) then
+      sa = this%sareamax(ilak)
+    else
+      call this%lak_calculate_sarea(ilak, stage, sa)
+    end if
+    ra = this%rainfall(ilak)%value * sa !this%sareamax(ilak)
+    !
+    ! -- return
+    return
+  end subroutine lak_calculate_rainfall
+
+  subroutine lak_calculate_runoff(this, ilak, ro)
+! ******************************************************************************
+! lak_calculate_runoff -- Calculate runoff to a lake.
+! ******************************************************************************
+!
+!    SPECIFICATIONS:
+! ------------------------------------------------------------------------------
+    ! -- dummy
+    class(LakType),intent(inout) :: this
+    integer(I4B), intent(in) :: ilak
+    real(DP), intent(inout) :: ro
+    ! -- formats
+! ------------------------------------------------------------------------------
+    ! -- runoff
+    ro = this%runoff(ilak)%value
+    !
+    ! -- return
+    return
+  end subroutine lak_calculate_runoff
+
+  subroutine lak_calculate_inflow(this, ilak, qin)
+! ******************************************************************************
+! lak_calculate_inflow -- Calculate specified inflow to a lake.
+! ******************************************************************************
+!
+!    SPECIFICATIONS:
+! ------------------------------------------------------------------------------
+    ! -- dummy
+    class(LakType),intent(inout) :: this
+    integer(I4B), intent(in) :: ilak
+    real(DP), intent(inout) :: qin
+    ! -- formats
+! ------------------------------------------------------------------------------
+    ! -- inflow to lake
+    qin = this%inflow(ilak)%value
+    !
+    ! -- return
+    return
+  end subroutine lak_calculate_inflow
+
+  subroutine lak_calculate_external(this, ilak, ex)
+! ******************************************************************************
+! lak_calculate_external -- Calculate the external flow terms to a lake.
+! ******************************************************************************
+!
+!    SPECIFICATIONS:
+! ------------------------------------------------------------------------------
+    ! -- dummy
+    class(LakType),intent(inout) :: this
+    integer(I4B), intent(in) :: ilak
+    real(DP), intent(inout) :: ex
+    ! -- local
+    ! -- formats
+! ------------------------------------------------------------------------------
+    !
+    ! -- If mover is active, add receiver water to rhs and
+    !    store available water (as positive value)
+    ex = DZERO
+    if (this%imover == 1) then
+      ex = this%pakmvrobj%get_qfrommvr(ilak)
+    end if
+    !
+    ! -- return
+    return
+  end subroutine lak_calculate_external
+
+  subroutine lak_calculate_withdrawal(this, ilak, avail, wr)
+! ******************************************************************************
+! lak_calculate_withdrawal -- Calculate the withdrawal from a lake subject to
+!                             an available volume.
+! ******************************************************************************
+!
+!    SPECIFICATIONS:
+! ------------------------------------------------------------------------------
+    ! -- dummy
+    class(LakType),intent(inout) :: this
+    integer(I4B), intent(in) :: ilak
+    real(DP), intent(inout) :: avail
+    real(DP), intent(inout) :: wr
+    ! -- local
+    ! -- formats
+! ------------------------------------------------------------------------------
+    ! -- withdrawals - limit to sum of inflows and available volume
+    wr = this%withdrawal(ilak)%value
+    if (wr > avail) then
+      wr = -avail
+    else
+      if (wr > DZERO) then
+        wr = -wr
+      end if
+    end if
+    avail = avail + wr
+    !
+    ! -- return
+    return
+  end subroutine lak_calculate_withdrawal
+
+  subroutine lak_calculate_evaporation(this, ilak, stage, avail, ev)
+! ******************************************************************************
+! lak_calculate_evaporation -- Calculate the evaporation from a lake at a
+!                              provided stage subject to an available volume.
+! ******************************************************************************
+!
+!    SPECIFICATIONS:
+! ------------------------------------------------------------------------------
+    ! -- dummy
+    class(LakType),intent(inout) :: this
+    integer(I4B), intent(in) :: ilak
+    real(DP), intent(in) :: stage
+    real(DP), intent(inout) :: avail
+    real(DP), intent(inout) :: ev
+    ! -- local
+    real(DP) :: sa
+    ! -- formats
+! ------------------------------------------------------------------------------
+    ! -- evaporation - limit to sum of inflows and available volume
+    call this%lak_calculate_sarea(ilak, stage, sa)
+    ev = sa * this%evaporation(ilak)%value
+    if (ev > avail) then
+      ev = -avail
+    else
+      ev = -ev
+    end if
+    avail = avail + ev
+    !
+    ! -- return
+    return
+  end subroutine lak_calculate_evaporation
+
+  subroutine lak_calculate_outlet_inflow(this, ilak, outinf)
+! ******************************************************************************
+! lak_calculate_outlet_inflow -- Calculate the outlet inflow to a lake.
+! ******************************************************************************
+!
+!    SPECIFICATIONS:
+! ------------------------------------------------------------------------------
+    ! -- dummy
+    class(LakType),intent(inout) :: this
+    integer(I4B), intent(in) :: ilak
+    real(DP), intent(inout) :: outinf
+    ! -- local
+    integer(I4B) :: n
+    ! -- formats
+! ------------------------------------------------------------------------------
+    !
+    outinf = DZERO
+    do n = 1, this%noutlets
+      if (this%lakeout(n) == ilak) then
+        outinf = outinf - this%simoutrate(n)
+        if (this%imover == 1) then
+          outinf = outinf - this%pakmvrobj%get_qtomvr(n)
+        end if
+      end if
+    end do
+    !
+    ! -- return
+    return
+  end subroutine lak_calculate_outlet_inflow
+
+  subroutine lak_calculate_outlet_outflow(this, ilak, stage, avail, outoutf)
+! ******************************************************************************
+! lak_calculate_outlet_outflow -- Calculate the outlet outflow from a lake.
+! ******************************************************************************
+!
+!    SPECIFICATIONS:
+! ------------------------------------------------------------------------------
+    ! -- dummy
+    class(LakType),intent(inout) :: this
+    integer(I4B), intent(in) :: ilak
+    real(DP), intent(in) :: stage
+    real(DP), intent(inout) :: avail
+    real(DP), intent(inout) :: outoutf
+    ! -- local
+    integer(I4B) :: n
+    real(DP) :: g
+    real(DP) :: d
+    real(DP) :: c
+    real(DP) :: gsm
+    real(DP) :: rate
+    ! -- formats
+! ------------------------------------------------------------------------------
+    !
+    outoutf = DZERO
+    do n = 1, this%noutlets
+      if (this%lakein(n) == ilak) then
+        rate = DZERO
+        d = stage - this%outinvert(n)%value
+        if (this%outdmax > DZERO) then
+          if (d > this%outdmax) d = this%outdmax
+        end if
+        g = DGRAVITY * this%convlength * this%convtime * this%convtime
+        select case (this%iouttype(n))
+          ! specified rate
+          case(0)
+            rate = this%outrate(n)%value
+            if (-rate > avail) then
+              rate = -avail
+            end if
+          ! manning
+          case (1)
+            if (d > DZERO) then
+              c = (this%convlength**DONETHIRD) * this%convtime
+              gsm = DZERO
+              if (this%outrough(n)%value > DZERO) then
+                gsm = DONE / this%outrough(n)%value
+              end if
+              rate = -c * gsm * this%outwidth(n)%value * ( d**DFIVETHIRDS ) * sqrt(this%outslope(n)%value)
+            end if
+          ! weir
+          case (2)
+            if (d > DZERO) then
+              rate = -DTWOTHIRDS * DCD * this%outwidth(n)%value * d * sqrt(DTWO * g * d)
+            end if
+        end select
+        !if (-rate > avail) then
+        !  rate = -avail
+        !end if
+        this%simoutrate(n) = rate
+        avail = avail + rate
+        outoutf = outoutf + rate
+      end if
+    end do
+    !
+    ! -- return
+    return
+  end subroutine lak_calculate_outlet_outflow
+
+  subroutine lak_get_internal_inlet(this, ilak, outinf)
+! ******************************************************************************
+! lak_get_internal_inlet -- Get the outlet inflow to a lake from another lake.
+! ******************************************************************************
+!
+!    SPECIFICATIONS:
+! ------------------------------------------------------------------------------
+    ! -- dummy
+    class(LakType),intent(inout) :: this
+    integer(I4B), intent(in) :: ilak
+    real(DP), intent(inout) :: outinf
+    ! -- local
+    integer(I4B) :: n
+    ! -- formats
+! ------------------------------------------------------------------------------
+    outinf = DZERO
+    do n = 1, this%noutlets
+      if (this%lakeout(n) == ilak) then
+        outinf = outinf - this%simoutrate(n)
+        if (this%imover == 1) then
+          outinf = outinf - this%pakmvrobj%get_qtomvr(n)
+        end if
+      end if
+    end do
+    !
+    ! -- return
+    return
+  end subroutine lak_get_internal_inlet
+
+  subroutine lak_get_internal_outlet(this, ilak, outoutf)
+! ******************************************************************************
+! lak_get_internal_outlet -- Get the outlet from a lake to another lake.
+! ******************************************************************************
+!
+!    SPECIFICATIONS:
+! ------------------------------------------------------------------------------
+    ! -- dummy
+    class(LakType),intent(inout) :: this
+    integer(I4B), intent(in) :: ilak
+    real(DP), intent(inout) :: outoutf
+    ! -- local
+    integer(I4B) :: n
+    ! -- formats
+! ------------------------------------------------------------------------------
+    outoutf = DZERO
+    do n = 1, this%noutlets
+      if (this%lakein(n) == ilak) then
+        if (this%lakeout(n) < 1) cycle
+        outoutf = outoutf + this%simoutrate(n)
+      end if
+    end do
+    !
+    ! -- return
+    return
+  end subroutine lak_get_internal_outlet
+
+  subroutine lak_get_external_outlet(this, ilak, outoutf)
+! ******************************************************************************
+! lak_get_external_outlet -- Get the outlet outflow from a lake to an external
+!                            boundary.
+! ******************************************************************************
+!
+!    SPECIFICATIONS:
+! ------------------------------------------------------------------------------
+    ! -- dummy
+    class(LakType),intent(inout) :: this
+    integer(I4B), intent(in) :: ilak
+    real(DP), intent(inout) :: outoutf
+    ! -- local
+    integer(I4B) :: n
+    ! -- formats
+! ------------------------------------------------------------------------------
+    outoutf = DZERO
+    do n = 1, this%noutlets
+      if (this%lakein(n) == ilak) then
+        if (this%lakeout(n) > 0) cycle
+        outoutf = outoutf + this%simoutrate(n)
+      end if
+    end do
+    !
+    ! -- return
+    return
+  end subroutine lak_get_external_outlet
+
+  subroutine lak_get_external_mover(this, ilak, outoutf)
+! ******************************************************************************
+! lak_get_external_mover -- Get the mover outflow from a lake to an external
+!                           boundary.
+! ******************************************************************************
+!
+!    SPECIFICATIONS:
+! ------------------------------------------------------------------------------
+    ! -- dummy
+    class(LakType),intent(inout) :: this
+    integer(I4B), intent(in) :: ilak
+    real(DP), intent(inout) :: outoutf
+    ! -- local
+    integer(I4B) :: n
+    ! -- formats
+! ------------------------------------------------------------------------------
+    outoutf = DZERO
+    if (this%imover == 1) then
+      do n = 1, this%noutlets
+        if (this%lakein(n) == ilak) then
+          if (this%lakeout(n) > 0) cycle
+          outoutf = outoutf + this%pakmvrobj%get_qtomvr(n)
+        end if
+      end do
+    end if
+    !
+    ! -- return
+    return
+  end subroutine lak_get_external_mover
+
+  subroutine lak_get_internal_mover(this, ilak, outoutf)
+! ******************************************************************************
+! lak_get_internal_mover -- Get the mover outflow from a lake to another lake.
+! ******************************************************************************
+!
+!    SPECIFICATIONS:
+! ------------------------------------------------------------------------------
+    ! -- dummy
+    class(LakType),intent(inout) :: this
+    integer(I4B), intent(in) :: ilak
+    real(DP), intent(inout) :: outoutf
+    ! -- local
+    integer(I4B) :: n
+    ! -- formats
+! ------------------------------------------------------------------------------
+    outoutf = DZERO
+    if (this%imover == 1) then
+      do n = 1, this%noutlets
+        if (this%lakein(n) == ilak) then
+          if (this%lakeout(n) < 1) cycle
+          outoutf = outoutf + this%pakmvrobj%get_qtomvr(n)
+        end if
+      end do
+    end if
+    !
+    ! -- return
+    return
+  end subroutine lak_get_internal_mover
+
+  subroutine lak_get_outlet_tomover(this, ilak, outoutf)
+! ******************************************************************************
+! llak_get_outlet_tomover -- Get the outlet to mover from a lake.
+! ******************************************************************************
+!
+!    SPECIFICATIONS:
+! ------------------------------------------------------------------------------
+    ! -- dummy
+    class(LakType),intent(inout) :: this
+    integer(I4B), intent(in) :: ilak
+    real(DP), intent(inout) :: outoutf
+    ! -- local
+    integer(I4B) :: n
+    ! -- formats
+! ------------------------------------------------------------------------------
+    outoutf = DZERO
+    if (this%imover == 1) then
+      do n = 1, this%noutlets
+        if (this%lakein(n) == ilak) then
+          outoutf = outoutf + this%pakmvrobj%get_qtomvr(n)
+        end if
+      end do
+    end if
+    !
+    ! -- return
+    return
+  end subroutine lak_get_outlet_tomover
+
+  subroutine lak_vol2stage(this, ilak, vol, stage)
+! ******************************************************************************
+! lak_vol2stage-- Determine the stage from a provided volume.
+! ******************************************************************************
+!
+!    SPECIFICATIONS:
+! ------------------------------------------------------------------------------
+    ! -- dummy
+    class(LakType),intent(inout) :: this
+    integer(I4B), intent(in) :: ilak
+    real(DP), intent(in) :: vol
+    real(DP), intent(inout) :: stage
+    ! -- local
+    integer(I4B) :: i
+    integer(I4B) :: ibs
+    real(DP) :: s0, s1, sm
+    real(DP) :: v0, v1, vm
+    real(DP) :: f0, f1, fm
+    real(DP) :: sa
+    real(DP) :: en0, en1
+    real(DP) :: ds, ds0
+    real(DP) :: denom
+    ! -- formats
+! ------------------------------------------------------------------------------
+    s0 = this%lakebot(ilak)
+    call this%lak_calculate_vol(ilak, s0, v0)
+    s1 = this%laketop(ilak)
+    call this%lak_calculate_vol(ilak, s1, v1)
+    ! -- zero volume
+    if (vol <= v0) then
+      stage = s0
+    ! -- linear relation between stage and volume above top of lake
+    else if (vol >= v1) then
+      call this%lak_calculate_sarea(ilak, s1, sa)
+      stage = s1 + (vol - v1) / sa
+    ! -- use combination of secant and bisection
+    else
+      en0 = s0
+      en1 = s1
+      ! sm = s1  ! causes divide by zero in 1st line in secantbisection loop
+      ! sm = s0  ! causes divide by zero in 1st line in secantbisection loop
+      sm = DZERO
+      f0 = vol - v0
+      f1 = vol - v1
+      ibs = 0
+      secantbisection: do i = 1, 150
+        denom = f1 - f0
+        if (denom /= DZERO) then
+          ds = f1 * (s1 - s0) / denom
+        else
+          ibs = 13
+        end if
+        if (i == 1) then
+          ds0 = ds
+        end if
+        ! -- use bisection if end points are exceeded
+        if (sm < en0 .or. sm > en1) ibs = 13
+        ! -- use bisection if secant method stagnates or if
+        !    ds exceeds previous ds - bisection would occur
+        !    after conditions exceeded in 13 iterations
+        if (ds*ds0 < DPREC .or. ABS(ds) > ABS(ds0)) ibs = ibs + 1
+        if (ibs > 12) then
+          ds = DHALF * (s1 - s0)
+          ibs = 0
+        end if
+        sm = s1 - ds
+        if (ABS(ds) < DEM6) then
+          exit secantbisection
+        end if
+        call this%lak_calculate_vol(ilak, sm, vm)
+        fm = vol - vm
+        s0 = s1
+        f0 = f1
+        s1 = sm
+        f1 = fm
+        ds0 = ds
+      end do secantbisection
+      stage = sm
+      if (ABS(ds) >= DEM6) then
+        write(this%iout, '(1x,a,1x,i5,4(1x,a,1x,g15.6))') &
+     &   'LAK_VOL2STAGE failed for lake', ilak, 'volume error =', fm, &
+     &   'finding stage (', stage, ') for volume =', vol, &
+     &    'final change in stage =', ds
+      end if
+    end if
+    !
+    ! -- return
+    return
+  end subroutine lak_vol2stage
+
+
+  function lak_check_valid(this, itemno) result(ierr)
+! ******************************************************************************
+!  lak_check_valid -- Determine if a valid lake or outlet number has been
+!                     specified.
+! ******************************************************************************
+    use SimModule, only: ustop, store_error
+    ! -- return
+    integer(I4B) :: ierr
+    ! -- dummy
+    class(LakType),intent(inout) :: this
+    integer(I4B), intent(in) :: itemno
+    ! -- local
+    character(len=LINELENGTH) :: errmsg
+    integer(I4B) :: ival
+    ! -- formats
+! ------------------------------------------------------------------------------
+    ierr = 0
+    ival = abs(itemno)
+    if (itemno > 0) then
+      if (ival < 1 .or. ival > this%nlakes) then
+        write(errmsg,'(4x,a,1x,i6,1x,a,1x,i6)') &
+          '****ERROR. LAKENO ', itemno, 'MUST BE > 0 and <= ', this%nlakes
+        call store_error(errmsg)
+        ierr = 1
+      end if
+    else
+      if (ival < 1 .or. ival > this%noutlets) then
+        write(errmsg,'(4x,a,1x,i6,1x,a,1x,i6)') &
+          '****ERROR. IOUTLET ', itemno, 'MUST BE > 0 and <= ', this%noutlets
+        call store_error(errmsg)
+        ierr = 1
+      end if
+    end if
+  end function lak_check_valid
+
+  subroutine lak_set_stressperiod(this, itemno, line)
+! ******************************************************************************
+! lak_set_stressperiod -- Set a stress period attribute for lakweslls(itemno)
+!                         using keywords.
+! ******************************************************************************
+!
+!    SPECIFICATIONS:
+! ------------------------------------------------------------------------------
+    !use ConstantsModule, only: LINELENGTH, DTWO
+    use TdisModule, only: kper, perlen, totimsav
+    use TimeSeriesManagerModule, only: read_single_value_or_time_series
+    use InputOutputModule, only: urword
+    use SimModule, only: ustop, store_error
+    ! -- dummy
+    class(LakType),intent(inout) :: this
+    integer(I4B), intent(in) :: itemno
+    character (len=*), intent(in) :: line
+    ! -- local
+    character(len=LINELENGTH) :: text
+    character(len=LINELENGTH) :: caux
+    character(len=LINELENGTH) :: keyword
+    character(len=LINELENGTH) :: errmsg
+    character(len=LENBOUNDNAME) :: bndName
+    character(len=9) :: citem
+    integer(I4B) :: ierr
+    integer(I4B) :: itmp
+    integer(I4B) :: ival, istart, istop
+    integer(I4B) :: i0
+    integer(I4B) :: lloc
+    integer(I4B) :: ii
+    integer(I4B) :: jj
+    integer(I4B) :: iaux
+    real(DP) :: rval
+    real(DP) :: endtim
+    ! -- formats
+! ------------------------------------------------------------------------------
+    !
+    ! -- Find time interval of current stress period.
+    endtim = totimsav + perlen(kper)
+    !
+    ! -- write abs(itemno) to citem string
+    itmp = ABS(itemno)
+    write(citem,'(i9.9)') itmp
+    !
+    ! -- Assign boundary name
+    if (this%inamedbound==1) then
+      bndName = this%boundname(itemno)
+    else
+      bndName = ''
+    end if
+    !
+    ! -- read line
+    lloc = 1
+    call urword(line, lloc, istart, istop, 1, ival, rval, this%iout, this%inunit)
+    i0 = istart
+    keyword = line(istart:istop)
+    select case (line(istart:istop))
+      case ('STATUS')
+        ierr = this%lak_check_valid(itemno)
+        if (ierr /= 0) goto 999
+        !bndName = this%boundname(itemno)
+        call urword(line, lloc, istart, istop, 1, ival, rval, this%iout, this%inunit)
+        text = line(istart:istop)
+        this%status(itmp) = text(1:8)
+        if (text == 'CONSTANT') then
+          this%iboundpak(itmp) = -1
+        else if (text == 'INACTIVE') then
+          this%iboundpak(itmp) = 0
+        else if (text == 'ACTIVE') then
+          this%iboundpak(itmp) = 1
+        else
+          write(errmsg,'(4x,a,a)') &
+            '****ERROR. UNKNOWN '//trim(this%text)//' LAK STATUS KEYWORD: ', &
+            text
+          call store_error(errmsg)
+        end if
+      case ('STAGE')
+        ierr = this%lak_check_valid(itemno)
+        if (ierr /= 0) goto 999
+        !bndName = this%boundname(itemno)
+        call urword(line, lloc, istart, istop, 0, ival, rval, this%iout, this%inunit)
+        text = line(istart:istop)
+        jj = 1    ! For STAGE
+        call read_single_value_or_time_series(text, &
+                                              this%stage(itmp)%value, &
+                                              this%stage(itmp)%name, &
+                                              endtim,  &
+                                              this%name, 'BND', this%TsManager, &
+                                              this%iprpak, itmp, jj, 'STAGE', &
+                                              bndName, this%inunit)
+      case ('RAINFALL')
+        ierr = this%lak_check_valid(itemno)
+        if (ierr /= 0) goto 999
+        !bndName = this%boundname(itemno)
+        call urword(line, lloc, istart, istop, 0, ival, rval, this%iout, this%inunit)
+        text = line(istart:istop)
+        jj = 1    ! For RAINFALL
+        call read_single_value_or_time_series(text, &
+                                              this%rainfall(itmp)%value, &
+                                              this%rainfall(itmp)%name, &
+                                              endtim,  &
+                                              this%name, 'BND', this%TsManager, &
+                                              this%iprpak, itmp, jj, 'RAINFALL', &
+                                              bndName, this%inunit)
+        if (this%rainfall(itmp)%value < DZERO) then
+          write(errmsg, '(4x, a, i0, a, G0, a)') &
+            '****ERROR. LAKE ', itmp, ' WAS ASSIGNED A RAINFALL VALUE OF ', &
+            this%rainfall(itmp)%value, '. RAINFALL MUST BE POSITIVE.'
+          call store_error(errmsg)
+        end if
+      case ('EVAPORATION')
+        ierr = this%lak_check_valid(itemno)
+        if (ierr /= 0) goto 999
+        !bndName = this%boundname(itemno)
+        call urword(line, lloc, istart, istop, 0, ival, rval, this%iout, this%inunit)
+        text = line(istart:istop)
+        jj = 1    ! For EVAPORATION
+        call read_single_value_or_time_series(text, &
+                                              this%evaporation(itmp)%value, &
+                                              this%evaporation(itmp)%name, &
+                                              endtim,  &
+                                              this%name, 'BND', this%TsManager, &
+                                              this%iprpak, itmp, jj, 'EVAPORATION', &
+                                              bndName, this%inunit)
+        if (this%evaporation(itmp)%value < DZERO) then
+          write(errmsg, '(4x, a, i0, a, G0, a)') &
+            '****ERROR. LAKE ', itmp, ' WAS ASSIGNED AN EVAPORATION VALUE OF ', &
+            this%evaporation(itmp)%value, '. EVAPORATION MUST BE POSITIVE.'
+          call store_error(errmsg)
+        end if
+      case ('RUNOFF')
+        ierr = this%lak_check_valid(itemno)
+        if (ierr /= 0) goto 999
+        !bndName = this%boundname(itemno)
+        call urword(line, lloc, istart, istop, 0, ival, rval, this%iout, this%inunit)
+        text = line(istart:istop)
+        jj = 1    ! For RUNOFF
+        call read_single_value_or_time_series(text, &
+                                              this%runoff(itmp)%value, &
+                                              this%runoff(itmp)%name, &
+                                              endtim,  &
+                                              this%name, 'BND', this%TsManager, &
+                                              this%iprpak, itmp, jj, 'RUNOFF', &
+                                              bndName, this%inunit)
+        if (this%runoff(itmp)%value < DZERO) then
+          write(errmsg, '(4x, a, i0, a, G0, a)') &
+            '****ERROR. LAKE ', itmp, ' WAS ASSIGNED A RUNOFF VALUE OF ', &
+            this%runoff(itmp)%value, '. RUNOFF MUST BE POSITIVE.'
+          call store_error(errmsg)
+        end if
+      case ('INFLOW')
+        ierr = this%lak_check_valid(itemno)
+        if (ierr /= 0) goto 999
+        !bndName = this%boundname(itemno)
+        call urword(line, lloc, istart, istop, 0, ival, rval, this%iout, this%inunit)
+        text = line(istart:istop)
+        jj = 1    ! For specified INFLOW
+        call read_single_value_or_time_series(text, &
+                                              this%inflow(itmp)%value, &
+                                              this%inflow(itmp)%name, &
+                                              endtim,  &
+                                              this%name, 'BND', this%TsManager, &
+                                              this%iprpak, itmp, jj, 'INFLOW', &
+                                              bndName, this%inunit)
+        if (this%inflow(itmp)%value < DZERO) then
+          write(errmsg, '(4x, a, i0, a, G0, a)') &
+            '****ERROR. LAKE ', itmp, ' WAS ASSIGNED AN INFLOW VALUE OF ', &
+            this%inflow(itmp)%value, '. INFLOW MUST BE POSITIVE.'
+          call store_error(errmsg)
+        end if
+      case ('WITHDRAWAL')
+        ierr = this%lak_check_valid(itemno)
+        if (ierr /= 0) goto 999
+        !bndName = this%boundname(itemno)
+        call urword(line, lloc, istart, istop, 0, ival, rval, this%iout, this%inunit)
+        text = line(istart:istop)
+        jj = 1    ! For specified WITHDRAWAL
+        call read_single_value_or_time_series(text, &
+                                              this%withdrawal(itmp)%value, &
+                                              this%withdrawal(itmp)%name, &
+                                              endtim,  &
+                                              this%name, 'BND', this%TsManager, &
+                                              this%iprpak, itmp, jj, 'WITHDRAWAL', &
+                                              bndName, this%inunit)
+        if (this%withdrawal(itmp)%value < DZERO) then
+          write(errmsg, '(4x, a, i0, a, G0, a)') &
+            '****ERROR. LAKE ', itmp, ' WAS ASSIGNED A WITHDRAWAL VALUE OF ', &
+            this%withdrawal(itmp)%value, '. WITHDRAWAL MUST BE POSITIVE.'
+          call store_error(errmsg)
+        end if
+      case ('RATE')
+        ierr = this%lak_check_valid(-itemno)
+        if (ierr /= 0) goto 999
+        bndName = 'OUTLET' // citem
+        call urword(line, lloc, istart, istop, 0, ival, rval, this%iout, this%inunit)
+        text = line(istart:istop)
+        jj = 1    ! For specified OUTLET RATE
+        call read_single_value_or_time_series(text, &
+                                              this%outrate(itmp)%value, &
+                                              this%outrate(itmp)%name, &
+                                              endtim,  &
+                                              this%name, 'BND', this%TsManager, &
+                                              this%iprpak, itmp, jj, 'OUTRATE', &
+                                              bndName, this%inunit)
+      case ('INVERT')
+        ierr = this%lak_check_valid(-itemno)
+        if (ierr /= 0) goto 999
+        bndName = 'OUTLET' // citem
+        call urword(line, lloc, istart, istop, 0, ival, rval, this%iout, this%inunit)
+        text = line(istart:istop)
+        jj = 1    ! For OUTLET INVERT
+        call read_single_value_or_time_series(text, &
+                                              this%outinvert(itmp)%value, &
+                                              this%outinvert(itmp)%name, &
+                                              endtim,  &
+                                              this%name, 'BND', this%TsManager, &
+                                              this%iprpak, itmp, jj, 'OUTINVERT', &
+                                              bndName,this%inunit)
+      case ('WIDTH')
+        ierr = this%lak_check_valid(-itemno)
+        if (ierr /= 0) goto 999
+        bndName = 'OUTLET' // citem
+        call urword(line, lloc, istart, istop, 0, ival, rval, this%iout, this%inunit)
+        text = line(istart:istop)
+        jj = 1    ! For OUTLET WIDTH
+        call read_single_value_or_time_series(text, &
+                                              this%outwidth(itmp)%value, &
+                                              this%outwidth(itmp)%name, &
+                                              endtim,  &
+                                              this%name, 'BND', this%TsManager, &
+                                              this%iprpak, itmp, jj, 'OUTWIDTH', &
+                                              bndName, this%inunit)
+      case ('ROUGH')
+        ierr = this%lak_check_valid(-itemno)
+        if (ierr /= 0) goto 999
+        bndName = 'OUTLET' // citem
+        call urword(line, lloc, istart, istop, 0, ival, rval, this%iout, this%inunit)
+        text = line(istart:istop)
+        jj = 1    ! For OUTLET ROUGHNESS
+        call read_single_value_or_time_series(text, &
+                                              this%outrough(itmp)%value, &
+                                              this%outrough(itmp)%name, &
+                                              endtim,  &
+                                              this%name, 'BND', this%TsManager, &
+                                              this%iprpak, itmp, jj, 'OUTROUGH', &
+                                              bndName, this%inunit)
+      case ('SLOPE')
+        ierr = this%lak_check_valid(-itemno)
+        if (ierr /= 0) goto 999
+        bndName = 'OUTLET' // citem
+        call urword(line, lloc, istart, istop, 0, ival, rval, this%iout, this%inunit)
+        text = line(istart:istop)
+        jj = 1    ! For OUTLET SLOPE
+        call read_single_value_or_time_series(text, &
+                                              this%outslope(itmp)%value, &
+                                              this%outslope(itmp)%name, &
+                                              endtim,  &
+                                              this%name, 'BND', this%TsManager, &
+                                              this%iprpak, itmp, jj, 'OUTSLOPE', &
+                                              bndName, this%inunit)
+      case ('AUXILIARY')
+        ierr = this%lak_check_valid(itemno)
+        if (ierr /= 0) goto 999
+        !bndName = this%boundname(itemno)
+        call urword(line, lloc, istart, istop, 1, ival, rval, this%iout, this%inunit)
+        caux = line(istart:istop)
+        do iaux = 1, this%naux
+          if (trim(adjustl(caux)) /= trim(adjustl(this%auxname(iaux)))) cycle
+          call urword(line, lloc, istart, istop, 0, ival, rval, this%iout, this%inunit)
+          text = line(istart:istop)
+          jj = 1 !iaux
+          ii = (itmp-1) * this%naux + iaux
+          call read_single_value_or_time_series(text, &
+                                                this%lauxvar(ii)%value, &
+                                                this%lauxvar(ii)%name, &
+                                                endtim,  &
+                                                this%Name, 'AUX', this%TsManager, &
+                                                this%iprpak, itmp, jj, &
+                                                this%auxname(iaux), bndName, &
+                                                this%inunit)
+          exit
+        end do
+      case default
+        write(errmsg,'(4x,a,a)') &
+          '****ERROR. UNKNOWN '//trim(this%text)//' LAK DATA KEYWORD: ', &
+                                  line(istart:istop)
+        call store_error(errmsg)
+        call ustop()
+    end select
+    !
+    ! -- terminate if any errors were detected
+999 if (count_errors() > 0) then
+      call this%parser%StoreErrorUnit()
+      call ustop()
+    end if
+    !
+    ! -- write keyword data to output file
+    if (this%iprpak /= 0) then
+      write(this%iout, '(3x,i10,1x,a)') itmp, line(i0:istop)
+    end if
+    !
+    ! -- return
+    return
+  end subroutine lak_set_stressperiod
+
+
+  subroutine lak_set_attribute_error(this, ilak, keyword, msg)
+! ******************************************************************************
+! lak_set_attribute_error -- Issue a parameter error for lakweslls(ilak)
+! Subroutine: (1) read itmp
+!             (2) read new boundaries if itmp>0
+! ******************************************************************************
+!
+!    SPECIFICATIONS:
+! ------------------------------------------------------------------------------
+    use SimModule, only: store_error
+    ! -- dummy
+    class(LakType),intent(inout) :: this
+    integer(I4B), intent(in) :: ilak
+    character (len=*), intent(in) :: keyword
+    character (len=*), intent(in) :: msg
+    ! -- local
+    character(len=LINELENGTH) :: errmsg
+    ! -- formats
+! ------------------------------------------------------------------------------
+    if (len(msg) == 0) then
+      write(errmsg,'(4x,a,1x,a,1x,a,1x,i6,1x,a)') &
+        '****ERROR.', keyword, ' for LAKE', ilak, 'has already been set.'
+    else
+      write(errmsg,'(4x,a,1x,a,1x,a,1x,i6,1x,a)') &
+        '****ERROR.', keyword, ' for LAKE', ilak, msg
+    end if
+    call store_error(errmsg)
+    ! -- return
+    return
+  end subroutine lak_set_attribute_error
+
+  subroutine lak_options(this, option, found)
+! ******************************************************************************
+! lak_options -- set options specific to LakType
+!
+! lak_options overrides BndType%bnd_options
+! ******************************************************************************
+!
+!    SPECIFICATIONS:
+! ------------------------------------------------------------------------------
+    use ConstantsModule, only: MAXCHARLEN, DZERO
+    use OpenSpecModule, only: access, form
+    use SimModule, only: ustop, store_error
+    use InputOutputModule, only: urword, getunit, openfile
+    ! -- dummy
+    class(LakType),   intent(inout) :: this
+    character(len=*), intent(inout) :: option
+    logical,          intent(inout) :: found
+    ! -- local
+    character(len=MAXCHARLEN) :: fname, keyword
+    real(DP) :: r
+    ! -- formats
+    character(len=*),parameter :: fmtlengthconv = &
+      "(4x, 'LENGTH CONVERSION VALUE (',g15.7,') SPECIFIED.')"
+    character(len=*),parameter :: fmttimeconv = &
+      "(4x, 'TIME CONVERSION VALUE (',g15.7,') SPECIFIED.')"
+    character(len=*),parameter :: fmtoutdmax = &
+      "(4x, 'MAXIMUM OUTLET WATER DEPTH (',g15.7,') SPECIFIED.')"
+    character(len=*),parameter :: fmtlakeopt = &
+      "(4x, 'LAKE ', a, ' VALUE (',g15.7,') SPECIFIED.')"
+    character(len=*),parameter :: fmtlakbin = &
+      "(4x, 'LAK ', 1x, a, 1x, ' WILL BE SAVED TO FILE: ', a, /4x, 'OPENED ON UNIT: ', I7)"
+! ------------------------------------------------------------------------------
+    !
+    select case (option)
+      case ('PRINT_STAGE')
+        this%iprhed = 1
+        write(this%iout,'(4x,a)') trim(adjustl(this%text))// &
+          ' STAGES WILL BE PRINTED TO LISTING FILE.'
+        found = .true.
+      case('STAGE')
+        call this%parser%GetStringCaps(keyword)
+        if (keyword == 'FILEOUT') then
+          call this%parser%GetString(fname)
+          this%istageout = getunit()
+          call openfile(this%istageout, this%iout, fname, 'DATA(BINARY)',  &
+                       form, access, 'REPLACE')
+          write(this%iout,fmtlakbin) 'STAGE', fname, this%istageout
+          found = .true.
+        else
+          call store_error('OPTIONAL STAGE KEYWORD MUST BE FOLLOWED BY FILEOUT')
+        end if
+      case('BUDGET')
+        call this%parser%GetStringCaps(keyword)
+        if (keyword == 'FILEOUT') then
+          call this%parser%GetString(fname)
+          this%ibudgetout = getunit()
+          call openfile(this%ibudgetout, this%iout, fname, 'DATA(BINARY)',  &
+                        form, access, 'REPLACE')
+          write(this%iout,fmtlakbin) 'BUDGET', fname, this%ibudgetout
+          found = .true.
+        else
+          call store_error('OPTIONAL BUDGET KEYWORD MUST BE FOLLOWED BY FILEOUT')
+        end if
+      case('MOVER')
+        this%imover = 1
+        write(this%iout, '(4x,A)') 'MOVER OPTION ENABLED'
+        found = .true.
+      case('LENGTH_CONVERSION')
+        this%convlength = this%parser%GetDouble()
+        write(this%iout, fmtlengthconv) this%convlength
+        found = .true.
+      case('TIME_CONVERSION')
+        this%convtime = this%parser%GetDouble()
+        write(this%iout, fmttimeconv) this%convtime
+        found = .true.
+      case('SURFDEP')
+        r = this%parser%GetDouble()
+        if (r < DZERO) then
+          r = DZERO
+        end if
+        this%surfdep = r
+        write(this%iout, fmtlakeopt) 'SURFDEP', this%surfdep
+        found = .true.
+      !
+      ! -- right now these are options that are only available in the
+      !    development version and are not included in the documentation.
+      !    These options are only available when IDEVELOPMODE in
+      !    constants module is set to 1
+      case('DEV_GROUNDWATER_HEAD_CONDUCTANCE')
+        call this%parser%DevOpt()
+        this%igwhcopt = 1
+        write(this%iout, '(4x,a)')                                             &
+     &    'CONDUCTANCE FOR HORIZONTAL CONNECTIONS WILL BE CALCULATED ' //      &
+     &    'USING THE GROUNDWATER HEAD'
+        found = .true.
+      case('DEV_MAXIMUM_OUTLET_DEPTH')
+        call this%parser%DevOpt()
+        this%outdmax = this%parser%GetDouble()
+        write(this%iout, fmtoutdmax) this%outdmax
+        found = .true.
+      case('DEV_NO_FINAL_CHECK')
+        call this%parser%DevOpt()
+        this%iconvchk = 0
+        write(this%iout, '(4x,a)')                                             &
+     &    'A FINAL CONVERGENCE CHECK OF THE CHANGE IN LAKE STAGES ' //         &
+     &    'WILL NOT BE MADE'
+        found = .true.
+      case('DEV_NO_FINAL_RESIDUAL_CHECK')
+        call this%parser%DevOpt()
+        this%iconvresidchk = 0
+        write(this%iout, '(4x,a)')                                             &
+     &    'A FINAL CONVERGENCE CHECK OF THE CHANGE IN LAKE RESIDUALS ' //      &
+     &    'WILL NOT BE MADE'
+        found = .true.
+      case('DEV_MAXIMUM_PERCENT_DIFFERENCE')
+        call this%parser%DevOpt()
+        r = this%parser%GetDouble()
+        if (r < DZERO) then
+          r = DEM1
+        end if
+        this%pdmax = r
+        write(this%iout, fmtlakeopt) 'MAXIMUM_PERCENT_DIFFERENCE', this%pdmax
+        found = .true.
+      case default
+        !
+        ! -- No options found
+        found = .false.
+    end select
+    !
+    ! -- return
+    return
+  end subroutine lak_options
+
+  subroutine lak_ar(this)
+  ! ******************************************************************************
+  ! lak_ar -- Allocate and Read
+  ! Subroutine: (1) create new-style package
+  !             (2) point bndobj to the new package
+  ! ******************************************************************************
+  !
+  !    SPECIFICATIONS:
+  ! ------------------------------------------------------------------------------
+      ! -- dummy
+      class(LakType),intent(inout) :: this
+      ! -- local
+      ! -- format
+  ! ------------------------------------------------------------------------------
+    !
+    call this%obs%obs_ar()
+    !
+    ! -- Allocate arrays in LAK and in package superclass
+    call this%lak_allocate_arrays()
+    !
+    ! -- read optional initial package parameters
+    call this%read_initial_attr()
+    !
+    ! -- setup pakmvrobj
+    if (this%imover /= 0) then
+      allocate(this%pakmvrobj)
+      call this%pakmvrobj%ar(this%noutlets, this%nlakes, this%origin)
+    endif
+    !
+    ! -- return
+    return
+  end subroutine lak_ar
+
+
+  subroutine lak_rp(this)
+! ******************************************************************************
+! lak_rp -- Read and Prepare
+! Subroutine: (1) read itmp
+!             (2) read new boundaries if itmp>0
+! ******************************************************************************
+!
+!    SPECIFICATIONS:
+! ------------------------------------------------------------------------------
+    use ConstantsModule, only: LINELENGTH
+    use TdisModule, only: kper, nper
+    use SimModule, only: ustop, store_error, count_errors
+    ! -- dummy
+    class(LakType),intent(inout) :: this
+    ! -- local
+    integer(I4B) :: ierr
+    integer(I4B) :: node, n
+    logical :: isfound, endOfBlock
+    character(len=LINELENGTH) :: line
+    character(len=LINELENGTH) :: errmsg
+    integer(I4B) :: itemno
+    integer(I4B) :: j
+    integer(I4B) :: isfirst
+    ! -- formats
+    character(len=*),parameter :: fmtblkerr = &
+      "('Error.  Looking for BEGIN PERIOD iper.  Found ', a, ' instead.')"
+    character(len=*),parameter :: fmtlsp = &
+      "(1X,/1X,'REUSING ',A,'S FROM LAST STRESS PERIOD')"
+! ------------------------------------------------------------------------------
+    !
+    ! -- initialize flags
+    isfirst = 1
+    !
+    ! -- set nbound to maxbound
+    this%nbound = this%maxbound
+    !
+    ! -- Set ionper to the stress period number for which a new block of data
+    !    will be read.
+    if(this%inunit == 0) return
+    !
+    ! -- get stress period data
+    if (this%ionper < kper) then
+      !
+      ! -- get period block
+      call this%parser%GetBlock('PERIOD', isfound, ierr, &
+                                supportOpenClose=.true.)
+      if(isfound) then
+        !
+        ! -- read ionper and check for increasing period numbers
+        call this%read_check_ionper()
+      else
+        !
+        ! -- PERIOD block not found
+        if (ierr < 0) then
+          ! -- End of file found; data applies for remainder of simulation.
+          this%ionper = nper + 1
+        else
+          ! -- Found invalid block
+          write(errmsg, fmtblkerr) adjustl(trim(line))
+          call store_error(errmsg)
+          call this%parser%StoreErrorUnit()
+          call ustop()
+        end if
+      endif
+    end if
+    !
+    ! -- Read data if ionper == kper
+    if(this%ionper == kper) then
+
+      this%check_attr = 1
+      stressperiod: do
+        call this%parser%GetNextLine(endOfBlock)
+        if (endOfBlock) exit
+        if (isfirst /= 0) then
+          isfirst = 0
+          if (this%iprpak /= 0) then
+            write(this%iout,'(/1x,a,1x,i6,/)')                                  &
+              'READING '//trim(adjustl(this%text))//' DATA FOR PERIOD', kper
+            write(this%iout,'(3x,a)')  '     LAKE KEYWORD AND DATA'
+            write(this%iout,'(3x,78("-"))')
+          end if
+        end if
+        itemno = this%parser%GetInteger()
+        call this%parser%GetRemainingLine(line)
+        call this%lak_set_stressperiod(itemno, line)
+      end do stressperiod
+
+      if (this%iprpak /= 0) then
+        write(this%iout,'(/1x,a,1x,i6,/)')                                      &
+          'END OF '//trim(adjustl(this%text))//' DATA FOR PERIOD', kper
+      end if
+    !
+    else
+      write(this%iout,fmtlsp) trim(this%filtyp)
+    endif
+    !
+    !write summary of lake stress period error messages
+    ierr = count_errors()
+    if (ierr > 0) then
+      call this%parser%StoreErrorUnit()
+      call ustop()
+    end if
+    !
+    ! -- fill arrays
+    do n = 1, this%nlakes
+      do j = this%idxlakeconn(n), this%idxlakeconn(n+1)-1
+        node = this%cellid(j)
+        this%nodelist(j) = node
+
+        this%bound(1,j) = this%xnewpak(n)
+
+        this%bound(2,j) = this%satcond(j)
+
+        this%bound(3,j) = this%belev(j)
+
+      end do
+    end do
+    !
+    ! -- return
+    return
+  end subroutine lak_rp
+
+  subroutine lak_ad(this)
+! ******************************************************************************
+! lak_ad -- Add package connection to matrix
+! ******************************************************************************
+!
+!    SPECIFICATIONS:
+! ------------------------------------------------------------------------------
+    ! -- dummy
+    class(LakType) :: this
+    ! -- local
+    integer(I4B) :: n
+    integer(I4B) :: j, iaux, ii
+! ------------------------------------------------------------------------------
+    !
+    ! -- Advance the time series
+    call this%TsManager%ad()
+    !
+    ! -- update auxiliary variables by copying from the derived-type time
+    !    series variable into the bndpackage auxvar variable so that this
+    !    information is properly written to the GWF budget file
+    if (this%naux > 0) then
+      do n = 1, this%nlakes
+        do j = this%idxlakeconn(n), this%idxlakeconn(n + 1) - 1
+          do iaux = 1, this%naux
+            ii = (n - 1) * this%naux + iaux
+            this%auxvar(iaux, j) = this%lauxvar(ii)%value
+          end do
+        end do
+      end do
+    end if
+    !
+    ! -- copy xnew into xold and set xnewpak to stage%value for
+    !    constant stage lakes
+    do n = 1, this%nlakes
+      this%xoldpak(n) = this%xnewpak(n)
+      this%stageiter(n) = this%xnewpak(n)
+      if (this%iboundpak(n) < 0) then
+        this%xnewpak(n) = this%stage(n)%value
+      end if
+      this%seep0(n) = DZERO
+    end do
+    !
+    ! -- pakmvrobj ad
+    if (this%imover == 1) then
+      call this%pakmvrobj%ad()
+    end if
+    !
+    ! -- For each observation, push simulated value and corresponding
+    !    simulation time from "current" to "preceding" and reset
+    !    "current" value.
+    call this%obs%obs_ad()
+    !
+    ! -- return
+    return
+  end subroutine lak_ad
+
+  subroutine lak_cf(this)
+  ! ******************************************************************************
+  ! lak_cf -- Formulate the HCOF and RHS terms
+  ! Subroutine: (1) skip if no lakes
+  !             (2) calculate hcof and rhs
+  ! ******************************************************************************
+  !
+  !    SPECIFICATIONS:
+  ! ------------------------------------------------------------------------------
+    class(LakType) :: this
+    integer(I4B) :: j, n
+    integer(I4B) :: igwfnode
+    real(DP) ::  hlak, blak
+  ! ------------------------------------------------------------------------------
+    !!
+    !! -- Calculate lak conductance and update package RHS and HCOF
+    !call this%lak_cfupdate()
+    !
+    ! --
+    do n = 1, this%nlakes
+      this%seep0(n) = this%seep(n)
+    end do
+    !
+    !
+    do n = 1, this%nlakes
+      this%s0(n) = this%xnewpak(n)
+    end do
+    !
+    ! -- pakmvrobj cf
+    if(this%imover == 1) then
+      call this%pakmvrobj%cf()
+    end if
+    !
+    ! -- find highest active cell
+    do n = 1, this%nlakes
+      do j = this%idxlakeconn(n), this%idxlakeconn(n+1)-1
+        ! -- skip horizontal connections
+        if (this%ictype(j) /= 0) then
+          cycle
+        end if
+        igwfnode = this%nodesontop(j)
+        if (this%ibound(igwfnode) == 0) then
+          call this%dis%highest_active(igwfnode, this%ibound)
+        end if
+        this%nodelist(j) = igwfnode
+        this%cellid(j) = igwfnode
+      end do
+    end do
+    !
+    ! -- reset ibound for cells where lake stage is above the bottom
+    !    of the lake in the cell or the lake is inactive - only applied to 
+    !    vertical connections
+    do n = 1, this%nlakes
+      !
+      hlak = this%xnewpak(n)
+      !
+      ! -- Go through lake connections
+      do j = this%idxlakeconn(n), this%idxlakeconn(n+1)-1
+        !
+        ! -- assign gwf node number
+        igwfnode = this%cellid(j)
+        !
+        ! -- skip inactive or constant head GWF cells
+        if (this%ibound(igwfnode) < 1) then
+          cycle
+        end if
+        !
+        ! -- skip horizontal connections
+        if (this%ictype(j) /= 0) then
+          cycle
+        end if
+        !
+        ! -- skip embedded lakes
+        if (this%ictype(j) == 2 .or. this%ictype(j) == 3) then
+          cycle
+        end if
+        !
+        ! -- Mark ibound for dry lakes; reset to 1 otherwise
+        blak = this%belev(j)
+        if (hlak > blak .or. this%iboundpak(n) == 0) then
+          this%ibound(igwfnode) = 10000
+        else
+          this%ibound(igwfnode) = 1
+        end if
+      end do
+
+    end do
+    !
+    ! -- Store the lake stage and cond in bound array for other
+    !    packages, such as the BUY package
+    call this%lak_bound_update()
+    !
+    ! -- Return
+    return
+  end subroutine lak_cf
+
+  subroutine lak_fc(this, rhs, ia, idxglo, amatsln)
+  ! **************************************************************************
+  ! lak_fc -- Copy rhs and hcof into solution rhs and amat
+  ! **************************************************************************
+  !
+  !    SPECIFICATIONS:
+  ! --------------------------------------------------------------------------
+    ! -- dummy
+    class(LakType) :: this
+    real(DP), dimension(:), intent(inout) :: rhs
+    integer(I4B), dimension(:), intent(in) :: ia
+    integer(I4B), dimension(:), intent(in) :: idxglo
+    real(DP), dimension(:), intent(inout) :: amatsln
+    ! -- local
+    integer(I4B) :: j, n
+    integer(I4B) :: igwfnode
+    integer(I4B) :: ipossymd
+! --------------------------------------------------------------------------
+    !
+    ! -- pakmvrobj fc
+    if(this%imover == 1) then
+      call this%pakmvrobj%fc()
+    end if
+    !
+    !
+    ! -- make a stab at a solution
+    call this%lak_solve()
+    !
+    ! -- add terms to the gwf matrix
+    do n = 1, this%nlakes
+      do j = this%idxlakeconn(n), this%idxlakeconn(n+1)-1
+        igwfnode = this%cellid(j)
+        if (this%ibound(igwfnode) < 1) cycle
+        ipossymd = idxglo(ia(igwfnode))
+        amatsln(ipossymd) = amatsln(ipossymd) + this%hcof(j)
+        rhs(igwfnode) = rhs(igwfnode) + this%rhs(j)
+      end do
+    end do
+    !
+    ! -- return
+    return
+  end subroutine lak_fc
+
+  subroutine lak_fn(this, rhs, ia, idxglo, amatsln)
+! **************************************************************************
+! lak_fn -- Fill newton terms
+! **************************************************************************
+!
+!    SPECIFICATIONS:
+! --------------------------------------------------------------------------
+    ! -- dummy
+    class(LakType) :: this
+    real(DP), dimension(:), intent(inout) :: rhs
+    integer(I4B), dimension(:), intent(in) :: ia
+    integer(I4B), dimension(:), intent(in) :: idxglo
+    real(DP), dimension(:), intent(inout) :: amatsln
+    ! -- local
+    integer(I4B) :: j, n
+    integer(I4B) :: ipos
+    integer(I4B) :: igwfnode
+    integer(I4B) :: idry
+    real(DP) :: hlak
+    real(DP) :: avail
+    real(DP) :: ra
+    real(DP) :: ro
+    real(DP) :: qinf
+    real(DP) :: ex
+    real(DP) :: head
+    real(DP) :: clak1
+    real(DP) :: q
+    real(DP) :: q1
+    real(DP) :: rterm
+    real(DP) :: drterm
+! --------------------------------------------------------------------------
+    do n = 1, this%nlakes
+      if (this%iboundpak(n) == 0) cycle
+      hlak = this%xnewpak(n)
+      call this%lak_calculate_available(n, hlak, avail, &
+                                        ra, ro, qinf, ex, this%delh)
+      do j = this%idxlakeconn(n), this%idxlakeconn(n+1)-1
+        igwfnode = this%cellid(j)
+        ipos = ia(igwfnode)
+        head = this%xnew(igwfnode)
+        if (-this%hcof(j) > DZERO) then
+          if (this%ibound(igwfnode) > 0) then
+            ! -- estimate lake-aquifer exchange with perturbed groundwater head
+            !    exchange is relative to the lake
+            !avail = DEP20
+            call this%lak_estimate_conn_exchange(2, n, j, idry, hlak, head+this%delh, q1, clak1, avail)
+            q1 = -q1
+            ! -- calculate unperturbed lake-aquifer exchange
+            q = this%hcof(j) * head - this%rhs(j)
+            ! -- calculate rterm
+            rterm = this%hcof(j) * head
+            ! -- calculate derivative
+            drterm = (q1 - q) / this%delh
+            ! -- add terms to convert conductance formulation into
+            !    newton-raphson formulation
+            amatsln(idxglo(ipos)) = amatsln(idxglo(ipos)) + drterm - this%hcof(j)
+            rhs(igwfnode) = rhs(igwfnode) - rterm + drterm * head
+          end if
+        end if
+      end do
+    end do
+
+    !
+    ! -- return
+    return
+  end subroutine lak_fn
+
+  subroutine lak_cc(this, iend, icnvg, hclose, rclose)
+! **************************************************************************
+! lak_cc -- Final convergence check for package
+! **************************************************************************
+!
+!    SPECIFICATIONS:
+! --------------------------------------------------------------------------
+    ! -- dummy
+    class(LakType), intent(inout) :: this
+    integer(I4B), intent(in) :: iend
+    integer(I4B), intent(inout) :: icnvg
+    real(DP), intent(in) :: hclose
+    real(DP), intent(in) :: rclose
+    ! -- local
+    character(len=LINELENGTH) :: title
+    character(len=LINELENGTH) :: tag
+    integer(I4B) :: ntabrows
+    integer(I4B) :: ntabcols
+    integer(I4B) :: n
+    integer(I4B) :: ifirst
+    real(DP) :: dh
+    real(DP) :: residb0
+    real(DP) :: residb
+    real(DP) :: dr
+    real(DP) :: inf
+    real(DP) :: outf
+    real(DP) :: avgf
+    real(DP) :: ra
+    real(DP) :: ro
+    real(DP) :: qinf
+    real(DP) :: ex
+    real(DP) :: pd
+    ! format
+    character(len=*), parameter :: errmsg =                                      &
+        &"(/,'CONVERGENCE FAILED AS A RESULT OF LAKE PACKAGE')"                                  
+! --------------------------------------------------------------------------
+    ifirst = 1
+    if (this%iconvchk /= 0) then
+      final_check: do n = 1, this%nlakes
+        if (this%iboundpak(n) < 1) cycle
+        dh = this%s0(n) - this%xnewpak(n)
+        call this%lak_calculate_residual(n, this%s0(n), residb0)
+        call this%lak_calculate_residual(n, this%xnewpak(n), residb)
+        dr = residb0 - residb
+        call this%lak_calculate_available(n, this%xnewpak(n), inf, &
+                                          ra, ro, qinf, ex)
+        outf = inf - residb
+        avgf = DHALF * (inf + outf)
+        pd = DZERO
+        if (this%iconvresidchk /= 0) then
+          if (avgf > DZERO) then
+            pd = DHUNDRED * residb / avgf
+          end if
+        end if
+        if (ABS(dh) > hclose .or. ABS(pd) > this%pdmax) then
+          icnvg = 0
+          ! write convergence check information if this is the last outer iteration
+          if (iend == 1) then
+            if (ifirst == 1) then
+              ifirst = 0
+              !
+              ! -- create error table
+              ! -- table dimensions
+              ntabrows = 1
+              ntabcols = 5
+              if (this%inamedbound == 1) then
+                ntabcols = ntabcols + 1
+              end if
+              !
+              ! -- initialize table and define columns
+              title = trim(adjustl(this%text)) // ' PACKAGE (' //                &
+                      trim(adjustl(this%name)) //                                &
+                      ') LAKE CONVERGENCE CHECK'
+              call table_cr(this%errortab, this%name, title)
+              call this%errortab%table_df(ntabrows, ntabcols, this%iout,        &
+                                           finalize=.FALSE.)
+              tag = 'NUMBER'
+              call this%errortab%initialize_column(tag, 10)
+              tag = 'MAXIMUM STAGE DIFFERENCE'
+              call this%errortab%initialize_column(tag, 12)
+              tag = 'HCLOSE CRITERIA'
+              call this%errortab%initialize_column(tag, 12)
+              tag = 'PERCENT DIFFERENCE'
+              call this%errortab%initialize_column(tag, 12)
+              tag = 'RCLOSE CRITERIA'
+              call this%errortab%initialize_column(tag, 12)
+              if (this%inamedbound == 1) then
+                tag = 'BOUNDNAME'
+                call this%errortab%initialize_column(tag, LENBOUNDNAME, alignment=TABLEFT)
+              end if
+            end if
+            !
+            ! -- write to error table
+            call this%errortab%add_term(n)
+            call this%errortab%add_term(dh)
+            call this%errortab%add_term(hclose)
+            call this%errortab%add_term(pd)
+            call this%errortab%add_term(this%pdmax)
+            if (this%inamedbound == 1) then
+              call this%errortab%add_term(this%boundname(n))
+            end if
+          else
+            exit final_check
+          end if
+        end if
+      end do final_check
+      if (ifirst == 0) then
+        call this%errortab%finalize_table()
+        call sim_message('', fmt=errmsg)
+      end if
+    end if
+    !
+    ! -- return
+    return
+  end subroutine lak_cc
+
+  subroutine lak_bd(this, x, idvfl, icbcfl, ibudfl, icbcun, iprobs,            &
+                    isuppress_output, model_budget, imap, iadv)
+! ******************************************************************************
+! lak_bd -- Calculate Volumetric Budget for the lake
+! Note that the compact budget will always be used.
+! Subroutine: (1) Process each package entry
+!             (2) Write output
+! ******************************************************************************
+!
+!    SPECIFICATIONS:
+! ------------------------------------------------------------------------------
+    ! -- modules
+    use TdisModule, only: kstp, kper, delt, pertim, totim
+    use ConstantsModule, only: LENBOUNDNAME, DHNOFLO, DHDRY
+    use BudgetModule, only: BudgetType
+    use InputOutputModule, only: ulasav, ubdsv06
+    ! -- dummy
+    class(LakType) :: this
+    real(DP),dimension(:),intent(in) :: x
+    integer(I4B), intent(in) :: idvfl
+    integer(I4B), intent(in) :: icbcfl
+    integer(I4B), intent(in) :: ibudfl
+    integer(I4B), intent(in) :: icbcun
+    integer(I4B), intent(in) :: iprobs
+    integer(I4B), intent(in) :: isuppress_output
+    type(BudgetType), intent(inout) :: model_budget
+    integer(I4B), dimension(:), optional, intent(in) :: imap
+    integer(I4B), optional, intent(in) :: iadv
+    ! -- local
+    integer(I4B) :: ibinun
+    real(DP) :: rrate
+    real(DP) :: chratin, chratout
+    ! -- for budget
+    integer(I4B) :: j, n
+    integer(I4B) :: igwfnode
+    real(DP) :: hlak, hgwf
+    real(DP) :: v0, v1
+    real(DP) :: blak
+    real(DP) :: s
+    real(DP) :: d
+    real(DP) :: v
+    ! -- for observations
+    integer(I4B) :: iprobslocal
+    ! -- formats
+! ------------------------------------------------------------------------------
+    !
+    ! -- recalculate package HCOF and RHS terms with latest groundwater and
+    !    lak heads prior to calling base budget functionality
+    !call this%lak_cfupdate()
+    !
+    ! -- update the lake hcof and rhs terms
+    call this%lak_solve(.false.)
+    !
+    ! -- Suppress saving of simulated values; they
+    !    will be saved at end of this procedure.
+    iprobslocal = 0
+    !
+    ! -- call base functionality in bnd_bd
+    call this%BndType%bnd_bd(x, idvfl, icbcfl, ibudfl, icbcun, iprobslocal,    &
+                             isuppress_output, model_budget, this%imap,        &
+                             iadv=1)
+    !
+    ! -- calculate several budget terms
+    chratin = DZERO
+    chratout = DZERO
+    do n = 1, this%nlakes
+      this%chterm(n) = DZERO
+      if (this%iboundpak(n) == 0) cycle
+      hlak = this%xnewpak(n)
+      call this%lak_calculate_vol(n, hlak, v1)
+      ! -- add budget terms for active lakes
+      if (this%iboundpak(n) /= 0) then
+        !
+        ! -- rainfall
+        rrate = this%precip(n)
+        call this%lak_accumulate_chterm(n, rrate, chratin, chratout)
+        !
+        ! -- evaporation
+        rrate = this%evap(n)
+        call this%lak_accumulate_chterm(n, rrate, chratin, chratout)
+        !
+        ! -- runoff
+        rrate = this%runoff(n)%value
+        call this%lak_accumulate_chterm(n, rrate, chratin, chratout)
+        !
+        ! -- inflow
+        rrate = this%inflow(n)%value
+        call this%lak_accumulate_chterm(n, rrate, chratin, chratout)
+        !
+        ! -- withdrawals
+        rrate = this%withr(n)
+        call this%lak_accumulate_chterm(n, rrate, chratin, chratout)
+        !
+        ! -- add lake storage changes
+        rrate = DZERO
+        if (this%iboundpak(n) > 0) then
+          if (this%gwfiss /= 1) then
+            call this%lak_calculate_vol(n, this%xoldpak(n), v0)
+            rrate = -(v1 - v0) / delt
+            call this%lak_accumulate_chterm(n, rrate, chratin, chratout)
+          end if
+        end if
+        this%qsto(n) = rrate
+        !
+        ! -- add external outlets
+        call this%lak_get_external_outlet(n, rrate)
+        call this%lak_accumulate_chterm(n, rrate, chratin, chratout)
+        !
+        ! -- add mover terms
+        if (this%imover == 1) then
+          if (this%iboundpak(n) /= 0) then
+            rrate = this%pakmvrobj%get_qfrommvr(n)
+          else
+            rrate = DZERO
+          end if
+          call this%lak_accumulate_chterm(n, rrate, chratin, chratout)
+        endif
+      end if
+    end do
+    !
+    ! -- gwf flow and constant flow to lake
+    do n = 1, this%nlakes
+      if (this%iboundpak(n) == 0) cycle
+      rrate = DZERO
+      hlak = this%xnewpak(n)
+      do j = this%idxlakeconn(n), this%idxlakeconn(n+1)-1
+        igwfnode = this%cellid(j)
+        hgwf = this%xnew(igwfnode)
+        blak = this%belev(j)
+        if (-this%hcof(j) > DZERO) then
+          if (hgwf >= blak) then
+            s = max(hlak, blak)
+            rrate = this%hcof(j) * (s - hgwf)
+          else
+            rrate = this%rhs(j)
+          end if
+        else
+          rrate = this%rhs(j)
+        end if
+        this%qleak(j) = rrate
+        call this%lak_accumulate_chterm(n, rrate, chratin, chratout)
+      end do
+    end do
+    !
+    ! -- For continuous observations, save simulated values.
+    if (this%obs%npakobs > 0 .and. iprobs > 0) then
+      call this%lak_bd_obs()
+    endif
+    !
+    ! -- set unit number for binary dependent variable output
+    ibinun = 0
+    if(this%istageout /= 0) then
+      ibinun = this%istageout
+    end if
+    if(idvfl == 0) ibinun = 0
+    if (isuppress_output /= 0) ibinun = 0
+    !
+    ! -- write lake binary output
+    if (ibinun > 0) then
+      do n = 1, this%nlakes
+        v = this%xnewpak(n)
+        d = v - this%lakebot(n)
+        if (this%iboundpak(n) == 0) then
+          v = DHNOFLO
+        else if (d <= DZERO) then
+          v = DHDRY
+        end if
+        this%dbuff(n) = v
+      end do
+      call ulasav(this%dbuff, '           STAGE', kstp, kper, pertim, totim,   &
+                  this%nlakes, 1, 1, ibinun)
+    end if
+    !
+    ! -- fill the budget object
+    call this%lak_fill_budobj()
+    !
+    ! -- write the flows from the budobj
+    ibinun = 0
+    if(this%ibudgetout /= 0) then
+      ibinun = this%ibudgetout
+    end if
+    if(icbcfl == 0) ibinun = 0
+    if (isuppress_output /= 0) ibinun = 0
+    if (ibinun > 0) then
+      call this%budobj%save_flows(this%dis, ibinun, kstp, kper, delt, &
+                        pertim, totim, this%iout)
+    end if
+    !
+    ! -- return
+    return
+  end subroutine lak_bd
+
+  subroutine lak_ot(this, kstp, kper, iout, ihedfl, ibudfl)
+    ! **************************************************************************
+    ! lak_ot -- Output package budget
+    ! **************************************************************************
+    !
+    !    SPECIFICATIONS:
+    ! --------------------------------------------------------------------------
+    use InputOutputModule, only: UWWORD
+    ! -- dummy
+    class(LakType) :: this
+    integer(I4B),intent(in) :: kstp
+    integer(I4B),intent(in) :: kper
+    integer(I4B),intent(in) :: iout
+    integer(I4B),intent(in) :: ihedfl
+    integer(I4B),intent(in) :: ibudfl
+    ! -- locals
+    character(len=LINELENGTH) :: line, linesep
+    character(len=16) :: text
+    integer(I4B) :: n
+    integer(I4B) :: iloc
+    real(DP) :: q
+    ! format
+ 2000 FORMAT ( 1X, ///1X, A, A, A, '   PERIOD ', I6, '   STEP ', I8)
+    ! --------------------------------------------------------------------------
+    !
+    ! -- write lake stage
+    if (ihedfl /= 0 .and. this%iprhed /= 0) then
+      write(iout, 2000) 'LAKE (', trim(this%name), ') STAGE', kper, kstp
+      iloc = 1
+      line = ''
+      if (this%inamedbound==1) then
+        call UWWORD(line, iloc, 16, TABUCSTRING,                                 &
+                    'lake', n, q, ALIGNMENT=TABLEFT)
+      end if
+      call UWWORD(line, iloc, 6, TABUCSTRING,                                    &
+                  'lake', n, q, ALIGNMENT=TABCENTER, SEP=' ')
+      call UWWORD(line, iloc, 11, TABUCSTRING,                                   &
+                  'lake', n, q, ALIGNMENT=TABCENTER)
+      ! -- create line separator
+      linesep = repeat('-', iloc)
+      ! -- write first line
+      write(iout,'(1X,A)') linesep(1:iloc)
+      write(iout,'(1X,A)') line(1:iloc)
+      ! -- create second header line
+      iloc = 1
+      line = ''
+      if (this%inamedbound==1) then
+        call UWWORD(line, iloc, 16, TABUCSTRING,                                 &
+                    'name', n, q, ALIGNMENT=TABLEFT)
+      end if
+      call UWWORD(line, iloc, 6, TABUCSTRING,                                    &
+                  'no.', n, q, ALIGNMENT=TABCENTER, SEP=' ')
+      call UWWORD(line, iloc, 11, TABUCSTRING,                                   &
+                  'stage', n, q, ALIGNMENT=TABCENTER)
+      ! -- write second line
+      write(iout,'(1X,A)') line(1:iloc)
+      write(iout,'(1X,A)') linesep(1:iloc)
+      ! -- write data
+      do n = 1, this%nlakes
+        iloc = 1
+        line = ''
+        if (this%inamedbound==1) then
+          call UWWORD(line, iloc, 16, TABUCSTRING,                               &
+                      this%lakename(n), n, q, ALIGNMENT=TABLEFT)
+        end if
+        call UWWORD(line, iloc, 6, TABINTEGER, text, n, q, SEP=' ')
+        call UWWORD(line, iloc, 11, TABREAL, text, n, this%xnewpak(n))
+        write(iout, '(1X,A)') line(1:iloc)
+      end do
+    end if
+    !
+    ! -- Output lake flow table
+    if (ibudfl /= 0 .and. this%iprflow /= 0) then
+      call this%budobj%write_flowtable(this%dis)
+    end if
+    !
+    ! -- Output lake budget
+    call this%budobj%write_budtable(kstp, kper, iout)
+    !
+    ! -- return
+    return
+  end subroutine lak_ot
+
+  subroutine lak_da(this)
+    ! **************************************************************************
+    ! lak_da -- Deallocate objects
+    ! **************************************************************************
+    !
+    !    SPECIFICATIONS:
+    ! --------------------------------------------------------------------------
+    ! -- modules
+    use MemoryManagerModule, only: mem_deallocate
+    ! -- dummy
+    class(LakType) :: this
+    ! -- local
+    integer(I4B) :: n
+    integer(I4B) :: iconn
+    ! -- format
+    ! --------------------------------------------------------------------------
+    !
+    ! -- arrays
+    deallocate(this%lakename)
+    deallocate(this%status)
+    deallocate(this%clakbudget)
+    call mem_deallocate(this%dbuff)
+    deallocate(this%cauxcbc)
+    call mem_deallocate(this%qauxcbc)
+    call mem_deallocate(this%qleak)
+    call mem_deallocate(this%qsto)
+    !
+    ! -- tables
+    do n = 1, this%nlakes
+      if (this%ntabrow(n) > 0) then
+        call mem_deallocate(this%laketables(n)%tabstage)
+        call mem_deallocate(this%laketables(n)%tabvolume)
+        call mem_deallocate(this%laketables(n)%tabsarea)
+        iconn = this%idxlakeconn(n)
+        if (this%ictype(iconn) == 2 .or. this%ictype(iconn) == 3) then
+          call mem_deallocate(this%laketables(n)%tabwarea)
+        end if
+      end if
+    end do
+    if (this%ntables > 0) then
+      deallocate(this%laketables)
+    end if
+    !
+    ! -- budobj
+    call this%budobj%budgetobject_da()
+    deallocate(this%budobj)
+    nullify(this%budobj)
+    !
+    ! -- outlets
+    if (this%noutlets > 0) then
+      call mem_deallocate(this%lakein)
+      call mem_deallocate(this%lakeout)
+      call mem_deallocate(this%iouttype)
+      call mem_deallocate(this%outrate)
+      call mem_deallocate(this%outinvert)
+      call mem_deallocate(this%outwidth)
+      call mem_deallocate(this%outrough)
+      call mem_deallocate(this%outslope)
+      call mem_deallocate(this%simoutrate)
+    endif
+    !
+    ! -- scalars
+    call mem_deallocate(this%iprhed)
+    call mem_deallocate(this%istageout)
+    call mem_deallocate(this%ibudgetout)
+    call mem_deallocate(this%nlakes)
+    call mem_deallocate(this%noutlets)
+    call mem_deallocate(this%ntables)
+    call mem_deallocate(this%convlength)
+    call mem_deallocate(this%convtime)
+    call mem_deallocate(this%outdmax)
+    call mem_deallocate(this%igwhcopt)
+    call mem_deallocate(this%iconvchk)
+    call mem_deallocate(this%iconvresidchk)
+    call mem_deallocate(this%surfdep)
+    call mem_deallocate(this%delh)
+    call mem_deallocate(this%pdmax)
+    call mem_deallocate(this%check_attr)
+    call mem_deallocate(this%bditems)
+    call mem_deallocate(this%cbcauxitems)
+    !
+    call mem_deallocate(this%nlakeconn)
+    call mem_deallocate(this%idxlakeconn)
+    call mem_deallocate(this%ntabrow)
+    call mem_deallocate(this%strt)
+    call mem_deallocate(this%laketop)
+    call mem_deallocate(this%lakebot)
+    call mem_deallocate(this%sareamax)
+    call mem_deallocate(this%stage)
+    call mem_deallocate(this%rainfall)
+    call mem_deallocate(this%evaporation)
+    call mem_deallocate(this%runoff)
+    call mem_deallocate(this%inflow)
+    call mem_deallocate(this%withdrawal)
+    call mem_deallocate(this%lauxvar)
+    call mem_deallocate(this%avail)
+    call mem_deallocate(this%lkgwsink)
+    call mem_deallocate(this%ncncvr)
+    call mem_deallocate(this%surfin)
+    call mem_deallocate(this%surfout)
+    call mem_deallocate(this%surfout1)
+    call mem_deallocate(this%precip)
+    call mem_deallocate(this%precip1)
+    call mem_deallocate(this%evap)
+    call mem_deallocate(this%evap1)
+    call mem_deallocate(this%evapo)
+    call mem_deallocate(this%withr)
+    call mem_deallocate(this%withr1)
+    call mem_deallocate(this%flwin)
+    call mem_deallocate(this%flwiter)
+    call mem_deallocate(this%flwiter1)
+    call mem_deallocate(this%seep)
+    call mem_deallocate(this%seep1)
+    call mem_deallocate(this%seep0)
+    call mem_deallocate(this%stageiter)
+    call mem_deallocate(this%chterm)
+    !
+    ! -- lake boundary and stages
+    call mem_deallocate(this%iboundpak)
+    call mem_deallocate(this%xnewpak)
+    call mem_deallocate(this%xoldpak)
+    !
+    ! -- lake iteration variables
+    call mem_deallocate(this%iseepc)
+    call mem_deallocate(this%idhc)
+    call mem_deallocate(this%en1)
+    call mem_deallocate(this%en2)
+    call mem_deallocate(this%r1)
+    call mem_deallocate(this%r2)
+    call mem_deallocate(this%dh0)
+    call mem_deallocate(this%s0)
+    !
+    ! -- lake connection variables
+    call mem_deallocate(this%imap)
+    call mem_deallocate(this%cellid)
+    call mem_deallocate(this%nodesontop)
+    call mem_deallocate(this%ictype)
+    call mem_deallocate(this%bedleak)
+    call mem_deallocate(this%belev)
+    call mem_deallocate(this%telev)
+    call mem_deallocate(this%connlength)
+    call mem_deallocate(this%connwidth)
+    call mem_deallocate(this%sarea)
+    call mem_deallocate(this%warea)
+    call mem_deallocate(this%satcond)
+    call mem_deallocate(this%simcond)
+    call mem_deallocate(this%simlakgw)
+    !
+    ! -- pointers to gwf variables
+    nullify(this%gwfiss)
+    !
+    ! -- Parent object
+    call this%BndType%bnd_da()
+    !
+    ! -- Return
+    return
+  end subroutine lak_da
+
+
+  subroutine define_listlabel(this)
+! ******************************************************************************
+! define_listlabel -- Define the list heading that is written to iout when
+!   PRINT_INPUT option is used.
+! ******************************************************************************
+!
+!    SPECIFICATIONS:
+! ------------------------------------------------------------------------------
+    class(LakType), intent(inout) :: this
+! ------------------------------------------------------------------------------
+    !
+    ! -- create the header list label
+    this%listlabel = trim(this%filtyp) // ' NO.'
+    if(this%dis%ndim == 3) then
+      write(this%listlabel, '(a, a7)') trim(this%listlabel), 'LAYER'
+      write(this%listlabel, '(a, a7)') trim(this%listlabel), 'ROW'
+      write(this%listlabel, '(a, a7)') trim(this%listlabel), 'COL'
+    elseif(this%dis%ndim == 2) then
+      write(this%listlabel, '(a, a7)') trim(this%listlabel), 'LAYER'
+      write(this%listlabel, '(a, a7)') trim(this%listlabel), 'CELL2D'
+    else
+      write(this%listlabel, '(a, a7)') trim(this%listlabel), 'NODE'
+    endif
+    write(this%listlabel, '(a, a16)') trim(this%listlabel), 'STRESS RATE'
+    if(this%inamedbound == 1) then
+      write(this%listlabel, '(a, a16)') trim(this%listlabel), 'BOUNDARY NAME'
+    endif
+    !
+    ! -- return
+    return
+  end subroutine define_listlabel
+
+
+  subroutine lak_set_pointers(this, neq, ibound, xnew, xold, flowja)
+! ******************************************************************************
+! set_pointers -- Set pointers to model arrays and variables so that a package
+!                 has access to these things.
+! ******************************************************************************
+!
+!    SPECIFICATIONS:
+! ------------------------------------------------------------------------------
+    class(LakType) :: this
+    integer(I4B), pointer :: neq
+    integer(I4B), dimension(:), pointer, contiguous :: ibound
+    real(DP), dimension(:), pointer, contiguous :: xnew
+    real(DP), dimension(:), pointer, contiguous :: xold
+    real(DP), dimension(:), pointer, contiguous :: flowja
+    ! -- local
+! ------------------------------------------------------------------------------
+    !
+    ! -- call base BndType set_pointers
+    call this%BndType%set_pointers(neq, ibound, xnew, xold, flowja)
+    !
+    ! -- Set the LAK pointers
+    !
+    ! -- set package pointers
+    !istart = this%dis%nodes + this%ioffset + 1
+    !iend = istart + this%nlakes - 1
+    !this%iboundpak => this%ibound(istart:iend)
+    !this%xnewpak => this%xnew(istart:iend)
+    !
+    ! -- initialize xnewpak
+    !do n = 1, this%nlakes
+    !  this%xnewpak(n) = DEP20
+    !end do
+    !
+    ! -- return
+  end subroutine lak_set_pointers
+
+  !
+  ! -- Procedures related to observations (type-bound)
+  logical function lak_obs_supported(this)
+  ! ******************************************************************************
+  ! lak_obs_supported
+  !   -- Return true because LAK package supports observations.
+  !   -- Overrides BndType%bnd_obs_supported()
+  ! ******************************************************************************
+  !
+  !    SPECIFICATIONS:
+  ! ------------------------------------------------------------------------------
+  ! ------------------------------------------------------------------------------
+    class(LakType) :: this
+    lak_obs_supported = .true.
+    return
+  end function lak_obs_supported
+
+
+  subroutine lak_df_obs(this)
+  ! ******************************************************************************
+  ! lak_df_obs (implements bnd_df_obs)
+  !   -- Store observation type supported by LAK package.
+  !   -- Overrides BndType%bnd_df_obs
+  ! ******************************************************************************
+  !
+  !    SPECIFICATIONS:
+  ! ------------------------------------------------------------------------------
+    ! -- dummy
+    class(LakType) :: this
+    ! -- local
+    integer(I4B) :: indx
+  ! ------------------------------------------------------------------------------
+    !
+    ! -- Store obs type and assign procedure pointer
+    !    for stage observation type.
+    call this%obs%StoreObsType('stage', .false., indx)
+    this%obs%obsData(indx)%ProcessIdPtr => lak_process_obsID
+    !
+    ! -- Store obs type and assign procedure pointer
+    !    for ext-inflow observation type.
+    call this%obs%StoreObsType('ext-inflow', .true., indx)
+    this%obs%obsData(indx)%ProcessIdPtr => lak_process_obsID
+    !
+    ! -- Store obs type and assign procedure pointer
+    !    for outlet-inflow observation type.
+    call this%obs%StoreObsType('outlet-inflow', .true., indx)
+    this%obs%obsData(indx)%ProcessIdPtr => lak_process_obsID
+    !
+    ! -- Store obs type and assign procedure pointer
+    !    for inflow observation type.
+    call this%obs%StoreObsType('inflow', .true., indx)
+    this%obs%obsData(indx)%ProcessIdPtr => lak_process_obsID
+    !
+    ! -- Store obs type and assign procedure pointer
+    !    for from-mvr observation type.
+    call this%obs%StoreObsType('from-mvr', .true., indx)
+    this%obs%obsData(indx)%ProcessIdPtr => lak_process_obsID
+    !
+    ! -- Store obs type and assign procedure pointer
+    !    for rainfall observation type.
+    call this%obs%StoreObsType('rainfall', .true., indx)
+    this%obs%obsData(indx)%ProcessIdPtr => lak_process_obsID
+    !
+    ! -- Store obs type and assign procedure pointer
+    !    for runoff observation type.
+    call this%obs%StoreObsType('runoff', .true., indx)
+    this%obs%obsData(indx)%ProcessIdPtr => lak_process_obsID
+    !
+    ! -- Store obs type and assign procedure pointer
+    !    for lak observation type.
+    call this%obs%StoreObsType('lak', .true., indx)
+    this%obs%obsData(indx)%ProcessIdPtr => lak_process_obsID
+    !
+    ! -- Store obs type and assign procedure pointer
+    !    for evaporation observation type.
+    call this%obs%StoreObsType('evaporation', .true., indx)
+    this%obs%obsData(indx)%ProcessIdPtr => lak_process_obsID
+    !
+    ! -- Store obs type and assign procedure pointer
+    !    for withdrawal observation type.
+    call this%obs%StoreObsType('withdrawal', .true., indx)
+    this%obs%obsData(indx)%ProcessIdPtr => lak_process_obsID
+    !
+    ! -- Store obs type and assign procedure pointer
+    !    for ext-outflow observation type.
+    call this%obs%StoreObsType('ext-outflow', .true., indx)
+    this%obs%obsData(indx)%ProcessIdPtr => lak_process_obsID
+    !
+    ! -- Store obs type and assign procedure pointer
+    !    for to-mvr observation type.
+    call this%obs%StoreObsType('to-mvr', .true., indx)
+    this%obs%obsData(indx)%ProcessIdPtr => lak_process_obsID
+    !
+    ! -- Store obs type and assign procedure pointer
+    !    for storage observation type.
+    call this%obs%StoreObsType('storage', .true., indx)
+    this%obs%obsData(indx)%ProcessIdPtr => lak_process_obsID
+    !
+    ! -- Store obs type and assign procedure pointer
+    !    for constant observation type.
+    call this%obs%StoreObsType('constant', .true., indx)
+    this%obs%obsData(indx)%ProcessIdPtr => lak_process_obsID
+    !
+    ! -- Store obs type and assign procedure pointer
+    !    for outlet observation type.
+    call this%obs%StoreObsType('outlet', .true., indx)
+    this%obs%obsData(indx)%ProcessIdPtr => lak_process_obsID
+    !
+    ! -- Store obs type and assign procedure pointer
+    !    for volume observation type.
+    call this%obs%StoreObsType('volume', .true., indx)
+    this%obs%obsData(indx)%ProcessIdPtr => lak_process_obsID
+    !
+    ! -- Store obs type and assign procedure pointer
+    !    for surface-area observation type.
+    call this%obs%StoreObsType('surface-area', .true., indx)
+    this%obs%obsData(indx)%ProcessIdPtr => lak_process_obsID
+    !
+    ! -- Store obs type and assign procedure pointer
+    !    for wetted-area observation type.
+    call this%obs%StoreObsType('wetted-area', .true., indx)
+    this%obs%obsData(indx)%ProcessIdPtr => lak_process_obsID
+    !
+    ! -- Store obs type and assign procedure pointer
+    !    for conductance observation type.
+    call this%obs%StoreObsType('conductance', .true., indx)
+    this%obs%obsData(indx)%ProcessIdPtr => lak_process_obsID
+    !
+    return
+  end subroutine lak_df_obs
+
+
+  subroutine lak_bd_obs(this)
+    ! **************************************************************************
+    ! lak_bd_obs
+    !   -- Calculate observations this time step and call
+    !      ObsType%SaveOneSimval for each LakType observation.
+    ! **************************************************************************
+    !
+    !    SPECIFICATIONS:
+    ! --------------------------------------------------------------------------
+    ! -- dummy
+    class(LakType), intent(inout) :: this
+    ! -- local
+    integer(I4B) :: i, igwfnode, j, jj, n, nn
+    real(DP) :: hgwf, hlak, v, v2
+    character(len=100) :: errmsg
+    type(ObserveType), pointer :: obsrv => null()
+    !---------------------------------------------------------------------------
+    !
+    ! Write simulated values for all LAK observations
+    if (this%obs%npakobs > 0) then
+      call this%obs%obs_bd_clear()
+      do i = 1, this%obs%npakobs
+        obsrv => this%obs%pakobs(i)%obsrv
+        nn = size(obsrv%indxbnds)
+        do j = 1, nn
+          v = DNODATA
+          jj = obsrv%indxbnds(j)
+          select case (obsrv%ObsTypeId)
+            case ('STAGE')
+              if (this%iboundpak(jj) /= 0) then
+                v = this%xnewpak(jj)
+              end if
+            case ('EXT-INFLOW')
+              if (this%iboundpak(jj) /= 0) then
+                call this%lak_calculate_inflow(jj, v)
+              end if
+            case ('OUTLET-INFLOW')
+              if (this%iboundpak(jj) /= 0) then
+                call this%lak_calculate_outlet_inflow(jj, v)
+              end if
+            case ('INFLOW')
+              if (this%iboundpak(jj) /= 0) then
+                call this%lak_calculate_inflow(jj, v)
+                call this%lak_calculate_outlet_inflow(jj, v2)
+                v = v + v2
+              end if
+            case ('FROM-MVR')
+              if (this%iboundpak(jj) /= 0) then
+                if (this%imover == 1) then
+                  v = this%pakmvrobj%get_qfrommvr(jj)
+                end if
+              end if
+            case ('RAINFALL')
+              if (this%iboundpak(jj) /= 0) then
+                v = this%precip(jj)
+              end if
+            case ('RUNOFF')
+              if (this%iboundpak(jj) /= 0) then
+                v = this%runoff(jj)%value
+              end if
+            case ('LAK')
+              n = this%imap(jj)
+              if (this%iboundpak(n) /= 0) then
+                igwfnode = this%cellid(jj)
+                hgwf = this%xnew(igwfnode)
+                if (this%hcof(jj) /= DZERO) then
+                  v = -(this%hcof(jj) * (this%xnewpak(n) - hgwf))
+                else
+                  v = -this%rhs(jj)
+                end if
+              end if
+            case ('EVAPORATION')
+              if (this%iboundpak(jj) /= 0) then
+                v = this%evap(jj)
+              end if
+            case ('WITHDRAWAL')
+              if (this%iboundpak(jj) /= 0) then
+                v = this%withr(jj)
+              end if
+            case ('EXT-OUTFLOW')
+              n = this%lakein(jj)
+              if (this%iboundpak(n) /= 0) then
+                if (this%lakeout(jj) == 0) then
+                  v = this%simoutrate(jj)
+                  if (v < DZERO) then
+                    if (this%imover == 1) then
+                      v = v + this%pakmvrobj%get_qtomvr(jj)
+                    end if
+                  end if
+                end if
+              end if
+            case ('TO-MVR')
+              n = this%lakein(jj)
+              if (this%iboundpak(n) /= 0) then
+                if (this%imover == 1) then
+                  v = this%pakmvrobj%get_qtomvr(jj)
+                  if (v > DZERO) then
+                    v = -v
+                  end if
+                end if
+              end if
+            case ('STORAGE')
+              if (this%iboundpak(jj) /= 0) then
+                v = this%qsto(jj)
+              end if
+            case ('CONSTANT')
+              if (this%iboundpak(jj) /= 0) then
+                v = this%chterm(jj)
+              end if
+            case ('OUTLET')
+              n = this%lakein(jj)
+              if (this%iboundpak(jj) /= 0) then
+                v = this%simoutrate(jj)
+                !if (this%imover == 1) then
+                !  v = v + this%pakmvrobj%get_qtomvr(jj)
+                !end if
+              end if
+            case ('VOLUME')
+              if (this%iboundpak(jj) /= 0) then
+                call this%lak_calculate_vol(jj, this%xnewpak(jj), v)
+              end if
+            case ('SURFACE-AREA')
+              if (this%iboundpak(jj) /= 0) then
+                hlak = this%xnewpak(jj)
+                call this%lak_calculate_sarea(jj, hlak, v)
+              end if
+            case ('WETTED-AREA')
+              n = this%imap(jj)
+              if (this%iboundpak(n) /= 0) then
+                hlak = this%xnewpak(n)
+                nn = size(obsrv%indxbnds)
+                igwfnode = this%cellid(jj)
+                hgwf = this%xnew(igwfnode)
+                call this%lak_calculate_conn_warea(n, jj, hlak, hgwf, v)
+              end if
+            case ('CONDUCTANCE')
+              n = this%imap(jj)
+              if (this%iboundpak(n) /= 0) then
+                hlak = this%xnewpak(n)
+                nn = size(obsrv%indxbnds)
+                igwfnode = this%cellid(jj)
+                hgwf = this%xnew(igwfnode)
+                call this%lak_calculate_conn_conductance(n, jj, hlak, hgwf, v)
+              end if
+            case default
+              errmsg = 'Error: Unrecognized observation type: ' // &
+                        trim(obsrv%ObsTypeId)
+              call store_error(errmsg)
+              call ustop()
+          end select
+          call this%obs%SaveOneSimval(obsrv, v)
+        end do
+      end do
+    end if
+    !
+    return
+  end subroutine lak_bd_obs
+
+
+  subroutine lak_rp_obs(this)
+    ! -- dummy
+    class(LakType), intent(inout) :: this
+    ! -- local
+    integer(I4B) :: i, j, n, nn1, nn2
+    integer(I4B) :: jj
+    character(len=200) :: ermsg
+    character(len=LENBOUNDNAME) :: bname
+    logical :: jfound
+    class(ObserveType),   pointer :: obsrv => null()
+    ! --------------------------------------------------------------------------
+    ! -- formats
+10  format('Error: Boundary "',a,'" for observation "',a, &
+           '" is invalid in package "',a,'"')
+    !
+    do i = 1, this%obs%npakobs
+      obsrv => this%obs%pakobs(i)%obsrv
+      !
+      ! -- indxbnds needs to be deallocated and reallocated (using
+      !    ExpandArray) each stress period because list of boundaries
+      !    can change each stress period.
+      if (allocated(obsrv%indxbnds)) then
+        deallocate(obsrv%indxbnds)
+      end if
+      !
+      ! -- get node number 1
+      nn1 = obsrv%NodeNumber
+      if (nn1 == NAMEDBOUNDFLAG) then
+        bname = obsrv%FeatureName
+        if (bname /= '') then
+          ! -- Observation lake is based on a boundary name.
+          !    Iterate through all lakes to identify and store
+          !    corresponding index in bound array.
+          jfound = .false.
+          if (obsrv%ObsTypeId=='LAK' .or.   &
+               obsrv%ObsTypeId=='CONDUCTANCE' .or.       &
+               obsrv%ObsTypeId=='WETTED-AREA') then
+            do j = 1, this%nlakes
+              do jj = this%idxlakeconn(j), this%idxlakeconn(j+1) - 1
+                if (this%boundname(jj) == bname) then
+                  jfound = .true.
+                  call ExpandArray(obsrv%indxbnds)
+                  n = size(obsrv%indxbnds)
+                  obsrv%indxbnds(n) = jj
+                end if
+              end do
+            end do
+          else if (obsrv%ObsTypeId=='EXT-OUTFLOW' .or.   &
+                   obsrv%ObsTypeId=='TO-MVR' .or. &
+                   obsrv%ObsTypeId=='OUTLET') then
+            do j = 1, this%noutlets
+              jj = this%lakein(j)
+              if (this%lakename(jj) == bname) then
+                jfound = .true.
+                call ExpandArray(obsrv%indxbnds)
+                n = size(obsrv%indxbnds)
+                obsrv%indxbnds(n) = j
+              end if
+            end do
+          else
+            do j = 1, this%nlakes
+              if (this%lakename(j) == bname) then
+                jfound = .true.
+                call ExpandArray(obsrv%indxbnds)
+                n = size(obsrv%indxbnds)
+                obsrv%indxbnds(n) = j
+              end if
+            end do
+          end if
+          if (.not. jfound) then
+            write(ermsg,10)trim(bname), trim(obsrv%Name), trim(this%name)
+            call store_error(ermsg)
+          end if
+        end if
+      else
+        call ExpandArray(obsrv%indxbnds)
+        n = size(obsrv%indxbnds)
+        if (n == 1) then
+          if (obsrv%ObsTypeId=='LAK' .or.   &
+               obsrv%ObsTypeId=='CONDUCTANCE' .or.       &
+               obsrv%ObsTypeId=='WETTED-AREA') then
+            nn2 = obsrv%NodeNumber2
+            j = this%idxlakeconn(nn1) + nn2 - 1
+            obsrv%indxbnds(1) = j
+          else
+            obsrv%indxbnds(1) = nn1
+          end if
+        else
+          ermsg = 'Programming error in lak_rp_obs'
+          call store_error(ermsg)
+        endif
+      end if
+      !
+      ! -- catch non-cumulative observation assigned to observation defined
+      !    by a boundname that is assigned to more than one element
+      if (obsrv%ObsTypeId == 'STAGE') then
+        n = size(obsrv%indxbnds)
+        if (n > 1) then
+          write(ermsg, '(4x,a,4(1x,a))') &
+            'ERROR:', trim(adjustl(obsrv%ObsTypeId)), &
+            'for observation', trim(adjustl(obsrv%Name)), &
+            ' must be assigned to a lake with a unique boundname.'
+          call store_error(ermsg)
+        end if
+      end if
+      !
+      ! -- check that index values are valid
+      if (obsrv%ObsTypeId=='TO-MVR' .or. &
+          obsrv%ObsTypeId=='EXT-OUTFLOW' .or. &
+          obsrv%ObsTypeId=='OUTLET') then
+        do j = 1, size(obsrv%indxbnds)
+          nn1 =  obsrv%indxbnds(j)
+          if (nn1 < 1 .or. nn1 > this%noutlets) then
+            write(ermsg, '(4x,a,1x,a,1x,a,1x,i0,1x,a,1x,i0,1x,a)') &
+              'ERROR:', trim(adjustl(obsrv%ObsTypeId)), &
+              ' outlet must be > 0 and <=', this%noutlets, &
+              '(specified value is ', nn1, ')'
+            call store_error(ermsg)
+          end if
+        end do
+      else if (obsrv%ObsTypeId=='LAK' .or.   &
+               obsrv%ObsTypeId=='CONDUCTANCE' .or.       &
+               obsrv%ObsTypeId=='WETTED-AREA') then
+        do j = 1, size(obsrv%indxbnds)
+          nn1 =  obsrv%indxbnds(j)
+          if (nn1 < 1 .or. nn1 > this%maxbound) then
+            write(ermsg, '(4x,a,1x,a,1x,a,1x,i0,1x,a,1x,i0,1x,a)') &
+              'ERROR:', trim(adjustl(obsrv%ObsTypeId)), &
+              ' lake connection number must be > 0 and <=', this%maxbound, &
+              '(specified value is ', nn1, ')'
+            call store_error(ermsg)
+          end if
+        end do
+      else
+        do j = 1, size(obsrv%indxbnds)
+          nn1 =  obsrv%indxbnds(j)
+          if (nn1 < 1 .or. nn1 > this%nlakes) then
+            write(ermsg, '(4x,a,1x,a,1x,a,1x,i0,1x,a,1x,i0,1x,a)') &
+              'ERROR:', trim(adjustl(obsrv%ObsTypeId)), &
+              ' lake must be > 0 and <=', this%nlakes, &
+              '(specified value is ', nn1, ')'
+            call store_error(ermsg)
+          end if
+        end do
+      end if
+    end do
+    if (count_errors() > 0) call ustop()
+    !
+    return
+  end subroutine lak_rp_obs
+
+
+  !
+  ! -- Procedures related to observations (NOT type-bound)
+  subroutine lak_process_obsID(obsrv, dis, inunitobs, iout)
+    ! -- This procedure is pointed to by ObsDataType%ProcesssIdPtr. It processes
+    !    the ID string of an observation definition for LAK package observations.
+    ! -- dummy
+    type(ObserveType),      intent(inout) :: obsrv
+    class(DisBaseType), intent(in)    :: dis
+    integer(I4B),            intent(in)    :: inunitobs
+    integer(I4B),            intent(in)    :: iout
+    ! -- local
+    integer(I4B) :: nn1, nn2
+    integer(I4B) :: icol, istart, istop
+    character(len=LINELENGTH) :: strng
+    character(len=LENBOUNDNAME) :: bndname
+    ! formats
+    !
+    strng = obsrv%IDstring
+    ! -- Extract lake number from strng and store it.
+    !    If 1st item is not an integer(I4B), it should be a
+    !    lake name--deal with it.
+    icol = 1
+    ! -- get lake number or boundary name
+    call extract_idnum_or_bndname(strng, icol, istart, istop, nn1, bndname)
+    if (nn1 == NAMEDBOUNDFLAG) then
+      obsrv%FeatureName = bndname
+    else
+      if (obsrv%ObsTypeId=='LAK' .or. obsrv%ObsTypeId=='CONDUCTANCE' .or. &
+          obsrv%ObsTypeId=='WETTED-AREA') then
+        call extract_idnum_or_bndname(strng, icol, istart, istop, nn2, bndname)
+        if (nn2 == NAMEDBOUNDFLAG) then
+          obsrv%FeatureName = bndname
+          ! -- reset nn1
+          nn1 = nn2
+        else
+          obsrv%NodeNumber2 = nn2
+        end if
+        !! -- store connection number (NodeNumber2)
+        !obsrv%NodeNumber2 = nn2
+      endif
+    endif
+    ! -- store lake number (NodeNumber)
+    obsrv%NodeNumber = nn1
+    !
+    return
+  end subroutine lak_process_obsID
+
+  !
+  ! -- private LAK methods
+  !
+  subroutine lak_accumulate_chterm(this, ilak, rrate, chratin, chratout)
+    ! **************************************************************************
+    ! lak_accumulate_chterm -- Accumulate constant head terms for budget.
+    ! **************************************************************************
+    !
+    !    SPECIFICATIONS:
+    ! --------------------------------------------------------------------------
+    ! -- dummy
+    class(LakType) :: this
+    integer(I4B), intent(in) :: ilak
+    real(DP), intent(in) :: rrate
+    real(DP), intent(inout) :: chratin
+    real(DP), intent(inout) :: chratout
+    ! -- locals
+    real(DP) :: q
+    ! format
+    ! code
+    if (this%iboundpak(ilak) < 0) then
+      q = -rrate
+      this%chterm(ilak) = this%chterm(ilak) + q
+      !
+      ! -- See if flow is into lake or out of lake.
+      if (q < DZERO) then
+        !
+        ! -- Flow is out of lake subtract rate from ratout.
+        chratout = chratout - q
+      else
+        !
+        ! -- Flow is into lake; add rate to ratin.
+        chratin = chratin + q
+      end if
+    end if
+    ! -- return
+    return
+  end subroutine lak_accumulate_chterm
+
+
+  subroutine lak_cfupdate(this)
+  ! ******************************************************************************
+  ! lak_cfupdate -- Update LAK satcond and package rhs and hcof
+  ! ******************************************************************************
+  !
+  !    SPECIFICATIONS:
+  ! ------------------------------------------------------------------------------
+      class(LakType), intent(inout) :: this
+      integer(I4B) :: j, n, node
+      real(DP) :: hlak, head, clak, blak
+  ! ------------------------------------------------------------------------------
+  !
+  ! -- Return if no lak lakes
+      if(this%nbound.eq.0) return
+  !
+  ! -- Calculate hcof and rhs for each lak entry
+      do n = 1, this%nlakes
+        hlak = this%xnewpak(n)
+        do j = this%idxlakeconn(n), this%idxlakeconn(n+1)-1
+          node = this%cellid(j)
+          head = this%xnew(node)
+
+          this%hcof(j) = DZERO
+          this%rhs(j) = DZERO
+          !
+          ! -- set bound, hcof, and rhs components
+          call this%lak_calculate_conn_conductance(n, j, hlak, head, clak)
+          this%simcond(j) = clak
+
+          this%bound(2,j) = clak
+
+          blak = this%bound(3,j)
+
+          this%hcof(j) = -clak
+          !
+          ! -- fill rhs
+          if (hlak < blak) then
+            this%rhs(j) = -clak * blak
+          else
+            this%rhs(j) = -clak * hlak
+          end if
+        end do
+      end do
+      !
+      ! -- Return
+      return
+  end subroutine lak_cfupdate
+
+  subroutine lak_bound_update(this)
+  ! ******************************************************************************
+  ! lak_bound_update -- store the lake head and connection conductance in the
+  !   bound array
+  ! ******************************************************************************
+  !
+  !    SPECIFICATIONS:
+  ! ------------------------------------------------------------------------------
+      class(LakType), intent(inout) :: this
+      integer(I4B) :: j, n, node
+      real(DP) :: hlak, head, clak
+  ! ------------------------------------------------------------------------------
+  !
+  ! -- Return if no lak lakes
+      if (this%nbound == 0) return
+  !
+  ! -- Calculate hcof and rhs for each lak entry
+      do n = 1, this%nlakes
+        hlak = this%xnewpak(n)
+        do j = this%idxlakeconn(n), this%idxlakeconn(n+1)-1
+          node = this%cellid(j)
+          head = this%xnew(node)
+          call this%lak_calculate_conn_conductance(n, j, hlak, head, clak)
+          this%bound(1, j) = hlak
+          this%bound(2, j) = clak
+        end do
+      end do
+      !
+      ! -- Return
+      return
+  end subroutine lak_bound_update
+
+  subroutine lak_solve(this, update)
+  ! **************************************************************************
+  ! lak_solve -- Solve for lake stage
+  ! **************************************************************************
+  !
+  !    SPECIFICATIONS:
+  ! --------------------------------------------------------------------------
+    use TdisModule,only:delt
+    logical, intent(in), optional :: update
+    ! -- dummy
+    class(LakType), intent(inout) :: this
+    ! -- local
+    logical :: lupdate
+    integer(I4B) :: i
+    integer(I4B) :: j
+    integer(I4B) :: n
+    integer(I4B) :: iicnvg
+    integer(I4B) :: iter
+    integer(I4B) :: maxiter
+    integer(I4B) :: ncnv
+    integer(I4B) :: idry
+    integer(I4B) :: igwfnode
+    integer(I4B) :: ibflg
+    integer(I4B) :: idhp
+    real(DP) :: hlak
+    real(DP) :: hlak0
+    real(DP) :: v0
+    real(DP) :: v1
+    real(DP) :: head
+    real(DP) :: ra
+    real(DP) :: ro
+    real(DP) :: qinf
+    real(DP) :: ex
+    real(DP) :: ev
+    real(DP) :: outinf
+    real(DP) :: s
+    real(DP) :: qlakgw
+    real(DP) :: qlakgw1
+    real(DP) :: clak
+    real(DP) :: clak1
+    real(DP) :: avail
+    real(DP) :: resid
+    real(DP) :: resid1
+    real(DP) :: residb
+    real(DP) :: wr
+    real(DP) :: derv
+    real(DP) :: dh
+    real(DP) :: adh
+    real(DP) :: adh0
+    real(DP) :: delh
+    real(DP) :: ts
+! --------------------------------------------------------------------------
+    !
+    ! -- set lupdate
+    if (present(update)) then
+      lupdate = update
+    else
+      lupdate = .true.
+    end if
+    !
+    ! -- initialize
+    avail = DZERO
+    delh = this%delh
+    !
+    ! -- initialize
+    do n = 1, this%nlakes
+      this%ncncvr(n) = 0
+      this%surfin(n) = DZERO
+      this%surfout(n) = DZERO
+      this%surfout1(n) = DZERO
+      if (this%xnewpak(n) < this%lakebot(n)) then
+        this%xnewpak(n) = this%lakebot(n)
+      end if
+      if (this%gwfiss /= 0) then
+        this%xoldpak(n) = this%xnewpak(n)
+      end if
+      ! -- lake iteration items
+      this%iseepc(n) = 0
+      this%idhc(n) = 0
+      this%en1(n) = this%lakebot(n)
+      call this%lak_calculate_residual(n, this%en1(n), this%r1(n))
+      this%en2(n) = this%laketop(n)
+      call this%lak_calculate_residual(n, this%en2(n), this%r2(n))
+    end do
+    do n = 1, this%noutlets
+      this%simoutrate(n) = DZERO
+    end do
+    !
+    ! -- sum up inflows from mover inflows
+    do n = 1, this%nlakes
+      call this%lak_calculate_outlet_inflow(n, this%surfin(n))
+    end do
+    !
+    ! -- sum up overland runoff, inflows, and external flows into lake
+    !    (includes lake volume)
+    do n = 1, this%nlakes
+      hlak0 = this%xoldpak(n)
+      call this%lak_calculate_runoff(n, ro)
+      call this%lak_calculate_inflow(n, qinf)
+      call this%lak_calculate_external(n, ex)
+      ! --
+      call this%lak_calculate_vol(n, hlak0, v0)
+      this%flwin(n) = this%surfin(n) + ro + qinf + ex + v0 / delt
+    end do
+    !
+    ! -- sum up inflows from upstream outlets
+    do n = 1, this%nlakes
+      call this%lak_calculate_outlet_inflow(n, outinf)
+      this%flwin(n) = this%flwin(n) + outinf
+    end do
+
+    iicnvg = 0
+    maxiter = 150
+
+    ! -- outer loop
+    converge: do iter = 1, maxiter
+      ncnv = 0
+      do n = 1, this%nlakes
+        if (this%ncncvr(n) == 0) ncnv = 1
+      end do
+      if (iter == maxiter) ncnv = 0
+      if (ncnv == 0) iicnvg = 1
+
+      ! -- initialize variables
+      do n = 1, this%nlakes
+        this%evap(n) = DZERO
+        this%precip(n) = DZERO
+        this%precip1(n) = DZERO
+        this%seep(n) = DZERO
+        this%seep1(n) = DZERO
+        this%evap(n) = DZERO
+        this%evap1(n) = DZERO
+        this%evapo(n) = DZERO
+        this%withr(n) = DZERO
+        this%withr1(n) = DZERO
+        this%flwiter(n) = this%flwin(n)
+        this%flwiter1(n) = this%flwin(n)
+        if (this%gwfiss /= 0) then
+          this%flwiter(n) = DEP20 !1.D+10
+          this%flwiter1(n) = DEP20 !1.D+10
+        end if
+      end do
+
+      estseep: do i = 1, 2
+        lakseep: do n = 1, this%nlakes
+          ! -- skip inactive lakes
+          if (this%iboundpak(n) == 0) then
+            cycle lakseep
+          end if
+          ! - set xoldpak to xnewpak if steady-state
+          if (this%gwfiss /= 0) then
+            this%xoldpak(n) = this%xnewpak(n)
+          end if
+          hlak = this%xnewpak(n)
+          calcconnseep: do j = this%idxlakeconn(n), this%idxlakeconn(n+1)-1
+            igwfnode = this%cellid(j)
+            head = this%xnew(igwfnode)
+            if (this%ncncvr(n) /= 2) then
+              if (this%ibound(igwfnode) > 0) then
+                call this%lak_estimate_conn_exchange(i, n, j, idry, hlak, head, qlakgw, clak, this%flwiter(n))
+                call this%lak_estimate_conn_exchange(i, n, j, idry, hlak+delh, head, qlakgw1, clak1, this%flwiter1(n))
+                !write(1051,'(2(i10),4(g15.7))') j, idry, clak, hlak, head, qlakgw
+                !
+                ! -- add to gwf matrix
+                if (ncnv == 0 .and. i == 2) then
+                  if (j == this%maxbound) then
+                    this%ncncvr(n) = 2
+                  end if
+                  if (idry /= 1) then
+                    if (head >= this%belev(j)) then
+                      s = max(hlak, this%belev(j))
+                      this%hcof(j) = -clak
+                      this%rhs(j) = -clak * s
+                    else
+                      this%hcof(j) = DZERO
+                      this%rhs(j) = qlakgw
+                    end if
+                  else
+                    this%hcof(j) = DZERO
+                    this%rhs(j) = qlakgw
+                  end if
+                end if
+                if (i == 2) then
+                  this%seep(n) = this%seep(n) + qlakgw
+                  this%seep1(n) = this%seep1(n) + qlakgw1
+                end if
+              end if
+            end if
+
+          end do calcconnseep
+        end do lakseep
+      end do estseep
+
+      laklevel: do n = 1, this%nlakes
+        ibflg = 0
+        hlak = this%xnewpak(n)
+        if (iter < maxiter) then
+          this%stageiter(n) = this%xnewpak(n)
+        end if
+        call this%lak_calculate_rainfall(n, hlak, ra)
+        this%precip(n) = ra
+        this%flwiter(n) = this%flwiter(n) + ra
+        call this%lak_calculate_rainfall(n, hlak+delh, ra)
+        this%precip1(n) = ra
+        this%flwiter1(n) = this%flwiter1(n) + ra
+        !
+        ! -- limit withdrawals to lake inflows and lake storage
+        call this%lak_calculate_withdrawal(n, this%flwiter(n), wr)
+        this%withr = wr
+        call this%lak_calculate_withdrawal(n, this%flwiter1(n), wr)
+        this%withr1 = wr
+        !
+        ! -- limit evaporation to lake inflows and lake storage
+        call this%lak_calculate_evaporation(n, hlak, this%flwiter(n), ev)
+        this%evap(n) = ev
+        call this%lak_calculate_evaporation(n, hlak+delh, this%flwiter1(n), ev)
+        this%evap1(n) = ev
+        !
+        ! -- no outlet flow if evaporation consumes all water
+        call this%lak_calculate_outlet_outflow(n, hlak+delh,                   &
+                                               this%flwiter1(n),               &
+                                               this%surfout1(n))
+        call this%lak_calculate_outlet_outflow(n, hlak, this%flwiter(n),       &
+                                               this%surfout(n))
+        !
+        ! -- update the surface inflow values
+        call this%lak_calculate_outlet_inflow(n, this%surfin(n))
+        !
+        !
+        if (ncnv == 1) then
+          if (this%iboundpak(n) > 0 .and. lupdate .eqv. .true.) then
+            !
+            ! -- recalculate flwin
+            hlak0 = this%xoldpak(n)
+            call this%lak_calculate_vol(n, hlak0, v0)
+            call this%lak_calculate_runoff(n, ro)
+            call this%lak_calculate_inflow(n, qinf)
+            call this%lak_calculate_external(n, ex)
+            this%flwin(n) = this%surfin(n) + ro + qinf + ex + v0 / delt
+            !
+            ! -- compute new lake stage using Newton's method
+            resid = this%precip(n) + this%evap(n) + this%withr(n) + ro +       &
+                    qinf + ex + this%surfin(n) +                               &
+                    this%surfout(n) + this%seep(n)
+            resid1 = this%precip1(n) + this%evap1(n) + this%withr1(n) + ro +   &
+                     qinf + ex + this%surfin(n) +                              &
+                     this%surfout1(n) + this%seep1(n)
+
+            !call this%lak_calculate_residual(n, this%xnewpak(n), residb)
+            !
+            ! -- add storage changes for transient stress periods
+            hlak = this%xnewpak(n)
+            if (this%gwfiss /= 1) then
+              call this%lak_calculate_vol(n, hlak, v1)
+              resid = resid + (v0 - v1) / delt
+              call this%lak_calculate_vol(n, hlak+delh, v1)
+              resid1 = resid1 + (v0 - v1) / delt
+            !else
+            !  call this%lak_calculate_vol(n, hlak, v1)
+            !  resid = resid - v1 / delt
+            !  call this%lak_calculate_vol(n, hlak+delh, v1)
+            !  resid1 = resid1 - v1 / delt
+            end if
+
+            !
+            ! -- determine the derivative and the stage change
+            if (ABS(resid1-resid) > DZERO) then
+              derv = (resid1 - resid) / delh
+              dh = DZERO
+              if (ABS(derv) > DPREC) then
+                dh = resid / derv
+              end if
+            else
+              if (resid < DZERO) then
+                resid = DZERO
+              end if
+              call this%lak_vol2stage(n, resid, dh)
+              dh = hlak - dh
+              this%ncncvr(n) = 1
+            end if
+            !
+            ! -- determine if the updated stage is outside the endpoints
+            ts = hlak-dh
+            if (iter == 1) this%dh0(n) = dh
+            adh = ABS(dh)
+            adh0 = ABS(this%dh0(n))
+            if ((ts >= this%en2(n)) .or. (ts <= this%en1(n))) then
+              ! -- use bisection if dh is increasing or updated stage is below the
+              !    bottom of the lake
+              if ((adh > adh0) .or. (ts-this%lakebot(n)) < DPREC) then
+                ibflg = 1
+                ts = DHALF * (this%en1(n) + this%en2(n))
+                call this%lak_calculate_residual(n, ts, residb)
+                dh = hlak - ts
+              end if
+            end if
+            !
+            ! -- set seep0 on the first lake iteration
+            if (iter == 1) then
+              this%seep0(n) = this%seep(n)
+            end if
+            !
+            ! -- check for slow convergence
+            if (this%seep(n)*this%seep0(n) < DPREC) then
+              this%iseepc(n) = this%iseepc(n) + 1
+            else
+              this%iseepc(n) = 0
+            end if
+            ! -- determine of convergence is slow and oscillating
+            idhp = 0
+            if (dh*this%dh0(n) < DPREC) idhp = 1
+            ! -- determine if stage change is increasing
+            adh = ABS(dh)
+            if (adh > adh0) idhp = 1
+            ! -- increment idhc convergence flag
+            if (idhp == 1) then
+              this%idhc(n) = this%idhc(n) + 1
+            end if
+            !
+            ! -- switch to bisection when the Newton-Raphson method oscillates
+            !    or when convergence is slow
+            if (ibflg == 1) then
+              if (this%iseepc(n) > 7 .or. this%idhc(n) > 12) then
+                ibflg = 1
+                ts = DHALF * (this%en1(n) + this%en2(n))
+                call this%lak_calculate_residual(n, ts, residb)
+                dh = hlak - ts
+              end if
+            end if
+            if (ibflg == 1) then
+              ! -- change end points
+              ! -- root is between r1 and residb
+              if (this%r1(n)*residb < DZERO) then
+                this%en2(n) = ts
+                this%r2(n) = residb
+              ! -- root is between fp and f2
+              else
+                this%en1(n) = ts
+                this%r1(n) = residb
+              end if
+            end if
+          else
+            dh = DZERO
+          end if
+          !
+          ! -- update lake stage
+          hlak = hlak - dh
+          if (hlak < this%lakebot(n)) then
+            hlak = this%lakebot(n)
+          end if
+          if (ABS(dh) < delh) then
+            this%ncncvr(n) = 1
+          end if
+          this%xnewpak(n) = hlak
+          !
+          ! -- save iterates for lake
+          this%seep0(n) = this%seep(n)
+          this%dh0(n) = dh
+        end if
+      end do laklevel
+
+      if (iicnvg == 1) exit converge
+
+    end do converge
+    !
+    ! -- Mover terms: store outflow after diversion loss
+    !    as qformvr and reduce outflow (qd)
+    !    by how much was actually sent to the mover
+    if (this%imover == 1) then
+      do n = 1, this%noutlets
+        call this%pakmvrobj%accumulate_qformvr(n, -this%simoutrate(n))
+      end do
+    end if
+    !
+    ! -- return
+    return
+  end subroutine lak_solve
+
+
+  subroutine lak_calculate_available(this, n, hlak, avail, &
+                                     ra, ro, qinf, ex, headp)
+    ! **************************************************************************
+    ! lak_calculate_available -- Calculate the available volumetric rate for
+    !                            a lake given a passed stage
+    ! **************************************************************************
+    !
+    !    SPECIFICATIONS:
+    ! --------------------------------------------------------------------------
+    use TdisModule,only:delt
+    ! -- dummy
+    class(LakType), intent(inout) :: this
+    integer(I4B), intent(in) :: n
+    real(DP), intent(in) :: hlak
+    real(DP), intent(inout) :: avail
+    real(DP), intent(inout)  :: ra
+    real(DP), intent(inout)  :: ro
+    real(DP), intent(inout)  :: qinf
+    real(DP), intent(inout)  :: ex
+    real(DP), intent(in), optional :: headp
+    ! -- local
+    integer(I4B) :: j
+    integer(I4B) :: idry
+    integer(I4B) :: igwfnode
+    real(DP) :: hp
+    real(DP) :: head
+    real(DP) :: qlakgw
+    real(DP) :: clak
+    real(DP) :: v0
+    ! code
+    !
+    ! -- set hp
+    if (present(headp)) then
+      hp = headp
+    else
+      hp = DZERO
+    end if
+    !
+    ! -- initialize
+    avail = DZERO
+    !
+    ! -- calculate the aquifer sources to the lake
+    do j = this%idxlakeconn(n), this%idxlakeconn(n+1)-1
+      igwfnode = this%cellid(j)
+      if (this%ibound(igwfnode) == 0) cycle
+      head = this%xnew(igwfnode) + hp
+      call this%lak_estimate_conn_exchange(1, n, j, idry, hlak, head, qlakgw, clak, avail)
+    end do
+    !
+    ! -- add rainfall
+    call this%lak_calculate_rainfall(n, hlak, ra)
+    avail = avail + ra
+    !
+    ! -- calculate runoff
+    call this%lak_calculate_runoff(n, ro)
+    avail = avail + ro
+    !
+    ! -- calculate inflow
+    call this%lak_calculate_inflow(n, qinf)
+    avail = avail + qinf
+    !
+    ! -- calculate external flow terms
+    call this%lak_calculate_external(n, ex)
+    avail = avail + ex
+    !
+    ! -- calculate volume available in storage
+    call this%lak_calculate_vol(n, this%xoldpak(n), v0)
+    avail = avail + v0 / delt
+    !
+    ! -- return
+    return
+  end subroutine lak_calculate_available
+
+
+  subroutine lak_calculate_residual(this, n, hlak, resid, headp)
+    ! **************************************************************************
+    ! lak_calculate_residual -- Calculate the residual for a lake given a
+    !                           passed stage
+    ! **************************************************************************
+    !
+    !    SPECIFICATIONS:
+    ! --------------------------------------------------------------------------
+    use TdisModule,only:delt
+    ! -- dummy
+    class(LakType), intent(inout) :: this
+    integer(I4B), intent(in) :: n
+    real(DP), intent(in) :: hlak
+    real(DP), intent(inout) :: resid
+    real(DP), intent(in), optional :: headp
+    ! -- local
+    integer(I4B) :: j
+    integer(I4B) :: idry
+    integer(I4B) :: igwfnode
+    real(DP) :: hp
+    real(DP) :: avail
+    real(DP) :: head
+    real(DP) :: ra
+    real(DP) :: ro
+    real(DP) :: qinf
+    real(DP) :: ex
+    real(DP) :: ev
+    real(DP) :: wr
+    real(DP) :: sout
+    real(DP) :: sin
+    real(DP) :: qlakgw
+    real(DP) :: clak
+    real(DP) :: seep
+    real(DP) :: hlak0
+    real(DP) :: v0
+    real(DP) :: v1
+    !
+    ! -- code
+    !
+    ! -- set hp
+    if (present(headp)) then
+      hp = headp
+    else
+      hp = DZERO
+    end if
+    !
+    ! -- initialize
+    resid = DZERO
+    avail = DZERO
+    seep = DZERO
+    !
+    ! -- calculate the available water
+    call this%lak_calculate_available(n, hlak, avail, &
+                                      ra, ro, qinf, ex, hp)
+    !
+    ! -- calculate groundwater seepage
+    do j = this%idxlakeconn(n), this%idxlakeconn(n+1)-1
+      igwfnode = this%cellid(j)
+      if (this%ibound(igwfnode) == 0) cycle
+      head = this%xnew(igwfnode) + hp
+      call this%lak_estimate_conn_exchange(2, n, j, idry, hlak, head, qlakgw, clak, avail)
+      seep = seep + qlakgw
+    end do
+    !
+    ! -- limit withdrawals to lake inflows and lake storage
+    call this%lak_calculate_withdrawal(n, avail, wr)
+    !
+    ! -- limit evaporation to lake inflows and lake storage
+    call this%lak_calculate_evaporation(n, hlak, avail, ev)
+    !
+    ! -- no outlet flow if evaporation consumes all water
+    call this%lak_calculate_outlet_outflow(n, hlak, avail, sout)
+    !
+    ! -- update the surface inflow values
+    call this%lak_calculate_outlet_inflow(n, sin)
+    !
+    ! -- calculate residual
+    resid = ra + ev + wr + ro + qinf + ex + sin + sout + seep
+    !
+    ! -- include storage
+    if (this%gwfiss /= 1) then
+      hlak0 = this%xoldpak(n)
+      call this%lak_calculate_vol(n, hlak0, v0)
+      call this%lak_calculate_vol(n, hlak, v1)
+      resid = resid + (v0 - v1) / delt
+    end if
+    !
+    ! -- return
+    return
+  end subroutine lak_calculate_residual
+
+  subroutine lak_setup_budobj(this)
+! ******************************************************************************
+! lak_setup_budobj -- Set up the budget object that stores all the lake flows
+! ******************************************************************************
+!
+!    SPECIFICATIONS:
+! ------------------------------------------------------------------------------
+    ! -- modules
+    use ConstantsModule, only: LENBUDTXT
+    ! -- dummy
+    class(LakType) :: this
+    ! -- local
+    integer(I4B) :: nbudterm
+    integer(I4B) :: nlen
+    integer(I4B) :: j, n, n1, n2
+    integer(I4B) :: maxlist, naux
+    integer(I4B) :: idx
+    real(DP) :: q
+    character(len=LENBUDTXT) :: text
+    character(len=LENBUDTXT), dimension(1) :: auxtxt
+! ------------------------------------------------------------------------------
+    !
+    ! -- Determine the number of lake budget terms. These are fixed for 
+    !    the simulation and cannot change
+    nbudterm = 9
+    nlen = 0
+    do n = 1, this%noutlets
+      if (this%lakein(n) > 0 .and. this%lakeout(n) > 0) then
+        nlen = nlen + 1
+      end if
+    end do
+    if (nlen > 0) nbudterm = nbudterm + 1
+    if (this%imover == 1) nbudterm = nbudterm + 2
+    if (this%naux > 0) nbudterm = nbudterm + 1
+    !
+    ! -- set up budobj
+    call budgetobject_cr(this%budobj, this%name)
+    call this%budobj%budgetobject_df(this%nlakes, nbudterm, 0, 0)
+    idx = 0
+    !
+    ! -- Go through and set up each budget term
+    if (nlen > 0) then
+      text = '    FLOW-JA-FACE'
+      idx = idx + 1
+      maxlist = 2 * this%noutlets
+      naux = 0
+      call this%budobj%budterm(idx)%initialize(text, &
+                                               this%name_model, &
+                                               this%name, &
+                                               this%name_model, &
+                                               this%name, &
+                                               maxlist, .false., .false., &
+                                               naux)
+      !
+      ! -- store connectivity
+      call this%budobj%budterm(idx)%reset(2 * nlen)
+      q = DZERO
+      do n = 1, this%noutlets
+        n1 = this%lakein(n)
+        n2 = this%lakeout(n)
+        if (n1 > 0 .and. n2 > 0) then
+          call this%budobj%budterm(idx)%update_term(n1, n2, q)
+          call this%budobj%budterm(idx)%update_term(n2, n1, -q)
+        end if
+      end do
+    end if
+    !
+    ! -- 
+    text = '             GWF'
+    idx = idx + 1
+    maxlist = this%maxbound 
+    naux = 1
+    auxtxt(1) = '       FLOW-AREA'
+    call this%budobj%budterm(idx)%initialize(text, &
+                                             this%name_model, &
+                                             this%name, &
+                                             this%name_model, &
+                                             this%name_model, &
+                                             maxlist, .false., .true., &
+                                             naux, auxtxt)
+    call this%budobj%budterm(idx)%reset(this%maxbound)
+    q = DZERO
+    do n = 1, this%nlakes
+      do j = this%idxlakeconn(n), this%idxlakeconn(n + 1) - 1
+        n2 = this%cellid(j)
+        call this%budobj%budterm(idx)%update_term(n, n2, q)
+      end do
+    end do
+    !
+    ! -- 
+    text = '        RAINFALL'
+    idx = idx + 1
+    maxlist = this%nlakes
+    naux = 0
+    call this%budobj%budterm(idx)%initialize(text, &
+                                             this%name_model, &
+                                             this%name, &
+                                             this%name_model, &
+                                             this%name, &
+                                             maxlist, .false., .false., &
+                                             naux)
+    !
+    ! -- 
+    text = '     EVAPORATION'
+    idx = idx + 1
+    maxlist = this%nlakes
+    naux = 0
+    call this%budobj%budterm(idx)%initialize(text, &
+                                             this%name_model, &
+                                             this%name, &
+                                             this%name_model, &
+                                             this%name, &
+                                             maxlist, .false., .false., &
+                                             naux)
+    !
+    ! -- 
+    text = '          RUNOFF'
+    idx = idx + 1
+    maxlist = this%nlakes
+    naux = 0
+    call this%budobj%budterm(idx)%initialize(text, &
+                                             this%name_model, &
+                                             this%name, &
+                                             this%name_model, &
+                                             this%name, &
+                                             maxlist, .false., .false., &
+                                             naux)
+    !
+    ! -- 
+    text = '      EXT-INFLOW'
+    idx = idx + 1
+    maxlist = this%nlakes
+    naux = 0
+    call this%budobj%budterm(idx)%initialize(text, &
+                                             this%name_model, &
+                                             this%name, &
+                                             this%name_model, &
+                                             this%name, &
+                                             maxlist, .false., .false., &
+                                             naux)
+    !
+    ! -- 
+    text = '      WITHDRAWAL'
+    idx = idx + 1
+    maxlist = this%nlakes
+    naux = 0
+    call this%budobj%budterm(idx)%initialize(text, &
+                                             this%name_model, &
+                                             this%name, &
+                                             this%name_model, &
+                                             this%name, &
+                                             maxlist, .false., .false., &
+                                             naux)
+    !
+    ! -- 
+    text = '     EXT-OUTFLOW'
+    idx = idx + 1
+    maxlist = this%nlakes
+    naux = 0
+    call this%budobj%budterm(idx)%initialize(text, &
+                                             this%name_model, &
+                                             this%name, &
+                                             this%name_model, &
+                                             this%name, &
+                                             maxlist, .false., .false., &
+                                             naux)
+    !
+    ! -- 
+    text = '         STORAGE'
+    idx = idx + 1
+    maxlist = this%nlakes
+    naux = 1
+    auxtxt(1) = '          VOLUME'
+    call this%budobj%budterm(idx)%initialize(text, &
+                                             this%name_model, &
+                                             this%name, &
+                                             this%name_model, &
+                                             this%name, &
+                                             maxlist, .false., .false., &
+                                             naux, auxtxt)
+    !
+    ! -- 
+    text = '        CONSTANT'
+    idx = idx + 1
+    maxlist = this%nlakes
+    naux = 0
+    call this%budobj%budterm(idx)%initialize(text, &
+                                             this%name_model, &
+                                             this%name, &
+                                             this%name_model, &
+                                             this%name, &
+                                             maxlist, .false., .false., &
+                                             naux)
+    !
+    ! -- 
+    if (this%imover == 1) then
+      !
+      ! -- 
+      text = '        FROM-MVR'
+      idx = idx + 1
+      maxlist = this%nlakes
+      naux = 0
+      call this%budobj%budterm(idx)%initialize(text, &
+                                               this%name_model, &
+                                               this%name, &
+                                               this%name_model, &
+                                               this%name, &
+                                               maxlist, .false., .false., &
+                                               naux)
+      !
+      ! -- 
+      text = '          TO-MVR'
+      idx = idx + 1
+      maxlist = this%noutlets
+      naux = 0
+      call this%budobj%budterm(idx)%initialize(text, &
+                                               this%name_model, &
+                                               this%name, &
+                                               this%name_model, &
+                                               this%name, &
+                                               maxlist, .false., .false., &
+                                               naux, ordered_id1=.false.)
+    end if
+    !
+    ! -- 
+    naux = this%naux
+    if (naux > 0) then
+      !
+      ! -- 
+      text = '       AUXILIARY'
+      idx = idx + 1
+      maxlist = this%nlakes
+      call this%budobj%budterm(idx)%initialize(text, &
+                                               this%name_model, &
+                                               this%name, &
+                                               this%name_model, &
+                                               this%name, &
+                                               maxlist, .false., .false., &
+                                               naux, this%auxname)
+    end if
+    !
+    ! -- if lake flow for each reach are written to the listing file
+    if (this%iprflow /= 0) then
+      call this%budobj%flowtable_df(this%iout)
+    end if
+    !
+    ! -- return
+    return
+  end subroutine lak_setup_budobj
+
+  subroutine lak_fill_budobj(this)
+! ******************************************************************************
+! lak_fill_budobj -- copy flow terms into this%budobj
+! ******************************************************************************
+!
+!    SPECIFICATIONS:
+! ------------------------------------------------------------------------------
+    ! -- modules
+    ! -- dummy
+    class(LakType) :: this
+    ! -- local
+    integer(I4B) :: naux
+    real(DP), dimension(:), allocatable :: auxvartmp
+    integer(I4B) :: i, j, n, n1, n2
+    integer(I4B) :: ii
+    integer(I4B) :: idx
+    integer(I4B) :: nlen
+    real(DP) :: hlak, hgwf
+    real(DP) :: v, v1
+    real(DP) :: q
+    ! -- formats
+! -----------------------------------------------------------------------------
+    !
+    ! -- initialize counter
+    idx = 0
+
+    
+    ! -- FLOW JA FACE
+    nlen = 0
+    do n = 1, this%noutlets
+      if (this%lakein(n) > 0 .and. this%lakeout(n) > 0) then
+        nlen = nlen + 1
+      end if
+    end do
+    if (nlen > 0) then
+      idx = idx + 1
+      call this%budobj%budterm(idx)%reset(2 * nlen)
+      do n = 1, this%noutlets
+        n1 = this%lakein(n)
+        n2 = this%lakeout(n)
+        if (n1 > 0 .and. n2 > 0) then
+          q = this%simoutrate(n)
+          if (this%imover == 1) then
+            q = q + this%pakmvrobj%get_qtomvr(n)
+          end if
+          call this%budobj%budterm(idx)%update_term(n1, n2, q)
+          call this%budobj%budterm(idx)%update_term(n2, n1, -q)
+        end if
+      end do
+    end if
+
+    
+    ! -- GWF (LEAKAGE)
+    idx = idx + 1
+    call this%budobj%budterm(idx)%reset(this%maxbound)
+    do n = 1, this%nlakes
+      hlak = this%xnewpak(n)
+      do j = this%idxlakeconn(n), this%idxlakeconn(n + 1) - 1
+        n2 = this%cellid(j)
+        hgwf = this%xnew(n2)
+        call this%lak_calculate_conn_warea(n, j, hlak, hgwf, this%qauxcbc(1))
+        q = this%qleak(j)
+        call this%budobj%budterm(idx)%update_term(n, n2, q, this%qauxcbc)
+      end do
+    end do
+
+    
+    ! -- RAIN
+    idx = idx + 1
+    call this%budobj%budterm(idx)%reset(this%nlakes)
+    do n = 1, this%nlakes
+      q = this%precip(n)
+      call this%budobj%budterm(idx)%update_term(n, n, q)
+    end do
+    
+    
+    ! -- EVAPORATION
+    idx = idx + 1
+    call this%budobj%budterm(idx)%reset(this%nlakes)
+    do n = 1, this%nlakes
+      q = this%evap(n)
+      call this%budobj%budterm(idx)%update_term(n, n, q)
+    end do
+    
+
+    ! -- RUNOFF
+    idx = idx + 1
+    call this%budobj%budterm(idx)%reset(this%nlakes)
+    do n = 1, this%nlakes
+      q = this%runoff(n)%value
+      call this%budobj%budterm(idx)%update_term(n, n, q)
+    end do
+
+    
+    ! -- INFLOW
+    idx = idx + 1
+    call this%budobj%budterm(idx)%reset(this%nlakes)
+    do n = 1, this%nlakes
+      q = this%inflow(n)%value
+      call this%budobj%budterm(idx)%update_term(n, n, q)
+    end do
+    
+    
+    ! -- WITHDRAWAL
+    idx = idx + 1
+    call this%budobj%budterm(idx)%reset(this%nlakes)
+    do n = 1, this%nlakes
+      q = this%withr(n)
+      call this%budobj%budterm(idx)%update_term(n, n, q)
+    end do
+
+    
+    ! -- EXTERNAL OUTFLOW
+    idx = idx + 1
+    call this%budobj%budterm(idx)%reset(this%nlakes)
+    do n = 1, this%nlakes
+      call this%lak_get_external_outlet(n, q)
+      ! subtract tomover from external outflow
+      call this%lak_get_external_mover(n, v)
+      q = q + v
+      call this%budobj%budterm(idx)%update_term(n, n, q)
+    end do
+
+    
+    ! -- STORAGE
+    idx = idx + 1
+    call this%budobj%budterm(idx)%reset(this%nlakes)
+    do n = 1, this%nlakes
+      call this%lak_calculate_vol(n, this%xnewpak(n), v1)
+      q = this%qsto(n)
+      this%qauxcbc(1) = v1
+      call this%budobj%budterm(idx)%update_term(n, n, q, this%qauxcbc)
+    end do
+    
+    
+    ! -- CONSTANT FLOW
+    idx = idx + 1
+    call this%budobj%budterm(idx)%reset(this%nlakes)
+    do n = 1, this%nlakes
+      q = this%chterm(n)
+      call this%budobj%budterm(idx)%update_term(n, n, q)
+    end do
+    
+    
+    ! -- MOVER
+    if (this%imover == 1) then
+      
+      ! -- FROM MOVER
+      idx = idx + 1
+      call this%budobj%budterm(idx)%reset(this%nlakes)
+      do n = 1, this%nlakes
+        q = this%pakmvrobj%get_qfrommvr(n)
+        call this%budobj%budterm(idx)%update_term(n, n, q)
+      end do
+      
+      
+      ! -- TO MOVER
+      idx = idx + 1
+      call this%budobj%budterm(idx)%reset(this%noutlets)
+      do n = 1, this%noutlets
+        n1 = this%lakein(n)
+        q = this%pakmvrobj%get_qtomvr(n)
+        if (q > DZERO) then
+          q = -q
+        end if
+        call this%budobj%budterm(idx)%update_term(n1, n1, q)
+      end do
+      
+    end if
+    
+    
+    ! -- AUXILIARY VARIABLES
+    naux = this%naux
+    if (naux > 0) then
+      idx = idx + 1
+      allocate(auxvartmp(naux))
+      call this%budobj%budterm(idx)%reset(this%nlakes)
+      do n = 1, this%nlakes
+        q = DZERO
+        do i = 1, naux
+          ii = (n - 1) * naux + i
+          auxvartmp(i) = this%lauxvar(ii)%value
+        end do
+        call this%budobj%budterm(idx)%update_term(n, n, q, auxvartmp)
+      end do
+      deallocate(auxvartmp)
+    end if
+    !
+    ! --Terms are filled, now accumulate them for this time step
+    call this%budobj%accumulate_terms()
+    !
+    ! -- return
+    return
+  end subroutine lak_fill_budobj
+
+end module LakModule