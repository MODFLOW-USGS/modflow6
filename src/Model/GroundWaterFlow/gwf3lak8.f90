module LakModule
  !
  use KindModule, only: DP, I4B
  use ConstantsModule, only: LINELENGTH, LENBOUNDNAME, LENTIMESERIESNAME,      &
                             DZERO, DPREC, DEM30, DEM9, DEM6, DEM5,            &
                             DEM4, DEM2, DEM1, DHALF, DP7, DONE,               &
                             DTWO, DPI, DTHREE, DEIGHT, DTEN, DHUNDRED, DEP20, &
                             DONETHIRD, DTWOTHIRDS, DFIVETHIRDS,               &
                             DGRAVITY, DCD,                                    &
                             NAMEDBOUNDFLAG, LENFTYPE, LENPACKAGENAME,         &
                             LENPAKLOC, DNODATA,                               &
                             TABLEFT, TABCENTER, TABRIGHT,                     &
                             TABSTRING, TABUCSTRING, TABINTEGER, TABREAL
<<<<<<< HEAD
  use MemoryTypeModule, only: MemoryTSType
=======
>>>>>>> 32e9d738
  use MemoryManagerModule, only: mem_allocate, mem_reallocate, mem_setptr,     &
                                 mem_deallocate
  use SmoothingModule,  only: sQuadraticSaturation, sQSaturation,              &
                              sQuadraticSaturationDerivative,                  &
                              sQSaturationDerivative
  use BndModule, only: BndType
  use BudgetObjectModule, only: BudgetObjectType, budgetobject_cr
  use TableModule, only: TableType, table_cr
  use ObserveModule, only: ObserveType
  use ObsModule, only: ObsType
  use InputOutputModule, only: get_node, URWORD, extract_idnum_or_bndname
  use BaseDisModule, only: DisBaseType
  use SimModule,           only: count_errors, store_error, ustop
  use GenericUtilitiesModule, only: sim_message
  use ArrayHandlersModule, only: ExpandArray
  use BlockParserModule,   only: BlockParserType
  use BaseDisModule,       only: DisBaseType
  !
  implicit none
  !
  private
  public :: LakType
  public :: lak_create
  !
  character(len=LENFTYPE)       :: ftype = 'LAK'
  character(len=LENPACKAGENAME) :: text  = '             LAK'
  !
  type LakTabType
    real(DP), dimension(:), pointer, contiguous  :: tabstage => null()
    real(DP), dimension(:), pointer, contiguous  :: tabvolume => null()
    real(DP), dimension(:), pointer, contiguous  :: tabsarea => null()
    real(DP), dimension(:), pointer, contiguous  :: tabwarea => null()
  end type LakTabType
  !
  type, extends(BndType) :: LakType
    ! -- scalars
    ! -- characters
    character(len=16), dimension(:), pointer, contiguous :: clakbudget => NULL()
    character(len=16), dimension(:), pointer, contiguous :: cauxcbc => NULL()
    ! -- integers
    integer(I4B), pointer :: iprhed => null()
    integer(I4B), pointer :: istageout => null()
    integer(I4B), pointer :: ibudgetout => null()
    integer(I4B), pointer :: ipakcsv => null()
    integer(I4B), pointer :: cbcauxitems => NULL()
    integer(I4B), pointer :: nlakes => NULL()
    integer(I4B), pointer :: noutlets => NULL()
    integer(I4B), pointer :: ntables => NULL()
    real(DP), pointer :: convlength => NULL()
    real(DP), pointer :: convtime => NULL()
    real(DP), pointer :: outdmax => NULL()
    integer(I4B), pointer :: igwhcopt => NULL()
    integer(I4B), pointer :: iconvchk => NULL()
    integer(I4B), pointer :: iconvresidchk => NULL()
    real(DP), pointer :: surfdep => NULL()
    real(DP), pointer :: delh => NULL()
    real(DP), pointer :: pdmax => NULL()
    integer(I4B), pointer :: check_attr => NULL()
    ! -- for budgets
    integer(I4B), pointer :: bditems => NULL()
    ! -- vectors
    ! -- lake data
    integer(I4B), dimension(:), pointer, contiguous :: nlakeconn => null()
    integer(I4B), dimension(:), pointer, contiguous :: idxlakeconn => null()
    integer(I4B), dimension(:), pointer, contiguous :: ntabrow => null()
    real(DP), dimension(:), pointer, contiguous  :: strt => null()
    real(DP), dimension(:), pointer, contiguous  :: laketop => null()
    real(DP), dimension(:), pointer, contiguous  :: lakebot => null()
    real(DP), dimension(:), pointer, contiguous  :: sareamax => null()
    character(len=LENBOUNDNAME), dimension(:), pointer,                         &
                                 contiguous :: lakename => null()
    character (len=8), dimension(:), pointer, contiguous :: status => null()
    real(DP), dimension(:), pointer, contiguous  :: avail => null()
    real(DP), dimension(:), pointer, contiguous  :: lkgwsink => null()
    real(DP), dimension(:), pointer, contiguous :: stage => null()
    real(DP), dimension(:), pointer, contiguous :: rainfall => null()
    real(DP), dimension(:), pointer, contiguous :: evaporation => null()
    real(DP), dimension(:), pointer, contiguous :: runoff => null()
    real(DP), dimension(:), pointer, contiguous :: inflow => null()
    real(DP), dimension(:), pointer, contiguous :: withdrawal => null()
    real(DP), dimension(:,:), pointer, contiguous :: lauxvar => null()
    !
    ! -- table data
    type (LakTabType), dimension(:), pointer, contiguous :: laketables => null()
    !
    ! -- lake solution data
    integer(I4B), dimension(:), pointer, contiguous :: ncncvr => null()
    real(DP), dimension(:), pointer, contiguous  :: surfin => null()
    real(DP), dimension(:), pointer, contiguous  :: surfout => null()
    real(DP), dimension(:), pointer, contiguous  :: surfout1 => null()
    real(DP), dimension(:), pointer, contiguous  :: precip => null()
    real(DP), dimension(:), pointer, contiguous  :: precip1 => null()
    real(DP), dimension(:), pointer, contiguous  :: evap => null()
    real(DP), dimension(:), pointer, contiguous  :: evap1 => null()
    real(DP), dimension(:), pointer, contiguous  :: evapo => null()
    real(DP), dimension(:), pointer, contiguous  :: withr => null()
    real(DP), dimension(:), pointer, contiguous  :: withr1 => null()
    real(DP), dimension(:), pointer, contiguous  :: flwin => null()
    real(DP), dimension(:), pointer, contiguous  :: flwiter => null()
    real(DP), dimension(:), pointer, contiguous  :: flwiter1 => null()
    real(DP), dimension(:), pointer, contiguous  :: seep => null()
    real(DP), dimension(:), pointer, contiguous  :: seep1 => null()
    real(DP), dimension(:), pointer, contiguous  :: seep0 => null()
    real(DP), dimension(:), pointer, contiguous  :: stageiter => null()
    real(DP), dimension(:), pointer, contiguous  :: chterm => null()
    !
    ! -- lake convergence
    integer(I4B), dimension(:), pointer, contiguous :: iseepc => null()
    integer(I4B), dimension(:), pointer, contiguous :: idhc => null()
    real(DP), dimension(:), pointer, contiguous :: en1 => null()
    real(DP), dimension(:), pointer, contiguous :: en2 => null()
    real(DP), dimension(:), pointer, contiguous :: r1 => null()
    real(DP), dimension(:), pointer, contiguous :: r2 => null()
    real(DP), dimension(:), pointer, contiguous :: dh0 => null()
    real(DP), dimension(:), pointer, contiguous :: s0 => null()
    real(DP), dimension(:), pointer, contiguous :: qgwf0 => null()
    !
    ! -- lake connection data
    integer(I4B), dimension(:), pointer, contiguous :: imap => null()
    integer(I4B), dimension(:), pointer, contiguous :: cellid => null()
    integer(I4B), dimension(:), pointer, contiguous :: nodesontop => null()
    integer(I4B), dimension(:), pointer, contiguous :: ictype => null()
    real(DP), dimension(:), pointer, contiguous  :: bedleak => null()
    real(DP), dimension(:), pointer, contiguous  :: belev => null()
    real(DP), dimension(:), pointer, contiguous  :: telev => null()
    real(DP), dimension(:), pointer, contiguous  :: connlength => null()
    real(DP), dimension(:), pointer, contiguous  :: connwidth => null()
    real(DP), dimension(:), pointer, contiguous  :: sarea => null()
    real(DP), dimension(:), pointer, contiguous  :: warea => null()
    real(DP), dimension(:), pointer, contiguous  :: satcond => null()
    real(DP), dimension(:), pointer, contiguous  :: simcond => null()
    real(DP), dimension(:), pointer, contiguous  :: simlakgw => null()
    !
    ! -- lake outlet data
    integer(I4B), dimension(:), pointer, contiguous :: lakein => null()
    integer(I4B), dimension(:), pointer, contiguous :: lakeout => null()
    integer(I4B), dimension(:), pointer, contiguous :: iouttype => null()
    real(DP), dimension(:), pointer, contiguous :: outrate => null()
    real(DP), dimension(:), pointer, contiguous :: outinvert => null()
    real(DP), dimension(:), pointer, contiguous :: outwidth => null()
    real(DP), dimension(:), pointer, contiguous :: outrough => null()
    real(DP), dimension(:), pointer, contiguous :: outslope => null()
    real(DP), dimension(:), pointer, contiguous  :: simoutrate => null()
    !
    ! -- lake output data
    real(DP), dimension(:), pointer, contiguous :: qauxcbc => null()
    real(DP), dimension(:), pointer, contiguous :: dbuff => null()
    real(DP), dimension(:), pointer, contiguous :: qleak => null()
    real(DP), dimension(:), pointer, contiguous :: qsto => null()
    !
    ! -- pointer to gwf iss and gwf hk
    integer(I4B), pointer :: gwfiss => NULL()
    real(DP), dimension(:), pointer, contiguous :: gwfk11 => NULL()
    real(DP), dimension(:), pointer, contiguous :: gwfk33 => NULL()
    real(DP), dimension(:), pointer, contiguous :: gwfsat => NULL()
    integer(I4B), pointer :: gwfik33 => NULL()
    !
    ! -- package x, xold, and ibound
    integer(I4B), dimension(:), pointer, contiguous :: iboundpak => null()       !package ibound
    real(DP), dimension(:), pointer, contiguous :: xnewpak => null()             !package x vector
    real(DP), dimension(:), pointer, contiguous :: xoldpak => null()             !package xold vector
    !
    ! -- lake budget object
    type(BudgetObjectType), pointer :: budobj => null()
    !
    ! -- laketable objects
    type(TableType), pointer :: pakcsvtab => null()
    !
    ! -- density variables
    integer(I4B), pointer :: idense
    real(DP), dimension(:, :), pointer, contiguous  :: denseterms => null()
    !
    ! -- type bound procedures
    contains
    procedure :: lak_allocate_scalars
    procedure :: lak_allocate_arrays
    procedure :: bnd_options => lak_options
    procedure :: read_dimensions => lak_read_dimensions
    procedure :: read_initial_attr => lak_read_initial_attr
    procedure :: set_pointers => lak_set_pointers
    procedure :: bnd_ar => lak_ar
    procedure :: bnd_rp => lak_rp
    procedure :: bnd_ad => lak_ad
    procedure :: bnd_cf => lak_cf
    procedure :: bnd_fc => lak_fc
    procedure :: bnd_fn => lak_fn
    procedure :: bnd_cc => lak_cc
    procedure :: bnd_bd => lak_bd
    procedure :: bnd_ot => lak_ot
    procedure :: bnd_da => lak_da
    procedure :: define_listlabel
    ! -- methods for observations
    procedure, public :: bnd_obs_supported => lak_obs_supported
    procedure, public :: bnd_df_obs => lak_df_obs
    procedure, public :: bnd_rp_obs => lak_rp_obs
    ! -- private procedures
    procedure, private :: lak_read_lakes
    procedure, private :: lak_read_lake_connections
    procedure, private :: lak_read_outlets
    procedure, private :: lak_read_tables
    procedure, private :: lak_read_table
    !procedure, private :: lak_check_attributes
    procedure, private :: lak_check_valid
    procedure, private :: lak_set_stressperiod
    procedure, private :: lak_set_attribute_error
    procedure, private :: lak_cfupdate
    procedure, private :: lak_bound_update
    procedure, private :: lak_bd_obs
    procedure, private :: lak_calculate_sarea
    procedure, private :: lak_calculate_warea
    procedure, private :: lak_calculate_conn_warea
    procedure, public  :: lak_calculate_vol
    procedure, private :: lak_calculate_conductance
    procedure, private :: lak_calculate_cond_head
    procedure, private :: lak_calculate_conn_conductance
    procedure, private :: lak_calculate_exchange
    procedure, private :: lak_calculate_conn_exchange
    procedure, private :: lak_estimate_conn_exchange
    procedure, private :: lak_calculate_storagechange
    procedure, private :: lak_calculate_rainfall
    procedure, private :: lak_calculate_runoff
    procedure, private :: lak_calculate_inflow
    procedure, private :: lak_calculate_external
    procedure, private :: lak_calculate_withdrawal
    procedure, private :: lak_calculate_evaporation
    procedure, private :: lak_calculate_outlet_inflow
    procedure, private :: lak_calculate_outlet_outflow
    procedure, private :: lak_get_internal_inlet
    procedure, private :: lak_get_internal_outlet
    procedure, private :: lak_get_external_outlet
    procedure, private :: lak_get_internal_mover
    procedure, private :: lak_get_external_mover
    procedure, private :: lak_get_outlet_tomover
    procedure, private :: lak_accumulate_chterm
    procedure, private :: lak_vol2stage
    procedure, private :: lak_solve
    procedure, private :: lak_calculate_available
    procedure, private :: lak_calculate_residual
    procedure, private :: lak_linear_interpolation
    procedure, private :: lak_setup_budobj
    procedure, private :: lak_fill_budobj
    procedure          :: lak_activate_density
    procedure, private :: lak_calculate_density_exchange
  end type LakType

contains

  subroutine lak_create(packobj, id, ibcnum, inunit, iout, namemodel, pakname)
! ******************************************************************************
! lak_create -- Create a New LAKE Package
! Subroutine: (1) create new-style package
!             (2) point bndobj to the new package
! ******************************************************************************
!
!    SPECIFICATIONS:
! ------------------------------------------------------------------------------
    class(BndType), pointer :: packobj
    integer(I4B),intent(in) :: id
    integer(I4B),intent(in) :: ibcnum
    integer(I4B),intent(in) :: inunit
    integer(I4B),intent(in) :: iout
    character(len=*), intent(in) :: namemodel
    character(len=*), intent(in) :: pakname
    type(LakType), pointer :: lakobj
! ------------------------------------------------------------------------------
    !
    ! -- allocate the object and assign values to object variables
    allocate(lakobj)
    packobj => lakobj
    !
    ! -- create name and origin
    call packobj%set_names(ibcnum, namemodel, pakname, ftype)
    packobj%text = text
    !
    ! -- allocate scalars
    call lakobj%lak_allocate_scalars()
    !
    ! -- initialize package
    call packobj%pack_initialize()

    packobj%inunit = inunit
    packobj%iout = iout
    packobj%id = id
    packobj%ibcnum = ibcnum
    packobj%ncolbnd = 3
    packobj%iscloc = 0  ! not supported
    packobj%ictorigin = 'NPF'
    !
    ! -- return
    return
  end subroutine lak_create

  subroutine lak_allocate_scalars(this)
! ******************************************************************************
! allocate_scalars -- allocate scalar members
! ******************************************************************************
!
!    SPECIFICATIONS:
! ------------------------------------------------------------------------------
    ! -- dummy
    class(LakType),   intent(inout) :: this
! ------------------------------------------------------------------------------
    !
    ! -- call standard BndType allocate scalars
    call this%BndType%allocate_scalars()
    !
    ! -- allocate the object and assign values to object variables
    call mem_allocate(this%iprhed, 'IPRHED', this%origin)
    call mem_allocate(this%istageout, 'ISTAGEOUT', this%origin)
    call mem_allocate(this%ibudgetout, 'IBUDGETOUT', this%origin)
    call mem_allocate(this%ipakcsv, 'IPAKCSV', this%origin)
    call mem_allocate(this%nlakes, 'NLAKES', this%origin)
    call mem_allocate(this%noutlets, 'NOUTLETS', this%origin)
    call mem_allocate(this%ntables, 'NTABLES', this%origin)
    call mem_allocate(this%convlength, 'CONVLENGTH', this%origin)
    call mem_allocate(this%convtime, 'CONVTIME', this%origin)
    call mem_allocate(this%outdmax, 'OUTDMAX', this%origin)
    call mem_allocate(this%igwhcopt, 'IGWHCOPT', this%origin)
    call mem_allocate(this%iconvchk, 'ICONVCHK', this%origin)
    call mem_allocate(this%iconvresidchk, 'ICONVRESIDCHK', this%origin)
    call mem_allocate(this%surfdep, 'SURFDEP', this%origin)
    call mem_allocate(this%delh, 'DELH', this%origin)
    call mem_allocate(this%pdmax, 'PDMAX', this%origin)
    call mem_allocate(this%check_attr, 'check_attr', this%origin)
    call mem_allocate(this%bditems, 'BDITEMS', this%origin)
    call mem_allocate(this%cbcauxitems, 'CBCAUXITEMS', this%origin)
    call mem_allocate(this%idense, 'IDENSE', this%origin)
    !
    ! -- Set values
    this%iprhed = 0
    this%istageout = 0
    this%ibudgetout = 0
    this%ipakcsv = 0
    this%nlakes = 0
    this%noutlets = 0
    this%ntables = 0
    this%convlength = DONE
    this%convtime = DONE
    this%outdmax = DZERO
    this%igwhcopt = 0
    this%iconvchk = 1
    this%iconvresidchk = 1
    this%surfdep = DZERO
    this%delh = DEM5
    this%pdmax = DEM1
    this%bditems = 11
    this%cbcauxitems = 1
    this%idense = 0
    !
    ! -- return
    return
  end subroutine lak_allocate_scalars

  subroutine lak_allocate_arrays(this)
! ******************************************************************************
! allocate_scalars -- allocate scalar members
! ******************************************************************************
!
!    SPECIFICATIONS:
! ------------------------------------------------------------------------------
    ! -- modules
    ! -- dummy
    class(LakType),   intent(inout) :: this
    ! -- local
    integer(I4B) :: i
! ------------------------------------------------------------------------------
    !
    ! -- call standard BndType allocate scalars
    call this%BndType%allocate_arrays()
    !
    ! -- allocate character array for budget text
    allocate(this%clakbudget(this%bditems))
    !
    !-- fill clakbudget
    this%clakbudget(1)  = '             GWF'
    this%clakbudget(2)  = '        RAINFALL'
    this%clakbudget(3)  = '     EVAPORATION'
    this%clakbudget(4)  = '          RUNOFF'
    this%clakbudget(5)  = '      EXT-INFLOW'
    this%clakbudget(6)  = '      WITHDRAWAL'
    this%clakbudget(7)  = '     EXT-OUTFLOW'
    this%clakbudget(8)  = '         STORAGE'
    this%clakbudget(9)  = '        CONSTANT'
    this%clakbudget(10) = '        FROM-MVR'
    this%clakbudget(11) = '          TO-MVR'
    !
    ! -- allocate and initialize dbuff
    if (this%istageout > 0) then
      call mem_allocate(this%dbuff, this%nlakes, 'DBUFF', this%origin)
      do i = 1, this%nlakes
        this%dbuff(i) = DZERO
      end do
    else
      call mem_allocate(this%dbuff, 0, 'DBUFF', this%origin)
    end if
    !
    ! -- allocate character array for budget text
    allocate(this%cauxcbc(this%cbcauxitems))
    !
    ! -- allocate and initialize qauxcbc
    call mem_allocate(this%qauxcbc, this%cbcauxitems, 'QAUXCBC', this%origin)
    do i = 1, this%cbcauxitems
      this%qauxcbc(i) = DZERO
    end do
    !
    ! -- allocate qleak and qsto
    call mem_allocate(this%qleak, this%maxbound, 'QLEAK', this%origin)
    do i = 1, this%maxbound
      this%qleak(i) = DZERO
    end do
    call mem_allocate(this%qsto, this%nlakes, 'QSTO', this%origin)
    do i = 1, this%nlakes
      this%qsto(i) = DZERO
    end do
    !
    ! -- allocate denseterms to size 0
    call mem_allocate(this%denseterms, 3, 0, 'DENSETERMS', this%origin)
    !
    ! -- return
    return
  end subroutine lak_allocate_arrays
  
  subroutine lak_read_lakes(this)
! ******************************************************************************
! pak1read_dimensions -- Read the dimensions for this package
! ******************************************************************************
!
!    SPECIFICATIONS:
! ------------------------------------------------------------------------------
    ! -- modules
    use ConstantsModule, only: LINELENGTH
    use SimModule, only: ustop, store_error, count_errors, store_error_unit
    use TimeSeriesManagerModule, only: read_value_or_time_series_adv
    ! -- dummy
    class(LakType),intent(inout) :: this
    ! -- local
    character(len=LINELENGTH) :: errmsg
    character(len=LINELENGTH) :: text
    character(len=LENBOUNDNAME) :: bndName, bndNameTemp
    character(len=9) :: cno
    character(len=50), dimension(:), allocatable :: caux
    integer(I4B) :: ierr, ival
    logical :: isfound, endOfBlock
    integer(I4B) :: n
    integer(I4B) :: ii, jj
    integer(I4B) :: iaux
    integer(I4B) :: itmp
    integer(I4B) :: nlak
    integer(I4B) :: nconn
    integer(I4B), dimension(:), pointer, contiguous :: nboundchk
    real(DP), pointer :: bndElem => null()
    ! -- format
    !
    ! -- code
    !
    ! -- initialize itmp
    itmp = 0
    !
    ! -- allocate lake data
    call mem_allocate(this%nlakeconn, this%nlakes, 'NLAKECONN', this%origin)
    call mem_allocate(this%idxlakeconn, this%nlakes+1, 'IDXLAKECONN', this%origin)
    call mem_allocate(this%ntabrow, this%nlakes, 'NTABROW', this%origin)
    call mem_allocate(this%strt, this%nlakes, 'STRT', this%origin)
    call mem_allocate(this%laketop, this%nlakes, 'LAKETOP', this%origin)
    call mem_allocate(this%lakebot, this%nlakes, 'LAKEBOT', this%origin)
    call mem_allocate(this%sareamax, this%nlakes, 'SAREAMAX', this%origin)
    call mem_allocate(this%stage, this%nlakes, 'STAGE', this%origin)
    call mem_allocate(this%rainfall, this%nlakes, 'RAINFALL', this%origin)
    call mem_allocate(this%evaporation, this%nlakes, 'EVAPORATION', this%origin)
    call mem_allocate(this%runoff, this%nlakes, 'RUNOFF', this%origin)
    call mem_allocate(this%inflow, this%nlakes, 'INFLOW', this%origin)
    call mem_allocate(this%withdrawal, this%nlakes, 'WITHDRAWAL', this%origin)
    call mem_allocate(this%lauxvar, this%naux, this%nlakes, 'LAUXVAR', this%origin)
    call mem_allocate(this%avail, this%nlakes, 'AVAIL', this%origin)
    call mem_allocate(this%lkgwsink, this%nlakes, 'LKGWSINK', this%origin)
    call mem_allocate(this%ncncvr, this%nlakes, 'NCNCVR', this%origin)
    call mem_allocate(this%surfin, this%nlakes, 'SURFIN', this%origin)
    call mem_allocate(this%surfout, this%nlakes, 'SURFOUT', this%origin)
    call mem_allocate(this%surfout1, this%nlakes, 'SURFOUT1', this%origin)
    call mem_allocate(this%precip, this%nlakes, 'PRECIP', this%origin)
    call mem_allocate(this%precip1, this%nlakes, 'PRECIP1', this%origin)
    call mem_allocate(this%evap, this%nlakes, 'EVAP', this%origin)
    call mem_allocate(this%evap1, this%nlakes, 'EVAP1', this%origin)
    call mem_allocate(this%evapo, this%nlakes, 'EVAPO', this%origin)
    call mem_allocate(this%withr, this%nlakes, 'WITHR', this%origin)
    call mem_allocate(this%withr1, this%nlakes, 'WITHR1', this%origin)
    call mem_allocate(this%flwin, this%nlakes, 'FLWIN', this%origin)
    call mem_allocate(this%flwiter, this%nlakes, 'FLWITER', this%origin)
    call mem_allocate(this%flwiter1, this%nlakes, 'FLWITER1', this%origin)
    call mem_allocate(this%seep, this%nlakes, 'SEEP', this%origin)
    call mem_allocate(this%seep1, this%nlakes, 'SEEP1', this%origin)
    call mem_allocate(this%seep0, this%nlakes, 'SEEP0', this%origin)
    call mem_allocate(this%stageiter, this%nlakes, 'STAGEITER', this%origin)
    call mem_allocate(this%chterm, this%nlakes, 'CHTERM', this%origin)
    !
    ! -- lake boundary and stages
    call mem_allocate(this%iboundpak, this%nlakes, 'IBOUND', this%origin)
    call mem_allocate(this%xnewpak, this%nlakes, 'XNEWPAK', this%origin)
    call mem_allocate(this%xoldpak, this%nlakes, 'XOLDPAK', this%origin)
    !
    ! -- lake iteration variables
    call mem_allocate(this%iseepc, this%nlakes, 'ISEEPC', this%origin)
    call mem_allocate(this%idhc, this%nlakes, 'IDHC', this%origin)
    call mem_allocate(this%en1, this%nlakes, 'EN1', this%origin)
    call mem_allocate(this%en2, this%nlakes, 'EN2', this%origin)
    call mem_allocate(this%r1, this%nlakes, 'R1', this%origin)
    call mem_allocate(this%r2, this%nlakes, 'R2', this%origin)
    call mem_allocate(this%dh0, this%nlakes, 'DH0', this%origin)
    call mem_allocate(this%s0, this%nlakes, 'S0', this%origin)
    call mem_allocate(this%qgwf0, this%nlakes, 'QGWF0', this%origin)
    !
    ! -- allocate character storage not managed by the memory manager
    allocate(this%lakename(this%nlakes)) ! ditch after boundnames allocated??
    allocate(this%status(this%nlakes))
    !
    do n = 1, this%nlakes
      this%ntabrow(n) = 0
      this%status(n) = 'ACTIVE'
      this%laketop(n) = -DEP20
      this%lakebot(n) =  DEP20
      this%sareamax(n) = DZERO
      this%iboundpak(n) = 1
      this%xnewpak(n) = DEP20
      this%xoldpak(n) = DEP20
      !
      ! -- initialize boundary values to zero
      this%rainfall(n) = DZERO
      this%evaporation(n) = DZERO
      this%runoff(n) = DZERO
      this%inflow(n) = DZERO
      this%withdrawal(n) = DZERO
    end do
    !
    ! -- allocate local storage for aux variables
    if (this%naux > 0) then
      allocate(caux(this%naux))
    end if
    !
    ! -- allocate and initialize temporary variables
    allocate(nboundchk(this%nlakes))
    do n = 1, this%nlakes
      nboundchk(n) = 0
    end do
    !
    ! -- read lake well data
    ! -- get lakes block
    call this%parser%GetBlock('PACKAGEDATA', isfound, ierr, &
      supportOpenClose=.true.)
    !
    ! -- parse locations block if detected
    if (isfound) then
      write(this%iout,'(/1x,a)') 'PROCESSING ' // trim(adjustl(this%text)) //    &
        ' PACKAGEDATA'
      nlak = 0
      nconn = 0
      do
        call this%parser%GetNextLine(endOfBlock)
        if (endOfBlock) exit
        n = this%parser%GetInteger()

        if (n < 1 .or. n > this%nlakes) then
          write(errmsg,'(a,1x,i6)') 'lakeno MUST BE > 0 and <= ', this%nlakes
          call store_error(errmsg)
          cycle
        end if
        
        ! -- increment nboundchk
        nboundchk(n) = nboundchk(n) + 1

        ! -- strt
        this%strt(n) = this%parser%GetDouble()

        ! nlakeconn
        ival = this%parser%GetInteger()

        if (ival < 0) then
          write(errmsg,'(a,1x,i6)') 'nlakeconn MUST BE >= 0 for lake ', n
          call store_error(errmsg)
        end if

        nconn = nconn + ival
        this%nlakeconn(n) = ival

        ! -- get aux data
        do iaux = 1, this%naux
          call this%parser%GetString(caux(iaux))
        end do

        ! -- set default bndName
        write(cno,'(i9.9)') n
        bndName = 'Lake' // cno

        ! -- lakename
        if (this%inamedbound /= 0) then
          call this%parser%GetStringCaps(bndNameTemp)
          if (bndNameTemp /= '') then
            bndName = bndNameTemp(1:16)
          endif
        end if
        this%lakename(n) = bndName

        ! -- fill time series aware data
        ! -- fill aux data
        do jj = 1, this%naux
          text = caux(jj)
          ii = n
          bndElem => this%lauxvar(jj, ii)
          call read_value_or_time_series_adv(text, ii, jj, bndElem, this%name,   &
                                             'AUX', this%tsManager, this%iprpak, &
                                             this%auxname(jj))
        end do

        nlak = nlak + 1
      end do
      !
      ! -- check for duplicate or missing lakes
      do n = 1, this%nlakes
        if (nboundchk(n) == 0) then
          write(errmsg,'(a,1x,i0)')  'NO DATA SPECIFIED FOR LAKE', n
          call store_error(errmsg)
        else if (nboundchk(n) > 1) then
          write(errmsg,'(a,1x,i0,1x,a,1x,i0,1x,a)')                              &
            'DATA FOR LAKE', n, 'SPECIFIED', nboundchk(n), 'TIMES'
          call store_error(errmsg)
        end if
      end do

      write(this%iout,'(1x,a)') 'END OF ' // trim(adjustl(this%text)) //         &
                                ' PACKAGEDATA'
    else
      call store_error('REQUIRED PACKAGEDATA BLOCK NOT FOUND.')
    end if
    !
    ! -- terminate if any errors were detected
    if (count_errors() > 0) then
      call this%parser%StoreErrorUnit()
      call ustop()
    end if
    !
    ! -- set MAXBOUND
    this%MAXBOUND = nconn
    write(this%iout,'(//4x,a,i7)') 'MAXBOUND = ', this%maxbound

    ! -- set idxlakeconn
    this%idxlakeconn(1) = 1
    do n = 1, this%nlakes
      this%idxlakeconn(n+1) = this%idxlakeconn(n) + this%nlakeconn(n)
    end do
    !
    ! -- deallocate local storage for aux variables
    if (this%naux > 0) then
      deallocate(caux)
    end if
    !
    ! -- deallocate local storage for nboundchk
    deallocate(nboundchk)
    !
    ! -- return
    return
  end subroutine lak_read_lakes

  subroutine lak_read_lake_connections(this)
! ******************************************************************************
! lak_read_lake_connections -- Read the lake connections for this package
! ******************************************************************************
!
!    SPECIFICATIONS:
! ------------------------------------------------------------------------------
    use ConstantsModule, only: LINELENGTH
    use SimModule, only: ustop, store_error, count_errors
    ! -- dummy
    class(LakType),intent(inout) :: this
    ! -- local
    character(len=LINELENGTH) :: errmsg
    character(len=LINELENGTH) :: keyword, cellid
    integer(I4B) :: ierr, ival
    logical :: isfound, endOfBlock
    real(DP) :: rval
    integer(I4B) :: j, n
    integer(I4B) :: nn
    integer(I4B) :: ipos, ipos0
    integer(I4B) :: icellid, icellid0
    real(DP) :: top, bot
    integer(I4B), dimension(:), pointer, contiguous :: nboundchk

    ! -- format
    !
    ! -- code
    !
    ! -- allocate local storage
    allocate(nboundchk(this%MAXBOUND))
    do n = 1, this%MAXBOUND
      nboundchk(n) = 0
    end do
    !
    ! -- get connectiondata block
    call this%parser%GetBlock('CONNECTIONDATA', isfound, ierr, &
                              supportOpenClose=.true.)
    !
    ! -- parse connectiondata block if detected
    if (isfound) then

      ! -- allocate connection data using memory manager
      call mem_allocate(this%imap, this%MAXBOUND, 'IMAP', this%origin)
      call mem_allocate(this%cellid, this%MAXBOUND, 'CELLID', this%origin)
      call mem_allocate(this%nodesontop, this%MAXBOUND, 'NODESONTOP', this%origin)
      call mem_allocate(this%ictype, this%MAXBOUND, 'ICTYPE', this%origin)
      call mem_allocate(this%bedleak, this%MAXBOUND, 'BEDLEAK', this%origin) ! don't need to save this - use a temporary vector
      call mem_allocate(this%belev, this%MAXBOUND, 'BELEV', this%origin)
      call mem_allocate(this%telev, this%MAXBOUND, 'TELEV', this%origin)
      call mem_allocate(this%connlength, this%MAXBOUND, 'CONNLENGTH', this%origin)
      call mem_allocate(this%connwidth, this%MAXBOUND, 'CONNWIDTH', this%origin)
      call mem_allocate(this%sarea, this%MAXBOUND, 'SAREA', this%origin)
      call mem_allocate(this%warea, this%MAXBOUND, 'WAREA', this%origin)
      call mem_allocate(this%satcond, this%MAXBOUND, 'SATCOND', this%origin)
      call mem_allocate(this%simcond, this%MAXBOUND, 'SIMCOND', this%origin)
      call mem_allocate(this%simlakgw, this%MAXBOUND, 'SIMLAKGW', this%origin)
      

      ! -- process the lake connection data
      write(this%iout,'(/1x,a)')'PROCESSING '//trim(adjustl(this%text))//        &
        ' LAKE_CONNECTIONS'
      do
        call this%parser%GetNextLine(endOfBlock)
        if (endOfBlock) exit
        n = this%parser%GetInteger()

        if (n < 1 .or. n > this%nlakes) then
          write(errmsg,'(a,1x,i6)') 'lakeno MUST BE > 0 and <= ', this%nlakes
          call store_error(errmsg)
          cycle
        end if

        ! -- read connection number
        ival = this%parser%GetInteger()
        if (ival < 1 .or. ival > this%nlakeconn(n)) then
          write(errmsg,'(a,1x,i4,1x,a,1x,i6)')                                   &
            'iconn FOR LAKE ', n, 'MUST BE > 1 and <= ', this%nlakeconn(n)
          call store_error(errmsg)
          cycle
        end if

        j = ival
        ipos = this%idxlakeconn(n) + ival - 1

        ! -- set imap
        this%imap(ipos) = n
        
        !
        ! -- increment nboundchk
        nboundchk(ipos) = nboundchk(ipos) + 1

        ! -- read gwfnodes from the line
        call this%parser%GetCellid(this%dis%ndim, cellid)
        nn = this%dis%noder_from_cellid(cellid, &
                                    this%parser%iuactive, this%iout)
        !
        ! -- determine if a valid cell location was provided
        if (nn < 1) then
          write(errmsg,'(a,1x,i4,1x,a,1x,i4)')                                   &
            'INVALID cellid FOR LAKE ', n, 'connection', j
          call store_error(errmsg)
        end if

        ! -- set gwf cellid for connection
        this%cellid(ipos) = nn
        this%nodesontop(ipos) = nn

        ! -- read ictype
        call this%parser%GetStringCaps(keyword)
        select case (keyword)
          case ('VERTICAL')
            this%ictype(ipos) = 0
          case ('HORIZONTAL')
            this%ictype(ipos) = 1
          case ('EMBEDDEDH')
            this%ictype(ipos) = 2
          case ('EMBEDDEDV')
            this%ictype(ipos) = 3
          case default
            write(errmsg,'(a,1x,i4,1x,a,1x,i4,1x,a,a,a)')                        &
              'UNKNOWN ctype FOR LAKE ', n, 'connection', j,                     &
              '(', trim(keyword), ')'
            call store_error(errmsg)
        end select

        ! -- bed leakance
        !this%bedleak(ipos) = this%parser%GetDouble()
        call this%parser%GetStringCaps(keyword)
        select case(keyword)
          case ('NONE')
            this%bedleak(ipos) = -DONE
          case default
            read(keyword, *) this%bedleak(ipos)
        end select

        if (keyword /= 'NONE' .and. this%bedleak(ipos) < dzero) then
          write(errmsg,'(a,1x,i4,1x,a)') 'bedleak FOR LAKE ', n, 'MUST BE >= 0'
          call store_error(errmsg)
        end if

        ! -- belev
        this%belev(ipos) = this%parser%GetDouble()

        ! -- telev
        this%telev(ipos) = this%parser%GetDouble()

        ! -- connection length
        rval = this%parser%GetDouble()
        if (rval < dzero)  then
          if (this%ictype(ipos) == 1 .or. this%ictype(ipos) == 2 .or.            &
              this%ictype(ipos) == 3) then
            write(errmsg,'(a,1x,i4,1x,a,1x,i4,1x,a)')                            &
              'connection length (connlength) FOR LAKE ', n,                     &
              ' HORIZONTAL CONNECTION ', j, 'MUST BE >= 0'
            call store_error(errmsg)
          else
            rval = DZERO
          end if
        end if
        this%connlength(ipos) = rval

        ! -- connection width
        rval = this%parser%GetDouble()
        if (rval < dzero)  then
          if (this%ictype(ipos) == 1) then
            write(errmsg,'(a,1x,i4,1x,a,1x,i4,1x,a)')                            &
              'cell width (connwidth) FOR LAKE ', n,                             &
              ' HORIZONTAL CONNECTION ',  j, 'MUST BE >= 0'
            call store_error(errmsg)
          else
            rval = DZERO
          end if
        end if
        this%connwidth(ipos) = rval
      end do
      write(this%iout,'(1x,a)')                                                  &
        'END OF '//trim(adjustl(this%text))//' CONNECTIONDATA'
    else
      call store_error('REQUIRED CONNECTIONDATA BLOCK NOT FOUND.')
    end if
    !
    ! -- terminate if any errors were detected
    if (count_errors() > 0) then
      call this%parser%StoreErrorUnit()
      call ustop()
    end if
    !
    ! -- check that embedded lakes have only one connection
    do n = 1, this%nlakes
      j = 0
      do ipos = this%idxlakeconn(n), this%idxlakeconn(n+1)-1
        if (this%ictype(ipos) /= 2 .and. this%ictype(ipos) /= 3) cycle
        j = j + 1
        if (j > 1) then
           write(errmsg,'(a,1x,i4,1x,a,1x,i4,1x,a)')                             &
             'nlakeconn FOR LAKE', n, 'EMBEDDED CONNECTION', j, ' EXCEEDS 1.'
           call store_error(errmsg)
        end if
      end do
    end do
    ! -- check that an embedded lake is not in the same cell as a lake
    !   with a vertical connection
    do n = 1, this%nlakes
      ipos0 = this%idxlakeconn(n)
      icellid0 = this%cellid(ipos0)
      if (this%ictype(ipos0) /= 2 .and. this%ictype(ipos0) /= 3) cycle
      do nn = 1, this%nlakes
        if (nn == n) cycle
        j = 0
        do ipos = this%idxlakeconn(nn), this%idxlakeconn(nn+1)-1
          j = j + 1
          icellid = this%cellid(ipos)
          if (icellid == icellid0) then
            if (this%ictype(ipos) == 0) then
                write(errmsg,'(a,1x,i4,1x,a,1x,i4,1x,a,1x,i4,1x,a)')             &
                  'EMBEDDED LAKE', n,                                            &
                  'CANNOT COINCIDE WITH VERTICAL CONNECTION', j,                 &
                  'IN LAKE', nn, '.'
                call store_error(errmsg)
            end if
          end if
        end do
      end do
    end do
    !
    ! -- process the data
    do n = 1, this%nlakes
      j = 0
      do ipos = this%idxlakeconn(n), this%idxlakeconn(n+1)-1
        j = j + 1
        nn = this%cellid(ipos)
        top = this%dis%top(nn)
        bot = this%dis%bot(nn)
        ! vertical connection
        if (this%ictype(ipos) == 0) then
          this%telev(ipos) = top + this%surfdep
          this%belev(ipos) = top
          this%lakebot(n) = min(this%belev(ipos), this%lakebot(n))
        ! horizontal connection
        else if (this%ictype(ipos) == 1) then
          if (this%belev(ipos) == this%telev(ipos)) then
            this%telev(ipos) = top
            this%belev(ipos) = bot
          else
            if (this%belev(ipos) >= this%telev(ipos)) then
              write(errmsg,'(a,1x,i4,1x,a,1x,i4,1x,a)')                          &
                'telev FOR LAKE ', n, ' HORIZONTAL CONNECTION ', j,              &
                'MUST BE >= belev'
              call store_error(errmsg)
            else if (this%belev(ipos) < bot) then
              write(errmsg,'(a,1x,i4,1x,a,1x,i4,1x,a,1x,g15.7,1x,a)')            &
                'belev FOR LAKE ', n, ' HORIZONTAL CONNECTION ', j,              &
                'MUST BE >= cell bottom (', bot, ')'
              call store_error(errmsg)
            else if (this%telev(ipos) > top) then
              write(errmsg,'(a,1x,i4,1x,a,1x,i4,1x,a,1x,g15.7,1x,a)')            &
                'telev FOR LAKE ', n, ' HORIZONTAL CONNECTION ', j,              &
                'MUST BE <= cell top (', top, ')'
              call store_error(errmsg)
            end if
          end if
          this%laketop(n) = max(this%telev(ipos), this%laketop(n))
          this%lakebot(n) = min(this%belev(ipos), this%lakebot(n))
        ! embedded connections
        else if (this%ictype(ipos) == 2 .or. this%ictype(ipos) == 3) then
          this%telev(ipos) = top
          this%belev(ipos) = bot
          this%lakebot(n) = bot
        end if
        !
        ! -- check for missing or duplicate lake connections
        if (nboundchk(ipos) == 0) then
          write(errmsg,'(a,1x,i0,1x,a,1x,i0)')                                   &
            'NO DATA SPECIFIED FOR LAKE', n, 'CONNECTION', j
          call store_error(errmsg)
        else if (nboundchk(ipos) > 1) then
          write(errmsg,'(a,1x,i0,1x,a,1x,i0,1x,a,1x,i0,1x,a)')                   &
            'DATA FOR LAKE', n, 'CONNECTION', j,                                 &
            'SPECIFIED', nboundchk(ipos), 'TIMES'
          call store_error(errmsg)
        end if
        !
        ! -- set laketop if it has not been assigned
      end do
      if (this%laketop(n) == -DEP20) then
        this%laketop(n) = this%lakebot(n) + 100.
      end if
    end do
    !
    ! -- deallocate local variable
    deallocate(nboundchk)
    !
    ! -- write summary of lake_connection error messages
    if (count_errors() > 0) then
      call this%parser%StoreErrorUnit()
      call ustop()
    end if
    !
    ! -- return
    return
  end subroutine lak_read_lake_connections

  subroutine lak_read_tables(this)
! ******************************************************************************
! lak_read_tables -- Read the lake tables for this package
! ******************************************************************************
!
!    SPECIFICATIONS:
! ------------------------------------------------------------------------------
    use ConstantsModule, only: LINELENGTH
    use SimModule, only: ustop, store_error, count_errors
    ! -- dummy
    class(LakType),intent(inout) :: this
    ! -- local
    character(len=LINELENGTH) :: line, errmsg
    character(len=LINELENGTH) :: keyword
    integer(I4B) :: ierr
    logical :: isfound, endOfBlock
    integer(I4B) :: n
    integer(I4B) :: ntabs
    integer(I4B), dimension(:), pointer, contiguous :: nboundchk
! ------------------------------------------------------------------------------

    ! -- format
    !
    ! -- code
    !
    ! -- skip of no outlets
    if (this%ntables < 1) return
    !
    ! -- allocate and initialize nboundchk
    allocate(nboundchk(this%nlakes))
    do n = 1, this%nlakes
      nboundchk(n) = 0
    end do
    !
    ! -- allocate derived type for table data
    allocate(this%laketables(this%nlakes))
    !
    ! -- get lake_tables block
    call this%parser%GetBlock('TABLES', isfound, ierr, &
                              supportOpenClose=.true.)
    !
    ! -- parse lake_tables block if detected
    if (isfound) then
      ntabs = 0
      ! -- process the lake connection data
      write(this%iout,'(/1x,a)')'PROCESSING '//trim(adjustl(this%text))//        &
        ' LAKE_TABLES'
      readtable: do
        call this%parser%GetNextLine(endOfBlock)
        if (endOfBlock) exit
        n = this%parser%GetInteger()

        if (n < 1 .or. n > this%nlakes) then
          write(errmsg,'(a,1x,i6)') 'lakeno MUST BE > 0 and <= ', this%nlakes
          call store_error(errmsg)
          cycle readtable
        end if
        
        ! -- increment ntab and nboundchk
        ntabs = ntabs + 1
        nboundchk(n) = nboundchk(n) + 1

        ! -- read FILE keyword
        call this%parser%GetStringCaps(keyword)
        select case (keyword)
          case('TAB6')
            call this%parser%GetStringCaps(keyword)
            if(trim(adjustl(keyword)) /= 'FILEIN') then
              errmsg = 'TAB6 keyword must be followed by "FILEIN" ' //           &
                        'then by filename.'
              call store_error(errmsg)
              cycle readtable
            end if
            call this%parser%GetString(line)
            call this%lak_read_table(n, line)
          case default
            write(errmsg,'(a,1x,i4,1x,a)')                                       &
              'LAKE TABLE ENTRY for LAKE ', n, 'MUST INCLUDE TAB6 KEYWORD'
            call store_error(errmsg)
            cycle readtable
        end select
      end do readtable
      
      write(this%iout,'(1x,a)')                                                  &
        'END OF ' // trim(adjustl(this%text)) // ' LAKE_TABLES'
      !
      ! -- check for missing or duplicate lake connections
      if (ntabs < this%ntables) then
        write(errmsg,'(a,1x,i0,1x,a,1x,i0)')                                     &
          'TABLE DATA ARE SPECIFIED', ntabs,                                     &
          'TIMES BUT NTABLES IS SET TO', this%ntables
        call store_error(errmsg)
      end if
      do n = 1, this%nlakes
        if (this%ntabrow(n) > 0 .and. nboundchk(n) > 1) then
          write(errmsg,'(a,1x,i0,1x,a,1x,i0,1x,a)')                              &
            'TABLE DATA FOR LAKE', n, 'SPECIFIED', nboundchk(n), 'TIMES'
          call store_error(errmsg)
        end if
      end do
    else
      call store_error('REQUIRED TABLES BLOCK NOT FOUND.')
    end if
    !
    ! -- deallocate local storage
    deallocate(nboundchk)
    !
    ! -- write summary of lake_table error messages
    if (count_errors() > 0) then
      call this%parser%StoreErrorUnit()
      call ustop()
    end if

    !
    ! -- return
    return
  end subroutine lak_read_tables

  subroutine lak_read_table(this, ilak, filename)
! ******************************************************************************
! lak_read_table -- Read the lake table for this package
! ******************************************************************************
!
!    SPECIFICATIONS:
! ------------------------------------------------------------------------------
    use ConstantsModule, only: LINELENGTH
    use InputOutputModule, only: openfile
    use SimModule, only: ustop, store_error, count_errors
    ! -- dummy
    class(LakType), intent(inout) :: this
    integer(I4B), intent(in) :: ilak
    character (len=*), intent(in) :: filename

    ! -- local
    character(len=LINELENGTH) :: errmsg
    character(len=LINELENGTH) :: keyword
    character(len=13) :: arrName
    character(len=4) :: citem
    integer(I4B) :: ierr
    logical :: isfound, endOfBlock
    integer(I4B) :: iu
    integer(I4B) :: n
    integer(I4B) :: ipos
    integer(I4B) :: j
    integer(I4B) :: jmin
    integer(I4B) :: iconn
    real(DP) :: vol
    real(DP) :: sa
    real(DP) :: wa
    real(DP) :: v
    real(DP) :: v0
    type(BlockParserType) :: parser
    ! -- formats
    character(len=*), parameter :: fmttaberr =                                   &
      '(a,1x,i4,1x,a,1x,g15.6,1x,a,1x,i6,1x,a,1x,i4,1x,a,1x,g15.6,1x,a)'
! ------------------------------------------------------------------------------

    ! -- format
    !
    ! -- code
    !
    ! -- initialize locals
    n = 0
    j = 0
    !
    ! -- open the table file
    iu = 0
    call openfile(iu, this%iout, filename, 'LAKE TABLE')
    call parser%Initialize(iu, this%iout)
    !
    ! -- get dimensions block
    call parser%GetBlock('DIMENSIONS', isfound, ierr, supportOpenClose=.true.)
    !
    ! -- parse well_connections block if detected
    if (isfound) then
      ! -- process the lake connection data
      if (this%iprpak /= 0) then
        write(this%iout,'(/1x,a)')                                               &
          'PROCESSING ' // trim(adjustl(this%text)) // ' DIMENSIONS'
      end if
      readdims: do
        call parser%GetNextLine(endOfBlock)
        if (endOfBlock) exit
        call parser%GetStringCaps(keyword)
        select case (keyword)
          case ('NROW')
            n = parser%GetInteger()

            if (n < 1) then
              write(errmsg,'(a)') 'LAKE TABLE NROW MUST BE > 0'
              call store_error(errmsg)
            end if
          case ('NCOL')
            j = parser%GetInteger()

            if (this%ictype(ilak) == 2 .or. this%ictype(ilak) == 3) then
              jmin = 4
            else
              jmin = 3
            end if
            if (j < jmin) then
              write(errmsg,'(a,1x,i0)') 'LAKE TABLE NCOL MUST BE >= ', jmin
              call store_error(errmsg)
            end if

          case default
            write(errmsg,'(a,a)')                                                &
              'UNKNOWN '//trim(this%text)//' DIMENSIONS KEYWORD: ', trim(keyword)
            call store_error(errmsg)
        end select
      end do readdims
      if (this%iprpak /= 0) then
        write(this%iout,'(1x,a)')                                                &
          'END OF ' // trim(adjustl(this%text)) // ' DIMENSIONS'
      end if
    else
      call store_error('REQUIRED DIMENSIONS BLOCK NOT FOUND.')
    end if
    !
    ! -- check that ncol and nrow have been specified
    if (n < 1) then
      write(errmsg,'(a)')                                                        &
        'NROW NOT SPECIFIED IN THE LAKE TABLE DIMENSIONS BLOCK'
      call store_error(errmsg)
    end if
    if (j < 1) then
      write(errmsg,'(a)')                                                        &
        'NCOL NOT SPECIFIED IN THE LAKE TABLE DIMENSIONS BLOCK'
      call store_error(errmsg)
    end if
    !
    ! -- only read the lake table data if n and j are specified to be greater
    !    than zero
    if (n * j > 0) then
      !
      ! -- allocate space
      this%ntabrow(ilak) = n
      write(citem,'(i4.4)') ilak
      ! -- build arrName for outlet
      arrName = 'TABSTAGE' // citem
      call mem_allocate(this%laketables(ilak)%tabstage, n, arrName, this%origin)
      arrName = 'TABVOLUME' // citem
      call mem_allocate(this%laketables(ilak)%tabvolume, n, arrName, this%origin)
      arrName = 'TABSAREA' // citem
      call mem_allocate(this%laketables(ilak)%tabsarea, n, arrName, this%origin)
      ipos = this%idxlakeconn(ilak)
      if (this%ictype(ipos) == 2 .or. this%ictype(ipos) == 3) then
        arrName = 'tabwarea' // citem
        call mem_allocate(this%laketables(ilak)%tabwarea, n, arrName, this%origin)
      end if


      ! -- get table block
      call parser%GetBlock('TABLE', isfound, ierr, supportOpenClose=.true.)
      !
      ! -- parse well_connections block if detected
      if (isfound) then

        ! -- process the table data
        if (this%iprpak /= 0) then
          write(this%iout,'(/1x,a)')                                            &
            'PROCESSING '//trim(adjustl(this%text))//' TABLE'
        end if
        iconn = this%idxlakeconn(ilak)
        ipos = 0
        readtabledata: do
          call parser%GetNextLine(endOfBlock)
          if (endOfBlock) exit
          ipos = ipos + 1
          if (ipos > this%ntabrow(ilak)) then
            cycle readtabledata
          end if
          this%laketables(ilak)%tabstage(ipos) = parser%GetDouble()
          this%laketables(ilak)%tabvolume(ipos) = parser%GetDouble()
          this%laketables(ilak)%tabsarea(ipos) = parser%GetDouble()
          if (this%ictype(iconn) == 2 .or. this%ictype(iconn) == 3) then
            this%laketables(ilak)%tabwarea(ipos) = parser%GetDouble()
          end if
        end do readtabledata
        
        if (this%iprpak /= 0) then
          write(this%iout,'(1x,a)')                                              &
            'END OF '//trim(adjustl(this%text))//' TABLE'
        end if
      else
        call store_error('REQUIRED TABLE BLOCK NOT FOUND.')
      end if
      !
      ! -- error condition if number of rows read are not equal to nrow
      if (ipos /= this%ntabrow(ilak)) then
        write(errmsg,'(a,1x,i0,1x,a,1x,i0,1x,a)')                                &
          'NROW SET TO', this%ntabrow(ilak), 'BUT', ipos, 'ROWS WERE READ'
        call store_error(errmsg)
      end if
      !
      ! -- set lake bottom based on table if it is an embedded lake
      iconn = this%idxlakeconn(ilak)
      if (this%ictype(iconn) == 2 .or. this%ictype(iconn) == 3) then
        do n = 1, this%ntabrow(ilak)
          vol = this%laketables(ilak)%tabvolume(n)
          sa = this%laketables(ilak)%tabsarea(n)
          wa = this%laketables(ilak)%tabwarea(n)
          vol = vol * sa * wa
          ! -- check if all entries are zero
          if (vol > DZERO) exit
          ! -- set lake bottom
          this%lakebot(ilak) = this%laketables(ilak)%tabstage(n)
          this%belev(ilak) = this%laketables(ilak)%tabstage(n)
        end do
        ! -- set maximum surface area for rainfall
        n = this%ntabrow(ilak)
        this%sareamax(ilak) = this%laketables(ilak)%tabsarea(n)
      end if
      !
      ! -- verify the table data
      do n = 2, this%ntabrow(ilak)
        v = this%laketables(ilak)%tabstage(n)
        v0 = this%laketables(ilak)%tabstage(n-1)
        if (v <= v0) then
          write(errmsg,fmttaberr)                                                &
            'TABLE STAGE ENTRY', n, '(', this%laketables(ilak)%tabstage(n),      &
            ') FOR LAKE ', ilak, 'MUST BE GREATER THAN THE PREVIOUS STAGE ENTRY',&
            n-1, '(', this%laketables(ilak)%tabstage(n-1), ')'
          call store_error(errmsg)
        end if
        v = this%laketables(ilak)%tabvolume(n)
        v0 = this%laketables(ilak)%tabvolume(n-1)
        if (v <= v0) then
          write(errmsg,fmttaberr)                                                &
            'TABLE VOLUME ENTRY', n, '(', this%laketables(ilak)%tabvolume(n),    &
            ') FOR LAKE ',                                                       &
            ilak, 'MUST BE GREATER THAN THE PREVIOUS VOLUME ENTRY',              &
            n-1, '(', this%laketables(ilak)%tabvolume(n-1), ')'
          call store_error(errmsg)
        end if
        v = this%laketables(ilak)%tabsarea(n)
        v0 = this%laketables(ilak)%tabsarea(n-1)
        if (v < v0) then
          write(errmsg,fmttaberr)                                                &
            'TABLE SURFACE AREA ENTRY', n, '(',                                  &
            this%laketables(ilak)%tabsarea(n), ') FOR LAKE ', ilak,              &
            'MUST BE GREATER THAN OR EQUAL TO THE PREVIOUS SURFACE AREA ENTRY',  &
            n-1, '(', this%laketables(ilak)%tabsarea(n-1), ')'
          call store_error(errmsg)
        end if
        iconn = this%idxlakeconn(ilak)
        if (this%ictype(iconn) == 2 .or. this%ictype(iconn) == 3) then
          v = this%laketables(ilak)%tabwarea(n)
          v0 = this%laketables(ilak)%tabwarea(n-1)
          if (v < v0) then
            write(errmsg,fmttaberr)                                              &
              'TABLE EXCHANGE AREA ENTRY', n, '(',                               &
              this%laketables(ilak)%tabwarea(n), ') FOR LAKE ', ilak,            &
              'MUST BE GREATER THAN OR EQUAL TO THE PREVIOUS EXCHANGE AREA ' //  &
              'ENTRY', n-1, '(', this%laketables(ilak)%tabwarea(n-1), ')'
            call store_error(errmsg)
          end if
        end if
      end do
    end if
    !
    ! -- write summary of lake table error messages
    if (count_errors() > 0) then
      call parser%StoreErrorUnit()
      call ustop()
    end if
    !
    ! Close the table file and clear other parser members
    call parser%Clear()
    !
    ! -- return
    return
  end subroutine lak_read_table

  subroutine lak_read_outlets(this)
! ******************************************************************************
! lak_read_outlets -- Read the lake outlets for this package
! ******************************************************************************
!
!    SPECIFICATIONS:
! ------------------------------------------------------------------------------
    use ConstantsModule, only: LINELENGTH
    use SimModule, only: ustop, store_error, count_errors
    use TimeSeriesManagerModule, only: read_value_or_time_series_adv
    ! -- dummy
    class(LakType),intent(inout) :: this
    ! -- local
    character(len=LINELENGTH) :: errmsg
    character(len=LINELENGTH) :: text, keyword
    character(len=LENBOUNDNAME) :: bndName
    character(len=9) :: citem
    integer(I4B) :: ierr, ival
    logical :: isfound, endOfBlock
    integer(I4B) :: n
    integer(I4B) :: jj
    integer(I4B), dimension(:), pointer, contiguous :: nboundchk
    real(DP), pointer :: bndElem => null()
    !
    ! -- format
    !
    ! -- code
! ------------------------------------------------------------------------------
    !
    ! -- get well_connections block
    call this%parser%GetBlock('OUTLETS', isfound, ierr,                         &
                              supportOpenClose=.true., blockRequired=.false.)
    !
    ! -- parse outlets block if detected
    if (isfound) then
      if (this%noutlets > 0) then
        !
        ! -- allocate and initialize local variables
        allocate(nboundchk(this%noutlets))
        do n = 1, this%noutlets
          nboundchk(n) = 0
        end do
        !
        ! -- allocate outlet data using memory manager
        call mem_allocate(this%lakein, this%NOUTLETS, 'LAKEIN', this%origin)
        call mem_allocate(this%lakeout, this%NOUTLETS, 'LAKEOUT', this%origin)
        call mem_allocate(this%iouttype, this%NOUTLETS, 'IOUTTYPE', this%origin)
        call mem_allocate(this%outrate, this%NOUTLETS, 'OUTRATE', this%origin)
        call mem_allocate(this%outinvert, this%NOUTLETS, 'OUTINVERT',           &
                          this%origin)
        call mem_allocate(this%outwidth, this%NOUTLETS, 'OUTWIDTH', this%origin)
        call mem_allocate(this%outrough, this%NOUTLETS, 'OUTROUGH', this%origin)
        call mem_allocate(this%outslope, this%NOUTLETS, 'OUTSLOPE', this%origin)
        call mem_allocate(this%simoutrate, this%NOUTLETS, 'SIMOUTRATE',         &
                          this%origin)
        !
        ! -- initialize outlet rate
        do n = 1, this%noutlets
          this%outrate(n) = DZERO
        end do

        ! -- process the lake connection data
        write(this%iout,'(/1x,a)')                                               &
          'PROCESSING ' // trim(adjustl(this%text)) // ' OUTLETS'
        readoutlet: do
          call this%parser%GetNextLine(endOfBlock)
          if (endOfBlock) exit
          n = this%parser%GetInteger()

          if (n < 1 .or. n > this%noutlets) then
            write(errmsg,'(a,1x,i6)')                                            &
              'outletno MUST BE > 0 and <= ', this%noutlets
            call store_error(errmsg)
            cycle readoutlet
          end if
          !
          ! -- increment nboundchk
          nboundchk(n) = nboundchk(n) + 1
          !
          ! -- read outlet lakein
          ival = this%parser%GetInteger()
          if (ival <1 .or. ival > this%nlakes) then
            write(errmsg,'(a,1x,i4,1x,a,1x,i6)')                                 &
              'lakein FOR OUTLET ', n, 'MUST BE > 0 and <= ', this%nlakes
            call store_error(errmsg)
            cycle readoutlet
          end if
          this%lakein(n) = ival

          ! -- read outlet lakeout
          ival = this%parser%GetInteger()
          if (ival <0 .or. ival > this%nlakes) then
            write(errmsg,'(a,1x,i4,1x,a,1x,i6)')                                 &
              'lakeout FOR OUTLET ', n, 'MUST BE >= 0 and <= ', this%nlakes
            call store_error(errmsg)
            cycle readoutlet
          end if
          this%lakeout(n) = ival

          ! -- read ictype
          call this%parser%GetStringCaps(keyword)
          select case (keyword)
            case ('SPECIFIED')
              this%iouttype(n) = 0
            case ('MANNING')
              this%iouttype(n) = 1
            case ('WEIR')
              this%iouttype(n) = 2
            case default
              write(errmsg,'(a,1x,i4,1x,a,a,a)')                                 &
                'UNKNOWN couttype FOR OUTLET ', n, '(', trim(keyword), ')'
              call store_error(errmsg)
              cycle readoutlet
            end select

          ! -- build bndname for outlet
          write(citem,'(i9.9)') n
          bndName = 'OUTLET' // citem

          ! -- set a few variables for timeseries aware variables
          jj = 1
          !
          ! -- outlet invert
          call this%parser%GetString(text)
          bndElem => this%outinvert(n)
          call read_value_or_time_series_adv(text, n, jj, bndElem, this%name,    &
                                             'BND', this%tsManager, this%iprpak, &
                                             'INVERT')
          !
          ! -- outlet width
          call this%parser%GetString(text)
          bndElem => this%outwidth(n)
          call read_value_or_time_series_adv(text, n, jj, bndElem, this%name,    &
                                             'BND', this%tsManager, this%iprpak, &
                                             'WIDTH')
          !
          ! -- outlet roughness
          call this%parser%GetString(text)
          bndElem => this%outrough(n)
          call read_value_or_time_series_adv(text, n, jj, bndElem, this%name,    &
                                             'BND', this%tsManager, this%iprpak, &
                                             'ROUGH')
          !
          ! -- outlet slope
          call this%parser%GetString(text)
          bndElem => this%outslope(n)
          call read_value_or_time_series_adv(text, n, jj, bndElem, this%name,    &
                                             'BND', this%tsManager, this%iprpak, &
                                             'SLOPE')
        end do readoutlet
        write(this%iout,'(1x,a)') 'END OF ' // trim(adjustl(this%text)) //       &
                                   ' OUTLETS'
        !
        ! -- check for duplicate or missing outlets
        do n = 1, this%noutlets
          if (nboundchk(n) == 0) then
            write(errmsg,'(a,1x,i0)') 'NO DATA SPECIFIED FOR OUTLET', n
            call store_error(errmsg)
          else if (nboundchk(n) > 1) then
            write(errmsg,'(a,1x,i0,1x,a,1x,i0,1x,a)')                            &
              'DATA FOR OUTLET', n, 'SPECIFIED', nboundchk(n), 'TIMES'
            call store_error(errmsg)
          end if
        end do
        !
        ! -- deallocate local storage
        deallocate(nboundchk)
      else
        write(errmsg,'(a,1x,a)')                                                 &
          'AN OUTLETS BLOCK SHOULD NOT BE SPECIFIED IF NOUTLETS IS NOT',         &
          'SPECIFIED OR IS SPECIFIED TO BE 0.'
          call store_error(errmsg)
      end if
      
    else
      if (this%noutlets > 0) then
        call store_error('REQUIRED OUTLETS BLOCK NOT FOUND.')
      end if
    end if
    !
    ! -- write summary of lake_connection error messages
    ierr = count_errors()
    if (ierr > 0) then
      call this%parser%StoreErrorUnit()
      call ustop()
    end if
    !
    ! -- return
    return
  end subroutine lak_read_outlets

  subroutine lak_read_dimensions(this)
! ******************************************************************************
! pak1read_dimensions -- Read the dimensions for this package
! ******************************************************************************
!
!    SPECIFICATIONS:
! ------------------------------------------------------------------------------
    use ConstantsModule, only: LINELENGTH
    use SimModule, only: ustop, store_error, count_errors
    ! -- dummy
    class(LakType),intent(inout) :: this
    ! -- local
    character(len=LINELENGTH) :: errmsg
    character(len=LINELENGTH) :: keyword
    integer(I4B) :: ierr
    logical :: isfound, endOfBlock
    ! -- format
! ------------------------------------------------------------------------------
    !
    ! -- initialize dimensions to -1
    this%nlakes= -1
    this%maxbound = -1
    !
    ! -- get dimensions block
    call this%parser%GetBlock('DIMENSIONS', isfound, ierr, &
                              supportOpenClose=.true.)
    !
    ! -- parse dimensions block if detected
    if (isfound) then
      write(this%iout,'(/1x,a)') 'PROCESSING ' // trim(adjustl(this%text)) //    &
        ' DIMENSIONS'
      do
        call this%parser%GetNextLine(endOfBlock)
        if (endOfBlock) exit
        call this%parser%GetStringCaps(keyword)
        select case (keyword)
          case ('NLAKES')
            this%nlakes = this%parser%GetInteger()
            write(this%iout,'(4x,a,i7)')'NLAKES = ', this%nlakes
          case ('NOUTLETS')
            this%noutlets = this%parser%GetInteger()
            write(this%iout,'(4x,a,i7)')'NOUTLETS = ', this%noutlets
          case ('NTABLES')
            this%ntables = this%parser%GetInteger()
            write(this%iout,'(4x,a,i7)')'NTABLES = ', this%ntables
          case default
            write(errmsg,'(a,a)')                                                &
              'UNKNOWN '//trim(this%text)//' DIMENSION: ', trim(keyword)
            call store_error(errmsg)
        end select
      end do
      write(this%iout,'(1x,a)')                                                  &
        'END OF ' // trim(adjustl(this%text)) // ' DIMENSIONS'
    else
      call store_error('REQUIRED DIMENSIONS BLOCK NOT FOUND.')
    end if

    if (this%nlakes < 0) then
      write(errmsg, '(a)')                                                       &
        'NLAKES WAS NOT SPECIFIED OR WAS SPECIFIED INCORRECTLY.'
      call store_error(errmsg)
    end if
    !
    ! -- stop if errors were encountered in the DIMENSIONS block
    ierr = count_errors()
    if (ierr > 0) then
      call ustop()
    end if
    !
    ! -- read lakes block
    call this%lak_read_lakes()
    !
    ! -- read lake_connections block
    call this%lak_read_lake_connections()
    !
    ! -- read tables block
    call this%lak_read_tables()
    !
    ! -- read outlets block
    call this%lak_read_outlets()
    !
    ! -- Call define_listlabel to construct the list label that is written
    !    when PRINT_INPUT option is used.
    call this%define_listlabel()
    !
    ! -- setup the budget object
    call this%lak_setup_budobj()
    !
    ! -- return
    return
  end subroutine lak_read_dimensions


  subroutine lak_read_initial_attr(this)
! ******************************************************************************
! pak1read_dimensions -- Read the initial parameters for this package
! ******************************************************************************
!
!    SPECIFICATIONS:
! ------------------------------------------------------------------------------
    use ConstantsModule, only: LINELENGTH
    use SimModule, only: ustop, store_error, count_errors
    use TimeSeriesManagerModule, only: read_value_or_time_series_adv
    ! -- dummy
    class(LakType),intent(inout) :: this
    ! -- local
    character(len=LINELENGTH) :: text
    integer(I4B) :: j, jj, n
    integer(I4B) :: nn
    integer(I4B) :: idx
    real(DP) :: top
    real(DP) :: bot
    real(DP) :: k
    real(DP) :: area
    real(DP) :: length
    real(DP) :: s
    real(DP) :: dx
    real(DP) :: c
    real(DP) :: sa
    real(DP) :: wa
    real(DP) :: v
    real(DP) :: fact
    real(DP) :: c1
    real(DP) :: c2
    real(DP), allocatable, dimension(:) :: clb, caq
    character (len=14) :: cbedleak
    character (len=14) :: cbedcond
    character (len=10), dimension(0:3) :: ctype
    character (len=15) :: nodestr
    real(DP), pointer :: bndElem => null()
    ! -- data
    data ctype(0) /'VERTICAL  '/
    data ctype(1) /'HORIZONTAL'/
    data ctype(2) /'EMBEDDEDH '/
    data ctype(3) /'EMBEDDEDV '/
    ! -- format
! ------------------------------------------------------------------------------
    !
    ! -- initialize xnewpak and set stage
    do n = 1, this%nlakes
      this%xnewpak(n) = this%strt(n)
      write(text,'(g15.7)') this%strt(n)
      jj = 1    ! For STAGE
      bndElem => this%stage(n)
      call read_value_or_time_series_adv(text, n, jj, bndElem, this%name, 'BND', &
                                         this%tsManager, this%iprpak,            &
                                         'STAGE')
    end do
    !
    ! -- initialize status (iboundpak) of lakes to active
    do n = 1, this%nlakes
      if (this%status(n) == 'CONSTANT') then
        this%iboundpak(n) = -1
      else if (this%status(n) == 'INACTIVE') then
        this%iboundpak(n) = 0
      else if (this%status(n) == 'ACTIVE ') then
        this%iboundpak(n) = 1
      end if
    end do
    !
    ! -- set boundname for each connection
    if (this%inamedbound /= 0) then
      do n = 1, this%nlakes
        do j = this%idxlakeconn(n), this%idxlakeconn(n+1)-1
          this%boundname(j) = this%lakename(n)
        end do
      end do
    endif
    !
    ! -- set pointer to gwf iss and gwf hk
    call mem_setptr(this%gwfiss, 'ISS', trim(this%name_model))
    call mem_setptr(this%gwfk11, 'K11', trim(this%name_model)//' NPF')
    call mem_setptr(this%gwfk33, 'K33', trim(this%name_model)//' NPF')
    call mem_setptr(this%gwfik33, 'IK33', trim(this%name_model)//' NPF')
    call mem_setptr(this%gwfsat, 'SAT', trim(this%name_model)//' NPF')
    !
    ! -- allocate temporary storage
    allocate(clb(this%MAXBOUND))
    allocate(caq(this%MAXBOUND))

    ! -- calculate saturated conductance for each connection
    do n = 1, this%nlakes
      do j = this%idxlakeconn(n), this%idxlakeconn(n+1)-1
        nn = this%cellid(j)
        top = this%dis%top(nn)
        bot = this%dis%bot(nn)
        ! vertical connection
        if (this%ictype(j) == 0) then
          area = this%dis%area(nn)
          this%sarea(j) = area
          this%warea(j) = area
          this%sareamax(n) = this%sareamax(n) + area
          if (this%gwfik33 == 0) then
            k = this%gwfk11(nn)
          else
            k = this%gwfk33(nn)
          endif
          length = DHALF * (top - bot)
        ! horizontal connection
        else if (this%ictype(j) == 1) then
          area = (this%telev(j) - this%belev(j)) * this%connwidth(j)
          ! -- recalculate area if connected cell is confined and lake
          !    connection top and bot are equal to the cell top and bot
          if (top == this%telev(j) .and. bot == this%belev(j)) then
            if (this%icelltype(nn) == 0) then
              area = this%gwfsat(nn) * (top - bot) * this%connwidth(j)
            end if
          end if
          this%sarea(j) = DZERO
          this%warea(j) = area
          this%sareamax(n) = this%sareamax(n) + DZERO
          k = this%gwfk11(nn)
          length = this%connlength(j)
        ! embedded horizontal connection
        else if (this%ictype(j) == 2) then
          area = DONE
          this%sarea(j) = DZERO
          this%warea(j) = area
          this%sareamax(n) = this%sareamax(n) + DZERO
          k = this%gwfk11(nn)
          length = this%connlength(j)
        ! embedded vertical connection
        else if (this%ictype(j) == 3) then
          area = DONE
          this%sarea(j) = DZERO
          this%warea(j) = area
          this%sareamax(n) = this%sareamax(n) + DZERO
          if (this%gwfik33 == 0) then
            k = this%gwfk11(nn)
          else
            k = this%gwfk33(nn)
          endif
          length = this%connlength(j)
        end if
        if (this%bedleak(j) < DZERO) then
          clb(j) = -DONE
        else if (this%bedleak(j) > DZERO) then
          clb(j) = done / this%bedleak(j)
        else
          clb(j) = DZERO
        end if
        if (k > DZERO) then
          caq(j) = length / k
        else
          caq(j) = DZERO
        end if
        if (this%bedleak(j) < DZERO) then
          this%satcond(j) = area / caq(j)
        else if (clb(j)*caq(j) > DZERO) then
          this%satcond(j) = area / (clb(j) + caq(j))
        else
          this%satcond(j) = DZERO
        end if
      end do
    end do
    !
    ! -- write a summary of the conductance
    if (this%iprpak > 0) then
      write(this%iout,'(//,29x,a,/)') 'INTERFACE CONDUCTANCE BETWEEN LAKE AND AQUIFER CELLS'
      write(this%iout,'(1x,a)') &
     &  '      LAKE CONNECTION                 CONNECTION    LAKEBED' // &
     &  '              C O N D U C T A N C E S        '
      write(this%iout,'(1x,a)') &
     &  '    NUMBER     NUMBER CELLID          DIRECTION    LEAKANCE' // &
     &  '        LAKEBED        AQUIFER       COMBINED'
      write(this%iout,"(1x,108('-'))")
      do n = 1, this%nlakes
        idx = 0
        do j = this%idxlakeconn(n), this%idxlakeconn(n+1)-1
          idx = idx + 1
          fact = DONE
          if (this%ictype(j) == 1) then
            fact = this%telev(j) - this%belev(j)
            if (ABS(fact) > DZERO) then
              fact = DONE / fact
            end if
          end if
          nn = this%cellid(j)
          area = this%warea(j)
          c1 = DZERO
          if (clb(j) < DZERO) then
            cbedleak = '     NONE     '
            cbedcond = '     NONE     '
          else if (clb(j) > DZERO) then
            c1 = area * fact / clb(j)
            write(cbedleak,'(g14.5)') this%bedleak(j)
            write(cbedcond,'(g14.5)') c1
          else
            write(cbedleak,'(g14.5)') c1            
            write(cbedcond,'(g14.5)') c1            
          end if
          c2 = DZERO
          if (caq(j) > DZERO) then
            c2 = area * fact / caq(j)
          end if
          call this%dis%noder_to_string(nn, nodestr)
          write(this%iout,'(1x,i10,1x,i10,1x,a15,1x,a10,2(1x,a14),2(1x,g14.5))') &
    &        n, idx, nodestr, ctype(this%ictype(j)), cbedleak,                &
    &        cbedcond, c2, this%satcond(j) * fact
        end do
      end do
      write(this%iout,"(1x,108('-'))")
      write(this%iout,'(1x,a)') 'IF VERTICAL CONNECTION, CONDUCTANCE (L^2/T) IS BETWEEN AQUIFER CELL AND OVERLYING LAKE CELL.'
      write(this%iout,'(1x,a)')   'IF HORIZONTAL CONNECTION, CONDUCTANCES ARE PER UNIT SATURATED THICKNESS (L/T).'
      write(this%iout,'(1x,a)')   'IF EMBEDDED CONNECTION, CONDUCTANCES ARE PER UNIT EXCHANGE AREA (1/T).'

      !        write(this%iout,*) n, idx, nodestr, this%sarea(j), this%warea(j)
      !
      ! -- calculate stage, surface area, wetted area, volume relation
      do n = 1, this%nlakes
        write(this%iout,'(//1x,a,1x,i10)') 'STAGE/VOLUME RELATION FOR LAKE  ', n
        write(this%iout,'(/1x,5(a14))') '         STAGE', '  SURFACE AREA', &
    &                                    '   WETTED AREA', '   CONDUCTANCE', &
    &                                    '        VOLUME'
        write(this%iout,"(1x,70('-'))")
        dx = (this%laketop(n) - this%lakebot(n)) / 150.
        s = this%lakebot(n)
        do j = 1, 151
          call this%lak_calculate_conductance(n, s, c)
          call this%lak_calculate_sarea(n, s, sa)
          call this%lak_calculate_warea(n, s, wa, s)
          call this%lak_calculate_vol(n, s, v)
          write(this%iout,'(1x,5(E14.5))') s, sa, wa, c, v
          s = s + dx
        end do
        write(this%iout,"(1x,70('-'))")

        write(this%iout,'(//1x,a,1x,i10)') 'STAGE/VOLUME RELATION FOR LAKE  ', n
        write(this%iout,'(/1x,4(a14))') '              ', '              ', &
    &                                    '    CALCULATED', '         STAGE'
        write(this%iout,'(1x,4(a14))')  '         STAGE', '        VOLUME', &
    &                                    '         STAGE', '    DIFFERENCE'
        write(this%iout,"(1x,56('-'))")
        s = this%lakebot(n) - dx
        do j = 1, 156
          call this%lak_calculate_vol(n, s, v)
          call this%lak_vol2stage(n, v, c)
          write(this%iout,'(1x,4(E14.5))') s, v, c, s-c
          s = s + dx
        end do
        write(this%iout,"(1x,56('-'))")
      end do
    end if
    !
    ! -- finished with pointer to gwf hydraulic conductivity
    this%gwfk11 => null()
    this%gwfk33 => null()
    this%gwfsat => null()
    this%gwfik33 => null()
    !
    ! -- deallocate temporary storage
    deallocate(clb)
    deallocate(caq)
    !
    ! -- return
    return
  end subroutine lak_read_initial_attr

! -- simple subroutine for linear interpolation of two vectors
!       function assumes x data is sorted in ascending order
  subroutine lak_linear_interpolation(this, n, x, y, z, v)
    ! -- dummy
    class(LakType),intent(inout) :: this
    integer(I4B), intent(in) :: n
    real(DP), dimension(n), intent(in) :: x
    real(DP), dimension(n), intent(in) :: y
    real(DP), intent(in) :: z
    real(DP), intent(inout) :: v
    ! -- local
    integer(I4B) :: i
    real(DP) :: dx, dydx
    ! code
    v = DZERO
    ! below bottom of range - set to lowest value
    if (z <= x(1)) then
      v = y(1)
    ! above highest value
    ! slope calculated from interval between n and n-1
    else if (z > x(n)) then
      dx   = x(n) - x(n-1)
      dydx = DZERO
      if (ABS(dx) > DZERO) then
        dydx = ( y(n) - y(n-1) ) / dx
      end if
      dx   = (z - x(n))
      v = y(n) + dydx * dx
    ! between lowest and highest value in current interval
    else
      do i = 2, n
        dx   = x(i) - x(i-1)
        dydx = DZERO
        if (z >= x(i-1) .and. z <= x(i)) then
          if (ABS(dx) > DZERO) then
            dydx = ( y(i) - y(i-1) ) / dx
          end if
          dx   = (z - x(i-1))
          v = y(i-1) + dydx * dx
          exit
        end if
      end do
    end if
    ! return
    return
  end subroutine lak_linear_interpolation

  subroutine lak_calculate_sarea(this, ilak, stage, sarea)
! ******************************************************************************
! lak_calculate_sarea -- Calculate the surface area of a lake at a given stage.
! ******************************************************************************
!
!    SPECIFICATIONS:
! ------------------------------------------------------------------------------
    ! -- dummy
    class(LakType),intent(inout) :: this
    integer(I4B), intent(in) :: ilak
    real(DP), intent(in) :: stage
    real(DP), intent(inout) :: sarea
    ! -- local
    integer(I4B) :: i
    real(DP) :: topl
    real(DP) :: botl
    real(DP) :: sat
    real(DP) :: sa
    ! -- formats
! ------------------------------------------------------------------------------
    sarea = DZERO
    if (this%ntabrow(ilak) > 0) then
      i = this%ntabrow(ilak)
      if (stage <= this%laketables(ilak)%tabstage(1)) then
        sarea = this%laketables(ilak)%tabsarea(1)
      else if (stage >= this%laketables(ilak)%tabstage(i)) then
        sarea = this%laketables(ilak)%tabsarea(i)
      else
        call this%lak_linear_interpolation(i, this%laketables(ilak)%tabstage, &
                                           this%laketables(ilak)%tabsarea, &
                                           stage, sarea)
      end if
    else
      do i = this%idxlakeconn(ilak), this%idxlakeconn(ilak+1)-1
        topl = this%telev(i)
        botl = this%belev(i)
        sat = sQuadraticSaturation(topl, botl, stage)
        sa = sat * this%sarea(i)
        sarea = sarea + sa
      end do
    end if
    !
    ! -- return
    return
  end subroutine lak_calculate_sarea

  subroutine lak_calculate_warea(this, ilak, stage, warea, hin)
! ******************************************************************************
! lak_calculate_warea -- Calculate the wetted area of a lake at a given stage.
! ******************************************************************************
!
!    SPECIFICATIONS:
! ------------------------------------------------------------------------------
    ! -- dummy
    class(LakType),intent(inout) :: this
    integer(I4B), intent(in) :: ilak
    real(DP), intent(in) :: stage
    real(DP), intent(inout) :: warea
    real(DP), optional, intent(inout) :: hin
    ! -- local
    integer(I4B) :: i
    integer(I4B) :: igwfnode
    real(DP) :: head
    real(DP) :: wa
    ! -- formats
! ------------------------------------------------------------------------------
    warea = DZERO
    do i = this%idxlakeconn(ilak), this%idxlakeconn(ilak+1)-1
      if (present(hin)) then
        head = hin
      else
        igwfnode = this%cellid(i)
        head = this%xnew(igwfnode)
      end if
      call this%lak_calculate_conn_warea(ilak, i, stage, head, wa)
      warea = warea + wa
    end do
    !
    ! -- return
    return
  end subroutine lak_calculate_warea

  subroutine lak_calculate_conn_warea(this, ilak, iconn, stage, head, wa)
! ******************************************************************************
! lak_calculate_conn_warea -- Calculate the wetted area of a lake connection
!                             at a given stage.
! ******************************************************************************
!
!    SPECIFICATIONS:
! ------------------------------------------------------------------------------
    ! -- dummy
    class(LakType),intent(inout) :: this
    integer(I4B), intent(in) :: ilak
    integer(I4B), intent(in) :: iconn
    real(DP), intent(in) :: stage
    real(DP), intent(in) :: head
    real(DP), intent(inout) :: wa
    ! -- local
    integer(I4B) :: i
    integer(I4B) :: node
    real(DP) :: topl
    real(DP) :: botl
    real(DP) :: vv
    real(DP) :: sat
    ! -- formats
! ------------------------------------------------------------------------------
    wa = DZERO
    topl = this%telev(iconn)
    botl = this%belev(iconn)
    call this%lak_calculate_cond_head(iconn, stage, head, vv)
    if (this%ictype(iconn) == 2 .or. this%ictype(iconn) == 3) then
      if (vv > topl) vv = topl
      i = this%ntabrow(ilak)
      if (vv <= this%laketables(ilak)%tabstage(1)) then
        wa = this%laketables(ilak)%tabwarea(1)
      else if (vv >= this%laketables(ilak)%tabstage(i)) then
        wa = this%laketables(ilak)%tabwarea(i)
      else
        call this%lak_linear_interpolation(i, this%laketables(ilak)%tabstage, &
                                           this%laketables(ilak)%tabwarea, &
                                           vv, wa)
      end if
    else
      node = this%cellid(iconn)
      ! -- confined cell
      if (this%icelltype(node) == 0) then
        sat = DONE
      ! -- convertible cell
      else
        sat = sQuadraticSaturation(topl, botl, vv)
      end if
      wa = sat * this%warea(iconn)
    end if
    !
    ! -- return
    return
  end subroutine lak_calculate_conn_warea


  subroutine lak_calculate_vol(this, ilak, stage, volume)
! ******************************************************************************
! lak_calculate_vol -- Calculate the volume of a lake at a given stage.
! ******************************************************************************
!
!    SPECIFICATIONS:
! ------------------------------------------------------------------------------
    ! -- dummy
    class(LakType),intent(inout) :: this
    integer(I4B), intent(in) :: ilak
    real(DP), intent(in) :: stage
    real(DP), intent(inout) :: volume
    ! -- local
    integer(I4B) :: i
    real(DP) :: topl
    real(DP) :: botl
    real(DP) :: ds
    real(DP) :: sa
    real(DP) :: v
    real(DP) :: sat
    ! -- formats
! ------------------------------------------------------------------------------
    volume = DZERO
    if (this%ntabrow(ilak) > 0) then
      i = this%ntabrow(ilak)
      if (stage <= this%laketables(ilak)%tabstage(1)) then
        volume = this%laketables(ilak)%tabvolume(1)
      else if (stage >= this%laketables(ilak)%tabstage(i)) then
        ds = stage - this%laketables(ilak)%tabstage(i)
        sa = this%laketables(ilak)%tabsarea(i)
        volume = this%laketables(ilak)%tabvolume(i) + ds * sa
      else
        call this%lak_linear_interpolation(i, this%laketables(ilak)%tabstage, &
                                           this%laketables(ilak)%tabvolume, &
                                           stage, volume)
      end if
    else
      do i = this%idxlakeconn(ilak), this%idxlakeconn(ilak+1)-1
        topl = this%telev(i)
        botl = this%belev(i)
        sat = sQuadraticSaturation(topl, botl, stage)
        sa = sat * this%sarea(i)
        if (stage < botl) then
          v = DZERO
        else if (stage > botl .and. stage < topl) then
          v = sa * (stage - botl)
        else
          v = sa * (topl - botl) + sa * (stage - topl)
        end if
        volume = volume + v
      end do
    end if
    !
    ! -- return
    return
  end subroutine lak_calculate_vol


  subroutine lak_calculate_conductance(this, ilak, stage, conductance)
! ******************************************************************************
! lak_calculate_conductance -- Calculate the total conductance for a lake at a
!                              provided stage.
! ******************************************************************************
!
!    SPECIFICATIONS:
! ------------------------------------------------------------------------------
    ! -- dummy
    class(LakType),intent(inout) :: this
    integer(I4B), intent(in) :: ilak
    real(DP), intent(in) :: stage
    real(DP), intent(inout) :: conductance
    ! -- local
    integer(I4B) :: i
    real(DP) :: c
    ! -- formats
! ------------------------------------------------------------------------------
    conductance = DZERO
    do i = this%idxlakeconn(ilak), this%idxlakeconn(ilak+1)-1
      call this%lak_calculate_conn_conductance(ilak, i, stage, stage, c)
      conductance = conductance + c
    end do
    !
    ! -- return
    return
  end subroutine lak_calculate_conductance

  subroutine lak_calculate_cond_head(this, iconn, stage, head, vv)
! ******************************************************************************
! lak_calculate_conn_head -- Calculate the controlling lake stage or groundwater
!                            head used to calculate the conductance for a lake
!                            connection from a provided stage and groundwater
!                            head.
! ******************************************************************************
!
!    SPECIFICATIONS:
! ------------------------------------------------------------------------------
    ! -- dummy
    class(LakType),intent(inout) :: this
    integer(I4B), intent(in) :: iconn
    real(DP), intent(in) :: stage
    real(DP), intent(in) :: head
    real(DP), intent(inout) :: vv
    ! -- local
    real(DP) :: ss
    real(DP) :: hh
    real(DP) :: topl
    real(DP) :: botl
    ! -- formats
! ------------------------------------------------------------------------------
    topl = this%telev(iconn)
    botl = this%belev(iconn)
    ss = min(stage, topl)
    hh = min(head, topl)
    if (this%igwhcopt > 0) then
      vv = hh
    else if (this%inewton > 0) then
      vv = max(ss, hh)
    else
      vv = DHALF * (ss + hh)
    end if
    !
    ! -- return
    return
  end subroutine lak_calculate_cond_head


  subroutine lak_calculate_conn_conductance(this, ilak, iconn, stage, head, cond)
! ******************************************************************************
! lak_calculate_conn_conductance -- Calculate the conductance for a lake
!                                   connection at a provided stage
!                                   and groundwater head.
! ******************************************************************************
!
!    SPECIFICATIONS:
! ------------------------------------------------------------------------------
    ! -- dummy
    class(LakType),intent(inout) :: this
    integer(I4B), intent(in) :: ilak
    integer(I4B), intent(in) :: iconn
    real(DP), intent(in) :: stage
    real(DP), intent(in) :: head
    real(DP), intent(inout) :: cond
    ! -- local
    integer(I4B) :: node
    !real(DP) :: ss
    !real(DP) :: hh
    real(DP) :: vv
    real(DP) :: topl
    real(DP) :: botl
    real(DP) :: sat
    real(DP) :: wa
    ! -- formats
! ------------------------------------------------------------------------------
    cond = DZERO
    topl = this%telev(iconn)
    botl = this%belev(iconn)
    call this%lak_calculate_cond_head(iconn, stage, head, vv)
    sat = sQuadraticSaturation(topl, botl, vv)
    ! vertical connection
    ! use full saturated conductance if top and bottom of the lake connection
    ! are equal
    if (this%ictype(iconn) == 0) then
      if (ABS(topl-botl) < DPREC) then
        sat = DONE
      end if
    ! horizontal connection
    ! use full saturated conductance if the connected cell is not convertible
    else if (this%ictype(iconn) == 1) then
      node = this%cellid(iconn)
      if (this%icelltype(node) == 0) then
        sat = DONE
      end if
    ! embedded connection
    else if (this%ictype(iconn) == 2 .or. this%ictype(iconn) == 3) then
      node = this%cellid(iconn)
      if (this%icelltype(node) == 0) then
        vv = this%telev(iconn)
        call this%lak_calculate_conn_warea(ilak, iconn, vv, vv, wa)
      else
        call this%lak_calculate_conn_warea(ilak, iconn, stage, head, wa)
      end if
      sat = wa
    end if
    cond = sat * this%satcond(iconn)
    !
    ! -- return
    return
  end subroutine lak_calculate_conn_conductance


  subroutine lak_calculate_exchange(this, ilak, stage, totflow)
! ******************************************************************************
! lak_calculate_exchange -- Calculate the total groundwater-lake flow at a
!                           provided stage.
! ******************************************************************************
!
!    SPECIFICATIONS:
! ------------------------------------------------------------------------------
    ! -- dummy
    class(LakType),intent(inout) :: this
    integer(I4B), intent(in) :: ilak
    real(DP), intent(in) :: stage
    real(DP), intent(inout) :: totflow
    ! -- local
    integer(I4B) :: j
    integer(I4B) :: igwfnode
    real(DP)  :: flow
    real(DP) :: hgwf
    ! -- formats
! ------------------------------------------------------------------------------
    totflow = DZERO
    do j = this%idxlakeconn(ilak), this%idxlakeconn(ilak+1)-1
      igwfnode = this%cellid(j)
      hgwf = this%xnew(igwfnode)
      call this%lak_calculate_conn_exchange(ilak, j, stage, hgwf, flow)
      totflow = totflow + flow
    end do
    !
    ! -- return
    return
  end subroutine lak_calculate_exchange


  subroutine lak_calculate_conn_exchange(this, ilak, iconn, stage, head, flow, &
                                         gwfhcof, gwfrhs)
! ******************************************************************************
! lak_calculate_conn_exchange -- Calculate the groundwater-lake flow at a
!                                provided stage and groundwater head.
! ******************************************************************************
!
!    SPECIFICATIONS:
! ------------------------------------------------------------------------------
    ! -- dummy
    class(LakType),intent(inout) :: this
    integer(I4B), intent(in) :: ilak
    integer(I4B), intent(in) :: iconn
    real(DP), intent(in) :: stage
    real(DP), intent(in) :: head
    real(DP), intent(inout) :: flow
    real(DP), intent(inout), optional :: gwfhcof
    real(DP), intent(inout), optional :: gwfrhs
    ! -- local
    real(DP) :: botl
    real(DP) :: cond
    real(DP) :: ss
    real(DP) :: hh
    real(DP) :: gwfhcof0
    real(DP) :: gwfrhs0
    ! -- formats
! ------------------------------------------------------------------------------
    flow = DZERO
    call this%lak_calculate_conn_conductance(ilak, iconn, stage, head, cond)
    botl = this%belev(iconn)
    !
    ! -- Set ss to stage or botl 
    if (stage >= botl) then
      ss = stage
    else
      ss = botl
    end if
    !
    ! -- set hh to head or botl
    if (head >= botl) then
      hh = head
    else
      hh = botl
    end if
    !
    ! -- calculate flow, positive into lake
    flow = cond * (hh - ss)
    !
    ! -- Calculate gwfhcof and gwfrhs
    if (head >= botl) then
      gwfhcof0 = -cond
      gwfrhs0 = -cond * ss
    else
      gwfhcof0 = DZERO
      gwfrhs0 = flow
    endif
    !
    ! Add density contributions, if active
    if (this%idense /= 0) then
      call this%lak_calculate_density_exchange(iconn, stage, head, cond, botl, &
                                               flow, gwfhcof0, gwfrhs0)
    end if
    !
    ! -- If present update gwfhcof and gwfrhs
    if (present(gwfhcof)) gwfhcof = gwfhcof0
    if (present(gwfrhs)) gwfrhs = gwfrhs0
    !
    ! -- return
    return
  end subroutine lak_calculate_conn_exchange


  subroutine lak_estimate_conn_exchange(this, iflag, ilak, iconn, idry, stage, &
                                        head, flow, source, gwfhcof, gwfrhs)
! ******************************************************************************
! lak_estimate_conn_exchange -- Calculate the groundwater-lake flow at a
!                               provided stage and groundwater head.
! ******************************************************************************
!
!    SPECIFICATIONS:
! ------------------------------------------------------------------------------
    ! -- dummy
    class(LakType),intent(inout) :: this
    integer(I4B), intent(in) :: iflag
    integer(I4B), intent(in) :: ilak
    integer(I4B), intent(in) :: iconn
    integer(I4B), intent(inout) :: idry
    real(DP), intent(in) :: stage
    real(DP), intent(in) :: head
    real(DP), intent(inout) :: flow
    real(DP), intent(inout) :: source
    real(DP), intent(inout), optional :: gwfhcof
    real(DP), intent(inout), optional :: gwfrhs
    ! -- local
    real(DP) :: gwfhcof0, gwfrhs0
    ! -- formats
! ------------------------------------------------------------------------------
    flow = DZERO
    idry = 0
    call this%lak_calculate_conn_exchange(ilak, iconn, stage, head, flow, &
                                          gwfhcof0, gwfrhs0)
    if (iflag == 1) then
      if (flow > DZERO) then
        source = source + flow
      end if
    else if (iflag == 2) then
      if (-flow > source) then
        flow = -source
        source = DZERO
        idry = 1
      else if (flow < DZERO) then
        source = source + flow
      end if
    end if
    !
    ! -- Set gwfhcof and gwfrhs if present
    if (present(gwfhcof)) gwfhcof = gwfhcof0
    if (present(gwfrhs)) gwfrhs = gwfrhs0
    !
    ! -- return
    return
  end subroutine lak_estimate_conn_exchange

  subroutine lak_calculate_storagechange(this, ilak, stage, stage0, delt, dvr)
! ******************************************************************************
! lak_calculate_storagechange -- Calculate the storage change in a lake based on
!                         provided stages and a passed delt.
! ******************************************************************************
!
!    SPECIFICATIONS:
! ------------------------------------------------------------------------------
    ! -- dummy
    class(LakType),intent(inout) :: this
    integer(I4B), intent(in) :: ilak
    real(DP), intent(in) :: stage
    real(DP), intent(in) :: stage0
    real(DP), intent(in) :: delt
    real(DP), intent(inout) :: dvr
    ! -- local
    real(DP) :: v
    real(DP) :: v0
    ! -- formats
! ------------------------------------------------------------------------------
    dvr = DZERO
    if (this%gwfiss /= 1) then
      call this%lak_calculate_vol(ilak, stage, v)
      call this%lak_calculate_vol(ilak, stage0, v0)
      dvr = (v0 - v) / delt
    end if
    !
    ! -- return
    return
  end subroutine lak_calculate_storagechange

  subroutine lak_calculate_rainfall(this, ilak, stage, ra)
! ******************************************************************************
! lak_calculate_rainfall -- Calculate the rainfall for a lake .
! ******************************************************************************
!
!    SPECIFICATIONS:
! ------------------------------------------------------------------------------
    ! -- dummy
    class(LakType),intent(inout) :: this
    integer(I4B), intent(in) :: ilak
    real(DP), intent(in) :: stage
    real(DP), intent(inout) :: ra
    ! -- local
    integer(I4B) :: iconn
    real(DP) :: sa
    ! -- formats
! ------------------------------------------------------------------------------
    ! -- rainfall
    iconn = this%idxlakeconn(ilak)
    if (this%ictype(iconn) == 2 .or. this%ictype(iconn) == 3) then
      sa = this%sareamax(ilak)
    else
      call this%lak_calculate_sarea(ilak, stage, sa)
    end if
    ra = this%rainfall(ilak) * sa
    !
    ! -- return
    return
  end subroutine lak_calculate_rainfall

  subroutine lak_calculate_runoff(this, ilak, ro)
! ******************************************************************************
! lak_calculate_runoff -- Calculate runoff to a lake.
! ******************************************************************************
!
!    SPECIFICATIONS:
! ------------------------------------------------------------------------------
    ! -- dummy
    class(LakType),intent(inout) :: this
    integer(I4B), intent(in) :: ilak
    real(DP), intent(inout) :: ro
    ! -- formats
! ------------------------------------------------------------------------------
    ! -- runoff
    ro = this%runoff(ilak)
    !
    ! -- return
    return
  end subroutine lak_calculate_runoff

  subroutine lak_calculate_inflow(this, ilak, qin)
! ******************************************************************************
! lak_calculate_inflow -- Calculate specified inflow to a lake.
! ******************************************************************************
!
!    SPECIFICATIONS:
! ------------------------------------------------------------------------------
    ! -- dummy
    class(LakType),intent(inout) :: this
    integer(I4B), intent(in) :: ilak
    real(DP), intent(inout) :: qin
    ! -- formats
! ------------------------------------------------------------------------------
    ! -- inflow to lake
    qin = this%inflow(ilak)
    !
    ! -- return
    return
  end subroutine lak_calculate_inflow

  subroutine lak_calculate_external(this, ilak, ex)
! ******************************************************************************
! lak_calculate_external -- Calculate the external flow terms to a lake.
! ******************************************************************************
!
!    SPECIFICATIONS:
! ------------------------------------------------------------------------------
    ! -- dummy
    class(LakType),intent(inout) :: this
    integer(I4B), intent(in) :: ilak
    real(DP), intent(inout) :: ex
    ! -- local
    ! -- formats
! ------------------------------------------------------------------------------
    !
    ! -- If mover is active, add receiver water to rhs and
    !    store available water (as positive value)
    ex = DZERO
    if (this%imover == 1) then
      ex = this%pakmvrobj%get_qfrommvr(ilak)
    end if
    !
    ! -- return
    return
  end subroutine lak_calculate_external

  subroutine lak_calculate_withdrawal(this, ilak, avail, wr)
! ******************************************************************************
! lak_calculate_withdrawal -- Calculate the withdrawal from a lake subject to
!                             an available volume.
! ******************************************************************************
!
!    SPECIFICATIONS:
! ------------------------------------------------------------------------------
    ! -- dummy
    class(LakType),intent(inout) :: this
    integer(I4B), intent(in) :: ilak
    real(DP), intent(inout) :: avail
    real(DP), intent(inout) :: wr
    ! -- local
    ! -- formats
! ------------------------------------------------------------------------------
    ! -- withdrawals - limit to sum of inflows and available volume
    wr = this%withdrawal(ilak)
    if (wr > avail) then
      wr = -avail
    else
      if (wr > DZERO) then
        wr = -wr
      end if
    end if
    avail = avail + wr
    !
    ! -- return
    return
  end subroutine lak_calculate_withdrawal

  subroutine lak_calculate_evaporation(this, ilak, stage, avail, ev)
! ******************************************************************************
! lak_calculate_evaporation -- Calculate the evaporation from a lake at a
!                              provided stage subject to an available volume.
! ******************************************************************************
!
!    SPECIFICATIONS:
! ------------------------------------------------------------------------------
    ! -- dummy
    class(LakType),intent(inout) :: this
    integer(I4B), intent(in) :: ilak
    real(DP), intent(in) :: stage
    real(DP), intent(inout) :: avail
    real(DP), intent(inout) :: ev
    ! -- local
    real(DP) :: sa
    ! -- formats
! ------------------------------------------------------------------------------
    ! -- evaporation - limit to sum of inflows and available volume
    call this%lak_calculate_sarea(ilak, stage, sa)
    ev = sa * this%evaporation(ilak)
    if (ev > avail) then
      ev = -avail
    else
      ev = -ev
    end if
    avail = avail + ev
    !
    ! -- return
    return
  end subroutine lak_calculate_evaporation

  subroutine lak_calculate_outlet_inflow(this, ilak, outinf)
! ******************************************************************************
! lak_calculate_outlet_inflow -- Calculate the outlet inflow to a lake.
! ******************************************************************************
!
!    SPECIFICATIONS:
! ------------------------------------------------------------------------------
    ! -- dummy
    class(LakType),intent(inout) :: this
    integer(I4B), intent(in) :: ilak
    real(DP), intent(inout) :: outinf
    ! -- local
    integer(I4B) :: n
    ! -- formats
! ------------------------------------------------------------------------------
    !
    outinf = DZERO
    do n = 1, this%noutlets
      if (this%lakeout(n) == ilak) then
        outinf = outinf - this%simoutrate(n)
        if (this%imover == 1) then
          outinf = outinf - this%pakmvrobj%get_qtomvr(n)
        end if
      end if
    end do
    !
    ! -- return
    return
  end subroutine lak_calculate_outlet_inflow

  subroutine lak_calculate_outlet_outflow(this, ilak, stage, avail, outoutf)
! ******************************************************************************
! lak_calculate_outlet_outflow -- Calculate the outlet outflow from a lake.
! ******************************************************************************
!
!    SPECIFICATIONS:
! ------------------------------------------------------------------------------
    ! -- dummy
    class(LakType),intent(inout) :: this
    integer(I4B), intent(in) :: ilak
    real(DP), intent(in) :: stage
    real(DP), intent(inout) :: avail
    real(DP), intent(inout) :: outoutf
    ! -- local
    integer(I4B) :: n
    real(DP) :: g
    real(DP) :: d
    real(DP) :: c
    real(DP) :: gsm
    real(DP) :: rate
    ! -- formats
! ------------------------------------------------------------------------------
    !
    outoutf = DZERO
    do n = 1, this%noutlets
      if (this%lakein(n) == ilak) then
        rate = DZERO
        d = stage - this%outinvert(n)
        if (this%outdmax > DZERO) then
          if (d > this%outdmax) d = this%outdmax
        end if
        g = DGRAVITY * this%convlength * this%convtime * this%convtime
        select case (this%iouttype(n))
          ! specified rate
          case(0)
            rate = this%outrate(n)
            if (-rate > avail) then
              rate = -avail
            end if
          ! manning
          case (1)
            if (d > DZERO) then
              c = (this%convlength**DONETHIRD) * this%convtime
              gsm = DZERO
              if (this%outrough(n) > DZERO) then
                gsm = DONE / this%outrough(n)
              end if
              rate = -c * gsm * this%outwidth(n) * ( d**DFIVETHIRDS ) *          &
                     sqrt(this%outslope(n))
            end if
          ! weir
          case (2)
            if (d > DZERO) then
              rate = -DTWOTHIRDS * DCD * this%outwidth(n) * d *                  &
                     sqrt(DTWO * g * d)
            end if
        end select
        this%simoutrate(n) = rate
        avail = avail + rate
        outoutf = outoutf + rate
      end if
    end do
    !
    ! -- return
    return
  end subroutine lak_calculate_outlet_outflow

  subroutine lak_get_internal_inlet(this, ilak, outinf)
! ******************************************************************************
! lak_get_internal_inlet -- Get the outlet inflow to a lake from another lake.
! ******************************************************************************
!
!    SPECIFICATIONS:
! ------------------------------------------------------------------------------
    ! -- dummy
    class(LakType),intent(inout) :: this
    integer(I4B), intent(in) :: ilak
    real(DP), intent(inout) :: outinf
    ! -- local
    integer(I4B) :: n
    ! -- formats
! ------------------------------------------------------------------------------
    outinf = DZERO
    do n = 1, this%noutlets
      if (this%lakeout(n) == ilak) then
        outinf = outinf - this%simoutrate(n)
        if (this%imover == 1) then
          outinf = outinf - this%pakmvrobj%get_qtomvr(n)
        end if
      end if
    end do
    !
    ! -- return
    return
  end subroutine lak_get_internal_inlet

  subroutine lak_get_internal_outlet(this, ilak, outoutf)
! ******************************************************************************
! lak_get_internal_outlet -- Get the outlet from a lake to another lake.
! ******************************************************************************
!
!    SPECIFICATIONS:
! ------------------------------------------------------------------------------
    ! -- dummy
    class(LakType),intent(inout) :: this
    integer(I4B), intent(in) :: ilak
    real(DP), intent(inout) :: outoutf
    ! -- local
    integer(I4B) :: n
    ! -- formats
! ------------------------------------------------------------------------------
    outoutf = DZERO
    do n = 1, this%noutlets
      if (this%lakein(n) == ilak) then
        if (this%lakeout(n) < 1) cycle
        outoutf = outoutf + this%simoutrate(n)
      end if
    end do
    !
    ! -- return
    return
  end subroutine lak_get_internal_outlet

  subroutine lak_get_external_outlet(this, ilak, outoutf)
! ******************************************************************************
! lak_get_external_outlet -- Get the outlet outflow from a lake to an external
!                            boundary.
! ******************************************************************************
!
!    SPECIFICATIONS:
! ------------------------------------------------------------------------------
    ! -- dummy
    class(LakType),intent(inout) :: this
    integer(I4B), intent(in) :: ilak
    real(DP), intent(inout) :: outoutf
    ! -- local
    integer(I4B) :: n
    ! -- formats
! ------------------------------------------------------------------------------
    outoutf = DZERO
    do n = 1, this%noutlets
      if (this%lakein(n) == ilak) then
        if (this%lakeout(n) > 0) cycle
        outoutf = outoutf + this%simoutrate(n)
      end if
    end do
    !
    ! -- return
    return
  end subroutine lak_get_external_outlet

  subroutine lak_get_external_mover(this, ilak, outoutf)
! ******************************************************************************
! lak_get_external_mover -- Get the mover outflow from a lake to an external
!                           boundary.
! ******************************************************************************
!
!    SPECIFICATIONS:
! ------------------------------------------------------------------------------
    ! -- dummy
    class(LakType),intent(inout) :: this
    integer(I4B), intent(in) :: ilak
    real(DP), intent(inout) :: outoutf
    ! -- local
    integer(I4B) :: n
    ! -- formats
! ------------------------------------------------------------------------------
    outoutf = DZERO
    if (this%imover == 1) then
      do n = 1, this%noutlets
        if (this%lakein(n) == ilak) then
          if (this%lakeout(n) > 0) cycle
          outoutf = outoutf + this%pakmvrobj%get_qtomvr(n)
        end if
      end do
    end if
    !
    ! -- return
    return
  end subroutine lak_get_external_mover

  subroutine lak_get_internal_mover(this, ilak, outoutf)
! ******************************************************************************
! lak_get_internal_mover -- Get the mover outflow from a lake to another lake.
! ******************************************************************************
!
!    SPECIFICATIONS:
! ------------------------------------------------------------------------------
    ! -- dummy
    class(LakType),intent(inout) :: this
    integer(I4B), intent(in) :: ilak
    real(DP), intent(inout) :: outoutf
    ! -- local
    integer(I4B) :: n
    ! -- formats
! ------------------------------------------------------------------------------
    outoutf = DZERO
    if (this%imover == 1) then
      do n = 1, this%noutlets
        if (this%lakein(n) == ilak) then
          if (this%lakeout(n) < 1) cycle
          outoutf = outoutf + this%pakmvrobj%get_qtomvr(n)
        end if
      end do
    end if
    !
    ! -- return
    return
  end subroutine lak_get_internal_mover

  subroutine lak_get_outlet_tomover(this, ilak, outoutf)
! ******************************************************************************
! lak_get_outlet_tomover -- Get the outlet to mover from a lake.
! ******************************************************************************
!
!    SPECIFICATIONS:
! ------------------------------------------------------------------------------
    ! -- dummy
    class(LakType),intent(inout) :: this
    integer(I4B), intent(in) :: ilak
    real(DP), intent(inout) :: outoutf
    ! -- local
    integer(I4B) :: n
    ! -- formats
! ------------------------------------------------------------------------------
    outoutf = DZERO
    if (this%imover == 1) then
      do n = 1, this%noutlets
        if (this%lakein(n) == ilak) then
          outoutf = outoutf + this%pakmvrobj%get_qtomvr(n)
        end if
      end do
    end if
    !
    ! -- return
    return
  end subroutine lak_get_outlet_tomover

  subroutine lak_vol2stage(this, ilak, vol, stage)
! ******************************************************************************
! lak_vol2stage-- Determine the stage from a provided volume.
! ******************************************************************************
!
!    SPECIFICATIONS:
! ------------------------------------------------------------------------------
    ! -- dummy
    class(LakType),intent(inout) :: this
    integer(I4B), intent(in) :: ilak
    real(DP), intent(in) :: vol
    real(DP), intent(inout) :: stage
    ! -- local
    integer(I4B) :: i
    integer(I4B) :: ibs
    real(DP) :: s0, s1, sm
    real(DP) :: v0, v1, vm
    real(DP) :: f0, f1, fm
    real(DP) :: sa
    real(DP) :: en0, en1
    real(DP) :: ds, ds0
    real(DP) :: denom
    ! -- formats
! ------------------------------------------------------------------------------
    s0 = this%lakebot(ilak)
    call this%lak_calculate_vol(ilak, s0, v0)
    s1 = this%laketop(ilak)
    call this%lak_calculate_vol(ilak, s1, v1)
    ! -- zero volume
    if (vol <= v0) then
      stage = s0
    ! -- linear relation between stage and volume above top of lake
    else if (vol >= v1) then
      call this%lak_calculate_sarea(ilak, s1, sa)
      stage = s1 + (vol - v1) / sa
    ! -- use combination of secant and bisection
    else
      en0 = s0
      en1 = s1
      ! sm = s1  ! causes divide by zero in 1st line in secantbisection loop
      ! sm = s0  ! causes divide by zero in 1st line in secantbisection loop
      sm = DZERO
      f0 = vol - v0
      f1 = vol - v1
      ibs = 0
      secantbisection: do i = 1, 150
        denom = f1 - f0
        if (denom /= DZERO) then
          ds = f1 * (s1 - s0) / denom
        else
          ibs = 13
        end if
        if (i == 1) then
          ds0 = ds
        end if
        ! -- use bisection if end points are exceeded
        if (sm < en0 .or. sm > en1) ibs = 13
        ! -- use bisection if secant method stagnates or if
        !    ds exceeds previous ds - bisection would occur
        !    after conditions exceeded in 13 iterations
        if (ds*ds0 < DPREC .or. ABS(ds) > ABS(ds0)) ibs = ibs + 1
        if (ibs > 12) then
          ds = DHALF * (s1 - s0)
          ibs = 0
        end if
        sm = s1 - ds
        if (ABS(ds) < DEM6) then
          exit secantbisection
        end if
        call this%lak_calculate_vol(ilak, sm, vm)
        fm = vol - vm
        s0 = s1
        f0 = f1
        s1 = sm
        f1 = fm
        ds0 = ds
      end do secantbisection
      stage = sm
      if (ABS(ds) >= DEM6) then
        write(this%iout, '(1x,a,1x,i5,4(1x,a,1x,g15.6))') &
     &   'LAK_VOL2STAGE failed for lake', ilak, 'volume error =', fm, &
     &   'finding stage (', stage, ') for volume =', vol, &
     &    'final change in stage =', ds
      end if
    end if
    !
    ! -- return
    return
  end subroutine lak_vol2stage


  function lak_check_valid(this, itemno) result(ierr)
! ******************************************************************************
!  lak_check_valid -- Determine if a valid lake or outlet number has been
!                     specified.
! ******************************************************************************
    use SimModule, only: ustop, store_error
    ! -- return
    integer(I4B) :: ierr
    ! -- dummy
    class(LakType),intent(inout) :: this
    integer(I4B), intent(in) :: itemno
    ! -- local
    character(len=LINELENGTH) :: errmsg
    integer(I4B) :: ival
    ! -- formats
! ------------------------------------------------------------------------------
    ierr = 0
    ival = abs(itemno)
    if (itemno > 0) then
      if (ival < 1 .or. ival > this%nlakes) then
<<<<<<< HEAD
        write(errmsg,'(a,1x,i6,1x,a,1x,i6)')                                     &
          'LAKENO ', itemno, 'MUST BE > 0 and <= ', this%nlakes
=======
        write(errmsg,'(a,1x,i0,1x,a,1x,i0,a)')                                   &
          'LAKENO', itemno, 'must be greater than 0 and less than or equal to',  &
          this%nlakes, '.'
>>>>>>> 32e9d738
        call store_error(errmsg)
        ierr = 1
      end if
    else
      if (ival < 1 .or. ival > this%noutlets) then
<<<<<<< HEAD
        write(errmsg,'(a,1x,i6,1x,a,1x,i6)')                                     &
          'IOUTLET ', itemno, 'MUST BE > 0 and <= ', this%noutlets
=======
        write(errmsg,'(a,1x,i0,1x,a,1x,i0,a)')                                     &
          'IOUTLET', itemno, 'must be greater than 0 and less than or equal to',   &
          this%noutlets, '.'
>>>>>>> 32e9d738
        call store_error(errmsg)
        ierr = 1
      end if
    end if
  end function lak_check_valid

<<<<<<< HEAD
  subroutine lak_set_stressperiod(this, itemno, line)
=======
  subroutine lak_set_stressperiod(this, itemno)
>>>>>>> 32e9d738
! ******************************************************************************
! lak_set_stressperiod -- Set a stress period attribute for lakweslls(itemno)
!                         using keywords.
! ******************************************************************************
!
!    SPECIFICATIONS:
! ------------------------------------------------------------------------------
    use TimeSeriesManagerModule, only: read_value_or_time_series_adv
<<<<<<< HEAD
    use InputOutputModule, only: urword
=======
>>>>>>> 32e9d738
    use SimModule, only: ustop, store_error
    ! -- dummy
    class(LakType),intent(inout) :: this
    integer(I4B), intent(in) :: itemno
<<<<<<< HEAD
    character (len=*), intent(in) :: line
=======
>>>>>>> 32e9d738
    ! -- local
    character(len=LINELENGTH) :: text
    character(len=LINELENGTH) :: caux
    character(len=LINELENGTH) :: keyword
    character(len=LINELENGTH) :: errmsg
<<<<<<< HEAD
    character(len=LENBOUNDNAME) :: bndName
    character(len=9) :: citem
    integer(I4B) :: ierr
    integer(I4B) :: itmp
    integer(I4B) :: ival, istart, istop
    integer(I4B) :: i0
    integer(I4B) :: lloc
    integer(I4B) :: ii
    integer(I4B) :: jj
    real(DP) :: rval
=======
    integer(I4B) :: ierr
    integer(I4B) :: ii
    integer(I4B) :: jj
>>>>>>> 32e9d738
    real(DP), pointer :: bndElem => null()
    ! -- formats
! ------------------------------------------------------------------------------
    !
<<<<<<< HEAD
    ! -- write abs(itemno) to citem string
    itmp = ABS(itemno)
    write(citem,'(i9.9)') itmp
    !
    ! -- Assign boundary name
    if (this%inamedbound==1) then
      bndName = this%boundname(itemno)
    else
      bndName = ''
    end if
    !
    ! -- read line
    lloc = 1
    call urword(line, lloc, istart, istop, 1, ival, rval, this%iout, this%inunit)
    i0 = istart
    keyword = line(istart:istop)
    select case (line(istart:istop))
      case ('STATUS')
        ierr = this%lak_check_valid(itemno)
        if (ierr /= 0) goto 999
        !bndName = this%boundname(itemno)
        call urword(line, lloc, istart, istop, 1, ival, rval, this%iout, this%inunit)
        text = line(istart:istop)
        this%status(itmp) = text(1:8)
        if (text == 'CONSTANT') then
          this%iboundpak(itmp) = -1
        else if (text == 'INACTIVE') then
          this%iboundpak(itmp) = 0
        else if (text == 'ACTIVE') then
          this%iboundpak(itmp) = 1
        else
          write(errmsg,'(a,a)')                                                  &
            'UNKNOWN ' // trim(this%text)//' LAK STATUS KEYWORD: ', text
=======
    ! -- read line
    call this%parser%GetStringCaps(keyword)
    select case (keyword)
      case ('STATUS')
        ierr = this%lak_check_valid(itemno)
        if (ierr /= 0) then
          goto 999
        end if
        call this%parser%GetStringCaps(text)
        this%status(itemno) = text(1:8)
        if (text == 'CONSTANT') then
          this%iboundpak(itemno) = -1
        else if (text == 'INACTIVE') then
          this%iboundpak(itemno) = 0
        else if (text == 'ACTIVE') then
          this%iboundpak(itemno) = 1
        else
          write(errmsg,'(a,a)')                                                  &
            'Unknown ' // trim(this%text)//' lak status keyword: ', text // '.'
>>>>>>> 32e9d738
          call store_error(errmsg)
        end if
      case ('STAGE')
        ierr = this%lak_check_valid(itemno)
<<<<<<< HEAD
        if (ierr /= 0) goto 999
        call urword(line, lloc, istart, istop, 0, ival, rval,                    &
                    this%iout, this%inunit)
        text = line(istart:istop)
        jj = 1    ! For STAGE
        bndElem => this%stage(itmp)
        call read_value_or_time_series_adv(text, itmp, jj, bndElem, this%name,   &
=======
        if (ierr /= 0) then
          goto 999
        end if
        call this%parser%GetString(text)
        jj = 1    ! For STAGE
        bndElem => this%stage(itemno)
        call read_value_or_time_series_adv(text, itemno, jj, bndElem, this%name, &
>>>>>>> 32e9d738
                                           'BND', this%tsManager, this%iprpak,   &
                                           'STAGE')
      case ('RAINFALL')
        ierr = this%lak_check_valid(itemno)
<<<<<<< HEAD
        if (ierr /= 0) goto 999
        call urword(line, lloc, istart, istop, 0, ival, rval,                    &
                    this%iout, this%inunit)
        text = line(istart:istop)
        jj = 1    ! For RAINFALL
        bndElem => this%rainfall(itmp)
        call read_value_or_time_series_adv(text, itmp, jj, bndElem, this%name,   &
                                           'BND', this%tsManager, this%iprpak,   &
                                           'RAINFALL')
        if (this%rainfall(itmp) < DZERO) then
          write(errmsg, '(a,i0,a,G0,a)')                                         &
            'LAKE ', itmp, ' WAS ASSIGNED A RAINFALL VALUE OF ',                 &
            this%rainfall(itmp), '. RAINFALL MUST BE POSITIVE.'
=======
        if (ierr /= 0) then
          goto 999
        end if
        call this%parser%GetString(text)
        jj = 1    ! For RAINFALL
        bndElem => this%rainfall(itemno)
        call read_value_or_time_series_adv(text, itemno, jj, bndElem, this%name, &
                                           'BND', this%tsManager, this%iprpak,   &
                                           'RAINFALL')
        if (this%rainfall(itemno) < DZERO) then
          write(errmsg, '(a,i0,a,G0,a)')                                         &
            'Lake ', itemno, ' was assigned a rainfall value of ',               &
            this%rainfall(itemno), '. Rainfall must be positive.'
>>>>>>> 32e9d738
          call store_error(errmsg)
        end if
      case ('EVAPORATION')
        ierr = this%lak_check_valid(itemno)
<<<<<<< HEAD
        if (ierr /= 0) goto 999
        call urword(line, lloc, istart, istop, 0, ival, rval,                    &
                    this%iout, this%inunit)
        text = line(istart:istop)
        jj = 1    ! For EVAPORATION
        bndElem => this%evaporation(itmp)
        call read_value_or_time_series_adv(text, itmp, jj, bndElem, this%name,   &
                                           'BND', this%tsManager, this%iprpak,   &
                                           'EVAPORATION')
        if (this%evaporation(itmp) < DZERO) then
          write(errmsg, '(a,i0,a,G0,a)')                                         &
            'LAKE ', itmp, ' WAS ASSIGNED AN EVAPORATION VALUE OF ',             &
            this%evaporation(itmp), '. EVAPORATION MUST BE POSITIVE.'
=======
        if (ierr /= 0) then
          goto 999
        end if
        call this%parser%GetString(text)
        jj = 1    ! For EVAPORATION
        bndElem => this%evaporation(itemno)
        call read_value_or_time_series_adv(text, itemno, jj, bndElem, this%name, &
                                           'BND', this%tsManager, this%iprpak,   &
                                           'EVAPORATION')
        if (this%evaporation(itemno) < DZERO) then
          write(errmsg, '(a,i0,a,G0,a)')                                         &
            'Lake ', itemno, ' was assigned an evaporation value of ',           &
            this%evaporation(itemno), '. Evaporation must be positive.'
>>>>>>> 32e9d738
          call store_error(errmsg)
        end if
      case ('RUNOFF')
        ierr = this%lak_check_valid(itemno)
<<<<<<< HEAD
        if (ierr /= 0) goto 999
        call urword(line, lloc, istart, istop, 0, ival, rval,                    &
                    this%iout, this%inunit)
        text = line(istart:istop)
        jj = 1    ! For RUNOFF
        bndElem => this%runoff(itmp)
        call read_value_or_time_series_adv(text, itmp, jj, bndElem, this%name,   &
                                           'BND', this%tsManager, this%iprpak,   &
                                           'RUNOFF')
        if (this%runoff(itmp) < DZERO) then
          write(errmsg, '(a,i0,a,G0,a)')                                         &
            'LAKE ', itmp, ' WAS ASSIGNED A RUNOFF VALUE OF ',                   &
            this%runoff(itmp), '. RUNOFF MUST BE POSITIVE.'
=======
        if (ierr /= 0) then
          goto 999
        end if
        call this%parser%GetString(text)
        jj = 1    ! For RUNOFF
        bndElem => this%runoff(itemno)
        call read_value_or_time_series_adv(text, itemno, jj, bndElem, this%name, &
                                           'BND', this%tsManager, this%iprpak,   &
                                           'RUNOFF')
        if (this%runoff(itemno) < DZERO) then
          write(errmsg, '(a,i0,a,G0,a)')                                         &
            'Lake ', itemno, ' was assigned a runoff value of ',                 &
            this%runoff(itemno), '. Runoff must be positive.'
>>>>>>> 32e9d738
          call store_error(errmsg)
        end if
      case ('INFLOW')
        ierr = this%lak_check_valid(itemno)
<<<<<<< HEAD
        if (ierr /= 0) goto 999
        call urword(line, lloc, istart, istop, 0, ival, rval,                    &
                    this%iout, this%inunit)
        text = line(istart:istop)
        jj = 1    ! For specified INFLOW
        bndElem => this%inflow(itmp)
        call read_value_or_time_series_adv(text, itmp, jj, bndElem, this%name,   &
                                           'BND', this%tsManager, this%iprpak,   &
                                           'INFLOW')
        if (this%inflow(itmp) < DZERO) then
          write(errmsg, '(a,i0,a,G0,a)')                                         &
            'LAKE ', itmp, ' WAS ASSIGNED AN INFLOW VALUE OF ',                  &
            this%inflow(itmp), '. INFLOW MUST BE POSITIVE.'
=======
        if (ierr /= 0) then
          goto 999
        end if
        call this%parser%GetString(text)
        jj = 1    ! For specified INFLOW
        bndElem => this%inflow(itemno)
        call read_value_or_time_series_adv(text, itemno, jj, bndElem, this%name, &
                                           'BND', this%tsManager, this%iprpak,   &
                                           'INFLOW')
        if (this%inflow(itemno) < DZERO) then
          write(errmsg, '(a,i0,a,G0,a)')                                         &
            'Lake ', itemno, ' was assigned an inflow value of ',                &
            this%inflow(itemno), '. Inflow must be positive.'
>>>>>>> 32e9d738
          call store_error(errmsg)
        end if
      case ('WITHDRAWAL')
        ierr = this%lak_check_valid(itemno)
<<<<<<< HEAD
        if (ierr /= 0) goto 999
        call urword(line, lloc, istart, istop, 0, ival, rval,                    &
                    this%iout, this%inunit)
        text = line(istart:istop)
        jj = 1    ! For specified WITHDRAWAL
        bndElem => this%withdrawal(itmp)
        call read_value_or_time_series_adv(text, itmp, jj, bndElem, this%name,   &
                                           'BND', this%tsManager, this%iprpak,   &
                                           'WITHDRAWL')
        if (this%withdrawal(itmp) < DZERO) then
          write(errmsg, '(a,i0,a,G0,a)')                                         &
            'LAKE ', itmp, ' WAS ASSIGNED A WITHDRAWAL VALUE OF ',               &
            this%withdrawal(itmp), '. WITHDRAWAL MUST BE POSITIVE.'
=======
        if (ierr /= 0) then
          goto 999
        end if
        call this%parser%GetString(text)
        jj = 1    ! For specified WITHDRAWAL
        bndElem => this%withdrawal(itemno)
        call read_value_or_time_series_adv(text, itemno, jj, bndElem, this%name, &
                                           'BND', this%tsManager, this%iprpak,   &
                                           'WITHDRAWL')
        if (this%withdrawal(itemno) < DZERO) then
          write(errmsg, '(a,i0,a,G0,a)')                                         &
            'Lake ', itemno, ' was assigned a withdrawal value of ',             &
            this%withdrawal(itemno), '. Withdrawal must be positive.'
>>>>>>> 32e9d738
          call store_error(errmsg)
        end if
      case ('RATE')
        ierr = this%lak_check_valid(-itemno)
<<<<<<< HEAD
        if (ierr /= 0) goto 999
        bndName = 'OUTLET' // citem
        call urword(line, lloc, istart, istop, 0, ival, rval,                    &
                    this%iout, this%inunit)
        text = line(istart:istop)
        jj = 1    ! For specified OUTLET RATE
        bndElem => this%outrate(itmp)
        call read_value_or_time_series_adv(text, itmp, jj, bndElem, this%name,   &
=======
        if (ierr /= 0) then
          goto 999
        end if
        call this%parser%GetString(text)
        jj = 1    ! For specified OUTLET RATE
        bndElem => this%outrate(itemno)
        call read_value_or_time_series_adv(text, itemno, jj, bndElem, this%name, &
>>>>>>> 32e9d738
                                           'BND', this%tsManager, this%iprpak,   &
                                           'RATE')
      case ('INVERT')
        ierr = this%lak_check_valid(-itemno)
<<<<<<< HEAD
        if (ierr /= 0) goto 999
        bndName = 'OUTLET' // citem
        call urword(line, lloc, istart, istop, 0, ival, rval,                    &
                    this%iout, this%inunit)
        text = line(istart:istop)
        jj = 1    ! For OUTLET INVERT
        bndElem => this%outinvert(itmp)
        call read_value_or_time_series_adv(text, itmp, jj, bndElem, this%name,   &
=======
        if (ierr /= 0) then
          goto 999
        end if
        call this%parser%GetString(text)
        jj = 1    ! For OUTLET INVERT
        bndElem => this%outinvert(itemno)
        call read_value_or_time_series_adv(text, itemno, jj, bndElem, this%name, &
>>>>>>> 32e9d738
                                           'BND', this%tsManager, this%iprpak,   &
                                           'INVERT')
      case ('WIDTH')
        ierr = this%lak_check_valid(-itemno)
<<<<<<< HEAD
        if (ierr /= 0) goto 999
        bndName = 'OUTLET' // citem
        call urword(line, lloc, istart, istop, 0, ival, rval,                    &
                    this%iout, this%inunit)
        text = line(istart:istop)
        jj = 1    ! For OUTLET WIDTH
        bndElem => this%outwidth(itmp)
        call read_value_or_time_series_adv(text, itmp, jj, bndElem, this%name,       &
                                           'BND', this%tsManager, this%iprpak,       &
                                           'WIDTH')
      case ('ROUGH')
        ierr = this%lak_check_valid(-itemno)
        if (ierr /= 0) goto 999
        bndName = 'OUTLET' // citem
        call urword(line, lloc, istart, istop, 0, ival, rval,                    &
                    this%iout, this%inunit)
        text = line(istart:istop)
        jj = 1    ! For OUTLET ROUGHNESS
        bndElem => this%outrough(itmp)
        call read_value_or_time_series_adv(text, itmp, jj, bndElem, this%name,   &
=======
        if (ierr /= 0) then
          goto 999
        end if
        call this%parser%GetString(text)
        jj = 1    ! For OUTLET WIDTH
        bndElem => this%outwidth(itemno)
        call read_value_or_time_series_adv(text, itemno, jj, bndElem, this%name, &
                                           'BND', this%tsManager, this%iprpak,   &
                                           'WIDTH')
      case ('ROUGH')
        ierr = this%lak_check_valid(-itemno)
        if (ierr /= 0) then
          goto 999
        end if
        call this%parser%GetString(text)
        jj = 1    ! For OUTLET ROUGHNESS
        bndElem => this%outrough(itemno)
        call read_value_or_time_series_adv(text, itemno, jj, bndElem, this%name, &
>>>>>>> 32e9d738
                                           'BND', this%tsManager, this%iprpak,   &
                                           'ROUGH')
      case ('SLOPE')
        ierr = this%lak_check_valid(-itemno)
<<<<<<< HEAD
        if (ierr /= 0) goto 999
        bndName = 'OUTLET' // citem
        call urword(line, lloc, istart, istop, 0, ival, rval,                    &
                    this%iout, this%inunit)
        text = line(istart:istop)
        jj = 1    ! For OUTLET SLOPE
        bndElem => this%outslope(itmp)
        call read_value_or_time_series_adv(text, itmp, jj, bndElem, this%name,   &
=======
        if (ierr /= 0) then
          goto 999
        end if
        call this%parser%GetString(text)
        jj = 1    ! For OUTLET SLOPE
        bndElem => this%outslope(itemno)
        call read_value_or_time_series_adv(text, itemno, jj, bndElem, this%name, &
>>>>>>> 32e9d738
                                           'BND', this%tsManager, this%iprpak,   &
                                           'SLOPE')
      case ('AUXILIARY')
        ierr = this%lak_check_valid(itemno)
<<<<<<< HEAD
        if (ierr /= 0) goto 999
        call urword(line, lloc, istart, istop, 1, ival, rval,                    &
                    this%iout, this%inunit)
        caux = line(istart:istop)
        do jj = 1, this%naux
          if (trim(adjustl(caux)) /= trim(adjustl(this%auxname(jj)))) cycle
          call urword(line, lloc, istart, istop, 0, ival, rval,                  &
                      this%iout, this%inunit)
          text = line(istart:istop)
          ii = itmp
          bndElem => this%lauxvar(jj, ii)
          call read_value_or_time_series_adv(text, itmp, jj, bndElem, this%name, &
                                             'AUX', this%tsManager, this%iprpak, &
                                             this%auxname(jj))
=======
        if (ierr /= 0) then
          goto 999
        end if
        call this%parser%GetStringCaps(caux)
        do jj = 1, this%naux
          if (trim(adjustl(caux)) /= trim(adjustl(this%auxname(jj)))) cycle
          call this%parser%GetString(text)
          ii = itemno
          bndElem => this%lauxvar(jj, ii)
          call read_value_or_time_series_adv(text, itemno, jj, bndElem,          &
                                             this%name, 'AUX', this%tsManager,   &
                                             this%iprpak, this%auxname(jj))
>>>>>>> 32e9d738
          exit
        end do
      case default
        write(errmsg,'(2a)')                                                     &
<<<<<<< HEAD
          'UNKNOWN ' // trim(this%text) // ' LAK DATA KEYWORD: ',                &
          line(istart:istop)
    end select
    !
    ! -- terminate if any errors were detected
999 if (count_errors() > 0) then
      call this%parser%StoreErrorUnit()
      call ustop()
    end if
    !
    ! -- write keyword data to output file
    if (this%iprpak /= 0) then
      write(this%iout, '(3x,i10,1x,a)') itmp, line(i0:istop)
    end if
    !
    ! -- return
    return
=======
          'Unknown ' // trim(this%text) // ' lak data keyword: ',                &
          trim(keyword) // '.'
    end select
    !
    ! -- return
999 return
>>>>>>> 32e9d738
  end subroutine lak_set_stressperiod


  subroutine lak_set_attribute_error(this, ilak, keyword, msg)
! ******************************************************************************
! lak_set_attribute_error -- Issue a parameter error for lakweslls(ilak)
! Subroutine: (1) read itmp
!             (2) read new boundaries if itmp>0
! ******************************************************************************
!
!    SPECIFICATIONS:
! ------------------------------------------------------------------------------
    use SimModule, only: store_error
    ! -- dummy
    class(LakType),intent(inout) :: this
    integer(I4B), intent(in) :: ilak
    character (len=*), intent(in) :: keyword
    character (len=*), intent(in) :: msg
    ! -- local
    character(len=LINELENGTH) :: errmsg
    ! -- formats
! ------------------------------------------------------------------------------
    if (len(msg) == 0) then
      write(errmsg,'(a,1x,a,1x,i6,1x,a)')                                        &
        keyword, ' for LAKE', ilak, 'has already been set.'
    else
      write(errmsg,'(a,1x,a,1x,i6,1x,a)') keyword, ' for LAKE', ilak, msg
    end if
    call store_error(errmsg)
    ! -- return
    return
  end subroutine lak_set_attribute_error

  subroutine lak_options(this, option, found)
! ******************************************************************************
! lak_options -- set options specific to LakType
!
! lak_options overrides BndType%bnd_options
! ******************************************************************************
!
!    SPECIFICATIONS:
! ------------------------------------------------------------------------------
    use ConstantsModule, only: MAXCHARLEN, DZERO
    use OpenSpecModule, only: access, form
    use SimModule, only: ustop, store_error
    use InputOutputModule, only: urword, getunit, openfile
    ! -- dummy
    class(LakType),   intent(inout) :: this
    character(len=*), intent(inout) :: option
    logical,          intent(inout) :: found
    ! -- local
    character(len=MAXCHARLEN) :: fname, keyword
    real(DP) :: r
    ! -- formats
    character(len=*),parameter :: fmtlengthconv = &
      "(4x, 'LENGTH CONVERSION VALUE (',g15.7,') SPECIFIED.')"
    character(len=*),parameter :: fmttimeconv = &
      "(4x, 'TIME CONVERSION VALUE (',g15.7,') SPECIFIED.')"
    character(len=*),parameter :: fmtoutdmax = &
      "(4x, 'MAXIMUM OUTLET WATER DEPTH (',g15.7,') SPECIFIED.')"
    character(len=*),parameter :: fmtlakeopt = &
      "(4x, 'LAKE ', a, ' VALUE (',g15.7,') SPECIFIED.')"
    character(len=*),parameter :: fmtlakbin = &
      "(4x, 'LAK ', 1x, a, 1x, ' WILL BE SAVED TO FILE: ', a, /4x, 'OPENED ON UNIT: ', I7)"
! ------------------------------------------------------------------------------
    !
    select case (option)
      case ('PRINT_STAGE')
        this%iprhed = 1
        write(this%iout,'(4x,a)') trim(adjustl(this%text))// &
          ' STAGES WILL BE PRINTED TO LISTING FILE.'
        found = .true.
      case('STAGE')
        call this%parser%GetStringCaps(keyword)
        if (keyword == 'FILEOUT') then
          call this%parser%GetString(fname)
          this%istageout = getunit()
          call openfile(this%istageout, this%iout, fname, 'DATA(BINARY)',  &
                       form, access, 'REPLACE')
          write(this%iout,fmtlakbin) 'STAGE', fname, this%istageout
          found = .true.
        else
          call store_error('OPTIONAL STAGE KEYWORD MUST BE FOLLOWED BY FILEOUT')
        end if
      case('BUDGET')
        call this%parser%GetStringCaps(keyword)
        if (keyword == 'FILEOUT') then
          call this%parser%GetString(fname)
          this%ibudgetout = getunit()
          call openfile(this%ibudgetout, this%iout, fname, 'DATA(BINARY)',  &
                        form, access, 'REPLACE')
          write(this%iout,fmtlakbin) 'BUDGET', fname, this%ibudgetout
          found = .true.
        else
          call store_error('OPTIONAL BUDGET KEYWORD MUST BE FOLLOWED BY FILEOUT')
        end if
      case('PACKAGE_CONVERGENCE')
        call this%parser%GetStringCaps(keyword)
        if (keyword == 'FILEOUT') then
          call this%parser%GetString(fname)
          this%ipakcsv = getunit()
          call openfile(this%ipakcsv, this%iout, fname, 'CSV',                   &
                        filstat_opt='REPLACE')
          write(this%iout,fmtlakbin) 'PACKAGE_CONVERGENCE', fname, this%ipakcsv
          found = .true.
        else
          call store_error('OPTIONAL PACKAGE_CONVERGENCE KEYWORD MUST BE ' //    &
                           'FOLLOWED BY FILEOUT')
        end if
      case('MOVER')
        this%imover = 1
        write(this%iout, '(4x,A)') 'MOVER OPTION ENABLED'
        found = .true.
      case('LENGTH_CONVERSION')
        this%convlength = this%parser%GetDouble()
        write(this%iout, fmtlengthconv) this%convlength
        found = .true.
      case('TIME_CONVERSION')
        this%convtime = this%parser%GetDouble()
        write(this%iout, fmttimeconv) this%convtime
        found = .true.
      case('SURFDEP')
        r = this%parser%GetDouble()
        if (r < DZERO) then
          r = DZERO
        end if
        this%surfdep = r
        write(this%iout, fmtlakeopt) 'SURFDEP', this%surfdep
        found = .true.
      !
      ! -- right now these are options that are only available in the
      !    development version and are not included in the documentation.
      !    These options are only available when IDEVELOPMODE in
      !    constants module is set to 1
      case('DEV_GROUNDWATER_HEAD_CONDUCTANCE')
        call this%parser%DevOpt()
        this%igwhcopt = 1
        write(this%iout, '(4x,a)')                                             &
     &    'CONDUCTANCE FOR HORIZONTAL CONNECTIONS WILL BE CALCULATED ' //      &
     &    'USING THE GROUNDWATER HEAD'
        found = .true.
      case('DEV_MAXIMUM_OUTLET_DEPTH')
        call this%parser%DevOpt()
        this%outdmax = this%parser%GetDouble()
        write(this%iout, fmtoutdmax) this%outdmax
        found = .true.
      case('DEV_NO_FINAL_CHECK')
        call this%parser%DevOpt()
        this%iconvchk = 0
        write(this%iout, '(4x,a)')                                             &
     &    'A FINAL CONVERGENCE CHECK OF THE CHANGE IN LAKE STAGES ' //         &
     &    'WILL NOT BE MADE'
        found = .true.
      case('DEV_NO_FINAL_RESIDUAL_CHECK')
        call this%parser%DevOpt()
        this%iconvresidchk = 0
        write(this%iout, '(4x,a)')                                             &
     &    'A FINAL CONVERGENCE CHECK OF THE CHANGE IN LAKE RESIDUALS ' //      &
     &    'WILL NOT BE MADE'
        found = .true.
      case('DEV_MAXIMUM_PERCENT_DIFFERENCE')
        call this%parser%DevOpt()
        r = this%parser%GetDouble()
        if (r < DZERO) then
          r = DEM1
        end if
        this%pdmax = r
        write(this%iout, fmtlakeopt) 'MAXIMUM_PERCENT_DIFFERENCE', this%pdmax
        found = .true.
      case default
        !
        ! -- No options found
        found = .false.
    end select
    !
    ! -- return
    return
  end subroutine lak_options

  subroutine lak_ar(this)
  ! ******************************************************************************
  ! lak_ar -- Allocate and Read
  ! Subroutine: (1) create new-style package
  !             (2) point bndobj to the new package
  ! ******************************************************************************
  !
  !    SPECIFICATIONS:
  ! ------------------------------------------------------------------------------
      ! -- dummy
      class(LakType),intent(inout) :: this
      ! -- local
      ! -- format
  ! ------------------------------------------------------------------------------
    !
    call this%obs%obs_ar()
    !
    ! -- Allocate arrays in LAK and in package superclass
    call this%lak_allocate_arrays()
    !
    ! -- read optional initial package parameters
    call this%read_initial_attr()
    !
    ! -- setup pakmvrobj
    if (this%imover /= 0) then
      allocate(this%pakmvrobj)
      call this%pakmvrobj%ar(this%noutlets, this%nlakes, this%origin)
    endif
    !
    ! -- return
    return
  end subroutine lak_ar


  subroutine lak_rp(this)
! ******************************************************************************
! lak_rp -- Read and Prepare
! Subroutine: (1) read itmp
!             (2) read new boundaries if itmp>0
! ******************************************************************************
!
!    SPECIFICATIONS:
! ------------------------------------------------------------------------------
    use ConstantsModule, only: LINELENGTH
    use TdisModule, only: kper, nper
    use SimModule, only: ustop, store_error, count_errors
    ! -- dummy
    class(LakType),intent(inout) :: this
    ! -- local
<<<<<<< HEAD
    integer(I4B) :: ierr
    integer(I4B) :: node, n
    logical :: isfound, endOfBlock
    character(len=LINELENGTH) :: line
    character(len=LINELENGTH) :: errmsg
    integer(I4B) :: itemno
    integer(I4B) :: j
    integer(I4B) :: isfirst
=======
    character(len=LINELENGTH) :: title
    character(len=LINELENGTH) :: line
    character(len=LINELENGTH) :: errmsg
    logical :: isfound
    logical :: endOfBlock
    integer(I4B) :: ierr
    integer(I4B) :: node
    integer(I4B) :: n
    integer(I4B) :: itemno
    integer(I4B) :: j
>>>>>>> 32e9d738
    ! -- formats
    character(len=*),parameter :: fmtblkerr = &
      "('Looking for BEGIN PERIOD iper.  Found ', a, ' instead.')"
    character(len=*),parameter :: fmtlsp = &
      "(1X,/1X,'REUSING ',A,'S FROM LAST STRESS PERIOD')"
! ------------------------------------------------------------------------------
    !
<<<<<<< HEAD
    ! -- initialize flags
    isfirst = 1
    !
=======
>>>>>>> 32e9d738
    ! -- set nbound to maxbound
    this%nbound = this%maxbound
    !
    ! -- Set ionper to the stress period number for which a new block of data
    !    will be read.
    if(this%inunit == 0) return
    !
    ! -- get stress period data
    if (this%ionper < kper) then
      !
      ! -- get period block
      call this%parser%GetBlock('PERIOD', isfound, ierr, &
                                supportOpenClose=.true.)
      if(isfound) then
        !
        ! -- read ionper and check for increasing period numbers
        call this%read_check_ionper()
      else
        !
        ! -- PERIOD block not found
        if (ierr < 0) then
          ! -- End of file found; data applies for remainder of simulation.
          this%ionper = nper + 1
        else
          ! -- Found invalid block
          write(errmsg, fmtblkerr) adjustl(trim(line))
          call store_error(errmsg)
          call this%parser%StoreErrorUnit()
          call ustop()
        end if
      endif
    end if
    !
    ! -- Read data if ionper == kper
    if(this%ionper == kper) then
<<<<<<< HEAD

=======
      !
      ! -- setup table for period data
      if (this%iprpak /= 0) then
        !
        ! -- reset the input table object
        title = trim(adjustl(this%text)) // ' PACKAGE (' //                        &
                trim(adjustl(this%name)) //') DATA FOR PERIOD'
        write(title, '(a,1x,i6)') trim(adjustl(title)), kper
        call table_cr(this%inputtab, this%name, title)
        call this%inputtab%table_df(1, 4, this%iout, finalize=.FALSE.)
        text = 'NUMBER'
        call this%inputtab%initialize_column(text, 10, alignment=TABCENTER)
        text = 'KEYWORD'
        call this%inputtab%initialize_column(text, 20, alignment=TABLEFT)
        do n = 1, 2
          write(text, '(a,1x,i6)') 'VALUE', n
          call this%inputtab%initialize_column(text, 15, alignment=TABCENTER)
        end do
      end if
      !
      ! -- read the data
>>>>>>> 32e9d738
      this%check_attr = 1
      stressperiod: do
        call this%parser%GetNextLine(endOfBlock)
        if (endOfBlock) exit
<<<<<<< HEAD
        if (isfirst /= 0) then
          isfirst = 0
          if (this%iprpak /= 0) then
            write(this%iout,'(/1x,a,1x,i6,/)')                                  &
              'READING '//trim(adjustl(this%text))//' DATA FOR PERIOD', kper
            write(this%iout,'(3x,a)')  '     LAKE KEYWORD AND DATA'
            write(this%iout,'(3x,78("-"))')
          end if
        end if
        itemno = this%parser%GetInteger()
        call this%parser%GetRemainingLine(line)
        call this%lak_set_stressperiod(itemno, line)
      end do stressperiod

      if (this%iprpak /= 0) then
        write(this%iout,'(/1x,a,1x,i6,/)')                                      &
          'END OF '//trim(adjustl(this%text))//' DATA FOR PERIOD', kper
      end if
    !
=======
        !
        ! -- get lake or outlet number
        itemno = this%parser%GetInteger()
        !
        ! -- read data from the rest of the line
        call this%lak_set_stressperiod(itemno)
        !
        ! -- write line to table
        if (this%iprpak /= 0) then
          call this%parser%GetCurrentLine(line)
          call this%inputtab%line_to_columns(line)
        end if
      end do stressperiod

      if (this%iprpak /= 0) then
        call this%inputtab%finalize_table()
      end if
    !
    ! -- using stress period data from the previous stress period
>>>>>>> 32e9d738
    else
      write(this%iout,fmtlsp) trim(this%filtyp)
    endif
    !
    ! -- write summary of lake stress period error messages
<<<<<<< HEAD
    ierr = count_errors()
    if (ierr > 0) then
=======
    if (count_errors() > 0) then
>>>>>>> 32e9d738
      call this%parser%StoreErrorUnit()
      call ustop()
    end if
    !
    ! -- fill bound array with lake stage, conductance, and bottom elevation
    do n = 1, this%nlakes
      do j = this%idxlakeconn(n), this%idxlakeconn(n+1)-1
        node = this%cellid(j)
        this%nodelist(j) = node
        this%bound(1,j) = this%xnewpak(n)
        this%bound(2,j) = this%satcond(j)
        this%bound(3,j) = this%belev(j)
      end do
    end do
    !
    ! -- return
    return
  end subroutine lak_rp

  subroutine lak_ad(this)
! ******************************************************************************
! lak_ad -- Add package connection to matrix
! ******************************************************************************
!
!    SPECIFICATIONS:
! ------------------------------------------------------------------------------
    ! -- dummy
    class(LakType) :: this
    ! -- local
    integer(I4B) :: n
    integer(I4B) :: j
    integer(I4B) :: iaux
! ------------------------------------------------------------------------------
    !
    ! -- Advance the time series
    call this%TsManager%ad()
    !
    ! -- update auxiliary variables by copying from the derived-type time
    !    series variable into the bndpackage auxvar variable so that this
    !    information is properly written to the GWF budget file
    if (this%naux > 0) then
      do n = 1, this%nlakes
        do j = this%idxlakeconn(n), this%idxlakeconn(n + 1) - 1
          do iaux = 1, this%naux
            if (this%noupdateauxvar(iaux) /= 0) cycle
            this%auxvar(iaux, j) = this%lauxvar(iaux, n)
          end do
        end do
      end do
    end if
    !
    ! -- copy xnew into xold and set xnewpak to stage for
    !    constant stage lakes
    do n = 1, this%nlakes
      this%xoldpak(n) = this%xnewpak(n)
      this%stageiter(n) = this%xnewpak(n)
      if (this%iboundpak(n) < 0) then
        this%xnewpak(n) = this%stage(n)
      end if
      this%seep0(n) = DZERO
    end do
    !
    ! -- pakmvrobj ad
    if (this%imover == 1) then
      call this%pakmvrobj%ad()
    end if
    !
    ! -- For each observation, push simulated value and corresponding
    !    simulation time from "current" to "preceding" and reset
    !    "current" value.
    call this%obs%obs_ad()
    !
    ! -- return
    return
  end subroutine lak_ad

  subroutine lak_cf(this, reset_mover)
  ! ******************************************************************************
  ! lak_cf -- Formulate the HCOF and RHS terms
  ! Subroutine: (1) skip if no lakes
  !             (2) calculate hcof and rhs
  ! ******************************************************************************
  !
  !    SPECIFICATIONS:
  ! ------------------------------------------------------------------------------
    ! -- dummy
    class(LakType) :: this
    logical, intent(in), optional :: reset_mover
    ! -- local
    integer(I4B) :: j, n
    integer(I4B) :: igwfnode
    real(DP) ::  hlak, blak
    logical :: lrm
  ! ------------------------------------------------------------------------------
    !!
    !! -- Calculate lak conductance and update package RHS and HCOF
    !call this%lak_cfupdate()
    !
    ! -- save groundwater seepage for lake solution
    do n = 1, this%nlakes
      this%seep0(n) = this%seep(n)
    end do
    !
    ! -- save variables for convergence check
    do n = 1, this%nlakes
      this%s0(n) = this%xnewpak(n)
      call this%lak_calculate_exchange(n, this%s0(n), this%qgwf0(n))
    end do
    !
    ! -- pakmvrobj cf
    lrm = .true.
    if (present(reset_mover)) lrm = reset_mover
    if(this%imover == 1 .and. lrm) then
      call this%pakmvrobj%cf()
    end if
    !
    ! -- find highest active cell
    do n = 1, this%nlakes
      do j = this%idxlakeconn(n), this%idxlakeconn(n+1)-1
        ! -- skip horizontal connections
        if (this%ictype(j) /= 0) then
          cycle
        end if
        igwfnode = this%nodesontop(j)
        if (this%ibound(igwfnode) == 0) then
          call this%dis%highest_active(igwfnode, this%ibound)
        end if
        this%nodelist(j) = igwfnode
        this%cellid(j) = igwfnode
      end do
    end do
    !
    ! -- reset ibound for cells where lake stage is above the bottom
    !    of the lake in the cell or the lake is inactive - only applied to 
    !    vertical connections
    do n = 1, this%nlakes
      !
      hlak = this%xnewpak(n)
      !
      ! -- Go through lake connections
      do j = this%idxlakeconn(n), this%idxlakeconn(n+1)-1
        !
        ! -- assign gwf node number
        igwfnode = this%cellid(j)
        !
        ! -- skip inactive or constant head GWF cells
        if (this%ibound(igwfnode) < 1) then
          cycle
        end if
        !
        ! -- skip horizontal connections
        if (this%ictype(j) /= 0) then
          cycle
        end if
        !
        ! -- skip embedded lakes
        if (this%ictype(j) == 2 .or. this%ictype(j) == 3) then
          cycle
        end if
        !
        ! -- Mark ibound for dry lakes; reset to 1 otherwise
        blak = this%belev(j)
        if (hlak > blak .or. this%iboundpak(n) == 0) then
          this%ibound(igwfnode) = 10000
        else
          this%ibound(igwfnode) = 1
        end if
      end do

    end do
    !
    ! -- Store the lake stage and cond in bound array for other
    !    packages, such as the BUY package
    call this%lak_bound_update()
    !
    ! -- Return
    return
  end subroutine lak_cf

  subroutine lak_fc(this, rhs, ia, idxglo, amatsln)
  ! **************************************************************************
  ! lak_fc -- Copy rhs and hcof into solution rhs and amat
  ! **************************************************************************
  !
  !    SPECIFICATIONS:
  ! --------------------------------------------------------------------------
    ! -- dummy
    class(LakType) :: this
    real(DP), dimension(:), intent(inout) :: rhs
    integer(I4B), dimension(:), intent(in) :: ia
    integer(I4B), dimension(:), intent(in) :: idxglo
    real(DP), dimension(:), intent(inout) :: amatsln
    ! -- local
    integer(I4B) :: j, n
    integer(I4B) :: igwfnode
    integer(I4B) :: ipossymd
! --------------------------------------------------------------------------
    !
    ! -- pakmvrobj fc
    if(this%imover == 1) then
      call this%pakmvrobj%fc()
    end if
    !
    ! -- make a stab at a solution
    call this%lak_solve()
    !
    ! -- add terms to the gwf matrix
    do n = 1, this%nlakes
      do j = this%idxlakeconn(n), this%idxlakeconn(n+1)-1
        igwfnode = this%cellid(j)
        if (this%ibound(igwfnode) < 1) cycle
        ipossymd = idxglo(ia(igwfnode))
        amatsln(ipossymd) = amatsln(ipossymd) + this%hcof(j)
        rhs(igwfnode) = rhs(igwfnode) + this%rhs(j)
      end do
    end do
    !
    ! -- return
    return
  end subroutine lak_fc

  subroutine lak_fn(this, rhs, ia, idxglo, amatsln)
! **************************************************************************
! lak_fn -- Fill newton terms
! **************************************************************************
!
!    SPECIFICATIONS:
! --------------------------------------------------------------------------
    ! -- dummy
    class(LakType) :: this
    real(DP), dimension(:), intent(inout) :: rhs
    integer(I4B), dimension(:), intent(in) :: ia
    integer(I4B), dimension(:), intent(in) :: idxglo
    real(DP), dimension(:), intent(inout) :: amatsln
    ! -- local
    integer(I4B) :: j, n
    integer(I4B) :: ipos
    integer(I4B) :: igwfnode
    integer(I4B) :: idry
    real(DP) :: hlak
    real(DP) :: avail
    real(DP) :: ra
    real(DP) :: ro
    real(DP) :: qinf
    real(DP) :: ex
    real(DP) :: head
    real(DP) :: q
    real(DP) :: q1
    real(DP) :: rterm
    real(DP) :: drterm
! --------------------------------------------------------------------------
    do n = 1, this%nlakes
      if (this%iboundpak(n) == 0) cycle
      hlak = this%xnewpak(n)
      call this%lak_calculate_available(n, hlak, avail, &
                                        ra, ro, qinf, ex, this%delh)
      do j = this%idxlakeconn(n), this%idxlakeconn(n+1)-1
        igwfnode = this%cellid(j)
        ipos = ia(igwfnode)
        head = this%xnew(igwfnode)
        if (-this%hcof(j) > DZERO) then
          if (this%ibound(igwfnode) > 0) then
            ! -- estimate lake-aquifer exchange with perturbed groundwater head
            !    exchange is relative to the lake
            !avail = DEP20
            call this%lak_estimate_conn_exchange(2, n, j, idry, hlak, head+this%delh, q1, avail)
            q1 = -q1
            ! -- calculate unperturbed lake-aquifer exchange
            q = this%hcof(j) * head - this%rhs(j)
            ! -- calculate rterm
            rterm = this%hcof(j) * head
            ! -- calculate derivative
            drterm = (q1 - q) / this%delh
            ! -- add terms to convert conductance formulation into
            !    newton-raphson formulation
            amatsln(idxglo(ipos)) = amatsln(idxglo(ipos)) + drterm - this%hcof(j)
            rhs(igwfnode) = rhs(igwfnode) - rterm + drterm * head
          end if
        end if
      end do
    end do

    !
    ! -- return
    return
  end subroutine lak_fn

  subroutine lak_cc(this, innertot, kiter, iend, icnvgmod, cpak, ipak, dpak)
! **************************************************************************
! lak_cc -- Final convergence check for package
! **************************************************************************
!
!    SPECIFICATIONS:
! --------------------------------------------------------------------------
    use TdisModule, only: totim, kstp, kper, delt
    ! -- dummy
    class(LakType), intent(inout) :: this
    integer(I4B), intent(in) :: innertot
    integer(I4B), intent(in) :: kiter
    integer(I4B), intent(in) :: iend
    integer(I4B), intent(in) :: icnvgmod
    character(len=LENPAKLOC), intent(inout) :: cpak
    integer(I4B), intent(inout) :: ipak
    real(DP), intent(inout) :: dpak
    ! -- local
    character(len=LENPAKLOC) :: cloc
    character(len=LINELENGTH) :: tag
    integer(I4B) :: icheck
    integer(I4B) :: ipakfail
    integer(I4B) :: locdhmax
    integer(I4B) :: locdgwfmax
    integer(I4B) :: locdqoutmax
    integer(I4B) :: ntabrows
    integer(I4B) :: ntabcols
    integer(I4B) :: n
    real(DP) :: area
    real(DP) :: gwf0
    real(DP) :: gwf
    real(DP) :: dh
    real(DP) :: dgwf
    real(DP) :: hlak0
    real(DP) :: hlak
    real(DP) :: qout0
    real(DP) :: qout
    real(DP) :: dqout
    real(DP) :: inf
    real(DP) :: ra
    real(DP) :: ro
    real(DP) :: qinf
    real(DP) :: ex
    real(DP) :: dhmax
    real(DP) :: dgwfmax
    real(DP) :: dqoutmax
    ! format
! --------------------------------------------------------------------------
    !
    ! -- initialize local variables
    icheck = this%iconvchk
    ipakfail = 0
    locdhmax = 0
    locdgwfmax = 0
    locdqoutmax = 0
    dhmax = DZERO
    dgwfmax = DZERO
    dqoutmax = DZERO
    !
    ! -- if not saving package convergence data on check convergence if
    !    the model is considered converged
    if (this%ipakcsv == 0) then
      if (icnvgmod == 0) then
        icheck = 0
      end if
    !
    ! -- saving package convergence data
    else
      !
      ! -- header for package csv
      if (.not. associated(this%pakcsvtab)) then
        !
        ! -- determine the number of columns and rows
        ntabrows = 1
        ntabcols = 9
        if (this%noutlets > 0) then
          ntabcols = ntabcols + 2
        end if
        !
        ! -- setup table
        call table_cr(this%pakcsvtab, this%name, '')
        call this%pakcsvtab%table_df(ntabrows, ntabcols, this%ipakcsv,           &
                                     lineseparator=.FALSE., separator=',',       &
                                     finalize=.FALSE.)
        !
        ! -- add columns to package csv
        tag = 'total_inner_iterations'
        call this%pakcsvtab%initialize_column(tag, 10, alignment=TABLEFT)
        tag = 'totim'
        call this%pakcsvtab%initialize_column(tag, 10, alignment=TABLEFT)
        tag = 'kper'
        call this%pakcsvtab%initialize_column(tag, 10, alignment=TABLEFT)
        tag = 'kstp'
        call this%pakcsvtab%initialize_column(tag, 10, alignment=TABLEFT)
        tag = 'nouter'
        call this%pakcsvtab%initialize_column(tag, 10, alignment=TABLEFT)
        tag = 'dvmax'
        call this%pakcsvtab%initialize_column(tag, 15, alignment=TABLEFT)
        tag = 'dvmax_loc'
        call this%pakcsvtab%initialize_column(tag, 15, alignment=TABLEFT)
        tag = 'dgwfmax'
        call this%pakcsvtab%initialize_column(tag, 15, alignment=TABLEFT)
        tag = 'dgwfmax_loc'
        call this%pakcsvtab%initialize_column(tag, 15, alignment=TABLEFT)
        if (this%noutlets > 0) then
          tag = 'dqoutmax'
          call this%pakcsvtab%initialize_column(tag, 15, alignment=TABLEFT)
          tag = 'dqoutmax_loc'
          call this%pakcsvtab%initialize_column(tag, 15, alignment=TABLEFT)
        end if
      end if
    end if
    !
    ! -- perform package convergence check
    if (icheck /= 0) then
      final_check: do n = 1, this%nlakes
        if (this%iboundpak(n) < 1) cycle
        !
        ! -- set previous and current lake stage
        hlak0 = this%s0(n)
        hlak = this%xnewpak(n)
        !
        ! -- stage difference
        dh = hlak0 - hlak
        !
        ! -- calculate surface area
        call this%lak_calculate_sarea(n, hlak, area)
        !
        ! -- change in gwf exchange
        dgwf = DZERO
        if (area > DZERO) then
          gwf0 = this%qgwf0(n)
          call this%lak_calculate_exchange(n, hlak, gwf)
          dgwf = (gwf0 - gwf) * delt / area
        end if
        !
        ! -- change in outflows
        dqout = DZERO
        if (this%noutlets > 0) then
          if (area > DZERO) then
            call this%lak_calculate_available(n, hlak0, inf, ra, ro, qinf, ex)
            call this%lak_calculate_outlet_outflow(n, hlak0, inf, qout0)
            call this%lak_calculate_available(n, hlak, inf, ra, ro, qinf, ex)
            call this%lak_calculate_outlet_outflow(n, hlak, inf, qout)
            dqout = (qout0 - qout) * delt / area
          end if
        end if
        !
        ! -- evaluate magnitude of differences
        if (n == 1) then
          locdhmax = n
          dhmax = dh
          locdgwfmax = n
          dgwfmax = dgwf
          locdqoutmax = n
          dqoutmax = dqout
        else
          if (abs(dh) > abs(dhmax)) then
            locdhmax = n
            dhmax = dh
          end if
          if (abs(dgwf) > abs(dgwfmax)) then
            locdgwfmax = n
            dgwfmax = dgwf
          end if
          if (abs(dqout) > abs(dqoutmax)) then
            locdqoutmax = n
            dqoutmax = dqout
          end if
        end if
      end do final_check
      !
      ! -- set dpak and cpak
      if (ABS(dhmax) > abs(dpak)) then
        ipak = locdhmax
        dpak = dhmax
        write(cloc, "(a,'-',a)")                                        &
          trim(this%name), 'stage'
        cpak = trim(cloc)
      end if
      if (ABS(dgwfmax) > abs(dpak)) then
        ipak = locdgwfmax
        dpak = dgwfmax
        write(cloc, "(a,'-',a)")                                        &
          trim(this%name), 'gwf'
        cpak = trim(cloc)
      end if
      if (this%noutlets > 0) then
        if (ABS(dqoutmax) > abs(dpak)) then
          ipak = locdqoutmax
          dpak = dqoutmax
          write(cloc, "(a,'-',a)")                                       &
          trim(this%name), 'outlet'
          cpak = trim(cloc)
        end if
      end if
      !
      ! -- write convergence data to package csv
      if (this%ipakcsv /= 0) then
        !
        ! -- write the data
        call this%pakcsvtab%add_term(innertot)
        call this%pakcsvtab%add_term(totim)
        call this%pakcsvtab%add_term(kper)
        call this%pakcsvtab%add_term(kstp)
        call this%pakcsvtab%add_term(kiter)
        call this%pakcsvtab%add_term(dhmax)
        call this%pakcsvtab%add_term(locdhmax)
        call this%pakcsvtab%add_term(dgwfmax)
        call this%pakcsvtab%add_term(locdgwfmax)
        if (this%noutlets > 0) then
          call this%pakcsvtab%add_term(dqoutmax)
          call this%pakcsvtab%add_term(locdqoutmax)
        end if
        !
        ! -- finalize the package csv
        if (iend == 1) then
          call this%pakcsvtab%finalize_table()
        end if
      end if
    end if
    !
    ! -- return
    return
  end subroutine lak_cc

  subroutine lak_bd(this, x, idvfl, icbcfl, ibudfl, icbcun, iprobs,            &
                    isuppress_output, model_budget, imap, iadv)
! ******************************************************************************
! lak_bd -- Calculate Volumetric Budget for the lake
! Note that the compact budget will always be used.
! Subroutine: (1) Process each package entry
!             (2) Write output
! ******************************************************************************
!
!    SPECIFICATIONS:
! ------------------------------------------------------------------------------
    ! -- modules
    use TdisModule, only: kstp, kper, delt, pertim, totim
    use ConstantsModule, only: LENBOUNDNAME, DHNOFLO, DHDRY
    use BudgetModule, only: BudgetType
    use InputOutputModule, only: ulasav, ubdsv06
    ! -- dummy
    class(LakType) :: this
    real(DP),dimension(:),intent(in) :: x
    integer(I4B), intent(in) :: idvfl
    integer(I4B), intent(in) :: icbcfl
    integer(I4B), intent(in) :: ibudfl
    integer(I4B), intent(in) :: icbcun
    integer(I4B), intent(in) :: iprobs
    integer(I4B), intent(in) :: isuppress_output
    type(BudgetType), intent(inout) :: model_budget
    integer(I4B), dimension(:), optional, intent(in) :: imap
    integer(I4B), optional, intent(in) :: iadv
    ! -- local
    integer(I4B) :: ibinun
    real(DP) :: rrate
    real(DP) :: chratin, chratout
    ! -- for budget
    integer(I4B) :: j, n
    integer(I4B) :: igwfnode
    real(DP) :: hlak, hgwf
    real(DP) :: v0, v1
    real(DP) :: d
    real(DP) :: v
    ! -- for observations
    integer(I4B) :: iprobslocal
    ! -- formats
! ------------------------------------------------------------------------------
    !
    ! -- recalculate package HCOF and RHS terms with latest groundwater and
    !    lak heads prior to calling base budget functionality
    !call this%lak_cfupdate()
    !
    ! -- update the lake hcof and rhs terms
    call this%lak_solve(.false.)
    !
    ! -- Suppress saving of simulated values; they
    !    will be saved at end of this procedure.
    iprobslocal = 0
    !
    ! -- call base functionality in bnd_bd
    call this%BndType%bnd_bd(x, idvfl, icbcfl, ibudfl, icbcun, iprobslocal,    &
                             isuppress_output, model_budget, this%imap,        &
                             iadv=1)
    !
    ! -- calculate several budget terms
    chratin = DZERO
    chratout = DZERO
    do n = 1, this%nlakes
      this%chterm(n) = DZERO
      if (this%iboundpak(n) == 0) cycle
      hlak = this%xnewpak(n)
      call this%lak_calculate_vol(n, hlak, v1)
      ! -- add budget terms for active lakes
      if (this%iboundpak(n) /= 0) then
        !
        ! -- rainfall
        rrate = this%precip(n)
        call this%lak_accumulate_chterm(n, rrate, chratin, chratout)
        !
        ! -- evaporation
        rrate = this%evap(n)
        call this%lak_accumulate_chterm(n, rrate, chratin, chratout)
        !
        ! -- runoff
        rrate = this%runoff(n)
        call this%lak_accumulate_chterm(n, rrate, chratin, chratout)
        !
        ! -- inflow
        rrate = this%inflow(n)
        call this%lak_accumulate_chterm(n, rrate, chratin, chratout)
        !
        ! -- withdrawals
        rrate = this%withr(n)
        call this%lak_accumulate_chterm(n, rrate, chratin, chratout)
        !
        ! -- add lake storage changes
        rrate = DZERO
        if (this%iboundpak(n) > 0) then
          if (this%gwfiss /= 1) then
            call this%lak_calculate_vol(n, this%xoldpak(n), v0)
            rrate = -(v1 - v0) / delt
            call this%lak_accumulate_chterm(n, rrate, chratin, chratout)
          end if
        end if
        this%qsto(n) = rrate
        !
        ! -- add external outlets
        call this%lak_get_external_outlet(n, rrate)
        call this%lak_accumulate_chterm(n, rrate, chratin, chratout)
        !
        ! -- add mover terms
        if (this%imover == 1) then
          if (this%iboundpak(n) /= 0) then
            rrate = this%pakmvrobj%get_qfrommvr(n)
          else
            rrate = DZERO
          end if
          call this%lak_accumulate_chterm(n, rrate, chratin, chratout)
        endif
      end if
    end do
    !
    ! -- gwf flow and constant flow to lake
    do n = 1, this%nlakes
      if (this%iboundpak(n) == 0) cycle
      rrate = DZERO
      hlak = this%xnewpak(n)
      do j = this%idxlakeconn(n), this%idxlakeconn(n+1)-1
        igwfnode = this%cellid(j)
        hgwf = this%xnew(igwfnode)
        call this%lak_calculate_conn_exchange(n, j, hlak, hgwf, rrate)
        !blak = this%belev(j)
        !if (-this%hcof(j) > DZERO) then
        !  if (hgwf >= blak) then
        !    s = max(hlak, blak)
        !    rrate = this%hcof(j) * (s - hgwf)
        !  else
        !    rrate = this%rhs(j)
        !  end if
        !else
        !  rrate = this%rhs(j)
        !end if
        this%qleak(j) = rrate
        call this%lak_accumulate_chterm(n, rrate, chratin, chratout)
      end do
    end do
    !
    ! -- For continuous observations, save simulated values.
    if (this%obs%npakobs > 0 .and. iprobs > 0) then
      call this%lak_bd_obs()
    endif
    !
    ! -- set unit number for binary dependent variable output
    ibinun = 0
    if(this%istageout /= 0) then
      ibinun = this%istageout
    end if
    if(idvfl == 0) ibinun = 0
    if (isuppress_output /= 0) ibinun = 0
    !
    ! -- write lake binary output
    if (ibinun > 0) then
      do n = 1, this%nlakes
        v = this%xnewpak(n)
        d = v - this%lakebot(n)
        if (this%iboundpak(n) == 0) then
          v = DHNOFLO
        else if (d <= DZERO) then
          v = DHDRY
        end if
        this%dbuff(n) = v
      end do
      call ulasav(this%dbuff, '           STAGE', kstp, kper, pertim, totim,   &
                  this%nlakes, 1, 1, ibinun)
    end if
    !
    ! -- fill the budget object
    call this%lak_fill_budobj()
    !
    ! -- write the flows from the budobj
    ibinun = 0
    if(this%ibudgetout /= 0) then
      ibinun = this%ibudgetout
    end if
    if(icbcfl == 0) ibinun = 0
    if (isuppress_output /= 0) ibinun = 0
    if (ibinun > 0) then
      call this%budobj%save_flows(this%dis, ibinun, kstp, kper, delt, &
                        pertim, totim, this%iout)
    end if
    !
    ! -- return
    return
  end subroutine lak_bd

  subroutine lak_ot(this, kstp, kper, iout, ihedfl, ibudfl)
    ! **************************************************************************
    ! lak_ot -- Output package budget
    ! **************************************************************************
    !
    !    SPECIFICATIONS:
    ! --------------------------------------------------------------------------
    use InputOutputModule, only: UWWORD
    ! -- dummy
    class(LakType) :: this
    integer(I4B),intent(in) :: kstp
    integer(I4B),intent(in) :: kper
    integer(I4B),intent(in) :: iout
    integer(I4B),intent(in) :: ihedfl
    integer(I4B),intent(in) :: ibudfl
    ! -- locals
    character(len=LINELENGTH) :: line, linesep
    character(len=16) :: text
    integer(I4B) :: n
    integer(I4B) :: iloc
    real(DP) :: q
    ! format
 2000 FORMAT ( 1X, ///1X, A, A, A, '   PERIOD ', I6, '   STEP ', I8)
    ! --------------------------------------------------------------------------
    !
    ! -- write lake stage
    if (ihedfl /= 0 .and. this%iprhed /= 0) then
      write(iout, 2000) 'LAKE (', trim(this%name), ') STAGE', kper, kstp
      iloc = 1
      line = ''
      if (this%inamedbound==1) then
        call UWWORD(line, iloc, 16, TABUCSTRING,                                 &
                    'lake', n, q, ALIGNMENT=TABLEFT)
      end if
      call UWWORD(line, iloc, 6, TABUCSTRING,                                    &
                  'lake', n, q, ALIGNMENT=TABCENTER, SEP=' ')
      call UWWORD(line, iloc, 11, TABUCSTRING,                                   &
                  'lake', n, q, ALIGNMENT=TABCENTER)
      ! -- create line separator
      linesep = repeat('-', iloc)
      ! -- write first line
      write(iout,'(1X,A)') linesep(1:iloc)
      write(iout,'(1X,A)') line(1:iloc)
      ! -- create second header line
      iloc = 1
      line = ''
      if (this%inamedbound==1) then
        call UWWORD(line, iloc, 16, TABUCSTRING,                                 &
                    'name', n, q, ALIGNMENT=TABLEFT)
      end if
      call UWWORD(line, iloc, 6, TABUCSTRING,                                    &
                  'no.', n, q, ALIGNMENT=TABCENTER, SEP=' ')
      call UWWORD(line, iloc, 11, TABUCSTRING,                                   &
                  'stage', n, q, ALIGNMENT=TABCENTER)
      ! -- write second line
      write(iout,'(1X,A)') line(1:iloc)
      write(iout,'(1X,A)') linesep(1:iloc)
      ! -- write data
      do n = 1, this%nlakes
        iloc = 1
        line = ''
        if (this%inamedbound==1) then
          call UWWORD(line, iloc, 16, TABUCSTRING,                               &
                      this%lakename(n), n, q, ALIGNMENT=TABLEFT)
        end if
        call UWWORD(line, iloc, 6, TABINTEGER, text, n, q, SEP=' ')
        call UWWORD(line, iloc, 11, TABREAL, text, n, this%xnewpak(n))
        write(iout, '(1X,A)') line(1:iloc)
      end do
    end if
    !
    ! -- Output lake flow table
    if (ibudfl /= 0 .and. this%iprflow /= 0) then
      call this%budobj%write_flowtable(this%dis)
    end if
    !
    ! -- Output lake budget
    call this%budobj%write_budtable(kstp, kper, iout)
    !
    ! -- return
    return
  end subroutine lak_ot

  subroutine lak_da(this)
    ! **************************************************************************
    ! lak_da -- Deallocate objects
    ! **************************************************************************
    !
    !    SPECIFICATIONS:
    ! --------------------------------------------------------------------------
    ! -- modules
    use MemoryManagerModule, only: mem_deallocate
    ! -- dummy
    class(LakType) :: this
    ! -- local
    integer(I4B) :: n
    integer(I4B) :: iconn
    ! -- format
    ! --------------------------------------------------------------------------
    !
    ! -- arrays
    deallocate(this%lakename)
    deallocate(this%status)
    deallocate(this%clakbudget)
    call mem_deallocate(this%dbuff)
    deallocate(this%cauxcbc)
    call mem_deallocate(this%qauxcbc)
    call mem_deallocate(this%qleak)
    call mem_deallocate(this%qsto)
    call mem_deallocate(this%denseterms)
    !
    ! -- tables
    do n = 1, this%nlakes
      if (this%ntabrow(n) > 0) then
        call mem_deallocate(this%laketables(n)%tabstage)
        call mem_deallocate(this%laketables(n)%tabvolume)
        call mem_deallocate(this%laketables(n)%tabsarea)
        iconn = this%idxlakeconn(n)
        if (this%ictype(iconn) == 2 .or. this%ictype(iconn) == 3) then
          call mem_deallocate(this%laketables(n)%tabwarea)
        end if
      end if
    end do
    if (this%ntables > 0) then
      deallocate(this%laketables)
    end if
    !
    ! -- budobj
    call this%budobj%budgetobject_da()
    deallocate(this%budobj)
    nullify(this%budobj)
    !
    ! -- outlets
    if (this%noutlets > 0) then
      call mem_deallocate(this%lakein)
      call mem_deallocate(this%lakeout)
      call mem_deallocate(this%iouttype)
      call mem_deallocate(this%outrate)
      call mem_deallocate(this%outinvert)
      call mem_deallocate(this%outwidth)
      call mem_deallocate(this%outrough)
      call mem_deallocate(this%outslope)
      call mem_deallocate(this%simoutrate)
    endif
    !
    ! -- package csv table
    if (this%ipakcsv > 0) then
      call this%pakcsvtab%table_da()
      deallocate(this%pakcsvtab)
      nullify(this%pakcsvtab)
    end if
    !
    ! -- scalars
    call mem_deallocate(this%iprhed)
    call mem_deallocate(this%istageout)
    call mem_deallocate(this%ibudgetout)
    call mem_deallocate(this%ipakcsv)
    call mem_deallocate(this%nlakes)
    call mem_deallocate(this%noutlets)
    call mem_deallocate(this%ntables)
    call mem_deallocate(this%convlength)
    call mem_deallocate(this%convtime)
    call mem_deallocate(this%outdmax)
    call mem_deallocate(this%igwhcopt)
    call mem_deallocate(this%iconvchk)
    call mem_deallocate(this%iconvresidchk)
    call mem_deallocate(this%surfdep)
    call mem_deallocate(this%delh)
    call mem_deallocate(this%pdmax)
    call mem_deallocate(this%check_attr)
    call mem_deallocate(this%bditems)
    call mem_deallocate(this%cbcauxitems)
    call mem_deallocate(this%idense)
    !
    call mem_deallocate(this%nlakeconn)
    call mem_deallocate(this%idxlakeconn)
    call mem_deallocate(this%ntabrow)
    call mem_deallocate(this%strt)
    call mem_deallocate(this%laketop)
    call mem_deallocate(this%lakebot)
    call mem_deallocate(this%sareamax)
    call mem_deallocate(this%stage)
    call mem_deallocate(this%rainfall)
    call mem_deallocate(this%evaporation)
    call mem_deallocate(this%runoff)
    call mem_deallocate(this%inflow)
    call mem_deallocate(this%withdrawal)
    call mem_deallocate(this%lauxvar)
    call mem_deallocate(this%avail)
    call mem_deallocate(this%lkgwsink)
    call mem_deallocate(this%ncncvr)
    call mem_deallocate(this%surfin)
    call mem_deallocate(this%surfout)
    call mem_deallocate(this%surfout1)
    call mem_deallocate(this%precip)
    call mem_deallocate(this%precip1)
    call mem_deallocate(this%evap)
    call mem_deallocate(this%evap1)
    call mem_deallocate(this%evapo)
    call mem_deallocate(this%withr)
    call mem_deallocate(this%withr1)
    call mem_deallocate(this%flwin)
    call mem_deallocate(this%flwiter)
    call mem_deallocate(this%flwiter1)
    call mem_deallocate(this%seep)
    call mem_deallocate(this%seep1)
    call mem_deallocate(this%seep0)
    call mem_deallocate(this%stageiter)
    call mem_deallocate(this%chterm)
    !
    ! -- lake boundary and stages
    call mem_deallocate(this%iboundpak)
    call mem_deallocate(this%xnewpak)
    call mem_deallocate(this%xoldpak)
    !
    ! -- lake iteration variables
    call mem_deallocate(this%iseepc)
    call mem_deallocate(this%idhc)
    call mem_deallocate(this%en1)
    call mem_deallocate(this%en2)
    call mem_deallocate(this%r1)
    call mem_deallocate(this%r2)
    call mem_deallocate(this%dh0)
    call mem_deallocate(this%s0)
    call mem_deallocate(this%qgwf0)
    !
    ! -- lake connection variables
    call mem_deallocate(this%imap)
    call mem_deallocate(this%cellid)
    call mem_deallocate(this%nodesontop)
    call mem_deallocate(this%ictype)
    call mem_deallocate(this%bedleak)
    call mem_deallocate(this%belev)
    call mem_deallocate(this%telev)
    call mem_deallocate(this%connlength)
    call mem_deallocate(this%connwidth)
    call mem_deallocate(this%sarea)
    call mem_deallocate(this%warea)
    call mem_deallocate(this%satcond)
    call mem_deallocate(this%simcond)
    call mem_deallocate(this%simlakgw)
    !
    ! -- pointers to gwf variables
    nullify(this%gwfiss)
    !
    ! -- Parent object
    call this%BndType%bnd_da()
    !
    ! -- Return
    return
  end subroutine lak_da


  subroutine define_listlabel(this)
! ******************************************************************************
! define_listlabel -- Define the list heading that is written to iout when
!   PRINT_INPUT option is used.
! ******************************************************************************
!
!    SPECIFICATIONS:
! ------------------------------------------------------------------------------
    class(LakType), intent(inout) :: this
! ------------------------------------------------------------------------------
    !
    ! -- create the header list label
    this%listlabel = trim(this%filtyp) // ' NO.'
    if(this%dis%ndim == 3) then
      write(this%listlabel, '(a, a7)') trim(this%listlabel), 'LAYER'
      write(this%listlabel, '(a, a7)') trim(this%listlabel), 'ROW'
      write(this%listlabel, '(a, a7)') trim(this%listlabel), 'COL'
    elseif(this%dis%ndim == 2) then
      write(this%listlabel, '(a, a7)') trim(this%listlabel), 'LAYER'
      write(this%listlabel, '(a, a7)') trim(this%listlabel), 'CELL2D'
    else
      write(this%listlabel, '(a, a7)') trim(this%listlabel), 'NODE'
    endif
    write(this%listlabel, '(a, a16)') trim(this%listlabel), 'STRESS RATE'
    if(this%inamedbound == 1) then
      write(this%listlabel, '(a, a16)') trim(this%listlabel), 'BOUNDARY NAME'
    endif
    !
    ! -- return
    return
  end subroutine define_listlabel


  subroutine lak_set_pointers(this, neq, ibound, xnew, xold, flowja)
! ******************************************************************************
! set_pointers -- Set pointers to model arrays and variables so that a package
!                 has access to these things.
! ******************************************************************************
!
!    SPECIFICATIONS:
! ------------------------------------------------------------------------------
    class(LakType) :: this
    integer(I4B), pointer :: neq
    integer(I4B), dimension(:), pointer, contiguous :: ibound
    real(DP), dimension(:), pointer, contiguous :: xnew
    real(DP), dimension(:), pointer, contiguous :: xold
    real(DP), dimension(:), pointer, contiguous :: flowja
    ! -- local
! ------------------------------------------------------------------------------
    !
    ! -- call base BndType set_pointers
    call this%BndType%set_pointers(neq, ibound, xnew, xold, flowja)
    !
    ! -- Set the LAK pointers
    !
    ! -- set package pointers
    !istart = this%dis%nodes + this%ioffset + 1
    !iend = istart + this%nlakes - 1
    !this%iboundpak => this%ibound(istart:iend)
    !this%xnewpak => this%xnew(istart:iend)
    !
    ! -- initialize xnewpak
    !do n = 1, this%nlakes
    !  this%xnewpak(n) = DEP20
    !end do
    !
    ! -- return
  end subroutine lak_set_pointers

  !
  ! -- Procedures related to observations (type-bound)
  logical function lak_obs_supported(this)
  ! ******************************************************************************
  ! lak_obs_supported
  !   -- Return true because LAK package supports observations.
  !   -- Overrides BndType%bnd_obs_supported()
  ! ******************************************************************************
  !
  !    SPECIFICATIONS:
  ! ------------------------------------------------------------------------------
  ! ------------------------------------------------------------------------------
    class(LakType) :: this
    lak_obs_supported = .true.
    return
  end function lak_obs_supported


  subroutine lak_df_obs(this)
  ! ******************************************************************************
  ! lak_df_obs (implements bnd_df_obs)
  !   -- Store observation type supported by LAK package.
  !   -- Overrides BndType%bnd_df_obs
  ! ******************************************************************************
  !
  !    SPECIFICATIONS:
  ! ------------------------------------------------------------------------------
    ! -- dummy
    class(LakType) :: this
    ! -- local
    integer(I4B) :: indx
  ! ------------------------------------------------------------------------------
    !
    ! -- Store obs type and assign procedure pointer
    !    for stage observation type.
    call this%obs%StoreObsType('stage', .false., indx)
    this%obs%obsData(indx)%ProcessIdPtr => lak_process_obsID
    !
    ! -- Store obs type and assign procedure pointer
    !    for ext-inflow observation type.
    call this%obs%StoreObsType('ext-inflow', .true., indx)
    this%obs%obsData(indx)%ProcessIdPtr => lak_process_obsID
    !
    ! -- Store obs type and assign procedure pointer
    !    for outlet-inflow observation type.
    call this%obs%StoreObsType('outlet-inflow', .true., indx)
    this%obs%obsData(indx)%ProcessIdPtr => lak_process_obsID
    !
    ! -- Store obs type and assign procedure pointer
    !    for inflow observation type.
    call this%obs%StoreObsType('inflow', .true., indx)
    this%obs%obsData(indx)%ProcessIdPtr => lak_process_obsID
    !
    ! -- Store obs type and assign procedure pointer
    !    for from-mvr observation type.
    call this%obs%StoreObsType('from-mvr', .true., indx)
    this%obs%obsData(indx)%ProcessIdPtr => lak_process_obsID
    !
    ! -- Store obs type and assign procedure pointer
    !    for rainfall observation type.
    call this%obs%StoreObsType('rainfall', .true., indx)
    this%obs%obsData(indx)%ProcessIdPtr => lak_process_obsID
    !
    ! -- Store obs type and assign procedure pointer
    !    for runoff observation type.
    call this%obs%StoreObsType('runoff', .true., indx)
    this%obs%obsData(indx)%ProcessIdPtr => lak_process_obsID
    !
    ! -- Store obs type and assign procedure pointer
    !    for lak observation type.
    call this%obs%StoreObsType('lak', .true., indx)
    this%obs%obsData(indx)%ProcessIdPtr => lak_process_obsID
    !
    ! -- Store obs type and assign procedure pointer
    !    for evaporation observation type.
    call this%obs%StoreObsType('evaporation', .true., indx)
    this%obs%obsData(indx)%ProcessIdPtr => lak_process_obsID
    !
    ! -- Store obs type and assign procedure pointer
    !    for withdrawal observation type.
    call this%obs%StoreObsType('withdrawal', .true., indx)
    this%obs%obsData(indx)%ProcessIdPtr => lak_process_obsID
    !
    ! -- Store obs type and assign procedure pointer
    !    for ext-outflow observation type.
    call this%obs%StoreObsType('ext-outflow', .true., indx)
    this%obs%obsData(indx)%ProcessIdPtr => lak_process_obsID
    !
    ! -- Store obs type and assign procedure pointer
    !    for to-mvr observation type.
    call this%obs%StoreObsType('to-mvr', .true., indx)
    this%obs%obsData(indx)%ProcessIdPtr => lak_process_obsID
    !
    ! -- Store obs type and assign procedure pointer
    !    for storage observation type.
    call this%obs%StoreObsType('storage', .true., indx)
    this%obs%obsData(indx)%ProcessIdPtr => lak_process_obsID
    !
    ! -- Store obs type and assign procedure pointer
    !    for constant observation type.
    call this%obs%StoreObsType('constant', .true., indx)
    this%obs%obsData(indx)%ProcessIdPtr => lak_process_obsID
    !
    ! -- Store obs type and assign procedure pointer
    !    for outlet observation type.
    call this%obs%StoreObsType('outlet', .true., indx)
    this%obs%obsData(indx)%ProcessIdPtr => lak_process_obsID
    !
    ! -- Store obs type and assign procedure pointer
    !    for volume observation type.
    call this%obs%StoreObsType('volume', .true., indx)
    this%obs%obsData(indx)%ProcessIdPtr => lak_process_obsID
    !
    ! -- Store obs type and assign procedure pointer
    !    for surface-area observation type.
    call this%obs%StoreObsType('surface-area', .true., indx)
    this%obs%obsData(indx)%ProcessIdPtr => lak_process_obsID
    !
    ! -- Store obs type and assign procedure pointer
    !    for wetted-area observation type.
    call this%obs%StoreObsType('wetted-area', .true., indx)
    this%obs%obsData(indx)%ProcessIdPtr => lak_process_obsID
    !
    ! -- Store obs type and assign procedure pointer
    !    for conductance observation type.
    call this%obs%StoreObsType('conductance', .true., indx)
    this%obs%obsData(indx)%ProcessIdPtr => lak_process_obsID
    !
    return
  end subroutine lak_df_obs


  subroutine lak_bd_obs(this)
    ! **************************************************************************
    ! lak_bd_obs
    !   -- Calculate observations this time step and call
    !      ObsType%SaveOneSimval for each LakType observation.
    ! **************************************************************************
    !
    !    SPECIFICATIONS:
    ! --------------------------------------------------------------------------
    ! -- dummy
    class(LakType), intent(inout) :: this
    ! -- local
    integer(I4B) :: i, igwfnode, j, jj, n, nn
    real(DP) :: hgwf, hlak, v, v2
    character(len=100) :: errmsg
    type(ObserveType), pointer :: obsrv => null()
    !---------------------------------------------------------------------------
    !
    ! Write simulated values for all LAK observations
    if (this%obs%npakobs > 0) then
      call this%obs%obs_bd_clear()
      do i = 1, this%obs%npakobs
        obsrv => this%obs%pakobs(i)%obsrv
        nn = size(obsrv%indxbnds)
        do j = 1, nn
          v = DNODATA
          jj = obsrv%indxbnds(j)
          select case (obsrv%ObsTypeId)
            case ('STAGE')
              if (this%iboundpak(jj) /= 0) then
                v = this%xnewpak(jj)
              end if
            case ('EXT-INFLOW')
              if (this%iboundpak(jj) /= 0) then
                call this%lak_calculate_inflow(jj, v)
              end if
            case ('OUTLET-INFLOW')
              if (this%iboundpak(jj) /= 0) then
                call this%lak_calculate_outlet_inflow(jj, v)
              end if
            case ('INFLOW')
              if (this%iboundpak(jj) /= 0) then
                call this%lak_calculate_inflow(jj, v)
                call this%lak_calculate_outlet_inflow(jj, v2)
                v = v + v2
              end if
            case ('FROM-MVR')
              if (this%iboundpak(jj) /= 0) then
                if (this%imover == 1) then
                  v = this%pakmvrobj%get_qfrommvr(jj)
                end if
              end if
            case ('RAINFALL')
              if (this%iboundpak(jj) /= 0) then
                v = this%precip(jj)
              end if
            case ('RUNOFF')
              if (this%iboundpak(jj) /= 0) then
                v = this%runoff(jj)
              end if
            case ('LAK')
              n = this%imap(jj)
              if (this%iboundpak(n) /= 0) then
                igwfnode = this%cellid(jj)
                hgwf = this%xnew(igwfnode)
                if (this%hcof(jj) /= DZERO) then
                  v = -(this%hcof(jj) * (this%xnewpak(n) - hgwf))
                else
                  v = -this%rhs(jj)
                end if
              end if
            case ('EVAPORATION')
              if (this%iboundpak(jj) /= 0) then
                v = this%evap(jj)
              end if
            case ('WITHDRAWAL')
              if (this%iboundpak(jj) /= 0) then
                v = this%withr(jj)
              end if
            case ('EXT-OUTFLOW')
              n = this%lakein(jj)
              if (this%iboundpak(n) /= 0) then
                if (this%lakeout(jj) == 0) then
                  v = this%simoutrate(jj)
                  if (v < DZERO) then
                    if (this%imover == 1) then
                      v = v + this%pakmvrobj%get_qtomvr(jj)
                    end if
                  end if
                end if
              end if
            case ('TO-MVR')
              n = this%lakein(jj)
              if (this%iboundpak(n) /= 0) then
                if (this%imover == 1) then
                  v = this%pakmvrobj%get_qtomvr(jj)
                  if (v > DZERO) then
                    v = -v
                  end if
                end if
              end if
            case ('STORAGE')
              if (this%iboundpak(jj) /= 0) then
                v = this%qsto(jj)
              end if
            case ('CONSTANT')
              if (this%iboundpak(jj) /= 0) then
                v = this%chterm(jj)
              end if
            case ('OUTLET')
              n = this%lakein(jj)
              if (this%iboundpak(jj) /= 0) then
                v = this%simoutrate(jj)
                !if (this%imover == 1) then
                !  v = v + this%pakmvrobj%get_qtomvr(jj)
                !end if
              end if
            case ('VOLUME')
              if (this%iboundpak(jj) /= 0) then
                call this%lak_calculate_vol(jj, this%xnewpak(jj), v)
              end if
            case ('SURFACE-AREA')
              if (this%iboundpak(jj) /= 0) then
                hlak = this%xnewpak(jj)
                call this%lak_calculate_sarea(jj, hlak, v)
              end if
            case ('WETTED-AREA')
              n = this%imap(jj)
              if (this%iboundpak(n) /= 0) then
                hlak = this%xnewpak(n)
                nn = size(obsrv%indxbnds)
                igwfnode = this%cellid(jj)
                hgwf = this%xnew(igwfnode)
                call this%lak_calculate_conn_warea(n, jj, hlak, hgwf, v)
              end if
            case ('CONDUCTANCE')
              n = this%imap(jj)
              if (this%iboundpak(n) /= 0) then
                hlak = this%xnewpak(n)
                nn = size(obsrv%indxbnds)
                igwfnode = this%cellid(jj)
                hgwf = this%xnew(igwfnode)
                call this%lak_calculate_conn_conductance(n, jj, hlak, hgwf, v)
              end if
            case default
              errmsg = 'Unrecognized observation type: ' // trim(obsrv%ObsTypeId)
              call store_error(errmsg)
              call ustop()
          end select
          call this%obs%SaveOneSimval(obsrv, v)
        end do
      end do
    end if
    !
    return
  end subroutine lak_bd_obs


  subroutine lak_rp_obs(this)
    ! -- dummy
    class(LakType), intent(inout) :: this
    ! -- local
    integer(I4B) :: i, j, n, nn1, nn2
    integer(I4B) :: jj
    character(len=LINELENGTH) :: errmsg
    character(len=LENBOUNDNAME) :: bname
    logical :: jfound
    class(ObserveType),   pointer :: obsrv => null()
    ! --------------------------------------------------------------------------
    ! -- formats
10  format('Boundary "',a,'" for observation "',a,                               &
           '" is invalid in package "',a,'"')
    !
    do i = 1, this%obs%npakobs
      obsrv => this%obs%pakobs(i)%obsrv
      !
      ! -- indxbnds needs to be deallocated and reallocated (using
      !    ExpandArray) each stress period because list of boundaries
      !    can change each stress period.
      if (allocated(obsrv%indxbnds)) then
        deallocate(obsrv%indxbnds)
      end if
      !
      ! -- get node number 1
      nn1 = obsrv%NodeNumber
      if (nn1 == NAMEDBOUNDFLAG) then
        bname = obsrv%FeatureName
        if (bname /= '') then
          ! -- Observation lake is based on a boundary name.
          !    Iterate through all lakes to identify and store
          !    corresponding index in bound array.
          jfound = .false.
          if (obsrv%ObsTypeId=='LAK' .or.                                        &
              obsrv%ObsTypeId=='CONDUCTANCE' .or.                                &
              obsrv%ObsTypeId=='WETTED-AREA') then
            do j = 1, this%nlakes
              do jj = this%idxlakeconn(j), this%idxlakeconn(j+1) - 1
                if (this%boundname(jj) == bname) then
                  jfound = .true.
                  call ExpandArray(obsrv%indxbnds)
                  n = size(obsrv%indxbnds)
                  obsrv%indxbnds(n) = jj
                end if
              end do
            end do
          else if (obsrv%ObsTypeId=='EXT-OUTFLOW' .or.                           &
                   obsrv%ObsTypeId=='TO-MVR' .or.                                &
                   obsrv%ObsTypeId=='OUTLET') then
            do j = 1, this%noutlets
              jj = this%lakein(j)
              if (this%lakename(jj) == bname) then
                jfound = .true.
                call ExpandArray(obsrv%indxbnds)
                n = size(obsrv%indxbnds)
                obsrv%indxbnds(n) = j
              end if
            end do
          else
            do j = 1, this%nlakes
              if (this%lakename(j) == bname) then
                jfound = .true.
                call ExpandArray(obsrv%indxbnds)
                n = size(obsrv%indxbnds)
                obsrv%indxbnds(n) = j
              end if
            end do
          end if
          if (.not. jfound) then
            write(errmsg,10)trim(bname), trim(obsrv%Name), trim(this%name)
            call store_error(errmsg)
          end if
        end if
      else
        call ExpandArray(obsrv%indxbnds)
        n = size(obsrv%indxbnds)
        if (n == 1) then
          if (obsrv%ObsTypeId=='LAK' .or.                                        &
               obsrv%ObsTypeId=='CONDUCTANCE' .or.                               &
               obsrv%ObsTypeId=='WETTED-AREA') then
            nn2 = obsrv%NodeNumber2
            j = this%idxlakeconn(nn1) + nn2 - 1
            obsrv%indxbnds(1) = j
          else
            obsrv%indxbnds(1) = nn1
          end if
        else
          errmsg = 'Programming error in lak_rp_obs'
          call store_error(errmsg)
        endif
      end if
      !
      ! -- catch non-cumulative observation assigned to observation defined
      !    by a boundname that is assigned to more than one element
      if (obsrv%ObsTypeId == 'STAGE') then
        n = size(obsrv%indxbnds)
        if (n > 1) then
          write(errmsg, '(a,3(1x,a))')                                           &
            trim(adjustl(obsrv%ObsTypeId)),                                      &
            'for observation', trim(adjustl(obsrv%Name)),                        &
            ' must be assigned to a lake with a unique boundname.'
          call store_error(errmsg)
        end if
      end if
      !
      ! -- check that index values are valid
      if (obsrv%ObsTypeId=='TO-MVR' .or.                                         &
          obsrv%ObsTypeId=='EXT-OUTFLOW' .or.                                    &
          obsrv%ObsTypeId=='OUTLET') then
        do j = 1, size(obsrv%indxbnds)
          nn1 =  obsrv%indxbnds(j)
          if (nn1 < 1 .or. nn1 > this%noutlets) then
            write(errmsg, '(a,1x,a,1x,i0,1x,a,1x,i0,a)')                         &
              trim(adjustl(obsrv%ObsTypeId)),                                    &
              ' outlet must be > 0 and <=', this%noutlets,                       &
              '(specified value is ', nn1, ')'
            call store_error(errmsg)
          end if
        end do
      else if (obsrv%ObsTypeId=='LAK' .or.                                       &
               obsrv%ObsTypeId=='CONDUCTANCE' .or.                               &
               obsrv%ObsTypeId=='WETTED-AREA') then
        do j = 1, size(obsrv%indxbnds)
          nn1 =  obsrv%indxbnds(j)
          if (nn1 < 1 .or. nn1 > this%maxbound) then
            write(errmsg, '(a,1x,a,1x,i0,1x,a,1x,i0,a)')                         &
              trim(adjustl(obsrv%ObsTypeId)),                                    &
              'lake connection number must be > 0 and <=', this%maxbound,        &
              '(specified value is ', nn1, ')'
            call store_error(errmsg)
          end if
        end do
      else
        do j = 1, size(obsrv%indxbnds)
          nn1 =  obsrv%indxbnds(j)
          if (nn1 < 1 .or. nn1 > this%nlakes) then
            write(errmsg, '(a,1x,a,1x,i0,1x,a,1x,i0,a)')                         &
              trim(adjustl(obsrv%ObsTypeId)),                                    &
              ' lake must be > 0 and <=', this%nlakes,                           &
              '(specified value is ', nn1, ')'
            call store_error(errmsg)
          end if
        end do
      end if
    end do
    if (count_errors() > 0) then
      call ustop()
    end if
    !
    return
  end subroutine lak_rp_obs


  !
  ! -- Procedures related to observations (NOT type-bound)
  subroutine lak_process_obsID(obsrv, dis, inunitobs, iout)
    ! -- This procedure is pointed to by ObsDataType%ProcesssIdPtr. It processes
    !    the ID string of an observation definition for LAK package observations.
    ! -- dummy
    type(ObserveType),      intent(inout) :: obsrv
    class(DisBaseType), intent(in)    :: dis
    integer(I4B),            intent(in)    :: inunitobs
    integer(I4B),            intent(in)    :: iout
    ! -- local
    integer(I4B) :: nn1, nn2
    integer(I4B) :: icol, istart, istop
    character(len=LINELENGTH) :: strng
    character(len=LENBOUNDNAME) :: bndname
    ! formats
    !
    strng = obsrv%IDstring
    ! -- Extract lake number from strng and store it.
    !    If 1st item is not an integer(I4B), it should be a
    !    lake name--deal with it.
    icol = 1
    ! -- get lake number or boundary name
    call extract_idnum_or_bndname(strng, icol, istart, istop, nn1, bndname)
    if (nn1 == NAMEDBOUNDFLAG) then
      obsrv%FeatureName = bndname
    else
      if (obsrv%ObsTypeId=='LAK' .or. obsrv%ObsTypeId=='CONDUCTANCE' .or. &
          obsrv%ObsTypeId=='WETTED-AREA') then
        call extract_idnum_or_bndname(strng, icol, istart, istop, nn2, bndname)
        if (nn2 == NAMEDBOUNDFLAG) then
          obsrv%FeatureName = bndname
          ! -- reset nn1
          nn1 = nn2
        else
          obsrv%NodeNumber2 = nn2
        end if
        !! -- store connection number (NodeNumber2)
        !obsrv%NodeNumber2 = nn2
      endif
    endif
    ! -- store lake number (NodeNumber)
    obsrv%NodeNumber = nn1
    !
    return
  end subroutine lak_process_obsID

  !
  ! -- private LAK methods
  !
  subroutine lak_accumulate_chterm(this, ilak, rrate, chratin, chratout)
    ! **************************************************************************
    ! lak_accumulate_chterm -- Accumulate constant head terms for budget.
    ! **************************************************************************
    !
    !    SPECIFICATIONS:
    ! --------------------------------------------------------------------------
    ! -- dummy
    class(LakType) :: this
    integer(I4B), intent(in) :: ilak
    real(DP), intent(in) :: rrate
    real(DP), intent(inout) :: chratin
    real(DP), intent(inout) :: chratout
    ! -- locals
    real(DP) :: q
    ! format
    ! code
    if (this%iboundpak(ilak) < 0) then
      q = -rrate
      this%chterm(ilak) = this%chterm(ilak) + q
      !
      ! -- See if flow is into lake or out of lake.
      if (q < DZERO) then
        !
        ! -- Flow is out of lake subtract rate from ratout.
        chratout = chratout - q
      else
        !
        ! -- Flow is into lake; add rate to ratin.
        chratin = chratin + q
      end if
    end if
    ! -- return
    return
  end subroutine lak_accumulate_chterm


  subroutine lak_cfupdate(this)
  ! ******************************************************************************
  ! lak_cfupdate -- Update LAK satcond and package rhs and hcof
  ! ******************************************************************************
  !
  !    SPECIFICATIONS:
  ! ------------------------------------------------------------------------------
      class(LakType), intent(inout) :: this
      integer(I4B) :: j, n, node
      real(DP) :: hlak, head, clak, blak
  ! ------------------------------------------------------------------------------
  !
  ! -- Return if no lak lakes
      if(this%nbound.eq.0) return
  !
  ! -- Calculate hcof and rhs for each lak entry
      do n = 1, this%nlakes
        hlak = this%xnewpak(n)
        do j = this%idxlakeconn(n), this%idxlakeconn(n+1)-1
          node = this%cellid(j)
          head = this%xnew(node)

          this%hcof(j) = DZERO
          this%rhs(j) = DZERO
          !
          ! -- set bound, hcof, and rhs components
          call this%lak_calculate_conn_conductance(n, j, hlak, head, clak)
          this%simcond(j) = clak

          this%bound(2,j) = clak

          blak = this%bound(3,j)

          this%hcof(j) = -clak
          !
          ! -- fill rhs
          if (hlak < blak) then
            this%rhs(j) = -clak * blak
          else
            this%rhs(j) = -clak * hlak
          end if
        end do
      end do
      !
      ! -- Return
      return
  end subroutine lak_cfupdate

  subroutine lak_bound_update(this)
  ! ******************************************************************************
  ! lak_bound_update -- store the lake head and connection conductance in the
  !   bound array
  ! ******************************************************************************
  !
  !    SPECIFICATIONS:
  ! ------------------------------------------------------------------------------
      class(LakType), intent(inout) :: this
      integer(I4B) :: j, n, node
      real(DP) :: hlak, head, clak
  ! ------------------------------------------------------------------------------
  !
  ! -- Return if no lak lakes
      if (this%nbound == 0) return
  !
  ! -- Calculate hcof and rhs for each lak entry
      do n = 1, this%nlakes
        hlak = this%xnewpak(n)
        do j = this%idxlakeconn(n), this%idxlakeconn(n+1)-1
          node = this%cellid(j)
          head = this%xnew(node)
          call this%lak_calculate_conn_conductance(n, j, hlak, head, clak)
          this%bound(1, j) = hlak
          this%bound(2, j) = clak
        end do
      end do
      !
      ! -- Return
      return
  end subroutine lak_bound_update

  subroutine lak_solve(this, update)
  ! **************************************************************************
  ! lak_solve -- Solve for lake stage
  ! **************************************************************************
  !
  !    SPECIFICATIONS:
  ! --------------------------------------------------------------------------
    use TdisModule,only:delt
    logical, intent(in), optional :: update
    ! -- dummy
    class(LakType), intent(inout) :: this
    ! -- local
    logical :: lupdate
    integer(I4B) :: i
    integer(I4B) :: j
    integer(I4B) :: n
    integer(I4B) :: iicnvg
    integer(I4B) :: iter
    integer(I4B) :: maxiter
    integer(I4B) :: ncnv
    integer(I4B) :: idry
    integer(I4B) :: idry1
    integer(I4B) :: igwfnode
    integer(I4B) :: ibflg
    integer(I4B) :: idhp
    real(DP) :: hlak
    real(DP) :: hlak0
    real(DP) :: v0
    real(DP) :: v1
    real(DP) :: head
    real(DP) :: ra
    real(DP) :: ro
    real(DP) :: qinf
    real(DP) :: ex
    real(DP) :: ev
    real(DP) :: outinf
    real(DP) :: qlakgw
    real(DP) :: qlakgw1
    real(DP) :: gwfhcof
    real(DP) :: gwfrhs
    real(DP) :: avail
    real(DP) :: resid
    real(DP) :: resid1
    real(DP) :: residb
    real(DP) :: wr
    real(DP) :: derv
    real(DP) :: dh
    real(DP) :: adh
    real(DP) :: adh0
    real(DP) :: delh
    real(DP) :: ts
! --------------------------------------------------------------------------
    !
    ! -- set lupdate
    if (present(update)) then
      lupdate = update
    else
      lupdate = .true.
    end if
    !
    ! -- initialize
    avail = DZERO
    delh = this%delh
    !
    ! -- initialize
    do n = 1, this%nlakes
      this%ncncvr(n) = 0
      this%surfin(n) = DZERO
      this%surfout(n) = DZERO
      this%surfout1(n) = DZERO
      if (this%xnewpak(n) < this%lakebot(n)) then
        this%xnewpak(n) = this%lakebot(n)
      end if
      if (this%gwfiss /= 0) then
        this%xoldpak(n) = this%xnewpak(n)
      end if
      ! -- lake iteration items
      this%iseepc(n) = 0
      this%idhc(n) = 0
      this%en1(n) = this%lakebot(n)
      call this%lak_calculate_residual(n, this%en1(n), this%r1(n))
      this%en2(n) = this%laketop(n)
      call this%lak_calculate_residual(n, this%en2(n), this%r2(n))
    end do
    do n = 1, this%noutlets
      this%simoutrate(n) = DZERO
    end do
    !
    ! -- sum up inflows from mover inflows
    do n = 1, this%nlakes
      call this%lak_calculate_outlet_inflow(n, this%surfin(n))
    end do
    !
    ! -- sum up overland runoff, inflows, and external flows into lake
    !    (includes lake volume)
    do n = 1, this%nlakes
      hlak0 = this%xoldpak(n)
      call this%lak_calculate_runoff(n, ro)
      call this%lak_calculate_inflow(n, qinf)
      call this%lak_calculate_external(n, ex)
      ! --
      call this%lak_calculate_vol(n, hlak0, v0)
      this%flwin(n) = this%surfin(n) + ro + qinf + ex + v0 / delt
    end do
    !
    ! -- sum up inflows from upstream outlets
    do n = 1, this%nlakes
      call this%lak_calculate_outlet_inflow(n, outinf)
      this%flwin(n) = this%flwin(n) + outinf
    end do

    iicnvg = 0
    maxiter = 150

    ! -- outer loop
    converge: do iter = 1, maxiter
      ncnv = 0
      do n = 1, this%nlakes
        if (this%ncncvr(n) == 0) ncnv = 1
      end do
      if (iter == maxiter) ncnv = 0
      if (ncnv == 0) iicnvg = 1

      ! -- initialize variables
      do n = 1, this%nlakes
        this%evap(n) = DZERO
        this%precip(n) = DZERO
        this%precip1(n) = DZERO
        this%seep(n) = DZERO
        this%seep1(n) = DZERO
        this%evap(n) = DZERO
        this%evap1(n) = DZERO
        this%evapo(n) = DZERO
        this%withr(n) = DZERO
        this%withr1(n) = DZERO
        this%flwiter(n) = this%flwin(n)
        this%flwiter1(n) = this%flwin(n)
        if (this%gwfiss /= 0) then
          this%flwiter(n) = DEP20 !1.D+10
          this%flwiter1(n) = DEP20 !1.D+10
        end if
      end do

      estseep: do i = 1, 2
        lakseep: do n = 1, this%nlakes
          ! -- skip inactive lakes
          if (this%iboundpak(n) == 0) then
            cycle lakseep
          end if
          ! - set xoldpak to xnewpak if steady-state
          if (this%gwfiss /= 0) then
            this%xoldpak(n) = this%xnewpak(n)
          end if
          hlak = this%xnewpak(n)
          calcconnseep: do j = this%idxlakeconn(n), this%idxlakeconn(n+1)-1
            igwfnode = this%cellid(j)
            head = this%xnew(igwfnode)
            if (this%ncncvr(n) /= 2) then
              if (this%ibound(igwfnode) > 0) then
                call this%lak_estimate_conn_exchange(i, n, j, idry, hlak,      &
                                                     head, qlakgw,             &
                                                     this%flwiter(n),          &
                                                     gwfhcof, gwfrhs)
                call this%lak_estimate_conn_exchange(i, n, j, idry1, hlak+delh,&
                                                     head, qlakgw1,            &
                                                     this%flwiter1(n))
                !
                ! -- add to gwf matrix
                if (ncnv == 0 .and. i == 2) then
                  if (j == this%maxbound) then
                    this%ncncvr(n) = 2
                  end if
                  if (idry /= 1) then
                    this%hcof(j) = gwfhcof
                    this%rhs(j) = gwfrhs
                  else
                    this%hcof(j) = DZERO
                    this%rhs(j) = qlakgw
                  end if
                end if
                if (i == 2) then
                  this%seep(n) = this%seep(n) + qlakgw
                  this%seep1(n) = this%seep1(n) + qlakgw1
                end if
              end if
            end if

          end do calcconnseep
        end do lakseep
      end do estseep

      laklevel: do n = 1, this%nlakes
        ibflg = 0
        hlak = this%xnewpak(n)
        if (iter < maxiter) then
          this%stageiter(n) = this%xnewpak(n)
        end if
        call this%lak_calculate_rainfall(n, hlak, ra)
        this%precip(n) = ra
        this%flwiter(n) = this%flwiter(n) + ra
        call this%lak_calculate_rainfall(n, hlak+delh, ra)
        this%precip1(n) = ra
        this%flwiter1(n) = this%flwiter1(n) + ra
        !
        ! -- limit withdrawals to lake inflows and lake storage
        call this%lak_calculate_withdrawal(n, this%flwiter(n), wr)
        this%withr = wr
        call this%lak_calculate_withdrawal(n, this%flwiter1(n), wr)
        this%withr1 = wr
        !
        ! -- limit evaporation to lake inflows and lake storage
        call this%lak_calculate_evaporation(n, hlak, this%flwiter(n), ev)
        this%evap(n) = ev
        call this%lak_calculate_evaporation(n, hlak+delh, this%flwiter1(n), ev)
        this%evap1(n) = ev
        !
        ! -- no outlet flow if evaporation consumes all water
        call this%lak_calculate_outlet_outflow(n, hlak+delh,                   &
                                               this%flwiter1(n),               &
                                               this%surfout1(n))
        call this%lak_calculate_outlet_outflow(n, hlak, this%flwiter(n),       &
                                               this%surfout(n))
        !
        ! -- update the surface inflow values
        call this%lak_calculate_outlet_inflow(n, this%surfin(n))
        !
        !
        if (ncnv == 1) then
          if (this%iboundpak(n) > 0 .and. lupdate .eqv. .true.) then
            !
            ! -- recalculate flwin
            hlak0 = this%xoldpak(n)
            call this%lak_calculate_vol(n, hlak0, v0)
            call this%lak_calculate_runoff(n, ro)
            call this%lak_calculate_inflow(n, qinf)
            call this%lak_calculate_external(n, ex)
            this%flwin(n) = this%surfin(n) + ro + qinf + ex + v0 / delt
            !
            ! -- compute new lake stage using Newton's method
            resid = this%precip(n) + this%evap(n) + this%withr(n) + ro +       &
                    qinf + ex + this%surfin(n) +                               &
                    this%surfout(n) + this%seep(n)
            resid1 = this%precip1(n) + this%evap1(n) + this%withr1(n) + ro +   &
                     qinf + ex + this%surfin(n) +                              &
                     this%surfout1(n) + this%seep1(n)

            !call this%lak_calculate_residual(n, this%xnewpak(n), residb)
            !
            ! -- add storage changes for transient stress periods
            hlak = this%xnewpak(n)
            if (this%gwfiss /= 1) then
              call this%lak_calculate_vol(n, hlak, v1)
              resid = resid + (v0 - v1) / delt
              call this%lak_calculate_vol(n, hlak+delh, v1)
              resid1 = resid1 + (v0 - v1) / delt
            !else
            !  call this%lak_calculate_vol(n, hlak, v1)
            !  resid = resid - v1 / delt
            !  call this%lak_calculate_vol(n, hlak+delh, v1)
            !  resid1 = resid1 - v1 / delt
            end if

            !
            ! -- determine the derivative and the stage change
            if (ABS(resid1-resid) > DZERO) then
              derv = (resid1 - resid) / delh
              dh = DZERO
              if (ABS(derv) > DPREC) then
                dh = resid / derv
              end if
            else
              if (resid < DZERO) then
                resid = DZERO
              end if
              call this%lak_vol2stage(n, resid, dh)
              dh = hlak - dh
              this%ncncvr(n) = 1
            end if
            !
            ! -- determine if the updated stage is outside the endpoints
            ts = hlak-dh
            if (iter == 1) this%dh0(n) = dh
            adh = ABS(dh)
            adh0 = ABS(this%dh0(n))
            if ((ts >= this%en2(n)) .or. (ts <= this%en1(n))) then
              ! -- use bisection if dh is increasing or updated stage is below the
              !    bottom of the lake
              if ((adh > adh0) .or. (ts-this%lakebot(n)) < DPREC) then
                ibflg = 1
                ts = DHALF * (this%en1(n) + this%en2(n))
                call this%lak_calculate_residual(n, ts, residb)
                dh = hlak - ts
              end if
            end if
            !
            ! -- set seep0 on the first lake iteration
            if (iter == 1) then
              this%seep0(n) = this%seep(n)
            end if
            !
            ! -- check for slow convergence
            if (this%seep(n)*this%seep0(n) < DPREC) then
              this%iseepc(n) = this%iseepc(n) + 1
            else
              this%iseepc(n) = 0
            end if
            ! -- determine of convergence is slow and oscillating
            idhp = 0
            if (dh*this%dh0(n) < DPREC) idhp = 1
            ! -- determine if stage change is increasing
            adh = ABS(dh)
            if (adh > adh0) idhp = 1
            ! -- increment idhc convergence flag
            if (idhp == 1) then
              this%idhc(n) = this%idhc(n) + 1
            end if
            !
            ! -- switch to bisection when the Newton-Raphson method oscillates
            !    or when convergence is slow
            if (ibflg == 1) then
              if (this%iseepc(n) > 7 .or. this%idhc(n) > 12) then
                ibflg = 1
                ts = DHALF * (this%en1(n) + this%en2(n))
                call this%lak_calculate_residual(n, ts, residb)
                dh = hlak - ts
              end if
            end if
            if (ibflg == 1) then
              ! -- change end points
              ! -- root is between r1 and residb
              if (this%r1(n)*residb < DZERO) then
                this%en2(n) = ts
                this%r2(n) = residb
              ! -- root is between fp and f2
              else
                this%en1(n) = ts
                this%r1(n) = residb
              end if
            end if
          else
            dh = DZERO
          end if
          !
          ! -- update lake stage
          hlak = hlak - dh
          if (hlak < this%lakebot(n)) then
            hlak = this%lakebot(n)
          end if
          if (ABS(dh) < delh) then
            this%ncncvr(n) = 1
          end if
          this%xnewpak(n) = hlak
          !
          ! -- save iterates for lake
          this%seep0(n) = this%seep(n)
          this%dh0(n) = dh
        end if
      end do laklevel

      if (iicnvg == 1) exit converge

    end do converge
    !
    ! -- Mover terms: store outflow after diversion loss
    !    as qformvr and reduce outflow (qd)
    !    by how much was actually sent to the mover
    if (this%imover == 1) then
      do n = 1, this%noutlets
        call this%pakmvrobj%accumulate_qformvr(n, -this%simoutrate(n))
      end do
    end if
    !
    ! -- return
    return
  end subroutine lak_solve


  subroutine lak_calculate_available(this, n, hlak, avail, &
                                     ra, ro, qinf, ex, headp)
    ! **************************************************************************
    ! lak_calculate_available -- Calculate the available volumetric rate for
    !                            a lake given a passed stage
    ! **************************************************************************
    !
    !    SPECIFICATIONS:
    ! --------------------------------------------------------------------------
    use TdisModule,only:delt
    ! -- dummy
    class(LakType), intent(inout) :: this
    integer(I4B), intent(in) :: n
    real(DP), intent(in) :: hlak
    real(DP), intent(inout) :: avail
    real(DP), intent(inout)  :: ra
    real(DP), intent(inout)  :: ro
    real(DP), intent(inout)  :: qinf
    real(DP), intent(inout)  :: ex
    real(DP), intent(in), optional :: headp
    ! -- local
    integer(I4B) :: j
    integer(I4B) :: idry
    integer(I4B) :: igwfnode
    real(DP) :: hp
    real(DP) :: head
    real(DP) :: qlakgw
    real(DP) :: v0
    ! code
    !
    ! -- set hp
    if (present(headp)) then
      hp = headp
    else
      hp = DZERO
    end if
    !
    ! -- initialize
    avail = DZERO
    !
    ! -- calculate the aquifer sources to the lake
    do j = this%idxlakeconn(n), this%idxlakeconn(n+1)-1
      igwfnode = this%cellid(j)
      if (this%ibound(igwfnode) == 0) cycle
      head = this%xnew(igwfnode) + hp
      call this%lak_estimate_conn_exchange(1, n, j, idry, hlak, head, qlakgw, avail)
    end do
    !
    ! -- add rainfall
    call this%lak_calculate_rainfall(n, hlak, ra)
    avail = avail + ra
    !
    ! -- calculate runoff
    call this%lak_calculate_runoff(n, ro)
    avail = avail + ro
    !
    ! -- calculate inflow
    call this%lak_calculate_inflow(n, qinf)
    avail = avail + qinf
    !
    ! -- calculate external flow terms
    call this%lak_calculate_external(n, ex)
    avail = avail + ex
    !
    ! -- calculate volume available in storage
    call this%lak_calculate_vol(n, this%xoldpak(n), v0)
    avail = avail + v0 / delt
    !
    ! -- return
    return
  end subroutine lak_calculate_available


  subroutine lak_calculate_residual(this, n, hlak, resid, headp)
    ! **************************************************************************
    ! lak_calculate_residual -- Calculate the residual for a lake given a
    !                           passed stage
    ! **************************************************************************
    !
    !    SPECIFICATIONS:
    ! --------------------------------------------------------------------------
    use TdisModule,only:delt
    ! -- dummy
    class(LakType), intent(inout) :: this
    integer(I4B), intent(in) :: n
    real(DP), intent(in) :: hlak
    real(DP), intent(inout) :: resid
    real(DP), intent(in), optional :: headp
    ! -- local
    integer(I4B) :: j
    integer(I4B) :: idry
    integer(I4B) :: igwfnode
    real(DP) :: hp
    real(DP) :: avail
    real(DP) :: head
    real(DP) :: ra
    real(DP) :: ro
    real(DP) :: qinf
    real(DP) :: ex
    real(DP) :: ev
    real(DP) :: wr
    real(DP) :: sout
    real(DP) :: sin
    real(DP) :: qlakgw
    real(DP) :: seep
    real(DP) :: hlak0
    real(DP) :: v0
    real(DP) :: v1
    !
    ! -- code
    !
    ! -- set hp
    if (present(headp)) then
      hp = headp
    else
      hp = DZERO
    end if
    !
    ! -- initialize
    resid = DZERO
    avail = DZERO
    seep = DZERO
    !
    ! -- calculate the available water
    call this%lak_calculate_available(n, hlak, avail, &
                                      ra, ro, qinf, ex, hp)
    !
    ! -- calculate groundwater seepage
    do j = this%idxlakeconn(n), this%idxlakeconn(n+1)-1
      igwfnode = this%cellid(j)
      if (this%ibound(igwfnode) == 0) cycle
      head = this%xnew(igwfnode) + hp
      call this%lak_estimate_conn_exchange(2, n, j, idry, hlak, head, qlakgw, avail)
      seep = seep + qlakgw
    end do
    !
    ! -- limit withdrawals to lake inflows and lake storage
    call this%lak_calculate_withdrawal(n, avail, wr)
    !
    ! -- limit evaporation to lake inflows and lake storage
    call this%lak_calculate_evaporation(n, hlak, avail, ev)
    !
    ! -- no outlet flow if evaporation consumes all water
    call this%lak_calculate_outlet_outflow(n, hlak, avail, sout)
    !
    ! -- update the surface inflow values
    call this%lak_calculate_outlet_inflow(n, sin)
    !
    ! -- calculate residual
    resid = ra + ev + wr + ro + qinf + ex + sin + sout + seep
    !
    ! -- include storage
    if (this%gwfiss /= 1) then
      hlak0 = this%xoldpak(n)
      call this%lak_calculate_vol(n, hlak0, v0)
      call this%lak_calculate_vol(n, hlak, v1)
      resid = resid + (v0 - v1) / delt
    end if
    !
    ! -- return
    return
  end subroutine lak_calculate_residual

  subroutine lak_setup_budobj(this)
! ******************************************************************************
! lak_setup_budobj -- Set up the budget object that stores all the lake flows
! ******************************************************************************
!
!    SPECIFICATIONS:
! ------------------------------------------------------------------------------
    ! -- modules
    use ConstantsModule, only: LENBUDTXT
    ! -- dummy
    class(LakType) :: this
    ! -- local
    integer(I4B) :: nbudterm
    integer(I4B) :: nlen
    integer(I4B) :: j, n, n1, n2
    integer(I4B) :: maxlist, naux
    integer(I4B) :: idx
    real(DP) :: q
    character(len=LENBUDTXT) :: text
    character(len=LENBUDTXT), dimension(1) :: auxtxt
! ------------------------------------------------------------------------------
    !
    ! -- Determine the number of lake budget terms. These are fixed for 
    !    the simulation and cannot change
    nbudterm = 9
    nlen = 0
    do n = 1, this%noutlets
      if (this%lakein(n) > 0 .and. this%lakeout(n) > 0) then
        nlen = nlen + 1
      end if
    end do
    if (nlen > 0) nbudterm = nbudterm + 1
    if (this%imover == 1) nbudterm = nbudterm + 2
    if (this%naux > 0) nbudterm = nbudterm + 1
    !
    ! -- set up budobj
    call budgetobject_cr(this%budobj, this%name)
    call this%budobj%budgetobject_df(this%nlakes, nbudterm, 0, 0)
    idx = 0
    !
    ! -- Go through and set up each budget term
    if (nlen > 0) then
      text = '    FLOW-JA-FACE'
      idx = idx + 1
      maxlist = 2 * this%noutlets
      naux = 0
      call this%budobj%budterm(idx)%initialize(text, &
                                               this%name_model, &
                                               this%name, &
                                               this%name_model, &
                                               this%name, &
                                               maxlist, .false., .false., &
                                               naux)
      !
      ! -- store connectivity
      call this%budobj%budterm(idx)%reset(2 * nlen)
      q = DZERO
      do n = 1, this%noutlets
        n1 = this%lakein(n)
        n2 = this%lakeout(n)
        if (n1 > 0 .and. n2 > 0) then
          call this%budobj%budterm(idx)%update_term(n1, n2, q)
          call this%budobj%budterm(idx)%update_term(n2, n1, -q)
        end if
      end do
    end if
    !
    ! -- 
    text = '             GWF'
    idx = idx + 1
    maxlist = this%maxbound 
    naux = 1
    auxtxt(1) = '       FLOW-AREA'
    call this%budobj%budterm(idx)%initialize(text, &
                                             this%name_model, &
                                             this%name, &
                                             this%name_model, &
                                             this%name_model, &
                                             maxlist, .false., .true., &
                                             naux, auxtxt)
    call this%budobj%budterm(idx)%reset(this%maxbound)
    q = DZERO
    do n = 1, this%nlakes
      do j = this%idxlakeconn(n), this%idxlakeconn(n + 1) - 1
        n2 = this%cellid(j)
        call this%budobj%budterm(idx)%update_term(n, n2, q)
      end do
    end do
    !
    ! -- 
    text = '        RAINFALL'
    idx = idx + 1
    maxlist = this%nlakes
    naux = 0
    call this%budobj%budterm(idx)%initialize(text, &
                                             this%name_model, &
                                             this%name, &
                                             this%name_model, &
                                             this%name, &
                                             maxlist, .false., .false., &
                                             naux)
    !
    ! -- 
    text = '     EVAPORATION'
    idx = idx + 1
    maxlist = this%nlakes
    naux = 0
    call this%budobj%budterm(idx)%initialize(text, &
                                             this%name_model, &
                                             this%name, &
                                             this%name_model, &
                                             this%name, &
                                             maxlist, .false., .false., &
                                             naux)
    !
    ! -- 
    text = '          RUNOFF'
    idx = idx + 1
    maxlist = this%nlakes
    naux = 0
    call this%budobj%budterm(idx)%initialize(text, &
                                             this%name_model, &
                                             this%name, &
                                             this%name_model, &
                                             this%name, &
                                             maxlist, .false., .false., &
                                             naux)
    !
    ! -- 
    text = '      EXT-INFLOW'
    idx = idx + 1
    maxlist = this%nlakes
    naux = 0
    call this%budobj%budterm(idx)%initialize(text, &
                                             this%name_model, &
                                             this%name, &
                                             this%name_model, &
                                             this%name, &
                                             maxlist, .false., .false., &
                                             naux)
    !
    ! -- 
    text = '      WITHDRAWAL'
    idx = idx + 1
    maxlist = this%nlakes
    naux = 0
    call this%budobj%budterm(idx)%initialize(text, &
                                             this%name_model, &
                                             this%name, &
                                             this%name_model, &
                                             this%name, &
                                             maxlist, .false., .false., &
                                             naux)
    !
    ! -- 
    text = '     EXT-OUTFLOW'
    idx = idx + 1
    maxlist = this%nlakes
    naux = 0
    call this%budobj%budterm(idx)%initialize(text, &
                                             this%name_model, &
                                             this%name, &
                                             this%name_model, &
                                             this%name, &
                                             maxlist, .false., .false., &
                                             naux)
    !
    ! -- 
    text = '         STORAGE'
    idx = idx + 1
    maxlist = this%nlakes
    naux = 1
    auxtxt(1) = '          VOLUME'
    call this%budobj%budterm(idx)%initialize(text, &
                                             this%name_model, &
                                             this%name, &
                                             this%name_model, &
                                             this%name, &
                                             maxlist, .false., .false., &
                                             naux, auxtxt)
    !
    ! -- 
    text = '        CONSTANT'
    idx = idx + 1
    maxlist = this%nlakes
    naux = 0
    call this%budobj%budterm(idx)%initialize(text, &
                                             this%name_model, &
                                             this%name, &
                                             this%name_model, &
                                             this%name, &
                                             maxlist, .false., .false., &
                                             naux)
    !
    ! -- 
    if (this%imover == 1) then
      !
      ! -- 
      text = '        FROM-MVR'
      idx = idx + 1
      maxlist = this%nlakes
      naux = 0
      call this%budobj%budterm(idx)%initialize(text, &
                                               this%name_model, &
                                               this%name, &
                                               this%name_model, &
                                               this%name, &
                                               maxlist, .false., .false., &
                                               naux)
      !
      ! -- 
      text = '          TO-MVR'
      idx = idx + 1
      maxlist = this%noutlets
      naux = 0
      call this%budobj%budterm(idx)%initialize(text, &
                                               this%name_model, &
                                               this%name, &
                                               this%name_model, &
                                               this%name, &
                                               maxlist, .false., .false., &
                                               naux, ordered_id1=.false.)
    end if
    !
    ! -- 
    naux = this%naux
    if (naux > 0) then
      !
      ! -- 
      text = '       AUXILIARY'
      idx = idx + 1
      maxlist = this%nlakes
      call this%budobj%budterm(idx)%initialize(text, &
                                               this%name_model, &
                                               this%name, &
                                               this%name_model, &
                                               this%name, &
                                               maxlist, .false., .false., &
                                               naux, this%auxname)
    end if
    !
    ! -- if lake flow for each reach are written to the listing file
    if (this%iprflow /= 0) then
      call this%budobj%flowtable_df(this%iout)
    end if
    !
    ! -- return
    return
  end subroutine lak_setup_budobj

  subroutine lak_fill_budobj(this)
! ******************************************************************************
! lak_fill_budobj -- copy flow terms into this%budobj
! ******************************************************************************
!
!    SPECIFICATIONS:
! ------------------------------------------------------------------------------
    ! -- modules
    ! -- dummy
    class(LakType) :: this
    ! -- local
    integer(I4B) :: naux
    real(DP), dimension(:), allocatable :: auxvartmp
    !integer(I4B) :: i
    integer(I4B) :: j
    integer(I4B) :: n
    integer(I4B) :: n1
    integer(I4B) :: n2
    integer(I4B) :: ii
    integer(I4B) :: jj
    integer(I4B) :: idx
    integer(I4B) :: nlen
    real(DP) :: hlak, hgwf
    real(DP) :: v, v1
    real(DP) :: q
    ! -- formats
! -----------------------------------------------------------------------------
    !
    ! -- initialize counter
    idx = 0

    
    ! -- FLOW JA FACE
    nlen = 0
    do n = 1, this%noutlets
      if (this%lakein(n) > 0 .and. this%lakeout(n) > 0) then
        nlen = nlen + 1
      end if
    end do
    if (nlen > 0) then
      idx = idx + 1
      call this%budobj%budterm(idx)%reset(2 * nlen)
      do n = 1, this%noutlets
        n1 = this%lakein(n)
        n2 = this%lakeout(n)
        if (n1 > 0 .and. n2 > 0) then
          q = this%simoutrate(n)
          if (this%imover == 1) then
            q = q + this%pakmvrobj%get_qtomvr(n)
          end if
          call this%budobj%budterm(idx)%update_term(n1, n2, q)
          call this%budobj%budterm(idx)%update_term(n2, n1, -q)
        end if
      end do
    end if

    
    ! -- GWF (LEAKAGE)
    idx = idx + 1
    call this%budobj%budterm(idx)%reset(this%maxbound)
    do n = 1, this%nlakes
      hlak = this%xnewpak(n)
      do j = this%idxlakeconn(n), this%idxlakeconn(n + 1) - 1
        n2 = this%cellid(j)
        hgwf = this%xnew(n2)
        call this%lak_calculate_conn_warea(n, j, hlak, hgwf, this%qauxcbc(1))
        q = this%qleak(j)
        call this%budobj%budterm(idx)%update_term(n, n2, q, this%qauxcbc)
      end do
    end do

    
    ! -- RAIN
    idx = idx + 1
    call this%budobj%budterm(idx)%reset(this%nlakes)
    do n = 1, this%nlakes
      q = this%precip(n)
      call this%budobj%budterm(idx)%update_term(n, n, q)
    end do
    
    
    ! -- EVAPORATION
    idx = idx + 1
    call this%budobj%budterm(idx)%reset(this%nlakes)
    do n = 1, this%nlakes
      q = this%evap(n)
      call this%budobj%budterm(idx)%update_term(n, n, q)
    end do
    

    ! -- RUNOFF
    idx = idx + 1
    call this%budobj%budterm(idx)%reset(this%nlakes)
    do n = 1, this%nlakes
      q = this%runoff(n)
      call this%budobj%budterm(idx)%update_term(n, n, q)
    end do

    
    ! -- INFLOW
    idx = idx + 1
    call this%budobj%budterm(idx)%reset(this%nlakes)
    do n = 1, this%nlakes
      q = this%inflow(n)
      call this%budobj%budterm(idx)%update_term(n, n, q)
    end do
    
    
    ! -- WITHDRAWAL
    idx = idx + 1
    call this%budobj%budterm(idx)%reset(this%nlakes)
    do n = 1, this%nlakes
      q = this%withr(n)
      call this%budobj%budterm(idx)%update_term(n, n, q)
    end do

    
    ! -- EXTERNAL OUTFLOW
    idx = idx + 1
    call this%budobj%budterm(idx)%reset(this%nlakes)
    do n = 1, this%nlakes
      call this%lak_get_external_outlet(n, q)
      ! subtract tomover from external outflow
      call this%lak_get_external_mover(n, v)
      q = q + v
      call this%budobj%budterm(idx)%update_term(n, n, q)
    end do

    
    ! -- STORAGE
    idx = idx + 1
    call this%budobj%budterm(idx)%reset(this%nlakes)
    do n = 1, this%nlakes
      call this%lak_calculate_vol(n, this%xnewpak(n), v1)
      q = this%qsto(n)
      this%qauxcbc(1) = v1
      call this%budobj%budterm(idx)%update_term(n, n, q, this%qauxcbc)
    end do
    
    
    ! -- CONSTANT FLOW
    idx = idx + 1
    call this%budobj%budterm(idx)%reset(this%nlakes)
    do n = 1, this%nlakes
      q = this%chterm(n)
      call this%budobj%budterm(idx)%update_term(n, n, q)
    end do
    
    
    ! -- MOVER
    if (this%imover == 1) then
      
      ! -- FROM MOVER
      idx = idx + 1
      call this%budobj%budterm(idx)%reset(this%nlakes)
      do n = 1, this%nlakes
        q = this%pakmvrobj%get_qfrommvr(n)
        call this%budobj%budterm(idx)%update_term(n, n, q)
      end do
      
      
      ! -- TO MOVER
      idx = idx + 1
      call this%budobj%budterm(idx)%reset(this%noutlets)
      do n = 1, this%noutlets
        n1 = this%lakein(n)
        q = this%pakmvrobj%get_qtomvr(n)
        if (q > DZERO) then
          q = -q
        end if
        call this%budobj%budterm(idx)%update_term(n1, n1, q)
      end do
      
    end if
    
    
    ! -- AUXILIARY VARIABLES
    naux = this%naux
    if (naux > 0) then
      idx = idx + 1
      allocate(auxvartmp(naux))
      call this%budobj%budterm(idx)%reset(this%nlakes)
      do n = 1, this%nlakes
        q = DZERO
        do jj = 1, naux
          ii = n
          auxvartmp(jj) = this%lauxvar(jj, ii)
        end do
        call this%budobj%budterm(idx)%update_term(n, n, q, auxvartmp)
      end do
      deallocate(auxvartmp)
    end if
    !
    ! --Terms are filled, now accumulate them for this time step
    call this%budobj%accumulate_terms()
    !
    ! -- return
    return
  end subroutine lak_fill_budobj
  
  subroutine lak_activate_density(this)
! ******************************************************************************
! lak_activate_density -- Activate addition of density terms
! ******************************************************************************
!
!    SPECIFICATIONS:
! ------------------------------------------------------------------------------
    ! -- dummy
    class(LakType),intent(inout) :: this
    ! -- local
<<<<<<< HEAD
    integer(I4B) :: i, j
    ! -- formats
! ------------------------------------------------------------------------------
    !
    ! -- Set idense and reallocate denseterms to be of size MAXBOUND
    this%idense = 1
    call mem_reallocate(this%denseterms, 3, this%MAXBOUND, 'DENSETERMS', &
                        this%origin)
    do i = 1, this%maxbound
      do j = 1, 3
        this%denseterms(j, i) = DZERO
      end do
    end do
=======
    ! -- formats
! ------------------------------------------------------------------------------
    !
    ! -- Set idense and reallocate denseterms to be of size MZXBOUND
    this%idense = 1
    call mem_reallocate(this%denseterms, 3, this%MAXBOUND, 'DENSETERMS', &
                        this%origin)
>>>>>>> 32e9d738
    write(this%iout,'(/1x,a)') 'DENSITY TERMS HAVE BEEN ACTIVATED FOR LAKE &
      &PACKAGE: ' // trim(adjustl(this%name))
    !
    ! -- return
    return
  end subroutine lak_activate_density

  subroutine lak_calculate_density_exchange(this, iconn, stage, head, cond,    &
                                            botl, flow, gwfhcof, gwfrhs)
! ******************************************************************************
! lak_calculate_density_exchange -- Calculate the groundwater-lake density 
!                                   exchange terms.
!
! -- Arguments are as follows:
!     iconn       : lak-gwf connection number
!     stage       : lake stage
!     head        : gwf head
!     cond        : conductance
!     botl        : bottom elevation of this connection
!     flow        : calculated flow, updated here with density terms
!     gwfhcof     : gwf head coefficient, updated here with density terms
!     gwfrhs      : gwf right-hand-side value, updated here with density terms
!
! -- Member variable used here
!     denseterms  : shape (3, MAXBOUND), filled by buoyancy package
!                     col 1 is relative density of lake (denselak / denseref)
!                     col 2 is relative density of gwf cell (densegwf / denseref)
<<<<<<< HEAD
!                     col 3 is elevation of gwf cell
=======
!                     col 3 is elevation of gwf cell (densegwf / denseref)
>>>>>>> 32e9d738
!
! ******************************************************************************
!
!    SPECIFICATIONS:
! ------------------------------------------------------------------------------
    ! -- dummy
    class(LakType),intent(inout) :: this
    integer(I4B), intent(in) :: iconn
    real(DP), intent(in) :: stage
    real(DP), intent(in) :: head
    real(DP), intent(in) :: cond
    real(DP), intent(in) :: botl
    real(DP), intent(inout) :: flow
    real(DP), intent(inout) :: gwfhcof
    real(DP), intent(inout) :: gwfrhs
    ! -- local
    real(DP) :: ss
    real(DP) :: hh
    real(DP) :: havg
    real(DP) :: rdenselak
    real(DP) :: rdensegwf
    real(DP) :: rdenseavg
    real(DP) :: elevlak
    real(DP) :: elevgwf
    real(DP) :: elevavg
    real(DP) :: d1
    real(DP) :: d2
    logical :: stage_below_bot
    logical :: head_below_bot
    ! -- formats
! ------------------------------------------------------------------------------
    !
    ! -- Set lak density to lak density or gwf density
    if (stage >= botl) then
      ss = stage
      stage_below_bot = .false.
      rdenselak = this%denseterms(1, iconn)  ! lak rel density
    else
      ss = botl
      stage_below_bot = .true.
      rdenselak = this%denseterms(2, iconn)  ! gwf rel density
    end if
    !
    ! -- set hh to head or botl
    if (head >= botl) then
      hh = head
      head_below_bot = .false.
      rdensegwf = this%denseterms(2, iconn)  ! gwf rel density
    else
      hh = botl
      head_below_bot = .true.
      rdensegwf = this%denseterms(1, iconn)  ! lak rel density
    end if
    !
    ! -- todo: hack because denseterms not updated in a cf calculation
    if (rdensegwf == DZERO) return
    !
    ! -- Update flow
    if (stage_below_bot .and. head_below_bot) then
      !
      ! -- flow is zero, so no terms are updated
      !
    else
      !
      ! -- calulate average relative density
      rdenseavg = DHALF * (rdenselak + rdensegwf)
      !
      ! -- Add contribution of first density term: 
      !      cond * (denseavg/denseref - 1) * (hgwf - hlak)
      d1 = cond * (rdenseavg - DONE) 
      gwfhcof = gwfhcof - d1
      gwfrhs = gwfrhs - d1 * ss
      d1 = d1 * (hh - ss)
      flow = flow + d1
      !
      ! -- Add second density term if stage and head not below bottom
      if (.not. stage_below_bot .and. .not. head_below_bot) then
        !
        ! -- Add contribution of second density term:
        !      cond * (havg - elevavg) * (densegwf - denselak) / denseref
        elevgwf = this%denseterms(3, iconn)
        if (this%ictype(iconn) == 0 .or. this%ictype(iconn) == 3) then
          ! -- vertical or embedded vertical connection
          elevlak = botl
        else
          ! -- horizontal or embedded horizontal connection
          elevlak = elevgwf
        end if
        elevavg = DHALF * (elevlak + elevgwf)
        havg = DHALF * (hh + ss)
        d2 = cond * (havg - elevavg) * (rdensegwf - rdenselak)
        gwfrhs = gwfrhs + d2
        flow = flow + d2
      end if
    end if
    !
    ! -- return
    return
  end subroutine lak_calculate_density_exchange


end module LakModule<|MERGE_RESOLUTION|>--- conflicted
+++ resolved
@@ -11,10 +11,6 @@
                              LENPAKLOC, DNODATA,                               &
                              TABLEFT, TABCENTER, TABRIGHT,                     &
                              TABSTRING, TABUCSTRING, TABINTEGER, TABREAL
-<<<<<<< HEAD
-  use MemoryTypeModule, only: MemoryTSType
-=======
->>>>>>> 32e9d738
   use MemoryManagerModule, only: mem_allocate, mem_reallocate, mem_setptr,     &
                                  mem_deallocate
   use SmoothingModule,  only: sQuadraticSaturation, sQSaturation,              &
@@ -3002,38 +2998,24 @@
     ival = abs(itemno)
     if (itemno > 0) then
       if (ival < 1 .or. ival > this%nlakes) then
-<<<<<<< HEAD
-        write(errmsg,'(a,1x,i6,1x,a,1x,i6)')                                     &
-          'LAKENO ', itemno, 'MUST BE > 0 and <= ', this%nlakes
-=======
         write(errmsg,'(a,1x,i0,1x,a,1x,i0,a)')                                   &
           'LAKENO', itemno, 'must be greater than 0 and less than or equal to',  &
           this%nlakes, '.'
->>>>>>> 32e9d738
         call store_error(errmsg)
         ierr = 1
       end if
     else
       if (ival < 1 .or. ival > this%noutlets) then
-<<<<<<< HEAD
-        write(errmsg,'(a,1x,i6,1x,a,1x,i6)')                                     &
-          'IOUTLET ', itemno, 'MUST BE > 0 and <= ', this%noutlets
-=======
         write(errmsg,'(a,1x,i0,1x,a,1x,i0,a)')                                     &
           'IOUTLET', itemno, 'must be greater than 0 and less than or equal to',   &
           this%noutlets, '.'
->>>>>>> 32e9d738
         call store_error(errmsg)
         ierr = 1
       end if
     end if
   end function lak_check_valid
 
-<<<<<<< HEAD
-  subroutine lak_set_stressperiod(this, itemno, line)
-=======
   subroutine lak_set_stressperiod(this, itemno)
->>>>>>> 32e9d738
 ! ******************************************************************************
 ! lak_set_stressperiod -- Set a stress period attribute for lakweslls(itemno)
 !                         using keywords.
@@ -3042,78 +3024,22 @@
 !    SPECIFICATIONS:
 ! ------------------------------------------------------------------------------
     use TimeSeriesManagerModule, only: read_value_or_time_series_adv
-<<<<<<< HEAD
-    use InputOutputModule, only: urword
-=======
->>>>>>> 32e9d738
     use SimModule, only: ustop, store_error
     ! -- dummy
     class(LakType),intent(inout) :: this
     integer(I4B), intent(in) :: itemno
-<<<<<<< HEAD
-    character (len=*), intent(in) :: line
-=======
->>>>>>> 32e9d738
     ! -- local
     character(len=LINELENGTH) :: text
     character(len=LINELENGTH) :: caux
     character(len=LINELENGTH) :: keyword
     character(len=LINELENGTH) :: errmsg
-<<<<<<< HEAD
-    character(len=LENBOUNDNAME) :: bndName
-    character(len=9) :: citem
-    integer(I4B) :: ierr
-    integer(I4B) :: itmp
-    integer(I4B) :: ival, istart, istop
-    integer(I4B) :: i0
-    integer(I4B) :: lloc
-    integer(I4B) :: ii
-    integer(I4B) :: jj
-    real(DP) :: rval
-=======
     integer(I4B) :: ierr
     integer(I4B) :: ii
     integer(I4B) :: jj
->>>>>>> 32e9d738
     real(DP), pointer :: bndElem => null()
     ! -- formats
 ! ------------------------------------------------------------------------------
     !
-<<<<<<< HEAD
-    ! -- write abs(itemno) to citem string
-    itmp = ABS(itemno)
-    write(citem,'(i9.9)') itmp
-    !
-    ! -- Assign boundary name
-    if (this%inamedbound==1) then
-      bndName = this%boundname(itemno)
-    else
-      bndName = ''
-    end if
-    !
-    ! -- read line
-    lloc = 1
-    call urword(line, lloc, istart, istop, 1, ival, rval, this%iout, this%inunit)
-    i0 = istart
-    keyword = line(istart:istop)
-    select case (line(istart:istop))
-      case ('STATUS')
-        ierr = this%lak_check_valid(itemno)
-        if (ierr /= 0) goto 999
-        !bndName = this%boundname(itemno)
-        call urword(line, lloc, istart, istop, 1, ival, rval, this%iout, this%inunit)
-        text = line(istart:istop)
-        this%status(itmp) = text(1:8)
-        if (text == 'CONSTANT') then
-          this%iboundpak(itmp) = -1
-        else if (text == 'INACTIVE') then
-          this%iboundpak(itmp) = 0
-        else if (text == 'ACTIVE') then
-          this%iboundpak(itmp) = 1
-        else
-          write(errmsg,'(a,a)')                                                  &
-            'UNKNOWN ' // trim(this%text)//' LAK STATUS KEYWORD: ', text
-=======
     ! -- read line
     call this%parser%GetStringCaps(keyword)
     select case (keyword)
@@ -3133,20 +3059,10 @@
         else
           write(errmsg,'(a,a)')                                                  &
             'Unknown ' // trim(this%text)//' lak status keyword: ', text // '.'
->>>>>>> 32e9d738
           call store_error(errmsg)
         end if
       case ('STAGE')
         ierr = this%lak_check_valid(itemno)
-<<<<<<< HEAD
-        if (ierr /= 0) goto 999
-        call urword(line, lloc, istart, istop, 0, ival, rval,                    &
-                    this%iout, this%inunit)
-        text = line(istart:istop)
-        jj = 1    ! For STAGE
-        bndElem => this%stage(itmp)
-        call read_value_or_time_series_adv(text, itmp, jj, bndElem, this%name,   &
-=======
         if (ierr /= 0) then
           goto 999
         end if
@@ -3154,26 +3070,10 @@
         jj = 1    ! For STAGE
         bndElem => this%stage(itemno)
         call read_value_or_time_series_adv(text, itemno, jj, bndElem, this%name, &
->>>>>>> 32e9d738
                                            'BND', this%tsManager, this%iprpak,   &
                                            'STAGE')
       case ('RAINFALL')
         ierr = this%lak_check_valid(itemno)
-<<<<<<< HEAD
-        if (ierr /= 0) goto 999
-        call urword(line, lloc, istart, istop, 0, ival, rval,                    &
-                    this%iout, this%inunit)
-        text = line(istart:istop)
-        jj = 1    ! For RAINFALL
-        bndElem => this%rainfall(itmp)
-        call read_value_or_time_series_adv(text, itmp, jj, bndElem, this%name,   &
-                                           'BND', this%tsManager, this%iprpak,   &
-                                           'RAINFALL')
-        if (this%rainfall(itmp) < DZERO) then
-          write(errmsg, '(a,i0,a,G0,a)')                                         &
-            'LAKE ', itmp, ' WAS ASSIGNED A RAINFALL VALUE OF ',                 &
-            this%rainfall(itmp), '. RAINFALL MUST BE POSITIVE.'
-=======
         if (ierr /= 0) then
           goto 999
         end if
@@ -3187,26 +3087,10 @@
           write(errmsg, '(a,i0,a,G0,a)')                                         &
             'Lake ', itemno, ' was assigned a rainfall value of ',               &
             this%rainfall(itemno), '. Rainfall must be positive.'
->>>>>>> 32e9d738
           call store_error(errmsg)
         end if
       case ('EVAPORATION')
         ierr = this%lak_check_valid(itemno)
-<<<<<<< HEAD
-        if (ierr /= 0) goto 999
-        call urword(line, lloc, istart, istop, 0, ival, rval,                    &
-                    this%iout, this%inunit)
-        text = line(istart:istop)
-        jj = 1    ! For EVAPORATION
-        bndElem => this%evaporation(itmp)
-        call read_value_or_time_series_adv(text, itmp, jj, bndElem, this%name,   &
-                                           'BND', this%tsManager, this%iprpak,   &
-                                           'EVAPORATION')
-        if (this%evaporation(itmp) < DZERO) then
-          write(errmsg, '(a,i0,a,G0,a)')                                         &
-            'LAKE ', itmp, ' WAS ASSIGNED AN EVAPORATION VALUE OF ',             &
-            this%evaporation(itmp), '. EVAPORATION MUST BE POSITIVE.'
-=======
         if (ierr /= 0) then
           goto 999
         end if
@@ -3220,26 +3104,10 @@
           write(errmsg, '(a,i0,a,G0,a)')                                         &
             'Lake ', itemno, ' was assigned an evaporation value of ',           &
             this%evaporation(itemno), '. Evaporation must be positive.'
->>>>>>> 32e9d738
           call store_error(errmsg)
         end if
       case ('RUNOFF')
         ierr = this%lak_check_valid(itemno)
-<<<<<<< HEAD
-        if (ierr /= 0) goto 999
-        call urword(line, lloc, istart, istop, 0, ival, rval,                    &
-                    this%iout, this%inunit)
-        text = line(istart:istop)
-        jj = 1    ! For RUNOFF
-        bndElem => this%runoff(itmp)
-        call read_value_or_time_series_adv(text, itmp, jj, bndElem, this%name,   &
-                                           'BND', this%tsManager, this%iprpak,   &
-                                           'RUNOFF')
-        if (this%runoff(itmp) < DZERO) then
-          write(errmsg, '(a,i0,a,G0,a)')                                         &
-            'LAKE ', itmp, ' WAS ASSIGNED A RUNOFF VALUE OF ',                   &
-            this%runoff(itmp), '. RUNOFF MUST BE POSITIVE.'
-=======
         if (ierr /= 0) then
           goto 999
         end if
@@ -3253,26 +3121,10 @@
           write(errmsg, '(a,i0,a,G0,a)')                                         &
             'Lake ', itemno, ' was assigned a runoff value of ',                 &
             this%runoff(itemno), '. Runoff must be positive.'
->>>>>>> 32e9d738
           call store_error(errmsg)
         end if
       case ('INFLOW')
         ierr = this%lak_check_valid(itemno)
-<<<<<<< HEAD
-        if (ierr /= 0) goto 999
-        call urword(line, lloc, istart, istop, 0, ival, rval,                    &
-                    this%iout, this%inunit)
-        text = line(istart:istop)
-        jj = 1    ! For specified INFLOW
-        bndElem => this%inflow(itmp)
-        call read_value_or_time_series_adv(text, itmp, jj, bndElem, this%name,   &
-                                           'BND', this%tsManager, this%iprpak,   &
-                                           'INFLOW')
-        if (this%inflow(itmp) < DZERO) then
-          write(errmsg, '(a,i0,a,G0,a)')                                         &
-            'LAKE ', itmp, ' WAS ASSIGNED AN INFLOW VALUE OF ',                  &
-            this%inflow(itmp), '. INFLOW MUST BE POSITIVE.'
-=======
         if (ierr /= 0) then
           goto 999
         end if
@@ -3286,26 +3138,10 @@
           write(errmsg, '(a,i0,a,G0,a)')                                         &
             'Lake ', itemno, ' was assigned an inflow value of ',                &
             this%inflow(itemno), '. Inflow must be positive.'
->>>>>>> 32e9d738
           call store_error(errmsg)
         end if
       case ('WITHDRAWAL')
         ierr = this%lak_check_valid(itemno)
-<<<<<<< HEAD
-        if (ierr /= 0) goto 999
-        call urword(line, lloc, istart, istop, 0, ival, rval,                    &
-                    this%iout, this%inunit)
-        text = line(istart:istop)
-        jj = 1    ! For specified WITHDRAWAL
-        bndElem => this%withdrawal(itmp)
-        call read_value_or_time_series_adv(text, itmp, jj, bndElem, this%name,   &
-                                           'BND', this%tsManager, this%iprpak,   &
-                                           'WITHDRAWL')
-        if (this%withdrawal(itmp) < DZERO) then
-          write(errmsg, '(a,i0,a,G0,a)')                                         &
-            'LAKE ', itmp, ' WAS ASSIGNED A WITHDRAWAL VALUE OF ',               &
-            this%withdrawal(itmp), '. WITHDRAWAL MUST BE POSITIVE.'
-=======
         if (ierr /= 0) then
           goto 999
         end if
@@ -3319,21 +3155,10 @@
           write(errmsg, '(a,i0,a,G0,a)')                                         &
             'Lake ', itemno, ' was assigned a withdrawal value of ',             &
             this%withdrawal(itemno), '. Withdrawal must be positive.'
->>>>>>> 32e9d738
           call store_error(errmsg)
         end if
       case ('RATE')
         ierr = this%lak_check_valid(-itemno)
-<<<<<<< HEAD
-        if (ierr /= 0) goto 999
-        bndName = 'OUTLET' // citem
-        call urword(line, lloc, istart, istop, 0, ival, rval,                    &
-                    this%iout, this%inunit)
-        text = line(istart:istop)
-        jj = 1    ! For specified OUTLET RATE
-        bndElem => this%outrate(itmp)
-        call read_value_or_time_series_adv(text, itmp, jj, bndElem, this%name,   &
-=======
         if (ierr /= 0) then
           goto 999
         end if
@@ -3341,21 +3166,10 @@
         jj = 1    ! For specified OUTLET RATE
         bndElem => this%outrate(itemno)
         call read_value_or_time_series_adv(text, itemno, jj, bndElem, this%name, &
->>>>>>> 32e9d738
                                            'BND', this%tsManager, this%iprpak,   &
                                            'RATE')
       case ('INVERT')
         ierr = this%lak_check_valid(-itemno)
-<<<<<<< HEAD
-        if (ierr /= 0) goto 999
-        bndName = 'OUTLET' // citem
-        call urword(line, lloc, istart, istop, 0, ival, rval,                    &
-                    this%iout, this%inunit)
-        text = line(istart:istop)
-        jj = 1    ! For OUTLET INVERT
-        bndElem => this%outinvert(itmp)
-        call read_value_or_time_series_adv(text, itmp, jj, bndElem, this%name,   &
-=======
         if (ierr /= 0) then
           goto 999
         end if
@@ -3363,33 +3177,10 @@
         jj = 1    ! For OUTLET INVERT
         bndElem => this%outinvert(itemno)
         call read_value_or_time_series_adv(text, itemno, jj, bndElem, this%name, &
->>>>>>> 32e9d738
                                            'BND', this%tsManager, this%iprpak,   &
                                            'INVERT')
       case ('WIDTH')
         ierr = this%lak_check_valid(-itemno)
-<<<<<<< HEAD
-        if (ierr /= 0) goto 999
-        bndName = 'OUTLET' // citem
-        call urword(line, lloc, istart, istop, 0, ival, rval,                    &
-                    this%iout, this%inunit)
-        text = line(istart:istop)
-        jj = 1    ! For OUTLET WIDTH
-        bndElem => this%outwidth(itmp)
-        call read_value_or_time_series_adv(text, itmp, jj, bndElem, this%name,       &
-                                           'BND', this%tsManager, this%iprpak,       &
-                                           'WIDTH')
-      case ('ROUGH')
-        ierr = this%lak_check_valid(-itemno)
-        if (ierr /= 0) goto 999
-        bndName = 'OUTLET' // citem
-        call urword(line, lloc, istart, istop, 0, ival, rval,                    &
-                    this%iout, this%inunit)
-        text = line(istart:istop)
-        jj = 1    ! For OUTLET ROUGHNESS
-        bndElem => this%outrough(itmp)
-        call read_value_or_time_series_adv(text, itmp, jj, bndElem, this%name,   &
-=======
         if (ierr /= 0) then
           goto 999
         end if
@@ -3408,21 +3199,10 @@
         jj = 1    ! For OUTLET ROUGHNESS
         bndElem => this%outrough(itemno)
         call read_value_or_time_series_adv(text, itemno, jj, bndElem, this%name, &
->>>>>>> 32e9d738
                                            'BND', this%tsManager, this%iprpak,   &
                                            'ROUGH')
       case ('SLOPE')
         ierr = this%lak_check_valid(-itemno)
-<<<<<<< HEAD
-        if (ierr /= 0) goto 999
-        bndName = 'OUTLET' // citem
-        call urword(line, lloc, istart, istop, 0, ival, rval,                    &
-                    this%iout, this%inunit)
-        text = line(istart:istop)
-        jj = 1    ! For OUTLET SLOPE
-        bndElem => this%outslope(itmp)
-        call read_value_or_time_series_adv(text, itmp, jj, bndElem, this%name,   &
-=======
         if (ierr /= 0) then
           goto 999
         end if
@@ -3430,27 +3210,10 @@
         jj = 1    ! For OUTLET SLOPE
         bndElem => this%outslope(itemno)
         call read_value_or_time_series_adv(text, itemno, jj, bndElem, this%name, &
->>>>>>> 32e9d738
                                            'BND', this%tsManager, this%iprpak,   &
                                            'SLOPE')
       case ('AUXILIARY')
         ierr = this%lak_check_valid(itemno)
-<<<<<<< HEAD
-        if (ierr /= 0) goto 999
-        call urword(line, lloc, istart, istop, 1, ival, rval,                    &
-                    this%iout, this%inunit)
-        caux = line(istart:istop)
-        do jj = 1, this%naux
-          if (trim(adjustl(caux)) /= trim(adjustl(this%auxname(jj)))) cycle
-          call urword(line, lloc, istart, istop, 0, ival, rval,                  &
-                      this%iout, this%inunit)
-          text = line(istart:istop)
-          ii = itmp
-          bndElem => this%lauxvar(jj, ii)
-          call read_value_or_time_series_adv(text, itmp, jj, bndElem, this%name, &
-                                             'AUX', this%tsManager, this%iprpak, &
-                                             this%auxname(jj))
-=======
         if (ierr /= 0) then
           goto 999
         end if
@@ -3463,37 +3226,16 @@
           call read_value_or_time_series_adv(text, itemno, jj, bndElem,          &
                                              this%name, 'AUX', this%tsManager,   &
                                              this%iprpak, this%auxname(jj))
->>>>>>> 32e9d738
           exit
         end do
       case default
         write(errmsg,'(2a)')                                                     &
-<<<<<<< HEAD
-          'UNKNOWN ' // trim(this%text) // ' LAK DATA KEYWORD: ',                &
-          line(istart:istop)
-    end select
-    !
-    ! -- terminate if any errors were detected
-999 if (count_errors() > 0) then
-      call this%parser%StoreErrorUnit()
-      call ustop()
-    end if
-    !
-    ! -- write keyword data to output file
-    if (this%iprpak /= 0) then
-      write(this%iout, '(3x,i10,1x,a)') itmp, line(i0:istop)
-    end if
-    !
-    ! -- return
-    return
-=======
           'Unknown ' // trim(this%text) // ' lak data keyword: ',                &
           trim(keyword) // '.'
     end select
     !
     ! -- return
 999 return
->>>>>>> 32e9d738
   end subroutine lak_set_stressperiod
 
 
@@ -3722,16 +3464,6 @@
     ! -- dummy
     class(LakType),intent(inout) :: this
     ! -- local
-<<<<<<< HEAD
-    integer(I4B) :: ierr
-    integer(I4B) :: node, n
-    logical :: isfound, endOfBlock
-    character(len=LINELENGTH) :: line
-    character(len=LINELENGTH) :: errmsg
-    integer(I4B) :: itemno
-    integer(I4B) :: j
-    integer(I4B) :: isfirst
-=======
     character(len=LINELENGTH) :: title
     character(len=LINELENGTH) :: line
     character(len=LINELENGTH) :: errmsg
@@ -3742,7 +3474,6 @@
     integer(I4B) :: n
     integer(I4B) :: itemno
     integer(I4B) :: j
->>>>>>> 32e9d738
     ! -- formats
     character(len=*),parameter :: fmtblkerr = &
       "('Looking for BEGIN PERIOD iper.  Found ', a, ' instead.')"
@@ -3750,12 +3481,6 @@
       "(1X,/1X,'REUSING ',A,'S FROM LAST STRESS PERIOD')"
 ! ------------------------------------------------------------------------------
     !
-<<<<<<< HEAD
-    ! -- initialize flags
-    isfirst = 1
-    !
-=======
->>>>>>> 32e9d738
     ! -- set nbound to maxbound
     this%nbound = this%maxbound
     !
@@ -3791,9 +3516,6 @@
     !
     ! -- Read data if ionper == kper
     if(this%ionper == kper) then
-<<<<<<< HEAD
-
-=======
       !
       ! -- setup table for period data
       if (this%iprpak /= 0) then
@@ -3815,32 +3537,10 @@
       end if
       !
       ! -- read the data
->>>>>>> 32e9d738
       this%check_attr = 1
       stressperiod: do
         call this%parser%GetNextLine(endOfBlock)
         if (endOfBlock) exit
-<<<<<<< HEAD
-        if (isfirst /= 0) then
-          isfirst = 0
-          if (this%iprpak /= 0) then
-            write(this%iout,'(/1x,a,1x,i6,/)')                                  &
-              'READING '//trim(adjustl(this%text))//' DATA FOR PERIOD', kper
-            write(this%iout,'(3x,a)')  '     LAKE KEYWORD AND DATA'
-            write(this%iout,'(3x,78("-"))')
-          end if
-        end if
-        itemno = this%parser%GetInteger()
-        call this%parser%GetRemainingLine(line)
-        call this%lak_set_stressperiod(itemno, line)
-      end do stressperiod
-
-      if (this%iprpak /= 0) then
-        write(this%iout,'(/1x,a,1x,i6,/)')                                      &
-          'END OF '//trim(adjustl(this%text))//' DATA FOR PERIOD', kper
-      end if
-    !
-=======
         !
         ! -- get lake or outlet number
         itemno = this%parser%GetInteger()
@@ -3860,18 +3560,12 @@
       end if
     !
     ! -- using stress period data from the previous stress period
->>>>>>> 32e9d738
     else
       write(this%iout,fmtlsp) trim(this%filtyp)
     endif
     !
     ! -- write summary of lake stress period error messages
-<<<<<<< HEAD
-    ierr = count_errors()
-    if (ierr > 0) then
-=======
     if (count_errors() > 0) then
->>>>>>> 32e9d738
       call this%parser%StoreErrorUnit()
       call ustop()
     end if
@@ -6509,7 +6203,6 @@
     ! -- dummy
     class(LakType),intent(inout) :: this
     ! -- local
-<<<<<<< HEAD
     integer(I4B) :: i, j
     ! -- formats
 ! ------------------------------------------------------------------------------
@@ -6523,15 +6216,6 @@
         this%denseterms(j, i) = DZERO
       end do
     end do
-=======
-    ! -- formats
-! ------------------------------------------------------------------------------
-    !
-    ! -- Set idense and reallocate denseterms to be of size MZXBOUND
-    this%idense = 1
-    call mem_reallocate(this%denseterms, 3, this%MAXBOUND, 'DENSETERMS', &
-                        this%origin)
->>>>>>> 32e9d738
     write(this%iout,'(/1x,a)') 'DENSITY TERMS HAVE BEEN ACTIVATED FOR LAKE &
       &PACKAGE: ' // trim(adjustl(this%name))
     !
@@ -6559,11 +6243,7 @@
 !     denseterms  : shape (3, MAXBOUND), filled by buoyancy package
 !                     col 1 is relative density of lake (denselak / denseref)
 !                     col 2 is relative density of gwf cell (densegwf / denseref)
-<<<<<<< HEAD
 !                     col 3 is elevation of gwf cell
-=======
-!                     col 3 is elevation of gwf cell (densegwf / denseref)
->>>>>>> 32e9d738
 !
 ! ******************************************************************************
 !
