--- conflicted
+++ resolved
@@ -3284,11 +3284,7 @@
 !
 !    SPECIFICATIONS:
 ! ------------------------------------------------------------------------------
-<<<<<<< HEAD
-    use ConstantsModule, only: MAXCHARLEN, DZERO
-=======
     use ConstantsModule, only: MAXCHARLEN, DZERO, MNORMAL
->>>>>>> c92e4c45
     use OpenSpecModule, only: access, form
     use SimModule, only: ustop, store_error
     use InputOutputModule, only: urword, getunit, openfile
@@ -3324,11 +3320,7 @@
           call this%parser%GetString(fname)
           this%istageout = getunit()
           call openfile(this%istageout, this%iout, fname, 'DATA(BINARY)',  &
-<<<<<<< HEAD
-                       form, access, 'REPLACE')
-=======
                        form, access, 'REPLACE', mode_opt=MNORMAL)
->>>>>>> c92e4c45
           write(this%iout,fmtlakbin) 'STAGE', fname, this%istageout
           found = .true.
         else
@@ -3340,11 +3332,7 @@
           call this%parser%GetString(fname)
           this%ibudgetout = getunit()
           call openfile(this%ibudgetout, this%iout, fname, 'DATA(BINARY)',  &
-<<<<<<< HEAD
-                        form, access, 'REPLACE')
-=======
                         form, access, 'REPLACE', mode_opt=MNORMAL)
->>>>>>> c92e4c45
           write(this%iout,fmtlakbin) 'BUDGET', fname, this%ibudgetout
           found = .true.
         else
@@ -3356,11 +3344,7 @@
           call this%parser%GetString(fname)
           this%ipakcsv = getunit()
           call openfile(this%ipakcsv, this%iout, fname, 'CSV',                   &
-<<<<<<< HEAD
-                        filstat_opt='REPLACE')
-=======
                         filstat_opt='REPLACE', mode_opt=MNORMAL)
->>>>>>> c92e4c45
           write(this%iout,fmtlakbin) 'PACKAGE_CONVERGENCE', fname, this%ipakcsv
           found = .true.
         else
