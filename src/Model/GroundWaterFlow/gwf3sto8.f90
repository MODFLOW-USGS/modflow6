--- conflicted
+++ resolved
@@ -232,12 +232,7 @@
     return
   end subroutine sto_ad
 
-<<<<<<< HEAD
-  subroutine sto_fc(this, kiter, nodes, hold, hnew, nja, njasln, amat, &
-                            idxglo, rhs)
-=======
   subroutine sto_fc(this, kiter, hold, hnew, njasln, amat, idxglo, rhs)
->>>>>>> c1738330
 ! ******************************************************************************
 ! sto_fc -- Fill the solution amat and rhs with storage contribution newton
 !               term
@@ -245,33 +240,19 @@
 !
 !    SPECIFICATIONS:
 ! ------------------------------------------------------------------------------
-<<<<<<< HEAD
-=======
     ! -- modules
     use SimModule, only: ustop, store_error
     use ConstantsModule, only: LINELENGTH
->>>>>>> c1738330
     use TdisModule, only: delt
     ! -- dummy
     class(GwfStoType) :: this
     integer(I4B),intent(in) :: kiter
-<<<<<<< HEAD
-    integer(I4B),intent(in) :: nodes
-    real(DP), intent(in), dimension(nodes) :: hold
-    real(DP), intent(in), dimension(nodes) :: hnew
-    integer(I4B),intent(in) :: nja
-    integer(I4B),intent(in) :: njasln
-    real(DP), dimension(njasln),intent(inout) :: amat
-    integer(I4B), intent(in),dimension(nja) :: idxglo
-    real(DP),intent(inout),dimension(nodes) :: rhs
-=======
     real(DP), intent(in), dimension(:) :: hold
     real(DP), intent(in), dimension(:) :: hnew
     integer(I4B),intent(in) :: njasln
     real(DP), dimension(njasln),intent(inout) :: amat
     integer(I4B), intent(in),dimension(:) :: idxglo
     real(DP),intent(inout),dimension(:) :: rhs
->>>>>>> c1738330
     ! -- local
     integer(I4B) :: n, idiag
     real(DP) :: tled, rho1, rho2
@@ -279,21 +260,16 @@
     real(DP) :: snold, snnew
     real(DP) :: ss0, ss1, ssh0, ssh1
     real(DP) :: rhsterm
-<<<<<<< HEAD
-=======
     character(len=LINELENGTH) :: errmsg
     ! -- formats
     character(len=*), parameter :: fmtsperror =                                &
       &"('DETECTED TIME STEP LENGTH OF ZERO.  GWF STORAGE PACKAGE CANNOT BE ', &
       &'USED UNLESS DELT IS NON-ZERO.')"
->>>>>>> c1738330
 ! ------------------------------------------------------------------------------
     !
     ! -- test if steady-state stress period
     if (this%iss /= 0) return
     !
-<<<<<<< HEAD
-=======
     ! -- Ensure time step length is not zero
     if (delt == DZERO) then
       write(errmsg, fmtsperror)
@@ -301,7 +277,6 @@
       call ustop()
     endif
     !
->>>>>>> c1738330
     ! -- set variables
     tled = DONE / delt
     !
@@ -367,12 +342,7 @@
     return
   end subroutine sto_fc
 
-<<<<<<< HEAD
-  subroutine sto_fn(this, kiter, nodes, hold, hnew, nja, njasln, amat,         &
-                    idxglo, rhs)
-=======
   subroutine sto_fn(this, kiter, hold, hnew, njasln, amat, idxglo, rhs)
->>>>>>> c1738330
 ! ******************************************************************************
 ! sto_fn -- Fill the solution amat and rhs with storage contribution
 ! ******************************************************************************
@@ -383,23 +353,12 @@
     ! -- dummy
     class(GwfStoType) :: this
     integer(I4B),intent(in) :: kiter
-<<<<<<< HEAD
-    integer(I4B),intent(in) :: nodes
-    real(DP), intent(in), dimension(nodes) :: hold
-    real(DP), intent(in), dimension(nodes) :: hnew
-    integer(I4B),intent(in) :: nja
-    integer(I4B),intent(in) :: njasln
-    real(DP), dimension(njasln),intent(inout) :: amat
-    integer(I4B), intent(in),dimension(nja) :: idxglo
-    real(DP),intent(inout),dimension(nodes) :: rhs
-=======
     real(DP), intent(in), dimension(:) :: hold
     real(DP), intent(in), dimension(:) :: hnew
     integer(I4B),intent(in) :: njasln
     real(DP), dimension(njasln),intent(inout) :: amat
     integer(I4B), intent(in),dimension(:) :: idxglo
     real(DP),intent(inout),dimension(:) :: rhs
->>>>>>> c1738330
     ! -- local
     integer(I4B) :: n, idiag
     real(DP) :: tled, rho1, rho2
@@ -647,11 +606,7 @@
     class(GwfStoType) :: this
 ! ------------------------------------------------------------------------------
     !
-<<<<<<< HEAD
-    ! -- Deallocate arrays if package was active
-=======
     ! -- Deallocate arrays if package is active
->>>>>>> c1738330
     if(this%inunit > 0) then
       call mem_deallocate(this%iconvert)
       call mem_deallocate(this%sc1)
@@ -660,11 +615,7 @@
       call mem_deallocate(this%strgsy)
     endif
     !
-<<<<<<< HEAD
-    ! -- Scalars
-=======
     ! -- Deallocate scalars
->>>>>>> c1738330
     call mem_deallocate(this%isfac)
     call mem_deallocate(this%isseg)
     call mem_deallocate(this%satomega)
@@ -780,12 +731,8 @@
 ! ------------------------------------------------------------------------------
     !
     ! -- get options block
-<<<<<<< HEAD
-    call this%parser%GetBlock('OPTIONS', isfound, ierr, blockRequired=.false.)
-=======
     call this%parser%GetBlock('OPTIONS', isfound, ierr, &
       supportOpenClose=.true., blockRequired=.false.)
->>>>>>> c1738330
     !
     ! -- parse options block if detected
     if (isfound) then
