<<<<<<< HEAD
module GwfStoModule

  use KindModule,             only: DP, I4B
  use ConstantsModule,        only: DZERO, DEM6, DEM4, DONE, LENBUDTXT
  use SmoothingModule,        only: sQuadraticSaturation,                      &
                                    sQuadraticSaturationDerivative,            &
                                    sQSaturation, sLinearSaturation
  use BaseDisModule,          only: DisBaseType
  use NumericalPackageModule, only: NumericalPackageType
  use BlockParserModule,      only: BlockParserType

  implicit none
  public :: GwfStoType, sto_cr

  character(len=LENBUDTXT), dimension(2) :: budtxt =                           & !text labels for budget terms
      ['          STO-SS', '          STO-SY']

  type, extends(NumericalPackageType) :: GwfStoType
    integer(I4B), pointer                            :: isfac => null()          !indicates if ss is read as storativity
    integer(I4B), pointer                            :: isseg => null()          !indicates if ss is 0 below the top of a layer
    integer(I4B), pointer                            :: iss => null()            !steady state flag
    integer(I4B), pointer                            :: iusesy => null()         !flag set if any cell is convertible (0, 1)
    integer(I4B), dimension(:), pointer, contiguous  :: iconvert => null()       !confined (0) or convertible (1)
    real(DP),dimension(:), pointer, contiguous       :: sc1 => null()            !primary storage capacity (when cell is fully saturated)
    real(DP),dimension(:), pointer, contiguous       :: sc2 => null()            !secondary storage capacity (when cell is partially saturated)
    real(DP), dimension(:), pointer, contiguous      :: strgss => null()         !vector of specific storage rates
    real(DP), dimension(:), pointer, contiguous      :: strgsy => null()         !vector of specific yield rates
    integer(I4B), dimension(:), pointer, contiguous  :: ibound => null()         !pointer to model ibound
    real(DP), pointer                                :: satomega => null()       !newton-raphson saturation omega
  contains
    procedure :: sto_ar
    procedure :: sto_rp
    procedure :: sto_ad
    procedure :: sto_fc
    procedure :: sto_fn
    procedure :: bdcalc   => sto_bdcalc
    procedure :: bdsav    => sto_bdsav
    procedure :: sto_da
    procedure          :: allocate_scalars
    procedure, private :: allocate_arrays
    procedure, private :: read_options
    procedure, private :: read_data
  endtype

  contains

  subroutine sto_cr(stoobj, name_model, inunit, iout)
! ******************************************************************************
! sto_cr -- Create a new STO object
! ******************************************************************************
!
!    SPECIFICATIONS:
! ------------------------------------------------------------------------------
    ! -- dummy
    type(GwfStoType), pointer :: stoobj
    character(len=*), intent(in) :: name_model
    integer(I4B), intent(in) :: inunit
    integer(I4B), intent(in) :: iout
! ------------------------------------------------------------------------------
    !
    ! -- Create the object
    allocate(stoobj)
    !
    ! -- create name and origin
    call stoobj%set_names(1, name_model, 'STO', 'STO')
    !
    ! -- Allocate scalars
    call stoobj%allocate_scalars()
    !
    ! -- Set variables
    stoobj%inunit = inunit
    stoobj%iout = iout
    !
    ! -- Initialize block parser
    call stoobj%parser%Initialize(stoobj%inunit, stoobj%iout)
    !
    ! -- Return
    return
  end subroutine sto_cr

  subroutine sto_ar(this, dis, ibound)
! ******************************************************************************
! sto_ar -- Allocate and Read
! ******************************************************************************
!
!    SPECIFICATIONS:
! ------------------------------------------------------------------------------
    !modules
    use MemoryManagerModule, only: mem_setptr
    ! -- dummy
    class(GwfStoType)                       :: this
    class(DisBaseType), pointer, intent(in) :: dis
    integer(I4B), dimension(:), pointer, contiguous          :: ibound
    ! -- local
    ! -- formats
    character(len=*), parameter :: fmtsto =                                    &
      "(1x,/1x,'STO -- STORAGE PACKAGE, VERSION 1, 5/19/2014',                 &
      &' INPUT READ FROM UNIT ', i0, //)"
! ------------------------------------------------------------------------------
    !
    ! --print a message identifying the storage package.
    write(this%iout, fmtsto) this%inunit
    !
    ! -- store pointers to arguments that were passed in
    this%dis     => dis
    this%ibound  => ibound
    !
    ! -- set pointer to gwf iss
    call mem_setptr(this%iss, 'ISS', trim(this%name_model))
    !
    ! -- Allocate arrays
    call this%allocate_arrays(dis%nodes)
    !
    ! -- Read storage options
    call this%read_options()
    !
    ! -- read the data block
    call this%read_data()
    !
    ! -- Return
    return
  end subroutine sto_ar

  subroutine sto_rp(this)
! ******************************************************************************
! sto_rp -- Read and prepare
! ******************************************************************************
!
!    SPECIFICATIONS:
! ------------------------------------------------------------------------------
    use ConstantsModule,   only: LINELENGTH
    use TdisModule,        only: kper, nper
    use SimModule,         only: store_error, ustop
    implicit none
    ! -- dummy
    class(GwfStoType) :: this
    ! -- local
    integer(I4B)               :: ierr
    logical                   :: isfound, readss, readsy, endOfBlock
    !character(len=24)         :: aname(4) , stotxt
    character (len=16)        :: css(0:1)
    character(len=LINELENGTH) :: line, errmsg, keyword
    ! -- formats
    character(len=*),parameter :: fmtlsp = &
      "(1X,/1X,'REUSING ',A,' FROM LAST STRESS PERIOD')"
    character(len=*),parameter :: fmtblkerr = &
      "('Error.  Looking for BEGIN PERIOD iper.  Found ', a, ' instead.')"
    !data
    data css(0) /'       TRANSIENT'/
    data css(1) /'    STEADY-STATE'/
    !data aname(1) /'                ICONVERT'/
    !data aname(2) /'        SPECIFIC STORAGE'/
    !data aname(3) /'          SPECIFIC YIELD'/
    !data aname(4) /'     STORAGE COEFFICIENT'/
! ------------------------------------------------------------------------------
    !
    ! -- get stress period data
    if (this%ionper < kper) then
      !
      ! -- get period block
      call this%parser%GetBlock('PERIOD', isfound, ierr, &
                                supportOpenClose=.true.)
      if (isfound) then
        !
        ! -- read ionper and check for increasing period numbers
        call this%read_check_ionper()
      else
        !
        ! -- PERIOD block not found
        if (ierr < 0) then
          ! -- End of file found; data applies for remainder of simulation.
          this%ionper = nper + 1
        else
          ! -- Found invalid block
          call this%parser%GetCurrentLine(line)
          write(errmsg, fmtblkerr) adjustl(trim(line))
          call store_error(errmsg)
          call this%parser%StoreErrorUnit()
          call ustop()
        end if
      endif
    end if
    !
    ! -- read data if ionper == kper
    readss = .false.
    readsy = .false.
    !stotxt = aname(2)
    if(this%ionper==kper) then
      write(this%iout, '(//,1x,a)') 'UPDATING STORAGE VALUES'
      do
        call this%parser%GetNextLine(endOfBlock)
        if (endOfBlock) exit
        call this%parser%GetStringCaps(keyword)
        select case (keyword)
          case ('STEADY-STATE')
            this%iss = 1
          case ('TRANSIENT')
            this%iss = 0
          case default
            write(errmsg,'(4x,a,a)') 'ERROR. UNKNOWN STORAGE DATA TAG: ',      &
                                     trim(keyword)
            call store_error(errmsg)
            call this%parser%StoreErrorUnit()
            call ustop()
        end select
      end do
      write(this%iout,'(1x,a)') 'END UPDATING STORAGE VALUES'
    !else
    !  write(this%iout,fmtlsp) 'STORAGE VALUES'
    endif

    write(this%iout,'(//1X,A,I0,A,A,/)') &
      'STRESS PERIOD ', kper, ' IS ', trim(adjustl(css(this%iss)))
    !
    ! -- Return
    return
  end subroutine sto_rp

  subroutine sto_ad(this)
! ******************************************************************************
! sto_ad -- Advance
! ******************************************************************************
!
!    SPECIFICATIONS:
! ------------------------------------------------------------------------------
    class(GwfStoType) :: this
! ------------------------------------------------------------------------------
    !
    ! -- Subroutine does not do anything at the moment
    !
    ! -- Return
    return
  end subroutine sto_ad

  subroutine sto_fc(this, kiter, hold, hnew, njasln, amat, idxglo, rhs)
! ******************************************************************************
! sto_fc -- Fill the solution amat and rhs with storage contribution newton
!               term
! ******************************************************************************
!
!    SPECIFICATIONS:
! ------------------------------------------------------------------------------
    ! -- modules
    use SimModule, only: ustop, store_error
    use ConstantsModule, only: LINELENGTH
    use TdisModule, only: delt
    ! -- dummy
    class(GwfStoType) :: this
    integer(I4B),intent(in) :: kiter
    real(DP), intent(in), dimension(:) :: hold
    real(DP), intent(in), dimension(:) :: hnew
    integer(I4B),intent(in) :: njasln
    real(DP), dimension(njasln),intent(inout) :: amat
    integer(I4B), intent(in),dimension(:) :: idxglo
    real(DP),intent(inout),dimension(:) :: rhs
    ! -- local
    integer(I4B) :: n, idiag
    real(DP) :: tled, rho1, rho2
    real(DP) :: tp, bt, tthk
    real(DP) :: snold, snnew
    real(DP) :: ss0, ss1, ssh0, ssh1
    real(DP) :: rhsterm
    character(len=LINELENGTH) :: errmsg
    ! -- formats
    character(len=*), parameter :: fmtsperror =                                &
      &"('DETECTED TIME STEP LENGTH OF ZERO.  GWF STORAGE PACKAGE CANNOT BE ', &
      &'USED UNLESS DELT IS NON-ZERO.')"
! ------------------------------------------------------------------------------
    !
    ! -- test if steady-state stress period
    if (this%iss /= 0) return
    !
    ! -- Ensure time step length is not zero
    if (delt == DZERO) then
      write(errmsg, fmtsperror)
      call store_error(errmsg)
      call ustop()
    endif
    !
    ! -- set variables
    tled = DONE / delt
    !
    ! -- loop through and calculate storage contribution to hcof and rhs
    do n = 1, this%dis%nodes
      idiag = this%dis%con%ia(n)
      if (this%ibound(n) < 1) cycle
      ! -- aquifer elevations and thickness
      tp = this%dis%top(n)
      bt = this%dis%bot(n)
      tthk = tp - bt
      ! -- aquifer saturation
      snold = sQuadraticSaturation(tp, bt, hold(n), this%satomega)
      snnew = sQuadraticSaturation(tp, bt, hnew(n), this%satomega)
      ! -- set saturation used for ss
      ss0 = snold
      ssh0 = hold(n)
      ss1 = snnew
      ssh1 = DZERO
      if (this%isseg /= 0) then
        if (ss0 < DONE) then
          ss0 = DONE
          ssh0 = tp
        end if
        if (ss1 < DONE) then
          ss1 = DZERO
          ssh1 = tp
        end if
      end if
      ! -- storage coefficients
      rho1 = this%sc1(n) * tled
      rho2 = this%sc2(n) * tled
      ! -- calculate storage coefficients for amat and rhs
      ! -- specific storage
      if (this%iconvert(n) /= 0) then
        amat(idxglo(idiag)) = amat(idxglo(idiag)) - rho1 * ss1
        rhs(n) = rhs(n) - rho1 * ss0 * ssh0 + rho1 * ssh1
      else
        amat(idxglo(idiag)) = amat(idxglo(idiag)) - rho1
        rhs(n) = rhs(n) - rho1 * hold(n)
      end if
      ! -- specific yield
      if (this%iconvert(n) /= 0) then
        rhsterm = DZERO
        ! -- add specific yield terms to amat at rhs
        if (snnew < DONE) then
          if (snnew > DZERO) then
            amat(idxglo(idiag)) = amat(idxglo(idiag)) - rho2
            rhsterm = rho2 * tthk * snold
            rhsterm = rhsterm + rho2 * bt
          else
            rhsterm = -rho2 * tthk * (DZERO - snold)
          end if
        ! -- known flow from specific yield
        else
          rhsterm = -rho2 * tthk * (DONE - snold)
        end if
        rhs(n) = rhs(n) - rhsterm
      end if
    end do
    !
    ! -- Return
    return
  end subroutine sto_fc

  subroutine sto_fn(this, kiter, hold, hnew, njasln, amat, idxglo, rhs)
! ******************************************************************************
! sto_fn -- Fill the solution amat and rhs with storage contribution
! ******************************************************************************
!
!    SPECIFICATIONS:
! ------------------------------------------------------------------------------
    use TdisModule, only: delt
    ! -- dummy
    class(GwfStoType) :: this
    integer(I4B),intent(in) :: kiter
    real(DP), intent(in), dimension(:) :: hold
    real(DP), intent(in), dimension(:) :: hnew
    integer(I4B),intent(in) :: njasln
    real(DP), dimension(njasln),intent(inout) :: amat
    integer(I4B), intent(in),dimension(:) :: idxglo
    real(DP),intent(inout),dimension(:) :: rhs
    ! -- local
    integer(I4B) :: n, idiag
    real(DP) :: tled, rho1, rho2
    real(DP) :: tp, bt, tthk
    real(DP) :: snold, snnew
    real(DP) :: ss0, ss1
    real(DP) :: derv, rterm, drterm
! ------------------------------------------------------------------------------
    !
    ! -- test if steady-state stress period
    if (this%iss /= 0) return
    !
    ! -- set variables
    tled = DONE / delt
    !
    ! -- loop through and calculate storage contribution to hcof and rhs
    do n = 1, this%dis%nodes
      idiag = this%dis%con%ia(n)
      if(this%ibound(n) <= 0) cycle
      ! -- aquifer elevations and thickness
      tp = this%dis%top(n)
      bt = this%dis%bot(n)
      tthk = tp - bt
      ! -- aquifer saturation
      snold = sQuadraticSaturation(tp, bt, hold(n))
      snnew = sQuadraticSaturation(tp, bt, hnew(n))
      ! -- set saturation used for ss
      ss0 = snold
      ss1 = snnew
      if (this%isseg /= 0) then
        if (ss0 < DONE) ss0 = DZERO
        if (ss1 < DONE) ss1 = DZERO
      end if
      ! -- storage coefficients
      rho1 = this%sc1(n) * tled
      rho2 = this%sc2(n) * tled
      ! -- calculate storage coefficients for amat and rhs
      ! -- specific storage
      if (this%iconvert(n) /= 0) then
        rterm = - rho1 * ss1 * hnew(n)
        derv = sQuadraticSaturationDerivative(tp, bt, hnew(n))
        if (this%isseg /= 0) derv = DZERO
        drterm = -(rho1 * derv * hnew(n))
        amat(idxglo(idiag)) = amat(idxglo(idiag)) + drterm
        rhs(n) = rhs(n) + drterm * hnew(n)
      end if
      ! -- specific yield
      if (this%iconvert(n) /= 0) then
        ! -- newton terms for specific yield only apply if
        !    current saturation is less than one
        if (snnew < DONE) then
          ! -- calculate newton terms for specific yield
          if (snnew > DZERO) then
            rterm = - rho2 * tthk * snnew
            derv = sQuadraticSaturationDerivative(tp, bt, hnew(n))
            drterm = -rho2 * tthk * derv
            amat(idxglo(idiag)) = amat(idxglo(idiag)) + drterm + rho2
            rhs(n) = rhs(n) - rterm + drterm * hnew(n) + rho2 * bt
          end if
        end if
      end if
    end do
    !
    ! -- Return
    return
  end subroutine sto_fn

  subroutine sto_bdcalc(this, nodes, hnew, hold, isuppress_output, model_budget)
! ******************************************************************************
! sto_bdcalc -- Calculate budget terms
! ******************************************************************************
!
!    SPECIFICATIONS:
! ------------------------------------------------------------------------------
    ! -- modules
    use TdisModule,        only: delt
    use BudgetModule, only: BudgetType
    ! -- dummy
    class(GwfStoType) :: this
    integer(I4B), intent(in) :: nodes
    real(DP), intent(in), dimension(nodes) :: hnew
    real(DP), intent(in), dimension(nodes) :: hold
    integer(I4B), intent(in) :: isuppress_output
    type(BudgetType), intent(inout) :: model_budget
    ! -- local
    integer(I4B) :: n
    real(DP) :: rate
    real(DP) :: tled, rho1, rho2
    real(DP) :: tp, bt, tthk
    real(DP) :: snold, snnew
    real(DP) :: ss0, ss1, ssh0, ssh1
    real(DP) :: rssin, rssout, rsyin, rsyout
! ------------------------------------------------------------------------------
    !
    ! -- initialize accumulators
    rssin = DZERO
    rssout = DZERO
    rsyin = DZERO
    rsyout = DZERO
    !
    ! -- Set strt to zero or calculate terms if not steady-state stress period
    if (this%iss == 1) then
      do n = 1, nodes
        this%strgss(n) = DZERO
        this%strgsy(n) = DZERO
      end do
      !
    else
      !
      ! -- set variables
      tled = DONE / delt
      !
      ! -- Calculate storage change
      do n = 1, nodes
        this%strgss(n) = DZERO
        this%strgsy(n) = DZERO
        if(this%ibound(n) <= 0) cycle
        ! -- aquifer elevations and thickness
        tp = this%dis%top(n)
        bt = this%dis%bot(n)
        tthk = tp - bt
        snold = sQuadraticSaturation(tp, bt, hold(n), this%satomega)
        snnew = sQuadraticSaturation(tp, bt, hnew(n), this%satomega)
        ! -- set saturation used for ss
        ss0 = snold
        ssh0 = hold(n)
        ss1 = snnew
        ssh1 = DZERO
        if (this%isseg /= 0) then
          if (ss0 < DONE) then
            ss0 = DONE
            ssh0 = tp
          end if
          if (ss1 < DONE) then
            ss1 = DZERO
            ssh1 = tp
          end if
        end if
        ! -- storage coefficients
        rho1 = this%sc1(n) * tled
        rho2 = this%sc2(n) * tled
        ! -- specific storage
        if (this%iconvert(n) /= 0) then
          rate = rho1 * ss0 * ssh0 - rho1 * ss1 * hnew(n) - rho1 * ssh1
        else
          rate = rho1 * hold(n) - rho1 * hnew(n)
        end if
        this%strgss(n) = rate
        ! -- specific yield
        rate = DZERO
        if (this%iconvert(n) /= 0) then
          rate = rho2 * tthk * snold  - rho2 * tthk * snnew
        end if
        this%strgsy(n) = rate
        !
        ! -- accumulate ss
        if(this%strgss(n) < DZERO) then
          rssout = rssout - this%strgss(n)
        else
          rssin = rssin + this%strgss(n)
        endif
        !
        ! -- accumulate sy
        if(this%strgsy(n) < DZERO) then
          rsyout = rsyout - this%strgsy(n)
        else
          rsyin = rsyin + this%strgsy(n)
        endif
      enddo
    endif
    !
    ! -- Add contributions to model budget
    call model_budget%addentry(rssin, rssout, delt, budtxt(1),                 &
                               isuppress_output, '         STORAGE')
    if (this%iusesy == 1) then
      call model_budget%addentry(rsyin, rsyout, delt, budtxt(2),               &
                                 isuppress_output, '         STORAGE')
    end if
    !
    ! -- Return
    return
  end subroutine sto_bdcalc

  subroutine sto_bdsav(this, icbcfl, icbcun)
! ******************************************************************************
! sto_bdsav -- Save budget terms
! ******************************************************************************
!
!    SPECIFICATIONS:
! ------------------------------------------------------------------------------
    ! -- dummy
    class(GwfStoType) :: this
    integer(I4B), intent(in) :: icbcfl
    integer(I4B), intent(in) :: icbcun
    ! -- local
    integer(I4B) :: ibinun
    !character(len=16), dimension(2) :: aname
    integer(I4B) :: iprint, nvaluesp, nwidthp
    character(len=1) :: cdatafmp=' ', editdesc=' '
    real(DP) :: dinact
! ------------------------------------------------------------------------------
    !
    ! -- Set unit number for binary output
    if(this%ipakcb < 0) then
      ibinun = icbcun
    elseif(this%ipakcb == 0) then
      ibinun = 0
    else
      ibinun = this%ipakcb
    endif
    if(icbcfl == 0) ibinun = 0
    !
    ! -- Record the storage rates if requested
    if(ibinun /= 0) then
      iprint = 0
      dinact = DZERO
      !
      ! -- storage(ss)
      call this%dis%record_array(this%strgss, this%iout, iprint, -ibinun,    &
                                 budtxt(1), cdatafmp, nvaluesp,              &
                                 nwidthp, editdesc, dinact)
      !
      ! -- storage(sy)
      if (this%iusesy == 1) then
        call this%dis%record_array(this%strgsy, this%iout, iprint, -ibinun,  &
                                   budtxt(2), cdatafmp, nvaluesp,            &
                                   nwidthp, editdesc, dinact)
      end if
    endif
    !
    ! -- Return
    return
  end subroutine sto_bdsav

  subroutine sto_da(this)
! ******************************************************************************
! sto_da -- Deallocate variables
! ******************************************************************************
!
!    SPECIFICATIONS:
! ------------------------------------------------------------------------------
    ! -- modules
    use MemoryManagerModule, only: mem_deallocate
    ! -- dummy
    class(GwfStoType) :: this
! ------------------------------------------------------------------------------
    !
    ! -- Deallocate arrays if package is active
    if(this%inunit > 0) then
      call mem_deallocate(this%iconvert)
      call mem_deallocate(this%sc1)
      call mem_deallocate(this%sc2)
      call mem_deallocate(this%strgss)
      call mem_deallocate(this%strgsy)
    endif
    !
    ! -- Deallocate scalars
    call mem_deallocate(this%isfac)
    call mem_deallocate(this%isseg)
    call mem_deallocate(this%satomega)
    call mem_deallocate(this%iusesy)
    !
    ! -- deallocate parent
    call this%NumericalPackageType%da()
    !
    ! -- Return
    return
  end subroutine sto_da

  subroutine allocate_scalars(this)
! ******************************************************************************
! allocate_scalars
! ******************************************************************************
!
!    SPECIFICATIONS:
! ------------------------------------------------------------------------------
    ! -- modules
    use MemoryManagerModule, only: mem_allocate, mem_setptr
    ! -- dummy
    class(GwfStoType) :: this
    ! -- local
! ------------------------------------------------------------------------------
    !
    ! -- allocate scalars in NumericalPackageType
    call this%NumericalPackageType%allocate_scalars()
    !
    ! -- Allocate
    call mem_allocate(this%iusesy, 'IUSESY', this%origin)
    call mem_allocate(this%isfac, 'ISFAC', this%origin)
    call mem_allocate(this%isseg, 'ISSEG', this%origin)
    call mem_allocate(this%satomega, 'SATOMEGA', this%origin)
    !
    ! -- Initialize
    this%iusesy = 0
    this%isfac = 0
    this%isseg = 0
    this%satomega = DZERO
    !
    ! -- Return
    return
  end subroutine allocate_scalars

  subroutine allocate_arrays(this, nodes)
! ******************************************************************************
! allocate_arrays
! ******************************************************************************
!
!    SPECIFICATIONS:
! ------------------------------------------------------------------------------
    use MemoryManagerModule, only: mem_allocate
    !modules
    use ConstantsModule, only: DZERO
    ! -- dummy
    class(GwfStoType) :: this
    integer(I4B), intent(in) :: nodes
    ! -- local
    integer(I4B) :: n
! ------------------------------------------------------------------------------
    !
    ! -- Allocate
    !call mem_allocate(this%iss, 'ISS', this%name_model)
    call mem_allocate(this%iconvert, nodes, 'ICONVERT', this%origin)
    call mem_allocate(this%sc1, nodes, 'SC1', this%origin)
    call mem_allocate(this%sc2, nodes, 'SC2', this%origin)
    call mem_allocate(this%strgss, nodes, 'STRGSS', this%origin)
    call mem_allocate(this%strgsy, nodes, 'STRGSY', this%origin)
    !
    ! -- Initialize
    this%iss = 0
    do n = 1, nodes
      this%iconvert(n) = 1
      this%sc1(n) = DZERO
      this%sc2(n) = DZERO
      this%strgss(n) = DZERO
      this%strgsy(n) = DZERO
    enddo
    !
    ! -- Return
    return
  end subroutine allocate_arrays

  subroutine read_options(this)
! ******************************************************************************
! gwf3sto1ar -- Allocate and Read
! ******************************************************************************
!
!    SPECIFICATIONS:
! ------------------------------------------------------------------------------
    !modules
    use ConstantsModule,   only: LINELENGTH
    use SimModule,         only: ustop, store_error
    ! -- dummy
    class(GwfStoType) :: this
    ! -- local
    character(len=LINELENGTH) :: errmsg, keyword
    integer(I4B) :: ierr
    logical :: isfound, endOfBlock
    ! -- formats
    character(len=*), parameter :: fmtisvflow =                                &
      "(4x,'CELL-BY-CELL FLOW INFORMATION WILL BE SAVED TO BINARY FILE " //    &
      "WHENEVER ICBCFL IS NOT ZERO.')"
    character(len=*),parameter :: fmtflow =                                    &
      "(4x, 'FLOWS WILL BE SAVED TO FILE: ', a, /4x, 'OPENED ON UNIT: ', I7)"
    character(len=*), parameter :: fmtstoc =                                   &
      "(4X,'STORAGECOEFFICIENT OPTION:',/,                                     &
      &1X,'Read storage coefficient rather than specific storage')"
    character(len=*), parameter :: fmtstoseg =                                 &
      "(4X,'OLDSTORAGEFORMULATION OPTION:',/,                                  &
      &1X,'Specific storage changes only occur above cell top')"
! ------------------------------------------------------------------------------
    !
    ! -- get options block
    call this%parser%GetBlock('OPTIONS', isfound, ierr, &
      supportOpenClose=.true., blockRequired=.false.)
    !
    ! -- parse options block if detected
    if (isfound) then
      write(this%iout,'(1x,a)')'PROCESSING STORAGE OPTIONS'
      do
        call this%parser%GetNextLine(endOfBlock)
        if (endOfBlock) exit
        call this%parser%GetStringCaps(keyword)
        select case (keyword)
          case ('SAVE_FLOWS')
            this%ipakcb = -1
            write(this%iout, fmtisvflow)
          case ('STORAGECOEFFICIENT')
            this%isfac = 1
            write(this%iout,fmtstoc)
          !
          ! -- right now these are options that are only available in the
          !    development version and are not included in the documentation.
          !    These options are only available when IDEVELOPMODE in
          !    constants module is set to 1
          case ('DEV_NO_NEWTON')
            call this%parser%DevOpt()
            this%inewton = 0
            write(this%iout, '(4x,a)')                                         &
                             'NEWTON-RAPHSON method disabled for unconfined cell storage'
          case ('DEV_OLDSTORAGEFORMULATION')
            call this%parser%DevOpt()
            this%isseg = 1
            write(this%iout,fmtstoseg)
          case default
            write(errmsg,'(4x,a,a)')'****ERROR. UNKNOWN STO OPTION: ',         &
                                     trim(keyword)
            call store_error(errmsg)
            call ustop()
        end select
      end do
      write(this%iout,'(1x,a)')'END OF STORAGE OPTIONS'
    end if
    !
    ! -- set omega value used for saturation calculations
    if (this%inewton > 0) then
      this%satomega = DEM6
    end if
    !
    ! -- Return
    return
  end subroutine read_options

  subroutine read_data(this)
! ******************************************************************************
! read_data -- read the storage data (stodata) block
! ******************************************************************************
!
!    SPECIFICATIONS:
! ------------------------------------------------------------------------------
    use ConstantsModule,   only: LINELENGTH
    use SimModule,         only: ustop, store_error, count_errors
    ! -- dummy
    class(GwfStotype) :: this
    ! -- local
    character(len=LINELENGTH) :: line, errmsg, keyword
    character(len=LINELENGTH) :: cellstr
    integer(I4B) :: istart, istop, lloc, ierr
    logical :: isfound, endOfBlock
    logical :: readiconv
    logical :: readss
    logical :: readsy
    logical :: isconv
    character(len=24), dimension(4) :: aname
    integer(I4B) :: n
    real(DP) :: thick
    ! -- formats
    !data
    data aname(1) /'                ICONVERT'/
    data aname(2) /'        SPECIFIC STORAGE'/
    data aname(3) /'          SPECIFIC YIELD'/
    data aname(4) /'     STORAGE COEFFICIENT'/
! ------------------------------------------------------------------------------
    !
    ! -- initialize
    isfound = .false.
    readiconv = .false.
    readss = .false.
    readsy = .false.
    isconv = .false.
    !
    ! -- get stodata block
    call this%parser%GetBlock('GRIDDATA', isfound, ierr)
    if(isfound) then
      write(this%iout,'(1x,a)')'PROCESSING GRIDDATA'
      do
        call this%parser%GetNextLine(endOfBlock)
        if (endOfBlock) exit
        call this%parser%GetStringCaps(keyword)
        call this%parser%GetRemainingLine(line)
        lloc = 1
        select case (keyword)
          case ('ICONVERT')
            call this%dis%read_grid_array(line, lloc, istart, istop, this%iout, &
                                         this%parser%iuactive, this%iconvert, &
                                         aname(1))
            readiconv = .true.
          case ('SS')
            call this%dis%read_grid_array(line, lloc, istart, istop, this%iout, &
                                         this%parser%iuactive, this%sc1, &
                                         aname(2))
            readss = .true.
          case ('SY')
            call this%dis%read_grid_array(line, lloc, istart, istop, this%iout, &
                                         this%parser%iuactive, this%sc2, &
                                         aname(3))
            readsy = .true.
          case default
            write(errmsg,'(4x,a,a)')'ERROR. UNKNOWN GRIDDATA TAG: ',            &
                                     trim(keyword)
            call store_error(errmsg)
            call this%parser%StoreErrorUnit()
            call ustop()
        end select
      end do
      write(this%iout,'(1x,a)')'END PROCESSING GRIDDATA'
    else
      write(errmsg,'(1x,a)')'ERROR.  REQUIRED GRIDDATA BLOCK NOT FOUND.'
      call store_error(errmsg)
      call this%parser%StoreErrorUnit()
      call ustop()
    end if
    !
    ! -- Check for ICONVERT
    if(.not. readiconv) then
      write(errmsg, '(a, a, a)') 'Error in GRIDDATA block: ',                   &
                                 trim(adjustl(aname(1))), ' not found.'
      call store_error(errmsg)
    else
      isconv = .false.
      do n = 1, this%dis%nodes
        if (this%iconvert(n) /= 0) then
          isconv = .true.
          this%iusesy = 1
          exit
        end if
      end do
    end if
    !
    ! -- Check for SS
    if(.not. readss) then
      write(errmsg, '(a, a, a)') 'Error in GRIDDATA block: ',                   &
                                 trim(adjustl(aname(2))), ' not found.'
      call store_error(errmsg)
    endif
    !
    ! -- Check for SY
    if(.not. readsy .and. isconv) then
      write(errmsg, '(a, a, a)') 'Error in GRIDDATA block: ',                   &
                                 trim(adjustl(aname(3))), ' not found.'
      call store_error(errmsg)
    endif
    !
    if(count_errors() > 0) then
      call this%parser%StoreErrorUnit()
      call ustop()
    endif
    !
    ! -- Check SS and SY for negative values
    do n = 1, this%dis%nodes
      if (this%sc1(n) < DZERO) then
        call this%dis%noder_to_string(n, cellstr)
        write(errmsg, '(a,2(1x,a),1x,g0,1x,a)')                                 &
          'Error in SS DATA: SS value in cell', trim(adjustl(cellstr)),         &
          'is less than zero (', this%sc1(n), ').'
        call store_error(errmsg)
      end if
      if (readsy) then
        if (this%sc2(n) < DZERO) then
          call this%dis%noder_to_string(n, cellstr)
          write(errmsg, '(a,2(1x,a),1x,g0,1x,a)')                               &
            'Error in SY DATA: SY value in cell', trim(adjustl(cellstr)),       &
            'is less than zero (', this%sc2(n), ').'
          call store_error(errmsg)
        end if
      end if
    end do
    
    !
    ! -- calculate sc1
    if (readss) then
      if(this%isfac == 0) then
        do n = 1, this%dis%nodes
          thick = this%dis%top(n) - this%dis%bot(n)
          this%sc1(n) = this%sc1(n) * thick * this%dis%area(n)
        end do
      else
        do n = 1, this%dis%nodes
          this%sc1(n) = this%sc1(n) * this%dis%area(n)
        enddo
      endif
    endif
    !
    ! -- calculate sc2
    if(readsy) then
      do n=1, this%dis%nodes
        this%sc2(n) = this%sc2(n) * this%dis%area(n)
      enddo
    endif
    !
    ! -- Return
    return
  end subroutine read_data

end module GwfStoModule
=======
module GwfStoModule

  use KindModule,             only: DP, I4B
  use ConstantsModule,        only: DZERO, DEM6, DEM4, DONE, LENBUDTXT
  use SmoothingModule,        only: sQuadraticSaturation,                      &
                                    sQuadraticSaturationDerivative,            &
                                    sQSaturation, sLinearSaturation
  use BaseDisModule,          only: DisBaseType
  use NumericalPackageModule, only: NumericalPackageType
  use BlockParserModule,      only: BlockParserType

  implicit none
  public :: GwfStoType, sto_cr

  character(len=LENBUDTXT), dimension(2) :: budtxt =                           & !text labels for budget terms
      ['          STO-SS', '          STO-SY']

  type, extends(NumericalPackageType) :: GwfStoType
    integer(I4B), pointer                            :: isfac => null()          !indicates if ss is read as storativity
    integer(I4B), pointer                            :: isseg => null()          !indicates if ss is 0 below the top of a layer
    integer(I4B), pointer                            :: iss => null()            !steady state flag
    integer(I4B), pointer                            :: iusesy => null()         !flag set if any cell is convertible (0, 1)
    integer(I4B), dimension(:), pointer, contiguous  :: iconvert => null()       !confined (0) or convertible (1)
    real(DP),dimension(:), pointer, contiguous       :: sc1 => null()            !primary storage capacity (when cell is fully saturated)
    real(DP),dimension(:), pointer, contiguous       :: sc2 => null()            !secondary storage capacity (when cell is partially saturated)
    real(DP), dimension(:), pointer, contiguous      :: strgss => null()         !vector of specific storage rates
    real(DP), dimension(:), pointer, contiguous      :: strgsy => null()         !vector of specific yield rates
    integer(I4B), dimension(:), pointer, contiguous  :: ibound => null()         !pointer to model ibound
    real(DP), pointer                                :: satomega => null()       !newton-raphson saturation omega
  contains
    procedure :: sto_ar
    procedure :: sto_rp
    procedure :: sto_ad
    procedure :: sto_fc
    procedure :: sto_fn
    procedure :: bdcalc   => sto_bdcalc
    procedure :: bdsav    => sto_bdsav
    procedure :: sto_da
    procedure          :: allocate_scalars
    procedure, private :: allocate_arrays
    procedure, private :: read_options
    procedure, private :: read_data
  endtype

  contains

  subroutine sto_cr(stoobj, name_model, inunit, iout)
! ******************************************************************************
! sto_cr -- Create a new STO object
! ******************************************************************************
!
!    SPECIFICATIONS:
! ------------------------------------------------------------------------------
    ! -- dummy
    type(GwfStoType), pointer :: stoobj
    character(len=*), intent(in) :: name_model
    integer(I4B), intent(in) :: inunit
    integer(I4B), intent(in) :: iout
! ------------------------------------------------------------------------------
    !
    ! -- Create the object
    allocate(stoobj)
    !
    ! -- create name and origin
    call stoobj%set_names(1, name_model, 'STO', 'STO')
    !
    ! -- Allocate scalars
    call stoobj%allocate_scalars()
    !
    ! -- Set variables
    stoobj%inunit = inunit
    stoobj%iout = iout
    !
    ! -- Initialize block parser
    call stoobj%parser%Initialize(stoobj%inunit, stoobj%iout)
    !
    ! -- Return
    return
  end subroutine sto_cr

  subroutine sto_ar(this, dis, ibound)
! ******************************************************************************
! sto_ar -- Allocate and Read
! ******************************************************************************
!
!    SPECIFICATIONS:
! ------------------------------------------------------------------------------
    !modules
    use MemoryManagerModule, only: mem_setptr
    ! -- dummy
    class(GwfStoType)                       :: this
    class(DisBaseType), pointer, intent(in) :: dis
    integer(I4B), dimension(:), pointer, contiguous          :: ibound
    ! -- local
    ! -- formats
    character(len=*), parameter :: fmtsto =                                    &
      "(1x,/1x,'STO -- STORAGE PACKAGE, VERSION 1, 5/19/2014',                 &
      &' INPUT READ FROM UNIT ', i0, //)"
! ------------------------------------------------------------------------------
    !
    ! --print a message identifying the storage package.
    write(this%iout, fmtsto) this%inunit
    !
    ! -- store pointers to arguments that were passed in
    this%dis     => dis
    this%ibound  => ibound
    !
    ! -- set pointer to gwf iss
    call mem_setptr(this%iss, 'ISS', trim(this%name_model))
    !
    ! -- Allocate arrays
    call this%allocate_arrays(dis%nodes)
    !
    ! -- Read storage options
    call this%read_options()
    !
    ! -- read the data block
    call this%read_data()
    !
    ! -- Return
    return
  end subroutine sto_ar

  subroutine sto_rp(this)
! ******************************************************************************
! sto_rp -- Read and prepare
! ******************************************************************************
!
!    SPECIFICATIONS:
! ------------------------------------------------------------------------------
    use ConstantsModule,   only: LINELENGTH
    use TdisModule,        only: kper, nper
    use SimModule,         only: store_error, ustop
    implicit none
    ! -- dummy
    class(GwfStoType) :: this
    ! -- local
    integer(I4B)               :: ierr
    logical                   :: isfound, readss, readsy, endOfBlock
    !character(len=24)         :: aname(4) , stotxt
    character (len=16)        :: css(0:1)
    character(len=LINELENGTH) :: line, errmsg, keyword
    ! -- formats
    character(len=*),parameter :: fmtlsp = &
      "(1X,/1X,'REUSING ',A,' FROM LAST STRESS PERIOD')"
    character(len=*),parameter :: fmtblkerr = &
      "('Error.  Looking for BEGIN PERIOD iper.  Found ', a, ' instead.')"
    !data
    data css(0) /'       TRANSIENT'/
    data css(1) /'    STEADY-STATE'/
    !data aname(1) /'                ICONVERT'/
    !data aname(2) /'        SPECIFIC STORAGE'/
    !data aname(3) /'          SPECIFIC YIELD'/
    !data aname(4) /'     STORAGE COEFFICIENT'/
! ------------------------------------------------------------------------------
    !
    ! -- get stress period data
    if (this%ionper < kper) then
      !
      ! -- get period block
      call this%parser%GetBlock('PERIOD', isfound, ierr, &
                                supportOpenClose=.true.)
      if (isfound) then
        !
        ! -- read ionper and check for increasing period numbers
        call this%read_check_ionper()
      else
        !
        ! -- PERIOD block not found
        if (ierr < 0) then
          ! -- End of file found; data applies for remainder of simulation.
          this%ionper = nper + 1
        else
          ! -- Found invalid block
          call this%parser%GetCurrentLine(line)
          write(errmsg, fmtblkerr) adjustl(trim(line))
          call store_error(errmsg)
          call this%parser%StoreErrorUnit()
          call ustop()
        end if
      endif
    end if
    !
    ! -- read data if ionper == kper
    readss = .false.
    readsy = .false.
    !stotxt = aname(2)
    if(this%ionper==kper) then
      write(this%iout, '(//,1x,a)') 'UPDATING STORAGE VALUES'
      do
        call this%parser%GetNextLine(endOfBlock)
        if (endOfBlock) exit
        call this%parser%GetStringCaps(keyword)
        select case (keyword)
          case ('STEADY-STATE')
            this%iss = 1
          case ('TRANSIENT')
            this%iss = 0
          case default
            write(errmsg,'(4x,a,a)') 'ERROR. UNKNOWN STORAGE DATA TAG: ',      &
                                     trim(keyword)
            call store_error(errmsg)
            call this%parser%StoreErrorUnit()
            call ustop()
        end select
      end do
      write(this%iout,'(1x,a)') 'END UPDATING STORAGE VALUES'
    !else
    !  write(this%iout,fmtlsp) 'STORAGE VALUES'
    endif

    write(this%iout,'(//1X,A,I0,A,A,/)') &
      'STRESS PERIOD ', kper, ' IS ', trim(adjustl(css(this%iss)))
    !
    ! -- Return
    return
  end subroutine sto_rp

  subroutine sto_ad(this)
! ******************************************************************************
! sto_ad -- Advance
! ******************************************************************************
!
!    SPECIFICATIONS:
! ------------------------------------------------------------------------------
    class(GwfStoType) :: this
! ------------------------------------------------------------------------------
    !
    ! -- Subroutine does not do anything at the moment
    !
    ! -- Return
    return
  end subroutine sto_ad

  subroutine sto_fc(this, kiter, hold, hnew, njasln, amat, idxglo, rhs)
! ******************************************************************************
! sto_fc -- Fill the solution amat and rhs with storage contribution newton
!               term
! ******************************************************************************
!
!    SPECIFICATIONS:
! ------------------------------------------------------------------------------
    ! -- modules
    use SimModule, only: ustop, store_error
    use ConstantsModule, only: LINELENGTH
    use TdisModule, only: delt
    ! -- dummy
    class(GwfStoType) :: this
    integer(I4B),intent(in) :: kiter
    real(DP), intent(in), dimension(:) :: hold
    real(DP), intent(in), dimension(:) :: hnew
    integer(I4B),intent(in) :: njasln
    real(DP), dimension(njasln),intent(inout) :: amat
    integer(I4B), intent(in),dimension(:) :: idxglo
    real(DP),intent(inout),dimension(:) :: rhs
    ! -- local
    integer(I4B) :: n, idiag
    real(DP) :: tled, rho1, rho2
    real(DP) :: tp, bt, tthk
    real(DP) :: snold, snnew
    real(DP) :: ss0, ss1, ssh0, ssh1
    real(DP) :: rhsterm
    character(len=LINELENGTH) :: errmsg
    ! -- formats
    character(len=*), parameter :: fmtsperror =                                &
      &"('DETECTED TIME STEP LENGTH OF ZERO.  GWF STORAGE PACKAGE CANNOT BE ', &
      &'USED UNLESS DELT IS NON-ZERO.')"
! ------------------------------------------------------------------------------
    !
    ! -- test if steady-state stress period
    if (this%iss /= 0) return
    !
    ! -- Ensure time step length is not zero
    if (delt == DZERO) then
      write(errmsg, fmtsperror)
      call store_error(errmsg)
      call ustop()
    endif
    !
    ! -- set variables
    tled = DONE / delt
    !
    ! -- loop through and calculate storage contribution to hcof and rhs
    do n = 1, this%dis%nodes
      idiag = this%dis%con%ia(n)
      if (this%ibound(n) < 1) cycle
      ! -- aquifer elevations and thickness
      tp = this%dis%top(n)
      bt = this%dis%bot(n)
      tthk = tp - bt
      ! -- aquifer saturation
      snold = sQuadraticSaturation(tp, bt, hold(n), this%satomega)
      snnew = sQuadraticSaturation(tp, bt, hnew(n), this%satomega)
      ! -- set saturation used for ss
      ss0 = snold
      ssh0 = hold(n)
      ss1 = snnew
      ssh1 = DZERO
      if (this%isseg /= 0) then
        if (ss0 < DONE) then
          ss0 = DONE
          ssh0 = tp
        end if
        if (ss1 < DONE) then
          ss1 = DZERO
          ssh1 = tp
        end if
      end if
      ! -- storage coefficients
      rho1 = this%sc1(n) * tled
      rho2 = this%sc2(n) * tled
      ! -- calculate storage coefficients for amat and rhs
      ! -- specific storage
      if (this%iconvert(n) /= 0) then
        amat(idxglo(idiag)) = amat(idxglo(idiag)) - rho1 * ss1
        rhs(n) = rhs(n) - rho1 * ss0 * ssh0 + rho1 * ssh1
      else
        amat(idxglo(idiag)) = amat(idxglo(idiag)) - rho1
        rhs(n) = rhs(n) - rho1 * hold(n)
      end if
      ! -- specific yield
      if (this%iconvert(n) /= 0) then
        rhsterm = DZERO
        ! -- add specific yield terms to amat at rhs
        if (snnew < DONE) then
          if (snnew > DZERO) then
            amat(idxglo(idiag)) = amat(idxglo(idiag)) - rho2
            rhsterm = rho2 * tthk * snold
            rhsterm = rhsterm + rho2 * bt
          else
            rhsterm = -rho2 * tthk * (DZERO - snold)
          end if
        ! -- known flow from specific yield
        else
          rhsterm = -rho2 * tthk * (DONE - snold)
        end if
        rhs(n) = rhs(n) - rhsterm
      end if
    end do
    !
    ! -- Return
    return
  end subroutine sto_fc

  subroutine sto_fn(this, kiter, hold, hnew, njasln, amat, idxglo, rhs)
! ******************************************************************************
! sto_fn -- Fill the solution amat and rhs with storage contribution
! ******************************************************************************
!
!    SPECIFICATIONS:
! ------------------------------------------------------------------------------
    use TdisModule, only: delt
    ! -- dummy
    class(GwfStoType) :: this
    integer(I4B),intent(in) :: kiter
    real(DP), intent(in), dimension(:) :: hold
    real(DP), intent(in), dimension(:) :: hnew
    integer(I4B),intent(in) :: njasln
    real(DP), dimension(njasln),intent(inout) :: amat
    integer(I4B), intent(in),dimension(:) :: idxglo
    real(DP),intent(inout),dimension(:) :: rhs
    ! -- local
    integer(I4B) :: n, idiag
    real(DP) :: tled, rho1, rho2
    real(DP) :: tp, bt, tthk
    real(DP) :: snold, snnew
    real(DP) :: ss0, ss1
    real(DP) :: derv, rterm, drterm
! ------------------------------------------------------------------------------
    !
    ! -- test if steady-state stress period
    if (this%iss /= 0) return
    !
    ! -- set variables
    tled = DONE / delt
    !
    ! -- loop through and calculate storage contribution to hcof and rhs
    do n = 1, this%dis%nodes
      idiag = this%dis%con%ia(n)
      if(this%ibound(n) <= 0) cycle
      ! -- aquifer elevations and thickness
      tp = this%dis%top(n)
      bt = this%dis%bot(n)
      tthk = tp - bt
      ! -- aquifer saturation
      snold = sQuadraticSaturation(tp, bt, hold(n))
      snnew = sQuadraticSaturation(tp, bt, hnew(n))
      ! -- set saturation used for ss
      ss0 = snold
      ss1 = snnew
      if (this%isseg /= 0) then
        if (ss0 < DONE) ss0 = DZERO
        if (ss1 < DONE) ss1 = DZERO
      end if
      ! -- storage coefficients
      rho1 = this%sc1(n) * tled
      rho2 = this%sc2(n) * tled
      ! -- calculate storage coefficients for amat and rhs
      ! -- specific storage
      if (this%iconvert(n) /= 0) then
        rterm = - rho1 * ss1 * hnew(n)
        derv = sQuadraticSaturationDerivative(tp, bt, hnew(n))
        if (this%isseg /= 0) derv = DZERO
        drterm = -(rho1 * derv * hnew(n))
        amat(idxglo(idiag)) = amat(idxglo(idiag)) + drterm
        rhs(n) = rhs(n) + drterm * hnew(n)
      end if
      ! -- specific yield
      if (this%iconvert(n) /= 0) then
        ! -- newton terms for specific yield only apply if
        !    current saturation is less than one
        if (snnew < DONE) then
          ! -- calculate newton terms for specific yield
          if (snnew > DZERO) then
            rterm = - rho2 * tthk * snnew
            derv = sQuadraticSaturationDerivative(tp, bt, hnew(n))
            drterm = -rho2 * tthk * derv
            amat(idxglo(idiag)) = amat(idxglo(idiag)) + drterm + rho2
            rhs(n) = rhs(n) - rterm + drterm * hnew(n) + rho2 * bt
          end if
        end if
      end if
    end do
    !
    ! -- Return
    return
  end subroutine sto_fn

  subroutine sto_bdcalc(this, nodes, hnew, hold, isuppress_output, model_budget)
! ******************************************************************************
! sto_bdcalc -- Calculate budget terms
! ******************************************************************************
!
!    SPECIFICATIONS:
! ------------------------------------------------------------------------------
    ! -- modules
    use TdisModule,        only: delt
    use BudgetModule, only: BudgetType
    ! -- dummy
    class(GwfStoType) :: this
    integer(I4B), intent(in) :: nodes
    real(DP), intent(in), dimension(nodes) :: hnew
    real(DP), intent(in), dimension(nodes) :: hold
    integer(I4B), intent(in) :: isuppress_output
    type(BudgetType), intent(inout) :: model_budget
    ! -- local
    integer(I4B) :: n
    real(DP) :: rate
    real(DP) :: tled, rho1, rho2
    real(DP) :: tp, bt, tthk
    real(DP) :: snold, snnew
    real(DP) :: ss0, ss1, ssh0, ssh1
    real(DP) :: rssin, rssout, rsyin, rsyout
! ------------------------------------------------------------------------------
    !
    ! -- initialize accumulators
    rssin = DZERO
    rssout = DZERO
    rsyin = DZERO
    rsyout = DZERO
    !
    ! -- Set strt to zero or calculate terms if not steady-state stress period
    if (this%iss == 1) then
      do n = 1, nodes
        this%strgss(n) = DZERO
        this%strgsy(n) = DZERO
      end do
      !
    else
      !
      ! -- set variables
      tled = DONE / delt
      !
      ! -- Calculate storage change
      do n = 1, nodes
        this%strgss(n) = DZERO
        this%strgsy(n) = DZERO
        if(this%ibound(n) <= 0) cycle
        ! -- aquifer elevations and thickness
        tp = this%dis%top(n)
        bt = this%dis%bot(n)
        tthk = tp - bt
        snold = sQuadraticSaturation(tp, bt, hold(n), this%satomega)
        snnew = sQuadraticSaturation(tp, bt, hnew(n), this%satomega)
        ! -- set saturation used for ss
        ss0 = snold
        ssh0 = hold(n)
        ss1 = snnew
        ssh1 = DZERO
        if (this%isseg /= 0) then
          if (ss0 < DONE) then
            ss0 = DONE
            ssh0 = tp
          end if
          if (ss1 < DONE) then
            ss1 = DZERO
            ssh1 = tp
          end if
        end if
        ! -- storage coefficients
        rho1 = this%sc1(n) * tled
        rho2 = this%sc2(n) * tled
        ! -- specific storage
        if (this%iconvert(n) /= 0) then
          rate = rho1 * ss0 * ssh0 - rho1 * ss1 * hnew(n) - rho1 * ssh1
        else
          rate = rho1 * hold(n) - rho1 * hnew(n)
        end if
        this%strgss(n) = rate
        ! -- specific yield
        rate = DZERO
        if (this%iconvert(n) /= 0) then
          rate = rho2 * tthk * snold  - rho2 * tthk * snnew
        end if
        this%strgsy(n) = rate
        !
        ! -- accumulate ss
        if(this%strgss(n) < DZERO) then
          rssout = rssout - this%strgss(n)
        else
          rssin = rssin + this%strgss(n)
        endif
        !
        ! -- accumulate sy
        if(this%strgsy(n) < DZERO) then
          rsyout = rsyout - this%strgsy(n)
        else
          rsyin = rsyin + this%strgsy(n)
        endif
      enddo
    endif
    !
    ! -- Add contributions to model budget
    call model_budget%addentry(rssin, rssout, delt, budtxt(1),                 &
                               isuppress_output, '         STORAGE')
    if (this%iusesy == 1) then
      call model_budget%addentry(rsyin, rsyout, delt, budtxt(2),               &
                                 isuppress_output, '         STORAGE')
    end if
    !
    ! -- Return
    return
  end subroutine sto_bdcalc

  subroutine sto_bdsav(this, icbcfl, icbcun)
! ******************************************************************************
! sto_bdsav -- Save budget terms
! ******************************************************************************
!
!    SPECIFICATIONS:
! ------------------------------------------------------------------------------
    ! -- dummy
    class(GwfStoType) :: this
    integer(I4B), intent(in) :: icbcfl
    integer(I4B), intent(in) :: icbcun
    ! -- local
    integer(I4B) :: ibinun
    !character(len=16), dimension(2) :: aname
    integer(I4B) :: iprint, nvaluesp, nwidthp
    character(len=1) :: cdatafmp=' ', editdesc=' '
    real(DP) :: dinact
! ------------------------------------------------------------------------------
    !
    ! -- Set unit number for binary output
    if(this%ipakcb < 0) then
      ibinun = icbcun
    elseif(this%ipakcb == 0) then
      ibinun = 0
    else
      ibinun = this%ipakcb
    endif
    if(icbcfl == 0) ibinun = 0
    !
    ! -- Record the storage rates if requested
    if(ibinun /= 0) then
      iprint = 0
      dinact = DZERO
      !
      ! -- storage(ss)
      call this%dis%record_array(this%strgss, this%iout, iprint, -ibinun,    &
                                 budtxt(1), cdatafmp, nvaluesp,              &
                                 nwidthp, editdesc, dinact)
      !
      ! -- storage(sy)
      if (this%iusesy == 1) then
        call this%dis%record_array(this%strgsy, this%iout, iprint, -ibinun,  &
                                   budtxt(2), cdatafmp, nvaluesp,            &
                                   nwidthp, editdesc, dinact)
      end if
    endif
    !
    ! -- Return
    return
  end subroutine sto_bdsav

  subroutine sto_da(this)
! ******************************************************************************
! sto_da -- Deallocate variables
! ******************************************************************************
!
!    SPECIFICATIONS:
! ------------------------------------------------------------------------------
    ! -- modules
    use MemoryManagerModule, only: mem_deallocate
    ! -- dummy
    class(GwfStoType) :: this
! ------------------------------------------------------------------------------
    !
    ! -- Deallocate arrays if package is active
    if(this%inunit > 0) then
      call mem_deallocate(this%iconvert)
      call mem_deallocate(this%sc1)
      call mem_deallocate(this%sc2)
      call mem_deallocate(this%strgss)
      call mem_deallocate(this%strgsy)
    endif
    !
    ! -- Deallocate scalars
    call mem_deallocate(this%isfac)
    call mem_deallocate(this%isseg)
    call mem_deallocate(this%satomega)
    call mem_deallocate(this%iusesy)
    !
    ! -- deallocate parent
    call this%NumericalPackageType%da()
    !
    ! -- Return
    return
  end subroutine sto_da

  subroutine allocate_scalars(this)
! ******************************************************************************
! allocate_scalars
! ******************************************************************************
!
!    SPECIFICATIONS:
! ------------------------------------------------------------------------------
    ! -- modules
    use MemoryManagerModule, only: mem_allocate, mem_setptr
    ! -- dummy
    class(GwfStoType) :: this
    ! -- local
! ------------------------------------------------------------------------------
    !
    ! -- allocate scalars in NumericalPackageType
    call this%NumericalPackageType%allocate_scalars()
    !
    ! -- Allocate
    call mem_allocate(this%iusesy, 'IUSESY', this%origin)
    call mem_allocate(this%isfac, 'ISFAC', this%origin)
    call mem_allocate(this%isseg, 'ISSEG', this%origin)
    call mem_allocate(this%satomega, 'SATOMEGA', this%origin)
    !
    ! -- Initialize
    this%iusesy = 0
    this%isfac = 0
    this%isseg = 0
    this%satomega = DZERO
    !
    ! -- Return
    return
  end subroutine allocate_scalars

  subroutine allocate_arrays(this, nodes)
! ******************************************************************************
! allocate_arrays
! ******************************************************************************
!
!    SPECIFICATIONS:
! ------------------------------------------------------------------------------
    use MemoryManagerModule, only: mem_allocate
    !modules
    use ConstantsModule, only: DZERO
    ! -- dummy
    class(GwfStoType) :: this
    integer(I4B), intent(in) :: nodes
    ! -- local
    integer(I4B) :: n
! ------------------------------------------------------------------------------
    !
    ! -- Allocate
    !call mem_allocate(this%iss, 'ISS', this%name_model)
    call mem_allocate(this%iconvert, nodes, 'ICONVERT', this%origin)
    call mem_allocate(this%sc1, nodes, 'SC1', this%origin)
    call mem_allocate(this%sc2, nodes, 'SC2', this%origin)
    call mem_allocate(this%strgss, nodes, 'STRGSS', this%origin)
    call mem_allocate(this%strgsy, nodes, 'STRGSY', this%origin)
    !
    ! -- Initialize
    this%iss = 0
    do n = 1, nodes
      this%iconvert(n) = 1
      this%sc1(n) = DZERO
      this%sc2(n) = DZERO
      this%strgss(n) = DZERO
      this%strgsy(n) = DZERO
    enddo
    !
    ! -- Return
    return
  end subroutine allocate_arrays

  subroutine read_options(this)
! ******************************************************************************
! gwf3sto1ar -- Allocate and Read
! ******************************************************************************
!
!    SPECIFICATIONS:
! ------------------------------------------------------------------------------
    !modules
    use ConstantsModule,   only: LINELENGTH
    use SimModule,         only: ustop, store_error
    ! -- dummy
    class(GwfStoType) :: this
    ! -- local
    character(len=LINELENGTH) :: errmsg, keyword
    integer(I4B) :: ierr
    logical :: isfound, endOfBlock
    ! -- formats
    character(len=*), parameter :: fmtisvflow =                                &
      "(4x,'CELL-BY-CELL FLOW INFORMATION WILL BE SAVED TO BINARY FILE " //    &
      "WHENEVER ICBCFL IS NOT ZERO.')"
    character(len=*),parameter :: fmtflow =                                    &
      "(4x, 'FLOWS WILL BE SAVED TO FILE: ', a, /4x, 'OPENED ON UNIT: ', I7)"
    character(len=*), parameter :: fmtstoc =                                   &
      "(4X,'STORAGECOEFFICIENT OPTION:',/,                                     &
      &1X,'Read storage coefficient rather than specific storage')"
    character(len=*), parameter :: fmtstoseg =                                 &
      "(4X,'OLDSTORAGEFORMULATION OPTION:',/,                                  &
      &1X,'Specific storage changes only occur above cell top')"
! ------------------------------------------------------------------------------
    !
    ! -- get options block
    call this%parser%GetBlock('OPTIONS', isfound, ierr, &
      supportOpenClose=.true., blockRequired=.false.)
    !
    ! -- parse options block if detected
    if (isfound) then
      write(this%iout,'(1x,a)')'PROCESSING STORAGE OPTIONS'
      do
        call this%parser%GetNextLine(endOfBlock)
        if (endOfBlock) exit
        call this%parser%GetStringCaps(keyword)
        select case (keyword)
          case ('SAVE_FLOWS')
            this%ipakcb = -1
            write(this%iout, fmtisvflow)
          case ('STORAGECOEFFICIENT')
            this%isfac = 1
            write(this%iout,fmtstoc)
          !
          ! -- right now these are options that are only available in the
          !    development version and are not included in the documentation.
          !    These options are only available when IDEVELOPMODE in
          !    constants module is set to 1
          case ('DEV_NO_NEWTON')
            call this%parser%DevOpt()
            this%inewton = 0
            write(this%iout, '(4x,a)')                                         &
                             'NEWTON-RAPHSON method disabled for unconfined cell storage'
          case ('DEV_OLDSTORAGEFORMULATION')
            call this%parser%DevOpt()
            this%isseg = 1
            write(this%iout,fmtstoseg)
          case default
            write(errmsg,'(4x,a,a)')'****ERROR. UNKNOWN STO OPTION: ',         &
                                     trim(keyword)
            call store_error(errmsg)
            call ustop()
        end select
      end do
      write(this%iout,'(1x,a)')'END OF STORAGE OPTIONS'
    end if
    !
    ! -- set omega value used for saturation calculations
    if (this%inewton > 0) then
      this%satomega = DEM6
    end if
    !
    ! -- Return
    return
  end subroutine read_options

  subroutine read_data(this)
! ******************************************************************************
! read_data -- read the storage data (stodata) block
! ******************************************************************************
!
!    SPECIFICATIONS:
! ------------------------------------------------------------------------------
    use ConstantsModule,   only: LINELENGTH
    use SimModule,         only: ustop, store_error, count_errors
    ! -- dummy
    class(GwfStotype) :: this
    ! -- local
    character(len=LINELENGTH) :: line, errmsg, keyword
    character(len=LINELENGTH) :: cellstr
    integer(I4B) :: istart, istop, lloc, ierr
    logical :: isfound, endOfBlock
    logical :: readiconv
    logical :: readss
    logical :: readsy
    logical :: isconv
    character(len=24), dimension(4) :: aname
    integer(I4B) :: n
    real(DP) :: thick
    ! -- formats
    !data
    data aname(1) /'                ICONVERT'/
    data aname(2) /'        SPECIFIC STORAGE'/
    data aname(3) /'          SPECIFIC YIELD'/
    data aname(4) /'     STORAGE COEFFICIENT'/
! ------------------------------------------------------------------------------
    !
    ! -- initialize
    isfound = .false.
    readiconv = .false.
    readss = .false.
    readsy = .false.
    isconv = .false.
    !
    ! -- get stodata block
    call this%parser%GetBlock('GRIDDATA', isfound, ierr)
    if(isfound) then
      write(this%iout,'(1x,a)')'PROCESSING GRIDDATA'
      do
        call this%parser%GetNextLine(endOfBlock)
        if (endOfBlock) exit
        call this%parser%GetStringCaps(keyword)
        call this%parser%GetRemainingLine(line)
        lloc = 1
        select case (keyword)
          case ('ICONVERT')
            call this%dis%read_grid_array(line, lloc, istart, istop, this%iout, &
                                         this%parser%iuactive, this%iconvert, &
                                         aname(1))
            readiconv = .true.
          case ('SS')
            call this%dis%read_grid_array(line, lloc, istart, istop, this%iout, &
                                         this%parser%iuactive, this%sc1, &
                                         aname(2))
            readss = .true.
          case ('SY')
            call this%dis%read_grid_array(line, lloc, istart, istop, this%iout, &
                                         this%parser%iuactive, this%sc2, &
                                         aname(3))
            readsy = .true.
          case default
            write(errmsg,'(4x,a,a)')'ERROR. UNKNOWN GRIDDATA TAG: ',            &
                                     trim(keyword)
            call store_error(errmsg)
            call this%parser%StoreErrorUnit()
            call ustop()
        end select
      end do
      write(this%iout,'(1x,a)')'END PROCESSING GRIDDATA'
    else
      write(errmsg,'(1x,a)')'ERROR.  REQUIRED GRIDDATA BLOCK NOT FOUND.'
      call store_error(errmsg)
      call this%parser%StoreErrorUnit()
      call ustop()
    end if
    !
    ! -- Check for ICONVERT
    if(.not. readiconv) then
      write(errmsg, '(a, a, a)') 'Error in GRIDDATA block: ',                   &
                                 trim(adjustl(aname(1))), ' not found.'
      call store_error(errmsg)
    else
      isconv = .false.
      do n = 1, this%dis%nodes
        if (this%iconvert(n) /= 0) then
          isconv = .true.
          this%iusesy = 1
          exit
        end if
      end do
    end if
    !
    ! -- Check for SS
    if(.not. readss) then
      write(errmsg, '(a, a, a)') 'Error in GRIDDATA block: ',                   &
                                 trim(adjustl(aname(2))), ' not found.'
      call store_error(errmsg)
    endif
    !
    ! -- Check for SY
    if(.not. readsy .and. isconv) then
      write(errmsg, '(a, a, a)') 'Error in GRIDDATA block: ',                   &
                                 trim(adjustl(aname(3))), ' not found.'
      call store_error(errmsg)
    endif
    !
    if(count_errors() > 0) then
      call this%parser%StoreErrorUnit()
      call ustop()
    endif
    !
    ! -- Check SS and SY for negative values
    do n = 1, this%dis%nodes
      if (this%sc1(n) < DZERO) then
        call this%dis%noder_to_string(n, cellstr)
        write(errmsg, '(a,2(1x,a),1x,g0,1x,a)')                                 &
          'Error in SS DATA: SS value in cell', trim(adjustl(cellstr)),         &
          'is less than zero (', this%sc1(n), ').'
        call store_error(errmsg)
      end if
      if (readsy) then
        if (this%sc2(n) < DZERO) then
          call this%dis%noder_to_string(n, cellstr)
          write(errmsg, '(a,2(1x,a),1x,g0,1x,a)')                               &
            'Error in SY DATA: SY value in cell', trim(adjustl(cellstr)),       &
            'is less than zero (', this%sc2(n), ').'
          call store_error(errmsg)
        end if
      end if
    end do
    
    !
    ! -- calculate sc1
    if (readss) then
      if(this%isfac == 0) then
        do n = 1, this%dis%nodes
          thick = this%dis%top(n) - this%dis%bot(n)
          this%sc1(n) = this%sc1(n) * thick * this%dis%area(n)
        end do
      else
        do n = 1, this%dis%nodes
          this%sc1(n) = this%sc1(n) * this%dis%area(n)
        enddo
      endif
    endif
    !
    ! -- calculate sc2
    if(readsy) then
      do n=1, this%dis%nodes
        this%sc2(n) = this%sc2(n) * this%dis%area(n)
      enddo
    endif
    !
    ! -- Return
    return
  end subroutine read_data

end module GwfStoModule
>>>>>>> a391efb5
<|MERGE_RESOLUTION|>--- conflicted
+++ resolved
@@ -1,4 +1,3 @@
-<<<<<<< HEAD
 module GwfStoModule
 
   use KindModule,             only: DP, I4B
@@ -943,951 +942,4 @@
     return
   end subroutine read_data
 
-end module GwfStoModule
-=======
-module GwfStoModule
-
-  use KindModule,             only: DP, I4B
-  use ConstantsModule,        only: DZERO, DEM6, DEM4, DONE, LENBUDTXT
-  use SmoothingModule,        only: sQuadraticSaturation,                      &
-                                    sQuadraticSaturationDerivative,            &
-                                    sQSaturation, sLinearSaturation
-  use BaseDisModule,          only: DisBaseType
-  use NumericalPackageModule, only: NumericalPackageType
-  use BlockParserModule,      only: BlockParserType
-
-  implicit none
-  public :: GwfStoType, sto_cr
-
-  character(len=LENBUDTXT), dimension(2) :: budtxt =                           & !text labels for budget terms
-      ['          STO-SS', '          STO-SY']
-
-  type, extends(NumericalPackageType) :: GwfStoType
-    integer(I4B), pointer                            :: isfac => null()          !indicates if ss is read as storativity
-    integer(I4B), pointer                            :: isseg => null()          !indicates if ss is 0 below the top of a layer
-    integer(I4B), pointer                            :: iss => null()            !steady state flag
-    integer(I4B), pointer                            :: iusesy => null()         !flag set if any cell is convertible (0, 1)
-    integer(I4B), dimension(:), pointer, contiguous  :: iconvert => null()       !confined (0) or convertible (1)
-    real(DP),dimension(:), pointer, contiguous       :: sc1 => null()            !primary storage capacity (when cell is fully saturated)
-    real(DP),dimension(:), pointer, contiguous       :: sc2 => null()            !secondary storage capacity (when cell is partially saturated)
-    real(DP), dimension(:), pointer, contiguous      :: strgss => null()         !vector of specific storage rates
-    real(DP), dimension(:), pointer, contiguous      :: strgsy => null()         !vector of specific yield rates
-    integer(I4B), dimension(:), pointer, contiguous  :: ibound => null()         !pointer to model ibound
-    real(DP), pointer                                :: satomega => null()       !newton-raphson saturation omega
-  contains
-    procedure :: sto_ar
-    procedure :: sto_rp
-    procedure :: sto_ad
-    procedure :: sto_fc
-    procedure :: sto_fn
-    procedure :: bdcalc   => sto_bdcalc
-    procedure :: bdsav    => sto_bdsav
-    procedure :: sto_da
-    procedure          :: allocate_scalars
-    procedure, private :: allocate_arrays
-    procedure, private :: read_options
-    procedure, private :: read_data
-  endtype
-
-  contains
-
-  subroutine sto_cr(stoobj, name_model, inunit, iout)
-! ******************************************************************************
-! sto_cr -- Create a new STO object
-! ******************************************************************************
-!
-!    SPECIFICATIONS:
-! ------------------------------------------------------------------------------
-    ! -- dummy
-    type(GwfStoType), pointer :: stoobj
-    character(len=*), intent(in) :: name_model
-    integer(I4B), intent(in) :: inunit
-    integer(I4B), intent(in) :: iout
-! ------------------------------------------------------------------------------
-    !
-    ! -- Create the object
-    allocate(stoobj)
-    !
-    ! -- create name and origin
-    call stoobj%set_names(1, name_model, 'STO', 'STO')
-    !
-    ! -- Allocate scalars
-    call stoobj%allocate_scalars()
-    !
-    ! -- Set variables
-    stoobj%inunit = inunit
-    stoobj%iout = iout
-    !
-    ! -- Initialize block parser
-    call stoobj%parser%Initialize(stoobj%inunit, stoobj%iout)
-    !
-    ! -- Return
-    return
-  end subroutine sto_cr
-
-  subroutine sto_ar(this, dis, ibound)
-! ******************************************************************************
-! sto_ar -- Allocate and Read
-! ******************************************************************************
-!
-!    SPECIFICATIONS:
-! ------------------------------------------------------------------------------
-    !modules
-    use MemoryManagerModule, only: mem_setptr
-    ! -- dummy
-    class(GwfStoType)                       :: this
-    class(DisBaseType), pointer, intent(in) :: dis
-    integer(I4B), dimension(:), pointer, contiguous          :: ibound
-    ! -- local
-    ! -- formats
-    character(len=*), parameter :: fmtsto =                                    &
-      "(1x,/1x,'STO -- STORAGE PACKAGE, VERSION 1, 5/19/2014',                 &
-      &' INPUT READ FROM UNIT ', i0, //)"
-! ------------------------------------------------------------------------------
-    !
-    ! --print a message identifying the storage package.
-    write(this%iout, fmtsto) this%inunit
-    !
-    ! -- store pointers to arguments that were passed in
-    this%dis     => dis
-    this%ibound  => ibound
-    !
-    ! -- set pointer to gwf iss
-    call mem_setptr(this%iss, 'ISS', trim(this%name_model))
-    !
-    ! -- Allocate arrays
-    call this%allocate_arrays(dis%nodes)
-    !
-    ! -- Read storage options
-    call this%read_options()
-    !
-    ! -- read the data block
-    call this%read_data()
-    !
-    ! -- Return
-    return
-  end subroutine sto_ar
-
-  subroutine sto_rp(this)
-! ******************************************************************************
-! sto_rp -- Read and prepare
-! ******************************************************************************
-!
-!    SPECIFICATIONS:
-! ------------------------------------------------------------------------------
-    use ConstantsModule,   only: LINELENGTH
-    use TdisModule,        only: kper, nper
-    use SimModule,         only: store_error, ustop
-    implicit none
-    ! -- dummy
-    class(GwfStoType) :: this
-    ! -- local
-    integer(I4B)               :: ierr
-    logical                   :: isfound, readss, readsy, endOfBlock
-    !character(len=24)         :: aname(4) , stotxt
-    character (len=16)        :: css(0:1)
-    character(len=LINELENGTH) :: line, errmsg, keyword
-    ! -- formats
-    character(len=*),parameter :: fmtlsp = &
-      "(1X,/1X,'REUSING ',A,' FROM LAST STRESS PERIOD')"
-    character(len=*),parameter :: fmtblkerr = &
-      "('Error.  Looking for BEGIN PERIOD iper.  Found ', a, ' instead.')"
-    !data
-    data css(0) /'       TRANSIENT'/
-    data css(1) /'    STEADY-STATE'/
-    !data aname(1) /'                ICONVERT'/
-    !data aname(2) /'        SPECIFIC STORAGE'/
-    !data aname(3) /'          SPECIFIC YIELD'/
-    !data aname(4) /'     STORAGE COEFFICIENT'/
-! ------------------------------------------------------------------------------
-    !
-    ! -- get stress period data
-    if (this%ionper < kper) then
-      !
-      ! -- get period block
-      call this%parser%GetBlock('PERIOD', isfound, ierr, &
-                                supportOpenClose=.true.)
-      if (isfound) then
-        !
-        ! -- read ionper and check for increasing period numbers
-        call this%read_check_ionper()
-      else
-        !
-        ! -- PERIOD block not found
-        if (ierr < 0) then
-          ! -- End of file found; data applies for remainder of simulation.
-          this%ionper = nper + 1
-        else
-          ! -- Found invalid block
-          call this%parser%GetCurrentLine(line)
-          write(errmsg, fmtblkerr) adjustl(trim(line))
-          call store_error(errmsg)
-          call this%parser%StoreErrorUnit()
-          call ustop()
-        end if
-      endif
-    end if
-    !
-    ! -- read data if ionper == kper
-    readss = .false.
-    readsy = .false.
-    !stotxt = aname(2)
-    if(this%ionper==kper) then
-      write(this%iout, '(//,1x,a)') 'UPDATING STORAGE VALUES'
-      do
-        call this%parser%GetNextLine(endOfBlock)
-        if (endOfBlock) exit
-        call this%parser%GetStringCaps(keyword)
-        select case (keyword)
-          case ('STEADY-STATE')
-            this%iss = 1
-          case ('TRANSIENT')
-            this%iss = 0
-          case default
-            write(errmsg,'(4x,a,a)') 'ERROR. UNKNOWN STORAGE DATA TAG: ',      &
-                                     trim(keyword)
-            call store_error(errmsg)
-            call this%parser%StoreErrorUnit()
-            call ustop()
-        end select
-      end do
-      write(this%iout,'(1x,a)') 'END UPDATING STORAGE VALUES'
-    !else
-    !  write(this%iout,fmtlsp) 'STORAGE VALUES'
-    endif
-
-    write(this%iout,'(//1X,A,I0,A,A,/)') &
-      'STRESS PERIOD ', kper, ' IS ', trim(adjustl(css(this%iss)))
-    !
-    ! -- Return
-    return
-  end subroutine sto_rp
-
-  subroutine sto_ad(this)
-! ******************************************************************************
-! sto_ad -- Advance
-! ******************************************************************************
-!
-!    SPECIFICATIONS:
-! ------------------------------------------------------------------------------
-    class(GwfStoType) :: this
-! ------------------------------------------------------------------------------
-    !
-    ! -- Subroutine does not do anything at the moment
-    !
-    ! -- Return
-    return
-  end subroutine sto_ad
-
-  subroutine sto_fc(this, kiter, hold, hnew, njasln, amat, idxglo, rhs)
-! ******************************************************************************
-! sto_fc -- Fill the solution amat and rhs with storage contribution newton
-!               term
-! ******************************************************************************
-!
-!    SPECIFICATIONS:
-! ------------------------------------------------------------------------------
-    ! -- modules
-    use SimModule, only: ustop, store_error
-    use ConstantsModule, only: LINELENGTH
-    use TdisModule, only: delt
-    ! -- dummy
-    class(GwfStoType) :: this
-    integer(I4B),intent(in) :: kiter
-    real(DP), intent(in), dimension(:) :: hold
-    real(DP), intent(in), dimension(:) :: hnew
-    integer(I4B),intent(in) :: njasln
-    real(DP), dimension(njasln),intent(inout) :: amat
-    integer(I4B), intent(in),dimension(:) :: idxglo
-    real(DP),intent(inout),dimension(:) :: rhs
-    ! -- local
-    integer(I4B) :: n, idiag
-    real(DP) :: tled, rho1, rho2
-    real(DP) :: tp, bt, tthk
-    real(DP) :: snold, snnew
-    real(DP) :: ss0, ss1, ssh0, ssh1
-    real(DP) :: rhsterm
-    character(len=LINELENGTH) :: errmsg
-    ! -- formats
-    character(len=*), parameter :: fmtsperror =                                &
-      &"('DETECTED TIME STEP LENGTH OF ZERO.  GWF STORAGE PACKAGE CANNOT BE ', &
-      &'USED UNLESS DELT IS NON-ZERO.')"
-! ------------------------------------------------------------------------------
-    !
-    ! -- test if steady-state stress period
-    if (this%iss /= 0) return
-    !
-    ! -- Ensure time step length is not zero
-    if (delt == DZERO) then
-      write(errmsg, fmtsperror)
-      call store_error(errmsg)
-      call ustop()
-    endif
-    !
-    ! -- set variables
-    tled = DONE / delt
-    !
-    ! -- loop through and calculate storage contribution to hcof and rhs
-    do n = 1, this%dis%nodes
-      idiag = this%dis%con%ia(n)
-      if (this%ibound(n) < 1) cycle
-      ! -- aquifer elevations and thickness
-      tp = this%dis%top(n)
-      bt = this%dis%bot(n)
-      tthk = tp - bt
-      ! -- aquifer saturation
-      snold = sQuadraticSaturation(tp, bt, hold(n), this%satomega)
-      snnew = sQuadraticSaturation(tp, bt, hnew(n), this%satomega)
-      ! -- set saturation used for ss
-      ss0 = snold
-      ssh0 = hold(n)
-      ss1 = snnew
-      ssh1 = DZERO
-      if (this%isseg /= 0) then
-        if (ss0 < DONE) then
-          ss0 = DONE
-          ssh0 = tp
-        end if
-        if (ss1 < DONE) then
-          ss1 = DZERO
-          ssh1 = tp
-        end if
-      end if
-      ! -- storage coefficients
-      rho1 = this%sc1(n) * tled
-      rho2 = this%sc2(n) * tled
-      ! -- calculate storage coefficients for amat and rhs
-      ! -- specific storage
-      if (this%iconvert(n) /= 0) then
-        amat(idxglo(idiag)) = amat(idxglo(idiag)) - rho1 * ss1
-        rhs(n) = rhs(n) - rho1 * ss0 * ssh0 + rho1 * ssh1
-      else
-        amat(idxglo(idiag)) = amat(idxglo(idiag)) - rho1
-        rhs(n) = rhs(n) - rho1 * hold(n)
-      end if
-      ! -- specific yield
-      if (this%iconvert(n) /= 0) then
-        rhsterm = DZERO
-        ! -- add specific yield terms to amat at rhs
-        if (snnew < DONE) then
-          if (snnew > DZERO) then
-            amat(idxglo(idiag)) = amat(idxglo(idiag)) - rho2
-            rhsterm = rho2 * tthk * snold
-            rhsterm = rhsterm + rho2 * bt
-          else
-            rhsterm = -rho2 * tthk * (DZERO - snold)
-          end if
-        ! -- known flow from specific yield
-        else
-          rhsterm = -rho2 * tthk * (DONE - snold)
-        end if
-        rhs(n) = rhs(n) - rhsterm
-      end if
-    end do
-    !
-    ! -- Return
-    return
-  end subroutine sto_fc
-
-  subroutine sto_fn(this, kiter, hold, hnew, njasln, amat, idxglo, rhs)
-! ******************************************************************************
-! sto_fn -- Fill the solution amat and rhs with storage contribution
-! ******************************************************************************
-!
-!    SPECIFICATIONS:
-! ------------------------------------------------------------------------------
-    use TdisModule, only: delt
-    ! -- dummy
-    class(GwfStoType) :: this
-    integer(I4B),intent(in) :: kiter
-    real(DP), intent(in), dimension(:) :: hold
-    real(DP), intent(in), dimension(:) :: hnew
-    integer(I4B),intent(in) :: njasln
-    real(DP), dimension(njasln),intent(inout) :: amat
-    integer(I4B), intent(in),dimension(:) :: idxglo
-    real(DP),intent(inout),dimension(:) :: rhs
-    ! -- local
-    integer(I4B) :: n, idiag
-    real(DP) :: tled, rho1, rho2
-    real(DP) :: tp, bt, tthk
-    real(DP) :: snold, snnew
-    real(DP) :: ss0, ss1
-    real(DP) :: derv, rterm, drterm
-! ------------------------------------------------------------------------------
-    !
-    ! -- test if steady-state stress period
-    if (this%iss /= 0) return
-    !
-    ! -- set variables
-    tled = DONE / delt
-    !
-    ! -- loop through and calculate storage contribution to hcof and rhs
-    do n = 1, this%dis%nodes
-      idiag = this%dis%con%ia(n)
-      if(this%ibound(n) <= 0) cycle
-      ! -- aquifer elevations and thickness
-      tp = this%dis%top(n)
-      bt = this%dis%bot(n)
-      tthk = tp - bt
-      ! -- aquifer saturation
-      snold = sQuadraticSaturation(tp, bt, hold(n))
-      snnew = sQuadraticSaturation(tp, bt, hnew(n))
-      ! -- set saturation used for ss
-      ss0 = snold
-      ss1 = snnew
-      if (this%isseg /= 0) then
-        if (ss0 < DONE) ss0 = DZERO
-        if (ss1 < DONE) ss1 = DZERO
-      end if
-      ! -- storage coefficients
-      rho1 = this%sc1(n) * tled
-      rho2 = this%sc2(n) * tled
-      ! -- calculate storage coefficients for amat and rhs
-      ! -- specific storage
-      if (this%iconvert(n) /= 0) then
-        rterm = - rho1 * ss1 * hnew(n)
-        derv = sQuadraticSaturationDerivative(tp, bt, hnew(n))
-        if (this%isseg /= 0) derv = DZERO
-        drterm = -(rho1 * derv * hnew(n))
-        amat(idxglo(idiag)) = amat(idxglo(idiag)) + drterm
-        rhs(n) = rhs(n) + drterm * hnew(n)
-      end if
-      ! -- specific yield
-      if (this%iconvert(n) /= 0) then
-        ! -- newton terms for specific yield only apply if
-        !    current saturation is less than one
-        if (snnew < DONE) then
-          ! -- calculate newton terms for specific yield
-          if (snnew > DZERO) then
-            rterm = - rho2 * tthk * snnew
-            derv = sQuadraticSaturationDerivative(tp, bt, hnew(n))
-            drterm = -rho2 * tthk * derv
-            amat(idxglo(idiag)) = amat(idxglo(idiag)) + drterm + rho2
-            rhs(n) = rhs(n) - rterm + drterm * hnew(n) + rho2 * bt
-          end if
-        end if
-      end if
-    end do
-    !
-    ! -- Return
-    return
-  end subroutine sto_fn
-
-  subroutine sto_bdcalc(this, nodes, hnew, hold, isuppress_output, model_budget)
-! ******************************************************************************
-! sto_bdcalc -- Calculate budget terms
-! ******************************************************************************
-!
-!    SPECIFICATIONS:
-! ------------------------------------------------------------------------------
-    ! -- modules
-    use TdisModule,        only: delt
-    use BudgetModule, only: BudgetType
-    ! -- dummy
-    class(GwfStoType) :: this
-    integer(I4B), intent(in) :: nodes
-    real(DP), intent(in), dimension(nodes) :: hnew
-    real(DP), intent(in), dimension(nodes) :: hold
-    integer(I4B), intent(in) :: isuppress_output
-    type(BudgetType), intent(inout) :: model_budget
-    ! -- local
-    integer(I4B) :: n
-    real(DP) :: rate
-    real(DP) :: tled, rho1, rho2
-    real(DP) :: tp, bt, tthk
-    real(DP) :: snold, snnew
-    real(DP) :: ss0, ss1, ssh0, ssh1
-    real(DP) :: rssin, rssout, rsyin, rsyout
-! ------------------------------------------------------------------------------
-    !
-    ! -- initialize accumulators
-    rssin = DZERO
-    rssout = DZERO
-    rsyin = DZERO
-    rsyout = DZERO
-    !
-    ! -- Set strt to zero or calculate terms if not steady-state stress period
-    if (this%iss == 1) then
-      do n = 1, nodes
-        this%strgss(n) = DZERO
-        this%strgsy(n) = DZERO
-      end do
-      !
-    else
-      !
-      ! -- set variables
-      tled = DONE / delt
-      !
-      ! -- Calculate storage change
-      do n = 1, nodes
-        this%strgss(n) = DZERO
-        this%strgsy(n) = DZERO
-        if(this%ibound(n) <= 0) cycle
-        ! -- aquifer elevations and thickness
-        tp = this%dis%top(n)
-        bt = this%dis%bot(n)
-        tthk = tp - bt
-        snold = sQuadraticSaturation(tp, bt, hold(n), this%satomega)
-        snnew = sQuadraticSaturation(tp, bt, hnew(n), this%satomega)
-        ! -- set saturation used for ss
-        ss0 = snold
-        ssh0 = hold(n)
-        ss1 = snnew
-        ssh1 = DZERO
-        if (this%isseg /= 0) then
-          if (ss0 < DONE) then
-            ss0 = DONE
-            ssh0 = tp
-          end if
-          if (ss1 < DONE) then
-            ss1 = DZERO
-            ssh1 = tp
-          end if
-        end if
-        ! -- storage coefficients
-        rho1 = this%sc1(n) * tled
-        rho2 = this%sc2(n) * tled
-        ! -- specific storage
-        if (this%iconvert(n) /= 0) then
-          rate = rho1 * ss0 * ssh0 - rho1 * ss1 * hnew(n) - rho1 * ssh1
-        else
-          rate = rho1 * hold(n) - rho1 * hnew(n)
-        end if
-        this%strgss(n) = rate
-        ! -- specific yield
-        rate = DZERO
-        if (this%iconvert(n) /= 0) then
-          rate = rho2 * tthk * snold  - rho2 * tthk * snnew
-        end if
-        this%strgsy(n) = rate
-        !
-        ! -- accumulate ss
-        if(this%strgss(n) < DZERO) then
-          rssout = rssout - this%strgss(n)
-        else
-          rssin = rssin + this%strgss(n)
-        endif
-        !
-        ! -- accumulate sy
-        if(this%strgsy(n) < DZERO) then
-          rsyout = rsyout - this%strgsy(n)
-        else
-          rsyin = rsyin + this%strgsy(n)
-        endif
-      enddo
-    endif
-    !
-    ! -- Add contributions to model budget
-    call model_budget%addentry(rssin, rssout, delt, budtxt(1),                 &
-                               isuppress_output, '         STORAGE')
-    if (this%iusesy == 1) then
-      call model_budget%addentry(rsyin, rsyout, delt, budtxt(2),               &
-                                 isuppress_output, '         STORAGE')
-    end if
-    !
-    ! -- Return
-    return
-  end subroutine sto_bdcalc
-
-  subroutine sto_bdsav(this, icbcfl, icbcun)
-! ******************************************************************************
-! sto_bdsav -- Save budget terms
-! ******************************************************************************
-!
-!    SPECIFICATIONS:
-! ------------------------------------------------------------------------------
-    ! -- dummy
-    class(GwfStoType) :: this
-    integer(I4B), intent(in) :: icbcfl
-    integer(I4B), intent(in) :: icbcun
-    ! -- local
-    integer(I4B) :: ibinun
-    !character(len=16), dimension(2) :: aname
-    integer(I4B) :: iprint, nvaluesp, nwidthp
-    character(len=1) :: cdatafmp=' ', editdesc=' '
-    real(DP) :: dinact
-! ------------------------------------------------------------------------------
-    !
-    ! -- Set unit number for binary output
-    if(this%ipakcb < 0) then
-      ibinun = icbcun
-    elseif(this%ipakcb == 0) then
-      ibinun = 0
-    else
-      ibinun = this%ipakcb
-    endif
-    if(icbcfl == 0) ibinun = 0
-    !
-    ! -- Record the storage rates if requested
-    if(ibinun /= 0) then
-      iprint = 0
-      dinact = DZERO
-      !
-      ! -- storage(ss)
-      call this%dis%record_array(this%strgss, this%iout, iprint, -ibinun,    &
-                                 budtxt(1), cdatafmp, nvaluesp,              &
-                                 nwidthp, editdesc, dinact)
-      !
-      ! -- storage(sy)
-      if (this%iusesy == 1) then
-        call this%dis%record_array(this%strgsy, this%iout, iprint, -ibinun,  &
-                                   budtxt(2), cdatafmp, nvaluesp,            &
-                                   nwidthp, editdesc, dinact)
-      end if
-    endif
-    !
-    ! -- Return
-    return
-  end subroutine sto_bdsav
-
-  subroutine sto_da(this)
-! ******************************************************************************
-! sto_da -- Deallocate variables
-! ******************************************************************************
-!
-!    SPECIFICATIONS:
-! ------------------------------------------------------------------------------
-    ! -- modules
-    use MemoryManagerModule, only: mem_deallocate
-    ! -- dummy
-    class(GwfStoType) :: this
-! ------------------------------------------------------------------------------
-    !
-    ! -- Deallocate arrays if package is active
-    if(this%inunit > 0) then
-      call mem_deallocate(this%iconvert)
-      call mem_deallocate(this%sc1)
-      call mem_deallocate(this%sc2)
-      call mem_deallocate(this%strgss)
-      call mem_deallocate(this%strgsy)
-    endif
-    !
-    ! -- Deallocate scalars
-    call mem_deallocate(this%isfac)
-    call mem_deallocate(this%isseg)
-    call mem_deallocate(this%satomega)
-    call mem_deallocate(this%iusesy)
-    !
-    ! -- deallocate parent
-    call this%NumericalPackageType%da()
-    !
-    ! -- Return
-    return
-  end subroutine sto_da
-
-  subroutine allocate_scalars(this)
-! ******************************************************************************
-! allocate_scalars
-! ******************************************************************************
-!
-!    SPECIFICATIONS:
-! ------------------------------------------------------------------------------
-    ! -- modules
-    use MemoryManagerModule, only: mem_allocate, mem_setptr
-    ! -- dummy
-    class(GwfStoType) :: this
-    ! -- local
-! ------------------------------------------------------------------------------
-    !
-    ! -- allocate scalars in NumericalPackageType
-    call this%NumericalPackageType%allocate_scalars()
-    !
-    ! -- Allocate
-    call mem_allocate(this%iusesy, 'IUSESY', this%origin)
-    call mem_allocate(this%isfac, 'ISFAC', this%origin)
-    call mem_allocate(this%isseg, 'ISSEG', this%origin)
-    call mem_allocate(this%satomega, 'SATOMEGA', this%origin)
-    !
-    ! -- Initialize
-    this%iusesy = 0
-    this%isfac = 0
-    this%isseg = 0
-    this%satomega = DZERO
-    !
-    ! -- Return
-    return
-  end subroutine allocate_scalars
-
-  subroutine allocate_arrays(this, nodes)
-! ******************************************************************************
-! allocate_arrays
-! ******************************************************************************
-!
-!    SPECIFICATIONS:
-! ------------------------------------------------------------------------------
-    use MemoryManagerModule, only: mem_allocate
-    !modules
-    use ConstantsModule, only: DZERO
-    ! -- dummy
-    class(GwfStoType) :: this
-    integer(I4B), intent(in) :: nodes
-    ! -- local
-    integer(I4B) :: n
-! ------------------------------------------------------------------------------
-    !
-    ! -- Allocate
-    !call mem_allocate(this%iss, 'ISS', this%name_model)
-    call mem_allocate(this%iconvert, nodes, 'ICONVERT', this%origin)
-    call mem_allocate(this%sc1, nodes, 'SC1', this%origin)
-    call mem_allocate(this%sc2, nodes, 'SC2', this%origin)
-    call mem_allocate(this%strgss, nodes, 'STRGSS', this%origin)
-    call mem_allocate(this%strgsy, nodes, 'STRGSY', this%origin)
-    !
-    ! -- Initialize
-    this%iss = 0
-    do n = 1, nodes
-      this%iconvert(n) = 1
-      this%sc1(n) = DZERO
-      this%sc2(n) = DZERO
-      this%strgss(n) = DZERO
-      this%strgsy(n) = DZERO
-    enddo
-    !
-    ! -- Return
-    return
-  end subroutine allocate_arrays
-
-  subroutine read_options(this)
-! ******************************************************************************
-! gwf3sto1ar -- Allocate and Read
-! ******************************************************************************
-!
-!    SPECIFICATIONS:
-! ------------------------------------------------------------------------------
-    !modules
-    use ConstantsModule,   only: LINELENGTH
-    use SimModule,         only: ustop, store_error
-    ! -- dummy
-    class(GwfStoType) :: this
-    ! -- local
-    character(len=LINELENGTH) :: errmsg, keyword
-    integer(I4B) :: ierr
-    logical :: isfound, endOfBlock
-    ! -- formats
-    character(len=*), parameter :: fmtisvflow =                                &
-      "(4x,'CELL-BY-CELL FLOW INFORMATION WILL BE SAVED TO BINARY FILE " //    &
-      "WHENEVER ICBCFL IS NOT ZERO.')"
-    character(len=*),parameter :: fmtflow =                                    &
-      "(4x, 'FLOWS WILL BE SAVED TO FILE: ', a, /4x, 'OPENED ON UNIT: ', I7)"
-    character(len=*), parameter :: fmtstoc =                                   &
-      "(4X,'STORAGECOEFFICIENT OPTION:',/,                                     &
-      &1X,'Read storage coefficient rather than specific storage')"
-    character(len=*), parameter :: fmtstoseg =                                 &
-      "(4X,'OLDSTORAGEFORMULATION OPTION:',/,                                  &
-      &1X,'Specific storage changes only occur above cell top')"
-! ------------------------------------------------------------------------------
-    !
-    ! -- get options block
-    call this%parser%GetBlock('OPTIONS', isfound, ierr, &
-      supportOpenClose=.true., blockRequired=.false.)
-    !
-    ! -- parse options block if detected
-    if (isfound) then
-      write(this%iout,'(1x,a)')'PROCESSING STORAGE OPTIONS'
-      do
-        call this%parser%GetNextLine(endOfBlock)
-        if (endOfBlock) exit
-        call this%parser%GetStringCaps(keyword)
-        select case (keyword)
-          case ('SAVE_FLOWS')
-            this%ipakcb = -1
-            write(this%iout, fmtisvflow)
-          case ('STORAGECOEFFICIENT')
-            this%isfac = 1
-            write(this%iout,fmtstoc)
-          !
-          ! -- right now these are options that are only available in the
-          !    development version and are not included in the documentation.
-          !    These options are only available when IDEVELOPMODE in
-          !    constants module is set to 1
-          case ('DEV_NO_NEWTON')
-            call this%parser%DevOpt()
-            this%inewton = 0
-            write(this%iout, '(4x,a)')                                         &
-                             'NEWTON-RAPHSON method disabled for unconfined cell storage'
-          case ('DEV_OLDSTORAGEFORMULATION')
-            call this%parser%DevOpt()
-            this%isseg = 1
-            write(this%iout,fmtstoseg)
-          case default
-            write(errmsg,'(4x,a,a)')'****ERROR. UNKNOWN STO OPTION: ',         &
-                                     trim(keyword)
-            call store_error(errmsg)
-            call ustop()
-        end select
-      end do
-      write(this%iout,'(1x,a)')'END OF STORAGE OPTIONS'
-    end if
-    !
-    ! -- set omega value used for saturation calculations
-    if (this%inewton > 0) then
-      this%satomega = DEM6
-    end if
-    !
-    ! -- Return
-    return
-  end subroutine read_options
-
-  subroutine read_data(this)
-! ******************************************************************************
-! read_data -- read the storage data (stodata) block
-! ******************************************************************************
-!
-!    SPECIFICATIONS:
-! ------------------------------------------------------------------------------
-    use ConstantsModule,   only: LINELENGTH
-    use SimModule,         only: ustop, store_error, count_errors
-    ! -- dummy
-    class(GwfStotype) :: this
-    ! -- local
-    character(len=LINELENGTH) :: line, errmsg, keyword
-    character(len=LINELENGTH) :: cellstr
-    integer(I4B) :: istart, istop, lloc, ierr
-    logical :: isfound, endOfBlock
-    logical :: readiconv
-    logical :: readss
-    logical :: readsy
-    logical :: isconv
-    character(len=24), dimension(4) :: aname
-    integer(I4B) :: n
-    real(DP) :: thick
-    ! -- formats
-    !data
-    data aname(1) /'                ICONVERT'/
-    data aname(2) /'        SPECIFIC STORAGE'/
-    data aname(3) /'          SPECIFIC YIELD'/
-    data aname(4) /'     STORAGE COEFFICIENT'/
-! ------------------------------------------------------------------------------
-    !
-    ! -- initialize
-    isfound = .false.
-    readiconv = .false.
-    readss = .false.
-    readsy = .false.
-    isconv = .false.
-    !
-    ! -- get stodata block
-    call this%parser%GetBlock('GRIDDATA', isfound, ierr)
-    if(isfound) then
-      write(this%iout,'(1x,a)')'PROCESSING GRIDDATA'
-      do
-        call this%parser%GetNextLine(endOfBlock)
-        if (endOfBlock) exit
-        call this%parser%GetStringCaps(keyword)
-        call this%parser%GetRemainingLine(line)
-        lloc = 1
-        select case (keyword)
-          case ('ICONVERT')
-            call this%dis%read_grid_array(line, lloc, istart, istop, this%iout, &
-                                         this%parser%iuactive, this%iconvert, &
-                                         aname(1))
-            readiconv = .true.
-          case ('SS')
-            call this%dis%read_grid_array(line, lloc, istart, istop, this%iout, &
-                                         this%parser%iuactive, this%sc1, &
-                                         aname(2))
-            readss = .true.
-          case ('SY')
-            call this%dis%read_grid_array(line, lloc, istart, istop, this%iout, &
-                                         this%parser%iuactive, this%sc2, &
-                                         aname(3))
-            readsy = .true.
-          case default
-            write(errmsg,'(4x,a,a)')'ERROR. UNKNOWN GRIDDATA TAG: ',            &
-                                     trim(keyword)
-            call store_error(errmsg)
-            call this%parser%StoreErrorUnit()
-            call ustop()
-        end select
-      end do
-      write(this%iout,'(1x,a)')'END PROCESSING GRIDDATA'
-    else
-      write(errmsg,'(1x,a)')'ERROR.  REQUIRED GRIDDATA BLOCK NOT FOUND.'
-      call store_error(errmsg)
-      call this%parser%StoreErrorUnit()
-      call ustop()
-    end if
-    !
-    ! -- Check for ICONVERT
-    if(.not. readiconv) then
-      write(errmsg, '(a, a, a)') 'Error in GRIDDATA block: ',                   &
-                                 trim(adjustl(aname(1))), ' not found.'
-      call store_error(errmsg)
-    else
-      isconv = .false.
-      do n = 1, this%dis%nodes
-        if (this%iconvert(n) /= 0) then
-          isconv = .true.
-          this%iusesy = 1
-          exit
-        end if
-      end do
-    end if
-    !
-    ! -- Check for SS
-    if(.not. readss) then
-      write(errmsg, '(a, a, a)') 'Error in GRIDDATA block: ',                   &
-                                 trim(adjustl(aname(2))), ' not found.'
-      call store_error(errmsg)
-    endif
-    !
-    ! -- Check for SY
-    if(.not. readsy .and. isconv) then
-      write(errmsg, '(a, a, a)') 'Error in GRIDDATA block: ',                   &
-                                 trim(adjustl(aname(3))), ' not found.'
-      call store_error(errmsg)
-    endif
-    !
-    if(count_errors() > 0) then
-      call this%parser%StoreErrorUnit()
-      call ustop()
-    endif
-    !
-    ! -- Check SS and SY for negative values
-    do n = 1, this%dis%nodes
-      if (this%sc1(n) < DZERO) then
-        call this%dis%noder_to_string(n, cellstr)
-        write(errmsg, '(a,2(1x,a),1x,g0,1x,a)')                                 &
-          'Error in SS DATA: SS value in cell', trim(adjustl(cellstr)),         &
-          'is less than zero (', this%sc1(n), ').'
-        call store_error(errmsg)
-      end if
-      if (readsy) then
-        if (this%sc2(n) < DZERO) then
-          call this%dis%noder_to_string(n, cellstr)
-          write(errmsg, '(a,2(1x,a),1x,g0,1x,a)')                               &
-            'Error in SY DATA: SY value in cell', trim(adjustl(cellstr)),       &
-            'is less than zero (', this%sc2(n), ').'
-          call store_error(errmsg)
-        end if
-      end if
-    end do
-    
-    !
-    ! -- calculate sc1
-    if (readss) then
-      if(this%isfac == 0) then
-        do n = 1, this%dis%nodes
-          thick = this%dis%top(n) - this%dis%bot(n)
-          this%sc1(n) = this%sc1(n) * thick * this%dis%area(n)
-        end do
-      else
-        do n = 1, this%dis%nodes
-          this%sc1(n) = this%sc1(n) * this%dis%area(n)
-        enddo
-      endif
-    endif
-    !
-    ! -- calculate sc2
-    if(readsy) then
-      do n=1, this%dis%nodes
-        this%sc2(n) = this%sc2(n) * this%dis%area(n)
-      enddo
-    endif
-    !
-    ! -- Return
-    return
-  end subroutine read_data
-
-end module GwfStoModule
->>>>>>> a391efb5
+end module GwfStoModule