module RchModule
  !
  use KindModule, only: DP, I4B
  use ConstantsModule, only: DZERO, LENFTYPE, LENPACKAGENAME, MAXCHARLEN
  use BndModule, only: BndType
  use SimModule, only: store_error, store_error_unit, ustop
  use ObsModule, only: DefaultObsIdProcessor
  use TimeArraySeriesLinkModule, only: TimeArraySeriesLinkType
  use TimeSeriesLinkModule, only: TimeSeriesLinkType, &
                                  GetTimeSeriesLinkFromList
  use BlockParserModule, only: BlockParserType
  !
  implicit none
  !
  private
  public :: rch_create
  !
  character(len=LENFTYPE)       :: ftype = 'RCH'
  character(len=LENPACKAGENAME) :: text  = '             RCH'
  !
  type, extends(BndType) :: RchType
    integer(I4B), pointer :: inirch => NULL()
    integer(I4B), dimension(:), pointer, contiguous :: nodesontop => NULL()      ! User provided cell numbers; nodelist is cells where recharge is applied)
    logical, private :: fixed_cell = .false.
    logical, private :: read_as_arrays = .false.
  contains
    procedure :: rch_allocate_scalars
    procedure :: bnd_options         => rch_options
    procedure :: read_dimensions     => rch_read_dimensions
    procedure :: read_initial_attr   => rch_read_initial_attr
    procedure :: bnd_rp              => rch_rp
    procedure :: set_nodesontop
    procedure :: bnd_cf              => rch_cf
    procedure :: bnd_fc              => rch_fc
    procedure :: bnd_da              => rch_da
    procedure :: define_listlabel    => rch_define_listlabel
    procedure, public :: bnd_rp_ts   => rch_rp_ts
    procedure, private :: rch_rp_array
    procedure, private :: rch_rp_list
    procedure, private :: default_nodelist
    ! -- for observations
    procedure, public :: bnd_obs_supported  => rch_obs_supported
    procedure, public :: bnd_df_obs => rch_df_obs
  end type RchType

  contains

  subroutine rch_create(packobj, id, ibcnum, inunit, iout, namemodel, pakname)
! ******************************************************************************
! rch_create -- Create a New Recharge Package
! Subroutine: (1) create new-style package
!             (2) point packobj to the new package
! ******************************************************************************
!
!    SPECIFICATIONS:
! ------------------------------------------------------------------------------
  ! -- dummy
    class(BndType), pointer :: packobj
    integer(I4B),intent(in) :: id
    integer(I4B),intent(in) :: ibcnum
    integer(I4B),intent(in) :: inunit
    integer(I4B),intent(in) :: iout
    character(len=*), intent(in) :: namemodel
    character(len=*), intent(in) :: pakname
    ! -- local
    type(rchtype), pointer :: rchobj
! ------------------------------------------------------------------------------
    !
    ! -- allocate recharge object and scalar variables
    allocate(rchobj)
    packobj => rchobj
    !
    ! -- create name and origin
    call packobj%set_names(ibcnum, namemodel, pakname, ftype)
    packobj%text = text
    !
    ! -- allocate scalars
    call rchobj%rch_allocate_scalars()
    !
    ! -- initialize package
    call packobj%pack_initialize()

    packobj%inunit = inunit
    packobj%iout = iout
    packobj%id = id
    packobj%ibcnum = ibcnum
    packobj%ncolbnd = 1
    packobj%iscloc = 1   ! sfac applies to recharge rate
<<<<<<< HEAD
=======
    packobj%ictorigin = 'NPF'
>>>>>>> c1738330
    ! indxconvertflux is Column index of bound that will be multiplied by
    ! cell area to convert flux rates to flow rates
    packobj%indxconvertflux = 1
    packobj%AllowTimeArraySeries = .true.
    !
    ! -- return
    return
  end subroutine rch_create

  subroutine rch_allocate_scalars(this)
! ******************************************************************************
! allocate_scalars -- allocate scalar members
! ******************************************************************************
!
!    SPECIFICATIONS:
! ------------------------------------------------------------------------------
    ! -- modules
    use MemoryManagerModule, only: mem_allocate
    ! -- dummy
    class(RchType),   intent(inout) :: this
! ------------------------------------------------------------------------------
    !
    ! -- call standard BndType allocate scalars
    call this%BndType%allocate_scalars()
    !
    ! -- allocate the object and assign values to object variables
    call mem_allocate(this%inirch, 'INIRCH', this%origin)
    !
    ! -- Set values
    this%inirch = 0
    this%fixed_cell = .false.
    !
    ! -- return
    return
  end subroutine rch_allocate_scalars

  subroutine rch_options(this, option, found)
! ******************************************************************************
! rch_options -- set options specific to RchType
!
! rch_options overrides BndType%bnd_options
! ******************************************************************************
!
!    SPECIFICATIONS:
! ------------------------------------------------------------------------------
    use ConstantsModule, only: DZERO
    use SimModule, only: ustop, store_error
    implicit none
    ! -- dummy
    class(RchType),   intent(inout) :: this
    character(len=*), intent(inout) :: option
    logical,          intent(inout) :: found
    ! -- local
    character(len=MAXCHARLEN) :: ermsg
    ! -- formats
    character(len=*),parameter :: fmtihact = &
      "(4x, 'RECHARGE WILL BE APPLIED TO HIGHEST ACTIVE CELL.')"
    character(len=*),parameter :: fmtfixedcell = &
      "(4x, 'RECHARGE WILL BE APPLIED TO SPECIFIED CELL.')"
    character(len=*), parameter :: fmtreadasarrays = &
      "(4x, 'RECHARGE INPUT WILL BE READ AS ARRAY(S).')"
! ------------------------------------------------------------------------------
    !
    ! -- Check for FIXED_CELL and READASARRAYS
    select case (option)
    case ('FIXED_CELL')
      this%fixed_cell = .true.
      write(this%iout, fmtfixedcell)
      found = .true.
    case ('READASARRAYS')
      if (this%dis%supports_layers()) then
        this%read_as_arrays = .true.
      else
        ermsg = 'READASARRAYS option is not compatible with selected' // &
                ' discretization type.'
        call store_error(ermsg)
        call this%parser%StoreErrorUnit()
        call ustop()
      endif
      !
      ! -- Write option
      write(this%iout, fmtreadasarrays)
      !
      found = .true.
    case default
      !
      ! -- No options found
      found = .false.
    end select
    !
    ! -- return
    return
  end subroutine rch_options

  subroutine rch_read_dimensions(this)
! ******************************************************************************
! bnd_read_dimensions -- Read the dimensions for this package
! ******************************************************************************
!
!    SPECIFICATIONS:
! ------------------------------------------------------------------------------
    use ConstantsModule, only: LINELENGTH
    use SimModule, only: ustop, store_error, store_error_unit
    ! -- dummy
    class(RchType),intent(inout) :: this
    ! -- local
    character(len=LINELENGTH) :: errmsg, keyword
    integer(I4B) :: ierr
    logical :: isfound, endOfBlock
    ! -- format
! ------------------------------------------------------------------------------
    !
    ! Dimensions block is not required if:
    !   (1) discretization is DIS or DISV, and
    !   (2) READASARRAYS option has been specified.
    if (this%read_as_arrays) then
      this%maxbound = this%dis%get_ncpl()
    else
      ! -- get dimensions block
      call this%parser%GetBlock('DIMENSIONS', isfound, ierr, &
                                supportOpenClose=.true.)
      !
      ! -- parse dimensions block if detected
      if (isfound) then
        write(this%iout,'(/1x,a)')'PROCESSING '//trim(adjustl(this%text))// &
          ' DIMENSIONS'
        do
          call this%parser%GetNextLine(endOfBlock)
          if (endOfBlock) exit
          call this%parser%GetStringCaps(keyword)
          select case (keyword)
            case ('MAXBOUND')
              this%maxbound = this%parser%GetInteger()
              write(this%iout,'(4x,a,i7)') 'MAXBOUND = ', this%maxbound
            case default
              write(errmsg,'(4x,a,a)') &
                '****ERROR. UNKNOWN '//trim(this%text)//' DIMENSION: ', &
                                       trim(keyword)
              call store_error(errmsg)
              call this%parser%StoreErrorUnit()
              call ustop()
          end select
        end do
        !
        write(this%iout,'(1x,a)')'END OF '//trim(adjustl(this%text))//' DIMENSIONS'
      else
        call store_error('ERROR.  REQUIRED DIMENSIONS BLOCK NOT FOUND.')
        call this%parser%StoreErrorUnit()
        call ustop()
      endif
    endif
    !
    ! -- verify dimensions were set
    if(this%maxbound <= 0) then
      write(errmsg, '(1x,a)') &
        'ERROR.  MAXBOUND MUST BE AN INTEGER GREATER THAN ZERO.'
      call store_error(errmsg)
      call this%parser%StoreErrorUnit()
      call ustop()
    endif
    !
    ! -- Call define_listlabel to construct the list label that is written
    !    when PRINT_INPUT option is used.
    call this%define_listlabel()
    !
    ! -- return
    return
  end subroutine rch_read_dimensions

  subroutine rch_read_initial_attr(this)
! ******************************************************************************
! rch_read_initial_attr -- Part of allocate and read
! If READASARRAYS has been specified, assign default IRCH = 1
! ******************************************************************************
!
!    SPECIFICATIONS:
! ------------------------------------------------------------------------------
    ! -- dummy
    class(RchType),intent(inout) :: this
! ------------------------------------------------------------------------------
    !
    if (this%read_as_arrays) then
      call this%default_nodelist()
    endif
    !
    return
  end subroutine rch_read_initial_attr

  subroutine rch_rp(this)
! ******************************************************************************
! rch_rp -- Read and Prepare
! Subroutine: (1) read itmp
!             (2) read new boundaries if itmp>0
! ******************************************************************************
!
!    SPECIFICATIONS:
! ------------------------------------------------------------------------------
    use ConstantsModule, only: LINELENGTH
    use TdisModule, only: kper, nper
    use SimModule, only: store_error, ustop
    implicit none
    ! -- dummy
    class(RchType),intent(inout) :: this
    ! -- local
    integer(I4B) :: ierr
    integer(I4B) :: node, n
    integer(I4B) :: inirch, inrech
    logical :: isfound
    logical :: supportopenclose
    character(len=LINELENGTH) :: line, errmsg
    ! -- formats
    character(len=*),parameter :: fmtblkerr =                                  &
      "('Error.  Looking for BEGIN PERIOD iper.  Found ', a, ' instead.')"
    character(len=*),parameter :: fmtlsp =                                     &
      "(1X,/1X,'REUSING ',A,'S FROM LAST STRESS PERIOD')"
    character(len=*), parameter :: fmtnbd =                                    &
      "(1X,/1X,'THE NUMBER OF ACTIVE ',A,'S (',I6,                             &
       &') IS GREATER THAN MAXIMUM(',I6,')')"
    character(len=*), parameter :: fmtdimlayered =                             &
      "('When READASARRAYS is specified for the selected discretization" //    &
      " package, DIMENSIONS block must be omitted.')"
! ------------------------------------------------------------------------------
    !
    if(this%inunit == 0) return
    !
    ! -- Set ionper to the stress period number for which a new block of data
    !    will be read.
    if (this%ionper < kper) then
      !
      ! -- get period block
      supportopenclose = .not. this%read_as_arrays
      ! When reading a list, OPEN/CLOSE is handled by list reader,
      ! so supportOpenClose needs to be false in call the GetBlock.
      ! When reading as arrays, set supportOpenClose as desired.
      call this%parser%GetBlock('PERIOD', isfound, ierr)
      if(isfound) then
        !
        ! -- read ionper and check for increasing period numbers
        call this%read_check_ionper()
      else
        !
        ! -- PERIOD block not found
        if (ierr < 0) then
          ! -- End of file found; data applies for remainder of simulation.
          this%ionper = nper + 1
        else
          ! -- Found invalid block
          call this%parser%GetCurrentLine(line)
          write(errmsg, fmtblkerr) adjustl(trim(line))
          call store_error(errmsg)
          if (this%read_as_arrays) then
            write(errmsg, fmtdimlayered)
            call store_error(errmsg)
          endif
          call this%parser%StoreErrorUnit()
          call ustop()
        end if
      endif
    end if
    !
    ! -- Read data if ionper == kper
    inrech = 0
    inirch = 0
    if(this%ionper == kper) then
      !
      ! -- Remove all time-series links associated with this package
      call this%TsManager%Reset(this%name)
      call this%TasManager%Reset(this%name)
      !
      if (.not. this%read_as_arrays) then
        ! -- Read RECHARGE and other input as a list
        call this%rch_rp_list(inrech)
        call this%bnd_rp_ts()
      else
        ! -- Read RECHARGE, IRCH, and AUX variables as arrays
        call this%rch_rp_array(line, inrech)
      endif
    !
    else
      write(this%iout,fmtlsp) trim(this%filtyp)
    endif
    !
    ! -- If recharge was read, then multiply by cell area.  If inrech = 2, then
    !    recharge is begin managed as a time series, and the time series object
    !    will multiply the recharge rate by the cell area.
    if(inrech == 1) then
      do n = 1, this%nbound
        node = this%nodelist(n)
        this%bound(1, n) = this%bound(1, n) * this%dis%get_area(node)
      enddo
    endif
    !
    ! -- return
    return
  end subroutine rch_rp

  subroutine rch_rp_array(this, line, inrech)
! ******************************************************************************
! rch_rp_array -- Read and Prepare Recharge as arrays
! ******************************************************************************
!
!    SPECIFICATIONS:
! ------------------------------------------------------------------------------
    use ConstantsModule, only: LENTIMESERIESNAME, LINELENGTH
    use SimModule, only: ustop, store_error
    use ArrayHandlersModule, only: ifind
    implicit none
    ! -- dummy
    class(RchType),            intent(inout) :: this
    character(len=LINELENGTH), intent(inout) :: line
    integer(I4B),              intent(inout) :: inrech
    ! -- local
    integer(I4B) :: n
    integer(I4B) :: ipos
    integer(I4B) :: jcol, jauxcol, lpos, ivarsread
    character(len=LENTIMESERIESNAME) :: tasName
<<<<<<< HEAD
    character(len=24) ::  atemp
    character(len=24), dimension(2) :: aname
    character(len=LINELENGTH) :: keyword
=======
    character(len=24), dimension(2) :: aname
    character(len=LINELENGTH) :: keyword, atemp
>>>>>>> c1738330
    logical :: found, endOfBlock
    logical :: convertFlux
    !
    ! -- these time array series pointers need to be non-contiguous
    !    beacuse a slice of bound is passed
    real(DP), dimension(:), pointer :: bndArrayPtr => null()
    real(DP), dimension(:), pointer :: auxArrayPtr => null()
    real(DP), dimension(:), pointer :: auxMultArray => null()
    type(TimeArraySeriesLinkType),  pointer :: tasLink => null()
    ! -- formats
    character(len=*),parameter :: fmtrchauxmult =                              &
      "(4x, 'THE RECHARGE ARRAY IS BEING MULTIPLED BY THE AUXILIARY ARRAY WITH &
        &THE NAME: ', A)"
    ! -- data
    data aname(1) /'     LAYER OR NODE INDEX'/
    data aname(2) /'                RECHARGE'/
    !
! ------------------------------------------------------------------------------
    !
    ! -- Initialize
    jauxcol = 0
    ivarsread = 0
    !
    ! -- Read RECHARGE, IRCH, and AUX variables as arrays
    do
      call this%parser%GetNextLine(endOfBlock)
      if (endOfBlock) exit
      call this%parser%GetStringCaps(keyword)
      !
      ! -- Parse the keywords
      select case (keyword)
      case ('RECHARGE')
        !
        ! -- Look for keyword TIMEARRAYSERIES and time-array series
        !    name on line, following RECHARGE
        call this%parser%GetStringCaps(keyword)
        if (keyword == 'TIMEARRAYSERIES') then
          ! -- Get time-array series name
          call this%parser%GetStringCaps(tasName)
          jcol = 1  ! for recharge rate
          bndArrayPtr => this%bound(jcol,:)
          ! Make a time-array-series link and add it to the list of links
          ! contained in the TimeArraySeriesManagerType object.
          convertflux = .true.
          call this%TasManager%MakeTasLink(this%name, bndArrayPtr,             &
                                  this%iprpak, tasName, 'RECHARGE',            &
                                  convertFlux, this%nodelist,                  &
                                  this%parser%iuactive)
          lpos = this%TasManager%CountLinks()
          tasLink => this%TasManager%GetLink(lpos)
          inrech = 2
        else
          !
          ! -- Read the recharge array, then indicate
          !    that recharge was read by setting inrech
          call this%dis%read_layer_array(this%nodelist, this%bound, &
            this%ncolbnd, this%maxbound, 1, aname(2), this%parser%iuactive, &
            this%iout)
          inrech = 1
        endif
        !
      case ('IRCH')
        !
        ! -- Check to see if other variables have already been read.  If so,
        !    then terminate with an error that IRCH must be read first.
        if (ivarsread > 0) then
          call store_error('****ERROR. IRCH IS NOT FIRST VARIABLE IN &
            &PERIOD BLOCK OR IT IS SPECIFIED MORE THAN ONCE.')
          call this%parser%StoreErrorUnit()
          call ustop()
        endif
        !
        ! -- Read the IRCH array
        call this%dis%nlarray_to_nodelist(this%nodelist, this%maxbound, &
                 this%nbound, aname(1), this%parser%iuactive, this%iout)
        !
        ! -- set flag to indicate that irch array has been read
        this%inirch = 1
        !
        ! -- if fixed_cell option not set, then need to store nodelist
        !    in the nodesontop array
        if(.not. this%fixed_cell) call this%set_nodesontop()
        !
      case default
        !
        ! -- Check for auxname, and if found, then read into auxvar array
        found = .false.
        ipos = ifind(this%auxname, keyword)
        if(ipos > 0) then
          found = .true.
          atemp = keyword
          !
          ! -- Look for keyword TIMEARRAYSERIES and time-array series
          !    name on line, following auxname
          call this%parser%GetStringCaps(keyword)
          if (keyword == 'TIMEARRAYSERIES') then
            ! -- Get time-array series name
            call this%parser%GetStringCaps(tasName)
            jauxcol = jauxcol + 1
            auxArrayPtr => this%auxvar(jauxcol,:)
            ! Make a time-array-series link and add it to the list of links
            ! contained in the TimeArraySeriesManagerType object.
            convertflux = .false.
            call this%TasManager%MakeTasLink(this%name, auxArrayPtr,           &
                                    this%iprpak, tasName,                      &
                                    this%auxname(ipos), convertFlux,           &
                                    this%nodelist,                             &
                                    this%parser%iuactive)
          else
            !
            ! -- Read the aux variable array
            call this%dis%read_layer_array(this%nodelist, this%auxvar, &
              this%naux,  this%maxbound, ipos, atemp, this%parser%iuactive, &
              this%iout)
          endif
        endif
        !
        ! -- Nothing found
        if(.not. found) then
          call this%parser%GetCurrentLine(line)
          call store_error('****ERROR. LOOKING FOR VALID VARIABLE NAME.  FOUND: ')
          call store_error(trim(line))
          call this%parser%StoreErrorUnit()
          call ustop()
        endif
        !
        ! -- If this aux variable has been designated as a multiplier array
        !    by presence of AUXMULTNAME, set local pointer appropriately.
        if (this%iauxmultcol > 0 .and. this%iauxmultcol == ipos) then
          auxMultArray => this%auxvar(this%iauxmultcol,:)
        endif
      end select
      !
      ! -- Increment the number of variables read
      ivarsread = ivarsread + 1
      !
    end do
    !
    ! -- If the multiplier-array pointer has been assigned and
    !    stress is controlled by a time-array series, assign
    !    multiplier-array pointer in time-array series link.
    if (associated(auxMultArray)) then
      if (associated(tasLink)) then
        tasLink%RMultArray => auxMultArray
      endif
    endif
    !
    ! -- If recharge was read and auxmultcol was specified, then multiply
    !    the recharge rate by the multplier column
    if(inrech == 1 .and. this%iauxmultcol > 0) then
      write(this%iout, fmtrchauxmult) this%auxname(this%iauxmultcol)
      do n = 1, this%nbound
        this%bound(this%iscloc, n) = this%bound(this%iscloc, n) *              &
          this%auxvar(this%iauxmultcol, n)
      enddo
    endif
    !
    return
  end subroutine rch_rp_array

  subroutine rch_rp_list(this, inrech)
! ******************************************************************************
! rch_rp_list -- Read and Prepare Recharge as a list
! ******************************************************************************
!
!    SPECIFICATIONS:
! ------------------------------------------------------------------------------
    implicit none
    ! -- dummy
    class(RchType), intent(inout) :: this
    integer(I4B),        intent(inout) :: inrech
    ! -- local
    integer(I4B) :: maxboundorig, nlist
    !
! ------------------------------------------------------------------------------
    !
    ! -- initialize
    nlist = -1
    maxboundorig = this%maxbound
    !
    ! -- read the list of recharge values; scale the recharge by auxmultcol
    !    if it is specified.
    call this%dis%read_list(this%parser%iuactive, this%iout, this%iprpak,      &
                             nlist, this%inamedbound, this%iauxmultcol,        &
                             this%nodelist, this%bound, this%auxvar,           &
                             this%auxname, this%boundname, this%listlabel,     &
                             this%name, this%tsManager, this%iscloc,           &
                             this%indxconvertflux)
    this%nbound = nlist
    if (this%maxbound > maxboundorig) then
      ! -- The arrays that belong to BndType have been extended.
      ! Now, RCH array nodesontop needs to be recreated.
      if (associated(this%nodesontop)) then
        deallocate(this%nodesontop)
      endif
    endif
    if (.not. this%fixed_cell) call this%set_nodesontop()
    inrech = 1
    !
    ! -- terminate the period block
    call this%parser%terminateblock()
    !
    return
  end subroutine rch_rp_list

  subroutine set_nodesontop(this)
! ******************************************************************************
! set_nodesontop -- store nodelist in nodesontop
! ******************************************************************************
!
!    SPECIFICATIONS:
! ------------------------------------------------------------------------------
    implicit none
    ! -- dummy
    class(RchType),intent(inout) :: this
    ! -- local
    integer(I4B) :: n
    ! -- formats
! ------------------------------------------------------------------------------
    !
    ! -- allocate if necessary
    if(.not. associated(this%nodesontop)) then
      allocate(this%nodesontop(this%maxbound))
    endif
    !
    ! -- copy nodelist into nodesontop
    do n = 1, this%nbound
      this%nodesontop(n) = this%nodelist(n)
    enddo
    !
    ! -- return
    return
  end subroutine set_nodesontop

<<<<<<< HEAD
  subroutine rch_cf(this)
=======
  subroutine rch_cf(this, reset_mover)
>>>>>>> c1738330
! ******************************************************************************
! rch_cf -- Formulate the HCOF and RHS terms
! Subroutine: (1) skip if no recharge
!             (2) calculate hcof and rhs
! ******************************************************************************
!
!    SPECIFICATIONS:
! ------------------------------------------------------------------------------
<<<<<<< HEAD
    implicit none
    class(rchtype) :: this
    integer(I4B) :: i, node
    !real(DP) :: zero = 0.d0
=======
    ! -- dummy
    class(rchtype) :: this
    logical, intent(in), optional :: reset_mover
    ! -- local
    integer(I4B) :: i, node
>>>>>>> c1738330
! ------------------------------------------------------------------------------
    !
    ! -- Return if no recharge
    if(this%nbound == 0) return
    !
    ! -- Calculate hcof and rhs for each recharge entry
    do i = 1, this%nbound
      !
      ! -- Find the node number
      if (this%fixed_cell) then
        node = this%nodelist(i)
      else
        node = this%nodesontop(i)
        if(this%ibound(node) == 0) &
          call this%dis%highest_active(node, this%ibound)
        this%nodelist(i) = node
      endif
      !
      ! -- Set rhs and hcof
      this%hcof(i) = DZERO
      if(this%ibound(node) <= 0) then
        this%rhs(i) = DZERO
        cycle
      endif
      this%rhs(i) = -this%bound(1,i)
    enddo
    !
    ! -- return
    return
  end subroutine rch_cf

  subroutine rch_fc(this, rhs, ia, idxglo, amatsln)
! **************************************************************************
! rch_fc -- Copy rhs and hcof into solution rhs and amat
! **************************************************************************
!
!    SPECIFICATIONS:
! --------------------------------------------------------------------------
    ! -- dummy
    class(RchType) :: this
    real(DP), dimension(:), intent(inout) :: rhs
    integer(I4B), dimension(:), intent(in) :: ia
    integer(I4B), dimension(:), intent(in) :: idxglo
    real(DP), dimension(:), intent(inout) :: amatsln
    ! -- local
    integer(I4B) :: i, n, ipos
! --------------------------------------------------------------------------
    !
    ! -- Copy package rhs and hcof into solution rhs and amat
    do i = 1, this%nbound
      n = this%nodelist(i)
      ! -- reset hcof and rhs for excluded cells
      if (this%ibound(n) == 10000) then
        this%hcof(i) = DZERO
        this%rhs(i) = DZERO
        cycle
      end if
      rhs(n) = rhs(n) + this%rhs(i)
      ipos = ia(n)
      amatsln(idxglo(ipos)) = amatsln(idxglo(ipos)) + this%hcof(i)
    enddo
    !
    ! -- return
    return
  end subroutine rch_fc

  subroutine rch_da(this)
! ******************************************************************************
! rch_da -- deallocate
! ******************************************************************************
!
!    SPECIFICATIONS:
! ------------------------------------------------------------------------------
    ! -- modules
    use MemoryManagerModule, only: mem_deallocate
    ! -- dummy
    class(RchType) :: this
! ------------------------------------------------------------------------------
    !
    ! -- Deallocate parent package
    call this%BndType%bnd_da()
    !
    ! -- scalars
    call mem_deallocate(this%inirch)
    !
    ! -- arrays
    if(associated(this%nodesontop)) deallocate(this%nodesontop)
    !
    ! -- return
    return
  end subroutine rch_da

  subroutine rch_define_listlabel(this)
! ******************************************************************************
! define_listlabel -- Define the list heading that is written to iout when
!   PRINT_INPUT option is used.
! ******************************************************************************
!
!    SPECIFICATIONS:
! ------------------------------------------------------------------------------
    class(RchType), intent(inout) :: this
! ------------------------------------------------------------------------------
    !
    ! -- create the header list label
    this%listlabel = trim(this%filtyp) // ' NO.'
    if(this%dis%ndim == 3) then
      write(this%listlabel, '(a, a7)') trim(this%listlabel), 'LAYER'
      write(this%listlabel, '(a, a7)') trim(this%listlabel), 'ROW'
      write(this%listlabel, '(a, a7)') trim(this%listlabel), 'COL'
    elseif(this%dis%ndim == 2) then
      write(this%listlabel, '(a, a7)') trim(this%listlabel), 'LAYER'
      write(this%listlabel, '(a, a7)') trim(this%listlabel), 'CELL2D'
    else
      write(this%listlabel, '(a, a7)') trim(this%listlabel), 'NODE'
    endif
    write(this%listlabel, '(a, a16)') trim(this%listlabel), 'RECHARGE'
!    if(this%multindex > 0) &
!      write(this%listlabel, '(a, a16)') trim(this%listlabel), 'MULTIPLIER'
    if(this%inamedbound == 1) then
      write(this%listlabel, '(a, a16)') trim(this%listlabel), 'BOUNDARY NAME'
    endif
    !
    ! -- return
    return
  end subroutine rch_define_listlabel

  subroutine default_nodelist(this)
! ******************************************************************************
! default_nodelist -- Assign default nodelist when READASARRAYS is specified.
!                     Equivalent to reading IRCH as CONSTANT 1
! ******************************************************************************
!
!    SPECIFICATIONS:
! ------------------------------------------------------------------------------
    ! -- modules
    use InputOutputModule, only: get_node
    use SimModule, only: ustop, store_error
    use ConstantsModule, only: LINELENGTH
    ! -- dummy
    class(RchType) :: this
    ! -- local
    integer(I4B) :: il, ir, ic, ncol, nrow, nlay, nodeu, noder, ipos
! ------------------------------------------------------------------------------
    !
    ! -- set variables
    if(this%dis%ndim == 3) then
      nlay = this%dis%mshape(1)
      nrow = this%dis%mshape(2)
      ncol = this%dis%mshape(3)
    elseif(this%dis%ndim == 2) then
      nlay = this%dis%mshape(1)
      nrow = 1
      ncol = this%dis%mshape(2)
    endif
    !
    ! -- Populate nodelist
    ipos = 1
    il = 1
    do ir = 1, nrow
      do ic = 1, ncol
        nodeu = get_node(il, ir, ic, nlay, nrow, ncol)
        noder = this%dis%get_nodenumber(nodeu, 0)
        if(noder > 0) then
          this%nodelist(ipos) = noder
          ipos = ipos + 1
        endif
      enddo
    enddo
    !
    ! Set flag that indicates IRCH has been assigned, and assign nbound.
    this%inirch = 1
    this%nbound = ipos - 1
    !
    ! -- if fixed_cell option not set, then need to store nodelist
    !    in the nodesontop array
    if(.not. this%fixed_cell) call this%set_nodesontop()
    !
    ! -- return
  end subroutine default_nodelist

  ! -- Procedures related to observations
    logical function rch_obs_supported(this)
  ! ******************************************************************************
  ! rch_obs_supported
  !   -- Return true because RCH package supports observations.
  !   -- Overrides BndType%bnd_obs_supported()
  ! ******************************************************************************
  !
  !    SPECIFICATIONS:
  ! ------------------------------------------------------------------------------
      implicit none
      class(RchType) :: this
  ! ------------------------------------------------------------------------------
      rch_obs_supported = .true.
      !
      ! -- return
      return
    end function rch_obs_supported

    subroutine rch_df_obs(this)
  ! ******************************************************************************
  ! rch_df_obs (implements bnd_df_obs)
  !   -- Store observation type supported by RCH package.
  !   -- Overrides BndType%bnd_df_obs
  ! ******************************************************************************
  !
  !    SPECIFICATIONS:
  ! ------------------------------------------------------------------------------
      implicit none
      ! -- dummy
      class(RchType) :: this
      ! -- local
      integer(I4B) :: indx
  ! ------------------------------------------------------------------------------
      call this%obs%StoreObsType('rch', .true., indx)
      this%obs%obsData(indx)%ProcessIdPtr => DefaultObsIdProcessor
      !
      ! -- return
      return
    end subroutine rch_df_obs

  !
  ! -- Procedure related to time series
  subroutine rch_rp_ts(this)
    ! -- Assign tsLink%Text appropriately for
    !    all time series in use by package.
    !    In RCH package only the RECHARGE variable
    !    can be controlled by time series.
    ! -- dummy
    class(RchType), intent(inout) :: this
    ! -- local
    integer(I4B) :: i, nlinks
    type(TimeSeriesLinkType), pointer :: tslink => null()
    !
    nlinks = this%TsManager%boundtslinks%Count()
    do i=1,nlinks
      tslink => GetTimeSeriesLinkFromList(this%TsManager%boundtslinks, i)
      if (associated(tslink)) then
        select case (tslink%JCol)
        case (1)
          tslink%Text = 'RECHARGE'
        end select
      endif
    enddo
    !
    return
  end subroutine rch_rp_ts

end module RchModule
<|MERGE_RESOLUTION|>--- conflicted
+++ resolved
@@ -86,10 +86,7 @@
     packobj%ibcnum = ibcnum
     packobj%ncolbnd = 1
     packobj%iscloc = 1   ! sfac applies to recharge rate
-<<<<<<< HEAD
-=======
     packobj%ictorigin = 'NPF'
->>>>>>> c1738330
     ! indxconvertflux is Column index of bound that will be multiplied by
     ! cell area to convert flux rates to flow rates
     packobj%indxconvertflux = 1
@@ -406,14 +403,8 @@
     integer(I4B) :: ipos
     integer(I4B) :: jcol, jauxcol, lpos, ivarsread
     character(len=LENTIMESERIESNAME) :: tasName
-<<<<<<< HEAD
-    character(len=24) ::  atemp
-    character(len=24), dimension(2) :: aname
-    character(len=LINELENGTH) :: keyword
-=======
     character(len=24), dimension(2) :: aname
     character(len=LINELENGTH) :: keyword, atemp
->>>>>>> c1738330
     logical :: found, endOfBlock
     logical :: convertFlux
     !
@@ -648,11 +639,7 @@
     return
   end subroutine set_nodesontop
 
-<<<<<<< HEAD
-  subroutine rch_cf(this)
-=======
   subroutine rch_cf(this, reset_mover)
->>>>>>> c1738330
 ! ******************************************************************************
 ! rch_cf -- Formulate the HCOF and RHS terms
 ! Subroutine: (1) skip if no recharge
@@ -661,18 +648,11 @@
 !
 !    SPECIFICATIONS:
 ! ------------------------------------------------------------------------------
-<<<<<<< HEAD
-    implicit none
-    class(rchtype) :: this
-    integer(I4B) :: i, node
-    !real(DP) :: zero = 0.d0
-=======
     ! -- dummy
     class(rchtype) :: this
     logical, intent(in), optional :: reset_mover
     ! -- local
     integer(I4B) :: i, node
->>>>>>> c1738330
 ! ------------------------------------------------------------------------------
     !
     ! -- Return if no recharge
