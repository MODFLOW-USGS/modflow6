--- conflicted
+++ resolved
@@ -103,13 +103,8 @@
     class(DisBaseType), pointer, intent(inout) :: dis
     ! -- formats
     character(len=*), parameter :: fmtheader =                                 &
-<<<<<<< HEAD
-      "(1x, /1x, 'HFB -- HORIZONTAL FLOW BARRIER PACKAGE, VERSION 8, ',        &
-        '4/24/2015 INPUT READ FROM UNIT ', i4, //)"
-=======
       &"(1x, /1x, 'HFB -- HORIZONTAL FLOW BARRIER PACKAGE, VERSION 8, ',       &
         &'4/24/2015 INPUT READ FROM UNIT ', i4, //)"
->>>>>>> c1738330
 ! ------------------------------------------------------------------------------
     !
     ! -- Print a message identifying the node property flow package.
@@ -201,11 +196,7 @@
     return
   end subroutine hfb_rp
 
-<<<<<<< HEAD
-  subroutine hfb_fc(this, kiter, nodes, nja, njasln, amat, idxglo, rhs, hnew)
-=======
   subroutine hfb_fc(this, kiter, njasln, amat, idxglo, rhs, hnew)
->>>>>>> c1738330
 ! ******************************************************************************
 ! hfb_fc -- Fill amatsln for the following conditions:
 !   1.  Not Newton, and
@@ -221,16 +212,6 @@
     ! -- dummy
     class(GwfHfbType) :: this
     integer(I4B) :: kiter
-<<<<<<< HEAD
-    integer(I4B),intent(in) :: nodes
-    integer(I4B),intent(in) :: nja
-    integer(I4B),intent(in) :: njasln
-    real(DP),dimension(njasln),intent(inout) :: amat
-    integer(I4B),intent(in),dimension(nja) :: idxglo
-    real(DP),intent(inout),dimension(nodes) :: rhs
-    real(DP),intent(inout),dimension(nodes) :: hnew
-    ! -- local
-=======
     integer(I4B),intent(in) :: njasln
     real(DP),dimension(njasln),intent(inout) :: amat
     integer(I4B),intent(in),dimension(:) :: idxglo
@@ -238,7 +219,6 @@
     real(DP),intent(inout),dimension(:) :: hnew
     ! -- local
     integer(I4B) ::  nodes, nja
->>>>>>> c1738330
     integer(I4B) :: ihfb, n, m
     integer(I4B) :: ipos
     integer(I4B) :: idiag, isymcon
@@ -248,11 +228,8 @@
     real(DP) :: topn, topm, botn, botm
 ! ------------------------------------------------------------------------------
     !
-<<<<<<< HEAD
-=======
     nodes = this%dis%nodes
     nja = this%dis%con%nja
->>>>>>> c1738330
     if (associated(this%xt3d%ixt3d)) then
       ixt3d = this%xt3d%ixt3d
     else
@@ -359,11 +336,7 @@
     return
   end subroutine hfb_fc
 
-<<<<<<< HEAD
-  subroutine hfb_flowja(this, nodes, nja, hnew, flowja)
-=======
   subroutine hfb_flowja(this, hnew, flowja)
->>>>>>> c1738330
 ! ******************************************************************************
 ! hfb_flowja -- flowja will automatically include the effects of the hfb
 !   for confined and newton cases when xt3d is not used.  This method
@@ -376,15 +349,8 @@
     use ConstantsModule, only: DHALF, DZERO
     ! -- dummy
     class(GwfHfbType) :: this
-<<<<<<< HEAD
-    integer(I4B),intent(in) :: nodes
-    integer(I4B),intent(in) :: nja
-    real(DP),intent(inout),dimension(nodes) :: hnew
-    real(DP),intent(inout),dimension(nja) :: flowja
-=======
     real(DP),intent(inout),dimension(:) :: hnew
     real(DP),intent(inout),dimension(:) :: flowja
->>>>>>> c1738330
     ! -- local
     integer(I4B) :: ihfb, n, m
     integer(I4B) :: ipos
@@ -438,11 +404,7 @@
           condhfb = this%hydchr(ihfb)
         endif
         ! -- Make hfb corrections for xt3d
-<<<<<<< HEAD
-        call this%xt3d%xt3d_flowjahfb(nodes, n, m, nja, hnew, flowja, condhfb)
-=======
         call this%xt3d%xt3d_flowjahfb(n, m, hnew, flowja, condhfb)
->>>>>>> c1738330
       end do
       !
     else
@@ -600,12 +562,8 @@
 ! ------------------------------------------------------------------------------
     !
     ! -- get options block
-<<<<<<< HEAD
-    call this%parser%GetBlock('OPTIONS', isfound, ierr, blockRequired=.false.)
-=======
     call this%parser%GetBlock('OPTIONS', isfound, ierr, &
       supportOpenClose=.true., blockRequired=.false.)
->>>>>>> c1738330
     !
     ! -- parse options block if detected
     if (isfound) then
@@ -653,12 +611,8 @@
 ! ------------------------------------------------------------------------------
     !
     ! -- get dimensions block
-<<<<<<< HEAD
-    call this%parser%GetBlock('DIMENSIONS', isfound, ierr)
-=======
     call this%parser%GetBlock('DIMENSIONS', isfound, ierr, &
       supportOpenClose=.true.)
->>>>>>> c1738330
     !
     ! -- parse dimensions block if detected
     if (isfound) then
@@ -803,11 +757,7 @@
     logical :: found
     ! -- formats
     character(len=*), parameter :: fmterr = "(1x, 'Error.  HFB no. ',i0, &
-<<<<<<< HEAD
-      ' is between two unconnected cells: ', a, ' and ', a)"
-=======
       &' is between two unconnected cells: ', a, ' and ', a)"
->>>>>>> c1738330
 ! ------------------------------------------------------------------------------
     !
     do ihfb = 1, this%nhfb
