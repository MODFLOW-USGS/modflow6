module GwfNpfModule
  use KindModule,                 only: DP, I4B
  use ConstantsModule,            only: DZERO, DEM9, DEM8, DEM7, DEM6, DEM2,    &
                                        DHALF, DP9, DONE, DTWO,                 &
                                        DLNLOW, DLNHIGH,                        &
                                        DHNOFLO, DHDRY, DEM10
  use SmoothingModule,            only: sQuadraticSaturation,                   &
                                        sQuadraticSaturationDerivative,         &
                                        sPChip_set_derivatives,                 &
                                        sPChip_integrate
  use NumericalPackageModule,     only: NumericalPackageType
  use BaseDisModule,              only: DisBaseType
  use GwfIcModule,                only: GwfIcType
  use Xt3dModule,                 only: Xt3dType
  use VKDModule,                  only: VKDType, vkd_cr
  use BlockParserModule,          only: BlockParserType

  implicit none

  private
  public :: GwfNpfType
  public :: npf_cr
  public :: hcond
  public :: vcond
  !public :: condmean
  public :: thksatnm
  public :: hyeff_calc

  type, extends(NumericalPackageType) :: GwfNpfType

    type(GwfIcType), pointer                        :: ic           => null()    ! initial conditions object
    type(Xt3dType), pointer                         :: xt3d         => null()    ! xt3d pointer
    type(VKDType), pointer                          :: vkd          => null()    ! vkd pointer
    integer(I4B), pointer                           :: iname        => null()    ! length of variable names
    character(len=24), dimension(:), pointer        :: aname        => null()    ! variable names
    integer(I4B), dimension(:), pointer, contiguous :: ibound       => null()    ! pointer to model ibound
    real(DP), dimension(:), pointer, contiguous     :: hnew         => null()    ! pointer to model xnew
    integer(I4B), pointer                           :: ixt3d        => null()    ! xt3d flag (0 is off, 1 is lhs, 2 is rhs)
    integer(I4B), pointer                           :: ivkd         => null()   ! vkd flag (0 is off, 1 is on)
    integer(I4B), pointer                           :: inUnitVkd    => null()   ! vkd input file unit number
    integer(I4B), pointer                           :: iperched     => null()    ! vertical flow corrections if 1
    integer(I4B), pointer                           :: ivarcv       => null()    ! CV is function of water table
    integer(I4B), pointer                           :: idewatcv     => null()    ! CV may be a discontinuous function of water table
    integer(I4B), pointer                           :: ithickstrt   => null()    ! thickstrt option flag
    integer(I4B), pointer                           :: igwfnewtonur => null()    ! newton head dampening using node bottom option flag
    integer(I4B), pointer                           :: iusgnrhc     => null()    ! MODFLOW-USG saturation calculation option flag
    integer(I4B), pointer                           :: inwtupw      => null()    ! MODFLOW-NWT upstream weighting option flag
    integer(I4B), pointer                           :: icalcspdis   => null()    ! Calculate specific discharge at cell centers
    integer(I4B), pointer                           :: isavspdis    => null()    ! Save specific discharge at cell centers
    real(DP), pointer                               :: hnoflo       => null()    ! default is 1.e30
    real(DP), pointer                               :: satomega     => null()    ! newton-raphson saturation omega
    integer(I4B),pointer                            :: irewet       => null()    ! rewetting (0:off, 1:on)
    integer(I4B),pointer                            :: iwetit       => null()    ! wetting interval (default is 1)
    integer(I4B),pointer                            :: ihdwet       => null()    ! (0 or not 0)
    integer(I4B), pointer                           :: icellavg     => null()    ! harmonic(0), logarithmic(1), or arithmetic thick-log K (2)
    real(DP), pointer                               :: wetfct       => null()    ! wetting factor
    real(DP), pointer                               :: hdry         => null()    ! default is -1.d30
    integer(I4B), dimension(:), pointer, contiguous :: icelltype    => null()    ! confined (0) or convertible (1)
    integer(I4B), dimension(:), pointer, contiguous :: ibvkd        => null()   ! VKD ibound array
    !
    ! K properties
    real(DP), dimension(:), pointer, contiguous     :: k11          => null()    ! hydraulic conductivity; if anisotropic, then this is Kx prior to rotation
    real(DP), dimension(:), pointer, contiguous     :: k22          => null()    ! hydraulic conductivity; if specified then this is Ky prior to rotation
    real(DP), dimension(:), pointer, contiguous     :: k33          => null()    ! hydraulic conductivity; if specified then this is Kz prior to rotation
    integer(I4B), pointer                           :: ik22         => null()    ! flag that k22 is specified
    integer(I4B), pointer                           :: ik33         => null()    ! flag that k33 is specified
    integer(I4B), pointer                           :: ik22overk    => null()    ! flag that k22 is specified as anisotropy ratio
    integer(I4B), pointer                           :: ik33overk    => null()    ! flag that k33 is specified as anisotropy ratio
    integer(I4B), pointer                           :: iangle1      => null()    ! flag to indicate angle1 was read
    integer(I4B), pointer                           :: iangle2      => null()    ! flag to indicate angle2 was read
    integer(I4B), pointer                           :: iangle3      => null()    ! flag to indicate angle3 was read
    real(DP), dimension(:), pointer, contiguous     :: angle1       => null()    ! k ellipse rotation in xy plane around z axis (yaw)
    real(DP), dimension(:), pointer, contiguous     :: angle2       => null()    ! k ellipse rotation up from xy plane around y axis (pitch)
    real(DP), dimension(:), pointer, contiguous     :: angle3       => null()    ! k tensor rotation around x axis (roll)
    !
    integer(I4B), pointer                           :: iwetdry      => null()    ! flag to indicate angle1 was read
    real(DP), dimension(:), pointer, contiguous     :: wetdry       => null()    ! wetdry array
    real(DP), dimension(:), pointer, contiguous     :: sat          => null()    ! saturation (0. to 1.) for each cell
    real(DP), dimension(:), pointer, contiguous     :: condsat      => null()    ! saturated conductance (symmetric array)
    real(DP), pointer                               :: satmin       => null()    ! minimum saturated thickness
    integer(I4B), dimension(:), pointer, contiguous :: ibotnode     => null()    ! bottom node used if igwfnewtonur /= 0
    !
    real(DP), dimension(:, :), pointer, contiguous  :: spdis        => null()    ! specific discharge : qx, qy, qz (nodes, 3) 
    integer(I4B), pointer                           :: nedges       => null()    ! number of cell edges
    integer(I4B), pointer                           :: lastedge     => null()    ! last edge number
    integer(I4B), dimension(:), pointer, contiguous :: nodedge      => null()    ! array of node numbers that have edges
    integer(I4B), dimension(:), pointer, contiguous :: ihcedge      => null()    ! edge type (horizontal or vertical)
    real(DP), dimension(:, :), pointer, contiguous  :: propsedge    => null()    ! edge properties (Q, area, nx, ny, distance) 
    !
  contains
    procedure                               :: npf_df
    procedure                               :: npf_ac
    procedure                               :: npf_mc
    procedure                               :: npf_ar
    procedure                               :: npf_init_mem
    procedure                               :: npf_ad
    procedure                               :: npf_cf
    procedure                               :: npf_fc
    procedure                               :: npf_fn
    procedure                               :: npf_flowja
    procedure                               :: npf_bdadj
    procedure                               :: npf_nur
    procedure                               :: npf_ot
    procedure                               :: npf_da
    procedure, private                      :: thksat     => sgwf_npf_thksat
    procedure, private                      :: qcalc      => sgwf_npf_qcalc
    procedure, private                      :: wd         => sgwf_npf_wetdry
    procedure, private                      :: wdmsg      => sgwf_npf_wdmsg
    procedure                               :: allocate_scalars
    procedure, private                      :: allocate_arrays
    procedure, private                      :: read_options
    procedure, private                      :: rewet_options
    procedure, private                      :: check_options
    procedure, private                      :: read_data
    procedure, private                      :: prepcheck
    procedure, public                       :: rewet_check
    procedure, public                       :: hy_eff
    procedure, public                       :: calc_spdis
    procedure, public                       :: sav_spdis
    procedure, public                       :: increase_edge_count
    procedure, public                       :: set_edge_properties
  endtype

  contains

  subroutine npf_cr(npfobj, name_model, inunit, iout)
! ******************************************************************************
! npf_cr -- Create a new NPF object. Pass a inunit value of 0 if npf data will
!           initialized from memory
! ******************************************************************************
!
!    SPECIFICATIONS:
! ------------------------------------------------------------------------------
    ! -- modules
    ! -- dummy
    type(GwfNpftype), pointer :: npfobj
    character(len=*), intent(in) :: name_model
    integer(I4B), intent(in) :: inunit
    integer(I4B), intent(in) :: iout
! ------------------------------------------------------------------------------
    !
    ! -- Create the object
    allocate(npfobj)
!    allocate(npfobj%vkd)
    !
    ! -- create name and origin
    call npfobj%set_names(1, name_model, 'NPF', 'NPF')
    !
    ! -- Allocate scalars
    call npfobj%allocate_scalars()
    !
    ! -- Set variables
    npfobj%inunit = inunit
    npfobj%iout   = iout
    !
    ! -- Return
    return
  end subroutine npf_cr

  subroutine npf_df(this, dis, xt3d, ingnc)
! ******************************************************************************
! npf_df -- Define
! ******************************************************************************
!
!    SPECIFICATIONS:
! ------------------------------------------------------------------------------
    ! -- modules
    use SimModule,  only: ustop, store_error
    use Xt3dModule, only: xt3d_cr
    use VKDModule,  only: vkd_cr
    ! -- dummy
    class(GwfNpftype) :: this
    class(DisBaseType), pointer, intent(inout) :: dis
    type(Xt3dType), pointer :: xt3d
    integer(I4B), intent(in) :: ingnc
    ! -- local
    ! -- formats
    character(len=*), parameter :: fmtheader =                                 &
      "(1x, /1x, 'NPF -- NODE PROPERTY FLOW PACKAGE, VERSION 1, 3/30/2015',    &
       &' INPUT READ FROM UNIT ', i0, //)"
    ! -- data
! ------------------------------------------------------------------------------
    !
    ! -- Print a message identifying the node property flow package.
    write(this%iout, fmtheader) this%inunit
    !
    ! -- Set a pointer to dis
    this%dis => dis
    !
    ! -- Initialize block parser
    call this%parser%Initialize(this%inunit, this%iout)
    !
    ! -- set, read, and check options
    call this%read_options()
    call this%check_options()
    !
    ! -- Save pointer to xt3d object
    this%xt3d => xt3d
    if (this%ixt3d /= 0) xt3d%ixt3d = this%ixt3d
    call this%xt3d%xt3d_df(dis)
    !
    ! -- Ensure GNC and XT3D are not both on at the same time
    if (this%ixt3d /= 0 .and. ingnc > 0) then
      call store_error('Error in model ' // trim(this%name_model) // &
        '.  The XT3D option cannot be used with the GNC Package.')
      call ustop()
    endif
    !
    ! -- Ensure VKD and XT3D are not both on at the same time
    if (this%ixt3d > 0 .and. this%ivkd > 0) then
      call store_error('Error in model ' // trim(this%name_model) // &
        '.  The XT3D option cannot be used with the VKD Package.')
      call ustop()
    endif
    !
    ! -- Return
    return
  end subroutine npf_df

  subroutine npf_ac(this, moffset, sparse)
! ******************************************************************************
! npf_ac -- Add connections for extended neighbors to the sparse matrix
! ******************************************************************************
!
!    SPECIFICATIONS:
! ------------------------------------------------------------------------------
    ! -- modules
    use SparseModule, only: sparsematrix
    use MemoryManagerModule, only: mem_allocate
    ! -- dummy
    class(GwfNpftype) :: this
    integer(I4B), intent(in) :: moffset
    type(sparsematrix), intent(inout) :: sparse
    ! -- local
! ------------------------------------------------------------------------------
    !
    ! -- Add extended neighbors (neighbors of neighbors)
    if(this%ixt3d /= 0) call this%xt3d%xt3d_ac(moffset, sparse)
    !
    ! -- Return
    return
  end subroutine npf_ac

  subroutine npf_mc(this, moffset, iasln, jasln)
! ******************************************************************************
! npf_mc -- Map connections and construct iax, jax, and idxglox
! ******************************************************************************
!
!    SPECIFICATIONS:
! ------------------------------------------------------------------------------
    ! -- modules
    use MemoryManagerModule, only: mem_allocate
    ! -- dummy
    class(GwfNpftype) :: this
    integer(I4B), intent(in) :: moffset
    integer(I4B), dimension(:), intent(in) :: iasln
    integer(I4B), dimension(:), intent(in) :: jasln
    ! -- local
! ------------------------------------------------------------------------------
    !
    if(this%ixt3d /= 0) call this%xt3d%xt3d_mc(moffset, iasln,   &
                                              jasln, this%inewton)
    !
    ! -- Return
    return
  end subroutine npf_mc

  subroutine npf_init_mem(this, dis, ixt3d, icelltype, k11, k22, k33, wetdry,    &
                          angle1, angle2, angle3)
! ******************************************************************************
! npf_cr -- Create a new NPF object from memory
! ******************************************************************************
!
!    SPECIFICATIONS:
! ------------------------------------------------------------------------------
    ! -- modules
    ! -- dummy
    class(GwfNpftype) :: this
    class(DisBaseType), pointer, intent(inout) :: dis
    integer(I4B), pointer, intent(in) :: ixt3d
    integer(I4B), dimension(:), pointer, contiguous, intent(inout) :: icelltype
    real(DP), dimension(:), pointer, contiguous, intent(inout) :: k11
    real(DP), dimension(:), pointer, contiguous, intent(inout), optional :: k22
    real(DP), dimension(:), pointer, contiguous, intent(inout), optional :: k33
    real(DP), dimension(:), pointer, contiguous, intent(inout), optional :: wetdry
    real(DP), dimension(:), pointer, contiguous, intent(inout), optional :: angle1
    real(DP), dimension(:), pointer, contiguous, intent(inout), optional :: angle2
    real(DP), dimension(:), pointer, contiguous, intent(inout), optional :: angle3
    ! -- local
! ------------------------------------------------------------------------------
    !
    ! -- Store pointers to arguments that were passed in
    this%dis => dis
    !
    ! -- set ixt3d (1 - HCOF and RHS; 2 - RHS only)
    this%ixt3d = ixt3d
    !
    ! -- allocate arrays
    call this%allocate_arrays(dis%nodes, dis%njas)
    !
    ! -- fill icelltype
    call dis%fill_grid_array(icelltype, this%icelltype)
    !
    ! -- fill k data
    ! -- k11
    call dis%fill_grid_array(k11, this%k11)
    ! -- k22
    if (present(k22)) then
      this%ik22 = 1
      call dis%fill_grid_array(k22, this%k22)
    end if
    ! -- k33
    if (present(k33)) then
      this%ik33 = 1
      call dis%fill_grid_array(k33, this%k33)
    end if
    !
    ! -- fill angle data
    ! -- angle1
    if (present(angle1)) then
      this%iangle1 = 1
      call dis%fill_grid_array(angle1, this%angle1)
    end if
    ! -- angle2
    if (present(angle2)) then
      this%iangle2 = 1
      call dis%fill_grid_array(angle2, this%angle2)
    end if
    ! -- angle3
    if (present(angle3)) then
      this%iangle3 = 1
      call dis%fill_grid_array(angle3, this%angle3)
    end if
    !
    ! -- fill wetdry data
    if (present(wetdry)) then
      this%iwetdry = 1
      this%irewet = 1
    end if
    !
    ! -- Return
    return
  end subroutine npf_init_mem

  subroutine npf_ar(this, ic, ibound, hnew)
! ******************************************************************************
! npf_ar -- Allocate and Read
! ******************************************************************************
!
!    SPECIFICATIONS:
! ------------------------------------------------------------------------------
    ! -- dummy
    class(GwfNpftype) :: this
    type(GwfIcType), pointer, intent(in) :: ic
    integer(I4B), dimension(:), pointer, contiguous, intent(inout) :: ibound
    real(DP), dimension(:), pointer, contiguous, intent(inout) :: hnew
    ! -- local
    ! -- formats
    ! -- data
! ------------------------------------------------------------------------------
    !
    ! -- Store pointers to arguments that were passed in
    this%ic      => ic
    this%ibound  => ibound
    this%hnew    => hnew
    !
    ! -- read data from files
    if (this%inunit /= 0)  then
      !
      ! -- allocate arrays
      call this%allocate_arrays(this%dis%nodes, this%dis%njas)
      !
      ! -- read the data block
      call this%read_data()
    end if
    !
    ! -- initialise vkd ib array
    ! -- vkd
    if(this%ivkd > 0) then
      call this%vkd%vkd_ar(this%dis, ibound, this%k11, this%ik33,               &
      this%k33, this%sat, this%ik22, this%k22, this%inewton, this%satmin,  &
      this%icelltype, this%satomega, this%ibvkd)
!      this%vkd%ibvkd => this%ibvkd
    endif
    !
    ! -- Initialize and check data
    call this%prepcheck()
    !
    ! -- xt3d
    if (this%ixt3d /= 0) then
      call this%xt3d%xt3d_ar(ibound, this%k11, this%ik33, this%k33,              &
                             this%sat, this%ik22, this%k22, this%inewton,        &
                             this%icelltype, this%iangle1,                       &
                             this%iangle2, this%iangle3, this%angle1,            &
                             this%angle2, this%angle3)
    end if
    !
    ! -- Return
    return
  end subroutine npf_ar

  subroutine npf_ad(this, nodes, hold)
! ******************************************************************************
! npf_ad -- Advance
! Subroutine (1) Sets hold to bot whenever a wettable cell is dry
! ******************************************************************************
!
!    SPECIFICATIONS:
! ------------------------------------------------------------------------------
    implicit none
    class(GwfNpfType) :: this
    integer(I4B),intent(in) :: nodes
    real(DP),dimension(nodes),intent(inout) :: hold
    integer(I4B) :: n
! ------------------------------------------------------------------------------
    !
    ! -- loop through all cells and set hold=bot if wettable cell is dry
    if(this%irewet > 0) then
      do n = 1, this%dis%nodes
        if(this%wetdry(n) == DZERO) cycle
        if(this%ibound(n) /= 0) cycle
        hold(n) = this%dis%bot(n)
      enddo
    endif
    !
    ! -- Return
    return
  end subroutine npf_ad

  subroutine npf_cf(this, kiter, nodes, hnew)
! ******************************************************************************
! npf_cf -- Formulate
! ******************************************************************************
!
!    SPECIFICATIONS:
! ------------------------------------------------------------------------------
    ! -- dummy
    class(GwfNpfType) :: this
    integer(I4B) :: kiter
    integer(I4B),intent(in) :: nodes
    real(DP),intent(inout),dimension(nodes) :: hnew
    ! -- local
    integer(I4B) :: n
    real(DP) :: satn
! ------------------------------------------------------------------------------
    !
    ! -- Perform wetting and drying
    if (this%inewton /= 1) then
      call this%wd(kiter, hnew)
    end if
    !
    ! -- Calculate saturation for convertible cells
    do n = 1, this%dis%nodes
      if(this%icelltype(n) /= 0) then
        if(this%ibound(n) == 0) then
          satn = DZERO
        else
          call this%thksat(n, hnew(n), satn)
        endif
        this%sat(n) = satn
      endif
    enddo
    !
    ! -- Return
    return
  end subroutine npf_cf

  subroutine npf_fc(this, kiter, njasln, amat, idxglo, rhs, hnew)
! ******************************************************************************
! npf_fc -- Formulate
! ******************************************************************************
!
!    SPECIFICATIONS:
! ------------------------------------------------------------------------------
    ! -- modules
    use ConstantsModule, only: DONE
    ! -- dummy
    class(GwfNpfType) :: this
    integer(I4B) :: kiter
    integer(I4B),intent(in) :: njasln
    real(DP),dimension(njasln),intent(inout) :: amat
    integer(I4B),intent(in),dimension(:) :: idxglo
    real(DP),intent(inout),dimension(:) :: rhs
    real(DP),intent(inout),dimension(:) :: hnew
    ! -- local
    integer(I4B) :: n, m, ii, idiag, ihc
    integer(I4B) :: isymcon, idiagm
    real(DP) :: hyn, hym
    real(DP) :: cond
! ------------------------------------------------------------------------------
    !
    ! -- Calculate conductance and put into amat
    !
    if(this%ixt3d /= 0) then
      call this%xt3d%xt3d_fc(kiter, njasln, amat, idxglo, rhs, hnew)
    else
    !
    do n = 1, this%dis%nodes
      do ii = this%dis%con%ia(n) + 1, this%dis%con%ia(n + 1) - 1
        if (this%dis%con%mask(ii) == 0) cycle
        
        m = this%dis%con%ja(ii)
        !
        ! -- Calculate conductance only for upper triangle but insert into
        !    upper and lower parts of amat.
        if(m < n) cycle
        ihc = this%dis%con%ihc(this%dis%con%jas(ii))
        hyn = this%hy_eff(n, m, ihc, ipos=ii)
        hym = this%hy_eff(m, n, ihc, ipos=ii)
        !
        ! -- Vertical connection
        if(ihc == 0) then
          !
          ! -- Calculate vertical conductance
          cond =  vcond(this%ibound(n), this%ibound(m),                        &
                        this%icelltype(n), this%icelltype(m), this%inewton,    &
                        this%ivarcv, this%idewatcv,                            &
                        this%condsat(this%dis%con%jas(ii)), hnew(n), hnew(m),  &
                        hyn, hym,                                              &
                        this%sat(n), this%sat(m),                              &
                        this%dis%top(n), this%dis%top(m),                      &
                        this%dis%bot(n), this%dis%bot(m),                      &
                        this%dis%con%hwva(this%dis%con%jas(ii)))
          !
          ! -- Vertical flow for perched conditions
          if(this%iperched /= 0) then
            if(this%icelltype(m) /= 0) then
              if(hnew(m) < this%dis%top(m)) then
                !
                ! -- Fill row n
                idiag = this%dis%con%ia(n)
                rhs(n) = rhs(n) - cond * this%dis%bot(n)
                amat(idxglo(idiag)) = amat(idxglo(idiag)) - cond
                !
                ! -- Fill row m
                isymcon = this%dis%con%isym(ii)
                amat(idxglo(isymcon)) = amat(idxglo(isymcon)) + cond
                rhs(m) = rhs(m) + cond * this%dis%bot(n)
                !
                ! -- cycle the connection loop
                cycle
              endif
            endif
          endif
          !
        else
          !
          ! -- Horizontal conductance
          if ((this%ibvkd(n) > 0) .or. (this%ibvkd(m) > 0)) then
            cond = this%vkd%vkd_hcond(n, m, this%dis%con%cl1(this%dis%con%jas(ii)), &
                this%dis%con%cl2(this%dis%con%jas(ii)),                             &
                this%dis%con%hwva(this%dis%con%jas(ii)),                            &
                this%condsat(this%dis%con%jas(ii)), hnew(n), hnew(m), this%inewton, &
                ii, this%icellavg, hyn, hym,                                        &
                this%dis%top(n), this%dis%top(m),                                   &
                this%dis%bot(n), this%dis%bot(m),                                   &
                this%sat(n), this%sat(m))
          else
            cond = hcond(this%ibound(n), this%ibound(m),              &
                this%icelltype(n), this%icelltype(m),                 &
                this%inewton, this%inewton,                           &
                this%dis%con%ihc(this%dis%con%jas(ii)),               &
                this%icellavg, this%iusgnrhc, this%inwtupw,           &
                this%condsat(this%dis%con%jas(ii)),                   &
                hnew(n), hnew(m), this%sat(n), this%sat(m), hyn, hym, &
                this%dis%top(n), this%dis%top(m),                     &
                this%dis%bot(n), this%dis%bot(m),                     &
                this%dis%con%cl1(this%dis%con%jas(ii)),               &
                this%dis%con%cl2(this%dis%con%jas(ii)),               &
                this%dis%con%hwva(this%dis%con%jas(ii)),              &
                this%satomega, this%satmin)
          endif

        endif
        !
        ! -- Fill row n
        idiag = this%dis%con%ia(n)
        amat(idxglo(ii)) = amat(idxglo(ii)) + cond
        amat(idxglo(idiag)) = amat(idxglo(idiag)) - cond
        !
        ! -- Fill row m
        isymcon = this%dis%con%isym(ii)
        idiagm = this%dis%con%ia(m)
        amat(idxglo(isymcon)) = amat(idxglo(isymcon)) + cond
        amat(idxglo(idiagm)) = amat(idxglo(idiagm)) - cond
      enddo
    enddo
    !
    endif
    !
    ! -- Return
    return
  end subroutine npf_fc


  subroutine npf_fn(this, kiter, njasln, amat, idxglo, rhs, hnew)
! ******************************************************************************
! npf_fn -- Fill newton terms
! ******************************************************************************
!
!    SPECIFICATIONS:
! ------------------------------------------------------------------------------
    ! -- dummy
    class(GwfNpfType) :: this
    integer(I4B) :: kiter
    integer(I4B),intent(in) :: njasln
    real(DP),dimension(njasln),intent(inout) :: amat
    integer(I4B),intent(in),dimension(:) :: idxglo
    real(DP),intent(inout),dimension(:) :: rhs
    real(DP),intent(inout),dimension(:) :: hnew
    ! -- local
    integer(I4B) :: nodes, nja
    integer(I4B) :: n,m,ii,idiag
    integer(I4B) :: isymcon, idiagm
    integer(I4B) :: iups
    integer(I4B) :: idn
    real(DP) :: cond
    real(DP) :: consterm
    real(DP) :: filledterm
    real(DP) :: derv
    real(DP) :: hds
    real(DP) :: term
    real(DP) :: afac
    real(DP) :: topup
    real(DP) :: botup
    real(DP) :: topdn
    real(DP) :: botdn
! ------------------------------------------------------------------------------
    !
    ! -- add newton terms to solution matrix
    !
    nodes = this%dis%nodes
    nja = this%dis%con%nja
    if(this%ixt3d /= 0) then
      call this%xt3d%xt3d_fn(kiter, nodes, nja, njasln, amat, idxglo, rhs, hnew)
    else
    !
    do n=1, nodes
      idiag=this%dis%con%ia(n)
      do ii=this%dis%con%ia(n)+1,this%dis%con%ia(n+1)-1
        if (this%dis%con%mask(ii) == 0) cycle
        
<<<<<<< HEAD
        m=this%dis%con%ja(ii)
        isymcon = this%dis%con%isym(ii)
        ! work on upper triangle
        if(m < n) cycle
        if(this%dis%con%ihc(this%dis%con%jas(ii))==0 .and.                     &
           this%ivarcv == 0) then
          !call this%vcond(n,m,hnew(n),hnew(m),ii,cond)
          ! do nothing
        else
          ! determine upstream node
          iups = m
          if (hnew(m) < hnew(n)) iups = n
          idn = n
          if (iups == n) idn = m
          !
          ! -- no newton terms if upstream cell is confined
          if (this%icelltype(iups) == 0) cycle
          !
          ! -- Set the upstream top and bot, and then recalculate for a
          !    vertically staggered horizontal connection
          topup = this%dis%top(iups)
          botup = this%dis%bot(iups)
          if(this%dis%con%ihc(this%dis%con%jas(ii)) == 2) then
            topup = min(this%dis%top(n), this%dis%top(m))
            botup = max(this%dis%bot(n), this%dis%bot(m))
          endif
          !
          ! get saturated conductivity for derivative
          cond = this%condsat(this%dis%con%jas(ii))
          !
          ! -- if using MODFLOW-NWT upstream weighting option apply
          !    factor to remove average thickness
          if (this%inwtupw /= 0) then
            topdn = this%dis%top(idn)
            botdn = this%dis%bot(idn)
            afac = DTWO / (DONE + (topdn - botdn) / (topup - botup))
            cond = cond * afac
          end if
          !
          ! compute additional term
          consterm = -cond * (hnew(iups) - hnew(idn)) !needs to use hwadi instead of hnew(idn)
          !filledterm = cond
          filledterm = amat(idxglo(ii))
          derv = sQuadraticSaturationDerivative(topup, botup, hnew(iups),       &
                                                this%satomega, this%satmin)
          idiagm = this%dis%con%ia(m)
          ! fill jacobian for n being the upstream node
          if (iups == n) then
            hds = hnew(m)
            !isymcon =  this%dis%con%isym(ii)
            term = consterm * derv
            rhs(n) = rhs(n) + term * hnew(n) !+ amat(idxglo(isymcon)) * (dwadi * hds - hds) !need to add dwadi
            rhs(m) = rhs(m) - term * hnew(n) !- amat(idxglo(isymcon)) * (dwadi * hds - hds) !need to add dwadi
            ! fill in row of n
            amat(idxglo(idiag)) = amat(idxglo(idiag)) + term
            ! fill newton term in off diagonal if active cell
            if (this%ibound(n) > 0) then
              amat(idxglo(ii)) = amat(idxglo(ii)) !* dwadi !need to add dwadi
            end if
            !fill row of m
            amat(idxglo(idiagm)) = amat(idxglo(idiagm)) !- filledterm * (dwadi - DONE) !need to add dwadi
            ! fill newton term in off diagonal if active cell
            if (this%ibound(m) > 0) then
              amat(idxglo(isymcon)) = amat(idxglo(isymcon)) - term
            end if
          ! fill jacobian for m being the upstream node
          else
            hds = hnew(n)
            term = -consterm * derv
            rhs(n) = rhs(n) + term * hnew(m) !+ amat(idxglo(ii)) * (dwadi * hds - hds) !need to add dwadi
            rhs(m) = rhs(m) - term * hnew(m) !- amat(idxglo(ii)) * (dwadi * hds - hds) !need to add dwadi
            ! fill in row of n
            amat(idxglo(idiag)) = amat(idxglo(idiag)) !- filledterm * (dwadi - DONE) !need to add dwadi
            ! fill newton term in off diagonal if active cell
            if (this%ibound(n) > 0) then
              amat(idxglo(ii)) = amat(idxglo(ii)) + term
            end if
            !fill row of m
            amat(idxglo(idiagm)) = amat(idxglo(idiagm)) - term
            ! fill newton term in off diagonal if active cell
            if (this%ibound(m) > 0) then
              amat(idxglo(isymcon)) = amat(idxglo(isymcon)) !* dwadi  !need to add dwadi
            end if
          end if
        endif

      enddo
    end do
    !
  end if
    !
    ! -- Return
    return
  end subroutine npf_fn

  subroutine npf_nur(this, neqmod, x, xtemp, dx, inewtonur)
! ******************************************************************************
! bnd_nur -- under-relaxation
! Subroutine: (1) Under-relaxation of Groundwater Flow Model Heads for current
!                 outer iteration using the cell bottoms at the bottom of the
!                 model
! ******************************************************************************
!
!    SPECIFICATIONS:
! ------------------------------------------------------------------------------
    ! -- dummy
    class(GwfNpfType) :: this
    integer(I4B), intent(in) :: neqmod
    real(DP), dimension(neqmod), intent(inout) :: x
    real(DP), dimension(neqmod), intent(in) :: xtemp
    real(DP), dimension(neqmod), intent(inout) :: dx
    integer(I4B), intent(inout) :: inewtonur
    ! -- local
    integer(I4B) :: n
    real(DP) :: botm
! ------------------------------------------------------------------------------

    !
    ! -- Newton-Raphson under-relaxation
    do n = 1, this%dis%nodes
      if (this%ibound(n) < 1) cycle
      if (this%icelltype(n) > 0) then
        botm = this%dis%bot(this%ibotnode(n))
        ! -- only apply Newton-Raphson under-relaxation if
        !    solution head is below the bottom of the model
        if (x(n) < botm) then
          inewtonur = 1
          x(n) = xtemp(n)*(DONE-DP9) + botm*DP9
          dx(n) = DZERO
        end if
      end if
    enddo
    !
    ! -- return
    return
  end subroutine npf_nur

  subroutine npf_flowja(this, hnew, flowja)
! ******************************************************************************
! npf_flowja -- Budget
! ******************************************************************************
!
!    SPECIFICATIONS:
! ------------------------------------------------------------------------------
    ! -- dummy
    class(GwfNpfType) :: this
    real(DP),intent(inout),dimension(:) :: hnew
    real(DP),intent(inout),dimension(:) :: flowja
    ! -- local
    integer(I4B) :: n, ipos, m
    real(DP) :: qnm
! ------------------------------------------------------------------------------
    !
    ! -- Calculate the flow across each cell face and store in flowja
    !
    if(this%ixt3d /= 0) then
      call this%xt3d%xt3d_flowja(hnew, flowja)
    else
    !
    do n = 1, this%dis%nodes
      do ipos = this%dis%con%ia(n) + 1, this%dis%con%ia(n + 1) - 1
        m = this%dis%con%ja(ipos)
        if(m < n) cycle
        call this%qcalc(n, m, hnew(n), hnew(m), ipos, qnm)
        flowja(ipos) = qnm
        flowja(this%dis%con%isym(ipos)) = -qnm
      enddo
    enddo
    !
    endif
    !
    ! -- Return
    return
  end subroutine npf_flowja

  subroutine sgwf_npf_thksat(this, n, hn, thksat)
! ******************************************************************************
! sgwf_npf_thksat -- Fractional cell saturation
! ******************************************************************************
!
!    SPECIFICATIONS:
! ------------------------------------------------------------------------------
    ! -- dummy
    class(GwfNpfType) :: this
    integer(I4B),intent(in) :: n
    real(DP),intent(in) :: hn
    real(DP),intent(inout) :: thksat
    ! ------------------------------------------------------------------------------
    !
    if(this%ibvkd(n) == 0) then
      !
      ! -- Standard Formulation no VKD
      if(hn >= this%dis%top(n)) then
        thksat = DONE
      else
        thksat = (hn - this%dis%bot(n)) / (this%dis%top(n) - this%dis%bot(n))
      endif
    !
    ! -- Newton-Raphson Formulation no VKD
    if(this%inewton /= 0) then
      thksat = sQuadraticSaturation(this%dis%top(n), this%dis%bot(n), hn,      &
          this%satomega)
      if (thksat < this%satmin) thksat = this%satmin
    endif
    !
    ! -- VKD Formulation both cases
    else
      thksat = this%vkd%vkd_satThk(n, hn)
    endif
    !
    ! -- Return
    return
  end subroutine sgwf_npf_thksat

    subroutine sgwf_npf_qcalc(this, n, m, hn, hm, icon, qnm)
! ******************************************************************************
! sgwf_npf_qcalc -- Flow between two cells
! ******************************************************************************
!
!    SPECIFICATIONS:
! ------------------------------------------------------------------------------
    ! -- dummy
    class(GwfNpfType) :: this
    integer(I4B),intent(in) :: n
    integer(I4B),intent(in) :: m
    real(DP),intent(in) :: hn
    real(DP),intent(in) :: hm
    integer(I4B),intent(in) :: icon
    real(DP),intent(inout) :: qnm
    ! -- local
    real(DP) :: hyn, hym
    real(DP) :: condnm
    real(DP) :: hntemp, hmtemp
    integer(I4B) :: ihc
! ------------------------------------------------------------------------------
    !
    ! -- Initialize
    ihc = this%dis%con%ihc(this%dis%con%jas(icon))
    hyn = this%hy_eff(n, m, ihc, ipos=icon)
    hym = this%hy_eff(m, n, ihc, ipos=icon)
    !
    ! -- Calculate conductance
    if(ihc == 0) then
      condnm =  vcond(this%ibound(n), this%ibound(m),                          &
                      this%icelltype(n), this%icelltype(m), this%inewton,      &
                      this%ivarcv, this%idewatcv,                              &
                      this%condsat(this%dis%con%jas(icon)), hn, hm,            &
                      hyn, hym,                                                &
                      this%sat(n), this%sat(m),                                &
                      this%dis%top(n), this%dis%top(m),                        &
                      this%dis%bot(n), this%dis%bot(m),                        &
                      this%dis%con%hwva(this%dis%con%jas(icon)))
    else
      if ((this%ibvkd(n) == 0) .and. (this%ibvkd(m) == 0)) then
        condnm = hcond(this%ibound(n), this%ibound(m),                          &
                      this%icelltype(n), this%icelltype(m),                     &
                      this%inewton, this%inewton,                               &
                      this%dis%con%ihc(this%dis%con%jas(icon)),                 &
                      this%icellavg, this%iusgnrhc, this%inwtupw,               &
                      this%condsat(this%dis%con%jas(icon)),                     &
                      hn, hm, this%sat(n), this%sat(m), hyn, hym,               &
                      this%dis%top(n), this%dis%top(m),                         &
                      this%dis%bot(n), this%dis%bot(m),                         &
                      this%dis%con%cl1(this%dis%con%jas(icon)),                 &
                      this%dis%con%cl2(this%dis%con%jas(icon)),                 &
                      this%dis%con%hwva(this%dis%con%jas(icon)),                &
                      this%satomega, this%satmin)
      else
        ! vkd
        condnm = this%vkd%vkd_hcond(n, m, this%dis%con%cl1(this%dis%con%jas(icon)), &
                                    this%dis%con%cl2(this%dis%con%jas(icon)),       &
                                    this%dis%con%hwva(this%dis%con%jas(icon)),      &
                                    this%condsat(this%dis%con%jas(icon)),           &
                                    hn, hm, this%inewton, icon, this%icellavg, hyn, &
                                    hym, this%dis%top(n), this%dis%top(m),          &
                                    this%dis%bot(n), this%dis%bot(m),               &
                                    this%sat(n), this%sat(m))
      endif
    endif
    !
    ! -- Initialize hntemp and hmtemp
    hntemp = hn
    hmtemp = hm
    !
    ! -- Check and adjust for dewatered conditions
    if(this%iperched /= 0) then
      if(this%dis%con%ihc(this%dis%con%jas(icon)) == 0) then
        if(n > m) then
          if(this%icelltype(n) /= 0) then
            if(hn < this%dis%top(n)) hntemp = this%dis%bot(m)
          endif
        else
          if(this%icelltype(m) /= 0) then
            if(hm < this%dis%top(m)) hmtemp = this%dis%bot(n)
          endif
        endif
      endif
    endif
    !
    ! -- Calculate flow positive into cell n
    qnm = condnm * (hmtemp - hntemp)
    !
    ! -- Return
    return
  end subroutine sgwf_npf_qcalc

  subroutine npf_bdadj(this, flowja, icbcfl, icbcun)
! ******************************************************************************
! npf_bdadj -- Calculate intercell flows
! ******************************************************************************
!
!    SPECIFICATIONS:
! ------------------------------------------------------------------------------
    ! -- dummy
    class(GwfNpfType) :: this
    real(DP),dimension(:),intent(in) :: flowja
    integer(I4B), intent(in) :: icbcfl
    integer(I4B), intent(in) :: icbcun
    ! -- local
    integer(I4B) :: ibinun
    !data
    ! -- formats
! ------------------------------------------------------------------------------
    !
    ! -- Set unit number for binary output
    if(this%ipakcb < 0) then
      ibinun = icbcun
    elseif(this%ipakcb == 0) then
      ibinun = 0
    else
      ibinun = this%ipakcb
    endif
    if(icbcfl == 0) ibinun = 0
    !
    ! -- Write the face flows if requested
    if(ibinun /= 0) then
      call this%dis%record_connection_array(flowja, ibinun, this%iout)
    endif
    !
    ! -- Calculate specific discharge at cell centers and write, if requested
    if (this%icalcspdis /= 0) then
      call this%calc_spdis(flowja)
      if(ibinun /= 0) call this%sav_spdis(ibinun)
    endif
    !
    ! -- Return
    return
  end subroutine npf_bdadj

  subroutine npf_ot(this, flowja)
! ******************************************************************************
! npf_ot -- Budget
! ******************************************************************************
!
!    SPECIFICATIONS:
! ------------------------------------------------------------------------------
    ! -- modules
    use TdisModule, only: kper, kstp
    use ConstantsModule, only: LENBIGLINE
    ! -- dummy
    class(GwfNpfType) :: this
    real(DP),intent(inout),dimension(:) :: flowja
    ! -- local
    character(len=LENBIGLINE) :: line
    character(len=30) :: tempstr
    integer(I4B) :: n, ipos, m
    real(DP) :: qnm
    ! -- formats
    character(len=*), parameter :: fmtiprflow =                                &
      "(/,4x,'CALCULATED INTERCELL FLOW FOR PERIOD ', i0, ' STEP ', i0)"
! ------------------------------------------------------------------------------
    !
    ! -- Write flowja to list file if requested
    if (this%iprflow > 0) then
      write(this%iout, fmtiprflow) kper, kstp
      do n = 1, this%dis%nodes
        line = ''
        call this%dis%noder_to_string(n, tempstr)
        line = trim(tempstr) // ':'
        do ipos = this%dis%con%ia(n) + 1, this%dis%con%ia(n + 1) - 1
          m = this%dis%con%ja(ipos)
          call this%dis%noder_to_string(m, tempstr)
          line = trim(line) // ' ' // trim(tempstr)
          qnm = flowja(ipos)
          write(tempstr, '(1pg15.6)') qnm
          line = trim(line) // ' ' // trim(adjustl(tempstr))
        enddo
        write(this%iout, '(a)') trim(line)
      enddo
    endif
    !
    ! -- Return
    return
  end subroutine npf_ot

  subroutine npf_da(this)
! ******************************************************************************
! npf_da -- Deallocate variables
! ******************************************************************************
!
!    SPECIFICATIONS:
! ------------------------------------------------------------------------------
    ! -- modules
    use MemoryManagerModule, only: mem_deallocate
    ! -- dummy
    class(GwfNpftype) :: this
! ------------------------------------------------------------------------------
    !
    ! -- Strings
    !
    ! -- Scalars
=======
        m=this%dis%con%ja(ii)
        isymcon = this%dis%con%isym(ii)
        ! work on upper triangle
        if(m < n) cycle
        if(this%dis%con%ihc(this%dis%con%jas(ii))==0 .and.                     &
           this%ivarcv == 0) then
          !call this%vcond(n,m,hnew(n),hnew(m),ii,cond)
          ! do nothing
        else
          ! determine upstream node
          iups = m
          if (hnew(m) < hnew(n)) iups = n
          idn = n
          if (iups == n) idn = m
          !
          ! -- no newton terms if upstream cell is confined
          if (this%icelltype(iups) == 0) cycle
          !
          ! -- Set the upstream top and bot, and then recalculate for a
          !    vertically staggered horizontal connection
          topup = this%dis%top(iups)
          botup = this%dis%bot(iups)
          if(this%dis%con%ihc(this%dis%con%jas(ii)) == 2) then
            topup = min(this%dis%top(n), this%dis%top(m))
            botup = max(this%dis%bot(n), this%dis%bot(m))
          endif
          !
          ! get saturated conductivity for derivative
          cond = this%condsat(this%dis%con%jas(ii))
          !
          ! -- if using MODFLOW-NWT upstream weighting option apply
          !    factor to remove average thickness
          if (this%inwtupw /= 0) then
            topdn = this%dis%top(idn)
            botdn = this%dis%bot(idn)
            afac = DTWO / (DONE + (topdn - botdn) / (topup - botup))
            cond = cond * afac
          end if
          !
          ! compute additional term
          consterm = -cond * (hnew(iups) - hnew(idn)) !needs to use hwadi instead of hnew(idn)
          !filledterm = cond
          filledterm = amat(idxglo(ii))
          derv = sQuadraticSaturationDerivative(topup, botup, hnew(iups),       &
                                                this%satomega, this%satmin)
          idiagm = this%dis%con%ia(m)
          ! fill jacobian for n being the upstream node
          if (iups == n) then
            hds = hnew(m)
            !isymcon =  this%dis%con%isym(ii)
            term = consterm * derv
            rhs(n) = rhs(n) + term * hnew(n) !+ amat(idxglo(isymcon)) * (dwadi * hds - hds) !need to add dwadi
            rhs(m) = rhs(m) - term * hnew(n) !- amat(idxglo(isymcon)) * (dwadi * hds - hds) !need to add dwadi
            ! fill in row of n
            amat(idxglo(idiag)) = amat(idxglo(idiag)) + term
            ! fill newton term in off diagonal if active cell
            if (this%ibound(n) > 0) then
              amat(idxglo(ii)) = amat(idxglo(ii)) !* dwadi !need to add dwadi
            end if
            !fill row of m
            amat(idxglo(idiagm)) = amat(idxglo(idiagm)) !- filledterm * (dwadi - DONE) !need to add dwadi
            ! fill newton term in off diagonal if active cell
            if (this%ibound(m) > 0) then
              amat(idxglo(isymcon)) = amat(idxglo(isymcon)) - term
            end if
          ! fill jacobian for m being the upstream node
          else
            hds = hnew(n)
            term = -consterm * derv
            rhs(n) = rhs(n) + term * hnew(m) !+ amat(idxglo(ii)) * (dwadi * hds - hds) !need to add dwadi
            rhs(m) = rhs(m) - term * hnew(m) !- amat(idxglo(ii)) * (dwadi * hds - hds) !need to add dwadi
            ! fill in row of n
            amat(idxglo(idiag)) = amat(idxglo(idiag)) !- filledterm * (dwadi - DONE) !need to add dwadi
            ! fill newton term in off diagonal if active cell
            if (this%ibound(n) > 0) then
              amat(idxglo(ii)) = amat(idxglo(ii)) + term
            end if
            !fill row of m
            amat(idxglo(idiagm)) = amat(idxglo(idiagm)) - term
            ! fill newton term in off diagonal if active cell
            if (this%ibound(m) > 0) then
              amat(idxglo(isymcon)) = amat(idxglo(isymcon)) !* dwadi  !need to add dwadi
            end if
          end if
        endif

      enddo
    end do
    !
    end if
    !
    ! -- Return
    return
  end subroutine npf_fn

  subroutine npf_nur(this, neqmod, x, xtemp, dx, inewtonur)
! ******************************************************************************
! bnd_nur -- under-relaxation
! Subroutine: (1) Under-relaxation of Groundwater Flow Model Heads for current
!                 outer iteration using the cell bottoms at the bottom of the
!                 model
! ******************************************************************************
!
!    SPECIFICATIONS:
! ------------------------------------------------------------------------------
    ! -- dummy
    class(GwfNpfType) :: this
    integer(I4B), intent(in) :: neqmod
    real(DP), dimension(neqmod), intent(inout) :: x
    real(DP), dimension(neqmod), intent(in) :: xtemp
    real(DP), dimension(neqmod), intent(inout) :: dx
    integer(I4B), intent(inout) :: inewtonur
    ! -- local
    integer(I4B) :: n
    real(DP) :: botm
! ------------------------------------------------------------------------------

    !
    ! -- Newton-Raphson under-relaxation
    do n = 1, this%dis%nodes
      if (this%ibound(n) < 1) cycle
      if (this%icelltype(n) > 0) then
        botm = this%dis%bot(this%ibotnode(n))
        ! -- only apply Newton-Raphson under-relaxation if
        !    solution head is below the bottom of the model
        if (x(n) < botm) then
          inewtonur = 1
          x(n) = xtemp(n)*(DONE-DP9) + botm*DP9
          dx(n) = DZERO
        end if
      end if
    enddo
    !
    ! -- return
    return
  end subroutine npf_nur

  subroutine npf_flowja(this, hnew, flowja)
! ******************************************************************************
! npf_flowja -- Calculate flowja
! ******************************************************************************
!
!    SPECIFICATIONS:
! ------------------------------------------------------------------------------
    ! -- dummy
    class(GwfNpfType) :: this
    real(DP),intent(inout),dimension(:) :: hnew
    real(DP),intent(inout),dimension(:) :: flowja
    ! -- local
    integer(I4B) :: n, ipos, m
    real(DP) :: qnm
! ------------------------------------------------------------------------------
    !
    ! -- Calculate the flow across each cell face and store in flowja
    !
    if(this%ixt3d /= 0) then
      call this%xt3d%xt3d_flowja(hnew, flowja)
    else
    !
    do n = 1, this%dis%nodes
      do ipos = this%dis%con%ia(n) + 1, this%dis%con%ia(n + 1) - 1
        m = this%dis%con%ja(ipos)
        if(m < n) cycle
        call this%qcalc(n, m, hnew(n), hnew(m), ipos, qnm)
        flowja(ipos) = qnm
        flowja(this%dis%con%isym(ipos)) = -qnm
      enddo
    enddo
    !
    endif
    !
    ! -- Return
    return
  end subroutine npf_flowja

  subroutine sgwf_npf_thksat(this, n, hn, thksat)
! ******************************************************************************
! sgwf_npf_thksat -- Fractional cell saturation
! ******************************************************************************
!
!    SPECIFICATIONS:
! ------------------------------------------------------------------------------
    ! -- dummy
    class(GwfNpfType) :: this
    integer(I4B),intent(in) :: n
    real(DP),intent(in) :: hn
    real(DP),intent(inout) :: thksat
! ------------------------------------------------------------------------------
    !
    ! -- Standard Formulation
    if(hn >= this%dis%top(n)) then
      thksat = DONE
    else
      thksat = (hn - this%dis%bot(n)) / (this%dis%top(n) - this%dis%bot(n))
    endif
    !
    ! -- Newton-Raphson Formulation
    if(this%inewton /= 0) then
      thksat = sQuadraticSaturation(this%dis%top(n), this%dis%bot(n), hn,      &
                                    this%satomega, this%satmin)
      !if (thksat < this%satmin) thksat = this%satmin
    endif
    !
    ! -- Return
    return
  end subroutine sgwf_npf_thksat

    subroutine sgwf_npf_qcalc(this, n, m, hn, hm, icon, qnm)
! ******************************************************************************
! sgwf_npf_qcalc -- Flow between two cells
! ******************************************************************************
!
!    SPECIFICATIONS:
! ------------------------------------------------------------------------------
    ! -- dummy
    class(GwfNpfType) :: this
    integer(I4B),intent(in) :: n
    integer(I4B),intent(in) :: m
    real(DP),intent(in) :: hn
    real(DP),intent(in) :: hm
    integer(I4B),intent(in) :: icon
    real(DP),intent(inout) :: qnm
    ! -- local
    real(DP) :: hyn, hym
    real(DP) :: condnm
    real(DP) :: hntemp, hmtemp
    integer(I4B) :: ihc
! ------------------------------------------------------------------------------
    !
    ! -- Initialize
    ihc = this%dis%con%ihc(this%dis%con%jas(icon))
    hyn = this%hy_eff(n, m, ihc, ipos=icon)
    hym = this%hy_eff(m, n, ihc, ipos=icon)
    !
    ! -- Calculate conductance
    if(ihc == 0) then
      condnm =  vcond(this%ibound(n), this%ibound(m),                          &
                      this%icelltype(n), this%icelltype(m), this%inewton,      &
                      this%ivarcv, this%idewatcv,                              &
                      this%condsat(this%dis%con%jas(icon)), hn, hm,            &
                      hyn, hym,                                                &
                      this%sat(n), this%sat(m),                                &
                      this%dis%top(n), this%dis%top(m),                        &
                      this%dis%bot(n), this%dis%bot(m),                        &
                      this%dis%con%hwva(this%dis%con%jas(icon)))
    else
      condnm = hcond(this%ibound(n), this%ibound(m),                           &
                     this%icelltype(n), this%icelltype(m),                     &
                     this%inewton, this%inewton,                               &
                     this%dis%con%ihc(this%dis%con%jas(icon)),                 &
                     this%icellavg, this%iusgnrhc, this%inwtupw,               &
                     this%condsat(this%dis%con%jas(icon)),                     &
                     hn, hm, this%sat(n), this%sat(m), hyn, hym,               &
                     this%dis%top(n), this%dis%top(m),                         &
                     this%dis%bot(n), this%dis%bot(m),                         &
                     this%dis%con%cl1(this%dis%con%jas(icon)),                 &
                     this%dis%con%cl2(this%dis%con%jas(icon)),                 &
                     this%dis%con%hwva(this%dis%con%jas(icon)),                &
                     this%satomega, this%satmin)
    endif
    !
    ! -- Initialize hntemp and hmtemp
    hntemp = hn
    hmtemp = hm
    !
    ! -- Check and adjust for dewatered conditions
    if(this%iperched /= 0) then
      if(this%dis%con%ihc(this%dis%con%jas(icon)) == 0) then
        if(n > m) then
          if(this%icelltype(n) /= 0) then
            if(hn < this%dis%top(n)) hntemp = this%dis%bot(m)
          endif
        else
          if(this%icelltype(m) /= 0) then
            if(hm < this%dis%top(m)) hmtemp = this%dis%bot(n)
          endif
        endif
      endif
    endif
    !
    ! -- Calculate flow positive into cell n
    qnm = condnm * (hmtemp - hntemp)
    !
    ! -- Return
    return
  end subroutine sgwf_npf_qcalc

  subroutine npf_bdadj(this, flowja, icbcfl, icbcun)
! ******************************************************************************
! npf_bdadj -- Record flowja and calculate specific discharge if requested
! ******************************************************************************
!
!    SPECIFICATIONS:
! ------------------------------------------------------------------------------
    ! -- dummy
    class(GwfNpfType) :: this
    real(DP),dimension(:),intent(in) :: flowja
    integer(I4B), intent(in) :: icbcfl
    integer(I4B), intent(in) :: icbcun
    ! -- local
    integer(I4B) :: ibinun
    !data
    ! -- formats
! ------------------------------------------------------------------------------
    !
    ! -- Set unit number for binary output
    if(this%ipakcb < 0) then
      ibinun = icbcun
    elseif(this%ipakcb == 0) then
      ibinun = 0
    else
      ibinun = this%ipakcb
    endif
    if(icbcfl == 0) ibinun = 0
    !
    ! -- Write the face flows if requested
    if(ibinun /= 0) then
      call this%dis%record_connection_array(flowja, ibinun, this%iout)
    endif
    !
    ! -- Calculate specific discharge at cell centers and write, if requested
    if (this%icalcspdis /= 0) then
      call this%calc_spdis(flowja)
      if(ibinun /= 0) call this%sav_spdis(ibinun)
    endif
    !
    ! -- Return
    return
  end subroutine npf_bdadj

  subroutine npf_ot(this, flowja)
! ******************************************************************************
! npf_ot -- Budget
! ******************************************************************************
!
!    SPECIFICATIONS:
! ------------------------------------------------------------------------------
    ! -- modules
    use TdisModule, only: kper, kstp
    use ConstantsModule, only: LENBIGLINE
    ! -- dummy
    class(GwfNpfType) :: this
    real(DP),intent(inout),dimension(:) :: flowja
    ! -- local
    character(len=LENBIGLINE) :: line
    character(len=30) :: tempstr
    integer(I4B) :: n, ipos, m
    real(DP) :: qnm
    ! -- formats
    character(len=*), parameter :: fmtiprflow =                                &
      "(/,4x,'CALCULATED INTERCELL FLOW FOR PERIOD ', i0, ' STEP ', i0)"
! ------------------------------------------------------------------------------
    !
    ! -- Write flowja to list file if requested
    if (this%iprflow > 0) then
      write(this%iout, fmtiprflow) kper, kstp
      do n = 1, this%dis%nodes
        line = ''
        call this%dis%noder_to_string(n, tempstr)
        line = trim(tempstr) // ':'
        do ipos = this%dis%con%ia(n) + 1, this%dis%con%ia(n + 1) - 1
          m = this%dis%con%ja(ipos)
          call this%dis%noder_to_string(m, tempstr)
          line = trim(line) // ' ' // trim(tempstr)
          qnm = flowja(ipos)
          write(tempstr, '(1pg15.6)') qnm
          line = trim(line) // ' ' // trim(adjustl(tempstr))
        enddo
        write(this%iout, '(a)') trim(line)
      enddo
    endif
    !
    ! -- Return
    return
  end subroutine npf_ot

  subroutine npf_da(this)
! ******************************************************************************
! npf_da -- Deallocate variables
! ******************************************************************************
!
!    SPECIFICATIONS:
! ------------------------------------------------------------------------------
    ! -- modules
    use MemoryManagerModule, only: mem_deallocate
    ! -- dummy
    class(GwfNpftype) :: this
! ------------------------------------------------------------------------------
    !
    ! -- Strings
    !
    ! -- Scalars
>>>>>>> ef460695
    call mem_deallocate(this%iname)
    call mem_deallocate(this%ixt3d)
    call mem_deallocate(this%satomega)
    call mem_deallocate(this%hnoflo)
    call mem_deallocate(this%hdry)
    call mem_deallocate(this%icellavg)
    call mem_deallocate(this%ik22)
    call mem_deallocate(this%ik33)
    call mem_deallocate(this%iperched)
    call mem_deallocate(this%ivarcv)
    call mem_deallocate(this%idewatcv)
    call mem_deallocate(this%ithickstrt)
    call mem_deallocate(this%iusgnrhc)
    call mem_deallocate(this%inwtupw)
    call mem_deallocate(this%isavspdis)
    call mem_deallocate(this%icalcspdis)
    call mem_deallocate(this%irewet)
    call mem_deallocate(this%wetfct)
    call mem_deallocate(this%iwetit)
    call mem_deallocate(this%ihdwet)
    call mem_deallocate(this%satmin)
    call mem_deallocate(this%ibotnode)
    call mem_deallocate(this%iwetdry)
    call mem_deallocate(this%iangle1)
    call mem_deallocate(this%iangle2)
    call mem_deallocate(this%iangle3)
    call mem_deallocate(this%nedges)
    call mem_deallocate(this%lastedge)
    call mem_deallocate(this%ik22overk)
    call mem_deallocate(this%ik33overk)
    call mem_deallocate(this%inUnitVkd)
    !
    ! -- Deallocate arrays
    call mem_deallocate(this%icelltype)
    call mem_deallocate(this%k11)
    call mem_deallocate(this%k22, 'K22', this%origin)
    call mem_deallocate(this%k33, 'K33', this%origin)
    call mem_deallocate(this%sat)
    call mem_deallocate(this%condsat)
    call mem_deallocate(this%wetdry)
    call mem_deallocate(this%angle1)
    call mem_deallocate(this%angle2)
    call mem_deallocate(this%angle3)
    call mem_deallocate(this%nodedge)
    call mem_deallocate(this%ihcedge)
    call mem_deallocate(this%propsedge)
    call mem_deallocate(this%spdis)
    call mem_deallocate(this%ibvkd)
    !
    ! -- deallocate parent
    call this%NumericalPackageType%da()
    !
    ! -- vkd
    if(this%ivkd > 0) then
      call this%vkd%vkd_da()
      deallocate(this%vkd)
    endif
    call mem_deallocate(this%ivkd)
    !
    ! -- Return
    return
  end subroutine npf_da

  subroutine allocate_scalars(this)
! ******************************************************************************
! allocate_scalars -- Allocate scalar pointer variables
! ******************************************************************************
!
!    SPECIFICATIONS:
! ------------------------------------------------------------------------------
    ! -- modules
    use MemoryManagerModule, only: mem_allocate, mem_setptr
    ! -- dummy
    class(GwfNpftype) :: this
! ------------------------------------------------------------------------------
    !
    ! -- allocate scalars in NumericalPackageType
    call this%NumericalPackageType%allocate_scalars()
    !
    ! -- Allocate scalars
    call mem_allocate(this%iname, 'INAME', this%origin)
    call mem_allocate(this%ixt3d, 'IXT3D', this%origin)
    call mem_allocate(this%ivkd, 'IVKD', this%origin)
    call mem_allocate(this%inUnitVkd, 'INUNITVKD', this%origin)
    call mem_allocate(this%satomega, 'SATOMEGA', this%origin)
    call mem_allocate(this%hnoflo, 'HNOFLO', this%origin)
    call mem_allocate(this%hdry, 'HDRY', this%origin)
    call mem_allocate(this%icellavg, 'ICELLAVG', this%origin)
    call mem_allocate(this%ik22, 'IK22', this%origin)
    call mem_allocate(this%ik33, 'IK33', this%origin)
    call mem_allocate(this%ik22overk, 'IK22OVERK', this%origin)
    call mem_allocate(this%ik33overk, 'IK33OVERK', this%origin)
    call mem_allocate(this%iperched, 'IPERCHED', this%origin)
    call mem_allocate(this%ivarcv, 'IVARCV', this%origin)
    call mem_allocate(this%idewatcv, 'IDEWATCV', this%origin)
    call mem_allocate(this%ithickstrt, 'ITHICKSTRT', this%origin)
    call mem_allocate(this%iusgnrhc, 'IUSGNRHC', this%origin)
    call mem_allocate(this%inwtupw, 'INWTUPW', this%origin)
    call mem_allocate(this%icalcspdis, 'ICALCSPDIS', this%origin)
    call mem_allocate(this%isavspdis, 'ISAVSPDIS', this%origin)
    call mem_allocate(this%irewet, 'IREWET', this%origin)
    call mem_allocate(this%wetfct, 'WETFCT', this%origin)
    call mem_allocate(this%iwetit, 'IWETIT', this%origin)
    call mem_allocate(this%ihdwet, 'IHDWET', this%origin)
    call mem_allocate(this%satmin, 'SATMIN', this%origin)
    call mem_allocate(this%iangle1, 'IANGLE1', this%origin)
    call mem_allocate(this%iangle2, 'IANGLE2', this%origin)
    call mem_allocate(this%iangle3, 'IANGLE3', this%origin)
    call mem_allocate(this%iwetdry, 'IWETDRY', this%origin)
    call mem_allocate(this%nedges, 'NEDGES', this%origin)
    call mem_allocate(this%lastedge, 'LASTEDGE', this%origin)
    !
    ! -- set pointer to inewtonur
    call mem_setptr(this%igwfnewtonur, 'INEWTONUR', trim(this%name_model))
    !
    ! -- Initialize value
    this%iname = 8
    this%ixt3d = 0
    this%ivkd = 0
    this%satomega = DZERO
    this%hnoflo = DHNOFLO !1.d30
    this%hdry = DHDRY !-1.d30
    this%icellavg = 0
    this%ik22 = 0
    this%ik33 = 0
    this%ik22overk = 0
    this%ik33overk = 0
    this%iperched = 0
    this%ivarcv = 0
    this%idewatcv = 0
    this%ithickstrt = 0
    this%iusgnrhc = 0
    this%inwtupw = 0
    this%icalcspdis = 0
    this%isavspdis = 0
    this%irewet = 0
    this%wetfct = DONE
    this%iwetit = 1
    this%ihdwet = 0
    this%satmin = DZERO ! DEM7
    this%iangle1 = 0
    this%iangle2 = 0
    this%iangle3 = 0
    this%iwetdry = 0
    this%nedges = 0
    this%lastedge = 0
    !
    ! -- If newton is on, then NPF creates asymmetric matrix
    this%iasym = this%inewton
    !
    ! -- Return
    return
  end subroutine allocate_scalars

  subroutine allocate_arrays(this, ncells, njas)
! ******************************************************************************
! allocate_arrays -- Allocate npf arrays
! ******************************************************************************
!
!    SPECIFICATIONS:
! ------------------------------------------------------------------------------
    ! -- modules
    use MemoryManagerModule, only: mem_allocate
    ! -- dummy
    class(GwfNpftype) :: this
    integer(I4B), intent(in) :: ncells
    integer(I4B), intent(in) :: njas
    ! -- local
    integer(I4B) :: n
! ------------------------------------------------------------------------------
    !
    call mem_allocate(this%icelltype, ncells, 'ICELLTYPE', trim(this%origin))
    call mem_allocate(this%k11, ncells, 'K11', trim(this%origin))
    call mem_allocate(this%sat, ncells, 'SAT', trim(this%origin))
    call mem_allocate(this%condsat, njas, 'CONDSAT', trim(this%origin))
    !
    ! -- Optional arrays dimensioned to full size initially
    call mem_allocate(this%k22, ncells, 'K22', trim(this%origin))
    call mem_allocate(this%k33, ncells, 'K33', trim(this%origin))
    call mem_allocate(this%wetdry, ncells, 'WETDRY', trim(this%origin))
    call mem_allocate(this%angle1, ncells, 'ANGLE1', trim(this%origin))
    call mem_allocate(this%angle2, ncells, 'ANGLE2', trim(this%origin))
    call mem_allocate(this%angle3, ncells, 'ANGLE3', trim(this%origin))
    !
    ! -- Optional arrays
    call mem_allocate(this%ibotnode, 0, 'IBOTNODE', trim(this%origin))
    call mem_allocate(this%ibvkd, ncells, 'IBVKD', trim(this%origin))
    !
    ! -- Specific discharge
    if (this%icalcspdis == 1) then
      call mem_allocate(this%spdis, 3, ncells, 'SPDIS', trim(this%origin))
      call mem_allocate(this%nodedge, this%nedges, 'NODEDGE', trim(this%origin))
      call mem_allocate(this%ihcedge, this%nedges, 'IHCEDGE', trim(this%origin))
      call mem_allocate(this%propsedge, 5, this%nedges, 'PROPSEDGE',           &
        trim(this%origin))
    else
      call mem_allocate(this%spdis, 3, 0, 'SPDIS', trim(this%origin))
      call mem_allocate(this%nodedge, 0, 'NODEDGE', trim(this%origin))
      call mem_allocate(this%ihcedge, 0, 'IHCEDGE', trim(this%origin))
      call mem_allocate(this%propsedge, 0, 0, 'PROPSEDGE', trim(this%origin))
    endif
    !
    ! -- initialize iangle1, iangle2, iangle3, and wetdry
    do n = 1, ncells
      this%angle1(n) = DZERO
      this%angle2(n) = DZERO
      this%angle3(n) = DZERO
      this%wetdry(n) = DZERO
    end do
    !
    ! -- initialise ibvkd
    this%ibvkd = 0
    !
    ! -- allocate variable names
    allocate(this%aname(this%iname))
    this%aname = ['               ICELLTYPE', '                       K',       &
                  '                     K33', '                     K22',       &
                  '                  WETDRY', '                  ANGLE1',       &
                  '                  ANGLE2', '                  ANGLE3']
    !
    ! -- return
    return
  end subroutine allocate_arrays

  subroutine read_options(this)
! ******************************************************************************
! read_options -- Read the options
! ******************************************************************************
!
!    SPECIFICATIONS:
! ------------------------------------------------------------------------------
    ! -- modules
    use ConstantsModule,   only: LINELENGTH
    use SimModule, only: ustop, store_error, count_errors
    use VKDModule,                  only: vkd_cr
    implicit none
    ! -- dummy
    class(GwfNpftype) :: this
    ! -- local
    character(len=LINELENGTH) :: errmsg, keyword, fname
    integer(I4B) :: ierr
    logical :: isfound, endOfBlock
    ! -- formats
    character(len=*), parameter :: fmtiprflow =                                &
      "(4x,'CELL-BY-CELL FLOW INFORMATION WILL BE PRINTED TO LISTING FILE " // &
      "WHENEVER ICBCFL IS NOT ZERO.')"
    character(len=*), parameter :: fmtisvflow =                                &
      "(4x,'CELL-BY-CELL FLOW INFORMATION WILL BE SAVED TO BINARY FILE " //    &
      "WHENEVER ICBCFL IS NOT ZERO.')"
    character(len=*), parameter :: fmtcellavg =                                &
      "(4x,'ALTERNATIVE CELL AVERAGING HAS BEEN SET TO ', a)"
    character(len=*), parameter :: fmtnct =                                    &
        "(1x, 'Negative cell thickness at cell: ', a)"
    character(len=*), parameter :: fmtvkd = &
        "(4x, 'VKD DATA WILL BE READ FROM FILE: ', a)"
    ! -- data
! ------------------------------------------------------------------------------
    !
    ! -- get options block
    call this%parser%GetBlock('OPTIONS', isfound, ierr, &
                              supportOpenClose=.true., blockRequired=.false.)
    !
    ! -- parse options block if detected
    if (isfound) then
      write(this%iout,'(1x,a)')'PROCESSING NPF OPTIONS'
      do
        call this%parser%GetNextLine(endOfBlock)
        if (endOfBlock) exit
        call this%parser%GetStringCaps(keyword)
        select case (keyword)
          case ('PRINT_FLOWS')
            this%iprflow = 1
            write(this%iout, fmtiprflow)
          case ('SAVE_FLOWS')
            this%ipakcb = -1
            write(this%iout, fmtisvflow)
          case ('ALTERNATIVE_CELL_AVERAGING')
            call this%parser%GetStringCaps(keyword)
            select case(keyword)
              case('LOGARITHMIC')
                this%icellavg = 1
                write(this%iout, fmtcellavg) 'LOGARITHMIC'
              case('AMT-LMK')
                this%icellavg = 2
                write(this%iout, fmtcellavg) 'AMT-LMK'
              case('AMT-HMK')
                this%icellavg = 3
                write(this%iout, fmtcellavg) 'AMT-HMK'
              case default
                write(errmsg,'(4x,a,a)')'UNKNOWN CELL AVERAGING METHOD: ',     &
                                         keyword
                call store_error(errmsg)
                call this%parser%StoreErrorUnit()
                call ustop()
            end select
            write(this%iout,'(4x,a,a)')                                        &
              'CELL AVERAGING METHOD HAS BEEN SET TO: ', keyword
          case ('THICKSTRT')
            this%ithickstrt = 1
            write(this%iout, '(4x,a)') 'THICKSTRT OPTION HAS BEEN ACTIVATED.'
          case ('PERCHED')
            this%iperched = 1
            write(this%iout,'(4x,a)')                                          &
              'VERTICAL FLOW WILL BE ADJUSTED FOR PERCHED CONDITIONS.'
          case ('VARIABLECV')
            this%ivarcv = 1
            write(this%iout,'(4x,a)')                                          &
              'VERTICAL CONDUCTANCE VARIES WITH WATER TABLE.'
            call this%parser%GetStringCaps(keyword)
            if(keyword == 'DEWATERED') then
              this%idewatcv = 1
              write(this%iout,'(4x,a)')                                        &
                'VERTICAL CONDUCTANCE ACCOUNTS FOR DEWATERED PORTION OF ' //   &
                'AN UNDERLYING CELL.'
            endif
          case ('REWET')
            call this%rewet_options()
          case ('XT3D')
            this%ixt3d = 1
            write(this%iout, '(4x,a)')                                         &
                             'XT3D FORMULATION IS SELECTED.'
            call this%parser%GetStringCaps(keyword)
            if(keyword == 'RHS') then
              this%ixt3d = 2
            endif
          case ('VKD6')
            this%ivkd = 1
            write(this%iout, '(4x,a)')                                         &
                'VKD FORMULATION IS SELECTED.'
            call this%parser%GetStringCaps(keyword)
            if(trim(adjustl(keyword)) /= 'FILEIN') then
              errmsg = 'VKD keyword must be followed by "FILEIN" ' //         &
                  'then by filename.'
              call store_error(errmsg)
              call this%parser%StoreErrorUnit()
              call ustop()
            endif
            
            call this%parser%GetString(fname)
            write(this%iout,fmtvkd)trim(fname)
            open(file=fname, newunit=this%inUnitVkd)
            call vkd_cr(this%vkd, this%name, this%inUnitVkd, this%iout)
            
          case ('SAVE_SPECIFIC_DISCHARGE')
            this%icalcspdis = 1
            this%isavspdis = 1
            write(this%iout,'(4x,a)')                                          &
              'SPECIFIC DISCHARGE WILL BE CALCULATED AT CELL CENTERS ' //      &
              'AND WRITTEN TO DATA-SPDIS IN BUDGET FILE WHEN REQUESTED.'
          case ('K22OVERK')
            this%ik22overk = 1
            write(this%iout,'(4x,a)')                                          &
              'VALUES SPECIFIED FOR K22 ARE ANISOTROPY RATIOS AND ' //         &
              'WILL BE MULTIPLIED BY K BEFORE BEING USED IN CALCULATIONS.'
          case ('K33OVERK')
            this%ik33overk = 1
            write(this%iout,'(4x,a)')                                          &
              'VALUES SPECIFIED FOR K33 ARE ANISOTROPY RATIOS AND ' //         &
              'WILL BE MULTIPLIED BY K BEFORE BEING USED IN CALCULATIONS.'
          !
          ! -- The following are options that are only available in the
          !    development version and are not included in the documentation.
          !    These options are only available when IDEVELOPMODE in
          !    constants module is set to 1
          case ('DEV_NO_NEWTON')
            call this%parser%DevOpt()
            this%inewton = 0
            write(this%iout, '(4x,a)')                                         &
                          'NEWTON-RAPHSON method disabled for unconfined cells'
            this%iasym = 0
          case ('DEV_MODFLOWUSG_UPSTREAM_WEIGHTED_SATURATION')
            call this%parser%DevOpt()
            this%iusgnrhc = 1
            write(this%iout, '(4x,a)')                                         &
              'MODFLOW-USG saturation calculation method will be used '
          case ('DEV_MODFLOWNWT_UPSTREAM_WEIGHTING')
            call this%parser%DevOpt()
            this%inwtupw = 1
            write(this%iout, '(4x,a)')                                         &
              'MODFLOW-NWT upstream weighting method will be used '
          case ('DEV_MINIMUM_SATURATED_THICKNESS')
            call this%parser%DevOpt()
            this%satmin = this%parser%GetDouble()
            write(this%iout, '(4x,a,1pg15.6)')                                 &
                             'MINIMUM SATURATED THICKNESS HAS BEEN SET TO: ',  &
                             this%satmin
          case ('DEV_OMEGA')
            call this%parser%DevOpt()
            this%satomega = this%parser%GetDouble()
            write(this%iout, '(4x,a,1pg15.6)')                                 &
                             'SATURATION OMEGA: ', this%satomega

          case default
            write(errmsg,'(4x,a,a)')'****ERROR. UNKNOWN NPF OPTION: ',         &
                                     trim(keyword)
            call store_error(errmsg)
            call this%parser%StoreErrorUnit()
            call ustop()
        end select
      end do
      write(this%iout,'(1x,a)') 'END OF NPF OPTIONS'
    end if
    ! -- check if this%iusgnrhc has been enabled for a model that is not using
    !    the Newton-Raphson formulation
    if (this%iusgnrhc > 0 .and. this%inewton == 0) then
      this%iusgnrhc = 0
      write(this%iout, '(4x,a,3(1x,a))')                                        &
        '****WARNING. MODFLOW-USG saturation calculation not needed',           &
        'for a model that is using the standard conductance formulation.',      &
        'Resetting DEV_MODFLOWUSG_UPSTREAM_WEIGHTED_SATURATION OPTION from',    &
        '1 to 0.'
    end if
    !
    ! -- check that the this%inwtupw option is not specified for non-newton
    !    models
    if (this%inwtupw /= 0 .and. this%inewton == 0) then
      this%inwtupw = 0
      write(this%iout,'(4x,a,3(1x,a))')                                         &
        '****WARNING. The DEV_MODFLOWNWT_UPSTREAM_WEIGHTING option has',        &
        'been specified for a model that is using the standard conductance',    &
        'formulation. Resetting DEV_MODFLOWNWT_UPSTREAM_WEIGHTING OPTION from', &
        '1 to 0.'
    end if
    !
    ! -- check that the transmissivity weighting functions are not specified with
    !    with the this%inwtupw option
    if (this%inwtupw /= 0 .and. this%icellavg < 2) then
      write(errmsg,'(4x,a,2(1x,a))')                                            &
        '****ERROR. THE DEV_MODFLOWNWT_UPSTREAM_WEIGHTING OPTION CAN',          &
        'ONLY BE SPECIFIED WITH THE AMT-LMK AND AMT-HMK',                       &
        'ALTERNATIVE_CELL_AVERAGING OPTIONS IN THE NPF PACKAGE.'
      call store_error(errmsg)
    end if
    !
    ! -- check that this%iusgnrhc and this%inwtupw have not both been enabled
    if (this%iusgnrhc /= 0 .and. this%inwtupw /= 0) then
      write(errmsg,'(4x,a,2(1x,a))')                                            &
        '****ERROR. THE DEV_MODFLOWUSG_UPSTREAM_WEIGHTED_SATURATION',           &
        'AND DEV_MODFLOWNWT_UPSTREAM_WEIGHTING OPTIONS CANNOT BE',              &
        'SPECIFIED IN THE SAME NPF PACKAGE.'
      call store_error(errmsg)
    end if
    !
    ! -- set omega value used for saturation calculations
    if (this%inewton > 0) then
      this%satomega = DEM6
    end if
    !
    ! -- terminate if errors encountered in options block
    if (count_errors() > 0) then
      call this%parser%StoreErrorUnit()
      call ustop()
    end if
    !
    ! -- Return
    return
  end subroutine read_options

  subroutine rewet_options(this)
! ******************************************************************************
! rewet_options -- Set rewet options
! ******************************************************************************
!
!    SPECIFICATIONS:
! ------------------------------------------------------------------------------
    ! -- modules
    use SimModule, only: store_error, ustop
    use ConstantsModule, only: LINELENGTH
    ! -- dummy
    class(GwfNpftype) :: this
    ! -- local
    integer(I4B) :: ival
    character(len=LINELENGTH) :: keyword, errmsg
    logical, dimension(3) :: lfound = .false.
! ------------------------------------------------------------------------------
    !
    ! -- If rewet already set, then terminate with error
    if (this%irewet == 1) then
      write(errmsg, '(a)') 'ERROR WITH NPF REWET OPTION.  REWET WAS ' //       &
                           'ALREADY SET.  REMOVE DUPLICATE REWET ENTRIES ' //  &
                           'FROM NPF OPTIONS BLOCK.'
      call store_error(errmsg)
      call this%parser%StoreErrorUnit()
      call ustop()
    endif
    this%irewet = 1
    write(this%iout,'(4x,a)')'REWETTING IS ACTIVE.'
    !
    ! -- Parse rewet options
    do
      call this%parser%GetStringCaps(keyword)
      if (keyword == '') exit
      select case (keyword)
        case ('WETFCT')
          this%wetfct = this%parser%GetDouble()
          write(this%iout,'(4x,a,1pg15.6)')                                    &
                          'WETTING FACTOR HAS BEEN SET TO: ', this%wetfct
          lfound(1) = .true.
        case ('IWETIT')
          if (.not. lfound(1)) then
            write(errmsg,'(4x,a)')                                             &
              '****ERROR. NPF REWETTING FLAGS MUST BE SPECIFIED IN ORDER. ' // &
              'FOUND IWETIT BUT WETFCT NOT SPECIFIED.'
            call store_error(errmsg)
            call this%parser%StoreErrorUnit()
            call ustop()
          endif
          ival = this%parser%GetInteger()
          if(ival <= 0) ival = 1
          this%iwetit = ival
          write(this%iout,'(4x,a,i5)') 'IWETIT HAS BEEN SET TO: ',             &
                                        this%iwetit
          lfound(2) = .true.
        case ('IHDWET')
          if (.not. lfound(2)) then
            write(errmsg,'(4x,a)')                                             &
              '****ERROR. NPF REWETTING FLAGS MUST BE SPECIFIED IN ORDER. ' // &
              'FOUND IHDWET BUT IWETIT NOT SPECIFIED.'
            call store_error(errmsg)
            call this%parser%StoreErrorUnit()
            call ustop()
          endif
          this%ihdwet =  this%parser%GetInteger()
          write(this%iout,'(4x,a,i5)') 'IHDWET HAS BEEN SET TO: ',             &
                                        this%ihdwet
          lfound(3) = .true.
        case default
          write(errmsg,'(4x,a,a)')'****ERROR. UNKNOWN NPF REWET OPTION: ',     &
                                    trim(keyword)
          call store_error(errmsg)
          call this%parser%StoreErrorUnit()
          call ustop()
      end select
    enddo
    !
    if (.not. lfound(3)) then
      write(errmsg,'(4x,a)')                                                   &
        '****ERROR. NPF REWETTING FLAGS MUST BE SPECIFIED IN ORDER. ' //       &
        'DID NOT FIND IHDWET AS LAST REWET SETTING.'
      call store_error(errmsg)
      call this%parser%StoreErrorUnit()
      call ustop()
    endif
    !
    ! -- Write rewet settings
    write(this%iout, '(4x, a)') 'THE FOLLOWING REWET SETTINGS WILL BE USED.'
    write(this%iout, '(6x, a,1pg15.6)') '  WETFCT = ', this%wetfct
    write(this%iout, '(6x, a,i0)') '  IWETIT = ', this%iwetit
    write(this%iout, '(6x, a,i0)') '  IHDWET = ', this%ihdwet
    !
    ! -- Return
    return
  end subroutine rewet_options

  subroutine check_options(this)
! ******************************************************************************
! check_options -- Check for conflicting NPF options
! ******************************************************************************
!
!    SPECIFICATIONS:
! ------------------------------------------------------------------------------
    ! -- modules
    use SimModule, only: store_error, count_errors, ustop
    use ConstantsModule, only: LINELENGTH
    ! -- dummy
    class(GwfNpftype) :: this
    ! -- local
    character(len=LINELENGTH) :: errmsg
! ------------------------------------------------------------------------------
    !
    if(this%inewton > 0) then
      if(this%iperched > 0) then
        write(errmsg, '(a)') 'ERROR IN NPF OPTIONS. NEWTON OPTION CANNOT ' //  &
                             'BE USED WITH PERCHED OPTION.'
        call store_error(errmsg)
      endif
      if(this%ivarcv > 0) then
        write(errmsg, '(a)') 'ERROR IN NPF OPTIONS. NEWTON OPTION CANNOT ' //  &
                             'BE USED WITH VARIABLECV OPTION.'
        call store_error(errmsg)
      endif
      if(this%irewet > 0) then
        write(errmsg, '(a)') 'ERROR IN NPF OPTIONS. NEWTON OPTION CANNOT ' //  &
                             'BE USED WITH REWET OPTION.'
        call store_error(errmsg)
      endif
    endif
    !
    if (this%ixt3d /= 0) then
      if(this%icellavg > 0) then
        write(errmsg, '(a)') 'ERROR IN NPF OPTIONS. ' //                       &
                             'ALTERNATIVE_CELL_AVERAGING OPTION ' //           &
                             'CANNOT BE USED WITH XT3D OPTION.'
        call store_error(errmsg)
      endif
      if(this%ithickstrt > 0) then
        write(errmsg, '(a)') 'ERROR IN NPF OPTIONS. THICKSTRT OPTION ' //      &
                             'CANNOT BE USED WITH XT3D OPTION.'
        call store_error(errmsg)
      endif
      if(this%iperched > 0) then
        write(errmsg, '(a)') 'ERROR IN NPF OPTIONS. PERCHED OPTION ' //        &
                             'CANNOT BE USED WITH XT3D OPTION.'
        call store_error(errmsg)
      endif
      if(this%ivarcv > 0) then
        write(errmsg, '(a)') 'ERROR IN NPF OPTIONS. VARIABLECV OPTION ' //     &
                             'CANNOT BE USED WITH XT3D OPTION.'
        call store_error(errmsg)
      endif
    end if
    !
    ! -- Terminate if errors
    if(count_errors() > 0) then
      call this%parser%StoreErrorUnit()
      call ustop()
    endif
    !
    ! -- Return
    return
  end subroutine check_options

  subroutine read_data(this)
! ******************************************************************************
! read_data -- read the npf data block
! ******************************************************************************
!
!    SPECIFICATIONS:
! ------------------------------------------------------------------------------
    ! -- modules
    use ConstantsModule,   only: LINELENGTH, DONE, DPIO180
    use MemoryManagerModule, only: mem_allocate, mem_reallocate, mem_deallocate, &
                                   mem_reassignptr
    use SimModule,         only: ustop, store_error, count_errors
    ! -- dummy
    class(GwfNpftype) :: this
    ! -- local
    character(len=LINELENGTH) :: errmsg
    integer(I4B) :: n, ierr
    logical :: isfound
    logical, dimension(8)           :: lname
    character(len=24), dimension(:), pointer :: aname
    character(len=24), dimension(8) :: varinames
    ! -- formats
    character(len=*), parameter :: fmtiprflow =                                &
      "(4x,'CELL-BY-CELL FLOW INFORMATION WILL BE PRINTED TO LISTING FILE " // &
      "WHENEVER ICBCFL IS NOT ZERO.')"
    character(len=*), parameter :: fmtisvflow =                                &
      "(4x,'CELL-BY-CELL FLOW INFORMATION WILL BE SAVED TO BINARY FILE " //    &
      "WHENEVER ICBCFL IS NOT ZERO.')"
    character(len=*), parameter :: fmtnct =                                    &
      "(1x, 'Negative cell thickness at cell: ', a)"
    ! -- data
    !data aname(1) /'               ICELLTYPE'/
    !data aname(2) /'                       K'/
    !data aname(3) /'                     K33'/
    !data aname(4) /'                     K22'/
    !data aname(5) /'                  WETDRY'/
    !data aname(6) /'                  ANGLE1'/
    !data aname(7) /'                  ANGLE2'/
    !data aname(8) /'                  ANGLE3'/
! ------------------------------------------------------------------------------
    !
    ! -- Initialize
    aname => this%aname
    do n = 1, size(aname)
      varinames(n) = adjustl(aname(n))
      lname(n) = .false.
    end do
    varinames(2) = 'K11                     '
    !
    ! -- Read all of the arrays in the GRIDDATA block using the get_block_data
    !    method, which is part of NumericalPackageType
    call this%parser%GetBlock('GRIDDATA', isfound, ierr)
    if(isfound) then
      write(this%iout,'(1x,a)')'PROCESSING GRIDDATA'
      call this%get_block_data(aname, lname, varinames)
    else
      write(errmsg,'(1x,a)')'ERROR.  REQUIRED GRIDDATA BLOCK NOT FOUND.'
      call store_error(errmsg)
      call this%parser%StoreErrorUnit()
      call ustop()
    end if
    !
    ! -- Check for ICELLTYPE
    if(.not. lname(1)) then
      write(errmsg, '(a, a, a)') 'Error in GRIDDATA block: ',                  &
                                 trim(adjustl(aname(1))), ' not found.'
      call store_error(errmsg)
    endif
    !
    ! -- Check for K
    if(.not. lname(2)) then
      write(errmsg, '(a, a, a)') 'Error in GRIDDATA block: ',                  &
                                 trim(adjustl(aname(2))), ' not found.'
      call store_error(errmsg)
    endif
    !
    ! -- set ik33 flag
    if(lname(3)) then
      this%ik33 = 1
    else
      if (this%ik33overk /= 0) then
        write(errmsg, '(a)') 'K33OVERK option specified but K33 not specified.'
        call store_error(errmsg)
      endif
      write(this%iout, '(1x, a)') 'K33 not provided.  Assuming K33 = K.'
      call mem_reassignptr(this%k33, 'K33', trim(this%origin),                 &
                                     'K11', trim(this%origin))
    endif
    !
    ! -- set ik22 flag
    if(lname(4)) then
      this%ik22 = 1
    else
      if (this%ik22overk /= 0) then
        write(errmsg, '(a)') 'K22OVERK option specified but K22 not specified.'
        call store_error(errmsg)
      endif
      write(this%iout, '(1x, a)') 'K22 not provided.  Assuming K22 = K.'
      call mem_reassignptr(this%k22, 'K22', trim(this%origin),                 &
                                     'K11', trim(this%origin))
    endif
    !
    ! -- Set WETDRY
    if (lname(5)) then
      this%iwetdry = 1
    else
      call mem_reallocate(this%wetdry, 1, 'WETDRY', trim(this%origin))
    end if
    !
    ! -- set angle flags
    if (lname(6)) then
      this%iangle1 = 1
    else
      if (this%ixt3d == 0) then
        call mem_reallocate(this%angle1, 1, 'ANGLE1', trim(this%origin))
      end if
    endif
    if (lname(7)) then
      this%iangle2 = 1
    else
      if (this%ixt3d == 0) then
        call mem_reallocate(this%angle2, 1, 'ANGLE2', trim(this%origin))
      end if
    endif
    if (lname(8)) then
      this%iangle3 = 1
    else
      if (this%ixt3d == 0) then
        call mem_reallocate(this%angle3, 1, 'ANGLE3', trim(this%origin))
      end if
    endif
    !
    ! -- terminate if read errors encountered
    if(count_errors() > 0) then
      call this%parser%StoreErrorUnit()
      call ustop()
    endif
    !
    ! -- Final NPFDATA message
    write(this%iout,'(1x,a)')'END PROCESSING GRIDDATA'
    !
    ! -- Return
    return
  end subroutine read_data

  subroutine prepcheck(this)
! ******************************************************************************
! prepcheck -- Initialize and check NPF data
! ******************************************************************************
!
!    SPECIFICATIONS:
! ------------------------------------------------------------------------------
    use ConstantsModule,   only: LINELENGTH, DONE, DPIO180
    use MemoryManagerModule, only: mem_allocate, mem_reallocate, mem_deallocate
    use SimModule, only: store_error, ustop, count_errors
    ! -- dummy
    class(GwfNpfType) :: this
    ! -- local
    logical :: finished
    character(len=24), dimension(:), pointer :: aname
    character(len=LINELENGTH) :: cellstr, errmsg
    integer(I4B) :: nerr
    real(DP) :: csat
    real(DP) :: satn, topn, topm, botn
    real(DP) :: fawidth
    real(DP) :: hn, hm
    real(DP) :: hyn, hym
    integer(I4B) :: n, m, ii, nn, ihc
    integer(I4B) :: nextn
    real(DP) :: minbot, botm
    integer(I4B), dimension(:), pointer, contiguous :: ithickstartflag
    ! -- format
    character(len=*), parameter :: fmtkerr =                                   &
      "(1x, 'Hydraulic property ',a,' is <= 0 for cell ',a, ' ', 1pg15.6)"
    character(len=*), parameter :: fmtkerr2 =                                  &
      "(1x, '... ', i0,' additional errors not shown for ',a)"
    character(len=*),parameter :: fmtcnv = &
    "(1X,'CELL ', A, &
     &' ELIMINATED BECAUSE ALL HYDRAULIC CONDUCTIVITIES TO NODE ARE 0.')"
    character(len=*),parameter :: fmtnct = &
    "(1X,'Negative cell thickness at cell ', A)"
    character(len=*),parameter :: fmtihbe = &
    "(1X,'Initial head, bottom elevation:',1P,2G13.5)"
    character(len=*),parameter :: fmttebe = &
    "(1X,'Top elevation, bottom elevation:',1P,2G13.5)"
! ------------------------------------------------------------------------------
    !
    ! -- initialize
    aname => this%aname
    !
    ! -- check k11
    nerr = 0
    do n = 1, size(this%k11)
      if(this%k11(n) <= DZERO) then
        nerr = nerr + 1
        if(nerr <= 20) then
          call this%dis%noder_to_string(n, cellstr)
          write(errmsg, fmtkerr) trim(adjustl(aname(2))), trim(cellstr),     &
                                  this%k11(n)
          call store_error(errmsg)
        endif
      endif
    enddo
    if(nerr > 20) then
      write(errmsg, fmtkerr2) nerr, trim(adjustl(aname(2)))
      call store_error(errmsg)
    endif
    !
    ! -- check k33 because it was read
    if (this%ik33 /= 0) then
      !
      ! -- Check to make sure values are greater than or equal to zero
      nerr = 0
      do n = 1, size(this%k33)
        if (this%ik33overk /= 0) this%k33(n) = this%k33(n) * this%k11(n)
        if(this%k33(n) <= DZERO) then
          nerr = nerr + 1
          if(nerr <= 20) then
            call this%dis%noder_to_string(n, cellstr)
            write(errmsg, fmtkerr) trim(adjustl(aname(3))), trim(cellstr),     &
                                   this%k33(n)
            call store_error(errmsg)
          endif
        endif
      enddo
      if(nerr > 20) then
        write(errmsg, fmtkerr2) nerr, trim(adjustl(aname(3)))
        call store_error(errmsg)
      endif
    end if
    !
    ! -- check k22 because it was read
    if (this%ik22 /= 0) then
      !
      ! -- Check to make sure that angles are available
      if(this%dis%con%ianglex == 0) then
        write(errmsg, '(a)') 'Error.  ANGLDEGX not provided in ' //            &
                             'discretization file, but K22 was specified. '
        call store_error(errmsg)
      endif
      !
      ! -- Check to make sure values are greater than or equal to zero
      nerr = 0
      do n = 1, size(this%k22)
        if (this%ik22overk /= 0) this%k22(n) = this%k22(n) * this%k11(n)
        if(this%k22(n) <= DZERO) then
          nerr = nerr + 1
          if(nerr <= 20) then
            call this%dis%noder_to_string(n, cellstr)
            write(errmsg, fmtkerr) trim(adjustl(aname(4))), trim(cellstr),     &
                                   this%k22(n)
            call store_error(errmsg)
          endif
        endif
      enddo
      if(nerr > 20) then
        write(errmsg, fmtkerr2) nerr, trim(adjustl(aname(4)))
        call store_error(errmsg)
      endif
    end if
    !
    ! -- check for wetdry conflicts
    if(this%irewet == 1) then
      if(this%iwetdry == 0) then
        write(errmsg, '(a, a, a)') 'Error in GRIDDATA block: ',                  &
                                    trim(adjustl(aname(5))), ' not found.'
        call store_error(errmsg)
      end if
    endif
    !
    ! -- Check for angle conflicts
    if (this%iangle1 /= 0) then
      do n = 1, size(this%angle1)
        this%angle1(n) = this%angle1(n) * DPIO180
      enddo
    else
      if(this%ixt3d /= 0) then
        this%iangle1 = 1
        write(this%iout, '(a)') 'XT3D IN USE, BUT ANGLE1 NOT SPECIFIED. ' //   &
          'SETTING ANGLE1 TO ZERO.'
        do n = 1, size(this%angle1)
          this%angle1(n) = DZERO
        enddo
      endif
    endif
    if (this%iangle2 /= 0) then
      if (this%iangle1 == 0) then
        write(errmsg, '(a)') 'ANGLE2 SPECIFIED BUT NOT ANGLE1. ' //            &
                             'ANGLE2 REQUIRES ANGLE1. '
        call store_error(errmsg)
      endif
      if (this%iangle3 == 0) then
        write(errmsg, '(a)') 'ANGLE2 SPECIFIED BUT NOT ANGLE3. ' //            &
                             'SPECIFY BOTH OR NEITHER ONE. '
        call store_error(errmsg)
      endif
      do n = 1, size(this%angle2)
        this%angle2(n) = this%angle2(n) * DPIO180
      enddo
    endif
    if (this%iangle3 /= 0) then
      if (this%iangle1 == 0) then
        write(errmsg, '(a)') 'ANGLE3 SPECIFIED BUT NOT ANGLE1. ' //            &
                             'ANGLE3 REQUIRES ANGLE1. '
        call store_error(errmsg)
      endif
      if (this%iangle2 == 0) then
        write(errmsg, '(a)') 'ANGLE3 SPECIFIED BUT NOT ANGLE2. ' //            &
                             'SPECIFY BOTH OR NEITHER ONE. '
        call store_error(errmsg)
      endif
      do n = 1, size(this%angle3)
        this%angle3(n) = this%angle3(n) * DPIO180
      enddo
    endif
    !
    ! -- terminate if data errors
    if(count_errors() > 0) then
      call this%parser%StoreErrorUnit()
      call ustop()
    endif
    !
    ! -- allocate temporary storage to handle thickstart option
    call mem_allocate(ithickstartflag, this%dis%nodes, 'ITHICKSTARTFLAG',      &
                      trim(this%origin))
    do n = 1, this%dis%nodes
      ithickstartflag(n) = 0
    end do
    !
    ! -- Insure that each cell has at least one non-zero transmissive parameter
    !    Note that a cell can be deactivated even if it has a valid connection
    !    to another model.
    nodeloop: do n = 1, this%dis%nodes
      !
      ! -- Skip if already inactive
      if(this%ibound(n) == 0) then
        if(this%irewet /= 0) then
          if(this%wetdry(n) == DZERO) cycle nodeloop
        else
          cycle nodeloop
        endif
      endif
      !
      ! -- Cycle if k11 is not zero
      if(this%k11(n) /= DZERO) cycle nodeloop
      !
      ! -- Cycle if at least one vertical connection has non-zero k33
      !    for n and m
      do ii = this%dis%con%ia(n) + 1, this%dis%con%ia(n + 1) - 1
        m = this%dis%con%ja(ii)
        if(this%dis%con%ihc(this%dis%con%jas(ii)) == 0) then
          hyn = this%k11(n)
          if(this%ik33 /= 0) hyn = this%k33(n)
          if(hyn /= DZERO) then
            hym = this%k11(m)
            if(this%ik33 /= 0) hym = this%k33(m)
            if(hym /= DZERO) cycle
          endif
        endif
      enddo
      !
      ! -- If this part of the loop is reached, then all connections have
      !    zero transmissivity, so convert to noflow.
      this%ibound(n) = 0
      this%hnew(n) = this%hnoflo
      if(this%irewet /= 0) this%wetdry(n) = DZERO
      call this%dis%noder_to_string(n, cellstr)
      write(this%iout, fmtcnv) trim(adjustl(cellstr))
      !
    enddo nodeloop
    !
    ! -- Preprocess cell status and heads based on initial conditions
    if (this%inewton == 0) then
      !
      ! -- For standard formulation (non-Newton) call wetdry routine
      call this%wd(0, this%hnew)
    else
      !
      ! -- Newton formulation, so adjust heads to be above bottom
      !    (Not used in present formulation because variable cv
      !    cannot be used with Newton)
      if (this%ivarcv == 1) then
        do n = 1, this%dis%nodes
          if (this%hnew(n) < this%dis%bot(n)) then
            this%hnew(n) = this%dis%bot(n) + DEM6
          end if
        end do
      end if
    end if
    !
    ! -- Initialize sat to zero for ibound=0 cells, unless the cell can
    !    rewet.  Initialize sat to the saturated fraction based on strt
    !    if icelltype is negative and the THCKSTRT option is in effect.
    !    Initialize sat to 1.0 for all other cells in order to calculate
    !    condsat in next section.
    do n = 1, this%dis%nodes
      if(this%ibound(n) == 0) then
        this%sat(n) = DONE
        if(this%icelltype(n) < 0 .and. this%ithickstrt /= 0) then
          ithickstartflag(n) = 1
          this%icelltype(n) = 0
        endif
      else
        topn = this%dis%top(n)
        botn = this%dis%bot(n)
        if(this%icelltype(n) < 0 .and. this%ithickstrt /= 0) then
          call this%thksat(n, this%ic%strt(n), satn)
          if(botn > this%ic%strt(n)) then
            call this%dis%noder_to_string(n, cellstr)
            write(errmsg, fmtnct) trim(adjustl(cellstr))
            call store_error(errmsg)
            write(errmsg, fmtihbe) this%ic%strt(n), botn
            call store_error(errmsg)
          endif
          ithickstartflag(n) = 1
          this%icelltype(n) = 0
        else
          satn = DONE
          if(botn > topn) then
            call this%dis%noder_to_string(n, cellstr)
            write(errmsg, fmtnct) trim(adjustl(cellstr))
            call store_error(errmsg)
            write(errmsg, fmttebe) topn, botn
            call store_error(errmsg)
          endif
        endif
        this%sat(n) = satn
      endif
    enddo
    if(count_errors() > 0) then
      call this%parser%StoreErrorUnit()
      call ustop()
    endif
    !
    ! -- Calculate condsatu, but only if xt3d is not active.  If xt3d is
    !    active, then condsat is allocated to size of zero.
    if (this%ixt3d == 0) then
    !
    ! -- Calculate the saturated conductance for all connections assuming
    !    that saturation is 1 (except for case where icelltype was entered
    !    as a negative value and THCKSTRT option in effect)
    do n = 1, this%dis%nodes
      !
      topn = this%dis%top(n)
      !
      ! -- Go through the connecting cells
      do ii = this%dis%con%ia(n) + 1, this%dis%con%ia(n + 1) - 1
        !
        ! -- Set the m cell number and cycle if lower triangle connection
        m = this%dis%con%ja(ii)
        if (m < n) cycle
        ihc = this%dis%con%ihc(this%dis%con%jas(ii))
        topm = this%dis%top(m)
        hyn = this%hy_eff(n, m, ihc, ipos=ii)
        hym = this%hy_eff(m, n, ihc, ipos=ii)
        if (ithickstartflag(n) == 0) then
          hn = topn
        else
          hn = this%ic%strt(n)
        end if
        if (ithickstartflag(m) == 0) then
          hm = topm
        else
          hm = this%ic%strt(m)
        end if
        !
        ! -- Calculate conductance depending on whether connection is
        !    vertical (0), horizontal (1), or staggered horizontal (2)
        if(ihc == 0) then
          !
          ! -- Vertical conductance for fully saturated conditions
          csat =  vcond(1, 1, 1, 1, 0, 1, 1, DONE,                             &
                        this%dis%bot(n), this%dis%bot(m),                      &
                        hyn, hym,                                              &
                        this%sat(n), this%sat(m),                              &
                        topn, topm,                                            &
                        this%dis%bot(n), this%dis%bot(m),                      &
                        this%dis%con%hwva(this%dis%con%jas(ii)))
        else
          !
          ! -- Horizontal conductance for fully saturated conditions
          fawidth = this%dis%con%hwva(this%dis%con%jas(ii))
          if ((this%ibvkd(n) == 0) .and. (this%ibvkd(m) == 0)) then
            csat = hcond(1, 1, 1, 1, this%inewton, 0,                            &
                         this%dis%con%ihc(this%dis%con%jas(ii)),                 &
                         this%icellavg, this%iusgnrhc, this%inwtupw,             &
                         DONE,                                                   &
                         hn, hm, this%sat(n), this%sat(m), hyn, hym,             &
                         topn, topm,                                             &
                         this%dis%bot(n), this%dis%bot(m),                       &
                         this%dis%con%cl1(this%dis%con%jas(ii)),                 &
                         this%dis%con%cl2(this%dis%con%jas(ii)),                 &
                         fawidth, this%satomega, this%satmin)
          else
            !wittw overwrite calls to hcond and condmean
            csat = this%vkd%vkd_hcond(n, m, this%dis%con%cl1(this%dis%con%jas(ii)), &
                                      this%dis%con%cl2(this%dis%con%jas(ii)),       &
                                      this%dis%con%hwva(this%dis%con%jas(ii)),      &
                                      DONE,           &
                                      this%dis%top(n), this%dis%top(m), 0, ii,      &
                                      this%icellavg, hyn, hym,topn, topm,           &
                                      this%dis%bot(n), this%dis%bot(m),             &
                                      this%sat(n), this%sat(m))
          endif
        end if
        this%condsat(this%dis%con%jas(ii)) = csat
      enddo
    enddo
    !
    endif
    !
    ! -- Determine the lower most node
    if (this%igwfnewtonur /= 0) then
      call mem_reallocate(this%ibotnode, this%dis%nodes, 'IBOTNODE',            &
                          trim(this%origin))
      do n = 1, this%dis%nodes
        !
        minbot = this%dis%bot(n)
        nn = n
        finished = .false.
        do while(.not. finished)
          nextn = 0
          !
          ! -- Go through the connecting cells
          do ii = this%dis%con%ia(nn) + 1, this%dis%con%ia(nn + 1) - 1
            !
            ! -- Set the m cell number
            m = this%dis%con%ja(ii)
            botm = this%dis%bot(m)
            !
            ! -- Calculate conductance depending on whether connection is
            !    vertical (0), horizontal (1), or staggered horizontal (2)
            if(this%dis%con%ihc(this%dis%con%jas(ii)) == 0) then
              if (m > nn .and. botm < minbot) then
                nextn = m
                minbot = botm
              end if
            end if
          end do
          if (nextn > 0) then
            nn = nextn
          else
            finished = .true.
          end if
        end do
        this%ibotnode(n) = nn
      end do
    end if
    !
    ! -- nullify unneeded gwf pointers
    this%igwfnewtonur => null()
    !
    ! - clean up local storage
    call mem_deallocate(ithickstartflag)
    !
    ! -- Return
    return
  end subroutine prepcheck

  subroutine sgwf_npf_wetdry(this, kiter, hnew)
! ******************************************************************************
! sgwf_npf_wetdry -- Perform wetting and drying
! ******************************************************************************
!
!    SPECIFICATIONS:
! ------------------------------------------------------------------------------
    ! -- modules
    use TdisModule,      only: kstp, kper
    use SimModule,       only: ustop, store_error
    use ConstantsModule, only: LINELENGTH
    ! -- dummy
    class(GwfNpfType) :: this
    integer(I4B),intent(in) :: kiter
    real(DP),intent(inout),dimension(:) :: hnew
    ! -- local
    integer(I4B) :: n, m, ii, ihc
    real(DP) :: ttop, bbot, thck
    integer(I4B) :: ncnvrt,ihdcnv
    character(len=30), dimension(5) :: nodcnvrt
    character(len=30) :: nodestr
    character(len=3),dimension(5) :: acnvrt
    character(len=LINELENGTH) :: errmsg
    integer(I4B) :: irewet
    ! -- formats
    character(len=*),parameter :: fmtnct =                                     &
      "(1X,/1X,'Negative cell thickness at (layer,row,col)',                   &
       &I4,',',I5,',',I5)"
    character(len=*),parameter :: fmttopbot =                                  &
      "(1X,'Top elevation, bottom elevation:',1P,2G13.5)"
    character(len=*),parameter :: fmttopbotthk =                               &
      "(1X,'Top elevation, bottom elevation, thickness:',1P,3G13.5)"
    character(len=*),parameter :: fmtdrychd =                                  &
      "(1X,/1X,'CONSTANT-HEAD CELL WENT DRY -- SIMULATION ABORTED')"
    character(len=*),parameter :: fmtni =                                      &
      "(1X,'CELLID=',a,' ITERATION=',I0,' TIME STEP=',I0,' STRESS PERIOD=',I0)"
! ------------------------------------------------------------------------------
    ! -- Initialize
    ncnvrt = 0
    ihdcnv = 0
    !
    ! -- Convert dry cells to wet
    do n = 1, this%dis%nodes
      do ii = this%dis%con%ia(n)+1,this%dis%con%ia(n+1)-1
        m = this%dis%con%ja(ii)
        ihc = this%dis%con%ihc(this%dis%con%jas(ii))
        call this%rewet_check(kiter, n, hnew(m), this%ibound(m), ihc, hnew,    &
          irewet)
        if(irewet == 1) then
          call this%wdmsg(2,ncnvrt,nodcnvrt,acnvrt,ihdcnv,kiter,n)
        endif
      enddo
    enddo
    !
    ! -- Perform drying
    do n=1,this%dis%nodes
      !
      ! -- cycle if inactive or confined
      if(this%ibound(n) == 0) cycle
      if(this%icelltype(n) == 0) cycle
      !
      ! -- check for negative cell thickness
      bbot=this%dis%bot(n)
      ttop=this%dis%top(n)
      if(bbot>ttop) then
        write(errmsg, fmtnct) n
        call store_error(errmsg)
        write(errmsg, fmttopbot) ttop,bbot
        call store_error(errmsg)
        call this%parser%StoreErrorUnit()
        call ustop()
      endif
      !
      ! -- Calculate saturated thickness
      if(this%icelltype(n)/=0) then
        if(hnew(n)<ttop) ttop=hnew(n)
      endif
      thck=ttop-bbot
      !
      ! -- If thck<0 print message, set hnew, and ibound
!      if(thck<0) then
      if(thck <= DZERO) then
        call this%wdmsg(1,ncnvrt,nodcnvrt,acnvrt,ihdcnv,kiter,n)
        hnew(n)=this%hdry
        if(this%ibound(n)<0) then
          errmsg = 'CONSTANT-HEAD CELL WENT DRY -- SIMULATION ABORTED'
          call store_error(errmsg)
          write(errmsg, fmttopbotthk) ttop,bbot,thck
          call store_error(errmsg)
          call this%dis%noder_to_string(n, nodestr)
          write(errmsg, fmtni) trim(adjustl(nodestr)), kiter, kstp, kper
          call store_error(errmsg)
          call this%parser%StoreErrorUnit()
          call ustop()
        endif
        this%ibound(n)=0
      endif
    enddo
    !
    ! -- Print remaining cell conversions
    call this%wdmsg(0,ncnvrt,nodcnvrt,acnvrt,ihdcnv,kiter,n)
    !
    ! -- Change ibound from 30000 to 1
    do n=1,this%dis%nodes
      if(this%ibound(n)==30000) this%ibound(n)=1
    enddo
    !
    ! -- Return
    return
  end subroutine sgwf_npf_wetdry

  subroutine rewet_check(this, kiter, node, hm, ibdm, ihc, hnew, irewet)
! ******************************************************************************
! rewet_check -- Determine if a cell should rewet.  This method can
!   be called from any external object that has a head that can be used to
!   rewet the GWF cell node.  The ihc value is used to determine if it is a
!   vertical or horizontal connection, which can operate differently depending
!   on user settings.
! ******************************************************************************
!
!    SPECIFICATIONS:
! ------------------------------------------------------------------------------
    ! -- modules
    ! -- dummy
    class(GwfNpfType) :: this
    integer(I4B),intent(in) :: kiter
    integer(I4B), intent(in) :: node
    real(DP), intent(in) :: hm
    integer(I4B), intent(in) :: ibdm
    integer(I4B), intent(in) :: ihc
    real(DP), intent(inout), dimension(:) :: hnew
    integer(I4B), intent(out) :: irewet
    ! -- local
    integer(I4B) :: itflg
    real(DP) :: wd, awd, turnon, bbot
    ! -- formats
! ------------------------------------------------------------------------------
    !
    irewet = 0
    !
    ! -- Convert a dry cell to wet if it meets the criteria
    if(this%irewet > 0) then
      itflg=mod(kiter, this%iwetit)
      if(itflg == 0) then
        if(this%ibound(node) == 0 .and. this%wetdry(node) /= DZERO) then
          !
          ! -- Calculate wetting elevation
          bbot = this%dis%bot(node)
          wd = this%wetdry(node)
          awd = wd
          if(wd < 0) awd=-wd
          turnon = bbot + awd
          !
          ! -- Check head in adjacent cells to see if wetting elevation has
          !    been reached
          if(ihc == 0) then
            !
            ! -- check cell below
            if(ibdm > 0 .and. hm >= turnon) irewet = 1
          else
            if(wd > DZERO) then
              !
              ! -- check horizontally adjacent cells
              if(ibdm > 0 .and. hm >= turnon) irewet = 1
            end if
          endif
          !
          if(irewet == 1) then
            ! -- rewet cell; use equation 3a if ihdwet=0; use equation 3b if
            !    ihdwet is not 0.
            if(this%ihdwet==0) then
              hnew(node) = bbot + this%wetfct * (hm - bbot)
            else
              hnew(node) = bbot + this%wetfct * awd !(hm - bbot)
            endif
            this%ibound(node) = 30000
          endif
        endif
      endif
    endif
    !
    ! -- Return
    return
  end subroutine rewet_check

  subroutine sgwf_npf_wdmsg(this,icode,ncnvrt,nodcnvrt,acnvrt,ihdcnv,kiter,n)
! ******************************************************************************
! sgwf_npf_wdmsg -- Print wet/dry message
! ******************************************************************************
!
!    SPECIFICATIONS:
! ------------------------------------------------------------------------------
    ! -- modules
    use TdisModule, only: kstp, kper
    ! -- dummy
    class(GwfNpfType) :: this
    integer(I4B),intent(in) :: icode
    integer(I4B),intent(inout) :: ncnvrt
    character(len=30), dimension(5), intent(inout) :: nodcnvrt
    character(len=3),dimension(5),intent(inout) :: acnvrt
    integer(I4B),intent(inout) :: ihdcnv
    integer(I4B),intent(in) :: kiter
    integer(I4B),intent(in) :: n
    ! -- local
    integer(I4B) :: l
    ! -- formats
    character(len=*),parameter :: fmtcnvtn =                                   &
      "(1X,/1X,'CELL CONVERSIONS FOR ITER.=',I0,                               &
       &'  STEP=',I0,'  PERIOD=',I0,'   (NODE or LRC)')"
    character(len=*),parameter :: fmtnode = "(1X,3X,5(A4, A20))"
! ------------------------------------------------------------------------------
    ! -- Keep track of cell conversions
    if(icode>0) then
      ncnvrt=ncnvrt+1
      call this%dis%noder_to_string(n, nodcnvrt(ncnvrt))
      if(icode==1) then
        acnvrt(ncnvrt)='DRY'
      else
        acnvrt(ncnvrt)='WET'
      end if
    end if
    !
    ! -- Print a line if 5 conversions have occurred or if icode indicates that a
    !    partial line should be printed
    if(ncnvrt==5 .or. (icode==0 .and. ncnvrt>0)) then
      if(ihdcnv==0) write(this%iout,fmtcnvtn) kiter,kstp,kper
      ihdcnv=1
      write(this%iout,fmtnode) (acnvrt(l), trim(adjustl(nodcnvrt(l))),l=1,ncnvrt)
      ncnvrt=0
    endif
    !
    ! -- Return
    return
  end subroutine sgwf_npf_wdmsg

  function hy_eff(this, n, m, ihc, ipos, vg) result(hy)
! ******************************************************************************
! hy_eff -- Calculate the effective hydraulic conductivity for the n-m
!   connection.
!     n is primary node node number
!     m is connected node (not used if vg is provided)
!     ihc is horizontal indicator (0 vertical, 1 horizontal, 2 vertically
!       staggered)
!     ipos_opt is position of connection in ja array
!     vg is the global unit vector that expresses the direction from which to
!       calculate an effective hydraulic conductivity.
! ******************************************************************************
!
!    SPECIFICATIONS:
! ------------------------------------------------------------------------------
    ! -- modules
    ! -- return
    real(DP) :: hy
    ! -- dummy
    class(GwfNpfType) :: this
    integer(I4B), intent(in) :: n
    integer(I4B), intent(in) :: m
    integer(I4B), intent(in) :: ihc
    integer(I4B), intent(in), optional :: ipos
    real(DP), dimension(3), intent(in), optional :: vg
    ! -- local
    integer(I4B) :: iipos
    real(DP) :: hy11, hy22, hy33
    real(DP) :: ang1, ang2, ang3
    real(DP) :: vg1, vg2, vg3
    ! -- formats
! ------------------------------------------------------------------------------
    !
    ! -- Initialize
    iipos = 0
    if(present(ipos)) iipos = ipos
    hy11 = this%k11(n)
    hy22 = this%k11(n)
    hy33 = this%k11(n)
    if(this%ik22 /= 0) hy22 = this%k22(n)
    if(this%ik33 /= 0) hy33 = this%k33(n)
    !
    ! -- Calculate effective K based on whether connection is vertical
    !    or horizontal
    if(ihc == 0) then
      !
      ! -- Handle rotated anisotropy case that would affect the effective
      !    vertical hydraulic conductivity
      hy = hy33
      if(this%iangle2 > 0) then
        if(present(vg)) then
          vg1 = vg(1)
          vg2 = vg(2)
          vg3 = vg(3)
        else
          call this%dis%connection_normal(n, m, ihc, vg1, vg2, vg3, iipos)
        endif
        ang1 = this%angle1(n)
        ang2 = this%angle2(n)
        ang3 = DZERO
        if(this%iangle3 > 0) ang3 = this%angle3(n)
        hy = hyeff_calc(hy11, hy22, hy33, ang1, ang2, ang3, vg1, vg2, vg3)
      endif
      !
    else
      !
      ! -- Handle horizontal case
      hy = hy11
      if(this%ik22 > 0) then
        if(present(vg)) then
          vg1 = vg(1)
          vg2 = vg(2)
          vg3 = vg(3)
        else
          call this%dis%connection_normal(n, m, ihc, vg1, vg2, vg3, iipos)
        endif
        ang1 = DZERO
        ang2 = DZERO
        ang3 = DZERO
        if(this%iangle1 > 0) then
          ang1 = this%angle1(n)
          if(this%iangle2 > 0) then
            ang2 = this%angle2(n)
            if(this%iangle3 > 0) ang3 = this%angle3(n)
          endif
        endif
        hy = hyeff_calc(hy11, hy22, hy33, ang1, ang2, ang3, vg1, vg2, vg3)
      endif
      !
    endif
    !
    ! -- Return
    return
  end function hy_eff

  function hcond(ibdn, ibdm, ictn, ictm, inewton, inwtup, ihc, icellavg, iusg, &
                 iupw, condsat, hn, hm, satn, satm, hkn, hkm, topn, topm,      &
                 botn, botm, cln, clm, fawidth, satomega, satminopt)           &
                 result(condnm)
! ******************************************************************************
! hcond -- Horizontal conductance between two cells
!   inwtup: if 1, then upstream-weight condsat, otherwise recalculate
!
! hcond function uses a weighted transmissivity in the harmonic mean 
! conductance calculations. This differs from the MODFLOW-NWT and MODFLOW-USG 
! conductance calculations for the Newton-Raphson formulation which use a 
! weighted hydraulic conductivity.  
! ******************************************************************************
!
!    SPECIFICATIONS:
! ------------------------------------------------------------------------------
    ! -- modules
    use AveragingModule, only: condmean
    ! -- return
    real(DP) :: condnm
    ! -- dummy
    integer(I4B), intent(in) :: ibdn
    integer(I4B), intent(in) :: ibdm
    integer(I4B), intent(in) :: ictn
    integer(I4B), intent(in) :: ictm
    integer(I4B), intent(in) :: inewton
    integer(I4B), intent(in) :: inwtup
    integer(I4B), intent(in) :: ihc
    integer(I4B), intent(in) :: icellavg
    integer(I4B), intent(in) :: iusg
    integer(I4B), intent(in) :: iupw
    real(DP), intent(in) :: condsat
    real(DP), intent(in) :: hn
    real(DP), intent(in) :: hm
    real(DP), intent(in) :: satn
    real(DP), intent(in) :: satm
    real(DP), intent(in) :: hkn
    real(DP), intent(in) :: hkm
    real(DP), intent(in) :: topn
    real(DP), intent(in) :: topm
    real(DP), intent(in) :: botn
    real(DP), intent(in) :: botm
    real(DP), intent(in) :: cln
    real(DP), intent(in) :: clm
    real(DP), intent(in) :: fawidth
    real(DP), intent(in) :: satomega
    real(DP), optional, intent(in) :: satminopt
    ! -- local
    integer(I4B) :: indk
    real(DP) :: satmin
    real(DP) :: sn
    real(DP) :: sm
    real(DP) :: thksatn
    real(DP) :: thksatm
    real(DP) :: sill_top, sill_bot
    real(DP) :: tpn, tpm
    real(DP) :: top, bot
    real(DP) :: athk
    real(DP) :: afac
! ------------------------------------------------------------------------------
    if (present(satminopt)) then
      satmin = satminopt
    else
      satmin = DZERO
    end if
    !
    ! -- If either n or m is inactive then conductance is zero
    if(ibdn == 0 .or. ibdm == 0) then
      condnm = DZERO
    !
    ! -- if both cells are non-convertible then use condsat
    elseif(ictn == 0 .and. ictm == 0) then
      if (icellavg /= 4) then
        condnm = condsat
      else
        if (hn > hm) then
          condnm = satn * (topn - botn)
        else
          condnm = satm * (topm - botm)
        end if
        condnm = condnm * condsat
      end if
    !
    ! -- At least one of the cells is convertible, so calculate average saturated
    !    thickness and multiply with saturated conductance
    else
      if (inwtup == 1) then
        ! -- set flag use to determine if bottom of cells n and m are
        !    significantly different
        indk = 0
        if (abs(botm-botn) < DEM2) indk = 1
        ! -- recalculate saturation if using MODFLOW-USG saturation
        !    calculation approach
        if (iusg == 1 .and. indk == 0) then
          if (botm > botn) then
            top = topm
            bot = botm
          else
            top = topn
            bot = botn
          end if
          sn = sQuadraticSaturation(top, bot, hn, satomega, satmin)
          sm = sQuadraticSaturation(top, bot, hm, satomega, satmin)
        else
          sn = sQuadraticSaturation(topn, botn, hn, satomega, satmin)
          sm = sQuadraticSaturation(topm, botm, hm, satomega, satmin)
        end if

        if (hn > hm) then
          condnm = sn
        else
          condnm = sm
        end if
        !
        ! -- if using MODFLOW-NWT upstream weighting option apply
        !    factor to remove average thickness
        if (iupw /= 0) then
          if (hn > hm) then
            afac = DTWO / (DONE + (topm - botm) / (topn - botn))
            condnm = condnm * afac
          else
            afac = DTWO / (DONE + (topn - botn) / (topm - botm))
            condnm = condnm * afac
          end if
        end if
        !
        ! -- multiply condsat by condnm factor
        condnm = condnm * condsat
      else
        ! not nwt
        thksatn = satn * (topn - botn)
        thksatm = satm * (topm - botm)
        !
        ! -- If staggered connection, subtract parts of cell that are above and
        !    below the sill top and bottom elevations
        if(ihc == 2) then
          !
          ! -- Calculate sill_top and sill_bot
          sill_top = min(topn, topm)
          sill_bot = max(botn, botm)
          !
          ! -- Calculate tpn and tpm
          tpn = botn + thksatn
          tpm = botm + thksatm
          !
          ! -- Calculate saturated thickness for cells n and m
          thksatn = max(min(tpn, sill_top) - sill_bot, DZERO)
          thksatm = max(min(tpm, sill_top) - sill_bot, DZERO)
        endif
        
        athk = DONE
        if (iusg == 1) then
          if (ihc == 2) then
            athk = min(thksatn, thksatm)
          else
            athk = DHALF * (thksatn + thksatm)
          end if
          thksatn = DONE
          thksatm = DONE
        end if
        !
        condnm = condmean(hkn, hkm, thksatn, thksatm, cln, clm,                &
                          fawidth, icellavg) * athk
      end if
    endif
    !
    ! -- Return
    return
  end function hcond

  function vcond(ibdn, ibdm, ictn, ictm, inewton, ivarcv, idewatcv,            &
                 condsat, hn, hm, vkn, vkm, satn, satm, topn, topm, botn,      &
                 botm, flowarea) result(condnm)
! ******************************************************************************
! vcond -- Vertical conductance between two cells
! ******************************************************************************
!
!    SPECIFICATIONS:
! ------------------------------------------------------------------------------
    ! -- return
    real(DP) :: condnm
    ! -- dummy
    integer(I4B),intent(in) :: ibdn
    integer(I4B),intent(in) :: ibdm
    integer(I4B), intent(in) :: ictn
    integer(I4B), intent(in) :: ictm
    integer(I4B), intent(in) :: inewton
    integer(I4B), intent(in) :: ivarcv
    integer(I4B), intent(in) :: idewatcv
    real(DP),intent(in) :: condsat
    real(DP),intent(in) :: hn
    real(DP),intent(in) :: hm
    real(DP), intent(in) :: vkn
    real(DP), intent(in) :: vkm
    real(DP), intent(in) :: satn
    real(DP), intent(in) :: satm
    real(DP), intent(in) :: topn
    real(DP), intent(in) :: topm
    real(DP), intent(in) :: botn
    real(DP), intent(in) :: botm
    real(DP), intent(in) :: flowarea
    ! -- local
    real(DP) :: satntmp, satmtmp
    real(DP) :: bovk1
    real(DP) :: bovk2
    real(DP) :: denom
! ------------------------------------------------------------------------------
   !
   ! -- If either n or m is inactive then conductance is zero
    if(ibdn == 0 .or. ibdm == 0) then
      condnm = DZERO
    !
    ! -- if constantcv then use condsat
    elseif(ivarcv == 0) then
      condnm = condsat
    !
    ! -- if both cells are non-convertible then use condsat
    elseif(ictn == 0 .and. ictm == 0) then
      condnm = condsat
    !
    ! -- if both cells are fully saturated then use condsat
    elseif(hn >= topn .and. hm >= topm) then
      condnm = condsat
    !
    ! -- At least one cell is partially saturated, so recalculate vertical
    ! -- conductance for this connection
    ! -- todo: upstream weighting?
    else
      !
      ! -- Default is for CV correction (dewatered option); use underlying
      !    saturation of 1.
      satntmp = satn
      satmtmp = satm
      if(idewatcv == 0) then
        if(botn > botm) then
          ! -- n is above m
          satmtmp = DONE
        else
          ! -- m is above n
          satntmp = DONE
        endif
      endif
      bovk1 = satntmp * (topn - botn) * DHALF / vkn
      bovk2 = satmtmp * (topm - botm) * DHALF / vkm
      denom = (bovk1 + bovk2)
      if(denom /= DZERO) then
        condnm = flowarea / denom
      else
        condnm = DZERO
      endif
    endif
    !
    ! -- Return
    return
  end function vcond

!!$  function condmean(k1, k2, thick1, thick2, cl1, cl2, width, iavgmeth)
!!$! ******************************************************************************
!!$! condmean -- Calculate the conductance between two cells
!!$!
!!$!   k1 is hydraulic conductivity for cell 1 (in the direction of cell2)
!!$!   k2 is hydraulic conductivity for cell 2 (in the direction of cell1)
!!$!   thick1 is the saturated thickness for cell 1
!!$!   thick2 is the saturated thickness for cell 2
!!$!   cl1 is the distance from the center of cell1 to the shared face with cell2
!!$!   cl2 is the distance from the center of cell2 to the shared face with cell1
!!$!   h1 is the head for cell1
!!$!   h2 is the head for cell2
!!$!   width is the width perpendicular to flow
!!$!   iavgmeth is the averaging method:
!!$!     0 is harmonic averaging
!!$!     1 is logarithmic averaging
!!$!     2 is arithmetic averaging of sat thickness and logarithmic averaging of
!!$!       hydraulic conductivity
!!$!     3 is arithmetic averaging of sat thickness and harmonic averaging of
!!$!       hydraulic conductivity
!!$! ******************************************************************************
!!$!
!!$!    SPECIFICATIONS:
!!$! ------------------------------------------------------------------------------
!!$    ! -- return
!!$    real(DP) :: condmean
!!$    ! -- dummy
!!$    real(DP), intent(in) :: k1
!!$    real(DP), intent(in) :: k2
!!$    real(DP), intent(in) :: thick1
!!$    real(DP), intent(in) :: thick2
!!$    real(DP), intent(in) :: cl1
!!$    real(DP), intent(in) :: cl2
!!$    real(DP), intent(in) :: width
!!$    integer(I4B), intent(in) :: iavgmeth
!!$    ! -- local
!!$    real(DP) :: t1
!!$    real(DP) :: t2
!!$    real(DP) :: tmean, kmean, denom
!!$! ------------------------------------------------------------------------------
!!$    !
!!$    ! -- Initialize
!!$    t1 = k1 * thick1
!!$    t2 = k2 * thick2
!!$    !
!!$    ! -- Averaging
!!$    select case (iavgmeth)
!!$    !
!!$    ! -- Harmonic-mean method
!!$    case(0)
!!$      !
!!$      if (t1*t2 > DZERO) then
!!$        condmean = width * t1 * t2 / (t1 * cl2 + t2 * cl1)
!!$      else
!!$        condmean = DZERO
!!$      end if
!!$    !
!!$    ! -- Logarithmic-mean method
!!$    case(1)
!!$      if (t1*t2 > DZERO) then
!!$        tmean = logmean(t1, t2)
!!$      else
!!$        tmean = DZERO
!!$      endif
!!$      condmean = tmean * width / (cl1 + cl2)
!!$    !
!!$    ! -- Arithmetic-mean thickness and logarithmic-mean hydraulic conductivity
!!$    case(2)
!!$      if (k1*k2 > DZERO) then
!!$        kmean = logmean(k1, k2)
!!$      else
!!$        kmean = DZERO
!!$      endif
!!$      condmean = kmean * DHALF * (thick1 + thick2) * width / (cl1 + cl2)
!!$    !
!!$    ! -- Arithmetic-mean thickness and harmonic-mean hydraulic conductivity
!!$    case(3)
!!$      denom = (k1 * cl2 + k2 * cl1)
!!$      if (denom > DZERO) then
!!$        kmean = k1 * k2 / denom
!!$      else
!!$        kmean = DZERO
!!$      end if
!!$      condmean = kmean * DHALF * (thick1 + thick2) * width
!!$    end select
!!$    !
!!$    ! -- Return
!!$    return
!!$  end function condmean
!!$
!!$  function logmean(d1, d2)
!!$! ******************************************************************************
!!$! logmean -- Calculate the the logarithmic mean of two double precision
!!$!            numbers.  Use an approximation if the ratio is near 1.
!!$! ******************************************************************************
!!$!
!!$!    SPECIFICATIONS:
!!$! ------------------------------------------------------------------------------
!!$    ! -- return
!!$    real(DP) :: logmean
!!$    ! -- dummy
!!$    real(DP), intent(in) :: d1
!!$    real(DP), intent(in) :: d2
!!$    ! -- local
!!$    real(DP) :: drat
!!$! ------------------------------------------------------------------------------
!!$    !
!!$    drat = d2 / d1
!!$    if(drat <= DLNLOW .or. drat >= DLNHIGH) then
!!$      logmean = (d2 - d1) / log(drat)
!!$    else
!!$      logmean = DHALF * (d1 + d2)
!!$    endif
!!$    !
!!$    ! -- Return
!!$    return
!!$  end function logmean

  function hyeff_calc(k11, k22, k33, ang1, ang2, ang3, vg1, vg2, vg3)          &
    result(hyeff)
! ******************************************************************************
! hyeff_calc -- Calculate the effective horizontal hydraulic conductivity from
!   an ellipse using a specified direction (unit vector vg1, vg2, vg3).
!   k11 is the hydraulic conductivity of the major ellipse axis
!   k22 is the hydraulic conductivity of first minor axis
!   k33 is the hydraulic conductivity of the second minor axis
!   vg1, vg2, and vg3 are the components of a unit vector in the
!     direction of the connection between cell n and m
!   a1 is the counter-clockwise rotation (radians) of the ellipse in
!     the (x, y) plane
!   a2 is the rotation of the conductivity ellipsoid upward or
!     downward from the (x, y) plane
!   a3 is the rotation of the conductivity ellipsoid about the major
!     axis
! ******************************************************************************
!
!    SPECIFICATIONS:
! ------------------------------------------------------------------------------
    ! -- modules
    use ConstantsModule, only: DONE
    ! -- result
    real(DP) :: hyeff
    ! -- dummy
    real(DP), intent(in) :: k11
    real(DP), intent(in) :: k22
    real(DP), intent(in) :: k33
    real(DP), intent(in) :: ang1
    real(DP), intent(in) :: ang2
    real(DP), intent(in) :: ang3
    real(DP), intent(in) :: vg1
    real(DP), intent(in) :: vg2
    real(DP), intent(in) :: vg3
    ! -- local
    real(DP) :: s1, s2, s3, c1, c2, c3
    real(DP), dimension(3,3) :: r
    real(DP) :: ve1, ve2, ve3
! ------------------------------------------------------------------------------
    !
    ! -- Sin and cos of angles
    s1 = sin(ang1)
    c1 = cos(ang1)
    s2 = sin(ang2)
    c2 = cos(ang2)
    s3 = sin(ang3)
    c3 = cos(ang3)
    !
    ! -- Rotation matrix
    r(1,1) = c1*c2
    r(1,2) = c1*s2*s3 - s1*c3
    r(1,3) = -c1*s2*c3 - s1*s3
    r(2,1) = s1*c2
    r(2,2) = s1*s2*s3 + c1*c3
    r(2,3) = -s1*s2*c3 + c1*s3
    r(3,1) = s2
    r(3,2) = -c2*s3
    r(3,3) = c2*c3
    !
    ! -- Unit vector in direction of n-m connection
    ve1 = r(1, 1) * vg1 + r(2, 1) * vg2 + r(3, 1) * vg3
    ve2 = r(1, 2) * vg1 + r(2, 2) * vg2 + r(3, 2) * vg3
    ve3 = r(1, 3) * vg1 + r(2, 3) * vg2 + r(3, 3) * vg3
    !
    ! -- Effective hydraulic conductivity
    !hyeff = ve1 ** 2 / k11 + ve2 ** 2 / k22 + ve3 ** 2 / k33
    hyeff = DZERO
    if (k11 /= DZERO) hyeff = hyeff + ve1 ** 2 / k11
    if (k22 /= DZERO) hyeff = hyeff + ve2 ** 2 / k22
    if (k33 /= DZERO) hyeff = hyeff + ve3 ** 2 / k33
    if (hyeff /= DZERO) hyeff = DONE / hyeff
    !
    ! -- Return
    return
  end function hyeff_calc

  subroutine calc_spdis(this, flowja)
! ******************************************************************************
! calc_spdis -- Calculate the 3 conmponents of specific discharge 
!     at the cell center.
! ******************************************************************************
!
!    SPECIFICATIONS:
! ------------------------------------------------------------------------------
    ! -- modules
    use SimModule, only: ustop, store_error
    ! -- dummy
    class(GwfNpfType) :: this
    real(DP), intent(in), dimension(:) :: flowja
    ! -- local
    integer(I4B) :: n
    integer(I4B) :: m
    integer(I4B) :: ipos
    integer(I4B) :: isympos
    integer(I4B) :: ihc
    integer(I4B) :: ic
    integer(I4B) :: iz
    integer(I4B) :: nc
    integer(I4B) :: ncz
    real(DP) :: qz
    real(DP) :: vx
    real(DP) :: vy
    real(DP) :: vz
    real(DP) :: xn
    real(DP) :: yn
    real(DP) :: zn
    real(DP) :: xc
    real(DP) :: yc
    real(DP) :: zc
    real(DP) :: cl1
    real(DP) :: cl2
    real(DP) :: dltot
    real(DP) :: ooclsum
    real(DP) :: dsumx
    real(DP) :: dsumy
    real(DP) :: dsumz
    real(DP) :: denom
    real(DP) :: area
    real(DP) :: dz
    real(DP) :: axy
    real(DP) :: ayx
    real(DP), allocatable, dimension(:) :: vi
    real(DP), allocatable, dimension(:) :: di
    real(DP), allocatable, dimension(:) :: viz
    real(DP), allocatable, dimension(:) :: diz
    real(DP), allocatable, dimension(:) :: nix
    real(DP), allocatable, dimension(:) :: niy
    real(DP), allocatable, dimension(:) :: wix
    real(DP), allocatable, dimension(:) :: wiy
    real(DP), allocatable, dimension(:) :: wiz
    real(DP), allocatable, dimension(:) :: bix
    real(DP), allocatable, dimension(:) :: biy
    logical :: nozee = .true.
! ------------------------------------------------------------------------------
    !
    ! -- Ensure dis has necessary information
    if(this%icalcspdis /= 0 .and. this%dis%con%ianglex == 0) then
      call store_error('Error.  ANGLDEGX not provided in ' //                  &
                       'discretization file.  ANGLDEGX required for ' //       &
                       'calculation of specific discharge.')
      call ustop()
    endif
    !
    ! -- Find max number of connections and allocate weight arrays
    nc = 0
    do n = 1, this%dis%nodes
      !
      ! -- Count internal model connections
      ic = this%dis%con%ia(n + 1) - this%dis%con%ia(n) - 1
      !
      ! -- Count edge connections
      do m = 1, this%nedges
        if (this%nodedge(m) == n) then
          ic = ic + 1
        endif
      enddo
      !
      ! -- Set max number of connections for any cell
      if (ic > nc) nc = ic
    end do
    !
    ! -- Allocate storage arrays needed for cell-centered spdis calculation
    allocate(vi(nc))
    allocate(di(nc))
    allocate(viz(nc))
    allocate(diz(nc))
    allocate(nix(nc))
    allocate(niy(nc))
    allocate(wix(nc))
    allocate(wiy(nc))
    allocate(wiz(nc))
    allocate(bix(nc))
    allocate(biy(nc))
    !
    ! -- Go through each cell and calculate specific discharge
    do n = 1, this%dis%nodes
      !
      ! -- first calculate geometric properties for x and y directions and 
      !    the specific discharge at a face (vi)
      ic = 0
      iz = 0
      vi(:) = DZERO
      di(:) = DZERO
      viz(:) = DZERO
      diz(:) = DZERO
      nix(:) = DZERO
      niy(:) = DZERO
      do ipos = this%dis%con%ia(n) + 1, this%dis%con%ia(n + 1) - 1
        m = this%dis%con%ja(ipos)
        isympos = this%dis%con%jas(ipos)
        ihc = this%dis%con%ihc(isympos)
        area = this%dis%con%hwva(isympos)
        if (ihc == 0) then
          !
          ! -- vertical connection
          iz = iz + 1
          !call this%dis%connection_normal(n, m, ihc, xn, yn, zn, ipos)
          call this%dis%connection_vector(n, m, nozee, this%sat(n), this%sat(m), &
                                          ihc, xc, yc, zc, dltot)
          cl1 = this%dis%con%cl1(isympos)
          cl2 = this%dis%con%cl2(isympos)
          ooclsum = DONE / (cl1 + cl2)
          diz(iz) = dltot * cl1 * ooclsum
          qz = flowja(ipos)
          if (n > m) qz = -qz
          viz(iz) = qz / area
        else
          !
          ! -- horizontal connection
          ic = ic + 1
          dz = thksatnm(this%ibound(n), this%ibound(m), &
                        this%icelltype(n), this%icelltype(m), &
                        this%inewton, ihc, this%iusgnrhc,  &
                        this%hnew(n), this%hnew(m), this%sat(n), this%sat(m), &
                        this%dis%top(n), this%dis%top(m), this%dis%bot(n), &
                        this%dis%bot(m), this%satomega, this%satmin)
          area = area * dz
          call this%dis%connection_normal(n, m, ihc, xn, yn, zn, ipos)
          call this%dis%connection_vector(n, m, nozee, this%sat(n), this%sat(m), &
                                          ihc, xc, yc, zc, dltot)
          cl1 = this%dis%con%cl1(isympos)
          cl2 = this%dis%con%cl2(isympos)
          ooclsum = DONE / (cl1 + cl2)
          nix(ic) = -xn
          niy(ic) = -yn
          di(ic) = dltot * cl1 * ooclsum
          if (area > DZERO) then
            vi(ic) = flowja(ipos) / area
          else
            vi(ic) = DZERO
          endif
        endif
      end do
      !
      ! -- Look through edge flows that may have been provided by an exchange
      !    and incorporate them into the averaging arrays
      do m = 1, this%nedges
        if (this%nodedge(m) == n) then
          !
          ! -- propsedge: (Q, area, nx, ny, distance)
          ihc = this%ihcedge(m)
          area = this%propsedge(2, m)
          if (ihc == 0) then
            iz = iz + 1
            viz(iz) = this%propsedge(1, m) / area
            diz(iz) = this%propsedge(5, m)
          else
            ic = ic + 1
            nix(ic) = -this%propsedge(3, m)
            niy(ic) = -this%propsedge(4, m)
            di(ic) = this%propsedge(5, m)
            if (area > DZERO) then
              vi(ic) = this%propsedge(1, m) / area
            else
              vi(ic) = DZERO
            endif
          endif
        endif
      enddo
      !
      ! -- Assign numnber of vertical and horizontal connections
      ncz = iz
      nc = ic
      !
      ! -- calculate z weight (wiz) and z velocity
      if (ncz == 1) then
        wiz(1) = DONE
      else
        dsumz = DZERO
        do iz = 1, ncz
          dsumz = dsumz + diz(iz)
        enddo
        denom = (ncz - DONE)
        if (denom < DZERO) denom = DZERO
        dsumz = dsumz + DEM10 * dsumz
        do iz = 1, ncz
          if (dsumz > DZERO) wiz(iz) = DONE - diz(iz) / dsumz
          if (denom > 0) then
            wiz(iz) = wiz(iz) / denom
          else
            wiz(iz) = DZERO
          endif
        enddo
      endif
      vz = DZERO
      do iz = 1, ncz
        vz = vz + wiz(iz) * viz(iz)
      enddo
      !
      ! -- distance-based weighting
      nc = ic
      dsumx = DZERO
      dsumy = DZERO
      dsumz = DZERO
      do ic = 1, nc
        wix(ic) = di(ic) * abs(nix(ic))
        wiy(ic) = di(ic) * abs(niy(ic))
        dsumx = dsumx + wix(ic)
        dsumy = dsumy + wiy(ic)
      enddo
      !
      ! -- Finish computing omega weights.  Add a tiny bit
      !    to dsum so that the normalized omega weight later
      !    evaluates to (essentially) 1 in the case of a single 
      !    relevant connection, avoiding 0/0.
      dsumx = dsumx + DEM10 * dsumx
      dsumy = dsumy + DEM10 * dsumy
      do ic = 1, nc
        wix(ic) = (dsumx - wix(ic)) * abs(nix(ic))
        wiy(ic) = (dsumy - wiy(ic)) * abs(niy(ic))
      enddo
      !
      ! -- compute B weights
      dsumx = DZERO
      dsumy = DZERO
      do ic = 1, nc
        bix(ic) = wix(ic) * sign(DONE, nix(ic))
        biy(ic) = wiy(ic) * sign(DONE, niy(ic))
        dsumx = dsumx + wix(ic) * abs(nix(ic))
        dsumy = dsumy + wiy(ic) * abs(niy(ic))
      enddo
      if (dsumx > DZERO) dsumx = DONE / dsumx
      if (dsumy > DZERO) dsumy = DONE / dsumy
      axy = DZERO
      ayx = DZERO
      do ic = 1, nc
        bix(ic) = bix(ic) * dsumx
        biy(ic) = biy(ic) * dsumy
        axy = axy + bix(ic) * niy(ic)
        ayx = ayx + biy(ic) * nix(ic)
      enddo
      !
      ! -- Calculate specific discharge.  The divide by zero checking below
      !    is problematic for cells with only one flow, such as can happen
      !    with triangular cells in corners.  In this case, the resulting
      !    cell velocity will be calculated as zero.  The method should be
      !    improved so that edge flows of zero are included in these
      !    calculations.  But this needs to be done with consideration for LGR
      !    cases in which flows are submitted from an exchange.
      vx = DZERO
      vy = DZERO
      do ic = 1, nc
        vx = vx + (bix(ic) - axy * biy(ic)) * vi(ic)
        vy = vy + (biy(ic) - ayx * bix(ic)) * vi(ic)
      enddo
      denom = DONE - axy * ayx
      if (denom /= DZERO) then
        vx = vx / denom
        vy = vy / denom
      endif
      !
      this%spdis(1, n) = vx
      this%spdis(2, n) = vy
      this%spdis(3, n) = vz
      !
    end do
    !
    ! -- cleanup
    deallocate(vi)
    deallocate(di)
    deallocate(nix)
    deallocate(niy)
    deallocate(wix)
    deallocate(wiy)
    deallocate(wiz)
    deallocate(bix)
    deallocate(biy)
    !
    ! -- return
    return
  end subroutine calc_spdis
  
  subroutine sav_spdis(this, ibinun)
! ******************************************************************************
! sav_spdis -- save specific discharge in binary format to ibinun
! ******************************************************************************
!
!    SPECIFICATIONS:
! ------------------------------------------------------------------------------
    ! -- modules
    ! -- dummy
    class(GwfNpfType) :: this
    integer(I4B), intent(in) :: ibinun
    ! -- local
    character(len=16) :: text
    character(len=16), dimension(3) :: auxtxt
    integer(I4B) :: n
    integer(I4B) :: naux
! ------------------------------------------------------------------------------
    !
    ! -- Write the header
    text = '      DATA-SPDIS'
    naux = 3
    auxtxt(:) = ['              qx', '              qy', '              qz']
    call this%dis%record_srcdst_list_header(text, this%name_model, this%name,  &
      this%name_model, this%name, naux, auxtxt, ibinun, this%dis%nodes,        &
      this%iout)
    !
    ! -- Write a zero for Q, and then write qx, qy, qz as aux variables
    do n = 1, this%dis%nodes
      call this%dis%record_mf6_list_entry(ibinun, n, n, DZERO, naux,           &
        this%spdis(:, n))
    end do
    !
    ! -- return
    return
  end subroutine sav_spdis

  subroutine increase_edge_count(this, nedges)
! ******************************************************************************
! increase_edge_count -- reserve space for nedges cells that have an edge on them.
!   This must be called before the npf%allocate_arrays routine, which is called
!   from npf%ar.
! ******************************************************************************
!
!    SPECIFICATIONS:
! ------------------------------------------------------------------------------
    ! -- modules
    ! -- dummy
    class(GwfNpfType) :: this
    integer(I4B), intent(in) :: nedges
    ! -- local
! ------------------------------------------------------------------------------
    !
    this%nedges = this%nedges + nedges
    !
    ! -- return
    return
  end subroutine increase_edge_count

  subroutine set_edge_properties(this, nodedge, ihcedge, q, area, nx, ny,      &
                                 distance)
! ******************************************************************************
! edge_count -- provide the npf package with edge properties.
! ******************************************************************************
!
!    SPECIFICATIONS:
! ------------------------------------------------------------------------------
    ! -- modules
    ! -- dummy
    class(GwfNpfType) :: this
    integer(I4B), intent(in) :: nodedge
    integer(I4B), intent(in) :: ihcedge
    real(DP), intent(in) :: q
    real(DP), intent(in) :: area
    real(DP), intent(in) :: nx
    real(DP), intent(in) :: ny
    real(DP), intent(in) :: distance
    ! -- local
    integer(I4B) :: lastedge
! ------------------------------------------------------------------------------
    !
    this%lastedge = this%lastedge + 1
    lastedge = this%lastedge
    this%nodedge(lastedge) = nodedge
    this%ihcedge(lastedge) = ihcedge
    this%propsedge(1, lastedge) = q
    this%propsedge(2, lastedge) = area
    this%propsedge(3, lastedge) = nx
    this%propsedge(4, lastedge) = ny
    this%propsedge(5, lastedge) = distance
    !
    ! -- If this is the last edge, then the next call must be starting a new
    !    edge properties assignment loop, so need to reset lastedge to 0
    if (this%lastedge == this%nedges) this%lastedge = 0
    !
    ! -- return
    return
  end subroutine set_edge_properties

  function thksatnm(ibdn, ibdm, ictn, ictm, inwtup, ihc, iusg,                 &
                    hn, hm, satn, satm, topn, topm, botn, botm,                &
                    satomega, satminopt) result(res)
! ******************************************************************************
! thksatnm -- calculate saturated thickness at interface between two cells
! ******************************************************************************
!
!    SPECIFICATIONS:
! ------------------------------------------------------------------------------
    ! -- modules
    ! -- return
    real(DP) :: res
    ! -- dummy
    integer(I4B), intent(in) :: ibdn
    integer(I4B), intent(in) :: ibdm
    integer(I4B), intent(in) :: ictn
    integer(I4B), intent(in) :: ictm
    integer(I4B), intent(in) :: inwtup
    integer(I4B), intent(in) :: ihc
    integer(I4B), intent(in) :: iusg
    real(DP), intent(in) :: hn
    real(DP), intent(in) :: hm
    real(DP), intent(in) :: satn
    real(DP), intent(in) :: satm
    real(DP), intent(in) :: topn
    real(DP), intent(in) :: topm
    real(DP), intent(in) :: botn
    real(DP), intent(in) :: botm
    real(DP), intent(in) :: satomega
    real(DP), optional, intent(in) :: satminopt
    ! -- local
    integer(I4B) :: indk
    real(DP) :: satmin
    real(DP) :: sn
    real(DP) :: sm
    real(DP) :: thksatn
    real(DP) :: thksatm
    real(DP) :: sill_top, sill_bot
    real(DP) :: tpn, tpm
    real(DP) :: top, bot
! ------------------------------------------------------------------------------
    if (present(satminopt)) then
      satmin = satminopt
    else
      satmin = DZERO
    end if
    !
    ! -- If either n or m is inactive then saturated thickness is zero
    if(ibdn == 0 .or. ibdm == 0) then
      res = DZERO
    !
    ! -- if both cells are non-convertible then use average cell thickness
    elseif(ictn == 0 .and. ictm == 0) then
      res = DHALF * (topn - botn + topm - botm)
    !
    ! -- At least one of the cells is convertible, so calculate average saturated
    !    thickness
    else
      if (inwtup == 1) then
        ! -- set flag used to determine if bottom of cells n and m are
        !    significantly different
        indk = 0
        if (abs(botm-botn) < DEM2) indk = 1
        ! -- recalculate saturation if using MODFLOW-USG saturation
        !    calculation approach
        if (iusg == 1 .and. indk == 0) then
          if (botm > botn) then
            top = topm
            bot = botm
          else
            top = topn
            bot = botn
          end if
          sn = sQuadraticSaturation(top, bot, hn, satomega, satmin)
          sm = sQuadraticSaturation(top, bot, hm, satomega, satmin)
        else
          sn = sQuadraticSaturation(topn, botn, hn, satomega, satmin)
          sm = sQuadraticSaturation(topm, botm, hm, satomega, satmin)
        end if
        !
        ! -- upstream weight the thickness
        if (hn > hm) then
          res = sn * (topn - botn)
        else
          res = sm * (topm - botm)
        end if
        !
      else
        thksatn = satn * (topn - botn)
        thksatm = satm * (topm - botm)
        !
        ! -- If staggered connection, subtract parts of cell that are above and
        !    below the sill top and bottom elevations
        if(ihc == 2) then
          !
          ! -- Calculate sill_top and sill_bot
          sill_top = min(topn, topm)
          sill_bot = max(botn, botm)
          !
          ! -- Calculate tpn and tpm
          tpn = botn + thksatn
          tpm = botm + thksatm
          !
          ! -- Calculate saturated thickness for cells n and m
          thksatn = max(min(tpn, sill_top) - sill_bot, DZERO)
          thksatm = max(min(tpm, sill_top) - sill_bot, DZERO)
        endif
        !
        res = DHALF * (thksatn + thksatm)
      end if
    endif
    !
    ! -- Return
    return
  end function thksatnm
  
end module GwfNpfModule<|MERGE_RESOLUTION|>--- conflicted
+++ resolved
@@ -64,8 +64,8 @@
     real(DP), dimension(:), pointer, contiguous     :: k33          => null()    ! hydraulic conductivity; if specified then this is Kz prior to rotation
     integer(I4B), pointer                           :: ik22         => null()    ! flag that k22 is specified
     integer(I4B), pointer                           :: ik33         => null()    ! flag that k33 is specified
-    integer(I4B), pointer                           :: ik22overk    => null()    ! flag that k22 is specified as anisotropy ratio
-    integer(I4B), pointer                           :: ik33overk    => null()    ! flag that k33 is specified as anisotropy ratio
+    integer(I4B), pointer                           :: ik22overk    => null()    ! flag that k22 is specified as anisotropy ratio
+    integer(I4B), pointer                           :: ik33overk    => null()    ! flag that k33 is specified as anisotropy ratio
     integer(I4B), pointer                           :: iangle1      => null()    ! flag to indicate angle1 was read
     integer(I4B), pointer                           :: iangle2      => null()    ! flag to indicate angle2 was read
     integer(I4B), pointer                           :: iangle3      => null()    ! flag to indicate angle3 was read
@@ -92,7 +92,7 @@
     procedure                               :: npf_ac
     procedure                               :: npf_mc
     procedure                               :: npf_ar
-    procedure                               :: npf_init_mem
+    procedure                               :: npf_init_mem
     procedure                               :: npf_ad
     procedure                               :: npf_cf
     procedure                               :: npf_fc
@@ -390,7 +390,7 @@
     if (this%ixt3d /= 0) then
       call this%xt3d%xt3d_ar(ibound, this%k11, this%ik33, this%k33,              &
                              this%sat, this%ik22, this%k22, this%inewton,        &
-                             this%icelltype, this%iangle1,                       &
+                             this%icelltype, this%iangle1,                       &
                              this%iangle2, this%iangle3, this%angle1,            &
                              this%angle2, this%angle3)
     end if
@@ -497,8 +497,8 @@
     !
     do n = 1, this%dis%nodes
       do ii = this%dis%con%ia(n) + 1, this%dis%con%ia(n + 1) - 1
-        if (this%dis%con%mask(ii) == 0) cycle
-        
+        if (this%dis%con%mask(ii) == 0) cycle
+        
         m = this%dis%con%ja(ii)
         !
         ! -- Calculate conductance only for upper triangle but insert into
@@ -638,9 +638,8 @@
     do n=1, nodes
       idiag=this%dis%con%ia(n)
       do ii=this%dis%con%ia(n)+1,this%dis%con%ia(n+1)-1
-        if (this%dis%con%mask(ii) == 0) cycle
-        
-<<<<<<< HEAD
+        if (this%dis%con%mask(ii) == 0) cycle
+        
         m=this%dis%con%ja(ii)
         isymcon = this%dis%con%isym(ii)
         ! work on upper triangle
@@ -780,7 +779,7 @@
 
   subroutine npf_flowja(this, hnew, flowja)
 ! ******************************************************************************
-! npf_flowja -- Budget
+! npf_flowja -- Calculate flowja
 ! ******************************************************************************
 !
 !    SPECIFICATIONS:
@@ -949,7 +948,7 @@
 
   subroutine npf_bdadj(this, flowja, icbcfl, icbcun)
 ! ******************************************************************************
-! npf_bdadj -- Calculate intercell flows
+! npf_bdadj -- Record flowja and calculate specific discharge if requested
 ! ******************************************************************************
 !
 !    SPECIFICATIONS:
@@ -1052,401 +1051,7 @@
     ! -- Strings
     !
     ! -- Scalars
-=======
-        m=this%dis%con%ja(ii)
-        isymcon = this%dis%con%isym(ii)
-        ! work on upper triangle
-        if(m < n) cycle
-        if(this%dis%con%ihc(this%dis%con%jas(ii))==0 .and.                     &
-           this%ivarcv == 0) then
-          !call this%vcond(n,m,hnew(n),hnew(m),ii,cond)
-          ! do nothing
-        else
-          ! determine upstream node
-          iups = m
-          if (hnew(m) < hnew(n)) iups = n
-          idn = n
-          if (iups == n) idn = m
-          !
-          ! -- no newton terms if upstream cell is confined
-          if (this%icelltype(iups) == 0) cycle
-          !
-          ! -- Set the upstream top and bot, and then recalculate for a
-          !    vertically staggered horizontal connection
-          topup = this%dis%top(iups)
-          botup = this%dis%bot(iups)
-          if(this%dis%con%ihc(this%dis%con%jas(ii)) == 2) then
-            topup = min(this%dis%top(n), this%dis%top(m))
-            botup = max(this%dis%bot(n), this%dis%bot(m))
-          endif
-          !
-          ! get saturated conductivity for derivative
-          cond = this%condsat(this%dis%con%jas(ii))
-          !
-          ! -- if using MODFLOW-NWT upstream weighting option apply
-          !    factor to remove average thickness
-          if (this%inwtupw /= 0) then
-            topdn = this%dis%top(idn)
-            botdn = this%dis%bot(idn)
-            afac = DTWO / (DONE + (topdn - botdn) / (topup - botup))
-            cond = cond * afac
-          end if
-          !
-          ! compute additional term
-          consterm = -cond * (hnew(iups) - hnew(idn)) !needs to use hwadi instead of hnew(idn)
-          !filledterm = cond
-          filledterm = amat(idxglo(ii))
-          derv = sQuadraticSaturationDerivative(topup, botup, hnew(iups),       &
-                                                this%satomega, this%satmin)
-          idiagm = this%dis%con%ia(m)
-          ! fill jacobian for n being the upstream node
-          if (iups == n) then
-            hds = hnew(m)
-            !isymcon =  this%dis%con%isym(ii)
-            term = consterm * derv
-            rhs(n) = rhs(n) + term * hnew(n) !+ amat(idxglo(isymcon)) * (dwadi * hds - hds) !need to add dwadi
-            rhs(m) = rhs(m) - term * hnew(n) !- amat(idxglo(isymcon)) * (dwadi * hds - hds) !need to add dwadi
-            ! fill in row of n
-            amat(idxglo(idiag)) = amat(idxglo(idiag)) + term
-            ! fill newton term in off diagonal if active cell
-            if (this%ibound(n) > 0) then
-              amat(idxglo(ii)) = amat(idxglo(ii)) !* dwadi !need to add dwadi
-            end if
-            !fill row of m
-            amat(idxglo(idiagm)) = amat(idxglo(idiagm)) !- filledterm * (dwadi - DONE) !need to add dwadi
-            ! fill newton term in off diagonal if active cell
-            if (this%ibound(m) > 0) then
-              amat(idxglo(isymcon)) = amat(idxglo(isymcon)) - term
-            end if
-          ! fill jacobian for m being the upstream node
-          else
-            hds = hnew(n)
-            term = -consterm * derv
-            rhs(n) = rhs(n) + term * hnew(m) !+ amat(idxglo(ii)) * (dwadi * hds - hds) !need to add dwadi
-            rhs(m) = rhs(m) - term * hnew(m) !- amat(idxglo(ii)) * (dwadi * hds - hds) !need to add dwadi
-            ! fill in row of n
-            amat(idxglo(idiag)) = amat(idxglo(idiag)) !- filledterm * (dwadi - DONE) !need to add dwadi
-            ! fill newton term in off diagonal if active cell
-            if (this%ibound(n) > 0) then
-              amat(idxglo(ii)) = amat(idxglo(ii)) + term
-            end if
-            !fill row of m
-            amat(idxglo(idiagm)) = amat(idxglo(idiagm)) - term
-            ! fill newton term in off diagonal if active cell
-            if (this%ibound(m) > 0) then
-              amat(idxglo(isymcon)) = amat(idxglo(isymcon)) !* dwadi  !need to add dwadi
-            end if
-          end if
-        endif
-
-      enddo
-    end do
-    !
-    end if
-    !
-    ! -- Return
-    return
-  end subroutine npf_fn
-
-  subroutine npf_nur(this, neqmod, x, xtemp, dx, inewtonur)
-! ******************************************************************************
-! bnd_nur -- under-relaxation
-! Subroutine: (1) Under-relaxation of Groundwater Flow Model Heads for current
-!                 outer iteration using the cell bottoms at the bottom of the
-!                 model
-! ******************************************************************************
-!
-!    SPECIFICATIONS:
-! ------------------------------------------------------------------------------
-    ! -- dummy
-    class(GwfNpfType) :: this
-    integer(I4B), intent(in) :: neqmod
-    real(DP), dimension(neqmod), intent(inout) :: x
-    real(DP), dimension(neqmod), intent(in) :: xtemp
-    real(DP), dimension(neqmod), intent(inout) :: dx
-    integer(I4B), intent(inout) :: inewtonur
-    ! -- local
-    integer(I4B) :: n
-    real(DP) :: botm
-! ------------------------------------------------------------------------------
-
-    !
-    ! -- Newton-Raphson under-relaxation
-    do n = 1, this%dis%nodes
-      if (this%ibound(n) < 1) cycle
-      if (this%icelltype(n) > 0) then
-        botm = this%dis%bot(this%ibotnode(n))
-        ! -- only apply Newton-Raphson under-relaxation if
-        !    solution head is below the bottom of the model
-        if (x(n) < botm) then
-          inewtonur = 1
-          x(n) = xtemp(n)*(DONE-DP9) + botm*DP9
-          dx(n) = DZERO
-        end if
-      end if
-    enddo
-    !
-    ! -- return
-    return
-  end subroutine npf_nur
-
-  subroutine npf_flowja(this, hnew, flowja)
-! ******************************************************************************
-! npf_flowja -- Calculate flowja
-! ******************************************************************************
-!
-!    SPECIFICATIONS:
-! ------------------------------------------------------------------------------
-    ! -- dummy
-    class(GwfNpfType) :: this
-    real(DP),intent(inout),dimension(:) :: hnew
-    real(DP),intent(inout),dimension(:) :: flowja
-    ! -- local
-    integer(I4B) :: n, ipos, m
-    real(DP) :: qnm
-! ------------------------------------------------------------------------------
-    !
-    ! -- Calculate the flow across each cell face and store in flowja
-    !
-    if(this%ixt3d /= 0) then
-      call this%xt3d%xt3d_flowja(hnew, flowja)
-    else
-    !
-    do n = 1, this%dis%nodes
-      do ipos = this%dis%con%ia(n) + 1, this%dis%con%ia(n + 1) - 1
-        m = this%dis%con%ja(ipos)
-        if(m < n) cycle
-        call this%qcalc(n, m, hnew(n), hnew(m), ipos, qnm)
-        flowja(ipos) = qnm
-        flowja(this%dis%con%isym(ipos)) = -qnm
-      enddo
-    enddo
-    !
-    endif
-    !
-    ! -- Return
-    return
-  end subroutine npf_flowja
-
-  subroutine sgwf_npf_thksat(this, n, hn, thksat)
-! ******************************************************************************
-! sgwf_npf_thksat -- Fractional cell saturation
-! ******************************************************************************
-!
-!    SPECIFICATIONS:
-! ------------------------------------------------------------------------------
-    ! -- dummy
-    class(GwfNpfType) :: this
-    integer(I4B),intent(in) :: n
-    real(DP),intent(in) :: hn
-    real(DP),intent(inout) :: thksat
-! ------------------------------------------------------------------------------
-    !
-    ! -- Standard Formulation
-    if(hn >= this%dis%top(n)) then
-      thksat = DONE
-    else
-      thksat = (hn - this%dis%bot(n)) / (this%dis%top(n) - this%dis%bot(n))
-    endif
-    !
-    ! -- Newton-Raphson Formulation
-    if(this%inewton /= 0) then
-      thksat = sQuadraticSaturation(this%dis%top(n), this%dis%bot(n), hn,      &
-                                    this%satomega, this%satmin)
-      !if (thksat < this%satmin) thksat = this%satmin
-    endif
-    !
-    ! -- Return
-    return
-  end subroutine sgwf_npf_thksat
-
-    subroutine sgwf_npf_qcalc(this, n, m, hn, hm, icon, qnm)
-! ******************************************************************************
-! sgwf_npf_qcalc -- Flow between two cells
-! ******************************************************************************
-!
-!    SPECIFICATIONS:
-! ------------------------------------------------------------------------------
-    ! -- dummy
-    class(GwfNpfType) :: this
-    integer(I4B),intent(in) :: n
-    integer(I4B),intent(in) :: m
-    real(DP),intent(in) :: hn
-    real(DP),intent(in) :: hm
-    integer(I4B),intent(in) :: icon
-    real(DP),intent(inout) :: qnm
-    ! -- local
-    real(DP) :: hyn, hym
-    real(DP) :: condnm
-    real(DP) :: hntemp, hmtemp
-    integer(I4B) :: ihc
-! ------------------------------------------------------------------------------
-    !
-    ! -- Initialize
-    ihc = this%dis%con%ihc(this%dis%con%jas(icon))
-    hyn = this%hy_eff(n, m, ihc, ipos=icon)
-    hym = this%hy_eff(m, n, ihc, ipos=icon)
-    !
-    ! -- Calculate conductance
-    if(ihc == 0) then
-      condnm =  vcond(this%ibound(n), this%ibound(m),                          &
-                      this%icelltype(n), this%icelltype(m), this%inewton,      &
-                      this%ivarcv, this%idewatcv,                              &
-                      this%condsat(this%dis%con%jas(icon)), hn, hm,            &
-                      hyn, hym,                                                &
-                      this%sat(n), this%sat(m),                                &
-                      this%dis%top(n), this%dis%top(m),                        &
-                      this%dis%bot(n), this%dis%bot(m),                        &
-                      this%dis%con%hwva(this%dis%con%jas(icon)))
-    else
-      condnm = hcond(this%ibound(n), this%ibound(m),                           &
-                     this%icelltype(n), this%icelltype(m),                     &
-                     this%inewton, this%inewton,                               &
-                     this%dis%con%ihc(this%dis%con%jas(icon)),                 &
-                     this%icellavg, this%iusgnrhc, this%inwtupw,               &
-                     this%condsat(this%dis%con%jas(icon)),                     &
-                     hn, hm, this%sat(n), this%sat(m), hyn, hym,               &
-                     this%dis%top(n), this%dis%top(m),                         &
-                     this%dis%bot(n), this%dis%bot(m),                         &
-                     this%dis%con%cl1(this%dis%con%jas(icon)),                 &
-                     this%dis%con%cl2(this%dis%con%jas(icon)),                 &
-                     this%dis%con%hwva(this%dis%con%jas(icon)),                &
-                     this%satomega, this%satmin)
-    endif
-    !
-    ! -- Initialize hntemp and hmtemp
-    hntemp = hn
-    hmtemp = hm
-    !
-    ! -- Check and adjust for dewatered conditions
-    if(this%iperched /= 0) then
-      if(this%dis%con%ihc(this%dis%con%jas(icon)) == 0) then
-        if(n > m) then
-          if(this%icelltype(n) /= 0) then
-            if(hn < this%dis%top(n)) hntemp = this%dis%bot(m)
-          endif
-        else
-          if(this%icelltype(m) /= 0) then
-            if(hm < this%dis%top(m)) hmtemp = this%dis%bot(n)
-          endif
-        endif
-      endif
-    endif
-    !
-    ! -- Calculate flow positive into cell n
-    qnm = condnm * (hmtemp - hntemp)
-    !
-    ! -- Return
-    return
-  end subroutine sgwf_npf_qcalc
-
-  subroutine npf_bdadj(this, flowja, icbcfl, icbcun)
-! ******************************************************************************
-! npf_bdadj -- Record flowja and calculate specific discharge if requested
-! ******************************************************************************
-!
-!    SPECIFICATIONS:
-! ------------------------------------------------------------------------------
-    ! -- dummy
-    class(GwfNpfType) :: this
-    real(DP),dimension(:),intent(in) :: flowja
-    integer(I4B), intent(in) :: icbcfl
-    integer(I4B), intent(in) :: icbcun
-    ! -- local
-    integer(I4B) :: ibinun
-    !data
-    ! -- formats
-! ------------------------------------------------------------------------------
-    !
-    ! -- Set unit number for binary output
-    if(this%ipakcb < 0) then
-      ibinun = icbcun
-    elseif(this%ipakcb == 0) then
-      ibinun = 0
-    else
-      ibinun = this%ipakcb
-    endif
-    if(icbcfl == 0) ibinun = 0
-    !
-    ! -- Write the face flows if requested
-    if(ibinun /= 0) then
-      call this%dis%record_connection_array(flowja, ibinun, this%iout)
-    endif
-    !
-    ! -- Calculate specific discharge at cell centers and write, if requested
-    if (this%icalcspdis /= 0) then
-      call this%calc_spdis(flowja)
-      if(ibinun /= 0) call this%sav_spdis(ibinun)
-    endif
-    !
-    ! -- Return
-    return
-  end subroutine npf_bdadj
-
-  subroutine npf_ot(this, flowja)
-! ******************************************************************************
-! npf_ot -- Budget
-! ******************************************************************************
-!
-!    SPECIFICATIONS:
-! ------------------------------------------------------------------------------
-    ! -- modules
-    use TdisModule, only: kper, kstp
-    use ConstantsModule, only: LENBIGLINE
-    ! -- dummy
-    class(GwfNpfType) :: this
-    real(DP),intent(inout),dimension(:) :: flowja
-    ! -- local
-    character(len=LENBIGLINE) :: line
-    character(len=30) :: tempstr
-    integer(I4B) :: n, ipos, m
-    real(DP) :: qnm
-    ! -- formats
-    character(len=*), parameter :: fmtiprflow =                                &
-      "(/,4x,'CALCULATED INTERCELL FLOW FOR PERIOD ', i0, ' STEP ', i0)"
-! ------------------------------------------------------------------------------
-    !
-    ! -- Write flowja to list file if requested
-    if (this%iprflow > 0) then
-      write(this%iout, fmtiprflow) kper, kstp
-      do n = 1, this%dis%nodes
-        line = ''
-        call this%dis%noder_to_string(n, tempstr)
-        line = trim(tempstr) // ':'
-        do ipos = this%dis%con%ia(n) + 1, this%dis%con%ia(n + 1) - 1
-          m = this%dis%con%ja(ipos)
-          call this%dis%noder_to_string(m, tempstr)
-          line = trim(line) // ' ' // trim(tempstr)
-          qnm = flowja(ipos)
-          write(tempstr, '(1pg15.6)') qnm
-          line = trim(line) // ' ' // trim(adjustl(tempstr))
-        enddo
-        write(this%iout, '(a)') trim(line)
-      enddo
-    endif
-    !
-    ! -- Return
-    return
-  end subroutine npf_ot
-
-  subroutine npf_da(this)
-! ******************************************************************************
-! npf_da -- Deallocate variables
-! ******************************************************************************
-!
-!    SPECIFICATIONS:
-! ------------------------------------------------------------------------------
-    ! -- modules
-    use MemoryManagerModule, only: mem_deallocate
-    ! -- dummy
-    class(GwfNpftype) :: this
-! ------------------------------------------------------------------------------
-    !
-    ! -- Strings
-    !
-    ! -- Scalars
->>>>>>> ef460695
-    call mem_deallocate(this%iname)
+    call mem_deallocate(this%iname)
     call mem_deallocate(this%ixt3d)
     call mem_deallocate(this%satomega)
     call mem_deallocate(this%hnoflo)
@@ -1536,8 +1141,8 @@
     call mem_allocate(this%icellavg, 'ICELLAVG', this%origin)
     call mem_allocate(this%ik22, 'IK22', this%origin)
     call mem_allocate(this%ik33, 'IK33', this%origin)
-    call mem_allocate(this%ik22overk, 'IK22OVERK', this%origin)
-    call mem_allocate(this%ik33overk, 'IK33OVERK', this%origin)
+    call mem_allocate(this%ik22overk, 'IK22OVERK', this%origin)
+    call mem_allocate(this%ik33overk, 'IK33OVERK', this%origin)
     call mem_allocate(this%iperched, 'IPERCHED', this%origin)
     call mem_allocate(this%ivarcv, 'IVARCV', this%origin)
     call mem_allocate(this%idewatcv, 'IDEWATCV', this%origin)
@@ -1571,8 +1176,8 @@
     this%icellavg = 0
     this%ik22 = 0
     this%ik33 = 0
-    this%ik22overk = 0
-    this%ik33overk = 0
+    this%ik22overk = 0
+    this%ik33overk = 0
     this%iperched = 0
     this%ivarcv = 0
     this%idewatcv = 0
@@ -1792,21 +1397,21 @@
           case ('SAVE_SPECIFIC_DISCHARGE')
             this%icalcspdis = 1
             this%isavspdis = 1
-            write(this%iout,'(4x,a)')                                          &
-              'SPECIFIC DISCHARGE WILL BE CALCULATED AT CELL CENTERS ' //      &
-              'AND WRITTEN TO DATA-SPDIS IN BUDGET FILE WHEN REQUESTED.'
-          case ('K22OVERK')
-            this%ik22overk = 1
-            write(this%iout,'(4x,a)')                                          &
-              'VALUES SPECIFIED FOR K22 ARE ANISOTROPY RATIOS AND ' //         &
-              'WILL BE MULTIPLIED BY K BEFORE BEING USED IN CALCULATIONS.'
-          case ('K33OVERK')
-            this%ik33overk = 1
-            write(this%iout,'(4x,a)')                                          &
-              'VALUES SPECIFIED FOR K33 ARE ANISOTROPY RATIOS AND ' //         &
-              'WILL BE MULTIPLIED BY K BEFORE BEING USED IN CALCULATIONS.'
+            write(this%iout,'(4x,a)')                                          &
+              'SPECIFIC DISCHARGE WILL BE CALCULATED AT CELL CENTERS ' //      &
+              'AND WRITTEN TO DATA-SPDIS IN BUDGET FILE WHEN REQUESTED.'
+          case ('K22OVERK')
+            this%ik22overk = 1
+            write(this%iout,'(4x,a)')                                          &
+              'VALUES SPECIFIED FOR K22 ARE ANISOTROPY RATIOS AND ' //         &
+              'WILL BE MULTIPLIED BY K BEFORE BEING USED IN CALCULATIONS.'
+          case ('K33OVERK')
+            this%ik33overk = 1
+            write(this%iout,'(4x,a)')                                          &
+              'VALUES SPECIFIED FOR K33 ARE ANISOTROPY RATIOS AND ' //         &
+              'WILL BE MULTIPLIED BY K BEFORE BEING USED IN CALCULATIONS.'
           !
-          ! -- The following are options that are only available in the
+          ! -- The following are options that are only available in the
           !    development version and are not included in the documentation.
           !    These options are only available when IDEVELOPMODE in
           !    constants module is set to 1
@@ -2083,9 +1688,9 @@
     ! -- dummy
     class(GwfNpftype) :: this
     ! -- local
-    character(len=LINELENGTH) :: errmsg
-    integer(I4B) :: n, ierr
-    logical :: isfound
+    character(len=LINELENGTH) :: errmsg
+    integer(I4B) :: n, ierr
+    logical :: isfound
     logical, dimension(8)           :: lname
     character(len=24), dimension(:), pointer :: aname
     character(len=24), dimension(8) :: varinames
@@ -2117,8 +1722,8 @@
     end do
     varinames(2) = 'K11                     '
     !
-    ! -- Read all of the arrays in the GRIDDATA block using the get_block_data
-    !    method, which is part of NumericalPackageType
+    ! -- Read all of the arrays in the GRIDDATA block using the get_block_data
+    !    method, which is part of NumericalPackageType
     call this%parser%GetBlock('GRIDDATA', isfound, ierr)
     if(isfound) then
       write(this%iout,'(1x,a)')'PROCESSING GRIDDATA'
@@ -2148,10 +1753,10 @@
     if(lname(3)) then
       this%ik33 = 1
     else
-      if (this%ik33overk /= 0) then
-        write(errmsg, '(a)') 'K33OVERK option specified but K33 not specified.'
-        call store_error(errmsg)
-      endif
+      if (this%ik33overk /= 0) then
+        write(errmsg, '(a)') 'K33OVERK option specified but K33 not specified.'
+        call store_error(errmsg)
+      endif
       write(this%iout, '(1x, a)') 'K33 not provided.  Assuming K33 = K.'
       call mem_reassignptr(this%k33, 'K33', trim(this%origin),                 &
                                      'K11', trim(this%origin))
@@ -2161,10 +1766,10 @@
     if(lname(4)) then
       this%ik22 = 1
     else
-      if (this%ik22overk /= 0) then
-        write(errmsg, '(a)') 'K22OVERK option specified but K22 not specified.'
-        call store_error(errmsg)
-      endif
+      if (this%ik22overk /= 0) then
+        write(errmsg, '(a)') 'K22OVERK option specified but K22 not specified.'
+        call store_error(errmsg)
+      endif
       write(this%iout, '(1x, a)') 'K22 not provided.  Assuming K22 = K.'
       call mem_reassignptr(this%k22, 'K22', trim(this%origin),                 &
                                      'K11', trim(this%origin))
@@ -2276,13 +1881,13 @@
       call store_error(errmsg)
     endif
     !
-    ! -- check k33 because it was read
+    ! -- check k33 because it was read
     if (this%ik33 /= 0) then
       !
       ! -- Check to make sure values are greater than or equal to zero
       nerr = 0
       do n = 1, size(this%k33)
-        if (this%ik33overk /= 0) this%k33(n) = this%k33(n) * this%k11(n)
+        if (this%ik33overk /= 0) this%k33(n) = this%k33(n) * this%k11(n)
         if(this%k33(n) <= DZERO) then
           nerr = nerr + 1
           if(nerr <= 20) then
@@ -2299,9 +1904,9 @@
       endif
     end if
     !
-    ! -- check k22 because it was read
+    ! -- check k22 because it was read
     if (this%ik22 /= 0) then
-      !
+      !
       ! -- Check to make sure that angles are available
       if(this%dis%con%ianglex == 0) then
         write(errmsg, '(a)') 'Error.  ANGLDEGX not provided in ' //            &
@@ -2312,7 +1917,7 @@
       ! -- Check to make sure values are greater than or equal to zero
       nerr = 0
       do n = 1, size(this%k22)
-        if (this%ik22overk /= 0) this%k22(n) = this%k22(n) * this%k11(n)
+        if (this%ik22overk /= 0) this%k22(n) = this%k22(n) * this%k11(n)
         if(this%k22(n) <= DZERO) then
           nerr = nerr + 1
           if(nerr <= 20) then
@@ -3793,10 +3398,10 @@
     this%propsedge(4, lastedge) = ny
     this%propsedge(5, lastedge) = distance
     !
-    ! -- If this is the last edge, then the next call must be starting a new
-    !    edge properties assignment loop, so need to reset lastedge to 0
-    if (this%lastedge == this%nedges) this%lastedge = 0
-    !
+    ! -- If this is the last edge, then the next call must be starting a new
+    !    edge properties assignment loop, so need to reset lastedge to 0
+    if (this%lastedge == this%nedges) this%lastedge = 0
+    !
     ! -- return
     return
   end subroutine set_edge_properties
