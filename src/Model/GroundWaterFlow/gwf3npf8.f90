module GwfNpfModule
  use KindModule, only: DP, I4B
  use ConstantsModule, only: DZERO, DEM9, DEM8, DEM7, DEM6, DEM2, &
                             DHALF, DP9, DONE, DTWO, &
                             DLNLOW, DLNHIGH, &
                             DHNOFLO, DHDRY, DEM10
  use SmoothingModule, only: sQuadraticSaturation, &
                             sQuadraticSaturationDerivative
  use NumericalPackageModule, only: NumericalPackageType
  use GwfNpfGridDataModule, only: GwfNpfGridDataType
  use GwfNpfOptionsModule, only: GwfNpfOptionsType
  use BaseDisModule, only: DisBaseType
  use GwfIcModule, only: GwfIcType
  use GwfVscModule, only: GwfVscType
  use Xt3dModule, only: Xt3dType
  use BlockParserModule, only: BlockParserType
  use InputOutputModule, only: GetUnit, openfile
  use TvkModule, only: TvkType, tvk_cr

  implicit none

  private
  public :: GwfNpfType
  public :: npf_cr
  public :: hcond
  public :: vcond
  public :: condmean
  public :: thksatnm
  public :: hyeff_calc

  type, extends(NumericalPackageType) :: GwfNpfType

    type(GwfIcType), pointer :: ic => null() !< initial conditions object
    type(GwfVscType), pointer :: vsc => null() !< viscosity object
    type(Xt3dType), pointer :: xt3d => null() !< xt3d pointer
    integer(I4B), pointer :: iname => null() !< length of variable names
    character(len=24), dimension(:), pointer :: aname => null() !< variable names
    integer(I4B), dimension(:), pointer, contiguous :: ibound => null() !< pointer to model ibound
    real(DP), dimension(:), pointer, contiguous :: hnew => null() !< pointer to model xnew
    integer(I4B), pointer :: ixt3d => null() !< xt3d flag (0 is off, 1 is lhs, 2 is rhs)
    integer(I4B), pointer :: iperched => null() !< vertical flow corrections if 1
    integer(I4B), pointer :: ivarcv => null() !< CV is function of water table
    integer(I4B), pointer :: idewatcv => null() !< CV may be a discontinuous function of water table
    integer(I4B), pointer :: ithickstrt => null() !< thickstrt option flag
    integer(I4B), pointer :: igwfnewtonur => null() !< newton head dampening using node bottom option flag
    integer(I4B), pointer :: iusgnrhc => null() !< MODFLOW-USG saturation calculation option flag
    integer(I4B), pointer :: inwtupw => null() !< MODFLOW-NWT upstream weighting option flag
    integer(I4B), pointer :: icalcspdis => null() !< Calculate specific discharge at cell centers
    integer(I4B), pointer :: isavspdis => null() !< Save specific discharge at cell centers
    integer(I4B), pointer :: isavsat => null() !< Save sat to budget file
    real(DP), pointer :: hnoflo => null() !< default is 1.e30
    real(DP), pointer :: satomega => null() !< newton-raphson saturation omega
    integer(I4B), pointer :: irewet => null() !< rewetting (0:off, 1:on)
    integer(I4B), pointer :: iwetit => null() !< wetting interval (default is 1)
    integer(I4B), pointer :: ihdwet => null() !< (0 or not 0)
    integer(I4B), pointer :: icellavg => null() !< harmonic(0), logarithmic(1), or arithmetic thick-log K (2)
    integer(I4B), pointer :: ikmod => null() !< if 1, conductivities get modified from their input values to account for effects such as varying viscosity
    real(DP), pointer :: wetfct => null() !< wetting factor
    real(DP), pointer :: hdry => null() !< default is -1.d30
    integer(I4B), dimension(:), pointer, contiguous :: icelltype => null() !< confined (0) or convertible (1)
    integer(I4B), dimension(:), pointer, contiguous :: ithickstartflag => null() !< array of flags for handling the thickstrt option
    !
    ! K properties
    real(DP), dimension(:), pointer, contiguous :: k11 => null() !< hydraulic conductivity; if anisotropic, then this is Kx prior to rotation
    real(DP), dimension(:), pointer, contiguous :: k22 => null() !< hydraulic conductivity; if specified then this is Ky prior to rotation
    real(DP), dimension(:), pointer, contiguous :: k33 => null() !< hydraulic conductivity; if specified then this is Kz prior to rotation
    real(DP), dimension(:), pointer, contiguous :: k11_input => null() !< hydraulic conductivity originally specified by user prior to TVK or VSC modification
    real(DP), dimension(:), pointer, contiguous :: k22_input => null() !< hydraulic conductivity originally specified by user prior to TVK or VSC modification
    real(DP), dimension(:), pointer, contiguous :: k33_input => null() !< hydraulic conductivity originally specified by user prior to TVK or VSC modification
    integer(I4B), pointer :: iavgkeff => null() !< effective conductivity averaging (0: harmonic, 1: arithmetic)
    integer(I4B), pointer :: ik22 => null() !< flag that k22 is specified
    integer(I4B), pointer :: ik33 => null() !< flag that k33 is specified
    integer(I4B), pointer :: ik22overk => null() !< flag that k22 is specified as anisotropy ratio
    integer(I4B), pointer :: ik33overk => null() !< flag that k33 is specified as anisotropy ratio
    integer(I4B), pointer :: iangle1 => null() !< flag to indicate angle1 was read
    integer(I4B), pointer :: iangle2 => null() !< flag to indicate angle2 was read
    integer(I4B), pointer :: iangle3 => null() !< flag to indicate angle3 was read
    real(DP), dimension(:), pointer, contiguous :: angle1 => null() !< k ellipse rotation in xy plane around z axis (yaw)
    real(DP), dimension(:), pointer, contiguous :: angle2 => null() !< k ellipse rotation up from xy plane around y axis (pitch)
    real(DP), dimension(:), pointer, contiguous :: angle3 => null() !< k tensor rotation around x axis (roll)
    !
    integer(I4B), pointer :: iwetdry => null() !< flag to indicate angle1 was read
    real(DP), dimension(:), pointer, contiguous :: wetdry => null() !< wetdry array
    real(DP), dimension(:), pointer, contiguous :: sat => null() !< saturation (0. to 1.) for each cell
    real(DP), dimension(:), pointer, contiguous :: condsat => null() !< saturated conductance (symmetric array)
    real(DP), pointer :: satmin => null() !< minimum saturated thickness
    integer(I4B), dimension(:), pointer, contiguous :: ibotnode => null() !< bottom node used if igwfnewtonur /= 0
    !
    real(DP), dimension(:, :), pointer, contiguous :: spdis => null() !< specific discharge : qx, qy, qz (nodes, 3)
    integer(I4B), pointer :: nedges => null() !< number of cell edges
    integer(I4B), pointer :: lastedge => null() !< last edge number
    integer(I4B), dimension(:), pointer, contiguous :: nodedge => null() !< array of node numbers that have edges
    integer(I4B), dimension(:), pointer, contiguous :: ihcedge => null() !< edge type (horizontal or vertical)
    real(DP), dimension(:, :), pointer, contiguous :: propsedge => null() !< edge properties (Q, area, nx, ny, distance)
    !
    integer(I4B), pointer :: intvk => null() ! TVK (time-varying K) unit number (0 if unused)
    integer(I4B), pointer :: invsc => null() ! VSC (viscosity) unit number (0 if unused); viscosity leads to time-varying K's
    type(TvkType), pointer :: tvk => null() ! TVK object
    !type(GwfVscType), pointer :: vsc => null() ! VSC object
    integer(I4B), pointer :: kchangeper => null() ! last stress period in which any node K (or K22, or K33) values were changed (0 if unchanged from start of simulation)
    integer(I4B), pointer :: kchangestp => null() ! last time step in which any node K (or K22, or K33) values were changed (0 if unchanged from start of simulation)
    integer(I4B), dimension(:), pointer, contiguous :: nodekchange => null() ! grid array of flags indicating for each node whether its K (or K22, or K33) value changed (1) at (kchangeper, kchangestp) or not (0)
    !
  contains
    procedure :: npf_df
    procedure :: npf_ac
    procedure :: npf_mc
    procedure :: npf_ar
    procedure :: npf_rp
    procedure :: npf_ad
    procedure :: npf_cf
    procedure :: npf_fc
    procedure :: npf_fn
    procedure :: npf_cq
    procedure :: npf_save_model_flows
    procedure :: npf_nur
    procedure :: npf_print_model_flows
    procedure :: npf_da
    procedure, private :: thksat => sgwf_npf_thksat
    procedure, private :: qcalc => sgwf_npf_qcalc
    procedure, private :: wd => sgwf_npf_wetdry
    procedure, private :: wdmsg => sgwf_npf_wdmsg
    procedure :: allocate_scalars
    procedure, private :: store_original_k_arrays
    procedure, private :: allocate_arrays
    procedure, private :: read_options
    procedure, private :: set_options
    procedure, private :: rewet_options
    procedure, private :: check_options
    procedure, private :: read_grid_data
    procedure, private :: set_grid_data
    procedure, private :: prepcheck
    procedure, private :: preprocess_input
    procedure, private :: calc_condsat
    procedure, private :: calc_initial_sat
    procedure, public :: rewet_check
    procedure, public :: hy_eff
    procedure, public :: calc_spdis
    procedure, public :: sav_spdis
    procedure, public :: sav_sat
    procedure, public :: increase_edge_count
    procedure, public :: set_edge_properties
    procedure, public :: calcSatThickness
  end type

contains

  subroutine npf_cr(npfobj, name_model, inunit, iout)
! ******************************************************************************
! npf_cr -- Create a new NPF object. Pass a inunit value of 0 if npf data will
!           initialized from memory
! ******************************************************************************
!
!    SPECIFICATIONS:
! ------------------------------------------------------------------------------
    ! -- modules
    ! -- dummy
    type(GwfNpfType), pointer :: npfobj
    character(len=*), intent(in) :: name_model
    integer(I4B), intent(in) :: inunit
    integer(I4B), intent(in) :: iout
! ------------------------------------------------------------------------------
    !
    ! -- Create the object
    allocate (npfobj)
    !
    ! -- create name and memory path
    call npfobj%set_names(1, name_model, 'NPF', 'NPF')
    !
    ! -- Allocate scalars
    call npfobj%allocate_scalars()
    !
    ! -- Set variables
    npfobj%inunit = inunit
    npfobj%iout = iout
    !
    ! -- Return
    return
  end subroutine npf_cr

  !> @brief define the NPF package instance
  !!
  !! This is a hybrid routine: it either reads the options for this package
  !! from the input file, or the optional argument @param npf_options
  !! should be passed. A consistency check is performed, and finally
  !! xt3d_df is called, when enabled.
  !<
  subroutine npf_df(this, dis, xt3d, ingnc, invsc, npf_options)
! ******************************************************************************
! npf_df -- Define
! ******************************************************************************
!
!    SPECIFICATIONS:
! ------------------------------------------------------------------------------
    ! -- modules
    use SimModule, only: store_error
    use Xt3dModule, only: xt3d_cr
    ! -- dummy
    class(GwfNpftype) :: this !< instance of the NPF package
    class(DisBaseType), pointer, intent(inout) :: dis !< the pointer to the discretization
    type(Xt3dType), pointer :: xt3d !< the pointer to the XT3D 'package'
    integer(I4B), intent(in) :: ingnc !< ghostnodes enabled? (>0 means yes)
    integer(I4B), intent(in) :: invsc !< viscosity enabled? (>0 means yes)
    type(GwfNpfOptionsType), optional, intent(in) :: npf_options !< the optional options, for when not constructing from file
    ! -- local
    ! -- formats
    character(len=*), parameter :: fmtheader = &
      "(1x, /1x, 'NPF -- NODE PROPERTY FLOW PACKAGE, VERSION 1, 3/30/2015', &
       &' INPUT READ FROM UNIT ', i0, //)"
    ! -- data
! ------------------------------------------------------------------------------
    !
    ! -- Set a pointer to dis
    this%dis => dis
    !
    ! -- Set flag signifying whether vsc is active
    if (invsc > 0) this%invsc = invsc
    !
    if (.not. present(npf_options)) then
      ! -- Print a message identifying the node property flow package.
      write (this%iout, fmtheader) this%inunit
      !
      ! -- Initialize block parser and read options
      call this%parser%Initialize(this%inunit, this%iout)
      call this%read_options()
    else
      call this%set_options(npf_options)
    end if

    call this%check_options()
    !
    ! -- Save pointer to xt3d object
    this%xt3d => xt3d
    if (this%ixt3d /= 0) xt3d%ixt3d = this%ixt3d
    call this%xt3d%xt3d_df(dis)
    !
    ! -- Ensure GNC and XT3D are not both on at the same time
    if (this%ixt3d /= 0 .and. ingnc > 0) then
      call store_error('Error in model '//trim(this%name_model)// &
                       '.  The XT3D option cannot be used with the GNC &
                       &Package.', terminate=.TRUE.)
    end if
    !
    ! -- Return
    return
  end subroutine npf_df

  subroutine npf_ac(this, moffset, sparse)
! ******************************************************************************
! npf_ac -- Add connections for extended neighbors to the sparse matrix
! ******************************************************************************
!
!    SPECIFICATIONS:
! ------------------------------------------------------------------------------
    ! -- modules
    use SparseModule, only: sparsematrix
    use MemoryManagerModule, only: mem_allocate
    ! -- dummy
    class(GwfNpftype) :: this
    integer(I4B), intent(in) :: moffset
    type(sparsematrix), intent(inout) :: sparse
    ! -- local
! ------------------------------------------------------------------------------
    !
    ! -- Add extended neighbors (neighbors of neighbors)
    if (this%ixt3d /= 0) call this%xt3d%xt3d_ac(moffset, sparse)
    !
    ! -- Return
    return
  end subroutine npf_ac

  subroutine npf_mc(this, moffset, iasln, jasln)
! ******************************************************************************
! npf_mc -- Map connections and construct iax, jax, and idxglox
! ******************************************************************************
!
!    SPECIFICATIONS:
! ------------------------------------------------------------------------------
    ! -- modules
    use MemoryManagerModule, only: mem_allocate
    ! -- dummy
    class(GwfNpftype) :: this
    integer(I4B), intent(in) :: moffset
    integer(I4B), dimension(:), intent(in) :: iasln
    integer(I4B), dimension(:), intent(in) :: jasln
    ! -- local
! ------------------------------------------------------------------------------
    !
    if (this%ixt3d /= 0) call this%xt3d%xt3d_mc(moffset, iasln, jasln)
    !
    ! -- Return
    return
  end subroutine npf_mc

  !> @brief allocate and read this NPF instance
  !!
  !! Allocate package arrays, read the grid data either from file or
  !! from the input argument (when the optional @param grid_data is passed),
  !! preprocess the input data and call *_ar on xt3d, when active.
  !<
  subroutine npf_ar(this, ic, vsc, ibound, hnew, ikmodgwf, grid_data)
! ******************************************************************************
! npf_ar -- Allocate and Read
! ******************************************************************************
!
!    SPECIFICATIONS:
! ------------------------------------------------------------------------------
    ! -- dummy
    class(GwfNpftype) :: this !< instance of the NPF package
    type(GwfIcType), pointer, intent(in) :: ic !< initial conditions
    type(GwfVscType), pointer, intent(in) :: vsc !< viscosity package
    integer(I4B), dimension(:), pointer, contiguous, intent(inout) :: ibound !< model ibound array
    real(DP), dimension(:), pointer, contiguous, intent(inout) :: hnew !< pointer to model head array
    integer(I4B), intent(in) :: ikmodgwf !< flag to indicate whether conductivities get modified from their input values by a gwf package
    type(GwfNpfGridDataType), optional, intent(in) :: grid_data !< (optional) data structure with NPF grid data
    ! -- local
    ! -- formats
    ! -- data
! ------------------------------------------------------------------------------
    !
    ! -- Store pointers to arguments that were passed in
    this%ic => ic
    this%ibound => ibound
    this%hnew => hnew
    !
    ! -- Store pointer to VSC if active
    if (this%invsc /= 0) then
      this%vsc => vsc
    end if
    !
    ! -- Set flag to indicate whether conductivities get modified from their input values
    this%ikmod = ikmodgwf
    !
    ! -- allocate arrays
    call this%allocate_arrays(this%dis%nodes, this%dis%njas)
    !
    if (.not. present(grid_data)) then
      ! -- read from file, set, and convert/check the input
      call this%read_grid_data()
      call this%prepcheck()
    else
      ! -- set the data block
      call this%set_grid_data(grid_data)
    end if
    !
    ! -- allocate arrays to store original user input in case TVK/VSC modify them
    if (this%invsc > 0) then 
      ! Need to allocate arrays that will store the original K values so 
      ! that the current K11 etc. carry the "real" K's that are updated 
      call this%store_original_k_arrays(this%dis%nodes, this%dis%njas)
    end if
    !
    ! -- preprocess data
    ! Hereafter working with the "real" K values
    call this%preprocess_input()
    !
    ! -- xt3d
    if (this%ixt3d /= 0) then
      call this%xt3d%xt3d_ar(ibound, this%k11, this%ik33, this%k33, &
                             this%sat, this%ik22, this%k22, &
                             this%iangle1, this%iangle2, this%iangle3, &
                             this%angle1, this%angle2, this%angle3, &
                             this%inewton, this%icelltype)
    end if
    !
    ! -- TVK
    if (this%intvk /= 0) then
      call this%tvk%ar(this%dis)
    end if
    !
    ! -- Return
    return
  end subroutine npf_ar

  !> @brief Read and prepare method for package
  !!
  !! Read and prepare NPF stress period data.
  !!
  !<
  subroutine npf_rp(this)
    implicit none
    class(GwfNpfType) :: this
! ------------------------------------------------------------------------------
    !
    ! -- TVK
    if (this%intvk /= 0) then
      call this%tvk%rp()
    end if
    !
    return
  end subroutine npf_rp

  subroutine npf_ad(this, nodes, hold, hnew, irestore)
! ******************************************************************************
! npf_ad -- Advance
! Subroutine (1) Sets hold to bot whenever a wettable cell is dry
! ******************************************************************************
!
!    SPECIFICATIONS:
! ------------------------------------------------------------------------------
    use TdisModule, only: kper, kstp
    !
    implicit none
    class(GwfNpfType) :: this
    integer(I4B), intent(in) :: nodes
    real(DP), dimension(nodes), intent(inout) :: hold
    real(DP), dimension(nodes), intent(inout) :: hnew
    integer(I4B), intent(in) :: irestore
    integer(I4B) :: n
! ------------------------------------------------------------------------------
    !
    ! -- loop through all cells and set hold=bot if wettable cell is dry
    if (this%irewet > 0) then
      do n = 1, this%dis%nodes
        if (this%wetdry(n) == DZERO) cycle
        if (this%ibound(n) /= 0) cycle
        hold(n) = this%dis%bot(n)
      end do
      !
      ! -- if restore state, then set hnew to DRY if it is a dry wettable cell
      do n = 1, this%dis%nodes
        if (this%wetdry(n) == DZERO) cycle
        if (this%ibound(n) /= 0) cycle
        hnew(n) = DHDRY
      end do
    end if
    !
    ! -- TVK
    if (this%intvk /= 0) then
      call this%tvk%ad()
    end if
    !
    ! -- VSC
    ! -- Hit the TVK-updated K's with VSC correction before calling/updating condsat
    if (this%invsc /= 0) then
      call this%vsc%update_k_with_vsc()
    end if
    !
    ! -- If any K values have changed, we need to update CONDSAT or XT3D arrays
    if (this%kchangeper == kper .and. this%kchangestp == kstp) then
      if (this%ixt3d == 0) then
        !
        ! -- Update the saturated conductance for all connections
        ! -- of the affected nodes
        do n = 1, this%dis%nodes
          if (this%nodekchange(n) == 1) then
            call this%calc_condsat(n, .false.)
          end if
        end do
      else
        !
        ! -- Recompute XT3D coefficients for permanently confined connections
        if (this%xt3d%lamatsaved .and. .not. this%xt3d%ldispersion) then
          call this%xt3d%xt3d_fcpc(this%dis%nodes, .true.)
        end if
      end if
    end if
    !
    ! -- Return
    return
  end subroutine npf_ad

  subroutine npf_cf(this, kiter, nodes, hnew)
! ******************************************************************************
! npf_cf -- Formulate
! ******************************************************************************
!
!    SPECIFICATIONS:
! ------------------------------------------------------------------------------
    ! -- dummy
    class(GwfNpfType) :: this
    integer(I4B) :: kiter
    integer(I4B), intent(in) :: nodes
    real(DP), intent(inout), dimension(nodes) :: hnew
    ! -- local
    integer(I4B) :: n
    real(DP) :: satn
! ------------------------------------------------------------------------------
    !
    ! -- Perform wetting and drying
    if (this%inewton /= 1) then
      call this%wd(kiter, hnew)
    end if
    !
    ! -- Calculate saturation for convertible cells
    do n = 1, this%dis%nodes
      if (this%icelltype(n) /= 0) then
        if (this%ibound(n) == 0) then
          satn = DZERO
        else
          call this%thksat(n, hnew(n), satn)
        end if
        this%sat(n) = satn
      end if
    end do
    !
    ! -- Return
    return
  end subroutine npf_cf

  subroutine npf_fc(this, kiter, njasln, amat, idxglo, rhs, hnew)
! ******************************************************************************
! npf_fc -- Formulate
! ******************************************************************************
!
!    SPECIFICATIONS:
! ------------------------------------------------------------------------------
    ! -- modules
    use ConstantsModule, only: DONE
    ! -- dummy
    class(GwfNpfType) :: this
    integer(I4B) :: kiter
    integer(I4B), intent(in) :: njasln
    real(DP), dimension(njasln), intent(inout) :: amat
    integer(I4B), intent(in), dimension(:) :: idxglo
    real(DP), intent(inout), dimension(:) :: rhs
    real(DP), intent(inout), dimension(:) :: hnew
    ! -- local
    integer(I4B) :: n, m, ii, idiag, ihc
    integer(I4B) :: isymcon, idiagm
    real(DP) :: hyn, hym
    real(DP) :: cond
! ------------------------------------------------------------------------------
    !
    ! -- Calculate conductance and put into amat
    !
    if (this%ixt3d /= 0) then
      call this%xt3d%xt3d_fc(kiter, njasln, amat, idxglo, rhs, hnew)
    else
      !
      do n = 1, this%dis%nodes
        do ii = this%dis%con%ia(n) + 1, this%dis%con%ia(n + 1) - 1
          if (this%dis%con%mask(ii) == 0) cycle

          m = this%dis%con%ja(ii)
          !
          ! -- Calculate conductance only for upper triangle but insert into
          !    upper and lower parts of amat.
          if (m < n) cycle
          ihc = this%dis%con%ihc(this%dis%con%jas(ii))
          hyn = this%hy_eff(n, m, ihc, ipos=ii)
          hym = this%hy_eff(m, n, ihc, ipos=ii)
          !
          ! -- Vertical connection
          if (ihc == 0) then
            !
            ! -- Calculate vertical conductance
            cond = vcond(this%ibound(n), this%ibound(m), &
                         this%icelltype(n), this%icelltype(m), this%inewton, &
                         this%ivarcv, this%idewatcv, &
                         this%condsat(this%dis%con%jas(ii)), hnew(n), hnew(m), &
                         hyn, hym, &
                         this%sat(n), this%sat(m), &
                         this%dis%top(n), this%dis%top(m), &
                         this%dis%bot(n), this%dis%bot(m), &
                         this%dis%con%hwva(this%dis%con%jas(ii)))
            !
            ! -- Vertical flow for perched conditions
            if (this%iperched /= 0) then
              if (this%icelltype(m) /= 0) then
                if (hnew(m) < this%dis%top(m)) then
                  !
                  ! -- Fill row n
                  idiag = this%dis%con%ia(n)
                  rhs(n) = rhs(n) - cond * this%dis%bot(n)
                  amat(idxglo(idiag)) = amat(idxglo(idiag)) - cond
                  !
                  ! -- Fill row m
                  isymcon = this%dis%con%isym(ii)
                  amat(idxglo(isymcon)) = amat(idxglo(isymcon)) + cond
                  rhs(m) = rhs(m) + cond * this%dis%bot(n)
                  !
                  ! -- cycle the connection loop
                  cycle
                end if
              end if
            end if
            !
          else
            !
            ! -- Horizontal conductance
            cond = hcond(this%ibound(n), this%ibound(m), &
                         this%icelltype(n), this%icelltype(m), &
                         this%inewton, this%inewton, &
                         this%dis%con%ihc(this%dis%con%jas(ii)), &
                         this%icellavg, this%iusgnrhc, this%inwtupw, &
                         this%condsat(this%dis%con%jas(ii)), &
                         hnew(n), hnew(m), this%sat(n), this%sat(m), hyn, hym, &
                         this%dis%top(n), this%dis%top(m), &
                         this%dis%bot(n), this%dis%bot(m), &
                         this%dis%con%cl1(this%dis%con%jas(ii)), &
                         this%dis%con%cl2(this%dis%con%jas(ii)), &
                         this%dis%con%hwva(this%dis%con%jas(ii)), &
                         this%satomega, this%satmin)
          end if
          !
          ! -- Fill row n
          idiag = this%dis%con%ia(n)
          amat(idxglo(ii)) = amat(idxglo(ii)) + cond
          amat(idxglo(idiag)) = amat(idxglo(idiag)) - cond
          !
          ! -- Fill row m
          isymcon = this%dis%con%isym(ii)
          idiagm = this%dis%con%ia(m)
          amat(idxglo(isymcon)) = amat(idxglo(isymcon)) + cond
          amat(idxglo(idiagm)) = amat(idxglo(idiagm)) - cond
        end do
      end do
      !
    end if
    !
    ! -- Return
    return
  end subroutine npf_fc

  subroutine npf_fn(this, kiter, njasln, amat, idxglo, rhs, hnew)
! ******************************************************************************
! npf_fn -- Fill newton terms
! ******************************************************************************
!
!    SPECIFICATIONS:
! ------------------------------------------------------------------------------
    ! -- dummy
    class(GwfNpfType) :: this
    integer(I4B) :: kiter
    integer(I4B), intent(in) :: njasln
    real(DP), dimension(njasln), intent(inout) :: amat
    integer(I4B), intent(in), dimension(:) :: idxglo
    real(DP), intent(inout), dimension(:) :: rhs
    real(DP), intent(inout), dimension(:) :: hnew
    ! -- local
    integer(I4B) :: nodes, nja
    integer(I4B) :: n, m, ii, idiag
    integer(I4B) :: isymcon, idiagm
    integer(I4B) :: iups
    integer(I4B) :: idn
    real(DP) :: cond
    real(DP) :: consterm
    real(DP) :: filledterm
    real(DP) :: derv
    real(DP) :: hds
    real(DP) :: term
    real(DP) :: afac
    real(DP) :: topup
    real(DP) :: botup
    real(DP) :: topdn
    real(DP) :: botdn
! ------------------------------------------------------------------------------
    !
    ! -- add newton terms to solution matrix
    !
    nodes = this%dis%nodes
    nja = this%dis%con%nja
    if (this%ixt3d /= 0) then
      call this%xt3d%xt3d_fn(kiter, nodes, nja, njasln, amat, idxglo, rhs, hnew)
    else
      !
      do n = 1, nodes
        idiag = this%dis%con%ia(n)
        do ii = this%dis%con%ia(n) + 1, this%dis%con%ia(n + 1) - 1
          if (this%dis%con%mask(ii) == 0) cycle

          m = this%dis%con%ja(ii)
          isymcon = this%dis%con%isym(ii)
          ! work on upper triangle
          if (m < n) cycle
          if (this%dis%con%ihc(this%dis%con%jas(ii)) == 0 .and. &
              this%ivarcv == 0) then
            !call this%vcond(n,m,hnew(n),hnew(m),ii,cond)
            ! do nothing
          else
            ! determine upstream node
            iups = m
            if (hnew(m) < hnew(n)) iups = n
            idn = n
            if (iups == n) idn = m
            !
            ! -- no newton terms if upstream cell is confined
            if (this%icelltype(iups) == 0) cycle
            !
            ! -- Set the upstream top and bot, and then recalculate for a
            !    vertically staggered horizontal connection
            topup = this%dis%top(iups)
            botup = this%dis%bot(iups)
            if (this%dis%con%ihc(this%dis%con%jas(ii)) == 2) then
              topup = min(this%dis%top(n), this%dis%top(m))
              botup = max(this%dis%bot(n), this%dis%bot(m))
            end if
            !
            ! get saturated conductivity for derivative
            cond = this%condsat(this%dis%con%jas(ii))
            !
            ! -- if using MODFLOW-NWT upstream weighting option apply
            !    factor to remove average thickness
            if (this%inwtupw /= 0) then
              topdn = this%dis%top(idn)
              botdn = this%dis%bot(idn)
              afac = DTWO / (DONE + (topdn - botdn) / (topup - botup))
              cond = cond * afac
            end if
            !
            ! compute additional term
            consterm = -cond * (hnew(iups) - hnew(idn)) !needs to use hwadi instead of hnew(idn)
            !filledterm = cond
            filledterm = amat(idxglo(ii))
            derv = sQuadraticSaturationDerivative(topup, botup, hnew(iups), &
                                                  this%satomega, this%satmin)
            idiagm = this%dis%con%ia(m)
            ! fill jacobian for n being the upstream node
            if (iups == n) then
              hds = hnew(m)
              !isymcon =  this%dis%con%isym(ii)
              term = consterm * derv
              rhs(n) = rhs(n) + term * hnew(n) !+ amat(idxglo(isymcon)) * (dwadi * hds - hds) !need to add dwadi
              rhs(m) = rhs(m) - term * hnew(n) !- amat(idxglo(isymcon)) * (dwadi * hds - hds) !need to add dwadi
              ! fill in row of n
              amat(idxglo(idiag)) = amat(idxglo(idiag)) + term
              ! fill newton term in off diagonal if active cell
              if (this%ibound(n) > 0) then
                amat(idxglo(ii)) = amat(idxglo(ii)) !* dwadi !need to add dwadi
              end if
              !fill row of m
              amat(idxglo(idiagm)) = amat(idxglo(idiagm)) !- filledterm * (dwadi - DONE) !need to add dwadi
              ! fill newton term in off diagonal if active cell
              if (this%ibound(m) > 0) then
                amat(idxglo(isymcon)) = amat(idxglo(isymcon)) - term
              end if
              ! fill jacobian for m being the upstream node
            else
              hds = hnew(n)
              term = -consterm * derv
              rhs(n) = rhs(n) + term * hnew(m) !+ amat(idxglo(ii)) * (dwadi * hds - hds) !need to add dwadi
              rhs(m) = rhs(m) - term * hnew(m) !- amat(idxglo(ii)) * (dwadi * hds - hds) !need to add dwadi
              ! fill in row of n
              amat(idxglo(idiag)) = amat(idxglo(idiag)) !- filledterm * (dwadi - DONE) !need to add dwadi
              ! fill newton term in off diagonal if active cell
              if (this%ibound(n) > 0) then
                amat(idxglo(ii)) = amat(idxglo(ii)) + term
              end if
              !fill row of m
              amat(idxglo(idiagm)) = amat(idxglo(idiagm)) - term
              ! fill newton term in off diagonal if active cell
              if (this%ibound(m) > 0) then
                amat(idxglo(isymcon)) = amat(idxglo(isymcon)) !* dwadi  !need to add dwadi
              end if
            end if
          end if

        end do
      end do
      !
    end if
    !
    ! -- Return
    return
  end subroutine npf_fn

  subroutine npf_nur(this, neqmod, x, xtemp, dx, inewtonur, dxmax, locmax)
! ******************************************************************************
! bnd_nur -- under-relaxation
! Subroutine: (1) Under-relaxation of Groundwater Flow Model Heads for current
!                 outer iteration using the cell bottoms at the bottom of the
!                 model
! ******************************************************************************
!
!    SPECIFICATIONS:
! ------------------------------------------------------------------------------
    ! -- dummy
    class(GwfNpfType) :: this
    integer(I4B), intent(in) :: neqmod
    real(DP), dimension(neqmod), intent(inout) :: x
    real(DP), dimension(neqmod), intent(in) :: xtemp
    real(DP), dimension(neqmod), intent(inout) :: dx
    integer(I4B), intent(inout) :: inewtonur
    real(DP), intent(inout) :: dxmax
    integer(I4B), intent(inout) :: locmax
    ! -- local
    integer(I4B) :: n
    real(DP) :: botm
    real(DP) :: xx
    real(DP) :: dxx
! ------------------------------------------------------------------------------

    !
    ! -- Newton-Raphson under-relaxation
    do n = 1, this%dis%nodes
      if (this%ibound(n) < 1) cycle
      if (this%icelltype(n) > 0) then
        botm = this%dis%bot(this%ibotnode(n))
        ! -- only apply Newton-Raphson under-relaxation if
        !    solution head is below the bottom of the model
        if (x(n) < botm) then
          inewtonur = 1
          xx = xtemp(n) * (DONE - DP9) + botm * DP9
          dxx = x(n) - xx
          if (abs(dxx) > abs(dxmax)) then
            locmax = n
            dxmax = dxx
          end if
          x(n) = xx
          dx(n) = DZERO
        end if
      end if
    end do
    !
    ! -- return
    return
  end subroutine npf_nur

  subroutine npf_cq(this, hnew, flowja)
! ******************************************************************************
! npf_cq -- Calculate flowja
! ******************************************************************************
!
!    SPECIFICATIONS:
! ------------------------------------------------------------------------------
    ! -- dummy
    class(GwfNpfType) :: this
    real(DP), intent(inout), dimension(:) :: hnew
    real(DP), intent(inout), dimension(:) :: flowja
    ! -- local
    integer(I4B) :: n, ipos, m
    real(DP) :: qnm
! ------------------------------------------------------------------------------
    !
    ! -- Calculate the flow across each cell face and store in flowja
    !
    if (this%ixt3d /= 0) then
      call this%xt3d%xt3d_flowja(hnew, flowja)
    else
      !
      do n = 1, this%dis%nodes
        do ipos = this%dis%con%ia(n) + 1, this%dis%con%ia(n + 1) - 1
          m = this%dis%con%ja(ipos)
          if (m < n) cycle
          call this%qcalc(n, m, hnew(n), hnew(m), ipos, qnm)
          flowja(ipos) = qnm
          flowja(this%dis%con%isym(ipos)) = -qnm
        end do
      end do
      !
    end if
    !
    ! -- Return
    return
  end subroutine npf_cq

  subroutine sgwf_npf_thksat(this, n, hn, thksat)
! ******************************************************************************
! sgwf_npf_thksat -- Fractional cell saturation
! ******************************************************************************
!
!    SPECIFICATIONS:
! ------------------------------------------------------------------------------
    ! -- dummy
    class(GwfNpfType) :: this
    integer(I4B), intent(in) :: n
    real(DP), intent(in) :: hn
    real(DP), intent(inout) :: thksat
! ------------------------------------------------------------------------------
    !
    ! -- Standard Formulation
    if (hn >= this%dis%top(n)) then
      thksat = DONE
    else
      thksat = (hn - this%dis%bot(n)) / (this%dis%top(n) - this%dis%bot(n))
    end if
    !
    ! -- Newton-Raphson Formulation
    if (this%inewton /= 0) then
      thksat = sQuadraticSaturation(this%dis%top(n), this%dis%bot(n), hn, &
                                    this%satomega, this%satmin)
      !if (thksat < this%satmin) thksat = this%satmin
    end if
    !
    ! -- Return
    return
  end subroutine sgwf_npf_thksat

  subroutine sgwf_npf_qcalc(this, n, m, hn, hm, icon, qnm)
! ******************************************************************************
! sgwf_npf_qcalc -- Flow between two cells
! ******************************************************************************
!
!    SPECIFICATIONS:
! ------------------------------------------------------------------------------
    ! -- dummy
    class(GwfNpfType) :: this
    integer(I4B), intent(in) :: n
    integer(I4B), intent(in) :: m
    real(DP), intent(in) :: hn
    real(DP), intent(in) :: hm
    integer(I4B), intent(in) :: icon
    real(DP), intent(inout) :: qnm
    ! -- local
    real(DP) :: hyn, hym
    real(DP) :: condnm
    real(DP) :: hntemp, hmtemp
    integer(I4B) :: ihc
! ------------------------------------------------------------------------------
    !
    ! -- Initialize
    ihc = this%dis%con%ihc(this%dis%con%jas(icon))
    hyn = this%hy_eff(n, m, ihc, ipos=icon)
    hym = this%hy_eff(m, n, ihc, ipos=icon)
    !
    ! -- Calculate conductance
    if (ihc == 0) then
      condnm = vcond(this%ibound(n), this%ibound(m), &
                     this%icelltype(n), this%icelltype(m), this%inewton, &
                     this%ivarcv, this%idewatcv, &
                     this%condsat(this%dis%con%jas(icon)), hn, hm, &
                     hyn, hym, &
                     this%sat(n), this%sat(m), &
                     this%dis%top(n), this%dis%top(m), &
                     this%dis%bot(n), this%dis%bot(m), &
                     this%dis%con%hwva(this%dis%con%jas(icon)))
    else
      condnm = hcond(this%ibound(n), this%ibound(m), &
                     this%icelltype(n), this%icelltype(m), &
                     this%inewton, this%inewton, &
                     this%dis%con%ihc(this%dis%con%jas(icon)), &
                     this%icellavg, this%iusgnrhc, this%inwtupw, &
                     this%condsat(this%dis%con%jas(icon)), &
                     hn, hm, this%sat(n), this%sat(m), hyn, hym, &
                     this%dis%top(n), this%dis%top(m), &
                     this%dis%bot(n), this%dis%bot(m), &
                     this%dis%con%cl1(this%dis%con%jas(icon)), &
                     this%dis%con%cl2(this%dis%con%jas(icon)), &
                     this%dis%con%hwva(this%dis%con%jas(icon)), &
                     this%satomega, this%satmin)
    end if
    !
    ! -- Initialize hntemp and hmtemp
    hntemp = hn
    hmtemp = hm
    !
    ! -- Check and adjust for dewatered conditions
    if (this%iperched /= 0) then
      if (this%dis%con%ihc(this%dis%con%jas(icon)) == 0) then
        if (n > m) then
          if (this%icelltype(n) /= 0) then
            if (hn < this%dis%top(n)) hntemp = this%dis%bot(m)
          end if
        else
          if (this%icelltype(m) /= 0) then
            if (hm < this%dis%top(m)) hmtemp = this%dis%bot(n)
          end if
        end if
      end if
    end if
    !
    ! -- Calculate flow positive into cell n
    qnm = condnm * (hmtemp - hntemp)
    !
    ! -- Return
    return
  end subroutine sgwf_npf_qcalc

  subroutine npf_save_model_flows(this, flowja, icbcfl, icbcun)
! ******************************************************************************
! npf_save_model_flows -- Record flowja and calculate specific discharge if requested
! ******************************************************************************
!
!    SPECIFICATIONS:
! ------------------------------------------------------------------------------
    ! -- dummy
    class(GwfNpfType) :: this
    real(DP), dimension(:), intent(in) :: flowja
    integer(I4B), intent(in) :: icbcfl
    integer(I4B), intent(in) :: icbcun
    ! -- local
    integer(I4B) :: ibinun
    !data
    ! -- formats
! ------------------------------------------------------------------------------
    !
    ! -- Set unit number for binary output
    if (this%ipakcb < 0) then
      ibinun = icbcun
    elseif (this%ipakcb == 0) then
      ibinun = 0
    else
      ibinun = this%ipakcb
    end if
    if (icbcfl == 0) ibinun = 0
    !
    ! -- Write the face flows if requested
    if (ibinun /= 0) then
      call this%dis%record_connection_array(flowja, ibinun, this%iout)
    end if
    !
    ! -- Calculate specific discharge at cell centers and write, if requested
    if (this%icalcspdis /= 0) then
      if (ibinun /= 0) call this%sav_spdis(ibinun)
    end if
    !
    ! -- Save saturation, if requested
    if (this%isavsat /= 0) then
      if (ibinun /= 0) call this%sav_sat(ibinun)
    end if
    !
    ! -- Return
    return
  end subroutine npf_save_model_flows

  subroutine npf_print_model_flows(this, ibudfl, flowja)
! ******************************************************************************
! npf_ot -- Budget
! ******************************************************************************
!
!    SPECIFICATIONS:
! ------------------------------------------------------------------------------
    ! -- modules
    use TdisModule, only: kper, kstp
    use ConstantsModule, only: LENBIGLINE
    ! -- dummy
    class(GwfNpfType) :: this
    integer(I4B), intent(in) :: ibudfl
    real(DP), intent(inout), dimension(:) :: flowja
    ! -- local
    character(len=LENBIGLINE) :: line
    character(len=30) :: tempstr
    integer(I4B) :: n, ipos, m
    real(DP) :: qnm
    ! -- formats
    character(len=*), parameter :: fmtiprflow = &
      &"(/,4x,'CALCULATED INTERCELL FLOW FOR PERIOD ', i0, ' STEP ', i0)"
! ------------------------------------------------------------------------------
    !
    ! -- Write flowja to list file if requested
    if (ibudfl /= 0 .and. this%iprflow > 0) then
      write (this%iout, fmtiprflow) kper, kstp
      do n = 1, this%dis%nodes
        line = ''
        call this%dis%noder_to_string(n, tempstr)
        line = trim(tempstr)//':'
        do ipos = this%dis%con%ia(n) + 1, this%dis%con%ia(n + 1) - 1
          m = this%dis%con%ja(ipos)
          call this%dis%noder_to_string(m, tempstr)
          line = trim(line)//' '//trim(tempstr)
          qnm = flowja(ipos)
          write (tempstr, '(1pg15.6)') qnm
          line = trim(line)//' '//trim(adjustl(tempstr))
        end do
        write (this%iout, '(a)') trim(line)
      end do
    end if
    !
    ! -- Return
    return
  end subroutine npf_print_model_flows

  subroutine npf_da(this)
! ******************************************************************************
! npf_da -- Deallocate variables
! ******************************************************************************
!
!    SPECIFICATIONS:
! ------------------------------------------------------------------------------
    ! -- modules
    use MemoryManagerModule, only: mem_deallocate
    ! -- dummy
    class(GwfNpftype) :: this
! ------------------------------------------------------------------------------
    !
    ! -- TVK
    if (this%intvk /= 0) then
      call this%tvk%da()
      deallocate (this%tvk)
    end if
    !
    ! -- Strings
    !
    ! -- Scalars
    call mem_deallocate(this%iname)
    call mem_deallocate(this%ixt3d)
    call mem_deallocate(this%satomega)
    call mem_deallocate(this%hnoflo)
    call mem_deallocate(this%hdry)
    call mem_deallocate(this%icellavg)
    call mem_deallocate(this%ikmod)
    call mem_deallocate(this%iavgkeff)
    call mem_deallocate(this%ik22)
    call mem_deallocate(this%ik33)
    call mem_deallocate(this%iperched)
    call mem_deallocate(this%ivarcv)
    call mem_deallocate(this%idewatcv)
    call mem_deallocate(this%ithickstrt)
    call mem_deallocate(this%iusgnrhc)
    call mem_deallocate(this%inwtupw)
    call mem_deallocate(this%isavspdis)
    call mem_deallocate(this%isavsat)
    call mem_deallocate(this%icalcspdis)
    call mem_deallocate(this%irewet)
    call mem_deallocate(this%wetfct)
    call mem_deallocate(this%iwetit)
    call mem_deallocate(this%ihdwet)
    call mem_deallocate(this%satmin)
    call mem_deallocate(this%ibotnode)
    call mem_deallocate(this%iwetdry)
    call mem_deallocate(this%iangle1)
    call mem_deallocate(this%iangle2)
    call mem_deallocate(this%iangle3)
    call mem_deallocate(this%nedges)
    call mem_deallocate(this%lastedge)
    call mem_deallocate(this%ik22overk)
    call mem_deallocate(this%ik33overk)
    call mem_deallocate(this%intvk)
    call mem_deallocate(this%invsc)
    call mem_deallocate(this%kchangeper)
    call mem_deallocate(this%kchangestp)
    !
    ! -- Deallocate arrays
    deallocate (this%aname)
    call mem_deallocate(this%ithickstartflag)
    call mem_deallocate(this%icelltype)
    call mem_deallocate(this%k11)
<<<<<<< HEAD
    call mem_deallocate(this%k22, 'K22', trim(this%memoryPath))
    call mem_deallocate(this%k33, 'K33', trim(this%memoryPath))
    call mem_deallocate(this%k11_input, 'K11_INPUT', trim(this%memoryPath))
    call mem_deallocate(this%k22_input, 'K22_INPUT', trim(this%memoryPath))
    call mem_deallocate(this%k33_input, 'K33_INPUT', trim(this%memoryPath))
=======
    call mem_deallocate(this%k22)
    call mem_deallocate(this%k33)
>>>>>>> aad8ca03
    call mem_deallocate(this%sat)
    call mem_deallocate(this%condsat)
    call mem_deallocate(this%wetdry)
    call mem_deallocate(this%angle1)
    call mem_deallocate(this%angle2)
    call mem_deallocate(this%angle3)
    call mem_deallocate(this%nodedge)
    call mem_deallocate(this%ihcedge)
    call mem_deallocate(this%propsedge)
    call mem_deallocate(this%spdis)
    call mem_deallocate(this%nodekchange)
    !
    ! -- deallocate parent
    call this%NumericalPackageType%da()
    !
    ! -- Return
    return
  end subroutine npf_da

  subroutine allocate_scalars(this)
! ******************************************************************************
! allocate_scalars -- Allocate scalar pointer variables
! ******************************************************************************
!
!    SPECIFICATIONS:
! ------------------------------------------------------------------------------
    ! -- modules
    use MemoryManagerModule, only: mem_allocate, mem_setptr
    use MemoryHelperModule, only: create_mem_path
    ! -- dummy
    class(GwfNpftype) :: this
! ------------------------------------------------------------------------------
    !
    ! -- allocate scalars in NumericalPackageType
    call this%NumericalPackageType%allocate_scalars()
    !
    ! -- Allocate scalars
    call mem_allocate(this%iname, 'INAME', this%memoryPath)
    call mem_allocate(this%ixt3d, 'IXT3D', this%memoryPath)
    call mem_allocate(this%satomega, 'SATOMEGA', this%memoryPath)
    call mem_allocate(this%hnoflo, 'HNOFLO', this%memoryPath)
    call mem_allocate(this%hdry, 'HDRY', this%memoryPath)
    call mem_allocate(this%icellavg, 'ICELLAVG', this%memoryPath)
    call mem_allocate(this%ikmod, 'IKMOD', this%memoryPath)
    call mem_allocate(this%iavgkeff, 'IAVGKEFF', this%memoryPath)
    call mem_allocate(this%ik22, 'IK22', this%memoryPath)
    call mem_allocate(this%ik33, 'IK33', this%memoryPath)
    call mem_allocate(this%ik22overk, 'IK22OVERK', this%memoryPath)
    call mem_allocate(this%ik33overk, 'IK33OVERK', this%memoryPath)
    call mem_allocate(this%iperched, 'IPERCHED', this%memoryPath)
    call mem_allocate(this%ivarcv, 'IVARCV', this%memoryPath)
    call mem_allocate(this%idewatcv, 'IDEWATCV', this%memoryPath)
    call mem_allocate(this%ithickstrt, 'ITHICKSTRT', this%memoryPath)
    call mem_allocate(this%iusgnrhc, 'IUSGNRHC', this%memoryPath)
    call mem_allocate(this%inwtupw, 'INWTUPW', this%memoryPath)
    call mem_allocate(this%icalcspdis, 'ICALCSPDIS', this%memoryPath)
    call mem_allocate(this%isavspdis, 'ISAVSPDIS', this%memoryPath)
    call mem_allocate(this%isavsat, 'ISAVSAT', this%memoryPath)
    call mem_allocate(this%irewet, 'IREWET', this%memoryPath)
    call mem_allocate(this%wetfct, 'WETFCT', this%memoryPath)
    call mem_allocate(this%iwetit, 'IWETIT', this%memoryPath)
    call mem_allocate(this%ihdwet, 'IHDWET', this%memoryPath)
    call mem_allocate(this%satmin, 'SATMIN', this%memoryPath)
    call mem_allocate(this%iangle1, 'IANGLE1', this%memoryPath)
    call mem_allocate(this%iangle2, 'IANGLE2', this%memoryPath)
    call mem_allocate(this%iangle3, 'IANGLE3', this%memoryPath)
    call mem_allocate(this%iwetdry, 'IWETDRY', this%memoryPath)
    call mem_allocate(this%nedges, 'NEDGES', this%memoryPath)
    call mem_allocate(this%lastedge, 'LASTEDGE', this%memoryPath)
    call mem_allocate(this%intvk, 'INTVK', this%memoryPath)
    call mem_allocate(this%invsc, 'INVSC', this%memoryPath)
    call mem_allocate(this%kchangeper, 'KCHANGEPER', this%memoryPath)
    call mem_allocate(this%kchangestp, 'KCHANGESTP', this%memoryPath)
    !
    ! -- set pointer to inewtonur
    call mem_setptr(this%igwfnewtonur, 'INEWTONUR', &
                    create_mem_path(this%name_model))
    !
    ! -- Initialize value
    this%iname = 8
    this%ixt3d = 0
    this%satomega = DZERO
    this%hnoflo = DHNOFLO !1.d30
    this%hdry = DHDRY !-1.d30
    this%icellavg = 0
    this%ikmod = 0
    this%iavgkeff = 0
    this%ik22 = 0
    this%ik33 = 0
    this%ik22overk = 0
    this%ik33overk = 0
    this%iperched = 0
    this%ivarcv = 0
    this%idewatcv = 0
    this%ithickstrt = 0
    this%iusgnrhc = 0
    this%inwtupw = 0
    this%icalcspdis = 0
    this%isavspdis = 0
    this%isavsat = 0
    this%irewet = 0
    this%wetfct = DONE
    this%iwetit = 1
    this%ihdwet = 0
    this%satmin = DZERO ! DEM7
    this%iangle1 = 0
    this%iangle2 = 0
    this%iangle3 = 0
    this%iwetdry = 0
    this%nedges = 0
    this%lastedge = 0
    this%intvk = 0
    this%invsc = 0
    this%kchangeper = 0
    this%kchangestp = 0
    !
    ! -- If newton is on, then NPF creates asymmetric matrix
    this%iasym = this%inewton
    !
    ! -- Return
    return
  end subroutine allocate_scalars

  subroutine store_original_k_arrays(this, ncells, njas)
!
!    SPECIFICATIONS:
! ------------------------------------------------------------------------------
    ! -- modules
    use MemoryManagerModule, only: mem_allocate
    ! -- dummy
    class(GwfNpftype) :: this
    integer(I4B), intent(in) :: ncells
    integer(I4B), intent(in) :: njas
    ! -- local
    integer(I4B) :: n
! ------------------------------------------------------------------------------
    !
    ! -- Retain copy of user-specified K arrays 
    do n = 1, ncells
      this%k11_input(n) = this%k11(n)
      if (this%ik22 /= 0) then
        this%k22_input(n) = this%k22(n)
      end if
      if (this%ik33 /= 0) then
        this%k33_input(n) = this%k33(n)
      end if
    end do
    !
    ! -- Return
    return
  end subroutine store_original_k_arrays
  
  subroutine allocate_arrays(this, ncells, njas)
! ******************************************************************************
! allocate_arrays -- Allocate npf arrays
! ******************************************************************************
!
!    SPECIFICATIONS:
! ------------------------------------------------------------------------------
    ! -- modules
    use MemoryManagerModule, only: mem_allocate
    ! -- dummy
    class(GwfNpftype) :: this
    integer(I4B), intent(in) :: ncells
    integer(I4B), intent(in) :: njas
    ! -- local
    integer(I4B) :: n
! ------------------------------------------------------------------------------
    !
    call mem_allocate(this%ithickstartflag, ncells, 'ITHICKSTARTFLAG', &
                      this%memoryPath)
    call mem_allocate(this%icelltype, ncells, 'ICELLTYPE', this%memoryPath)
    call mem_allocate(this%k11, ncells, 'K11', this%memoryPath)
    call mem_allocate(this%sat, ncells, 'SAT', this%memoryPath)
    call mem_allocate(this%condsat, njas, 'CONDSAT', this%memoryPath)
    !
    ! -- Optional arrays dimensioned to full size initially
    call mem_allocate(this%k22, ncells, 'K22', this%memoryPath)
    call mem_allocate(this%k33, ncells, 'K33', this%memoryPath)
    call mem_allocate(this%k11_input, ncells, 'K11_INPUT', this%memoryPath)
    call mem_allocate(this%k22_input, ncells, 'K22_INPUT', this%memoryPath)
    call mem_allocate(this%k33_input, ncells, 'K33_INPUT', this%memoryPath)
    call mem_allocate(this%wetdry, ncells, 'WETDRY', this%memoryPath)
    call mem_allocate(this%angle1, ncells, 'ANGLE1', this%memoryPath)
    call mem_allocate(this%angle2, ncells, 'ANGLE2', this%memoryPath)
    call mem_allocate(this%angle3, ncells, 'ANGLE3', this%memoryPath)
    !
    ! -- Optional arrays
    call mem_allocate(this%ibotnode, 0, 'IBOTNODE', this%memoryPath)
    !
    ! -- Specific discharge
    if (this%icalcspdis == 1) then
      call mem_allocate(this%spdis, 3, ncells, 'SPDIS', this%memoryPath)
      call mem_allocate(this%nodedge, this%nedges, 'NODEDGE', this%memoryPath)
      call mem_allocate(this%ihcedge, this%nedges, 'IHCEDGE', this%memoryPath)
      call mem_allocate(this%propsedge, 5, this%nedges, 'PROPSEDGE', &
                        this%memoryPath)
      do n = 1, ncells
        this%spdis(:, n) = DZERO
      end do
    else
      call mem_allocate(this%spdis, 3, 0, 'SPDIS', this%memoryPath)
      call mem_allocate(this%nodedge, 0, 'NODEDGE', this%memoryPath)
      call mem_allocate(this%ihcedge, 0, 'IHCEDGE', this%memoryPath)
      call mem_allocate(this%propsedge, 0, 0, 'PROPSEDGE', this%memoryPath)
    end if
    !
    ! -- Time-varying property flag arrays
    call mem_allocate(this%nodekchange, ncells, 'NODEKCHANGE', this%memoryPath)
    !
    ! -- initialize iangle1, iangle2, iangle3, and wetdry
    do n = 1, ncells
      this%angle1(n) = DZERO
      this%angle2(n) = DZERO
      this%angle3(n) = DZERO
      this%wetdry(n) = DZERO
      this%nodekchange(n) = DZERO
    end do
    !
    ! -- allocate variable names
    allocate (this%aname(this%iname))
    this%aname = ['               ICELLTYPE', '                       K', &
                  '                     K33', '                     K22', &
                  '                  WETDRY', '                  ANGLE1', &
                  '                  ANGLE2', '                  ANGLE3']
    !
    ! -- return
    return
  end subroutine allocate_arrays

  subroutine read_options(this)
! ******************************************************************************
! read_options -- Read the options
! ******************************************************************************
!
!    SPECIFICATIONS:
! ------------------------------------------------------------------------------
    ! -- modules
    use ConstantsModule, only: LINELENGTH
    use SimModule, only: store_error, count_errors
    implicit none
    ! -- dummy
    class(GwfNpftype) :: this
    ! -- local
    character(len=LINELENGTH) :: errmsg, keyword, fname
    integer(I4B) :: ierr
    logical :: isfound, endOfBlock
    ! -- formats
    character(len=*), parameter :: fmtiprflow = &
      "(4x,'CELL-BY-CELL FLOW INFORMATION WILL BE PRINTED TO LISTING FILE &
      &WHENEVER ICBCFL IS NOT ZERO.')"
    character(len=*), parameter :: fmtisvflow = &
      "(4x,'CELL-BY-CELL FLOW INFORMATION WILL BE SAVED TO BINARY FILE &
      &WHENEVER ICBCFL IS NOT ZERO.')"
    character(len=*), parameter :: fmtcellavg = &
      &"(4x,'ALTERNATIVE CELL AVERAGING HAS BEEN SET TO ', a)"
    character(len=*), parameter :: fmtnct = &
      &"(1x, 'Negative cell thickness at cell: ', a)"
    ! -- data
! ------------------------------------------------------------------------------
    !
    ! -- get options block
    call this%parser%GetBlock('OPTIONS', isfound, ierr, &
                              supportOpenClose=.true., blockRequired=.false.)
    !
    ! -- parse options block if detected
    if (isfound) then
      write (this%iout, '(1x,a)') 'PROCESSING NPF OPTIONS'
      do
        call this%parser%GetNextLine(endOfBlock)
        if (endOfBlock) exit
        call this%parser%GetStringCaps(keyword)
        select case (keyword)
        case ('PRINT_FLOWS')
          this%iprflow = 1
          write (this%iout, fmtiprflow)
        case ('SAVE_FLOWS')
          this%ipakcb = -1
          write (this%iout, fmtisvflow)
        case ('ALTERNATIVE_CELL_AVERAGING')
          call this%parser%GetStringCaps(keyword)
          select case (keyword)
          case ('LOGARITHMIC')
            this%icellavg = 1
            write (this%iout, fmtcellavg) 'LOGARITHMIC'
          case ('AMT-LMK')
            this%icellavg = 2
            write (this%iout, fmtcellavg) 'AMT-LMK'
          case ('AMT-HMK')
            this%icellavg = 3
            write (this%iout, fmtcellavg) 'AMT-HMK'
          case default
            write (errmsg, '(4x,a,a)') 'UNKNOWN CELL AVERAGING METHOD: ', &
              keyword
            call store_error(errmsg)
            call this%parser%StoreErrorUnit()
          end select
          write (this%iout, '(4x,a,a)') &
            'CELL AVERAGING METHOD HAS BEEN SET TO: ', keyword
        case ('THICKSTRT')
          this%ithickstrt = 1
          write (this%iout, '(4x,a)') 'THICKSTRT OPTION HAS BEEN ACTIVATED.'
        case ('PERCHED')
          this%iperched = 1
          write (this%iout, '(4x,a)') &
            'VERTICAL FLOW WILL BE ADJUSTED FOR PERCHED CONDITIONS.'
        case ('VARIABLECV')
          this%ivarcv = 1
          write (this%iout, '(4x,a)') &
            'VERTICAL CONDUCTANCE VARIES WITH WATER TABLE.'
          call this%parser%GetStringCaps(keyword)
          if (keyword == 'DEWATERED') then
            this%idewatcv = 1
            write (this%iout, '(4x,a)') &
              'VERTICAL CONDUCTANCE ACCOUNTS FOR DEWATERED PORTION OF '// &
              'AN UNDERLYING CELL.'
          end if
        case ('REWET')
          call this%rewet_options()
        case ('XT3D')
          this%ixt3d = 1
          write (this%iout, '(4x,a)') &
            'XT3D FORMULATION IS SELECTED.'
          call this%parser%GetStringCaps(keyword)
          if (keyword == 'RHS') then
            this%ixt3d = 2
          end if
        case ('SAVE_SPECIFIC_DISCHARGE')
          this%icalcspdis = 1
          this%isavspdis = 1
          write (this%iout, '(4x,a)') &
            'SPECIFIC DISCHARGE WILL BE CALCULATED AT CELL CENTERS '// &
            'AND WRITTEN TO DATA-SPDIS IN BUDGET FILE WHEN REQUESTED.'
        case ('SAVE_SATURATION')
          this%isavsat = 1
          write (this%iout, '(4x,a)') &
            'SATURATION WILL BE WRITTEN TO DATA-SAT IN BUDGET FILE '// &
            'WHEN REQUESTED.'
        case ('K22OVERK')
          this%ik22overk = 1
          write (this%iout, '(4x,a)') &
            'VALUES SPECIFIED FOR K22 ARE ANISOTROPY RATIOS AND '// &
            'WILL BE MULTIPLIED BY K BEFORE BEING USED IN CALCULATIONS.'
        case ('K33OVERK')
          this%ik33overk = 1
          write (this%iout, '(4x,a)') &
            'VALUES SPECIFIED FOR K33 ARE ANISOTROPY RATIOS AND '// &
            'WILL BE MULTIPLIED BY K BEFORE BEING USED IN CALCULATIONS.'
        case ('TVK6')
          if (this%intvk /= 0) then
            errmsg = 'Multiple TVK6 keywords detected in OPTIONS block.'// &
                     ' Only one TVK6 entry allowed.'
            call store_error(errmsg, terminate=.TRUE.)
          end if
          call this%parser%GetStringCaps(keyword)
          if (trim(adjustl(keyword)) /= 'FILEIN') then
            errmsg = 'TVK6 keyword must be followed by "FILEIN" '// &
                     'then by filename.'
            call store_error(errmsg, terminate=.TRUE.)
          end if
          call this%parser%GetString(fname)
          this%intvk = GetUnit()
          call openfile(this%intvk, this%iout, fname, 'TVK')
          call tvk_cr(this%tvk, this%name_model, this%intvk, this%iout)
          !
          ! -- The following are options that are only available in the
          !    development version and are not included in the documentation.
          !    These options are only available when IDEVELOPMODE in
          !    constants module is set to 1
        case ('DEV_NO_NEWTON')
          call this%parser%DevOpt()
          this%inewton = 0
          write (this%iout, '(4x,a)') &
            'NEWTON-RAPHSON method disabled for unconfined cells'
          this%iasym = 0
        case ('DEV_MODFLOWUSG_UPSTREAM_WEIGHTED_SATURATION')
          call this%parser%DevOpt()
          this%iusgnrhc = 1
          write (this%iout, '(4x,a)') &
            'MODFLOW-USG saturation calculation method will be used '
        case ('DEV_MODFLOWNWT_UPSTREAM_WEIGHTING')
          call this%parser%DevOpt()
          this%inwtupw = 1
          write (this%iout, '(4x,a)') &
            'MODFLOW-NWT upstream weighting method will be used '
        case ('DEV_MINIMUM_SATURATED_THICKNESS')
          call this%parser%DevOpt()
          this%satmin = this%parser%GetDouble()
          write (this%iout, '(4x,a,1pg15.6)') &
            'MINIMUM SATURATED THICKNESS HAS BEEN SET TO: ', &
            this%satmin
        case ('DEV_OMEGA')
          call this%parser%DevOpt()
          this%satomega = this%parser%GetDouble()
          write (this%iout, '(4x,a,1pg15.6)') &
            'SATURATION OMEGA: ', this%satomega

        case default
          write (errmsg, '(4x,a,a)') 'Unknown NPF option: ', trim(keyword)
          call store_error(errmsg)
          call this%parser%StoreErrorUnit()
        end select
      end do
      write (this%iout, '(1x,a)') 'END OF NPF OPTIONS'
    end if
    ! -- check if this%iusgnrhc has been enabled for a model that is not using
    !    the Newton-Raphson formulation
    if (this%iusgnrhc > 0 .and. this%inewton == 0) then
      this%iusgnrhc = 0
      write (this%iout, '(4x,a,3(1x,a))') &
        '****WARNING. MODFLOW-USG saturation calculation not needed', &
        'for a model that is using the standard conductance formulation.', &
        'Resetting DEV_MODFLOWUSG_UPSTREAM_WEIGHTED_SATURATION OPTION from', &
        '1 to 0.'
    end if
    !
    ! -- check that the this%inwtupw option is not specified for non-newton
    !    models
    if (this%inwtupw /= 0 .and. this%inewton == 0) then
      this%inwtupw = 0
      write (this%iout, '(4x,a,3(1x,a))') &
        '****WARNING. The DEV_MODFLOWNWT_UPSTREAM_WEIGHTING option has', &
        'been specified for a model that is using the standard conductance', &
        'formulation. Resetting DEV_MODFLOWNWT_UPSTREAM_WEIGHTING OPTION from', &
        '1 to 0.'
    end if
    !
    ! -- check that the transmissivity weighting functions are not specified with
    !    with the this%inwtupw option
    if (this%inwtupw /= 0 .and. this%icellavg < 2) then
      write (errmsg, '(4x,a,2(1x,a))') &
        '****ERROR. THE DEV_MODFLOWNWT_UPSTREAM_WEIGHTING OPTION CAN', &
        'ONLY BE SPECIFIED WITH THE AMT-LMK AND AMT-HMK', &
        'ALTERNATIVE_CELL_AVERAGING OPTIONS IN THE NPF PACKAGE.'
      call store_error(errmsg)
    end if
    !
    ! -- check that this%iusgnrhc and this%inwtupw have not both been enabled
    if (this%iusgnrhc /= 0 .and. this%inwtupw /= 0) then
      write (errmsg, '(4x,a,2(1x,a))') &
        '****ERROR. THE DEV_MODFLOWUSG_UPSTREAM_WEIGHTED_SATURATION', &
        'AND DEV_MODFLOWNWT_UPSTREAM_WEIGHTING OPTIONS CANNOT BE', &
        'SPECIFIED IN THE SAME NPF PACKAGE.'
      call store_error(errmsg)
    end if
    !
    ! -- set omega value used for saturation calculations
    if (this%inewton > 0) then
      this%satomega = DEM6
    end if
    !
    ! -- terminate if errors encountered in options block
    if (count_errors() > 0) then
      call this%parser%StoreErrorUnit()
    end if
    !
    ! -- Return
    return
  end subroutine read_options

  subroutine set_options(this, options)
    class(GwfNpftype) :: this
    type(GwfNpfOptionsType), intent(in) :: options

    this%icellavg = options%icellavg
    this%ithickstrt = options%ithickstrt
    this%iperched = options%iperched
    this%ivarcv = options%ivarcv
    this%idewatcv = options%idewatcv
    this%irewet = options%irewet
    this%wetfct = options%wetfct
    this%iwetit = options%iwetit
    this%ihdwet = options%ihdwet

  end subroutine set_options

  subroutine rewet_options(this)
! ******************************************************************************
! rewet_options -- Set rewet options
! ******************************************************************************
!
!    SPECIFICATIONS:
! ------------------------------------------------------------------------------
    ! -- modules
    use SimModule, only: store_error
    use ConstantsModule, only: LINELENGTH
    ! -- dummy
    class(GwfNpftype) :: this
    ! -- local
    integer(I4B) :: ival
    character(len=LINELENGTH) :: keyword, errmsg
    logical, dimension(3) :: lfound = .false.
! ------------------------------------------------------------------------------
    !
    ! -- If rewet already set, then terminate with error
    if (this%irewet == 1) then
      write (errmsg, '(a)') 'ERROR WITH NPF REWET OPTION.  REWET WAS '// &
        'ALREADY SET.  REMOVE DUPLICATE REWET ENTRIES '// &
        'FROM NPF OPTIONS BLOCK.'
      call store_error(errmsg)
      call this%parser%StoreErrorUnit()
    end if
    this%irewet = 1
    write (this%iout, '(4x,a)') 'REWETTING IS ACTIVE.'
    !
    ! -- Parse rewet options
    do
      call this%parser%GetStringCaps(keyword)
      if (keyword == '') exit
      select case (keyword)
      case ('WETFCT')
        this%wetfct = this%parser%GetDouble()
        write (this%iout, '(4x,a,1pg15.6)') &
          'WETTING FACTOR HAS BEEN SET TO: ', this%wetfct
        lfound(1) = .true.
      case ('IWETIT')
        if (.not. lfound(1)) then
          write (errmsg, '(4x,a)') &
            'NPF rewetting flags must be specified in order. '// &
            'Found iwetit but wetfct not specified.'
          call store_error(errmsg)
          call this%parser%StoreErrorUnit()
        end if
        ival = this%parser%GetInteger()
        if (ival <= 0) ival = 1
        this%iwetit = ival
        write (this%iout, '(4x,a,i5)') 'IWETIT HAS BEEN SET TO: ', &
          this%iwetit
        lfound(2) = .true.
      case ('IHDWET')
        if (.not. lfound(2)) then
          write (errmsg, '(4x,a)') &
            'NPF rewetting flags must be specified in order. '// &
            'Found ihdwet but iwetit not specified.'
          call store_error(errmsg)
          call this%parser%StoreErrorUnit()
        end if
        this%ihdwet = this%parser%GetInteger()
        write (this%iout, '(4x,a,i5)') 'IHDWET HAS BEEN SET TO: ', &
          this%ihdwet
        lfound(3) = .true.
      case default
        write (errmsg, '(4x,a,a)') 'Unknown NPF rewet option: ', trim(keyword)
        call store_error(errmsg)
        call this%parser%StoreErrorUnit()
      end select
    end do
    !
    if (.not. lfound(3)) then
      write (errmsg, '(4x,a)') &
        '****ERROR. NPF REWETTING FLAGS MUST BE SPECIFIED IN ORDER. '// &
        'DID NOT FIND IHDWET AS LAST REWET SETTING.'
      call store_error(errmsg)
      call this%parser%StoreErrorUnit()
    end if
    !
    ! -- Write rewet settings
    write (this%iout, '(4x, a)') 'THE FOLLOWING REWET SETTINGS WILL BE USED.'
    write (this%iout, '(6x, a,1pg15.6)') '  WETFCT = ', this%wetfct
    write (this%iout, '(6x, a,i0)') '  IWETIT = ', this%iwetit
    write (this%iout, '(6x, a,i0)') '  IHDWET = ', this%ihdwet
    !
    ! -- Return
    return
  end subroutine rewet_options

  subroutine check_options(this)
! ******************************************************************************
! check_options -- Check for conflicting NPF options
! ******************************************************************************
!
!    SPECIFICATIONS:
! ------------------------------------------------------------------------------
    ! -- modules
    use SimModule, only: store_error, count_errors
    use ConstantsModule, only: LINELENGTH
    ! -- dummy
    class(GwfNpftype) :: this
    ! -- local
    character(len=LINELENGTH) :: errmsg
! ------------------------------------------------------------------------------
    !
    if (this%inewton > 0) then
      if (this%iperched > 0) then
        write (errmsg, '(a)') 'ERROR IN NPF OPTIONS. NEWTON OPTION CANNOT '// &
          'BE USED WITH PERCHED OPTION.'
        call store_error(errmsg)
      end if
      if (this%ivarcv > 0) then
        write (errmsg, '(a)') 'ERROR IN NPF OPTIONS. NEWTON OPTION CANNOT '// &
          'BE USED WITH VARIABLECV OPTION.'
        call store_error(errmsg)
      end if
      if (this%irewet > 0) then
        write (errmsg, '(a)') 'ERROR IN NPF OPTIONS. NEWTON OPTION CANNOT '// &
          'BE USED WITH REWET OPTION.'
        call store_error(errmsg)
      end if
    end if
    !
    if (this%ixt3d /= 0) then
      if (this%icellavg > 0) then
        write (errmsg, '(a)') 'ERROR IN NPF OPTIONS. '// &
          'ALTERNATIVE_CELL_AVERAGING OPTION '// &
          'CANNOT BE USED WITH XT3D OPTION.'
        call store_error(errmsg)
      end if
      if (this%ithickstrt > 0) then
        write (errmsg, '(a)') 'ERROR IN NPF OPTIONS. THICKSTRT OPTION '// &
          'CANNOT BE USED WITH XT3D OPTION.'
        call store_error(errmsg)
      end if
      if (this%iperched > 0) then
        write (errmsg, '(a)') 'ERROR IN NPF OPTIONS. PERCHED OPTION '// &
          'CANNOT BE USED WITH XT3D OPTION.'
        call store_error(errmsg)
      end if
      if (this%ivarcv > 0) then
        write (errmsg, '(a)') 'ERROR IN NPF OPTIONS. VARIABLECV OPTION '// &
          'CANNOT BE USED WITH XT3D OPTION.'
        call store_error(errmsg)
      end if
    end if
    !
    ! -- Terminate if errors
    if (count_errors() > 0) then
      call this%parser%StoreErrorUnit()
    end if
    !
    ! -- Return
    return
  end subroutine check_options

  subroutine read_grid_data(this)
! ******************************************************************************
! read_grid_data -- read the npf data block
! ******************************************************************************
!
!    SPECIFICATIONS:
! ------------------------------------------------------------------------------
    ! -- modules
    use ConstantsModule, only: LINELENGTH, DONE, DPIO180
    use MemoryManagerModule, only: mem_allocate, mem_reallocate, mem_deallocate, &
                                   mem_reassignptr
    use SimModule, only: store_error, count_errors
    ! -- dummy
    class(GwfNpftype) :: this
    ! -- local
    character(len=LINELENGTH) :: errmsg
    integer(I4B) :: n, ierr
    logical :: isfound
    logical, dimension(8) :: lname
    character(len=24), dimension(:), pointer :: aname
    character(len=24), dimension(8) :: varinames
    ! -- formats
    character(len=*), parameter :: fmtiprflow = &
      "(4x,'CELL-BY-CELL FLOW INFORMATION WILL BE PRINTED TO LISTING FILE &
      &WHENEVER ICBCFL IS NOT ZERO.')"
    character(len=*), parameter :: fmtisvflow = &
      "(4x,'CELL-BY-CELL FLOW INFORMATION WILL BE SAVED TO BINARY FILE &
      &WHENEVER ICBCFL IS NOT ZERO.')"
    character(len=*), parameter :: fmtnct = &
      &"(1x, 'Negative cell thickness at cell: ', a)"
    ! -- data
    !data aname(1) /'               ICELLTYPE'/
    !data aname(2) /'                       K'/
    !data aname(3) /'                     K33'/
    !data aname(4) /'                     K22'/
    !data aname(5) /'                  WETDRY'/
    !data aname(6) /'                  ANGLE1'/
    !data aname(7) /'                  ANGLE2'/
    !data aname(8) /'                  ANGLE3'/
! ------------------------------------------------------------------------------
    !
    ! -- Initialize
    aname => this%aname
    do n = 1, size(aname)
      varinames(n) = adjustl(aname(n))
      lname(n) = .false.
    end do
    varinames(2) = 'K11                     '
    !
    ! -- Read all of the arrays in the GRIDDATA block using the get_block_data
    !    method, which is part of NumericalPackageType
    call this%parser%GetBlock('GRIDDATA', isfound, ierr)
    if (isfound) then
      write (this%iout, '(1x,a)') 'PROCESSING GRIDDATA'
      call this%get_block_data(aname, lname, varinames)
    else
      write (errmsg, '(1x,a)') 'Required GRIDDATA block not found.'
      call store_error(errmsg)
      call this%parser%StoreErrorUnit()
    end if
    !
    ! -- Check for ICELLTYPE
    if (.not. lname(1)) then
      write (errmsg, '(a, a, a)') 'Error in GRIDDATA block: ', &
        trim(adjustl(aname(1))), ' not found.'
      call store_error(errmsg)
    end if
    !
    ! -- Check for K
    if (.not. lname(2)) then
      write (errmsg, '(a, a, a)') 'Error in GRIDDATA block: ', &
        trim(adjustl(aname(2))), ' not found.'
      call store_error(errmsg)
    end if
    !
    ! -- set ik33 flag
    if (lname(3)) then
      this%ik33 = 1
    else
      if (this%ik33overk /= 0) then
        write (errmsg, '(a)') 'K33OVERK option specified but K33 not specified.'
        call store_error(errmsg)
      end if
      write (this%iout, '(1x, a)') 'K33 not provided.  Setting K33 = K.'
      do n = 1, size(this%k11)
        this%k33(n) = this%k11(n)
      end do
    end if
    !
    ! -- set ik22 flag
    if (lname(4)) then
      this%ik22 = 1
    else
      if (this%ik22overk /= 0) then
        write (errmsg, '(a)') 'K22OVERK option specified but K22 not specified.'
        call store_error(errmsg)
      end if
      write (this%iout, '(1x, a)') 'K22 not provided.  Setting K22 = K.'
      do n = 1, size(this%k11)
        this%k22(n) = this%k11(n)
      end do
    end if
    !
    ! -- Set WETDRY
    if (lname(5)) then
      this%iwetdry = 1
    else
      call mem_reallocate(this%wetdry, 1, 'WETDRY', trim(this%memoryPath))
    end if
    !
    ! -- set angle flags
    if (lname(6)) then
      this%iangle1 = 1
    else
      if (this%ixt3d == 0) then
        call mem_reallocate(this%angle1, 1, 'ANGLE1', trim(this%memoryPath))
      end if
    end if
    if (lname(7)) then
      this%iangle2 = 1
    else
      if (this%ixt3d == 0) then
        call mem_reallocate(this%angle2, 1, 'ANGLE2', trim(this%memoryPath))
      end if
    end if
    if (lname(8)) then
      this%iangle3 = 1
    else
      if (this%ixt3d == 0) then
        call mem_reallocate(this%angle3, 1, 'ANGLE3', trim(this%memoryPath))
      end if
    end if
    !
    ! -- terminate if read errors encountered
    if (count_errors() > 0) then
      call this%parser%StoreErrorUnit()
    end if
    !
    ! -- Final NPFDATA message
    write (this%iout, '(1x,a)') 'END PROCESSING GRIDDATA'
    !
    ! -- Return
    return
  end subroutine read_grid_data

  subroutine set_grid_data(this, npf_data)
    use MemoryManagerModule, only: mem_reallocate, mem_reassignptr
    class(GwfNpfType), intent(inout) :: this
    type(GwfNpfGridDataType), intent(in) :: npf_data

    ! fill grid arrays
    call this%dis%fill_grid_array(npf_data%icelltype, this%icelltype)
    call this%dis%fill_grid_array(npf_data%k11, this%k11)

    if (npf_data%ik22 == 1) then
      this%ik22 = 1
      call this%dis%fill_grid_array(npf_data%k22, this%k22)
    else
      ! if not present, then K22 = K11
      this%ik22 = 0
      call this%dis%fill_grid_array(this%k11, this%k22)
    end if

    if (npf_data%ik33 == 1) then
      this%ik33 = 1
      call this%dis%fill_grid_array(npf_data%k33, this%k33)
    else
      ! if not present, then K33 = K11
      this%ik33 = 0
      call this%dis%fill_grid_array(this%k11, this%k33)
    end if

    if (npf_data%iwetdry == 1) then
      call this%dis%fill_grid_array(npf_data%wetdry, this%wetdry)
    else
      ! if not present, then compress array
      this%iwetdry = 0
      call mem_reallocate(this%wetdry, 1, 'WETDRY', trim(this%memoryPath))
    end if

    if (npf_data%iangle1 == 1) then
      this%iangle1 = 1
      call this%dis%fill_grid_array(npf_data%angle1, this%angle1)
    else
      ! if not present, then compress array
      this%iangle1 = 0
      call mem_reallocate(this%angle1, 1, 'ANGLE1', trim(this%memoryPath))
    end if

    if (npf_data%iangle2 == 1) then
      this%iangle2 = 1
      call this%dis%fill_grid_array(npf_data%angle2, this%angle2)
    else
      ! if not present, then compress array
      this%iangle2 = 0
      call mem_reallocate(this%angle2, 1, 'ANGLE2', trim(this%memoryPath))
    end if

    if (npf_data%iangle3 == 1) then
      this%iangle3 = 1
      call this%dis%fill_grid_array(npf_data%angle3, this%angle3)
    else
      ! if not present, then compress array
      this%iangle3 = 0
      call mem_reallocate(this%angle3, 1, 'ANGLE3', trim(this%memoryPath))
    end if

  end subroutine set_grid_data

  subroutine prepcheck(this)
! ******************************************************************************
! prepcheck -- Initialize and check NPF data
! ******************************************************************************
!
!    SPECIFICATIONS:
! ------------------------------------------------------------------------------
    use ConstantsModule, only: LINELENGTH, DPIO180
    use SimModule, only: store_error, count_errors
    ! -- dummy
    class(GwfNpfType) :: this
    ! -- local
    character(len=24), dimension(:), pointer :: aname
    character(len=LINELENGTH) :: cellstr, errmsg
    integer(I4B) :: nerr, n
    ! -- format
    character(len=*), parameter :: fmtkerr = &
      &"(1x, 'Hydraulic property ',a,' is <= 0 for cell ',a, ' ', 1pg15.6)"
    character(len=*), parameter :: fmtkerr2 = &
      &"(1x, '... ', i0,' additional errors not shown for ',a)"
! ------------------------------------------------------------------------------
    !
    ! -- initialize
    aname => this%aname
    !
    ! -- check k11
    nerr = 0
    do n = 1, size(this%k11)
      if (this%k11(n) <= DZERO) then
        nerr = nerr + 1
        if (nerr <= 20) then
          call this%dis%noder_to_string(n, cellstr)
          write (errmsg, fmtkerr) trim(adjustl(aname(2))), trim(cellstr), &
            this%k11(n)
          call store_error(errmsg)
        end if
      end if
    end do
    if (nerr > 20) then
      write (errmsg, fmtkerr2) nerr, trim(adjustl(aname(2)))
      call store_error(errmsg)
    end if
    !
    ! -- check k33 because it was read
    if (this%ik33 /= 0) then
      !
      ! -- Check to make sure values are greater than or equal to zero
      nerr = 0
      do n = 1, size(this%k33)
        if (this%ik33overk /= 0) this%k33(n) = this%k33(n) * this%k11(n)
        if (this%k33(n) <= DZERO) then
          nerr = nerr + 1
          if (nerr <= 20) then
            call this%dis%noder_to_string(n, cellstr)
            write (errmsg, fmtkerr) trim(adjustl(aname(3))), trim(cellstr), &
              this%k33(n)
            call store_error(errmsg)
          end if
        end if
      end do
      if (nerr > 20) then
        write (errmsg, fmtkerr2) nerr, trim(adjustl(aname(3)))
        call store_error(errmsg)
      end if
    end if
    !
    ! -- check k22 because it was read
    if (this%ik22 /= 0) then
      !
      ! -- Check to make sure that angles are available
      if (this%dis%con%ianglex == 0) then
        write (errmsg, '(a)') 'Error.  ANGLDEGX not provided in '// &
          'discretization file, but K22 was specified. '
        call store_error(errmsg)
      end if
      !
      ! -- Check to make sure values are greater than or equal to zero
      nerr = 0
      do n = 1, size(this%k22)
        if (this%ik22overk /= 0) this%k22(n) = this%k22(n) * this%k11(n)
        if (this%k22(n) <= DZERO) then
          nerr = nerr + 1
          if (nerr <= 20) then
            call this%dis%noder_to_string(n, cellstr)
            write (errmsg, fmtkerr) trim(adjustl(aname(4))), trim(cellstr), &
              this%k22(n)
            call store_error(errmsg)
          end if
        end if
      end do
      if (nerr > 20) then
        write (errmsg, fmtkerr2) nerr, trim(adjustl(aname(4)))
        call store_error(errmsg)
      end if
    end if
    !
    ! -- check for wetdry conflicts
    if (this%irewet == 1) then
      if (this%iwetdry == 0) then
        write (errmsg, '(a, a, a)') 'Error in GRIDDATA block: ', &
          trim(adjustl(aname(5))), ' not found.'
        call store_error(errmsg)
      end if
    end if
    !
    ! -- Check for angle conflicts
    if (this%iangle1 /= 0) then
      do n = 1, size(this%angle1)
        this%angle1(n) = this%angle1(n) * DPIO180
      end do
    else
      if (this%ixt3d /= 0) then
        this%iangle1 = 1
        write (this%iout, '(a)') 'XT3D IN USE, BUT ANGLE1 NOT SPECIFIED. '// &
          'SETTING ANGLE1 TO ZERO.'
        do n = 1, size(this%angle1)
          this%angle1(n) = DZERO
        end do
      end if
    end if
    if (this%iangle2 /= 0) then
      if (this%iangle1 == 0) then
        write (errmsg, '(a)') 'ANGLE2 SPECIFIED BUT NOT ANGLE1. '// &
          'ANGLE2 REQUIRES ANGLE1. '
        call store_error(errmsg)
      end if
      if (this%iangle3 == 0) then
        write (errmsg, '(a)') 'ANGLE2 SPECIFIED BUT NOT ANGLE3. '// &
          'SPECIFY BOTH OR NEITHER ONE. '
        call store_error(errmsg)
      end if
      do n = 1, size(this%angle2)
        this%angle2(n) = this%angle2(n) * DPIO180
      end do
    end if
    if (this%iangle3 /= 0) then
      if (this%iangle1 == 0) then
        write (errmsg, '(a)') 'ANGLE3 SPECIFIED BUT NOT ANGLE1. '// &
          'ANGLE3 REQUIRES ANGLE1. '
        call store_error(errmsg)
      end if
      if (this%iangle2 == 0) then
        write (errmsg, '(a)') 'ANGLE3 SPECIFIED BUT NOT ANGLE2. '// &
          'SPECIFY BOTH OR NEITHER ONE. '
        call store_error(errmsg)
      end if
      do n = 1, size(this%angle3)
        this%angle3(n) = this%angle3(n) * DPIO180
      end do
    end if
    !
    ! -- terminate if data errors
    if (count_errors() > 0) then
      call this%parser%StoreErrorUnit()
    end if

    return
  end subroutine prepcheck

  !> @brief preprocess the NPF input data
  !!
  !! This routine consists of the following steps:
  !!
  !! 1. convert cells to noflow when all transmissive parameters equal zero
  !! 2. perform initial wetting and drying
  !! 3. initialize cell saturation
  !! 4. calculate saturated conductance (when not xt3d)
  !! 5. If NEWTON under-relaxation, determine lower most node
  !<
  subroutine preprocess_input(this)
    use ConstantsModule, only: LINELENGTH
    use MemoryManagerModule, only: mem_allocate, mem_reallocate, mem_deallocate
    use SimModule, only: store_error, count_errors
    class(GwfNpfType) :: this !< the instance of the NPF package
    ! local
    integer(I4B) :: n, m, ii, nn
    real(DP) :: hyn, hym
    real(DP) :: satn, topn, botn
    integer(I4B) :: nextn
    real(DP) :: minbot, botm
    logical :: finished
    character(len=LINELENGTH) :: cellstr, errmsg
    ! format strings
    character(len=*), parameter :: fmtcnv = &
      "(1X,'CELL ', A, &
      &' ELIMINATED BECAUSE ALL HYDRAULIC CONDUCTIVITIES TO NODE ARE 0.')"
    character(len=*), parameter :: fmtnct = &
      &"(1X,'Negative cell thickness at cell ', A)"
    character(len=*), parameter :: fmtihbe = &
      &"(1X,'Initial head, bottom elevation:',1P,2G13.5)"
    character(len=*), parameter :: fmttebe = &
      &"(1X,'Top elevation, bottom elevation:',1P,2G13.5)"
    !
    do n = 1, this%dis%nodes
      this%ithickstartflag(n) = 0
    end do
    !
    ! -- Insure that each cell has at least one non-zero transmissive parameter
    !    Note that a cell can be deactivated even if it has a valid connection
    !    to another model.
    nodeloop: do n = 1, this%dis%nodes
      !
      ! -- Skip if already inactive
      if (this%ibound(n) == 0) then
        if (this%irewet /= 0) then
          if (this%wetdry(n) == DZERO) cycle nodeloop
        else
          cycle nodeloop
        end if
      end if
      !
      ! -- Cycle if k11 is not zero
      if (this%k11(n) /= DZERO) cycle nodeloop
      !
      ! -- Cycle if at least one vertical connection has non-zero k33
      !    for n and m
      do ii = this%dis%con%ia(n) + 1, this%dis%con%ia(n + 1) - 1
        m = this%dis%con%ja(ii)
        if (this%dis%con%ihc(this%dis%con%jas(ii)) == 0) then
          hyn = this%k11(n)
          if (this%ik33 /= 0) hyn = this%k33(n)
          if (hyn /= DZERO) then
            hym = this%k11(m)
            if (this%ik33 /= 0) hym = this%k33(m)
            if (hym /= DZERO) cycle
          end if
        end if
      end do
      !
      ! -- If this part of the loop is reached, then all connections have
      !    zero transmissivity, so convert to noflow.
      this%ibound(n) = 0
      this%hnew(n) = this%hnoflo
      if (this%irewet /= 0) this%wetdry(n) = DZERO
      call this%dis%noder_to_string(n, cellstr)
      write (this%iout, fmtcnv) trim(adjustl(cellstr))
      !
    end do nodeloop
    !
    ! -- Preprocess cell status and heads based on initial conditions
    if (this%inewton == 0) then
      !
      ! -- For standard formulation (non-Newton) call wetdry routine
      call this%wd(0, this%hnew)
    else
      !
      ! -- Newton formulation, so adjust heads to be above bottom
      !    (Not used in present formulation because variable cv
      !    cannot be used with Newton)
      if (this%ivarcv == 1) then
        do n = 1, this%dis%nodes
          if (this%hnew(n) < this%dis%bot(n)) then
            this%hnew(n) = this%dis%bot(n) + DEM6
          end if
        end do
      end if
    end if
    !
    ! -- Initialize sat to zero for ibound=0 cells, unless the cell can
    !    rewet.  Initialize sat to the saturated fraction based on strt
    !    if icelltype is negative and the THCKSTRT option is in effect.
    !    Initialize sat to 1.0 for all other cells in order to calculate
    !    condsat in next section.
    do n = 1, this%dis%nodes
      if (this%ibound(n) == 0) then
        this%sat(n) = DONE
        if (this%icelltype(n) < 0 .and. this%ithickstrt /= 0) then
          this%ithickstartflag(n) = 1
          this%icelltype(n) = 0
        end if
      else
        topn = this%dis%top(n)
        botn = this%dis%bot(n)
        if (this%icelltype(n) < 0 .and. this%ithickstrt /= 0) then
          call this%thksat(n, this%ic%strt(n), satn)
          if (botn > this%ic%strt(n)) then
            call this%dis%noder_to_string(n, cellstr)
            write (errmsg, fmtnct) trim(adjustl(cellstr))
            call store_error(errmsg)
            write (errmsg, fmtihbe) this%ic%strt(n), botn
            call store_error(errmsg)
          end if
          this%ithickstartflag(n) = 1
          this%icelltype(n) = 0
        else
          satn = DONE
          if (botn > topn) then
            call this%dis%noder_to_string(n, cellstr)
            write (errmsg, fmtnct) trim(adjustl(cellstr))
            call store_error(errmsg)
            write (errmsg, fmttebe) topn, botn
            call store_error(errmsg)
          end if
        end if
        this%sat(n) = satn
      end if
    end do
    if (count_errors() > 0) then
      call this%parser%StoreErrorUnit()
    end if
    !
    ! -- Calculate condsat, but only if xt3d is not active.  If xt3d is
    !    active, then condsat is allocated to size of zero.
    if (this%ixt3d == 0) then
      !
      ! -- Calculate the saturated conductance for all connections assuming
      !    that saturation is 1 (except for case where icelltype was entered
      !    as a negative value and THCKSTRT option in effect)
      do n = 1, this%dis%nodes
        call this%calc_condsat(n, .true.)
      end do
      !
    end if
    !
    ! -- Determine the lower most node
    if (this%igwfnewtonur /= 0) then
      call mem_reallocate(this%ibotnode, this%dis%nodes, 'IBOTNODE', &
                          trim(this%memoryPath))
      do n = 1, this%dis%nodes
        !
        minbot = this%dis%bot(n)
        nn = n
        finished = .false.
        do while (.not. finished)
          nextn = 0
          !
          ! -- Go through the connecting cells
          do ii = this%dis%con%ia(nn) + 1, this%dis%con%ia(nn + 1) - 1
            !
            ! -- Set the m cell number
            m = this%dis%con%ja(ii)
            botm = this%dis%bot(m)
            !
            ! -- select vertical connections: ihc == 0
            if (this%dis%con%ihc(this%dis%con%jas(ii)) == 0) then
              if (m > nn .and. botm < minbot) then
                nextn = m
                minbot = botm
              end if
            end if
          end do
          if (nextn > 0) then
            nn = nextn
          else
            finished = .true.
          end if
        end do
        this%ibotnode(n) = nn
      end do
    end if
    !
    ! -- nullify unneeded gwf pointers
    this%igwfnewtonur => null()
    !
    ! -- Return
    return

  end subroutine preprocess_input

  !> @brief Calculate CONDSAT array entries for the given node
  !!
  !! Calculate saturated conductances for all connections of the given node,
  !! or optionally for the upper portion of the matrix only.
  !!
  !<
  subroutine calc_condsat(this, node, upperOnly)
    ! -- dummy variables
    class(GwfNpfType) :: this
    integer(I4B), intent(in) :: node
    logical, intent(in) :: upperOnly
    ! -- local variables
    integer(I4B) :: ii, m, n, ihc, jj
    real(DP) :: topm, topn, topnode, botm, botn, botnode, satm, satn, satnode
    real(DP) :: hyn, hym, hn, hm, fawidth, csat
    !
    satnode = this%calc_initial_sat(node)
    !
    topnode = this%dis%top(node)
    botnode = this%dis%bot(node)
    !
    ! -- Go through the connecting cells
    do ii = this%dis%con%ia(node) + 1, this%dis%con%ia(node + 1) - 1
      !
      ! -- Set the m cell number and cycle if lower triangle connection and
      ! -- we're not updating both upper and lower matrix parts for this node
      m = this%dis%con%ja(ii)
      jj = this%dis%con%jas(ii)
      if (m < node) then
        if (upperOnly) cycle
        ! m => node, n => neighbour
        n = m
        m = node
        topm = topnode
        botm = botnode
        satm = satnode
        topn = this%dis%top(n)
        botn = this%dis%bot(n)
        satn = this%calc_initial_sat(n)
      else
        ! n => node, m => neighbour
        n = node
        topn = topnode
        botn = botnode
        satn = satnode
        topm = this%dis%top(m)
        botm = this%dis%bot(m)
        satm = this%calc_initial_sat(m)
      end if
      !
      ihc = this%dis%con%ihc(jj)
      hyn = this%hy_eff(n, m, ihc, ipos=ii)
      hym = this%hy_eff(m, n, ihc, ipos=ii)
      if (this%ithickstartflag(n) == 0) then
        hn = topn
      else
        hn = this%ic%strt(n)
      end if
      if (this%ithickstartflag(m) == 0) then
        hm = topm
      else
        hm = this%ic%strt(m)
      end if
      !
      ! -- Calculate conductance depending on whether connection is
      !    vertical (0), horizontal (1), or staggered horizontal (2)
      if (ihc == 0) then
        !
        ! -- Vertical conductance for fully saturated conditions
        csat = vcond(1, 1, 1, 1, 0, 1, 1, DONE, &
                     botn, botm, &
                     hyn, hym, &
                     satn, satm, &
                     topn, topm, &
                     botn, botm, &
                     this%dis%con%hwva(jj))
      else
        !
        ! -- Horizontal conductance for fully saturated conditions
        fawidth = this%dis%con%hwva(jj)
        csat = hcond(1, 1, 1, 1, this%inewton, 0, &
                     ihc, &
                     this%icellavg, this%iusgnrhc, this%inwtupw, &
                     DONE, &
                     hn, hm, satn, satm, hyn, hym, &
                     topn, topm, &
                     botn, botm, &
                     this%dis%con%cl1(jj), &
                     this%dis%con%cl2(jj), &
                     fawidth, this%satomega, this%satmin)
      end if
      this%condsat(jj) = csat
    end do
    !
    return
  end subroutine calc_condsat

  !> @brief Calculate initial saturation for the given node
  !!
  !! Calculate saturation as a fraction of thickness for the given node, used
  !! for saturated conductance calculations: full thickness by default (1.0) or
  !! saturation based on initial conditions if the THICKSTRT option is used.
  !!
  !<
  function calc_initial_sat(this, n) result(satn)
    ! -- dummy variables
    class(GwfNpfType) :: this
    integer(I4B), intent(in) :: n
    ! -- return
    real(DP) :: satn
    !
    satn = DONE
    if (this%ibound(n) /= 0 .and. this%ithickstartflag(n) /= 0) then
      call this%thksat(n, this%ic%strt(n), satn)
    end if
    !
    return
  end function calc_initial_sat

  subroutine sgwf_npf_wetdry(this, kiter, hnew)
! ******************************************************************************
! sgwf_npf_wetdry -- Perform wetting and drying
! ******************************************************************************
!
!    SPECIFICATIONS:
! ------------------------------------------------------------------------------
    ! -- modules
    use TdisModule, only: kstp, kper
    use SimModule, only: store_error
    use ConstantsModule, only: LINELENGTH
    ! -- dummy
    class(GwfNpfType) :: this
    integer(I4B), intent(in) :: kiter
    real(DP), intent(inout), dimension(:) :: hnew
    ! -- local
    integer(I4B) :: n, m, ii, ihc
    real(DP) :: ttop, bbot, thck
    integer(I4B) :: ncnvrt, ihdcnv
    character(len=30), dimension(5) :: nodcnvrt
    character(len=30) :: nodestr
    character(len=3), dimension(5) :: acnvrt
    character(len=LINELENGTH) :: errmsg
    integer(I4B) :: irewet
    ! -- formats
    character(len=*), parameter :: fmtnct = &
      "(1X,/1X,'Negative cell thickness at (layer,row,col)', &
      &I4,',',I5,',',I5)"
    character(len=*), parameter :: fmttopbot = &
      &"(1X,'Top elevation, bottom elevation:',1P,2G13.5)"
    character(len=*), parameter :: fmttopbotthk = &
      &"(1X,'Top elevation, bottom elevation, thickness:',1P,3G13.5)"
    character(len=*), parameter :: fmtdrychd = &
      &"(1X,/1X,'CONSTANT-HEAD CELL WENT DRY -- SIMULATION ABORTED')"
    character(len=*), parameter :: fmtni = &
      &"(1X,'CELLID=',a,' ITERATION=',I0,' TIME STEP=',I0,' STRESS PERIOD=',I0)"
! ------------------------------------------------------------------------------
    ! -- Initialize
    ncnvrt = 0
    ihdcnv = 0
    !
    ! -- Convert dry cells to wet
    do n = 1, this%dis%nodes
      do ii = this%dis%con%ia(n) + 1, this%dis%con%ia(n + 1) - 1
        m = this%dis%con%ja(ii)
        ihc = this%dis%con%ihc(this%dis%con%jas(ii))
        call this%rewet_check(kiter, n, hnew(m), this%ibound(m), ihc, hnew, &
                              irewet)
        if (irewet == 1) then
          call this%wdmsg(2, ncnvrt, nodcnvrt, acnvrt, ihdcnv, kiter, n)
        end if
      end do
    end do
    !
    ! -- Perform drying
    do n = 1, this%dis%nodes
      !
      ! -- cycle if inactive or confined
      if (this%ibound(n) == 0) cycle
      if (this%icelltype(n) == 0) cycle
      !
      ! -- check for negative cell thickness
      bbot = this%dis%bot(n)
      ttop = this%dis%top(n)
      if (bbot > ttop) then
        write (errmsg, fmtnct) n
        call store_error(errmsg)
        write (errmsg, fmttopbot) ttop, bbot
        call store_error(errmsg)
        call this%parser%StoreErrorUnit()
      end if
      !
      ! -- Calculate saturated thickness
      if (this%icelltype(n) /= 0) then
        if (hnew(n) < ttop) ttop = hnew(n)
      end if
      thck = ttop - bbot
      !
      ! -- If thck<0 print message, set hnew, and ibound
!      if(thck<0) then
      if (thck <= DZERO) then
        call this%wdmsg(1, ncnvrt, nodcnvrt, acnvrt, ihdcnv, kiter, n)
        hnew(n) = this%hdry
        if (this%ibound(n) < 0) then
          errmsg = 'CONSTANT-HEAD CELL WENT DRY -- SIMULATION ABORTED'
          call store_error(errmsg)
          write (errmsg, fmttopbotthk) ttop, bbot, thck
          call store_error(errmsg)
          call this%dis%noder_to_string(n, nodestr)
          write (errmsg, fmtni) trim(adjustl(nodestr)), kiter, kstp, kper
          call store_error(errmsg)
          call this%parser%StoreErrorUnit()
        end if
        this%ibound(n) = 0
      end if
    end do
    !
    ! -- Print remaining cell conversions
    call this%wdmsg(0, ncnvrt, nodcnvrt, acnvrt, ihdcnv, kiter, n)
    !
    ! -- Change ibound from 30000 to 1
    do n = 1, this%dis%nodes
      if (this%ibound(n) == 30000) this%ibound(n) = 1
    end do
    !
    ! -- Return
    return
  end subroutine sgwf_npf_wetdry

  subroutine rewet_check(this, kiter, node, hm, ibdm, ihc, hnew, irewet)
! ******************************************************************************
! rewet_check -- Determine if a cell should rewet.  This method can
!   be called from any external object that has a head that can be used to
!   rewet the GWF cell node.  The ihc value is used to determine if it is a
!   vertical or horizontal connection, which can operate differently depending
!   on user settings.
! ******************************************************************************
!
!    SPECIFICATIONS:
! ------------------------------------------------------------------------------
    ! -- modules
    ! -- dummy
    class(GwfNpfType) :: this
    integer(I4B), intent(in) :: kiter
    integer(I4B), intent(in) :: node
    real(DP), intent(in) :: hm
    integer(I4B), intent(in) :: ibdm
    integer(I4B), intent(in) :: ihc
    real(DP), intent(inout), dimension(:) :: hnew
    integer(I4B), intent(out) :: irewet
    ! -- local
    integer(I4B) :: itflg
    real(DP) :: wd, awd, turnon, bbot
    ! -- formats
! ------------------------------------------------------------------------------
    !
    irewet = 0
    !
    ! -- Convert a dry cell to wet if it meets the criteria
    if (this%irewet > 0) then
      itflg = mod(kiter, this%iwetit)
      if (itflg == 0) then
        if (this%ibound(node) == 0 .and. this%wetdry(node) /= DZERO) then
          !
          ! -- Calculate wetting elevation
          bbot = this%dis%bot(node)
          wd = this%wetdry(node)
          awd = wd
          if (wd < 0) awd = -wd
          turnon = bbot + awd
          !
          ! -- Check head in adjacent cells to see if wetting elevation has
          !    been reached
          if (ihc == 0) then
            !
            ! -- check cell below
            if (ibdm > 0 .and. hm >= turnon) irewet = 1
          else
            if (wd > DZERO) then
              !
              ! -- check horizontally adjacent cells
              if (ibdm > 0 .and. hm >= turnon) irewet = 1
            end if
          end if
          !
          if (irewet == 1) then
            ! -- rewet cell; use equation 3a if ihdwet=0; use equation 3b if
            !    ihdwet is not 0.
            if (this%ihdwet == 0) then
              hnew(node) = bbot + this%wetfct * (hm - bbot)
            else
              hnew(node) = bbot + this%wetfct * awd !(hm - bbot)
            end if
            this%ibound(node) = 30000
          end if
        end if
      end if
    end if
    !
    ! -- Return
    return
  end subroutine rewet_check

  subroutine sgwf_npf_wdmsg(this, icode, ncnvrt, nodcnvrt, acnvrt, ihdcnv, &
                            kiter, n)
! ******************************************************************************
! sgwf_npf_wdmsg -- Print wet/dry message
! ******************************************************************************
!
!    SPECIFICATIONS:
! ------------------------------------------------------------------------------
    ! -- modules
    use TdisModule, only: kstp, kper
    ! -- dummy
    class(GwfNpfType) :: this
    integer(I4B), intent(in) :: icode
    integer(I4B), intent(inout) :: ncnvrt
    character(len=30), dimension(5), intent(inout) :: nodcnvrt
    character(len=3), dimension(5), intent(inout) :: acnvrt
    integer(I4B), intent(inout) :: ihdcnv
    integer(I4B), intent(in) :: kiter
    integer(I4B), intent(in) :: n
    ! -- local
    integer(I4B) :: l
    ! -- formats
    character(len=*), parameter :: fmtcnvtn = &
      "(1X,/1X,'CELL CONVERSIONS FOR ITER.=',I0, &
       &'  STEP=',I0,'  PERIOD=',I0,'   (NODE or LRC)')"
    character(len=*), parameter :: fmtnode = "(1X,3X,5(A4, A20))"
! ------------------------------------------------------------------------------
    ! -- Keep track of cell conversions
    if (icode > 0) then
      ncnvrt = ncnvrt + 1
      call this%dis%noder_to_string(n, nodcnvrt(ncnvrt))
      if (icode == 1) then
        acnvrt(ncnvrt) = 'DRY'
      else
        acnvrt(ncnvrt) = 'WET'
      end if
    end if
    !
    ! -- Print a line if 5 conversions have occurred or if icode indicates that a
    !    partial line should be printed
    if (ncnvrt == 5 .or. (icode == 0 .and. ncnvrt > 0)) then
      if (ihdcnv == 0) write (this%iout, fmtcnvtn) kiter, kstp, kper
      ihdcnv = 1
      write (this%iout, fmtnode) &
        (acnvrt(l), trim(adjustl(nodcnvrt(l))), l=1, ncnvrt)
      ncnvrt = 0
    end if
    !
    ! -- Return
    return
  end subroutine sgwf_npf_wdmsg

  function hy_eff(this, n, m, ihc, ipos, vg) result(hy)
! ******************************************************************************
! hy_eff -- Calculate the effective hydraulic conductivity for the n-m
!   connection.
!     n is primary node node number
!     m is connected node (not used if vg is provided)
!     ihc is horizontal indicator (0 vertical, 1 horizontal, 2 vertically
!       staggered)
!     ipos_opt is position of connection in ja array
!     vg is the global unit vector that expresses the direction from which to
!       calculate an effective hydraulic conductivity.
! ******************************************************************************
!
!    SPECIFICATIONS:
! ------------------------------------------------------------------------------
    ! -- modules
    ! -- return
    real(DP) :: hy
    ! -- dummy
    class(GwfNpfType) :: this
    integer(I4B), intent(in) :: n
    integer(I4B), intent(in) :: m
    integer(I4B), intent(in) :: ihc
    integer(I4B), intent(in), optional :: ipos
    real(DP), dimension(3), intent(in), optional :: vg
    ! -- local
    integer(I4B) :: iipos
    real(DP) :: hy11, hy22, hy33
    real(DP) :: ang1, ang2, ang3
    real(DP) :: vg1, vg2, vg3
    ! -- formats
! ------------------------------------------------------------------------------
    !
    ! -- Initialize
    iipos = 0
    if (present(ipos)) iipos = ipos
    hy11 = this%k11(n)
    hy22 = this%k11(n)
    hy33 = this%k11(n)
    hy22 = this%k22(n)
    hy33 = this%k33(n)
    !
    ! -- Calculate effective K based on whether connection is vertical
    !    or horizontal
    if (ihc == 0) then
      !
      ! -- Handle rotated anisotropy case that would affect the effective
      !    vertical hydraulic conductivity
      hy = hy33
      if (this%iangle2 > 0) then
        if (present(vg)) then
          vg1 = vg(1)
          vg2 = vg(2)
          vg3 = vg(3)
        else
          call this%dis%connection_normal(n, m, ihc, vg1, vg2, vg3, iipos)
        end if
        ang1 = this%angle1(n)
        ang2 = this%angle2(n)
        ang3 = DZERO
        if (this%iangle3 > 0) ang3 = this%angle3(n)
        hy = hyeff_calc(hy11, hy22, hy33, ang1, ang2, ang3, vg1, vg2, vg3, &
                        this%iavgkeff)
      end if
      !
    else
      !
      ! -- Handle horizontal case
      hy = hy11
      if (this%ik22 > 0) then
        if (present(vg)) then
          vg1 = vg(1)
          vg2 = vg(2)
          vg3 = vg(3)
        else
          call this%dis%connection_normal(n, m, ihc, vg1, vg2, vg3, iipos)
        end if
        ang1 = DZERO
        ang2 = DZERO
        ang3 = DZERO
        if (this%iangle1 > 0) then
          ang1 = this%angle1(n)
          if (this%iangle2 > 0) then
            ang2 = this%angle2(n)
            if (this%iangle3 > 0) ang3 = this%angle3(n)
          end if
        end if
        hy = hyeff_calc(hy11, hy22, hy33, ang1, ang2, ang3, vg1, vg2, vg3, &
                        this%iavgkeff)
      end if
      !
    end if
    !
    ! -- Return
    return
  end function hy_eff

  function hcond(ibdn, ibdm, ictn, ictm, inewton, inwtup, ihc, icellavg, iusg, &
                 iupw, condsat, hn, hm, satn, satm, hkn, hkm, topn, topm, &
                 botn, botm, cln, clm, fawidth, satomega, satminopt) &
    result(condnm)
! ******************************************************************************
! hcond -- Horizontal conductance between two cells
!   inwtup: if 1, then upstream-weight condsat, otherwise recalculate
!
! hcond function uses a weighted transmissivity in the harmonic mean
! conductance calculations. This differs from the MODFLOW-NWT and MODFLOW-USG
! conductance calculations for the Newton-Raphson formulation which use a
! weighted hydraulic conductivity.
! ******************************************************************************
!
!    SPECIFICATIONS:
! ------------------------------------------------------------------------------
    ! -- return
    real(DP) :: condnm
    ! -- dummy
    integer(I4B), intent(in) :: ibdn
    integer(I4B), intent(in) :: ibdm
    integer(I4B), intent(in) :: ictn
    integer(I4B), intent(in) :: ictm
    integer(I4B), intent(in) :: inewton
    integer(I4B), intent(in) :: inwtup
    integer(I4B), intent(in) :: ihc
    integer(I4B), intent(in) :: icellavg
    integer(I4B), intent(in) :: iusg
    integer(I4B), intent(in) :: iupw
    real(DP), intent(in) :: condsat
    real(DP), intent(in) :: hn
    real(DP), intent(in) :: hm
    real(DP), intent(in) :: satn
    real(DP), intent(in) :: satm
    real(DP), intent(in) :: hkn
    real(DP), intent(in) :: hkm
    real(DP), intent(in) :: topn
    real(DP), intent(in) :: topm
    real(DP), intent(in) :: botn
    real(DP), intent(in) :: botm
    real(DP), intent(in) :: cln
    real(DP), intent(in) :: clm
    real(DP), intent(in) :: fawidth
    real(DP), intent(in) :: satomega
    real(DP), optional, intent(in) :: satminopt
    ! -- local
    integer(I4B) :: indk
    real(DP) :: satmin
    real(DP) :: sn
    real(DP) :: sm
    real(DP) :: thksatn
    real(DP) :: thksatm
    real(DP) :: sill_top, sill_bot
    real(DP) :: tpn, tpm
    real(DP) :: top, bot
    real(DP) :: athk
    real(DP) :: afac
! ------------------------------------------------------------------------------
    if (present(satminopt)) then
      satmin = satminopt
    else
      satmin = DZERO
    end if
    !
    ! -- If either n or m is inactive then conductance is zero
    if (ibdn == 0 .or. ibdm == 0) then
      condnm = DZERO
      !
      ! -- if both cells are non-convertible then use condsat
    elseif (ictn == 0 .and. ictm == 0) then
      if (icellavg /= 4) then
        condnm = condsat
      else
        if (hn > hm) then
          condnm = satn * (topn - botn)
        else
          condnm = satm * (topm - botm)
        end if
        condnm = condnm * condsat
      end if
      !
      ! -- At least one of the cells is convertible, so calculate average saturated
      !    thickness and multiply with saturated conductance
    else
      if (inwtup == 1) then
        ! -- set flag use to determine if bottom of cells n and m are
        !    significantly different
        indk = 0
        if (abs(botm - botn) < DEM2) indk = 1
        ! -- recalculate saturation if using MODFLOW-USG saturation
        !    calculation approach
        if (iusg == 1 .and. indk == 0) then
          if (botm > botn) then
            top = topm
            bot = botm
          else
            top = topn
            bot = botn
          end if
          sn = sQuadraticSaturation(top, bot, hn, satomega, satmin)
          sm = sQuadraticSaturation(top, bot, hm, satomega, satmin)
        else
          sn = sQuadraticSaturation(topn, botn, hn, satomega, satmin)
          sm = sQuadraticSaturation(topm, botm, hm, satomega, satmin)
        end if

        if (hn > hm) then
          condnm = sn
        else
          condnm = sm
        end if
        !
        ! -- if using MODFLOW-NWT upstream weighting option apply
        !    factor to remove average thickness
        if (iupw /= 0) then
          if (hn > hm) then
            afac = DTWO / (DONE + (topm - botm) / (topn - botn))
            condnm = condnm * afac
          else
            afac = DTWO / (DONE + (topn - botn) / (topm - botm))
            condnm = condnm * afac
          end if
        end if
        !
        ! -- multiply condsat by condnm factor
        condnm = condnm * condsat
      else
        thksatn = satn * (topn - botn)
        thksatm = satm * (topm - botm)
        !
        ! -- If staggered connection, subtract parts of cell that are above and
        !    below the sill top and bottom elevations
        if (ihc == 2) then
          !
          ! -- Calculate sill_top and sill_bot
          sill_top = min(topn, topm)
          sill_bot = max(botn, botm)
          !
          ! -- Calculate tpn and tpm
          tpn = botn + thksatn
          tpm = botm + thksatm
          !
          ! -- Calculate saturated thickness for cells n and m
          thksatn = max(min(tpn, sill_top) - sill_bot, DZERO)
          thksatm = max(min(tpm, sill_top) - sill_bot, DZERO)
        end if

        athk = DONE
        if (iusg == 1) then
          if (ihc == 2) then
            athk = min(thksatn, thksatm)
          else
            athk = DHALF * (thksatn + thksatm)
          end if
          thksatn = DONE
          thksatm = DONE
        end if
        !
        condnm = condmean(hkn, hkm, thksatn, thksatm, cln, clm, &
                          fawidth, icellavg) * athk
      end if
    end if
    !
    ! -- Return
    return
  end function hcond

  function vcond(ibdn, ibdm, ictn, ictm, inewton, ivarcv, idewatcv, &
                 condsat, hn, hm, vkn, vkm, satn, satm, topn, topm, botn, &
                 botm, flowarea) result(condnm)
! ******************************************************************************
! vcond -- Vertical conductance between two cells
! ******************************************************************************
!
!    SPECIFICATIONS:
! ------------------------------------------------------------------------------
    ! -- return
    real(DP) :: condnm
    ! -- dummy
    integer(I4B), intent(in) :: ibdn
    integer(I4B), intent(in) :: ibdm
    integer(I4B), intent(in) :: ictn
    integer(I4B), intent(in) :: ictm
    integer(I4B), intent(in) :: inewton
    integer(I4B), intent(in) :: ivarcv
    integer(I4B), intent(in) :: idewatcv
    real(DP), intent(in) :: condsat
    real(DP), intent(in) :: hn
    real(DP), intent(in) :: hm
    real(DP), intent(in) :: vkn
    real(DP), intent(in) :: vkm
    real(DP), intent(in) :: satn
    real(DP), intent(in) :: satm
    real(DP), intent(in) :: topn
    real(DP), intent(in) :: topm
    real(DP), intent(in) :: botn
    real(DP), intent(in) :: botm
    real(DP), intent(in) :: flowarea
    ! -- local
    real(DP) :: satntmp, satmtmp
    real(DP) :: bovk1
    real(DP) :: bovk2
    real(DP) :: denom
! ------------------------------------------------------------------------------
    !
    ! -- If either n or m is inactive then conductance is zero
    if (ibdn == 0 .or. ibdm == 0) then
      condnm = DZERO
      !
      ! -- if constantcv then use condsat
    elseif (ivarcv == 0) then
      condnm = condsat
      !
      ! -- if both cells are non-convertible then use condsat
    elseif (ictn == 0 .and. ictm == 0) then
      condnm = condsat
      !
      ! -- if both cells are fully saturated then use condsat
    elseif (hn >= topn .and. hm >= topm) then
      condnm = condsat
      !
      ! -- At least one cell is partially saturated, so recalculate vertical
      ! -- conductance for this connection
      ! -- todo: upstream weighting?
    else
      !
      ! -- Default is for CV correction (dewatered option); use underlying
      !    saturation of 1.
      satntmp = satn
      satmtmp = satm
      if (idewatcv == 0) then
        if (botn > botm) then
          ! -- n is above m
          satmtmp = DONE
        else
          ! -- m is above n
          satntmp = DONE
        end if
      end if
      bovk1 = satntmp * (topn - botn) * DHALF / vkn
      bovk2 = satmtmp * (topm - botm) * DHALF / vkm
      denom = (bovk1 + bovk2)
      if (denom /= DZERO) then
        condnm = flowarea / denom
      else
        condnm = DZERO
      end if
    end if
    !
    ! -- Return
    return
  end function vcond

  function condmean(k1, k2, thick1, thick2, cl1, cl2, width, iavgmeth)
! ******************************************************************************
! condmean -- Calculate the conductance between two cells
!
!   k1 is hydraulic conductivity for cell 1 (in the direction of cell2)
!   k2 is hydraulic conductivity for cell 2 (in the direction of cell1)
!   thick1 is the saturated thickness for cell 1
!   thick2 is the saturated thickness for cell 2
!   cl1 is the distance from the center of cell1 to the shared face with cell2
!   cl2 is the distance from the center of cell2 to the shared face with cell1
!   h1 is the head for cell1
!   h2 is the head for cell2
!   width is the width perpendicular to flow
!   iavgmeth is the averaging method:
!     0 is harmonic averaging
!     1 is logarithmic averaging
!     2 is arithmetic averaging of sat thickness and logarithmic averaging of
!       hydraulic conductivity
!     3 is arithmetic averaging of sat thickness and harmonic averaging of
!       hydraulic conductivity
! ******************************************************************************
!
!    SPECIFICATIONS:
! ------------------------------------------------------------------------------
    ! -- return
    real(DP) :: condmean
    ! -- dummy
    real(DP), intent(in) :: k1
    real(DP), intent(in) :: k2
    real(DP), intent(in) :: thick1
    real(DP), intent(in) :: thick2
    real(DP), intent(in) :: cl1
    real(DP), intent(in) :: cl2
    real(DP), intent(in) :: width
    integer(I4B), intent(in) :: iavgmeth
    ! -- local
    real(DP) :: t1
    real(DP) :: t2
    real(DP) :: tmean, kmean, denom
! ------------------------------------------------------------------------------
    !
    ! -- Initialize
    t1 = k1 * thick1
    t2 = k2 * thick2
    !
    ! -- Averaging
    select case (iavgmeth)
      !
      ! -- Harmonic-mean method
    case (0)
      !
      if (t1 * t2 > DZERO) then
        condmean = width * t1 * t2 / (t1 * cl2 + t2 * cl1)
      else
        condmean = DZERO
      end if
      !
      ! -- Logarithmic-mean method
    case (1)
      if (t1 * t2 > DZERO) then
        tmean = logmean(t1, t2)
      else
        tmean = DZERO
      end if
      condmean = tmean * width / (cl1 + cl2)
      !
      ! -- Arithmetic-mean thickness and logarithmic-mean hydraulic conductivity
    case (2)
      if (k1 * k2 > DZERO) then
        kmean = logmean(k1, k2)
      else
        kmean = DZERO
      end if
      condmean = kmean * DHALF * (thick1 + thick2) * width / (cl1 + cl2)
      !
      ! -- Arithmetic-mean thickness and harmonic-mean hydraulic conductivity
    case (3)
      denom = (k1 * cl2 + k2 * cl1)
      if (denom > DZERO) then
        kmean = k1 * k2 / denom
      else
        kmean = DZERO
      end if
      condmean = kmean * DHALF * (thick1 + thick2) * width
    end select
    !
    ! -- Return
    return
  end function condmean

  function logmean(d1, d2)
! ******************************************************************************
! logmean -- Calculate the the logarithmic mean of two double precision
!            numbers.  Use an approximation if the ratio is near 1.
! ******************************************************************************
!
!    SPECIFICATIONS:
! ------------------------------------------------------------------------------
    ! -- return
    real(DP) :: logmean
    ! -- dummy
    real(DP), intent(in) :: d1
    real(DP), intent(in) :: d2
    ! -- local
    real(DP) :: drat
! ------------------------------------------------------------------------------
    !
    drat = d2 / d1
    if (drat <= DLNLOW .or. drat >= DLNHIGH) then
      logmean = (d2 - d1) / log(drat)
    else
      logmean = DHALF * (d1 + d2)
    end if
    !
    ! -- Return
    return
  end function logmean

  function hyeff_calc(k11, k22, k33, ang1, ang2, ang3, vg1, vg2, vg3, &
                      iavgmeth) result(hyeff)
! ******************************************************************************
! hyeff_calc -- Calculate the effective horizontal hydraulic conductivity from
!   an ellipse using a specified direction (unit vector vg1, vg2, vg3).
!   k11 is the hydraulic conductivity of the major ellipse axis
!   k22 is the hydraulic conductivity of first minor axis
!   k33 is the hydraulic conductivity of the second minor axis
!   ang1 is the counter-clockwise rotation (radians) of the ellipse in
!     the (x, y) plane
!   ang2 is the rotation of the conductivity ellipsoid upward or
!     downward from the (x, y) plane
!   ang3 is the rotation of the conductivity ellipsoid about the major
!     axis
!   vg1, vg2, and vg3 are the components of a unit vector in model coordinates
!     in the direction of the connection between cell n and m
!  iavgmeth is the averaging method.  If zero, then use harmonic averaging.
!     if one, then use arithmetic averaging.
! ******************************************************************************
!
!    SPECIFICATIONS:
! ------------------------------------------------------------------------------
    ! -- modules
    use ConstantsModule, only: DONE
    ! -- result
    real(DP) :: hyeff
    ! -- dummy
    real(DP), intent(in) :: k11
    real(DP), intent(in) :: k22
    real(DP), intent(in) :: k33
    real(DP), intent(in) :: ang1
    real(DP), intent(in) :: ang2
    real(DP), intent(in) :: ang3
    real(DP), intent(in) :: vg1
    real(DP), intent(in) :: vg2
    real(DP), intent(in) :: vg3
    integer(I4B), intent(in) :: iavgmeth
    ! -- local
    real(DP) :: s1, s2, s3, c1, c2, c3
    real(DP), dimension(3, 3) :: r
    real(DP) :: ve1, ve2, ve3
    real(DP) :: denom, dnum, d1, d2, d3
! ------------------------------------------------------------------------------
    !
    ! -- Sin and cos of angles
    s1 = sin(ang1)
    c1 = cos(ang1)
    s2 = sin(ang2)
    c2 = cos(ang2)
    s3 = sin(ang3)
    c3 = cos(ang3)
    !
    ! -- Rotation matrix
    r(1, 1) = c1 * c2
    r(1, 2) = c1 * s2 * s3 - s1 * c3
    r(1, 3) = -c1 * s2 * c3 - s1 * s3
    r(2, 1) = s1 * c2
    r(2, 2) = s1 * s2 * s3 + c1 * c3
    r(2, 3) = -s1 * s2 * c3 + c1 * s3
    r(3, 1) = s2
    r(3, 2) = -c2 * s3
    r(3, 3) = c2 * c3
    !
    ! -- Unit vector in direction of n-m connection in a local coordinate
    !    system aligned with the ellipse axes
    ve1 = r(1, 1) * vg1 + r(2, 1) * vg2 + r(3, 1) * vg3
    ve2 = r(1, 2) * vg1 + r(2, 2) * vg2 + r(3, 2) * vg3
    ve3 = r(1, 3) * vg1 + r(2, 3) * vg2 + r(3, 3) * vg3
    !
    ! -- Effective hydraulic conductivity calculated using harmonic (1)
    !    or arithmetic (2) weighting
    hyeff = DZERO
    if (iavgmeth == 0) then
      !
      ! -- Arithmetic weighting.  If principal direction corresponds exactly with
      !    unit vector then set to principal direction.  Otherwise weight it.
      dnum = DONE
      d1 = ve1**2
      d2 = ve2**2
      d3 = ve3**2
      if (ve1 /= DZERO) then
        dnum = dnum * k11
        d2 = d2 * k11
        d3 = d3 * k11
      end if
      if (ve2 /= DZERO) then
        dnum = dnum * k22
        d1 = d1 * k22
        d3 = d3 * k22
      end if
      if (ve3 /= DZERO) then
        dnum = dnum * k33
        d1 = d1 * k33
        d2 = d2 * k33
      end if
      denom = d1 + d2 + d3
      if (denom > DZERO) hyeff = dnum / denom
    else if (iavgmeth == 1) then
      ! -- arithmetic
      hyeff = ve1**2 * k11 + ve2**2 * k22 + ve3**2 * k33
    end if
    !
    ! -- Return
    return
  end function hyeff_calc

  subroutine calc_spdis(this, flowja)
! ******************************************************************************
! calc_spdis -- Calculate the 3 conmponents of specific discharge
!     at the cell center.
! ******************************************************************************
!
!    SPECIFICATIONS:
! ------------------------------------------------------------------------------
    ! -- modules
    use SimModule, only: store_error
    ! -- dummy
    class(GwfNpfType) :: this
    real(DP), intent(in), dimension(:) :: flowja
    ! -- local
    integer(I4B) :: n
    integer(I4B) :: m
    integer(I4B) :: ipos
    integer(I4B) :: isympos
    integer(I4B) :: ihc
    integer(I4B) :: ic
    integer(I4B) :: iz
    integer(I4B) :: nc
    integer(I4B) :: ncz
    real(DP) :: qz
    real(DP) :: vx
    real(DP) :: vy
    real(DP) :: vz
    real(DP) :: xn
    real(DP) :: yn
    real(DP) :: zn
    real(DP) :: xc
    real(DP) :: yc
    real(DP) :: zc
    real(DP) :: cl1
    real(DP) :: cl2
    real(DP) :: dltot
    real(DP) :: ooclsum
    real(DP) :: dsumx
    real(DP) :: dsumy
    real(DP) :: dsumz
    real(DP) :: denom
    real(DP) :: area
    real(DP) :: dz
    real(DP) :: axy
    real(DP) :: ayx
    real(DP), allocatable, dimension(:) :: vi
    real(DP), allocatable, dimension(:) :: di
    real(DP), allocatable, dimension(:) :: viz
    real(DP), allocatable, dimension(:) :: diz
    real(DP), allocatable, dimension(:) :: nix
    real(DP), allocatable, dimension(:) :: niy
    real(DP), allocatable, dimension(:) :: wix
    real(DP), allocatable, dimension(:) :: wiy
    real(DP), allocatable, dimension(:) :: wiz
    real(DP), allocatable, dimension(:) :: bix
    real(DP), allocatable, dimension(:) :: biy
    logical :: nozee = .true.
! ------------------------------------------------------------------------------
    !
    ! -- Ensure dis has necessary information
    if (this%icalcspdis /= 0 .and. this%dis%con%ianglex == 0) then
      call store_error('Error.  ANGLDEGX not provided in '// &
                       'discretization file.  ANGLDEGX required for '// &
                       'calculation of specific discharge.', terminate=.TRUE.)
    end if
    !
    ! -- Find max number of connections and allocate weight arrays
    nc = 0
    do n = 1, this%dis%nodes
      !
      ! -- Count internal model connections
      ic = this%dis%con%ia(n + 1) - this%dis%con%ia(n) - 1
      !
      ! -- Count edge connections
      do m = 1, this%nedges
        if (this%nodedge(m) == n) then
          ic = ic + 1
        end if
      end do
      !
      ! -- Set max number of connections for any cell
      if (ic > nc) nc = ic
    end do
    !
    ! -- Allocate storage arrays needed for cell-centered spdis calculation
    allocate (vi(nc))
    allocate (di(nc))
    allocate (viz(nc))
    allocate (diz(nc))
    allocate (nix(nc))
    allocate (niy(nc))
    allocate (wix(nc))
    allocate (wiy(nc))
    allocate (wiz(nc))
    allocate (bix(nc))
    allocate (biy(nc))
    !
    ! -- Go through each cell and calculate specific discharge
    do n = 1, this%dis%nodes
      !
      ! -- first calculate geometric properties for x and y directions and
      !    the specific discharge at a face (vi)
      ic = 0
      iz = 0
      vi(:) = DZERO
      di(:) = DZERO
      viz(:) = DZERO
      diz(:) = DZERO
      nix(:) = DZERO
      niy(:) = DZERO
      do ipos = this%dis%con%ia(n) + 1, this%dis%con%ia(n + 1) - 1
        m = this%dis%con%ja(ipos)
        isympos = this%dis%con%jas(ipos)
        ihc = this%dis%con%ihc(isympos)
        area = this%dis%con%hwva(isympos)
        if (ihc == 0) then
          !
          ! -- vertical connection
          iz = iz + 1
          !call this%dis%connection_normal(n, m, ihc, xn, yn, zn, ipos)
          call this%dis%connection_vector(n, m, nozee, this%sat(n), this%sat(m), &
                                          ihc, xc, yc, zc, dltot)
          cl1 = this%dis%con%cl1(isympos)
          cl2 = this%dis%con%cl2(isympos)
          if (m < n) then
            cl1 = this%dis%con%cl2(isympos)
            cl2 = this%dis%con%cl1(isympos)
          end if
          ooclsum = DONE / (cl1 + cl2)
          diz(iz) = dltot * cl1 * ooclsum
          qz = flowja(ipos)
          if (n > m) qz = -qz
          viz(iz) = qz / area
        else
          !
          ! -- horizontal connection
          ic = ic + 1
          dz = thksatnm(this%ibound(n), this%ibound(m), &
                        this%icelltype(n), this%icelltype(m), &
                        this%inewton, ihc, this%iusgnrhc, &
                        this%hnew(n), this%hnew(m), this%sat(n), this%sat(m), &
                        this%dis%top(n), this%dis%top(m), this%dis%bot(n), &
                        this%dis%bot(m), this%satomega, this%satmin)
          area = area * dz
          call this%dis%connection_normal(n, m, ihc, xn, yn, zn, ipos)
          call this%dis%connection_vector(n, m, nozee, this%sat(n), this%sat(m), &
                                          ihc, xc, yc, zc, dltot)
          cl1 = this%dis%con%cl1(isympos)
          cl2 = this%dis%con%cl2(isympos)
          if (m < n) then
            cl1 = this%dis%con%cl2(isympos)
            cl2 = this%dis%con%cl1(isympos)
          end if
          ooclsum = DONE / (cl1 + cl2)
          nix(ic) = -xn
          niy(ic) = -yn
          di(ic) = dltot * cl1 * ooclsum
          if (area > DZERO) then
            vi(ic) = flowja(ipos) / area
          else
            vi(ic) = DZERO
          end if
        end if
      end do
      !
      ! -- Look through edge flows that may have been provided by an exchange
      !    and incorporate them into the averaging arrays
      do m = 1, this%nedges
        if (this%nodedge(m) == n) then
          !
          ! -- propsedge: (Q, area, nx, ny, distance)
          ihc = this%ihcedge(m)
          area = this%propsedge(2, m)
          if (ihc == 0) then
            iz = iz + 1
            viz(iz) = this%propsedge(1, m) / area
            diz(iz) = this%propsedge(5, m)
          else
            ic = ic + 1
            nix(ic) = -this%propsedge(3, m)
            niy(ic) = -this%propsedge(4, m)
            di(ic) = this%propsedge(5, m)
            if (area > DZERO) then
              vi(ic) = this%propsedge(1, m) / area
            else
              vi(ic) = DZERO
            end if
          end if
        end if
      end do
      !
      ! -- Assign number of vertical and horizontal connections
      ncz = iz
      nc = ic
      !
      ! -- calculate z weight (wiz) and z velocity
      if (ncz == 1) then
        wiz(1) = DONE
      else
        dsumz = DZERO
        do iz = 1, ncz
          dsumz = dsumz + diz(iz)
        end do
        denom = (ncz - DONE)
        if (denom < DZERO) denom = DZERO
        dsumz = dsumz + DEM10 * dsumz
        do iz = 1, ncz
          if (dsumz > DZERO) wiz(iz) = DONE - diz(iz) / dsumz
          if (denom > 0) then
            wiz(iz) = wiz(iz) / denom
          else
            wiz(iz) = DZERO
          end if
        end do
      end if
      vz = DZERO
      do iz = 1, ncz
        vz = vz + wiz(iz) * viz(iz)
      end do
      !
      ! -- distance-based weighting
      nc = ic
      dsumx = DZERO
      dsumy = DZERO
      dsumz = DZERO
      do ic = 1, nc
        wix(ic) = di(ic) * abs(nix(ic))
        wiy(ic) = di(ic) * abs(niy(ic))
        dsumx = dsumx + wix(ic)
        dsumy = dsumy + wiy(ic)
      end do
      !
      ! -- Finish computing omega weights.  Add a tiny bit
      !    to dsum so that the normalized omega weight later
      !    evaluates to (essentially) 1 in the case of a single
      !    relevant connection, avoiding 0/0.
      dsumx = dsumx + DEM10 * dsumx
      dsumy = dsumy + DEM10 * dsumy
      do ic = 1, nc
        wix(ic) = (dsumx - wix(ic)) * abs(nix(ic))
        wiy(ic) = (dsumy - wiy(ic)) * abs(niy(ic))
      end do
      !
      ! -- compute B weights
      dsumx = DZERO
      dsumy = DZERO
      do ic = 1, nc
        bix(ic) = wix(ic) * sign(DONE, nix(ic))
        biy(ic) = wiy(ic) * sign(DONE, niy(ic))
        dsumx = dsumx + wix(ic) * abs(nix(ic))
        dsumy = dsumy + wiy(ic) * abs(niy(ic))
      end do
      if (dsumx > DZERO) dsumx = DONE / dsumx
      if (dsumy > DZERO) dsumy = DONE / dsumy
      axy = DZERO
      ayx = DZERO
      do ic = 1, nc
        bix(ic) = bix(ic) * dsumx
        biy(ic) = biy(ic) * dsumy
        axy = axy + bix(ic) * niy(ic)
        ayx = ayx + biy(ic) * nix(ic)
      end do
      !
      ! -- Calculate specific discharge.  The divide by zero checking below
      !    is problematic for cells with only one flow, such as can happen
      !    with triangular cells in corners.  In this case, the resulting
      !    cell velocity will be calculated as zero.  The method should be
      !    improved so that edge flows of zero are included in these
      !    calculations.  But this needs to be done with consideration for LGR
      !    cases in which flows are submitted from an exchange.
      vx = DZERO
      vy = DZERO
      do ic = 1, nc
        vx = vx + (bix(ic) - axy * biy(ic)) * vi(ic)
        vy = vy + (biy(ic) - ayx * bix(ic)) * vi(ic)
      end do
      denom = DONE - axy * ayx
      if (denom /= DZERO) then
        vx = vx / denom
        vy = vy / denom
      end if
      !
      this%spdis(1, n) = vx
      this%spdis(2, n) = vy
      this%spdis(3, n) = vz
      !
    end do
    !
    ! -- cleanup
    deallocate (vi)
    deallocate (di)
    deallocate (nix)
    deallocate (niy)
    deallocate (wix)
    deallocate (wiy)
    deallocate (wiz)
    deallocate (bix)
    deallocate (biy)
    !
    ! -- return
    return
  end subroutine calc_spdis

  subroutine sav_spdis(this, ibinun)
! ******************************************************************************
! sav_spdis -- save specific discharge in binary format to ibinun
! ******************************************************************************
!
!    SPECIFICATIONS:
! ------------------------------------------------------------------------------
    ! -- modules
    ! -- dummy
    class(GwfNpfType) :: this
    integer(I4B), intent(in) :: ibinun
    ! -- local
    character(len=16) :: text
    character(len=16), dimension(3) :: auxtxt
    integer(I4B) :: n
    integer(I4B) :: naux
! ------------------------------------------------------------------------------
    !
    ! -- Write the header
    text = '      DATA-SPDIS'
    naux = 3
    auxtxt(:) = ['              qx', '              qy', '              qz']
    call this%dis%record_srcdst_list_header(text, this%name_model, &
                                            this%packName, this%name_model, &
                                            this%packName, naux, auxtxt, ibinun, &
                                            this%dis%nodes, this%iout)
    !
    ! -- Write a zero for Q, and then write qx, qy, qz as aux variables
    do n = 1, this%dis%nodes
      call this%dis%record_mf6_list_entry(ibinun, n, n, DZERO, naux, &
                                          this%spdis(:, n))
    end do
    !
    ! -- return
    return
  end subroutine sav_spdis

  subroutine sav_sat(this, ibinun)
! ******************************************************************************
! sav_sat -- save saturation in binary format to ibinun
! ******************************************************************************
!
!    SPECIFICATIONS:
! ------------------------------------------------------------------------------
    ! -- modules
    ! -- dummy
    class(GwfNpfType) :: this
    integer(I4B), intent(in) :: ibinun
    ! -- local
    character(len=16) :: text
    character(len=16), dimension(1) :: auxtxt
    real(DP), dimension(1) :: a
    integer(I4B) :: n
    integer(I4B) :: naux
! ------------------------------------------------------------------------------
    !
    ! -- Write the header
    text = '        DATA-SAT'
    naux = 1
    auxtxt(:) = ['             sat']
    call this%dis%record_srcdst_list_header(text, this%name_model, &
                                            this%packName, this%name_model, &
                                            this%packName, naux, auxtxt, ibinun, &
                                            this%dis%nodes, this%iout)
    !
    ! -- Write a zero for Q, and then write saturation as an aux variables
    do n = 1, this%dis%nodes
      a(1) = this%sat(n)
      call this%dis%record_mf6_list_entry(ibinun, n, n, DZERO, naux, a)
    end do
    !
    ! -- return
    return
  end subroutine sav_sat

  subroutine increase_edge_count(this, nedges)
! ******************************************************************************
! increase_edge_count -- reserve space for nedges cells that have an edge on them.
!   This must be called before the npf%allocate_arrays routine, which is called
!   from npf%ar.
! ******************************************************************************
!
!    SPECIFICATIONS:
! ------------------------------------------------------------------------------
    ! -- modules
    ! -- dummy
    class(GwfNpfType) :: this
    integer(I4B), intent(in) :: nedges
    ! -- local
! ------------------------------------------------------------------------------
    !
    this%nedges = this%nedges + nedges
    !
    ! -- return
    return
  end subroutine increase_edge_count

  subroutine set_edge_properties(this, nodedge, ihcedge, q, area, nx, ny, &
                                 distance)
! ******************************************************************************
! edge_count -- provide the npf package with edge properties.
! ******************************************************************************
!
!    SPECIFICATIONS:
! ------------------------------------------------------------------------------
    ! -- modules
    ! -- dummy
    class(GwfNpfType) :: this
    integer(I4B), intent(in) :: nodedge
    integer(I4B), intent(in) :: ihcedge
    real(DP), intent(in) :: q
    real(DP), intent(in) :: area
    real(DP), intent(in) :: nx
    real(DP), intent(in) :: ny
    real(DP), intent(in) :: distance
    ! -- local
    integer(I4B) :: lastedge
! ------------------------------------------------------------------------------
    !
    this%lastedge = this%lastedge + 1
    lastedge = this%lastedge
    this%nodedge(lastedge) = nodedge
    this%ihcedge(lastedge) = ihcedge
    this%propsedge(1, lastedge) = q
    this%propsedge(2, lastedge) = area
    this%propsedge(3, lastedge) = nx
    this%propsedge(4, lastedge) = ny
    this%propsedge(5, lastedge) = distance
    !
    ! -- If this is the last edge, then the next call must be starting a new
    !    edge properties assignment loop, so need to reset lastedge to 0
    if (this%lastedge == this%nedges) this%lastedge = 0
    !
    ! -- return
    return
  end subroutine set_edge_properties

  !> Calculate saturated thickness between cell n and m
  !<
  function calcSatThickness(this, n, m, ihc) result(satThickness)
    class(GwfNpfType) :: this !< this NPF instance
    integer(I4B) :: n !< node n
    integer(I4B) :: m !< node m
    integer(I4B) :: ihc !< 1 = horizonal connection, 0 for vertical
    real(DP) :: satThickness !< saturated thickness

    satThickness = thksatnm(this%ibound(n), &
                            this%ibound(m), &
                            this%icelltype(n), &
                            this%icelltype(m), &
                            this%inewton, &
                            ihc, &
                            this%iusgnrhc, &
                            this%hnew(n), &
                            this%hnew(m), &
                            this%sat(n), &
                            this%sat(m), &
                            this%dis%top(n), &
                            this%dis%top(m), &
                            this%dis%bot(n), &
                            this%dis%bot(m), &
                            this%satomega, &
                            this%satmin)

  end function calcSatThickness

  function thksatnm(ibdn, ibdm, ictn, ictm, inwtup, ihc, iusg, &
                    hn, hm, satn, satm, topn, topm, botn, botm, &
                    satomega, satminopt) result(res)
! ******************************************************************************
! thksatnm -- calculate saturated thickness at interface between two cells
! ******************************************************************************
!
!    SPECIFICATIONS:
! ------------------------------------------------------------------------------
    ! -- modules
    ! -- return
    real(DP) :: res
    ! -- dummy
    integer(I4B), intent(in) :: ibdn
    integer(I4B), intent(in) :: ibdm
    integer(I4B), intent(in) :: ictn
    integer(I4B), intent(in) :: ictm
    integer(I4B), intent(in) :: inwtup
    integer(I4B), intent(in) :: ihc
    integer(I4B), intent(in) :: iusg
    real(DP), intent(in) :: hn
    real(DP), intent(in) :: hm
    real(DP), intent(in) :: satn
    real(DP), intent(in) :: satm
    real(DP), intent(in) :: topn
    real(DP), intent(in) :: topm
    real(DP), intent(in) :: botn
    real(DP), intent(in) :: botm
    real(DP), intent(in) :: satomega
    real(DP), optional, intent(in) :: satminopt
    ! -- local
    integer(I4B) :: indk
    real(DP) :: satmin
    real(DP) :: sn
    real(DP) :: sm
    real(DP) :: thksatn
    real(DP) :: thksatm
    real(DP) :: sill_top, sill_bot
    real(DP) :: tpn, tpm
    real(DP) :: top, bot
! ------------------------------------------------------------------------------
    if (present(satminopt)) then
      satmin = satminopt
    else
      satmin = DZERO
    end if
    !
    ! -- If either n or m is inactive then saturated thickness is zero
    if (ibdn == 0 .or. ibdm == 0) then
      res = DZERO
      !
      ! -- if both cells are non-convertible then use average cell thickness
    elseif (ictn == 0 .and. ictm == 0) then
      thksatn = topn - botn
      thksatm = topm - botm
      !
      ! -- If staggered connection, subtract parts of cell that are above and
      !    below the sill top and bottom elevations
      if (ihc == 2) then
        !
        ! -- Calculate sill_top and sill_bot
        sill_top = min(topn, topm)
        sill_bot = max(botn, botm)
        !
        ! -- Saturated thickness is sill_top - sill_bot
        thksatn = max(sill_top - sill_bot, DZERO)
        thksatm = thksatn
      end if
      !
      res = DHALF * (thksatn + thksatm)
      !
      ! -- At least one of the cells is convertible, so calculate average saturated
      !    thickness
    else
      if (inwtup == 1) then
        ! -- set flag used to determine if bottom of cells n and m are
        !    significantly different
        indk = 0
        if (abs(botm - botn) < DEM2) indk = 1
        ! -- recalculate saturation if using MODFLOW-USG saturation
        !    calculation approach
        if (iusg == 1 .and. indk == 0) then
          if (botm > botn) then
            top = topm
            bot = botm
          else
            top = topn
            bot = botn
          end if
          sn = sQuadraticSaturation(top, bot, hn, satomega, satmin)
          sm = sQuadraticSaturation(top, bot, hm, satomega, satmin)
        else
          sn = sQuadraticSaturation(topn, botn, hn, satomega, satmin)
          sm = sQuadraticSaturation(topm, botm, hm, satomega, satmin)
        end if
        !
        ! -- upstream weight the thickness
        if (hn > hm) then
          res = sn * (topn - botn)
        else
          res = sm * (topm - botm)
        end if
        !
      else
        thksatn = satn * (topn - botn)
        thksatm = satm * (topm - botm)
        !
        ! -- If staggered connection, subtract parts of cell that are above and
        !    below the sill top and bottom elevations
        if (ihc == 2) then
          !
          ! -- Calculate sill_top and sill_bot
          sill_top = min(topn, topm)
          sill_bot = max(botn, botm)
          !
          ! -- Calculate tpn and tpm
          tpn = botn + thksatn
          tpm = botm + thksatm
          !
          ! -- Calculate saturated thickness for cells n and m
          thksatn = max(min(tpn, sill_top) - sill_bot, DZERO)
          thksatm = max(min(tpm, sill_top) - sill_bot, DZERO)
        end if
        !
        res = DHALF * (thksatn + thksatm)
      end if
    end if
    !
    ! -- Return
    return
  end function thksatnm

end module GwfNpfModule<|MERGE_RESOLUTION|>--- conflicted
+++ resolved
@@ -54,7 +54,7 @@
     integer(I4B), pointer :: iwetit => null() !< wetting interval (default is 1)
     integer(I4B), pointer :: ihdwet => null() !< (0 or not 0)
     integer(I4B), pointer :: icellavg => null() !< harmonic(0), logarithmic(1), or arithmetic thick-log K (2)
-    integer(I4B), pointer :: ikmod => null() !< if 1, conductivities get modified from their input values to account for effects such as varying viscosity
+    integer(I4B), pointer :: icellavg => null() !< harmonic(0), logarithmic(1), or arithmetic thick-log K (2)
     real(DP), pointer :: wetfct => null() !< wetting factor
     real(DP), pointer :: hdry => null() !< default is -1.d30
     integer(I4B), dimension(:), pointer, contiguous :: icelltype => null() !< confined (0) or convertible (1)
@@ -311,7 +311,7 @@
     type(GwfVscType), pointer, intent(in) :: vsc !< viscosity package
     integer(I4B), dimension(:), pointer, contiguous, intent(inout) :: ibound !< model ibound array
     real(DP), dimension(:), pointer, contiguous, intent(inout) :: hnew !< pointer to model head array
-    integer(I4B), intent(in) :: ikmodgwf !< flag to indicate whether conductivities get modified from their input values by a gwf package
+    real(DP), dimension(:), pointer, contiguous, intent(inout) :: hnew !< pointer to model head array
     type(GwfNpfGridDataType), optional, intent(in) :: grid_data !< (optional) data structure with NPF grid data
     ! -- local
     ! -- formats
@@ -1079,7 +1079,7 @@
     call mem_deallocate(this%hnoflo)
     call mem_deallocate(this%hdry)
     call mem_deallocate(this%icellavg)
-    call mem_deallocate(this%ikmod)
+    call mem_deallocate(this%icellavg)
     call mem_deallocate(this%iavgkeff)
     call mem_deallocate(this%ik22)
     call mem_deallocate(this%ik33)
@@ -1116,16 +1116,11 @@
     call mem_deallocate(this%ithickstartflag)
     call mem_deallocate(this%icelltype)
     call mem_deallocate(this%k11)
-<<<<<<< HEAD
     call mem_deallocate(this%k22, 'K22', trim(this%memoryPath))
     call mem_deallocate(this%k33, 'K33', trim(this%memoryPath))
     call mem_deallocate(this%k11_input, 'K11_INPUT', trim(this%memoryPath))
     call mem_deallocate(this%k22_input, 'K22_INPUT', trim(this%memoryPath))
     call mem_deallocate(this%k33_input, 'K33_INPUT', trim(this%memoryPath))
-=======
-    call mem_deallocate(this%k22)
-    call mem_deallocate(this%k33)
->>>>>>> aad8ca03
     call mem_deallocate(this%sat)
     call mem_deallocate(this%condsat)
     call mem_deallocate(this%wetdry)
@@ -1169,7 +1164,7 @@
     call mem_allocate(this%hnoflo, 'HNOFLO', this%memoryPath)
     call mem_allocate(this%hdry, 'HDRY', this%memoryPath)
     call mem_allocate(this%icellavg, 'ICELLAVG', this%memoryPath)
-    call mem_allocate(this%ikmod, 'IKMOD', this%memoryPath)
+    call mem_allocate(this%icellavg, 'ICELLAVG', this%memoryPath)
     call mem_allocate(this%iavgkeff, 'IAVGKEFF', this%memoryPath)
     call mem_allocate(this%ik22, 'IK22', this%memoryPath)
     call mem_allocate(this%ik33, 'IK33', this%memoryPath)
@@ -1211,7 +1206,7 @@
     this%hnoflo = DHNOFLO !1.d30
     this%hdry = DHDRY !-1.d30
     this%icellavg = 0
-    this%ikmod = 0
+    this%icellavg = 0
     this%iavgkeff = 0
     this%ik22 = 0
     this%ik33 = 0
