--- conflicted
+++ resolved
@@ -10,7 +10,6 @@
   use GwfNpfOptionsModule, only: GwfNpfOptionsType
   use BaseDisModule, only: DisBaseType
   use GwfIcModule, only: GwfIcType
-  use GwfVscModule, only: GwfVscType
   use Xt3dModule, only: Xt3dType
   use BlockParserModule, only: BlockParserType
   use InputOutputModule, only: GetUnit, openfile
@@ -33,7 +32,6 @@
   type, extends(NumericalPackageType) :: GwfNpfType
 
     type(GwfIcType), pointer :: ic => null() !< initial conditions object
-    type(GwfVscType), pointer :: vsc => null() !< viscosity object
     type(Xt3dType), pointer :: xt3d => null() !< xt3d pointer
     integer(I4B), pointer :: iname => null() !< length of variable names
     character(len=24), dimension(:), pointer :: aname => null() !< variable names
@@ -65,9 +63,6 @@
     real(DP), dimension(:), pointer, contiguous :: k11 => null() !< hydraulic conductivity; if anisotropic, then this is Kx prior to rotation
     real(DP), dimension(:), pointer, contiguous :: k22 => null() !< hydraulic conductivity; if specified then this is Ky prior to rotation
     real(DP), dimension(:), pointer, contiguous :: k33 => null() !< hydraulic conductivity; if specified then this is Kz prior to rotation
-    real(DP), dimension(:), pointer, contiguous :: k11_input => null() !< hydraulic conductivity originally specified by user prior to TVK or VSC modification
-    real(DP), dimension(:), pointer, contiguous :: k22_input => null() !< hydraulic conductivity originally specified by user prior to TVK or VSC modification
-    real(DP), dimension(:), pointer, contiguous :: k33_input => null() !< hydraulic conductivity originally specified by user prior to TVK or VSC modification
     integer(I4B), pointer :: iavgkeff => null() !< effective conductivity averaging (0: harmonic, 1: arithmetic)
     integer(I4B), pointer :: ik22 => null() !< flag that k22 is specified
     integer(I4B), pointer :: ik33 => null() !< flag that k33 is specified
@@ -95,9 +90,7 @@
     real(DP), dimension(:, :), pointer, contiguous :: propsedge => null() !< edge properties (Q, area, nx, ny, distance)
     !
     integer(I4B), pointer :: intvk => null() ! TVK (time-varying K) unit number (0 if unused)
-    integer(I4B), pointer :: invsc => null() ! VSC (viscosity) unit number (0 if unused); viscosity leads to time-varying K's
     type(TvkType), pointer :: tvk => null() ! TVK object
-    !type(GwfVscType), pointer :: vsc => null() ! VSC object
     integer(I4B), pointer :: kchangeper => null() ! last stress period in which any node K (or K22, or K33) values were changed (0 if unchanged from start of simulation)
     integer(I4B), pointer :: kchangestp => null() ! last time step in which any node K (or K22, or K33) values were changed (0 if unchanged from start of simulation)
     integer(I4B), dimension(:), pointer, contiguous :: nodekchange => null() ! grid array of flags indicating for each node whether its K (or K22, or K33) value changed (1) at (kchangeper, kchangestp) or not (0)
@@ -122,7 +115,6 @@
     procedure, private :: wd => sgwf_npf_wetdry
     procedure, private :: wdmsg => sgwf_npf_wdmsg
     procedure :: allocate_scalars
-    procedure, private :: store_original_k_arrays
     procedure, private :: allocate_arrays
     procedure, private :: read_options
     procedure, private :: set_options
@@ -155,7 +147,7 @@
 ! ------------------------------------------------------------------------------
     ! -- modules
     ! -- dummy
-    type(GwfNpfType), pointer :: npfobj
+    type(GwfNpftype), pointer :: npfobj
     character(len=*), intent(in) :: name_model
     integer(I4B), intent(in) :: inunit
     integer(I4B), intent(in) :: iout
@@ -185,7 +177,7 @@
   !! should be passed. A consistency check is performed, and finally
   !! xt3d_df is called, when enabled.
   !<
-  subroutine npf_df(this, dis, xt3d, ingnc, invsc, npf_options)
+  subroutine npf_df(this, dis, xt3d, ingnc, npf_options)
 ! ******************************************************************************
 ! npf_df -- Define
 ! ******************************************************************************
@@ -200,7 +192,6 @@
     class(DisBaseType), pointer, intent(inout) :: dis !< the pointer to the discretization
     type(Xt3dType), pointer :: xt3d !< the pointer to the XT3D 'package'
     integer(I4B), intent(in) :: ingnc !< ghostnodes enabled? (>0 means yes)
-    integer(I4B), intent(in) :: invsc !< viscosity enabled? (>0 means yes)
     type(GwfNpfOptionsType), optional, intent(in) :: npf_options !< the optional options, for when not constructing from file
     ! -- local
     ! -- formats
@@ -213,9 +204,6 @@
     ! -- Set a pointer to dis
     this%dis => dis
     !
-    ! -- Set flag signifying whether vsc is active
-    if (invsc > 0) this%invsc = invsc
-    !
     if (.not. present(npf_options)) then
       ! -- Print a message identifying the node property flow package.
       write (this%iout, fmtheader) this%inunit
@@ -305,11 +293,7 @@
   !! Allocate remaining package arrays, preprocess the input data and
   !! call *_ar on xt3d, when active.
   !<
-<<<<<<< HEAD
-  subroutine npf_ar(this, ic, vsc, ibound, hnew, grid_data)
-=======
   subroutine npf_ar(this, ic, ibound, hnew)
->>>>>>> 5e142a4c
 ! ******************************************************************************
 ! npf_ar -- Allocate and Read
 ! ******************************************************************************
@@ -321,7 +305,6 @@
     ! -- dummy
     class(GwfNpftype) :: this !< instance of the NPF package
     type(GwfIcType), pointer, intent(in) :: ic !< initial conditions
-    type(GwfVscType), pointer, intent(in) :: vsc !< viscosity package
     integer(I4B), dimension(:), pointer, contiguous, intent(inout) :: ibound !< model ibound array
     real(DP), dimension(:), pointer, contiguous, intent(inout) :: hnew !< pointer to model head array
     ! -- local
@@ -345,30 +328,8 @@
         this%spdis(:, n) = DZERO
       end do
     end if
-<<<<<<< HEAD
-    !
-    if (present(grid_data)) then
-      ! -- set the data block
-      call this%set_grid_data(grid_data)
-    end if
-=======
->>>>>>> 5e142a4c
-    !
-    ! -- Store pointer to VSC if active
-    if (this%invsc /= 0) then
-      this%vsc => vsc
-    end if
-
-    !
-    ! -- allocate arrays to store original user input in case TVK/VSC modify them
-    if (this%invsc > 0) then 
-      ! Need to allocate arrays that will store the original K values so 
-      ! that the current K11 etc. carry the "real" K's that are updated 
-      call this%store_original_k_arrays(this%dis%nodes, this%dis%njas)
-    end if
     !
     ! -- preprocess data
-    ! Hereafter working with the "real" K values
     call this%preprocess_input()
     !
     ! -- xt3d
@@ -445,12 +406,6 @@
     ! -- TVK
     if (this%intvk /= 0) then
       call this%tvk%ad()
-    end if
-    !
-    ! -- VSC
-    ! -- Hit the TVK-updated K's with VSC correction before calling/updating condsat
-    if (this%invsc /= 0) then
-      call this%vsc%update_k_with_vsc()
     end if
     !
     ! -- If any K values have changed, we need to update CONDSAT or XT3D arrays
@@ -1122,7 +1077,6 @@
     call mem_deallocate(this%ik22overk)
     call mem_deallocate(this%ik33overk)
     call mem_deallocate(this%intvk)
-    call mem_deallocate(this%invsc)
     call mem_deallocate(this%kchangeper)
     call mem_deallocate(this%kchangestp)
     !
@@ -1133,9 +1087,6 @@
     call mem_deallocate(this%k11)
     call mem_deallocate(this%k22)
     call mem_deallocate(this%k33)
-    call mem_deallocate(this%k11_input, 'K11_INPUT', trim(this%memoryPath))
-    call mem_deallocate(this%k22_input, 'K22_INPUT', trim(this%memoryPath))
-    call mem_deallocate(this%k33_input, 'K33_INPUT', trim(this%memoryPath))
     call mem_deallocate(this%sat)
     call mem_deallocate(this%condsat)
     call mem_deallocate(this%wetdry)
@@ -1204,7 +1155,6 @@
     call mem_allocate(this%nedges, 'NEDGES', this%memoryPath)
     call mem_allocate(this%lastedge, 'LASTEDGE', this%memoryPath)
     call mem_allocate(this%intvk, 'INTVK', this%memoryPath)
-    call mem_allocate(this%invsc, 'INVSC', this%memoryPath)
     call mem_allocate(this%kchangeper, 'KCHANGEPER', this%memoryPath)
     call mem_allocate(this%kchangestp, 'KCHANGESTP', this%memoryPath)
     !
@@ -1245,7 +1195,6 @@
     this%nedges = 0
     this%lastedge = 0
     this%intvk = 0
-    this%invsc = 0
     this%kchangeper = 0
     this%kchangestp = 0
     !
@@ -1256,35 +1205,6 @@
     return
   end subroutine allocate_scalars
 
-  subroutine store_original_k_arrays(this, ncells, njas)
-!
-!    SPECIFICATIONS:
-! ------------------------------------------------------------------------------
-    ! -- modules
-    use MemoryManagerModule, only: mem_allocate
-    ! -- dummy
-    class(GwfNpftype) :: this
-    integer(I4B), intent(in) :: ncells
-    integer(I4B), intent(in) :: njas
-    ! -- local
-    integer(I4B) :: n
-! ------------------------------------------------------------------------------
-    !
-    ! -- Retain copy of user-specified K arrays 
-    do n = 1, ncells
-      this%k11_input(n) = this%k11(n)
-      if (this%ik22 /= 0) then
-        this%k22_input(n) = this%k22(n)
-      end if
-      if (this%ik33 /= 0) then
-        this%k33_input(n) = this%k33(n)
-      end if
-    end do
-    !
-    ! -- Return
-    return
-  end subroutine store_original_k_arrays
-  
   subroutine allocate_arrays(this, ncells, njas)
 ! ******************************************************************************
 ! allocate_arrays -- Allocate npf arrays
@@ -1311,9 +1231,6 @@
     ! -- Optional arrays dimensioned to full size initially
     call mem_allocate(this%k22, ncells, 'K22', this%memoryPath)
     call mem_allocate(this%k33, ncells, 'K33', this%memoryPath)
-    call mem_allocate(this%k11_input, ncells, 'K11_INPUT', this%memoryPath)
-    call mem_allocate(this%k22_input, ncells, 'K22_INPUT', this%memoryPath)
-    call mem_allocate(this%k33_input, ncells, 'K33_INPUT', this%memoryPath)
     call mem_allocate(this%wetdry, ncells, 'WETDRY', this%memoryPath)
     call mem_allocate(this%angle1, ncells, 'ANGLE1', this%memoryPath)
     call mem_allocate(this%angle2, ncells, 'ANGLE2', this%memoryPath)
