module ChdModule
  !
  use KindModule,           only: DP, I4B
<<<<<<< HEAD
  use ConstantsModule,      only: DZERO, DONE, NAMEDBOUNDFLAG, LENFTYPE,       &
                             LENPACKAGENAME
=======
  use ConstantsModule,      only: DZERO, DONE, NAMEDBOUNDFLAG, LENFTYPE,         &
                                  LINELENGTH, LENPACKAGENAME
>>>>>>> 5c3eb34b
  use ObsModule,            only: DefaultObsIdProcessor
  use BndModule,            only: BndType
  use ObserveModule,        only: ObserveType
  use TimeSeriesLinkModule, only: TimeSeriesLinkType, &
                                  GetTimeSeriesLinkFromList
  !
  implicit none
  !
  private
  public :: chd_create, ChdType
  !
  character(len=LENFTYPE)       :: ftype = 'CHD'
  character(len=LENPACKAGENAME) :: text  = '             CHD'
  !
  type, extends(BndType) :: ChdType
    contains
    procedure :: bnd_rp => chd_rp
    procedure :: bnd_ad => chd_ad
    procedure :: bnd_ck => chd_ck
    procedure :: bnd_fc => chd_fc
    procedure :: bnd_bd => chd_bd
    procedure :: define_listlabel
    ! -- methods for observations
    procedure, public :: bnd_obs_supported => chd_obs_supported
    procedure, public :: bnd_df_obs => chd_df_obs
    ! -- method for time series
    procedure, public :: bnd_rp_ts => chd_rp_ts
  end type ChdType

contains

  subroutine chd_create(packobj, id, ibcnum, inunit, iout, namemodel, pakname)
! ******************************************************************************
! chd_create -- Create a New Constant Head Package
! Subroutine: (1) create new-style package
!             (2) point packobj to the new package
! ******************************************************************************
!
!    SPECIFICATIONS:
! ------------------------------------------------------------------------------
    ! -- dummy
    class(BndType), pointer :: packobj
    integer(I4B),intent(in) :: id
    integer(I4B),intent(in) :: ibcnum
    integer(I4B),intent(in) :: inunit
    integer(I4B),intent(in) :: iout
    character(len=*), intent(in) :: namemodel
    character(len=*), intent(in) :: pakname
    ! -- local
    type(ChdType), pointer :: chdobj
! ------------------------------------------------------------------------------
    !
    ! -- allocate the object and assign values to object variables
    allocate(chdobj)
    packobj => chdobj
    !
    ! -- create name and origin
    call packobj%set_names(ibcnum, namemodel, pakname, ftype)
    packobj%text = text
    !
    ! -- allocate scalars
    call packobj%allocate_scalars()
    !
    ! -- initialize package
    call packobj%pack_initialize()
    !
    ! -- store values
    packobj%inunit = inunit
    packobj%iout = iout
    packobj%id = id
    packobj%ibcnum = ibcnum
    packobj%ncolbnd = 1
    packobj%iscloc = 1
    packobj%ictorigin = 'NPF'
    !
    ! -- return
    return
  end subroutine chd_create

  subroutine chd_rp(this)
! ******************************************************************************
! chd_rp -- Read and prepare
! ******************************************************************************
!
!    SPECIFICATIONS:
! ------------------------------------------------------------------------------
    use SimModule, only: ustop, store_error
<<<<<<< HEAD
    implicit none
    class(ChdType), intent(inout) :: this
    integer(I4B) :: i, node, ibd, ierr
    character(len=30) :: nodestr
=======
    ! -- dummy
    class(ChdType), intent(inout) :: this
    ! -- local
    character(len=LINELENGTH) :: errmsg
    character(len=30) :: nodestr
    integer(I4B) :: i, node, ibd, ierr
>>>>>>> 5c3eb34b
! ------------------------------------------------------------------------------
    !
    ! -- Reset previous CHDs to active cell
    do i=1,this%nbound
        node = this%nodelist(i)
        this%ibound(node) = this%ibcnum
    enddo
    !
    ! -- Call the parent class read and prepare
    call this%BndType%bnd_rp()
    !
    ! -- Set ibound to -(ibcnum + 1) for constant head cells
    ierr = 0
    do i=1,this%nbound
      node = this%nodelist(i)
      ibd = this%ibound(node)
      if(ibd < 0) then
        call this%dis%noder_to_string(node, nodestr)
<<<<<<< HEAD
        call store_error('Error.  Cell is already a constant head: ' &
                         // trim(adjustl(nodestr)))
=======
        write(errmsg, '(3a)')                                                    &
          'Cell is already a constant head (', trim(adjustl(nodestr)), ').'
        call store_error(errmsg)
>>>>>>> 5c3eb34b
        ierr = ierr + 1
      else
        this%ibound(node) = -this%ibcnum
      endif
    enddo
    !
    ! -- Stop if errors detected
    if(ierr > 0) then
      call this%parser%StoreErrorUnit()
      call ustop()
    endif
    !
    ! -- return
    return
  end subroutine chd_rp

  subroutine chd_ad(this)
! ******************************************************************************
! chd_ad -- Advance
! ******************************************************************************
!
!    SPECIFICATIONS:
! ------------------------------------------------------------------------------
    ! -- modules
    ! -- dummy
    class(ChdType) :: this
    ! -- local
    integer(I4B) :: i, node
    real(DP) :: hb
    ! -- formats
! ------------------------------------------------------------------------------
    !
    ! -- Advance the time series
    call this%TsManager%ad()
    !
    ! -- Process each entry in the specified-head cell list
    do i = 1, this%nbound
      node = this%nodelist(i)
      hb = this%bound(1, i)
      this%xnew(node) = hb
      this%xold(node) = this%xnew(node)
    enddo
    !
    ! -- For each observation, push simulated value and corresponding
    !    simulation time from "current" to "preceding" and reset
    !    "current" value.
    call this%obs%obs_ad()
    !
    ! -- return
    return
  end subroutine chd_ad

  subroutine chd_ck(this)
! ******************************************************************************
! chd_ck -- Check chd boundary condition data
! ******************************************************************************
!
!    SPECIFICATIONS:
! ------------------------------------------------------------------------------
    ! -- modules
    use ConstantsModule, only: LINELENGTH
    use SimModule, only: ustop, store_error, count_errors, store_error_unit
    ! -- dummy
    class(ChdType),intent(inout) :: this
    ! -- local
    character(len=LINELENGTH) :: errmsg
    character(len=30) :: nodestr
    integer(I4B) :: i
    integer(I4B) :: node
    real(DP) :: bt
    ! -- formats
    character(len=*), parameter :: fmtchderr = &
      "('CHD BOUNDARY ',i0,' HEAD (',g0,') IS LESS THAN CELL " //            &
      "BOTTOM (',g0,')',' FOR CELL ',a)"
! ------------------------------------------------------------------------------
    !
    ! -- check stress period data
    do i=1,this%nbound
        node=this%nodelist(i)
        bt = this%dis%bot(node)
        ! -- accumulate errors
        if (this%bound(1,i) < bt .and. this%icelltype(node) /= 0) then
          call this%dis%noder_to_string(node, nodestr)
          write(errmsg, fmt=fmtchderr) i, this%bound(1,i), bt, trim(nodestr)
          call store_error(errmsg)
        end if
    end do
    !
    !write summary of chd package error messages
    if (count_errors() > 0) then
      call this%parser%StoreErrorUnit()
      call ustop()
    end if
    !
    ! -- return
    return
  end subroutine chd_ck

  subroutine chd_fc(this, rhs, ia, idxglo, amatsln)
! **************************************************************************
! chd_fc -- Override bnd_fc and do nothing
! **************************************************************************
!
!    SPECIFICATIONS:
! --------------------------------------------------------------------------
    ! -- dummy
    class(ChdType) :: this
    real(DP), dimension(:), intent(inout) :: rhs
    integer(I4B), dimension(:), intent(in) :: ia
    integer(I4B), dimension(:), intent(in) :: idxglo
    real(DP), dimension(:), intent(inout) :: amatsln
    ! -- local
! --------------------------------------------------------------------------
    !
    ! -- return
    return
  end subroutine chd_fc

  subroutine chd_bd(this, x, idvfl, icbcfl, ibudfl, icbcun, iprobs,            &
                    isuppress_output, model_budget, imap, iadv)
! ******************************************************************************
! chd_bd -- Calculate constant head flow budget
! ******************************************************************************
!
!    SPECIFICATIONS:
! ------------------------------------------------------------------------------
    ! -- modules
    use TdisModule, only: delt
    use ConstantsModule, only: LENBOUNDNAME
    use BudgetModule, only: BudgetType
    ! -- dummy
    class(ChdType) :: this
    real(DP),dimension(:),intent(in) :: x
    integer(I4B), intent(in) :: idvfl
    integer(I4B), intent(in) :: icbcfl
    integer(I4B), intent(in) :: ibudfl
    integer(I4B), intent(in) :: icbcun
    integer(I4B), intent(in) :: iprobs
    integer(I4B), intent(in) :: isuppress_output
    type(BudgetType), intent(inout) :: model_budget
    integer(I4B), dimension(:), optional, intent(in) :: imap
    integer(I4B), optional, intent(in) :: iadv
    ! -- local
    character(len=20) :: nodestr
    integer(I4B) :: nodeu
    integer(I4B) :: i, node, ibinun, n2
    real(DP) :: rrate, chin, chout, q
    integer(I4B) :: naux, ipos
    ! -- for observations
    character(len=LENBOUNDNAME) :: bname
    ! -- formats
    character(len=*), parameter :: fmttkk = &
      "(1X,/1X,A,'   PERIOD ',I0,'   STEP ',I0)"
! ------------------------------------------------------------------------------
    !
    ! -- initialize local variables
    chin = DZERO
    chout = DZERO
    !
    ! -- Set unit number for binary output
    if(this%ipakcb < 0) then
      ibinun = icbcun
    elseif(this%ipakcb == 0) then
      ibinun = 0
    else
      ibinun = this%ipakcb
    endif
    if(icbcfl == 0) ibinun = 0
    !
    ! -- If cell-by-cell flows will be saved as a list, write header.
    if(ibinun /= 0) then
      naux = this%naux
      call this%dis%record_srcdst_list_header(this%text, this%name_model,  &
                  this%name_model, this%name_model, this%name, naux,           &
                  this%auxname, ibinun, this%nbound, this%iout)
    endif
    !
    ! -- If no boundaries, skip flow calculations.
    if(this%nbound > 0) then
      !
      ! -- reset size of table
      if (this%iprflow /= 0) then
        call this%outputtab%set_maxbound(this%nbound)
      end if
      !
      ! -- Loop through each boundary calculating flow.
      do i = 1, this%nbound
        node = this%nodelist(i)
        rrate = DZERO
        ! -- assign boundary name
        if (this%inamedbound>0) then
          bname = this%boundname(i)
        else
          bname = ''
        endif
        !
        ! -- Calculate the flow rate into the cell.
        do ipos = this%dis%con%ia(node) + 1, &
                  this%dis%con%ia(node + 1) - 1
          q = this%flowja(ipos)
          rrate = rrate - q
          ! -- only accumulate chin and chout for active
          !    connected cells
          n2 = this%dis%con%ja(ipos)
          if (this%ibound(n2) < 1) cycle
          if (q < DZERO) then
            chin = chin - q
          else
            chout = chout + q
          end if
                  end do
        !
        ! -- For chd, store total flow in rhs so it is available for other 
        !    calculations
        this%rhs(i) = -rrate
        this%hcof(i) = DZERO
        !
        ! -- Print the individual rates if requested(this%iprflow<0)
        if (ibudfl /= 0) then
          if(this%iprflow /= 0) then
            !
            ! -- set nodestr and write outputtab table
            nodeu = this%dis%get_nodeuser(node)
            call this%dis%nodeu_to_string(nodeu, nodestr)
            call this%outputtab%print_list_entry(i, nodestr, rrate, bname)
          end if
        end if
        !
        ! -- If saving cell-by-cell flows in list, write flow
        if (ibinun /= 0) then
          n2 = i
          if (present(imap)) n2 = imap(i)
          call this%dis%record_mf6_list_entry(ibinun, node, n2, rrate,         &
                                                  naux, this%auxvar(:,i),      &
                                                  olconv2=.FALSE.)
        end if
        !
        ! -- Save simulated value to simvals array.
        this%simvals(i) = rrate
        !
      end do
      !
    end if
    !
    ! -- Store the rates
    call model_budget%addentry(chin, chout, delt, this%text,                   &
                               isuppress_output, this%name)
    !
    ! -- Save the simulated values to the ObserveType objects
    if (this%obs%npakobs > 0 .and. iprobs > 0) then
      call this%bnd_bd_obs()
    end if
    !
    ! -- return
    return
  end subroutine chd_bd

  subroutine define_listlabel(this)
! ******************************************************************************
! define_listlabel -- Define the list heading that is written to iout when
!   PRINT_INPUT option is used.
! ******************************************************************************
!
!    SPECIFICATIONS:
! ------------------------------------------------------------------------------
    class(ChdType), intent(inout) :: this
! ------------------------------------------------------------------------------
    !
    ! -- create the header list label
    this%listlabel = trim(this%filtyp) // ' NO.'
    if(this%dis%ndim == 3) then
      write(this%listlabel, '(a, a7)') trim(this%listlabel), 'LAYER'
      write(this%listlabel, '(a, a7)') trim(this%listlabel), 'ROW'
      write(this%listlabel, '(a, a7)') trim(this%listlabel), 'COL'
    elseif(this%dis%ndim == 2) then
      write(this%listlabel, '(a, a7)') trim(this%listlabel), 'LAYER'
      write(this%listlabel, '(a, a7)') trim(this%listlabel), 'CELL2D'
    else
      write(this%listlabel, '(a, a7)') trim(this%listlabel), 'NODE'
    endif
    write(this%listlabel, '(a, a16)') trim(this%listlabel), 'HEAD'
    if(this%inamedbound == 1) then
      write(this%listlabel, '(a, a16)') trim(this%listlabel), 'BOUNDARY NAME'
    endif
    !
    ! -- return
    return
  end subroutine define_listlabel

  ! -- Procedures related to observations

logical function chd_obs_supported(this)
! ******************************************************************************
! chd_obs_supported
!   -- Return true because CHD package supports observations.
!   -- Overrides packagetype%_obs_supported()
! ******************************************************************************
!
!    SPECIFICATIONS:
! ------------------------------------------------------------------------------
  implicit none
  class(ChdType) :: this
! ------------------------------------------------------------------------------
  chd_obs_supported = .true.
  return
end function chd_obs_supported

subroutine chd_df_obs(this)
! ******************************************************************************
! chd_df_obs (implements bnd_df_obs)
!   -- Store observation type supported by CHD package.
!   -- Overrides BndType%bnd_df_obs
! ******************************************************************************
!
!    SPECIFICATIONS:
! ------------------------------------------------------------------------------
  implicit none
  ! -- dummy
  class(ChdType) :: this
  ! -- local
  integer(I4B) :: indx
! ------------------------------------------------------------------------------
  call this%obs%StoreObsType('chd', .true., indx)
  this%obs%obsData(indx)%ProcessIdPtr => DefaultObsIdProcessor
  return
end subroutine chd_df_obs

  ! -- Procedure related to time series

  subroutine chd_rp_ts(this)
    ! -- Assign tsLink%Text appropriately for
    !    all time series in use by package.
    !    In CHD package variable HEAD
    !    can be controlled by time series.
    ! -- dummy
    class(ChdType), intent(inout) :: this
    ! -- local
    integer(I4B) :: i, nlinks
    type(TimeSeriesLinkType), pointer :: tslink => null()
    !
    nlinks = this%TsManager%boundtslinks%Count()
    do i=1,nlinks
      tslink => GetTimeSeriesLinkFromList(this%TsManager%boundtslinks, i)
      if (associated(tslink)) then
        select case (tslink%JCol)
        case (1)
          tslink%Text = 'HEAD'
        end select
      endif
    enddo
    !
    return
  end subroutine chd_rp_ts

end module ChdModule<|MERGE_RESOLUTION|>--- conflicted
+++ resolved
@@ -1,13 +1,8 @@
 module ChdModule
   !
   use KindModule,           only: DP, I4B
-<<<<<<< HEAD
-  use ConstantsModule,      only: DZERO, DONE, NAMEDBOUNDFLAG, LENFTYPE,       &
-                             LENPACKAGENAME
-=======
   use ConstantsModule,      only: DZERO, DONE, NAMEDBOUNDFLAG, LENFTYPE,         &
                                   LINELENGTH, LENPACKAGENAME
->>>>>>> 5c3eb34b
   use ObsModule,            only: DefaultObsIdProcessor
   use BndModule,            only: BndType
   use ObserveModule,        only: ObserveType
@@ -95,19 +90,12 @@
 !    SPECIFICATIONS:
 ! ------------------------------------------------------------------------------
     use SimModule, only: ustop, store_error
-<<<<<<< HEAD
-    implicit none
-    class(ChdType), intent(inout) :: this
-    integer(I4B) :: i, node, ibd, ierr
-    character(len=30) :: nodestr
-=======
     ! -- dummy
     class(ChdType), intent(inout) :: this
     ! -- local
     character(len=LINELENGTH) :: errmsg
     character(len=30) :: nodestr
     integer(I4B) :: i, node, ibd, ierr
->>>>>>> 5c3eb34b
 ! ------------------------------------------------------------------------------
     !
     ! -- Reset previous CHDs to active cell
@@ -126,14 +114,9 @@
       ibd = this%ibound(node)
       if(ibd < 0) then
         call this%dis%noder_to_string(node, nodestr)
-<<<<<<< HEAD
-        call store_error('Error.  Cell is already a constant head: ' &
-                         // trim(adjustl(nodestr)))
-=======
         write(errmsg, '(3a)')                                                    &
           'Cell is already a constant head (', trim(adjustl(nodestr)), ').'
         call store_error(errmsg)
->>>>>>> 5c3eb34b
         ierr = ierr + 1
       else
         this%ibound(node) = -this%ibcnum
