! -- Uzf module
module UzfModule

  use KindModule, only: DP, I4B
  use ArrayHandlersModule, only: ExpandArray
  use ConstantsModule, only: DZERO, DEM6, DEM4, DEM2, DEM1, DHALF,              &
                             DONE, DHUNDRED,                                    &
                             LINELENGTH, LENFTYPE, LENPACKAGENAME,              &
                             LENBOUNDNAME, LENBUDTXT, LENPAKLOC, DNODATA,       &
                             NAMEDBOUNDFLAG, MAXCHARLEN,                        &
                             DHNOFLO, DHDRY,                                    &
                             TABLEFT, TABCENTER, TABRIGHT,                      &
                             TABSTRING, TABUCSTRING, TABINTEGER, TABREAL
  use GenericUtilitiesModule, only: sim_message
  use MemoryManagerModule, only: mem_allocate, mem_reallocate, mem_setptr,      &
                                 mem_deallocate
  use SparseModule, only: sparsematrix
  use BndModule, only: BndType
  use UzfCellGroupModule, only: UzfCellGroupType
  use BudgetObjectModule, only: BudgetObjectType, budgetobject_cr
  use BaseDisModule, only: DisBaseType
  use ObserveModule, only: ObserveType
  use ObsModule, only: ObsType
  use InputOutputModule, only: URWORD
  use SimModule, only: count_errors, store_error, ustop, store_error_unit
  use BlockParserModule, only: BlockParserType
  use TableModule, only: TableType, table_cr

  implicit none

  character(len=LENFTYPE)       :: ftype = 'UZF'
  character(len=LENPACKAGENAME) :: text  = '       UZF CELLS' 

  private
  public :: uzf_create
  public :: UzfType

  type, extends(BndType) :: UzfType
    ! output integers
    integer(I4B), pointer :: iprwcont => null()
    integer(I4B), pointer :: iwcontout => null()
    integer(I4B), pointer :: ibudgetout => null()
    integer(I4B), pointer :: ipakcsv => null()
    !
    type(BudgetObjectType), pointer                    :: budobj      => null()
    integer(I4B), pointer                              :: bditems     => null()  !number of budget items
    integer(I4B), pointer                              :: nbdtxt      => null()  !number of budget text items
    character(len=LENBUDTXT), dimension(:), pointer,                            &
                              contiguous               :: bdtxt       => null()  !budget items written to cbc file
    character(len=LENBOUNDNAME), dimension(:), pointer,                         &
                                 contiguous :: uzfname => null()
    !
    ! -- uzf table objects
    type(TableType), pointer                           :: pakcsvtab   => null()
    !
    ! -- uzf kinematic object
    type(UzfCellGroupType), pointer                    :: uzfobj      => null()
    type(UzfCellGroupType)                             :: uzfobjwork
    !
    ! -- pointer to gwf variables
    integer(I4B), pointer                                  :: gwfiss      => null()
    real(DP), dimension(:), pointer, contiguous            :: gwftop      => null()
    real(DP), dimension(:), pointer, contiguous            :: gwfbot      => null()
    real(DP), dimension(:), pointer, contiguous            :: gwfarea     => null()
    real(DP), dimension(:), pointer, contiguous            :: gwfhcond    => null()
    !
    ! -- uzf data
    integer(I4B), pointer                                   :: ntrail       => null()
    integer(I4B), pointer                                   :: nsets        => null()
    integer(I4B), pointer                                   :: nwav         => null()
    integer(I4B), pointer                                   :: nodes        => null()
    integer(I4B), pointer                                   :: nper         => null()
    integer(I4B), pointer                                   :: nstp         => null()
    integer(I4B), pointer                                   :: readflag     => null()
    integer(I4B), pointer                                   :: outunitbud   => null()
    integer(I4B), pointer                                   :: ietflag      => null()
    integer(I4B), pointer                                   :: igwetflag    => null()
    integer(I4B), pointer                                   :: iseepflag    => null()
    integer(I4B), pointer                                   :: imaxcellcnt  => null()
    integer(I4B), dimension(:), pointer, contiguous         :: igwfnode     => null()
    real(DP), dimension(:), pointer, contiguous             :: appliedinf   => null()
    real(DP), dimension(:), pointer, contiguous             :: rejinf       => null()
    real(DP), dimension(:), pointer, contiguous             :: rejinf0      => null()
    real(DP), dimension(:), pointer, contiguous             :: rejinftomvr  => null()
    real(DP), dimension(:), pointer, contiguous             :: infiltration => null()
    real(DP), dimension(:), pointer, contiguous             :: recharge     => null()
    real(DP), dimension(:), pointer, contiguous             :: gwet         => null()
    real(DP), dimension(:), pointer, contiguous             :: uzet         => null()
    real(DP), dimension(:), pointer, contiguous             :: gwd          => null()
    real(DP), dimension(:), pointer, contiguous             :: gwd0         => null()
    real(DP), dimension(:), pointer, contiguous             :: gwdtomvr     => null()
    real(DP), dimension(:), pointer, contiguous             :: rch          => null()
    real(DP), dimension(:), pointer, contiguous             :: rch0         => null()
    real(DP), dimension(:), pointer, contiguous             :: qsto         => null()
    integer(I4B), pointer                                   :: iuzf2uzf     => null()
    !
    ! -- integer vectors
    integer(I4B), dimension(:), pointer, contiguous :: ia => null()
    integer(I4B), dimension(:), pointer, contiguous :: ja => null()
    !
    ! -- timeseries aware variables
    real(DP), dimension(:), pointer, contiguous :: sinf => null()
    real(DP), dimension(:), pointer, contiguous :: pet => null()
    real(DP), dimension(:), pointer, contiguous :: extdp => null()
    real(DP), dimension(:), pointer, contiguous :: extwc => null()
    real(DP), dimension(:), pointer, contiguous :: ha => null()
    real(DP), dimension(:), pointer, contiguous :: hroot => null()
    real(DP), dimension(:), pointer, contiguous :: rootact => null()
    real(DP), dimension(:,:), pointer, contiguous :: uauxvar => null()
    !
    ! -- convergence check
    integer(I4B), pointer :: iconvchk => null()
    !
    ! formulate variables
    real(DP), dimension(:), pointer, contiguous :: deriv => null()
    !
    ! budget variables
    real(DP), pointer                          :: totfluxtot  => null()
    real(DP), pointer                          :: infilsum    => null()
    real(DP), pointer                          :: rechsum     => null()
    real(DP), pointer                          :: delstorsum  => null()
    real(DP), pointer                          :: uzetsum     => null()
    real(DP), pointer                          :: vfluxsum    => null()
    integer(I4B), pointer                      :: issflag     => null()
    integer(I4B), pointer                      :: issflagold  => null()
    integer(I4B), pointer                      :: istocb      => null()
    !
    ! -- uzf cbc budget items
    integer(I4B), pointer :: cbcauxitems => NULL()
    character(len=16), dimension(:), pointer, contiguous :: cauxcbc => NULL()
    real(DP), dimension(:), pointer, contiguous :: qauxcbc => null()
    !
    ! -- observations
    real(DP), dimension(:), pointer, contiguous            :: obs_theta   => null()
    real(DP), dimension(:), pointer, contiguous            :: obs_depth   => null()
    integer(I4B), dimension(:), pointer, contiguous        :: obs_num     => null()

  contains

    procedure :: uzf_allocate_arrays
    procedure :: uzf_allocate_scalars
    procedure :: bnd_options => uzf_options
    procedure :: read_dimensions => uzf_readdimensions
    procedure :: bnd_ar => uzf_ar
    procedure :: bnd_rp => uzf_rp
    procedure :: bnd_ad => uzf_ad
    procedure :: bnd_cf => uzf_cf
    procedure :: bnd_cc => uzf_cc
    procedure :: bnd_bd => uzf_bd
    procedure :: bnd_ot => uzf_ot
    procedure :: bnd_fc => uzf_fc
    procedure :: bnd_fn => uzf_fn
    procedure :: bnd_da => uzf_da
    procedure :: define_listlabel
    !
    ! -- methods for observations
    procedure, public :: bnd_obs_supported => uzf_obs_supported
    procedure, public :: bnd_df_obs => uzf_df_obs
    procedure, public :: bnd_rp_obs => uzf_rp_obs
    procedure, private :: uzf_bd_obs
    !
    ! -- methods specific for uzf
    procedure, private :: uzf_solve
    procedure, private :: read_cell_properties
    procedure, private :: print_cell_properties
    procedure, private :: findcellabove
    procedure, private :: check_cell_area
    !
    ! -- budget
    procedure, private :: uzf_setup_budobj
    procedure, private :: uzf_fill_budobj
    
  end type UzfType

contains

  subroutine uzf_create(packobj, id, ibcnum, inunit, iout, namemodel, pakname)
! ******************************************************************************
! uzf_create -- Create a New UZF Package
! Subroutine: (1) create new-style package
!             (2) point packobj to the new package
! ******************************************************************************
!
!    SPECIFICATIONS:
! ------------------------------------------------------------------------------
    ! -- modules
    use MemoryManagerModule, only: mem_allocate
    ! -- dummy
    class(BndType), pointer :: packobj
    integer(I4B),intent(in) :: id
    integer(I4B),intent(in) :: ibcnum
    integer(I4B),intent(in) :: inunit
    integer(I4B),intent(in) :: iout
    character(len=*), intent(in) :: namemodel
    character(len=*), intent(in) :: pakname
    ! -- local
    type(UzfType), pointer :: uzfobj
! ------------------------------------------------------------------------------
    !
    ! -- allocate the object and assign values to object variables
    allocate(uzfobj)
    packobj => uzfobj
    !
    ! -- create name and origin
    call packobj%set_names(ibcnum, namemodel, pakname, ftype)
    packobj%text = text
    !
    ! -- allocate scalars
    call uzfobj%uzf_allocate_scalars()
    !
    ! -- initialize package
    call packobj%pack_initialize()
    !
    packobj%inunit = inunit
    packobj%iout = iout
    packobj%id = id
    packobj%ibcnum = ibcnum
    packobj%ncolbnd = 1
    packobj%iscloc = 0  ! not supported
    packobj%ictorigin = 'NPF'
    !
    ! -- return
    return
  end subroutine uzf_create

  subroutine uzf_ar(this)
! ******************************************************************************
! uzf_ar -- Allocate and Read
! ******************************************************************************
!
!    SPECIFICATIONS:
! ------------------------------------------------------------------------------
    ! -- modules
    use MemoryManagerModule, only: mem_allocate, mem_setptr, mem_reallocate
    ! -- dummy
    class(UzfType), intent(inout) :: this
    ! -- local
    integer(I4B) :: n, i
    real(DP) :: hgwf
! ------------------------------------------------------------------------------
    !
    call this%obs%obs_ar()
    !
    ! -- call standard BndType allocate scalars
    call this%BndType%allocate_arrays()
    !
    ! -- set pointers now that data is available
    call mem_setptr(this%gwfhcond, 'CONDSAT', trim(this%name_model)//' NPF')
    call mem_setptr(this%gwfiss, 'ISS', trim(this%name_model))
    !
    ! -- set boundname for each connection
    if (this%inamedbound /= 0) then
      do n = 1, this%nodes
        this%boundname(n) = this%uzfname(n)
      end do
    endif
    !
    ! -- copy igwfnode into nodelist and set water table
    do i = 1, this%nodes
      this%nodelist(i) = this%igwfnode(i)
      n = this%igwfnode(i)
      hgwf = this%xnew(n)
      call this%uzfobj%sethead(i, hgwf)
    end do
    !
    ! allocate space to store moisture content observations
    n = this%obs%npakobs
    if ( n > 0 ) then
      call mem_reallocate(this%obs_theta, n, 'OBS_THETA', this%origin)
      call mem_reallocate(this%obs_depth, n, 'OBS_DEPTH', this%origin)
      call mem_reallocate(this%obs_num, n, 'OBS_NUM', this%origin)
    end if
    !
    ! -- setup pakmvrobj
    if (this%imover /= 0) then
      allocate(this%pakmvrobj)
      call this%pakmvrobj%ar(this%maxbound, this%maxbound, this%origin)
    endif
    !
    ! -- return
    return
  end subroutine uzf_ar

  subroutine uzf_allocate_arrays(this)
! ******************************************************************************
! allocate_arrays -- allocate arrays used for uzf
! ******************************************************************************
!
!    SPECIFICATIONS:
! ------------------------------------------------------------------------------
    ! -- modules
    ! -- dummy
    class(UzfType),   intent(inout) :: this
    ! -- local
    integer (I4B) :: i
    integer (I4B) :: j
! ------------------------------------------------------------------------------
    !
    ! -- call standard BndType allocate scalars (now done from AR)
    !call this%BndType%allocate_arrays()
    !
    ! -- allocate uzf specific arrays
    call mem_allocate(this%igwfnode, this%nodes, 'IGWFNODE', this%origin)
    call mem_allocate(this%appliedinf, this%nodes, 'APPLIEDINF', this%origin)
    call mem_allocate(this%rejinf, this%nodes, 'REJINF', this%origin)
    call mem_allocate(this%rejinf0, this%nodes, 'REJINF0', this%origin)
    call mem_allocate(this%rejinftomvr, this%nodes, 'REJINFTOMVR', this%origin)
    call mem_allocate(this%infiltration, this%nodes, 'INFILTRATION', this%origin)
    call mem_allocate(this%recharge, this%nodes, 'RECHARGE', this%origin)
    call mem_allocate(this%gwet, this%nodes, 'GWET', this%origin)
    call mem_allocate(this%uzet, this%nodes, 'UZET', this%origin)
    call mem_allocate(this%gwd, this%nodes, 'GWD', this%origin)
    call mem_allocate(this%gwd0, this%nodes, 'GWD0', this%origin)
    call mem_allocate(this%gwdtomvr, this%nodes, 'GWDTOMVR', this%origin)
    call mem_allocate(this%rch, this%nodes, 'RCH', this%origin)
    call mem_allocate(this%rch0, this%nodes, 'RCH0', this%origin)
    call mem_allocate(this%qsto, this%nodes, 'QSTO', this%origin)
    call mem_allocate(this%deriv, this%nodes, 'DERIV', this%origin)

    ! -- integer vectors
    call mem_allocate(this%ia, this%dis%nodes+1, 'IA', this%origin)
    call mem_allocate(this%ja, this%nodes, 'JA', this%origin)

    ! -- allocate timeseries aware variables
    call mem_allocate(this%sinf, this%nodes, 'SINF', this%origin)
    call mem_allocate(this%pet, this%nodes, 'PET', this%origin)
    call mem_allocate(this%extdp, this%nodes, 'EXDP', this%origin)
    call mem_allocate(this%extwc, this%nodes, 'EXTWC', this%origin)
    call mem_allocate(this%ha, this%nodes, 'HA', this%origin)
    call mem_allocate(this%hroot, this%nodes, 'HROOT', this%origin)
    call mem_allocate(this%rootact, this%nodes, 'ROOTACT', this%origin)
    call mem_allocate(this%uauxvar, this%naux, this%nodes, 'UAUXVAR', this%origin)
    
    ! -- initialize
    do i = 1, this%nodes
      this%appliedinf(i) = DZERO
      this%recharge(i) = DZERO
      this%rejinf(i) = DZERO
      this%rejinf0(i) = DZERO
      this%rejinftomvr(i) = DZERO
      this%gwet(i) = DZERO
      this%uzet(i) = DZERO
      this%gwd(i) = DZERO
      this%gwd0(i) = DZERO
      this%gwdtomvr(i) = DZERO
      this%rch(i) = DZERO
      this%rch0(i) = DZERO
      this%qsto(i) = DZERO
      this%deriv(i) = DZERO
      ! -- timeseries aware variables
      this%sinf(i) = DZERO
      this%pet(i) = DZERO
      this%extdp(i) = DZERO
      this%extwc(i) = DZERO
      this%ha(i) = DZERO
      this%hroot(i) = DZERO
      this%rootact(i) = DZERO
      do j = 1, this%naux
        if (this%iauxmultcol > 0 .and. j == this%iauxmultcol) then
          this%uauxvar(j, i) = DONE
        else
          this%uauxvar(j, i) = DZERO
        end if
      end do
    end do
    !
    ! -- allocate and initialize character array for budget text
    allocate(this%bdtxt(this%nbdtxt))
    this%bdtxt(1) = '         UZF-INF'
    this%bdtxt(2) = '       UZF-GWRCH'
    this%bdtxt(3) = '         UZF-GWD'
    this%bdtxt(4) = '        UZF-GWET'
    this%bdtxt(5) = '  UZF-GWD TO-MVR'
    !
    ! -- allocate character array for aux budget text
    allocate(this%cauxcbc(this%cbcauxitems))
    allocate(this%uzfname(this%nodes))
    !
    ! -- allocate and initialize qauxcbc
    call mem_allocate(this%qauxcbc, this%cbcauxitems, 'QAUXCBC', this%origin)
    do i = 1, this%cbcauxitems
      this%qauxcbc(i) = DZERO
    end do
    !
    ! -- Allocate obs members
    call mem_allocate(this%obs_theta, 0, 'OBS_THETA', this%origin)
    call mem_allocate(this%obs_depth, 0, 'OBS_DEPTH', this%origin)
    call mem_allocate(this%obs_num, 0, 'OBS_NUM', this%origin)
    !
    ! -- return
    return
    end subroutine uzf_allocate_arrays
!

  subroutine uzf_options(this, option, found)
! ******************************************************************************
! uzf_options -- set options specific to UzfType
!
! uzf_options overrides BoundaryPackageType%child_class_options
! ******************************************************************************
!
!    SPECIFICATIONS:
! ------------------------------------------------------------------------------
<<<<<<< HEAD
    use ConstantsModule, only: DZERO
=======
    use ConstantsModule, only: DZERO, MNORMAL
>>>>>>> c92e4c45
    use OpenSpecModule, only: access, form
    use SimModule, only: ustop, store_error
    use InputOutputModule, only: urword, getunit, openfile
    implicit none
    ! -- dummy
    class(uzftype),   intent(inout) :: this
    character(len=*), intent(inout) :: option
    logical,          intent(inout) :: found
    ! -- local
    character(len=MAXCHARLEN) :: fname, keyword
    ! -- formats
    character(len=*),parameter :: fmtnotfound= &
      "(4x, 'NO UZF OPTIONS WERE FOUND.')"
    character(len=*),parameter :: fmtet = &
      "(4x, 'ET WILL BE SIMULATED WITHIN UZ AND GW ZONES, WITH LINEAR ',  &
        &'GWET IF OPTION NOT SPECIFIED OTHERWISE.')"
    character(len=*),parameter :: fmtgwetlin = &
      "(4x, 'GROUNDWATER ET FUNCTION WILL BE LINEAR.')"
    character(len=*),parameter :: fmtgwetsquare = &
      "(4x, 'GROUNDWATER ET FUNCTION WILL BE SQUARE WITH SMOOTHING.')"
    character(len=*),parameter :: fmtgwseepout = &
      "(4x, 'GROUNDWATER DISCHARGE TO LAND SURFACE WILL BE SIMULATED.')"
    character(len=*),parameter :: fmtuzetwc = &
      "(4x, 'UNSATURATED ET FUNCTION OF WATER CONTENT.')"
    character(len=*),parameter :: fmtuzetae = &
      "(4x, 'UNSATURATED ET FUNCTION OF AIR ENTRY PRESSURE.')"
    character(len=*),parameter :: fmtuznlay = &
      "(4x, 'UNSATURATED FLOW WILL BE SIMULATED SEPARATELY IN EACH LAYER.')"
    character(len=*),parameter :: fmtuzfbin = &
      "(4x, 'UZF ', 1x, a, 1x, ' WILL BE SAVED TO FILE: ', a, /4x, 'OPENED ON UNIT: ', I7)"
    character(len=*),parameter :: fmtuzfopt = &
      "(4x, 'UZF ', a, ' VALUE (',g15.7,') SPECIFIED.')"

! ------------------------------------------------------------------------------
    !
    !
    select case (option)
      !case ('PRINT_WATER-CONTENT')
      !  this%iprwcont = 1
      !  write(this%iout,'(4x,a)') trim(adjustl(this%text))// &
      !    ' WATERCONTENT WILL BE PRINTED TO LISTING FILE.'
      !  found = .true.
      !case('WATER-CONTENT')
      !  call this%parser%GetStringCaps(keyword)
      !  if (keyword == 'FILEOUT') then
      !    call this%parser%GetString(fname)
      !    this%iwcontout = getunit()
      !    call openfile(this%iwcontout, this%iout, fname, 'DATA(BINARY)',  &
<<<<<<< HEAD
      !                 form, access, 'REPLACE')
=======
      !                 form, access, 'REPLACE', mode_opt=MNORMAL)
>>>>>>> c92e4c45
      !    write(this%iout,fmtuzfbin) 'WATERCONTENT', fname, this%iwcontout
      !    found = .true.
      !  else
      !    call store_error('OPTIONAL WATER-CONTENT KEYWORD MUST BE FOLLOWED BY FILEOUT')
      !  end if
      case('BUDGET')
        call this%parser%GetStringCaps(keyword)
        if (keyword == 'FILEOUT') then
          call this%parser%GetString(fname)
          this%ibudgetout = getunit()
<<<<<<< HEAD
          call openfile(this%ibudgetout, this%iout, fname, 'DATA(BINARY)',  &
                        form, access, 'REPLACE')
=======
          call openfile(this%ibudgetout, this%iout, fname, 'DATA(BINARY)',       &
                        form, access, 'REPLACE', mode_opt=MNORMAL)
>>>>>>> c92e4c45
          write(this%iout,fmtuzfbin) 'BUDGET', fname, this%ibudgetout
          found = .true.
        else
          call store_error('OPTIONAL BUDGET KEYWORD MUST BE FOLLOWED BY FILEOUT')
        end if
      case('PACKAGE_CONVERGENCE')
        call this%parser%GetStringCaps(keyword)
        if (keyword == 'FILEOUT') then
          call this%parser%GetString(fname)
          this%ipakcsv = getunit()
          call openfile(this%ipakcsv, this%iout, fname, 'CSV',                   &
<<<<<<< HEAD
                        filstat_opt='REPLACE')
=======
                        filstat_opt='REPLACE', mode_opt=MNORMAL)
>>>>>>> c92e4c45
          write(this%iout,fmtuzfbin) 'PACKAGE_CONVERGENCE', fname, this%ipakcsv
          found = .true.
        else
          call store_error('OPTIONAL PACKAGE_CONVERGENCE KEYWORD MUST BE ' //    &
                           'FOLLOWED BY FILEOUT')
        end if
      case('SIMULATE_ET')
        this%ietflag = 1    !default
        this%igwetflag = 0
        found = .true.
        write(this%iout, fmtet)
      case('LINEAR_GWET')
        this%igwetflag = 1
        found = .true.
        write(this%iout, fmtgwetlin)
      case('SQUARE_GWET')
        this%igwetflag = 2
        found = .true.
        write(this%iout, fmtgwetsquare)
      case('SIMULATE_GWSEEP')
        this%iseepflag = 1
        found = .true.
        write(this%iout, fmtgwseepout)
      case('UNSAT_ETWC')
        this%ietflag = 1
        found = .true.
        write(this%iout, fmtuzetwc)
      case('UNSAT_ETAE')
        this%ietflag = 2
        found = .true.
        write(this%iout, fmtuzetae)
      case('MOVER')
        this%imover = 1
        found = .true.
      !
      ! -- right now these are options that are available but may not be available in
      !    the release (or in documentation)
      case('DEV_NO_FINAL_CHECK')
        call this%parser%DevOpt()
        this%iconvchk = 0
        write(this%iout, '(4x,a)')                                             &
     &    'A FINAL CONVERGENCE CHECK OF THE CHANGE IN UZF RECHARGE ' //        &
     &    'WILL NOT BE MADE'
        found = .true.
      !case('DEV_MAXIMUM_PERCENT_DIFFERENCE')
      !  call this%parser%DevOpt()
      !  r = this%parser%GetDouble()
      !  if (r > DZERO) then
      !    this%pdmax = r
      !    write(this%iout, fmtuzfopt) 'MAXIMUM_PERCENT_DIFFERENCE', this%pdmax
      !  else
      !    write(this%iout, fmtuzfopt) 'INVALID MAXIMUM_PERCENT_DIFFERENCE', r
      !    write(this%iout, fmtuzfopt) 'USING DEFAULT MAXIMUM_PERCENT_DIFFERENCE', this%pdmax
      !  end if
      !  found = .true.
     case default
    ! -- No options found
        found = .false.
    end select
    ! -- return
    return
  end subroutine uzf_options
!
  subroutine uzf_readdimensions(this)
! ******************************************************************************
! uzf_readdimensions -- set dimensions specific to UzfType
!
! uzf_readdimensions BoundaryPackageType%readdimensions
! ******************************************************************************
!
!    SPECIFICATIONS:
! ------------------------------------------------------------------------------
    use InputOutputModule, only: urword
    use SimModule, only: ustop, store_error, count_errors
    class(uzftype),intent(inout) :: this
    character(len=LINELENGTH) :: errmsg
    character(len=LINELENGTH) :: keyword
    integer(I4B) :: ierr
    logical :: isfound, endOfBlock
! ------------------------------------------------------------------------------
    !
    ! -- initialize dimensions to -1
    this%nodes= -1
    this%ntrail = 0
    this%nsets = 0
    !
    ! -- get dimensions block
    call this%parser%GetBlock('DIMENSIONS', isfound, ierr, &
                              supportOpenClose=.true.)
    !
    ! -- parse dimensions block if detected
    if (isfound) then
      write(this%iout,'(/1x,a)')                                                 &
        'PROCESSING ' // trim(adjustl(this%text)) // ' DIMENSIONS'
      do
        call this%parser%GetNextLine(endOfBlock)
        if (endOfBlock) exit
        call this%parser%GetStringCaps(keyword)
        select case (keyword)
          case ('NUZFCELLS')
            this%nodes = this%parser%GetInteger()
            write(this%iout,'(4x,a,i0)') 'NUZFCELLS = ', this%nodes
          case ('NTRAILWAVES')
            this%ntrail = this%parser%GetInteger()
            write(this%iout,'(4x,a,i0)')  'NTRAILWAVES = ', this%ntrail
          case ('NWAVESETS')
            this%nsets = this%parser%GetInteger()
            write(this%iout,'(4x,a,i0)') 'NTRAILSETS = ', this%nsets
          case default
            write(errmsg,'(a,a)')                                                &
              'Unknown '// trim(this%text) // ' dimension: ', trim(keyword)
          end select
      end do
      write(this%iout,'(1x,a)')                                                  &
        'END OF ' // trim(adjustl(this%text)) // ' DIMENSIONS'
    else
      call store_error('Required dimensions block not found.')
    end if
    !
    ! -- increment maxbound
    this%maxbound = this%maxbound + this%nodes
    !
    ! -- verify dimensions were set
    if (this%nodes <= 0) then
      write(errmsg, '(a)')                                                       &
        'NUZFCELLS was not specified or was specified incorrectly.'
      call store_error(errmsg)
    end if

    if (this%ntrail <= 0) then
      write(errmsg, '(a)')                                                       &
        'NTRAILWAVES was not specified or was specified incorrectly.'
      call store_error(errmsg)
    end if
    !
    if (this%nsets <= 0) then
      write(errmsg, '(a)')                                                       &
        'NWAVESETS was not specified or was specified incorrectly.'
      call store_error(errmsg)
    end if
    !
    ! -- teminate if there are dimension errors
    if (count_errors() > 0) then
      call this%parser%StoreErrorUnit()
      call ustop()
    end if
    !
    ! -- set the number of waves
    this%nwav = this%ntrail * this%nsets
    !
    ! -- Call define_listlabel to construct the list label that is written
    !    when PRINT_INPUT option is used.
    call this%define_listlabel()
    !
    ! -- Allocate arrays in package superclass
    call this%uzf_allocate_arrays()
    !
    ! -- initialize uzf group object
    allocate(this%uzfobj)
    call this%uzfobj%init(this%nodes, this%nwav, this%origin)
    call this%uzfobjwork%init(1, this%nwav)
    !
    ! -- Set pointers to GWF model arrays
    call mem_setptr(this%gwftop, 'TOP', trim(this%name_model)//' DIS')
    call mem_setptr(this%gwfbot, 'BOT', trim(this%name_model)//' DIS')
    call mem_setptr(this%gwfarea, 'AREA', trim(this%name_model)//' DIS')
    !
    !--Read uzf cell properties and set values
    call this%read_cell_properties()
    !
    ! -- print cell data
    if (this%iprpak /= 0) then
      call this%print_cell_properties()
    end if
    !
    ! -- setup the budget object
    call this%uzf_setup_budobj()
    !
    ! -- return
    return
  end subroutine uzf_readdimensions

  subroutine uzf_rp(this)
! ******************************************************************************
! uzf_rp -- Read stress data
! Subroutine: (1) check if bc changes
!             (2) read new bc for stress period
!             (3) set kinematic variables to bc values
! ******************************************************************************
!
!    SPECIFICATIONS:
! ------------------------------------------------------------------------------
    ! -- modules
    use TdisModule, only: kper, nper
    use TimeSeriesManagerModule, only: read_value_or_time_series_adv
    use InputOutputModule, only: urword
    use SimModule, only: ustop, store_error, count_errors
    ! -- dummy
    class(UzfType), intent(inout) :: this
    ! -- local
    character(len=LENBOUNDNAME) :: bndName
    character(len=LINELENGTH) :: text
    character(len=LINELENGTH) :: line
    character(len=LINELENGTH) :: errmsg
    logical :: isfound
    logical :: endOfBlock
    integer (I4B) :: i
    integer (I4B) :: j
    integer (I4B) :: jj
    integer(I4B) :: ierr
    real(DP), pointer :: bndElem => null()
    ! -- table output
    character (len=20) :: cellid
    character(len=LINELENGTH) :: title
    character(len=LINELENGTH) :: tag
    integer(I4B) :: ntabrows
    integer(I4B) :: ntabcols
    integer(I4B) :: node
    !-- formats
    character(len=*),parameter :: fmtlsp = &
        "(1X,/1X,'REUSING ',A,'S FROM LAST STRESS PERIOD')"
      character(len=*),parameter :: fmtblkerr = &
        "('Looking for BEGIN PERIOD iper.  Found ', a, ' instead.')"
    character(len=*), parameter :: fmtisvflow =                                &
        "(4x,'CELL-BY-CELL FLOW INFORMATION WILL BE SAVED TO BINARY FILE " //  &
        "WHENEVER ICBCFL IS NOT ZERO.')"
    character(len=*),parameter :: fmtflow =                                    &
        "(4x, 'FLOWS WILL BE SAVED TO FILE: ', a, /4x, 'OPENED ON UNIT: ', I7)"
! ------------------------------------------------------------------------------
    !
    ! -- Set ionper to the stress period number for which a new block of data
    !    will be read.
    if (this%inunit == 0) return
    !
    ! -- get stress period data
    if (this%ionper < kper) then
      !
      ! -- get period block
      call this%parser%GetBlock('PERIOD', isfound, ierr, &
                                supportOpenClose=.true.)
      if (isfound) then
        !
        ! -- read ionper and check for increasing period numbers
        call this%read_check_ionper()
      else
        !
        ! -- PERIOD block not found
        if (ierr < 0) then
          ! -- End of file found; data applies for remainder of simulation.
          this%ionper = nper + 1
        else
          ! -- Found invalid block
          call this%parser%GetCurrentLine(line)
          write(errmsg, fmtblkerr) adjustl(trim(line))
          call store_error(errmsg)
          call this%parser%StoreErrorUnit()
          call ustop()
        end if
      endif
    end if
    !
    ! -- set steady-state flag based on gwfiss
    this%issflag = this%gwfiss
    !
    ! -- read data if ionper == kper
    if(this%ionper==kper) then
      !
      ! -- write header
      if (this%iprpak /= 0) then
        !
        ! -- setup inputtab tableobj
        !
        ! -- table dimensions
        ntabrows = 1
        ntabcols = 3
        if (this%ietflag /= 0) then
          ntabcols = ntabcols + 3
          if (this%ietflag == 2) then
            ntabcols = ntabcols + 3
          end if
        end if
        if (this%inamedbound == 1) then
          ntabcols = ntabcols + 1
        end if
        !
        ! -- initialize table and define columns
        title = trim(adjustl(this%text)) // ' PACKAGE (' //                        &
                trim(adjustl(this%name)) //') DATA FOR PERIOD'
        write(title, '(a,1x,i6)') trim(adjustl(title)), kper
        call table_cr(this%inputtab, this%name, title)
        call this%inputtab%table_df(ntabrows, ntabcols, this%iout,               &
                                    finalize=.FALSE.)
        tag = 'NUMBER'
        call this%inputtab%initialize_column(tag, 10)
        tag = 'CELLID'
        call this%inputtab%initialize_column(tag, 20, alignment=TABLEFT)
        tag = 'FINF'
        call this%inputtab%initialize_column(tag, 12)
        if (this%ietflag /= 0) then
          tag = 'PET'
          call this%inputtab%initialize_column(tag, 12)
          tag = 'EXTDEP'
          call this%inputtab%initialize_column(tag, 12)
          tag = 'EXTWC'
          call this%inputtab%initialize_column(tag, 12)
          if (this%ietflag == 2) then
            tag = 'HA'
            call this%inputtab%initialize_column(tag, 12)
            tag = 'HROOT'
            call this%inputtab%initialize_column(tag, 12)
            tag = 'ROOTACT'
            call this%inputtab%initialize_column(tag, 12)
          end if
        end if
        if (this%inamedbound == 1) then
          tag = 'BOUNDNAME'
          call this%inputtab%initialize_column(tag, LENBOUNDNAME, alignment=TABLEFT)
        end if
      end if
      !
      ! -- read the stress period data
      do
        call this%parser%GetNextLine(endOfBlock)
        if (endOfBlock) exit
        !
        ! -- check for valid uzf node
        i = this%parser%GetInteger()
        if (i < 1 .or. i > this%nodes) then
          tag = trim(adjustl(this%text)) // ' PACKAGE (' //                      &
                trim(adjustl(this%name)) //') DATA FOR PERIOD'
          write(tag, '(a,1x,i0)') trim(adjustl(tag)), kper
          
          write(errmsg,'(a,a,i0,1x,a,i0,a)')                                     &
            trim(adjustl(tag)), ': UZFNO ', i,                                   &
            'must be greater than 0 and less than or equal to ', this%nodes, '.'
          call store_error(errmsg)
          cycle
        end if
        !
        ! -- Setup boundname
        if (this%inamedbound > 0) then
          bndName = this%boundname(i)
        else
          bndName = ''
        end if
        !
        ! -- FINF
        call this%parser%GetStringCaps(text)
        jj = 1    ! For SINF
        bndElem => this%sinf(i)
        call read_value_or_time_series_adv(text, i, jj, bndElem, this%name,      &
                                           'BND', this%tsManager, this%iprpak,   &
                                           'SINF')
        !
        ! -- PET
        call this%parser%GetStringCaps(text)
        jj = 1    ! For PET
        bndElem => this%pet(i)
        call read_value_or_time_series_adv(text, i, jj, bndElem, this%name,      &
                                           'BND', this%tsManager, this%iprpak,   &
                                           'PET')
        !
        ! -- EXTD
        call this%parser%GetStringCaps(text)
        jj = 1    ! For EXTDP
        bndElem => this%extdp(i)
        call read_value_or_time_series_adv(text, i, jj, bndElem, this%name,      &
                                           'BND', this%tsManager, this%iprpak,   &
                                           'EXTDP')
        !
        ! -- EXTWC
        call this%parser%GetStringCaps(text)
        jj = 1    ! For EXTWC
        bndElem => this%extwc(i)
        call read_value_or_time_series_adv(text, i, jj, bndElem, this%name,      &
                                           'BND', this%tsManager, this%iprpak,   &
                                           'EXTWC')
        !
        ! -- HA
        call this%parser%GetStringCaps(text)
        jj = 1    ! For HA
        bndElem => this%ha(i)
        call read_value_or_time_series_adv(text, i, jj, bndElem, this%name,      &
                                           'BND', this%tsManager, this%iprpak,   &
                                           'HA')
        !
        ! -- HROOT
        call this%parser%GetStringCaps(text)
        jj = 1    ! For HROOT
        bndElem => this%hroot(i)
        call read_value_or_time_series_adv(text, i, jj, bndElem, this%name,      &
                                           'BND', this%tsManager, this%iprpak,   &
                                           'HROOT')
        !
        ! -- ROOTACT
        call this%parser%GetStringCaps(text)
        jj = 1    ! For ROOTACT
        bndElem => this%rootact(i)
        call read_value_or_time_series_adv(text, i, jj, bndElem, this%name,      &
                                           'BND', this%tsManager, this%iprpak,   &
                                           'ROOTACT')
        !
        ! -- read auxillary variables
        do j = 1, this%naux
          call this%parser%GetStringCaps(text)
          bndElem => this%uauxvar(j, i)
          call read_value_or_time_series_adv(text, i, j, bndElem, this%name,     &
                                             'AUX', this%tsManager, this%iprpak, &
                                             this%auxname(j))
        end do
        !
        ! -- write line
        if (this%iprpak /= 0) then
          !
          ! -- get cellid
          node = this%igwfnode(i)
          if (node > 0) then
            call this%dis%noder_to_string(node, cellid)
          else
            cellid = 'none'
          end if
          !
          ! -- write data to the table
          call this%inputtab%add_term(i)
          call this%inputtab%add_term(cellid)
          call this%inputtab%add_term(this%sinf(i))
          if (this%ietflag /= 0) then
            call this%inputtab%add_term(this%pet(i))
            call this%inputtab%add_term(this%extdp(i))
            call this%inputtab%add_term(this%extwc(i))
            if (this%ietflag == 2) then
              call this%inputtab%add_term(this%ha(i))
              call this%inputtab%add_term(this%hroot(i))
              call this%inputtab%add_term(this%rootact(i))
            end if
          end if
          if (this%inamedbound == 1) then
            call this%inputtab%add_term(this%boundname(i))
          end if
        end if

      end do
      !
      ! -- finalize the table
      if (this%iprpak /= 0) then
        call this%inputtab%finalize_table()
      end if
    !
    ! -- using stress period data from the previous stress period
    else
      write(this%iout,fmtlsp) trim(this%filtyp)
    endif
    !
    !write summary of uzf stress period error messages
    ierr = count_errors()
    if (ierr > 0) then
      call this%parser%StoreErrorUnit()
      call ustop()
    end if
    !
    ! -- set wave data for first stress period and second that follows SS
    if ((this%issflag == 0 .AND. kper == 1) .or.                              &
      (kper == 2 .AND. this%issflagold == 1)) then
      do i = 1, this%nodes
        call this%uzfobj%setwaves(i)
      end do
    end if
    this%issflagold = this%issflag
    !
    ! -- return
    return
  end subroutine uzf_rp

  subroutine uzf_ad(this)
! ******************************************************************************
! uzf_ad -- Advance UZF Package
! ******************************************************************************
!
!    SPECIFICATIONS:
! ------------------------------------------------------------------------------
    ! -- modules
    ! -- dummy
    class(UzfType) :: this
    ! -- locals
    integer(I4B) :: i
    integer(I4B) :: ivertflag
    integer(I4B) :: n, iaux
    real (DP) :: rval1, rval2, rval3
! ------------------------------------------------------------------------------
    !
    ! -- Advance the time series
    call this%TsManager%ad()
    !
    ! -- update auxiliary variables by copying from the derived-type time
    !    series variable into the bndpackage auxvar variable so that this
    !    information is properly written to the GWF budget file
    if (this%naux > 0) then
      do n = 1, this%maxbound
        do iaux = 1, this%naux
          if (this%noupdateauxvar(iaux) /= 0) cycle
          this%auxvar(iaux, n) = this%uauxvar(iaux, n)
        end do
      end do
    end if
    !
    do i = 1, this%nodes
        call this%uzfobj%advance(i)
    end do
    !
    ! -- update uzf objects with timeseries aware variables
    do i = 1, this%nodes
      !
      ! -- Set ivertflag
      ivertflag = this%uzfobj%ivertcon(i)
      !
      ! -- recalculate uzfarea
      if (this%iauxmultcol > 0) then
        rval1 = this%uauxvar(this%iauxmultcol, i)
        call this%uzfobj%setdatauzfarea(i, rval1)
      end if
      !
      ! -- FINF
      rval1 = this%sinf(i)
      call this%uzfobj%setdatafinf(i, rval1)
      !
      ! -- PET, EXTDP
      rval1 = this%pet(i)
      rval2 = this%extdp(i)
      call this%uzfobj%setdataet(i, ivertflag, rval1, rval2)
      !
      ! -- ETWC
      rval1 = this%extwc(i)
      call this%uzfobj%setdataetwc(i, ivertflag, rval1)
      !
      ! -- HA, HROOT, ROOTACT
      rval1 = this%ha(i)
      rval2 = this%hroot(i)
      rval3 = this%rootact(i)
      call this%uzfobj%setdataetha(i, ivertflag, rval1, rval2, rval3)
    end do
    !
    ! -- check uzfarea
    if (this%iauxmultcol > 0) then
      call this%check_cell_area()
    end if
    !
    ! -- pakmvrobj ad
      if(this%imover == 1) then
        call this%pakmvrobj%ad()
      endif
    !
    ! -- For each observation, push simulated value and corresponding
    !    simulation time from "current" to "preceding" and reset
    !    "current" value.
    call this%obs%obs_ad()
    !
    ! -- Return
    return
  end subroutine uzf_ad

  subroutine uzf_cf(this, reset_mover)
! ******************************************************************************
! uzf_cf -- Formulate the HCOF and RHS terms
! Subroutine: (1) skip if no UZF cells
!             (2) calculate hcof and rhs
! ******************************************************************************
!
!    SPECIFICATIONS:
! ------------------------------------------------------------------------------
    ! -- modules
    ! -- dummy
    class(UzfType) :: this
    logical, intent(in), optional :: reset_mover
    ! -- locals
    integer(I4B) :: n
    logical :: lrm
! ------------------------------------------------------------------------------
    !
    ! -- Return if no UZF cells
    if(this%nodes == 0) return
    !
    ! -- Store values at start of outer iteration to compare with calculated
    !    values for convergence check
    do n = 1, this%maxbound
      this%rejinf0(n) = this%rejinf(n)
      this%rch0(n) = this%rch(n)
      this%gwd0(n) = this%gwd(n)
    end do
    !
    ! -- pakmvrobj cf
    lrm = .true.
    if (present(reset_mover)) lrm = reset_mover
    if(this%imover == 1 .and. lrm) then
      call this%pakmvrobj%cf()
    endif
    !
    ! -- return
    return
  end subroutine uzf_cf

  subroutine uzf_fc(this, rhs, ia, idxglo, amatsln)
! ******************************************************************************
! uzf_fc -- Copy rhs and hcof into solution rhs and amat
! ******************************************************************************
!
!    SPECIFICATIONS:
! ------------------------------------------------------------------------------
    ! -- dummy
    class(UzfType) :: this
    real(DP), dimension(:), intent(inout) :: rhs
    integer(I4B), dimension(:), intent(in) :: ia
    integer(I4B), dimension(:), intent(in) :: idxglo
    real(DP), dimension(:), intent(inout) :: amatsln
    ! -- local
    integer(I4B) :: i, n, ipos
! ------------------------------------------------------------------------------
    !
    ! -- pakmvrobj fc
    if(this%imover == 1) then
      call this%pakmvrobj%fc()
    endif
    !
    ! -- Solve UZF
    call this%uzf_solve()
    !
    ! -- Copy package rhs and hcof into solution rhs and amat
    do i = 1, this%nodes
      n = this%nodelist(i)
      rhs(n) = rhs(n) + this%rhs(i)
      ipos = ia(n)
      amatsln(idxglo(ipos)) = amatsln(idxglo(ipos)) + this%hcof(i)
    enddo
    !
    ! -- return
    return
  end subroutine uzf_fc
!
  subroutine uzf_fn(this, rhs, ia, idxglo, amatsln)
! **************************************************************************
! uzf_fn -- Fill newton terms
! **************************************************************************
!
!    SPECIFICATIONS:
! --------------------------------------------------------------------------
    ! -- dummy
    class(UzfType) :: this
    real(DP), dimension(:), intent(inout) :: rhs
    integer(I4B), dimension(:), intent(in) :: ia
    integer(I4B), dimension(:), intent(in) :: idxglo
    real(DP), dimension(:), intent(inout) :: amatsln
    ! -- local
    integer(I4B) :: i, n
    integer(I4B) :: ipos
! --------------------------------------------------------------------------
    !
    ! -- Add derivative terms to rhs and amat
    do i = 1, this%nodes
      n = this%nodelist(i)
      ipos = ia(n)
      amatsln(idxglo(ipos)) = amatsln(idxglo(ipos)) + this%deriv(i)
      rhs(n) = rhs(n) + this%deriv(i) * this%xnew(n)
    end do
    !
    ! -- return
    return
  end subroutine uzf_fn

  subroutine uzf_cc(this, innertot, kiter, iend, icnvgmod, cpak, ipak, dpak)
! **************************************************************************
! uzf_cc -- Final convergence check for package
! **************************************************************************
!
!    SPECIFICATIONS:
! --------------------------------------------------------------------------
    use TdisModule, only: totim, kstp, kper, delt
    ! -- dummy
    class(Uzftype), intent(inout) :: this
    integer(I4B), intent(in) :: innertot
    integer(I4B), intent(in) :: kiter
    integer(I4B), intent(in) :: icnvgmod
    integer(I4B), intent(in) :: iend
    character(len=LENPAKLOC), intent(inout) :: cpak
    integer(I4B), intent(inout) :: ipak
    real(DP), intent(inout) :: dpak
    ! -- local
    character(len=LENPAKLOC) :: cloc
    character(len=LINELENGTH) :: tag
    integer(I4B) :: icheck
    integer(I4B) :: ipakfail
    integer(I4B) :: locdrejinfmax
    integer(I4B) :: locdrchmax
    integer(I4B) :: locdseepmax
    integer(I4B) :: ntabrows
    integer(I4B) :: ntabcols
    integer(I4B) :: n
    real(DP) :: qtolfact
    real(DP) :: drejinf
    real(DP) :: drejinfmax
    real(DP) :: drch
    real(DP) :: drchmax
    real(DP) :: dseep
    real(DP) :: dseepmax
    ! format
! --------------------------------------------------------------------------
    !
    ! -- initialize local variables
    icheck = this%iconvchk
    ipakfail = 0
    locdrejinfmax = 0
    locdrchmax = 0
    locdseepmax = 0
    drejinfmax = DZERO
    drchmax = DZERO
    dseepmax = DZERO
    !
    ! -- if not saving package convergence data on check convergence if
    !    the model is considered converged
    if (this%ipakcsv == 0) then
      if (icnvgmod == 0) then
        icheck = 0
      end if
    else
      !
      ! -- header for package csv
      if (.not. associated(this%pakcsvtab)) then
        !
        ! -- determine the number of columns and rows
        ntabrows = 1
        ntabcols = 9
        if (this%iseepflag == 1) then
          ntabcols = ntabcols + 2
        end if
        !
        ! -- setup table
        call table_cr(this%pakcsvtab, this%name, '')
        call this%pakcsvtab%table_df(ntabrows, ntabcols, this%ipakcsv,           &
                                     lineseparator=.FALSE., separator=',',       &
                                     finalize=.FALSE.)
        !
        ! -- add columns to package csv
        tag = 'total_inner_iterations'
        call this%pakcsvtab%initialize_column(tag, 10, alignment=TABLEFT)
        tag = 'totim'
        call this%pakcsvtab%initialize_column(tag, 10, alignment=TABLEFT)
        tag = 'kper'
        call this%pakcsvtab%initialize_column(tag, 10, alignment=TABLEFT)
        tag = 'kstp'
        call this%pakcsvtab%initialize_column(tag, 10, alignment=TABLEFT)
        tag = 'nouter'
        call this%pakcsvtab%initialize_column(tag, 10, alignment=TABLEFT)
        tag = 'drejinfmax'
        call this%pakcsvtab%initialize_column(tag, 15, alignment=TABLEFT)
        tag = 'drejinfmax_loc'
        call this%pakcsvtab%initialize_column(tag, 15, alignment=TABLEFT)
        tag = 'drchmax'
        call this%pakcsvtab%initialize_column(tag, 15, alignment=TABLEFT)
        tag = 'drchmax_loc'
        call this%pakcsvtab%initialize_column(tag, 15, alignment=TABLEFT)
        if (this%iseepflag == 1) then
          tag = 'dseepmax'
          call this%pakcsvtab%initialize_column(tag, 15, alignment=TABLEFT)
          tag = 'dseepmax_loc'
          call this%pakcsvtab%initialize_column(tag, 15, alignment=TABLEFT)
        end if
      end if
    end if
    !
    ! -- perform package convergence check
    if (icheck /= 0) then
      final_check: do n = 1, this%nodes
        !
        ! -- set the Q to length factor
        qtolfact = delt / this%uzfobj%uzfarea(n)
        !
        ! -- rejected infiltration
        drejinf = qtolfact * (this%rejinf0(n) - this%rejinf(n))
        !
        ! -- groundwater recharge
        drch = qtolfact * (this%rch0(n) - this%rch(n))
        !
        ! -- groundwater seepage to the land surface
        dseep = DZERO
        if (this%iseepflag == 1) then
          dseep = qtolfact * (this%gwd0(n) - this%gwd(n))
        end if
        !
        ! -- evaluate magnitude of differences
        if (n == 1) then
          drejinfmax = drejinf
          locdrejinfmax = n
          drchmax = drch
          locdrchmax = n
          dseepmax = dseep
          locdseepmax = n
        else
          if (ABS(drejinf) > abs(drejinfmax)) then
            drejinfmax = drejinf
            locdrejinfmax = n
          end if
          if (ABS(drch) > abs(drchmax)) then
            drchmax = drch
            locdrchmax = n
          end if
          if (ABS(dseep) > abs(dseepmax)) then
            dseepmax = dseep
            locdseepmax = n
          end if
        end if
      end do final_check
      !
      ! -- set dpak and cpak
      if (ABS(drejinfmax) > abs(dpak)) then
        ipak = locdrejinfmax
        dpak = drejinfmax
        write(cloc, "(a,'-',a)") trim(this%name), 'rejinf'
        cpak = trim(cloc)
      end if
      if (ABS(drchmax) > abs(dpak)) then
        ipak = locdrchmax
        dpak = drchmax
        write(cloc, "(a,'-',a)") trim(this%name), 'rech'
        cpak = trim(cloc)
      end if
      if (this%iseepflag == 1) then
        if (ABS(dseepmax) > abs(dpak)) then
          ipak = locdseepmax
          dpak = dseepmax
          write(cloc, "(a,'-',a)") trim(this%name), 'seep'
          cpak = trim(cloc)
        end if
      end if
      !
      ! -- write convergence data to package csv
      if (this%ipakcsv /= 0) then
        !
        ! -- write the data
        call this%pakcsvtab%add_term(innertot)
        call this%pakcsvtab%add_term(totim)
        call this%pakcsvtab%add_term(kper)
        call this%pakcsvtab%add_term(kstp)
        call this%pakcsvtab%add_term(kiter)
        call this%pakcsvtab%add_term(drejinfmax)
        call this%pakcsvtab%add_term(locdrejinfmax)
        call this%pakcsvtab%add_term(drchmax)
        call this%pakcsvtab%add_term(locdrchmax)
        if (this%iseepflag == 1) then
          call this%pakcsvtab%add_term(dseepmax)
          call this%pakcsvtab%add_term(locdseepmax)
        end if
        !
        ! -- finalize the package csv
        if (iend == 1) then
          call this%pakcsvtab%finalize_table()
        end if
      end if
    end if
    !
    ! -- return
    return
  end subroutine uzf_cc

  subroutine uzf_bd(this, x, idvfl, icbcfl, ibudfl, icbcun, iprobs,            &
                    isuppress_output, model_budget, imap, iadv)
! ******************************************************************************
! uzf_bd -- Calculate Volumetric Budget
! Note that the compact budget will always be used.
! Subroutine: (1) Process each package entry
!             (2) Write output
! ******************************************************************************
!
!    SPECIFICATIONS:
! ------------------------------------------------------------------------------
    ! -- modules
    use TdisModule, only: kstp, kper, delt, pertim, totim
    use ConstantsModule, only: LENBOUNDNAME, DZERO, DHNOFLO, DHDRY
    use BudgetModule, only: BudgetType
    use InputOutputModule, only: ulasav, ubdsv06
    ! -- dummy
    class(UzfType) :: this
    class(ObserveType),   pointer :: obsrv => null()
    real(DP),dimension(:),intent(in) :: x
    integer(I4B), intent(in) :: idvfl
    integer(I4B), intent(in) :: icbcfl
    integer(I4B), intent(in) :: ibudfl
    integer(I4B), intent(in) :: icbcun
    integer(I4B), intent(in) :: iprobs
    integer(I4B), intent(in) :: isuppress_output
    type(BudgetType), intent(inout) :: model_budget
    integer(I4B), dimension(:), optional, intent(in) :: imap
    integer(I4B), optional, intent(in) :: iadv
    ! -- local
    character(len=LINELENGTH) :: title
    character(len=20) :: nodestr
    integer(I4B) :: maxrows
    integer(I4B) :: nodeu
    integer(I4B) :: i, node, ibinun
    integer(I4B) :: n, m, ivertflag, ierr
    integer(I4B) :: n2
    real(DP) :: rfinf
    real(DP) :: rin,rout,rsto,ret,retgw,rgwseep,rvflux
    real(DP) :: hgwf,hgwflm1,ratin,ratout,rrate,rrech
    real(DP) :: trhsgwet,thcofgwet,gwet,derivgwet
    real(DP) :: qfrommvr, qformvr, qgwformvr, sumaet
    real(DP) :: qfinf
    real(DP) :: qrejinf
    real(DP) :: qrejinftomvr
    real(DP) :: qout
    real(DP) :: qfact
    real(DP) :: qtomvr
    real(DP) :: sqtomvr
    real(DP) :: q
    real(DP) :: rfrommvr
    real(DP) :: qseep
    real(DP) :: qseeptomvr
    real(DP) :: qgwet
    real(DP) :: cvv
    integer(I4B) :: naux, numobs
    ! -- for observations
    integer(I4B) :: j
    character(len=LENBOUNDNAME) :: bname
    character(len=100) :: errmsg
    ! -- formats
    character(len=*), parameter :: fmttkk = &
      "(1X,/1X,A,'   PERIOD ',I0,'   STEP ',I0)"
! ------------------------------------------------------------------------------
    !
    ! -- initialize accumulators
    ierr = 0
    rfinf = DZERO
    rin = DZERO
    rout = DZERO
    rrech = DZERO
    rsto = DZERO
    ret = DZERO
    retgw = DZERO
    rgwseep = DZERO
    rvflux = DZERO
    sumaet = DZERO
    qfinf = DZERO
    qfrommvr = DZERO
    qtomvr = DZERO
    qrejinf = DZERO
    qrejinftomvr = DZERO
    sqtomvr = DZERO
    rfrommvr = DZERO
    qseep = DZERO
    qseeptomvr = DZERO
    qgwet = DZERO
    !
    ! -- set kstp, kper, and maxrows
    maxrows = 0
    if (this%iprflow /= 0) then
      call this%outputtab%set_kstpkper(kstp, kper)
      do i = 1, this%nodes
        node = this%nodelist(i)
        if (this%ibound(node) > 0) then
          maxrows = maxrows + 1
        end if
      end do
      call this%outputtab%set_maxbound(maxrows)
    end if
    !
    ! -- Go through and process each UZF cell
    do i = 1, this%nodes
      !
      ! -- Initialize variables
      n = this%nodelist(i)
      ivertflag = this%uzfobj%ivertcon(i)
      !
      ! -- Skip if cell is not active
      if (this%ibound(n) < 1) cycle
      !
      ! -- Water mover added to infiltration
      qfrommvr = DZERO
      qformvr = DZERO
      if(this%imover == 1) then
        qfrommvr = this%pakmvrobj%get_qfrommvr(i)
        rfrommvr = rfrommvr + qfrommvr
      endif
      !
      hgwf = this%xnew(n)
      !
      m = n
      hgwflm1 = hgwf
      !
      ! -- for now set cvv = DZERO
      ! cvv = this%gwfhcond(m)
      cvv = DZERO
      !
      ! -- Get obs information, check if there is obs in uzf cell
      numobs = 0
      do j = 1, this%obs%npakobs
        obsrv => this%obs%pakobs(j)%obsrv
        if ( obsrv%intPak1 == i ) then
          numobs = numobs + 1
          this%obs_num(numobs) = j
          this%obs_depth(j) = obsrv%dblPak1
        end if
      end do
      !
      ! -- Call budget routine of the uzf kinematic object
      call this%uzfobj%budget(ivertflag,i,this%totfluxtot,                     &
                              rfinf,rin,rout,rsto,ret,retgw,rgwseep,rvflux,    &
                              this%ietflag,this%iseepflag,this%issflag,hgwf,   &
                              hgwflm1,cvv,numobs,this%obs_num,                 &
                              this%obs_depth,this%obs_theta,qfrommvr,qformvr,  &
                              qgwformvr,sumaet,ierr)
      if ( ierr > 0 ) then
        if ( ierr == 1 ) &
          errmsg = 'UZF variable NWAVESETS needs to be increased.'
        call store_error(errmsg)
        call ustop()
      end if
      !
      ! -- Calculate gwet
      if (this%igwetflag > 0) then
        gwet = DZERO
        derivgwet = DZERO
        call this%uzfobj%simgwet(this%igwetflag, i, hgwf, trhsgwet, thcofgwet, &
                                 gwet, derivgwet)
        retgw = retgw + this%gwet(i)
      end if
      !
      ! -- Calculate flows for cbc output and observations
      if (hgwf > this%uzfobj%celbot(i)) then
        this%recharge(i) = this%uzfobj%totflux(i) * this%uzfobj%uzfarea(i) / delt
      else
        if (ivertflag == 0) then
          this%recharge(i) = this%uzfobj%surflux(i) * this%uzfobj%uzfarea(i)
        else
          this%recharge(i) = this%uzfobj%surflux(ivertflag) * this%uzfobj%uzfarea(i)
        end if
      end if

      this%rch(i) = this%uzfobj%totflux(i) * this%uzfobj%uzfarea(i) / delt

      this%appliedinf(i) = this%uzfobj%sinf(i) * this%uzfobj%uzfarea(i)
      this%infiltration(i) = this%uzfobj%surflux(i) * this%uzfobj%uzfarea(i)

      this%rejinf(i) = this%uzfobj%finf_rej(i) * this%uzfobj%uzfarea(i)

      qout = this%rejinf(i) + this%uzfobj%surfseep(i)
      qtomvr = DZERO
      if (this%imover == 1) then
        qtomvr = this%pakmvrobj%get_qtomvr(i)
        sqtomvr = sqtomvr + qtomvr
      end if

      qfact = DZERO
      if (qout > DZERO) then
        qfact = this%rejinf(i) / qout
      end if
      q = this%rejinf(i)
      this%rejinftomvr(i) = qfact * qtomvr
      !
      ! -- set rejected infiltration to the remainder
      q = q - this%rejinftomvr(i)
      !
      ! -- values less than zero represent a volumetric error resulting
      !    from qtomvr being greater than water available to the mover
      if (q < DZERO) then
        q = DZERO
      end if
      this%rejinf(i) = q

      this%gwd(i) = this%uzfobj%surfseep(i)
      qfact = DZERO
      if (qout > DZERO) then
        qfact = this%gwd(i) / qout
      end if
      q = this%gwd(i)
      this%gwdtomvr(i) = qfact * qtomvr
      !
      ! -- set groundwater discharge to the remainder
      q = q - this%gwdtomvr(i)
      !
      ! -- values less than zero represent a volumetric error resulting
      !    from qtomvr being greater than water available to the mover
      if (q < DZERO) then
        q = DZERO
      end if
      this%gwd(i) = q

      qfinf = qfinf + this%appliedinf(i)
      qrejinf = qrejinf + this%rejinf(i)
      qrejinftomvr = qrejinftomvr + this%rejinftomvr(i)

      qseep = qseep + this%gwd(i)
      qseeptomvr = qseeptomvr + this%gwdtomvr(i)

      this%gwet(i) = this%uzfobj%gwet(i)
      this%uzet(i) = this%uzfobj%etact(i) * this%uzfobj%uzfarea(i) / delt
      this%qsto(i) = this%uzfobj%delstor(i) / delt

      ! -- accumulate groundwater et
      qgwet = qgwet + this%gwet(i)

      !
      ! -- End of UZF cell loop
      !
    end do
    !
    ! -- For continuous observations, save simulated values.
    if (this%obs%npakobs > 0 .and. iprobs > 0) then
      call this%uzf_bd_obs()
    endif
    !
    ! add cumulative flows to UZF budget
    this%infilsum = rin * delt
    this%rechsum = rout * delt
    rrech = rout
    this%delstorsum = rsto * delt
    this%uzetsum = ret * delt
    this%vfluxsum = rvflux
    !
    !
    rin = DZERO
    rout = DZERO
    if(rsto < DZERO) then
      rin = -rsto
    else
      rout = rsto
    endif
    !
    ! -- Clear accumulators and set flags
    ratin = dzero
    ratout = dzero
    rrate = dzero
    !iauxsv = 1  !always used compact budget
    !
    ! -- Set unit number for binary output
    if(this%ipakcb < 0) then
      ibinun = icbcun
    elseif(this%ipakcb == 0) then
      ibinun = 0
    else
      ibinun = this%ipakcb
    endif
    if(icbcfl == 0) ibinun = 0
    if (isuppress_output /= 0) ibinun = 0
    !
    ! -- If cell-by-cell flows will be saved as a list, write header.
    if (ibinun /= 0 .or. ibudfl /= 0) then
      naux = this%naux
      !
      ! -- uzf-gwrch
      if (ibinun /= 0) then
        call this%dis%record_srcdst_list_header(this%bdtxt(2), this%name_model, &
                    this%name_model, this%name_model, this%name, naux,          &
                    this%auxname, ibinun, this%nodes, this%iout)
      end if
      !
      ! -- Loop through each boundary calculating flow.
      do i = 1, this%nodes
        node = this%nodelist(i)
        ! -- assign boundary name
        if (this%inamedbound > 0) then
          bname = this%boundname(i)
        else
          bname = ''
        end if
        !
        ! -- reset table title
        if (this%iprflow /= 0) then
          title = trim(this%text) // ' PACKAGE (' // trim(this%name) //          &
                  ') ' // trim(adjustl(this%bdtxt(2))) // ' FLOW RATES'
          call this%outputtab%set_title(title)
        end if
        !
        ! -- If cell is no-flow or constant-head, then ignore it.
        rrate = DZERO
        if (this%ibound(node) > 0) then
          !
          ! -- Calculate the flow rate into the cell.
          !rrate = this%hcof(i) * x(node) - this%rhs(i)
          rrate = this%rch(i)
          !
          ! -- Print the individual rates if requested(this%iprflow<0)
          if (ibudfl /= 0) then
            if (this%iprflow /= 0) then
              !
              ! -- set nodestr and write outputtab table
              nodeu = this%dis%get_nodeuser(node)
              call this%dis%nodeu_to_string(nodeu, nodestr)
              call this%outputtab%print_list_entry(i, nodestr, rrate, bname)
            end if
          end if
        end if
        !
        ! -- If saving cell-by-cell flows in list, write flow
        if (ibinun /= 0) then
          n2 = i
          call this%dis%record_mf6_list_entry(ibinun, node, n2, rrate,         &
                                                  naux, this%auxvar(:,i),      &
                                                  olconv2=.FALSE.)
        end if
      end do
      !
      ! -- uzf-gwd
      if (this%iseepflag == 1) then
        if (ibinun /= 0) then
          call this%dis%record_srcdst_list_header(this%bdtxt(3),               &
                      this%name_model,                                         &
                      this%name_model, this%name_model, this%name, naux,       &
                      this%auxname, ibinun, this%nodes, this%iout)
        end if
        !
        ! -- reset table title
        if (this%iprflow /= 0) then
          title = trim(this%text) // ' PACKAGE (' // trim(this%name) //          &
                  ') ' // trim(adjustl(this%bdtxt(4))) // ' FLOW RATES'
          call this%outputtab%set_title(title)
        end if
        !
        ! -- Loop through each boundary calculating flow.
        do i = 1, this%nodes
          node = this%nodelist(i)
          ! -- assign boundary name
          if (this%inamedbound > 0) then
            bname = this%boundname(i)
          else
            bname = ''
          end if
          !
          ! -- If cell is no-flow or constant-head, then ignore it.
          rrate = DZERO
          if (this%ibound(node) > 0) then
            !
            ! -- Calculate the flow rate into the cell.
            rrate = -this%gwd(i)
            !
            ! -- Print the individual rates if requested(this%iprflow<0)
            if (ibudfl /= 0) then
              if (this%iprflow /= 0) then
                !
                ! -- set nodestr and write outputtab table
                nodeu = this%dis%get_nodeuser(node)
                call this%dis%nodeu_to_string(nodeu, nodestr)
                call this%outputtab%print_list_entry(i, nodestr, rrate, bname)
              end if
            end if
          end if
          !
          ! -- If saving cell-by-cell flows in list, write flow
          if (ibinun /= 0) then
            n2 = i
            call this%dis%record_mf6_list_entry(ibinun, node, n2, rrate,    &
                                                    naux, this%auxvar(:,i),     &
                                                    olconv2=.FALSE.)
          end if
        end do
        !
        ! -- uzf-gwd to mover
        if (this%imover == 1) then
          if (ibinun /= 0) then
            call this%dis%record_srcdst_list_header(this%bdtxt(5),              &
                        this%name_model, this%name_model,                       &
                        this%name_model, this%name, naux,                       &
                        this%auxname, ibinun, this%nodes, this%iout)
          end if
          !
          ! -- reset table title
          if (this%iprflow /= 0) then
            title = trim(this%text) // ' PACKAGE (' // trim(this%name) //        &
                    ') ' // trim(adjustl(this%bdtxt(5))) // ' FLOW RATES'
            call this%outputtab%set_title(title)
          end if
          !
          ! -- Loop through each boundary calculating flow.
          do i = 1, this%nodes
            node = this%nodelist(i)
            ! -- assign boundary name
            if (this%inamedbound > 0) then
              bname = this%boundname(i)
            else
              bname = ''
            end if
            !
            ! -- If cell is no-flow or constant-head, then ignore it.
            rrate = DZERO
            if (this%ibound(node) > 0) then
              !
              ! -- Calculate the flow rate into the cell.
              rrate = -this%gwdtomvr(i)
              !
              ! -- Print the individual rates if requested(this%iprflow<0)
              if (ibudfl /= 0) then
                if (this%iprflow /= 0) then
                  !
                  ! -- set nodestr and write outputtab table
                  nodeu = this%dis%get_nodeuser(node)
                  call this%dis%nodeu_to_string(nodeu, nodestr)
                  call this%outputtab%print_list_entry(i, nodestr, rrate, bname)
                end if
              end if
            end if
            !
            ! -- If saving cell-by-cell flows in list, write flow
            if (ibinun /= 0) then
              n2 = i
              call this%dis%record_mf6_list_entry(ibinun, node, n2, rrate,  &
                                                      naux, this%auxvar(:,i),   &
                                                      olconv2=.FALSE.)
            end if
          end do
        end if
      end if
      ! -- uzf-evt
      if (this%ietflag /= 0) then
        if (ibinun /= 0) then
          call this%dis%record_srcdst_list_header(this%bdtxt(4), this%name_model,&
                      this%name_model, this%name_model, this%name, naux,        &
                      this%auxname, ibinun, this%nodes, this%iout)
        end if
        !
        ! -- reset table title
        if (this%iprflow /= 0) then
          title = trim(this%text) // ' PACKAGE (' // trim(this%name) //          &
                  ') ' // trim(adjustl(this%bdtxt(4))) // ' FLOW RATES'
          call this%outputtab%set_title(title)
        end if
        !
        ! -- Loop through each boundary calculating flow.
        do i = 1, this%nodes
          node = this%nodelist(i)
          ! -- assign boundary name
          if (this%inamedbound > 0) then
            bname = this%boundname(i)
          else
            bname = ''
          end if
          !
          ! -- If cell is no-flow or constant-head, then ignore it.
          rrate = DZERO
          if (this%ibound(node) > 0) then
            !
            ! -- Calculate the flow rate into the cell.
            rrate = -this%gwet(i)
            !
            ! -- Print the individual rates if requested(this%iprflow<0)
            if (ibudfl /= 0) then
              if (this%iprflow /= 0) then
                !
                ! -- set nodestr and write outputtab table
                nodeu = this%dis%get_nodeuser(node)
                call this%dis%nodeu_to_string(nodeu, nodestr)
                call this%outputtab%print_list_entry(i, nodestr, rrate, bname)
              end if
            end if
          end if
          !
          ! -- If saving cell-by-cell flows in list, write flow
          if (ibinun /= 0) then
            n2 = i
            call this%dis%record_mf6_list_entry(ibinun, node, n2, rrate,    &
                                                    naux, this%auxvar(:,i),     &
                                                    olconv2=.FALSE.)
          end if
        end do
      end if
    end if
    !
    ! -- Add the UZF rates to the model budget
    !
    ! -- uzf recharge
    ratin = rrech
    ratout = DZERO
    call model_budget%addentry(ratin, ratout, delt, this%bdtxt(2),                   &
                               isuppress_output, this%name)
    !
    ! -- groundwater discharge
    if (this%iseepflag == 1) then
      ratin = DZERO
      ratout = qseep !rgwseep
      call model_budget%addentry(ratin, ratout, delt, this%bdtxt(3),                 &
                                 isuppress_output, this%name)
      !
      ! -- groundwater discharge to mover
      if (this%imover == 1) then
        ratin = DZERO
        ratout = qseeptomvr
        call model_budget%addentry(ratin, ratout, delt, this%bdtxt(5),               &
                                   isuppress_output, this%name)
      end if
    end if
    !
    ! -- groundwater et
    if (this%igwetflag /= 0) then
      ratin = DZERO
      ratout = qgwet !retgw
      !ratout = DZERO
      !if (retgw > DZERO) then
      !  ratout = -retgw
      !end if
      call model_budget%addentry(ratin, ratout, delt, this%bdtxt(4),                 &
                                 isuppress_output, this%name)
    end if
    !
    ! -- set unit number for binary dependent variable output
    ibinun = 0
    if(this%iwcontout /= 0) then
      ibinun = this%iwcontout
    end if
    if(idvfl == 0) ibinun = 0
    if (isuppress_output /= 0) ibinun = 0
    !
    ! -- write uzf binary moisture-content output
    if (ibinun > 0) then
      ! here is where you add the code to write the simulated moisture content
      ! may want to write a cell-by-cell file with imeth=6 (see sfr and lake)
    end if
    !
    ! -- fill the budget object
    call this%uzf_fill_budobj()
    !
    ! -- write the flows from the budobj
    ibinun = 0
    if(this%ibudgetout /= 0) then
      ibinun = this%ibudgetout
    end if
    if(icbcfl == 0) ibinun = 0
    if (isuppress_output /= 0) ibinun = 0
    if (ibinun > 0) then
      call this%budobj%save_flows(this%dis, ibinun, kstp, kper, delt, &
                                  pertim, totim, this%iout)
    end if
    !
    ! -- return
    return
  end subroutine uzf_bd

  subroutine uzf_ot(this, kstp, kper, iout, ihedfl, ibudfl)
! ******************************************************************************
! uzf_ot -- UZF package budget
! ******************************************************************************
!
!    SPECIFICATIONS:
! ------------------------------------------------------------------------------
    ! -- dummy
    class(UzfType) :: this
    integer(I4B),intent(in) :: kstp
    integer(I4B),intent(in) :: kper
    integer(I4B),intent(in) :: iout
    integer(I4B),intent(in) :: ihedfl
    integer(I4B),intent(in) :: ibudfl
    ! -- local
    ! -- format
 2000 FORMAT ( 1X, ///1X, A, A, A, '   PERIOD ', I6, '   STEP ', I8)
! ------------------------------------------------------------------------------
    !
    ! -- write uzf moisture content
    if (ihedfl /= 0 .and. this%iprwcont /= 0) then
      write (iout, 2000) 'UZF (', trim(this%name), ') WATER-CONTENT', kper, kstp
      ! add code to write moisture content
    end if
    !
    ! -- Output uzf flow table
    if (ibudfl /= 0 .and. this%iprflow /= 0) then
      call this%budobj%write_flowtable(this%dis, kstp, kper)
    end if
    !
    ! -- Output uzf budget
    call this%budobj%write_budtable(kstp, kper, iout)
    !
    ! -- return
    return
  end subroutine uzf_ot

  subroutine uzf_solve(this)
! ******************************************************************************
! uzf_solve -- Formulate the HCOF and RHS terms
! ******************************************************************************
!
!    SPECIFICATIONS:
! ------------------------------------------------------------------------------
    ! -- modules
    use TdisModule, only : delt
    ! -- dummy
    class(UzfType) :: this
    ! -- locals
    integer(I4B) :: i, ivertflag
    integer(I4B) :: n, m, ierr
    real(DP) :: trhs1, thcof1, trhs2, thcof2
    real(DP) :: hgwf, hgwflm1, cvv, uzderiv, gwet, derivgwet
    real(DP) :: qfrommvr, qformvr,sumaet
    character(len=LINELENGTH) :: errmsg
! ------------------------------------------------------------------------------
    !
    ! -- Initialize
    ierr = 0
    sumaet = DZERO
    !
    ! -- Calculate hcof and rhs for each UZF entry
    do i = 1, this%nodes
      thcof1 = DZERO
      thcof2 = DZERO
      trhs1 = DZERO
      trhs2 = DZERO
      uzderiv = DZERO
      gwet = DZERO
      derivgwet = DZERO
      ivertflag = this%uzfobj%ivertcon(i)
      !
      n = this%nodelist(i)
      if ( this%ibound(n) > 0 ) then
        !
        ! -- Water mover added to infiltration
        qfrommvr = DZERO
        qformvr = DZERO
        if(this%imover == 1) then
          qfrommvr = this%pakmvrobj%get_qfrommvr(i)
        endif
        !
        ! -- zero out hcof and rhs
        this%hcof(i) = DZERO
        this%rhs(i) = DZERO
        !
        hgwf = this%xnew(n)
        !
        m = n
        hgwflm1 = hgwf
        cvv = DZERO
        !
        ! -- solve for current uzf cell
        call this%uzfobj%formulate(this%uzfobjwork, ivertflag, i,              &
                                    this%totfluxtot, this%ietflag,             &
                                    this%issflag,this%iseepflag,               &
                                    trhs1,thcof1,hgwf,hgwflm1,cvv,uzderiv,     &
                                    qfrommvr,qformvr,ierr,sumaet,ivertflag)
        !
        ! -- terminate if an error condition has occurred
        if (ierr > 0) then
            if ( ierr == 1 ) &
              errmsg = 'UZF variable NWAVESETS needs to be increased.'
            call store_error(errmsg)
            call ustop()
        end if
        if ( this%igwetflag > 0 )                                              &
          call this%uzfobj%simgwet(this%igwetflag,i,hgwf,trhs2,thcof2,gwet,    &
                                    derivgwet)
        this%deriv(i) = uzderiv + derivgwet
        !
        ! -- save current rejected infiltration, groundwater recharge, and
        !    groundwater discharge
        this%rejinf(i) = this%uzfobj%finf_rej(i) * this%uzfobj%uzfarea(i)
        this%rch(i) = this%uzfobj%totflux(i) * this%uzfobj%uzfarea(i) / delt
        this%gwd(i) = this%uzfobj%surfseep(i)
        !
        ! -- add to hcof and rhs
        this%hcof(i) = thcof1 + thcof2
        this%rhs(i) = -trhs1 - trhs2
        !
        ! -- add spring discharge and rejected infiltration to mover
        if(this%imover == 1) then
          call this%pakmvrobj%accumulate_qformvr(i, qformvr)
        endif
      !
      end if
    end do
    !
    ! -- return
    return
  end subroutine uzf_solve

  subroutine define_listlabel(this)
! ******************************************************************************
! define_listlabel -- Define the list heading that is written to iout when
!   PRINT_INPUT option is used.
! ******************************************************************************
!
!    SPECIFICATIONS:
! ------------------------------------------------------------------------------
    class(UzfType), intent(inout) :: this
! ------------------------------------------------------------------------------
    !
    ! -- create the header list label
    this%listlabel = trim(this%filtyp) // ' NO.'
    if(this%dis%ndim == 3) then
      write(this%listlabel, '(a, a7)') trim(this%listlabel), 'LAYER'
      write(this%listlabel, '(a, a7)') trim(this%listlabel), 'ROW'
      write(this%listlabel, '(a, a7)') trim(this%listlabel), 'COL'
    elseif(this%dis%ndim == 2) then
      write(this%listlabel, '(a, a7)') trim(this%listlabel), 'LAYER'
      write(this%listlabel, '(a, a7)') trim(this%listlabel), 'CELL2D'
    else
      write(this%listlabel, '(a, a7)') trim(this%listlabel), 'NODE'
    endif
    write(this%listlabel, '(a, a16)') trim(this%listlabel), 'STRESS RATE'
    if(this%inamedbound == 1) then
      write(this%listlabel, '(a, a16)') trim(this%listlabel), 'BOUNDARY NAME'
    endif
    !
    ! -- return
    return
  end subroutine define_listlabel

   subroutine findcellabove(this,n,nml)
    class(UzfType) :: this
    integer(I4B), intent(in) :: n
    integer(I4B), intent(inout) :: nml
    integer(I4B) :: m, ipos
! ------------------------------------------------------------------------------
!
    ! -- return nml = n if no cell is above it
    nml = n
    do ipos = this%dis%con%ia(n)+1, this%dis%con%ia(n+1)-1
      m = this%dis%con%ja(ipos)
      if(this%dis%con%ihc(ipos) /= 0) then
        if (n < m) then
          ! -- m is beneath n
        else
          nml = m  ! -- m is above n
          exit
        endif
      end if
    enddo
    return
   end subroutine findcellabove

   subroutine read_cell_properties(this)
! ******************************************************************************
! read_cell_properties -- Read UZF cell properties and set them for 
!                         UzfCellGroup type.
! ******************************************************************************
    use InputOutputModule, only: urword
    use SimModule, only: ustop, store_error, count_errors
! ------------------------------------------------------------------------------
    ! -- dummy
    class(UzfType), intent(inout) :: this
    ! -- local
    character(len=LINELENGTH) :: errmsg
    character(len=LINELENGTH) :: cellid
    integer(I4B) :: ierr
    integer(I4B) :: i, n
    integer(I4B) :: j
    integer(I4B) :: ic
    integer(I4B) :: jcol
    logical :: isfound, endOfBlock
    integer(I4B) :: landflag
    integer(I4B) :: ivertcon
    real(DP) :: surfdep, vks, thtr, thts, thti, eps, hgwf
    integer(I4B), dimension(:), allocatable :: rowmaxnnz
    type(sparsematrix) :: sparse
    integer(I4B), dimension(:), allocatable :: nboundchk
! ------------------------------------------------------------------------------
!
    !
    ! -- allocate space for node counter and initilize
    allocate(rowmaxnnz(this%dis%nodes))
    do n = 1, this%dis%nodes
      rowmaxnnz(n) = 0
    end do
    !
    ! -- allocate space for local variables
    allocate(nboundchk(this%nodes))
    do n = 1, this%nodes
      nboundchk(n) = 0
    end do
    !
    ! -- initialize variables
    landflag = 0
    ivertcon = 0
    surfdep = DZERO
    vks = DZERO
    thtr = DZERO
    thts = DZERO
    thti = DZERO
    eps = DZERO
    hgwf = DZERO
    !
    ! -- get uzf properties block
    call this%parser%GetBlock('PACKAGEDATA', isfound, ierr, &
      supportOpenClose=.true.)
    !
    ! -- parse locations block if detected
    if (isfound) then
      write(this%iout,'(/1x,3a)') 'PROCESSING ', trim(adjustl(this%text)),      &
                                  ' PACKAGEDATA'
      do
        call this%parser%GetNextLine(endOfBlock)
        if (endOfBlock) exit
        !
        ! -- get uzf cell number
        i = this%parser%GetInteger()
    
        if (i < 1 .or. i > this%nodes) then
          write(errmsg,'(2(a,1x),i0,a)')                                            &
            'IUZNO must be greater than 0 and less than',                           &
            'or equal to', this%nodes , '.'
          call store_error(errmsg)
          cycle
        end if 
        !
        ! -- increment nboundchk
        nboundchk(i) = nboundchk(i) + 1
        !
        ! -- store the reduced gwf nodenumber in igwfnode
        call this%parser%GetCellid(this%dis%ndim, cellid)
        ic = this%dis%noder_from_cellid(cellid,                                 &
                                        this%parser%iuactive, this%iout)
        this%igwfnode(i) = ic
        rowmaxnnz(ic) = rowmaxnnz(ic) + 1
        !
        ! -- landflag
        landflag = this%parser%GetInteger()
        if (landflag < 0 .OR. landflag > 1) then
          write(errmsg,'(a,1x,i0,1x,a,1x,i0,a)')                                 &
            'LANDFLAG for uzf cell', i,                                          &
            'must be 0 or 1 (specified value is', landflag, ').'
          call store_error(errmsg)
        end if
        !
        ! -- ivertcon
        ivertcon = this%parser%GetInteger()
        if (ivertcon < 0 .OR. ivertcon > this%nodes) then
          write(errmsg,'(a,1x,i0,1x,a,1x,i0,a)')                                 &
            'IVERTCON for uzf cell', i,                                          &
            'must be 0 or less than NUZFCELLS (specified value is',              &
            ivertcon, ').'
          call store_error(errmsg)
        end if
        !
        ! -- surfdep
        surfdep =  this%parser%GetDouble()
        if (surfdep <= DZERO) then   !need to check for cell thickness
          write(errmsg,'(a,1x,i0,1x,a,1x,g0,a)')                                 &
            'SURFDEP for uzf cell', i,                                           &
            'must be greater than 0 (specified value is', surfdep, ').'
          call store_error(errmsg)
        end if
        !
        ! -- vks
        vks = this%parser%GetDouble()
        if (vks <= DZERO) then
          write(errmsg,'(a,1x,i0,1x,a,1x,g0,a)')                                 &
            'VKS for uzf cell', i,                                               &
            'must be greater than 0 (specified value ia', vks, ').'
          call store_error(errmsg)
        end if
        !
        ! -- thtr
        thtr = this%parser%GetDouble()
        if (thtr <= DZERO) then
          write(errmsg,'(a,1x,i0,1x,a,1x,g0,a)')                                 &
            'THTR for uzf cell', i,                                              &
             'must be greater than 0 (specified value is', thtr, ').'
          call store_error(errmsg)
        end if
        !
        ! -- thts
        thts = this%parser%GetDouble()
        if (thts <= thtr) then
          write(errmsg,'(a,1x,i0,1x,a,1x,g0,a)')                                 &
            'THTS for uzf cell', i,                                              &
            'must be greater than THTR (specified value is', thts, ').'
          call store_error(errmsg)
        end if
        !
        ! -- thti
        thti = this%parser%GetDouble()
        if (thti < thtr .OR. thti > thts) then
          write(errmsg,'(a,1x,i0,1x,a,1x,a,1x,g0,a)')                            &
            'THTI for uzf cell', i,                                              &
            'must be greater than or equal to THTR AND less than THTS',          &
            '(specified value is', thti, ').'
          call store_error(errmsg)
        end if
        !
        ! -- eps
        eps = this%parser%GetDouble()
        if (eps < 3.5 .OR. eps > 14) then
          write(errmsg,'(a,1x,i0,1x,a,1x,g0,a)')                                 &
            'EPSILON for uzf cell', i,                                           &
            'must be between 3.5 and 14.0 (specified value is', eps, ').'
          call store_error(errmsg)
        end if
        !
        ! -- boundname
        if (this%inamedbound == 1) then
          call this%parser%GetStringCaps(this%uzfname(i))
        endif
        !
        ! -- set data if there are no data errors
        if (count_errors() == 0) then
          n = this%igwfnode(i)
          call this%uzfobj%setdata(i, this%gwfarea(n), this%gwftop(n),           &
                                   this%gwfbot(n), surfdep, vks, thtr, thts,     &
                                   thti, eps, this%ntrail, landflag, ivertcon)
          if (ivertcon > 0) then
            this%iuzf2uzf = 1
          end if
        end if
       !
      end do
    else
      call store_error('Required packagedata block not found.')
    end if
    !
    ! -- check for duplicate or missing uzf cells
    do i = 1, this%nodes
      if (nboundchk(i) == 0) then
        write(errmsg,'(a,1x,i0,a)')                                              &
          'No data specified for uzf cell', i, '.'
        call store_error(errmsg)
      else if (nboundchk(i) > 1) then
        write(errmsg,'(a,1x,i0,1x,a,1x,i0,1x,a)')                                &
          'Data for uzf cell', i, 'specified', nboundchk(i), 'times.'
        call store_error(errmsg)
      end if
    end do
    !
    ! -- write summary of UZF cell property error messages
    if (count_errors() > 0) then
      call this%parser%StoreErrorUnit()
      call ustop()
    end if
    !
    ! -- setup sparse for connectivity used to identify multiple uzf cells per
    !    GWF model cell
    call sparse%init(this%dis%nodes, this%dis%nodes, rowmaxnnz)
    ! --
    do i = 1, this%nodes
      ic = this%igwfnode(i)
      call sparse%addconnection(ic, i, 1)
    end do
    !
    ! -- create ia and ja from sparse
    call sparse%filliaja(this%ia,this%ja,ierr)
    !
    ! -- set imaxcellcnt
    do i = 1, this%nodes
      jcol = 0
      do j = this%ia(i), this%ia(i+1) - 1
        jcol = jcol + 1
      end do
      if (jcol > this%imaxcellcnt) then
        this%imaxcellcnt = jcol
      end if
    end do
    !
    ! -- do an initial evaluation of the sum of uzfarea relative to the
    !    GWF cell area in the case that there is more than one UZF cell
    !    in a GWF cell and a auxmult value is not being applied to the
    !    calculate the UZF cell area from the GWF cell area.
    if (this%imaxcellcnt > 1 .and. this%iauxmultcol < 1) then
      call this%check_cell_area()
    end if
    !
    ! -- deallocate local variables
    deallocate(rowmaxnnz)
    deallocate(nboundchk)
    !
    ! -- return
    return
  end subroutine read_cell_properties

  subroutine print_cell_properties(this)
! ******************************************************************************
! print_cell_properties -- Read UZF cell properties and set them for 
!                          UZFCellGroup type.
! ******************************************************************************
! ------------------------------------------------------------------------------
    ! -- dummy
    class(UzfType), intent(inout) :: this
    ! -- local
    character (len=20) :: cellid
    character(len=LINELENGTH) :: title
    character(len=LINELENGTH) :: tag
    integer(I4B) :: ntabrows
    integer(I4B) :: ntabcols
    integer(I4B) :: i
    integer(I4B) :: node
! ------------------------------------------------------------------------------
!
    !
    ! -- setup inputtab tableobj
    !
    ! -- table dimensions
    ntabrows = this%nodes
    ntabcols = 10
    if (this%inamedbound == 1) then
      ntabcols = ntabcols + 1
    end if
    !
    ! -- initialize table and define columns
    title = trim(adjustl(this%text)) // ' PACKAGE (' //                        &
            trim(adjustl(this%name)) //') STATIC UZF CELL DATA'
    call table_cr(this%inputtab, this%name, title)
    call this%inputtab%table_df(ntabrows, ntabcols, this%iout)
    tag = 'NUMBER'
    call this%inputtab%initialize_column(tag, 10)
    tag = 'CELLID'
    call this%inputtab%initialize_column(tag, 20, alignment=TABLEFT)
    tag = 'LANDFLAG'
    call this%inputtab%initialize_column(tag, 12)
    tag = 'IVERTCON'
    call this%inputtab%initialize_column(tag, 12)
    tag = 'SURFDEP'
    call this%inputtab%initialize_column(tag, 12)
    tag = 'VKS'
    call this%inputtab%initialize_column(tag, 12)
    tag = 'THTR'
    call this%inputtab%initialize_column(tag, 12)
    tag = 'THTS'
    call this%inputtab%initialize_column(tag, 12)
    tag = 'THTI'
    call this%inputtab%initialize_column(tag, 12)
    tag = 'EPS'
    call this%inputtab%initialize_column(tag, 12)
    if (this%inamedbound == 1) then
      tag = 'BOUNDNAME'
      call this%inputtab%initialize_column(tag, LENBOUNDNAME, alignment=TABLEFT)
    end if
    !
    ! -- write data for each cell
    do i = 1, this%nodes
      !
      ! -- get cellid
      node = this%igwfnode(i)
      if (node > 0) then
        call this%dis%noder_to_string(node, cellid)
      else
        cellid = 'none'
      end if
      !
      ! -- add data
      call this%inputtab%add_term(i)
      call this%inputtab%add_term(cellid)
      call this%inputtab%add_term(this%uzfobj%landflag(i))
      call this%inputtab%add_term(this%uzfobj%ivertcon(i))
      call this%inputtab%add_term(this%uzfobj%surfdep(i))
      call this%inputtab%add_term(this%uzfobj%vks(i))
      call this%inputtab%add_term(this%uzfobj%thtr(i))
      call this%inputtab%add_term(this%uzfobj%thts(i))
      call this%inputtab%add_term(this%uzfobj%thti(i))
      call this%inputtab%add_term(this%uzfobj%eps(i))
      if (this%inamedbound == 1) then
        call this%inputtab%add_term(this%uzfname(i))
      end if
    end do
    !
    ! -- return
    return
  end subroutine print_cell_properties

   subroutine check_cell_area(this)
! ******************************************************************************
! check_cell_area -- Check UZF cell areas.
! ******************************************************************************
    use InputOutputModule, only: urword
    use SimModule, only: ustop, store_error, count_errors
! ------------------------------------------------------------------------------
    ! -- dummy
    class(UzfType) :: this
    ! -- local
    character(len=LINELENGTH) :: errmsg
    character(len=16) :: cuzf
    character(len=20) :: cellid
    character(len=LINELENGTH) :: cuzfcells
    integer(I4B) :: i
    integer(I4B) :: i2
    integer(I4B) :: j
    integer(I4B) :: n
    integer(I4B) :: i0
    integer(I4B) :: i1
    real(DP) :: area
    real(DP) :: area2
    real(DP) :: sumarea
    real(DP) :: cellarea
    real(DP) :: d
! ------------------------------------------------------------------------------
!
    !
    ! -- check that the area of vertically connected uzf cells is the equal
    do i = 1, this%nodes
      !
      ! -- Initialize variables
      i2 = this%uzfobj%ivertcon(i)
      area = this%uzfobj%uzfarea(i)
      !
      ! Create pointer to object below
      if (i2 > 0) then
        area2 = this%uzfobj%uzfarea(i2)
        d = abs(area - area2)
        if (d > DEM6) then
          write(errmsg,'(2(a,1x,g0,1x,a,1x,i0,1x),a)')                           &
            'UZF cell area (', area, ') for cell ', i,                           &
            'does not equal uzf cell area (', area2, ') for cell ', i2, '.'
          call store_error(errmsg)
        end if
      end if
    end do
    !
    ! -- check that the area of uzf cells in a GWF cell is less than or equal
    !    to the GWF cell area
    do n = 1, this%dis%nodes
      i0 = this%ia(n)
      i1 = this%ia(n+1)
      ! -- skip gwf cells with no UZF cells
      if ((i1 - i0) < 1) cycle
      sumarea = DZERO
      cellarea = DZERO
      cuzfcells = ''
      do j = i0, i1 - 1
        i = this%ja(j)
        write(cuzf,'(i0)') i
        cuzfcells = trim(adjustl(cuzfcells)) // ' ' // trim(adjustl(cuzf))
        sumarea = sumarea + this%uzfobj%uzfarea(i)
        cellarea = this%uzfobj%cellarea(i)
      end do
      ! -- calculate the difference between the sum of UZF areas and GWF cell area
      d = abs(sumarea - cellarea)
      if (d > DEM6) then
        call this%dis%noder_to_string(n, cellid)
        write(errmsg,'(a,1x,g0,1x,a,1x,g0,1x,a,1x,a,1x,a,a,a)')                  &
          'Total uzf cell area (', sumarea,                                      &
          ') exceeds the gwf cell area (', cellarea, ') of cell', cellid,        &
          'which includes uzf cell(s): ', trim(adjustl(cuzfcells)), '.'
        call store_error(errmsg)
      end if
    end do
    !
    ! -- terminate if errors were encountered
    if (count_errors() > 0) then
      call this%parser%StoreErrorUnit()
      call ustop()
    end if
    ! -- return
    return
  end subroutine check_cell_area

  ! -- Procedures related to observations (type-bound)
  logical function uzf_obs_supported(this)
! ******************************************************************************
! uzf_obs_supported
!   -- Return true because uzf package supports observations.
!   -- Overrides BndType%bnd_obs_supported
! ******************************************************************************
!
!    SPECIFICATIONS:
! ------------------------------------------------------------------------------
    class(UzfType) :: this
! ------------------------------------------------------------------------------
    uzf_obs_supported = .true.
    return
  end function uzf_obs_supported

  subroutine uzf_df_obs(this)
! ******************************************************************************
! uzf_df_obs (implements bnd_df_obs)
!   -- Store observation type supported by uzf package.
!   -- Overrides BndType%bnd_df_obs
! ******************************************************************************
!
!    SPECIFICATIONS:
! ------------------------------------------------------------------------------
    ! -- dummy
    class(UzfType) :: this
    ! -- local
    integer(I4B) :: indx
  ! ------------------------------------------------------------------------------
    !
    ! -- Store obs type and assign procedure pointer
    !
    !    for recharge observation type.
    call this%obs%StoreObsType('uzf-gwrch', .true., indx)
    this%obs%obsData(indx)%ProcessIdPtr => uzf_process_obsID
    !
    !    for discharge observation type.
    call this%obs%StoreObsType('uzf-gwd', .true., indx)
    this%obs%obsData(indx)%ProcessIdPtr => uzf_process_obsID
    !
    !    for discharge observation type.
    call this%obs%StoreObsType('uzf-gwd-to-mvr', .true., indx)
    this%obs%obsData(indx)%ProcessIdPtr => uzf_process_obsID
    !
    !    for gwet observation type.
    call this%obs%StoreObsType('uzf-gwet', .true., indx)
    this%obs%obsData(indx)%ProcessIdPtr => uzf_process_obsID
    !
    !    for infiltration observation type.
    call this%obs%StoreObsType('infiltration', .true., indx)
    this%obs%obsData(indx)%ProcessIdPtr => uzf_process_obsID
    !
    !    for from mover observation type.
    call this%obs%StoreObsType('from-mvr', .true., indx)
    this%obs%obsData(indx)%ProcessIdPtr => uzf_process_obsID
    !
    !    for rejected infiltration observation type.
    call this%obs%StoreObsType('rej-inf', .true., indx)
    this%obs%obsData(indx)%ProcessIdPtr => uzf_process_obsID
    !
    !    for rejected infiltration to mover observation type.
    call this%obs%StoreObsType('rej-inf-to-mvr', .true., indx)
    this%obs%obsData(indx)%ProcessIdPtr => uzf_process_obsID
    !
    !    for uzet observation type.
    call this%obs%StoreObsType('uzet', .true., indx)
    this%obs%obsData(indx)%ProcessIdPtr => uzf_process_obsID
    !
    !    for storage observation type.
    call this%obs%StoreObsType('storage', .true., indx)
    this%obs%obsData(indx)%ProcessIdPtr => uzf_process_obsID
    !
    !    for net infiltration observation type.
    call this%obs%StoreObsType('net-infiltration', .true., indx)
    this%obs%obsData(indx)%ProcessIdPtr => uzf_process_obsID
    !
    !    for water-content observation type.
    call this%obs%StoreObsType('water-content', .false., indx)
    this%obs%obsData(indx)%ProcessIdPtr => uzf_process_obsID
    !
    ! -- return
    return
  end subroutine uzf_df_obs
!
  subroutine uzf_bd_obs(this)
    ! **************************************************************************
    ! uzf_bd_obs
    !   -- Calculate observations this time step and call
    !      ObsType%SaveOneSimval for each UzfType observation.
    ! **************************************************************************
    !
    !    SPECIFICATIONS:
    ! --------------------------------------------------------------------------
    ! -- dummy
    class(UzfType) :: this
    ! -- local
    integer(I4B) :: i, ii, n, nn
    real(DP) :: v
    character(len=LINELENGTH) :: errmsg
    type(ObserveType), pointer :: obsrv => null()
    !---------------------------------------------------------------------------
    !
    ! Write simulated values for all uzf observations
    if (this%obs%npakobs>0) then
      call this%obs%obs_bd_clear()
      do i = 1, this%obs%npakobs
        obsrv => this%obs%pakobs(i)%obsrv
        nn = size(obsrv%indxbnds)
        do ii = 1, nn
          n = obsrv%indxbnds(ii)
          v = DNODATA
          select case (obsrv%ObsTypeId)
            case ('UZF-GWRCH')
              v = this%rch(n)
            case ('UZF-GWD')
              v = this%gwd(n)
              if (v > DZERO) then
                v = -v
              end if
            case ('UZF-GWD-TO-MVR')
              if (this%imover == 1) then
                v = this%gwdtomvr(n)
                if (v > DZERO) then
                  v = -v
                end if
              end if
            case ('UZF-GWET')
              if (this%igwetflag > 0) then
                v = this%gwet(n)
                if (v > DZERO) then
                  v = -v
                end if
              end if
            case ('INFILTRATION')
              v = this%appliedinf(n)
            case ('FROM-MVR')
              if (this%imover == 1) then
                v = this%pakmvrobj%get_qfrommvr(n)
              end if
            case ('REJ-INF')
              v = this%rejinf(n)
              if (v > DZERO) then
                v = -v
              end if
            case ('REJ-INF-TO-MVR')
              if (this%imover == 1) then
                v = this%rejinftomvr(n)
                if (v > DZERO) then
                  v = -v
                end if
              end if
            case ('UZET')
              if (this%ietflag /= 0) then
                v = this%uzet(n)
                if (v > DZERO) then
                  v = -v
                end if
              end if
            case ('STORAGE')
              v = -this%qsto(n)
            case ('NET-INFILTRATION')
              v = this%infiltration(n)
            case ('WATER-CONTENT')
              v = this%obs_theta(i)  ! more than one obs per node
            case default
              errmsg = 'Unrecognized observation type: ' // trim(obsrv%ObsTypeId)
              call store_error(errmsg)
          end select
          call this%obs%SaveOneSimval(obsrv, v)
        end do
      end do
    end if
    !
    ! -- write summary of package block error messages
    if (count_errors() > 0) then
      call this%parser%StoreErrorUnit()
      call ustop()
    end if
    !
    return
  end subroutine uzf_bd_obs
!
  subroutine uzf_rp_obs(this)
    ! -- dummy
    class(UzfType), intent(inout) :: this
    ! -- local
    integer(I4B) :: i, j, n, nn
    real(DP) :: obsdepth
    real(DP) :: dmax
    character(len=200) :: errmsg
    character(len=LENBOUNDNAME) :: bname
    class(ObserveType),   pointer :: obsrv => null()
    ! --------------------------------------------------------------------------
    ! -- formats
60  format('Invalid node number in OBS input: ', i0)
    !
    do i = 1, this%obs%npakobs
      obsrv => this%obs%pakobs(i)%obsrv
      ! -- indxbnds needs to be deallocated and reallocated (using
      !    ExpandArray) each stress period because list of boundaries
      !    can change each stress period.
      if (allocated(obsrv%indxbnds)) then
        deallocate(obsrv%indxbnds)
      endif
      !
      ! -- get node number 1
      nn = obsrv%NodeNumber
      if (nn == NAMEDBOUNDFLAG) then
        bname = obsrv%FeatureName
        ! -- Observation location(s) is(are) based on a boundary name.
        !    Iterate through all boundaries to identify and store
        !    corresponding index(indices) in bound array.
        do j = 1, this%nodes
          if (this%boundname(j) == bname) then
            !! In UZF, use of the same boundary name for multiple boundaries
            !! in an observation is not supported for obs type UZF-WATERCONTENT
            !if (obsrv%ObsTypeId=='WATER-CONTENT') then
            !  if (obsrv%BndFound) then
            !    errmsg = 'Duplicate names for multiple boundaries are not ' // &
            !            'supported for UZF observations of type ' // &
            !            '"UZF-WATERCONTENT". There are multiple' // &
            !            ' boundaries named "' // trim(bname) // &
            !            '" for observation: ' // &
            !            trim(obsrv%Name) // '.'
            !    call store_error(errmsg)
            !    call store_error_unit(this%inunit)
            !    call ustop()
            !  endif
            !endif
            obsrv%BndFound = .true.
            obsrv%CurrentTimeStepEndValue = DZERO
            call ExpandArray(obsrv%indxbnds)
            n = size(obsrv%indxbnds)
            obsrv%indxbnds(n) = j
            if (n==1) then
              ! Define intPak1 so that obs_theta is stored (for first uzf
              ! cell if multiple cells share the same boundname).
              obsrv%intPak1 = j
            endif
          endif
        enddo
      else
        ! -- get node number
        nn = obsrv%NodeNumber
        ! -- put nn (a value meaningful only to UZF) in intPak1
        obsrv%intPak1 = nn
        ! -- check that node number is valid; call store_error if not
        if (nn < 1 .or. nn > this%nodes) then
          write (errmsg, 60) nn
          call store_error(errmsg)
        else
          obsrv%BndFound = .true.
        endif
        obsrv%CurrentTimeStepEndValue = DZERO
        call ExpandArray(obsrv%indxbnds)
        n = size(obsrv%indxbnds)
        obsrv%indxbnds(n) = nn
      end if
      !
      ! -- catch non-cumulative observation assigned to observation defined
      !    by a boundname that is assigned to more than one element
      if (obsrv%ObsTypeId == 'WATER-CONTENT') then
        n = size(obsrv%indxbnds)
        if (n > 1) then
          write (errmsg, '(a,3(1x,a))')                                          &
            trim(adjustl(obsrv%ObsTypeId)), 'for observation',                   &
            trim(adjustl(obsrv%Name)),                                           &
            'must be assigned to a UZF cell with a unique boundname.'
          call store_error(errmsg)
        end if
        !
        ! -- check WATER-CONTENT depth
        obsdepth = obsrv%Obsdepth
        !
        ! -- put obsdepth (a value meaningful only to UZF) in dblPak1
        obsrv%dblPak1 = obsdepth
        !
        ! -- determine maximum cell depth
        dmax = this%uzfobj%celtop(n) - this%uzfobj%celbot(n)
        ! -- check that obs depth is valid; call store_error if not
        ! -- need to think about a way to put bounds on this depth
        if (obsdepth < DZERO .or. obsdepth > dmax) then
          write (errmsg, '(a,3(1x,a),1x,g0,1x,a,1x,g0,a)')                       &
            trim(adjustl(obsrv%ObsTypeId)), 'for observation',                   &
            trim(adjustl(obsrv%Name)), 'specified depth (', obsdepth,            &
            ') must be between 0.0 and ', dmax, '.'
          call store_error(errmsg)
        endif
      else
        do j = 1, size(obsrv%indxbnds)
          nn =  obsrv%indxbnds(j)
          if (nn < 1 .or. nn > this%maxbound) then
            write (errmsg, '(a,2(1x,a),1x,i0,1x,a,1x,i0,a)')                     &
              trim(adjustl(obsrv%ObsTypeId)), 'uzfno must be greater than 0 ',   &
              'and less than or equal to', this%maxbound,                        &
              '(specified value is ', nn, ').'
            call store_error(errmsg)
          end if
        end do
      end if
  !    !
  !    select case (obsrv%ObsTypeId)
  !      case ('WATER-CONTENT')
  !        obsdepth = obsrv%Obsdepth
  !        ! -- put obsdepth (a value meaningful only to UZF) in dblPak1
  !        obsrv%dblPak1 = obsdepth
  !        ! -- check that obs depth is valid; call store_error if not
  !        ! -- need to think about a way to put bounds on this depth
  !        if (obsdepth < -999999.d0 .or. obsdepth > 999999.d0) then
  !          write (errmsg, 70) obsdepth
  !          call store_error(errmsg)
  !        endif
  !      case default
  !! left to check other types of observations
  !    end select
    end do
    if (count_errors() > 0) then
      call store_error_unit(this%inunit)
      call ustop()
    endif
    !
    return
  end subroutine uzf_rp_obs
  !
  ! -- Procedures related to observations (NOT type-bound)
  subroutine uzf_process_obsID(obsrv, dis, inunitobs, iout)
    ! -- This procedure is pointed to by ObsDataType%ProcesssIdPtr. It processes
    !    the ID string of an observation definition for UZF-package observations.
    ! -- dummy
    type(ObserveType),      intent(inout) :: obsrv
    class(DisBaseType), intent(in)    :: dis
    integer(I4B),            intent(in)    :: inunitobs
    integer(I4B),            intent(in)    :: iout
    ! -- local
    integer(I4B) :: n, nn
    real(DP) :: obsdepth
    integer(I4B) :: icol, istart, istop, istat
    real(DP) :: r
    character(len=LINELENGTH) :: strng
    ! formats
 30 format(i10)
    !
    strng = obsrv%IDstring
    ! -- Extract node number from strng and store it.
    !    If 1st item is not an integer(I4B), it should be a
    !    feature name--deal with it.
    icol = 1
    ! -- get node number
    call urword(strng, icol, istart, istop, 1, n, r, iout, inunitobs)
    read (strng(istart:istop), 30, iostat=istat) nn
    if (istat==0) then
      ! -- store uzf node number (NodeNumber)
      obsrv%NodeNumber = nn
    else
      ! Integer can't be read from strng; it's presumed to be a boundary
      ! name (already converted to uppercase)
      obsrv%FeatureName = strng(istart:istop)
      ! -- Observation may require summing rates from multiple boundaries,
      !    so assign NodeNumber as a value that indicates observation
      !    is for a named boundary or group of boundaries.
      obsrv%NodeNumber = NAMEDBOUNDFLAG
    endif
    !
    ! -- for soil water observation, store depth
    if (obsrv%ObsTypeId=='WATER-CONTENT' ) then
      call urword(strng, icol, istart, istop, 3, n, r, iout, inunitobs)
      obsdepth = r
      ! -- store observations depth
      obsrv%Obsdepth = obsdepth
    endif
    !
    return
  end subroutine uzf_process_obsID

  subroutine uzf_allocate_scalars(this)
! ******************************************************************************
! allocate_scalars -- allocate scalar members
! ******************************************************************************
!
!    SPECIFICATIONS:
! ------------------------------------------------------------------------------
    ! -- modules

    use MemoryManagerModule, only: mem_allocate
    ! -- dummy
    class(UzfType) :: this
! ------------------------------------------------------------------------------
    !
    ! -- call standard BndType allocate scalars
    call this%BndType%allocate_scalars()
    !
    ! -- allocate uzf specific scalars
    call mem_allocate(this%iprwcont, 'IPRWCONT', this%origin)
    call mem_allocate(this%iwcontout, 'IWCONTOUT', this%origin)
    call mem_allocate(this%ibudgetout, 'IBUDGETOUT', this%origin)
    call mem_allocate(this%ipakcsv, 'IPAKCSV', this%origin)
    call mem_allocate(this%ntrail, 'NTRAIL', this%origin)
    call mem_allocate(this%nsets, 'NSETS', this%origin)
    call mem_allocate(this%nodes, 'NODES', this%origin)
    call mem_allocate(this%istocb, 'ISTOCB', this%origin)
    call mem_allocate(this%nwav, 'NWAV', this%origin)
    call mem_allocate(this%outunitbud, 'OUTUNITBUD', this%origin)
    call mem_allocate(this%totfluxtot, 'TOTFLUXTOT', this%origin)
    call mem_allocate(this%infilsum, 'INFILSUM', this%origin)
    call mem_allocate(this%uzetsum, 'UZETSUM', this%origin)
    call mem_allocate(this%rechsum, 'RECHSUM', this%origin)
    call mem_allocate(this%vfluxsum, 'VFLUXSUM', this%origin)
    call mem_allocate(this%delstorsum, 'DELSTORSUM', this%origin)
    call mem_allocate(this%bditems, 'BDITEMS', this%origin)
    call mem_allocate(this%nbdtxt, 'NBDTXT', this%origin)
    call mem_allocate(this%issflag, 'ISSFLAG', this%origin)
    call mem_allocate(this%issflagold, 'ISSFLAGOLD', this%origin)
    call mem_allocate(this%readflag, 'READFLAG', this%origin)
    call mem_allocate(this%iseepflag, 'ISEEPFLAG', this%origin)
    call mem_allocate(this%imaxcellcnt, 'IMAXCELLCNT', this%origin)
    call mem_allocate(this%ietflag, 'IETFLAG', this%origin)
    call mem_allocate(this%igwetflag, 'IGWETFLAG', this%origin)
    call mem_allocate(this%iuzf2uzf, 'IUZF2UZF', this%origin)
    call mem_allocate(this%cbcauxitems, 'CBCAUXITEMS', this%origin)

    call mem_allocate(this%iconvchk, 'ICONVCHK', this%origin)
    !
    ! -- initialize scalars
    this%iprwcont = 0
    this%iwcontout = 0
    this%ibudgetout = 0
    this%ipakcsv = 0
    this%infilsum = DZERO
    this%uzetsum = DZERO
    this%rechsum = DZERO
    this%delstorsum = DZERO
    this%vfluxsum = DZERO
    this%istocb = 0
    this%bditems = 7
    this%nbdtxt = 5
    this%issflag = 0
    this%issflagold = 0
    this%ietflag = 0
    this%igwetflag = 0
    this%iseepflag = 0
    this%imaxcellcnt = 0
    this%iuzf2uzf = 0
    this%cbcauxitems = 1
    this%imover = 0
    !
    ! -- convergence check
    this%iconvchk = 1
    !
    ! -- return
    return
  end subroutine uzf_allocate_scalars
!
  subroutine uzf_da(this)
! ******************************************************************************
! uzf_da -- Deallocate objects
! ******************************************************************************
!
!    SPECIFICATIONS:
! ------------------------------------------------------------------------------
    use MemoryManagerModule, only: mem_deallocate
    ! -- dummy
    class(UzfType) :: this
    ! -- locals
    ! -- format
! ------------------------------------------------------------------------------
    !
    ! -- deallocate uzf objects
    call this%uzfobj%dealloc()
    call this%uzfobjwork%dealloc()

    nullify(this%uzfobj)
    call this%budobj%budgetobject_da()
    deallocate(this%budobj)
    nullify(this%budobj)
    !
    ! -- character arrays
    deallocate(this%bdtxt)
    deallocate(this%cauxcbc)
    deallocate(this%uzfname)
    !
    ! -- package csv table
    if (this%ipakcsv > 0) then
      call this%pakcsvtab%table_da()
      deallocate(this%pakcsvtab)
      nullify(this%pakcsvtab)
    end if
    !
    ! -- deallocate scalars
    call mem_deallocate(this%iprwcont)
    call mem_deallocate(this%iwcontout)
    call mem_deallocate(this%ibudgetout)
    call mem_deallocate(this%ipakcsv)
    call mem_deallocate(this%ntrail)
    call mem_deallocate(this%nsets)
    call mem_deallocate(this%nodes)
    call mem_deallocate(this%istocb)
    call mem_deallocate(this%nwav)
    call mem_deallocate(this%outunitbud)
    call mem_deallocate(this%totfluxtot)
    call mem_deallocate(this%infilsum)
    call mem_deallocate(this%uzetsum)
    call mem_deallocate(this%rechsum)
    call mem_deallocate(this%vfluxsum)
    call mem_deallocate(this%delstorsum)
    call mem_deallocate(this%bditems)
    call mem_deallocate(this%nbdtxt)
    call mem_deallocate(this%issflag)
    call mem_deallocate(this%issflagold)
    call mem_deallocate(this%readflag)
    call mem_deallocate(this%iseepflag)
    call mem_deallocate(this%imaxcellcnt)
    call mem_deallocate(this%ietflag)
    call mem_deallocate(this%igwetflag)
    call mem_deallocate(this%iuzf2uzf)
    call mem_deallocate(this%cbcauxitems)
    !
    ! -- convergence check
    call mem_deallocate(this%iconvchk)
    !
    ! -- deallocate arrays
    call mem_deallocate(this%igwfnode)
    call mem_deallocate(this%appliedinf)
    call mem_deallocate(this%rejinf)
    call mem_deallocate(this%rejinf0)
    call mem_deallocate(this%rejinftomvr)
    call mem_deallocate(this%infiltration)
    call mem_deallocate(this%recharge)
    call mem_deallocate(this%gwet)
    call mem_deallocate(this%uzet)
    call mem_deallocate(this%gwd)
    call mem_deallocate(this%gwd0)
    call mem_deallocate(this%gwdtomvr)
    call mem_deallocate(this%rch)
    call mem_deallocate(this%rch0)
    call mem_deallocate(this%qsto)
    call mem_deallocate(this%deriv)
    call mem_deallocate(this%qauxcbc)
    !
    ! -- deallocate integer arrays
    call mem_deallocate(this%ia)
    call mem_deallocate(this%ja)
    !
    ! -- deallocate timeseries aware variables
    call mem_deallocate(this%sinf)
    call mem_deallocate(this%pet)
    call mem_deallocate(this%extdp)
    call mem_deallocate(this%extwc)
    call mem_deallocate(this%ha)
    call mem_deallocate(this%hroot)
    call mem_deallocate(this%rootact)
    call mem_deallocate(this%uauxvar)
    !
    ! -- deallocate obs variables
    call mem_deallocate(this%obs_theta)
    call mem_deallocate(this%obs_depth)
    call mem_deallocate(this%obs_num)
    !
    ! -- Parent object
    call this%BndType%bnd_da()
    !
    ! -- Return
    return
  end subroutine uzf_da

  subroutine uzf_setup_budobj(this)
! ******************************************************************************
! uzf_setup_budobj -- Set up the budget object that stores all the uzf flows
!   The terms listed here must correspond in number and order to the ones 
!   listed in the uzf_fill_budobj routine.
! ******************************************************************************
!
!    SPECIFICATIONS:
! ------------------------------------------------------------------------------
    ! -- modules
    use ConstantsModule, only: LENBUDTXT
    ! -- dummy
    class(UzfType) :: this
    ! -- local
    integer(I4B) :: nbudterm
    integer(I4B) :: maxlist, naux
    integer(I4B) :: idx
    integer(I4B) :: nlen
    integer(I4B) :: n, n1, n2
    integer(I4B) :: ivertflag
    real(DP) :: q
    character(len=LENBUDTXT) :: text
    character(len=LENBUDTXT), dimension(1) :: auxtxt
! ------------------------------------------------------------------------------
    !
    ! -- Determine the number of uzf to uzf connections
    nlen = 0
    do n = 1, this%nodes
      ivertflag = this%uzfobj%ivertcon(n)
      if (ivertflag > 0) then
        nlen = nlen + 1
      end if
    end do
    !
    ! -- Determine the number of uzf budget terms. These are fixed for 
    !    the simulation and cannot change.  This includes FLOW-JA-FACE
    !    so they can be written to the binary budget files, but these internal
    !    flows are not included as part of the budget table.
    nbudterm = 4
    if (nlen > 0) nbudterm = nbudterm + 1
    if (this%ietflag /= 0) nbudterm = nbudterm + 1
    if (this%imover == 1) nbudterm = nbudterm + 2
    if (this%naux > 0) nbudterm = nbudterm + 1
    !
    ! -- set up budobj
    call budgetobject_cr(this%budobj, this%name)
    call this%budobj%budgetobject_df(this%maxbound, nbudterm, 0, 0)
    idx = 0
    !
    ! -- Go through and set up each budget term
    text = '    FLOW-JA-FACE'
    if (nlen > 0) then
      idx = idx + 1
      maxlist = nlen * 2
      naux = 1
      auxtxt(1) = '       FLOW-AREA'
      call this%budobj%budterm(idx)%initialize(text, &
                                               this%name_model, &
                                               this%name, &
                                               this%name_model, &
                                               this%name, &
                                               maxlist, .false., .false., &
                                               naux, auxtxt, ordered_id1=.false.)
      !
      ! -- store connectivity
      call this%budobj%budterm(idx)%reset(nlen * 2)
      q = DZERO
      do n = 1, this%nodes
        ivertflag = this%uzfobj%ivertcon(n)
        if (ivertflag > 0) then
          n1 = n
          n2 = ivertflag
          call this%budobj%budterm(idx)%update_term(n1, n2, q)
          call this%budobj%budterm(idx)%update_term(n2, n1, -q)
        end if
      end do
    end if
    !
    ! -- 
    text = '             GWF'
    idx = idx + 1
    maxlist = this%nodes 
    naux = 1
    auxtxt(1) = '       FLOW-AREA'
    call this%budobj%budterm(idx)%initialize(text, &
                                             this%name_model, &
                                             this%name, &
                                             this%name_model, &
                                             this%name_model, &
                                             maxlist, .false., .true., &
                                             naux, auxtxt)
    call this%budobj%budterm(idx)%reset(this%nodes)
    q = DZERO
    do n = 1, this%nodes
      n2 = this%igwfnode(n)
      call this%budobj%budterm(idx)%update_term(n, n2, q)
    end do
    !
    ! -- 
    text = '    INFILTRATION'
    idx = idx + 1
    maxlist = this%nodes
    naux = 0
    call this%budobj%budterm(idx)%initialize(text, &
                                             this%name_model, &
                                             this%name, &
                                             this%name_model, &
                                             this%name, &
                                             maxlist, .false., .false., &
                                             naux)
    !
    ! -- 
    text = '         REJ-INF'
    idx = idx + 1
    maxlist = this%nodes
    naux = 0
    call this%budobj%budterm(idx)%initialize(text, &
                                             this%name_model, &
                                             this%name, &
                                             this%name_model, &
                                             this%name, &
                                             maxlist, .false., .false., &
                                             naux)
    !
    ! -- 
    text = '            UZET'
    if (this%ietflag /= 0) then
      idx = idx + 1
      maxlist = this%maxbound
      naux = 0
      call this%budobj%budterm(idx)%initialize(text, &
                                               this%name_model, &
                                               this%name, &
                                               this%name_model, &
                                               this%name, &
                                               maxlist, .false., .false., &
                                               naux)
    end if
    !
    ! -- 
    text = '         STORAGE'
    idx = idx + 1
    maxlist = this%nodes
    naux = 1
    auxtxt(1) = '          VOLUME'
    call this%budobj%budterm(idx)%initialize(text, &
                                             this%name_model, &
                                             this%name, &
                                             this%name_model, &
                                             this%name, &
                                             maxlist, .false., .false., &
                                             naux, auxtxt)
    !
    ! -- 
    if (this%imover == 1) then
      !
      ! -- 
      text = '        FROM-MVR'
      idx = idx + 1
      maxlist = this%nodes
      naux = 0
      call this%budobj%budterm(idx)%initialize(text, &
                                               this%name_model, &
                                               this%name, &
                                               this%name_model, &
                                               this%name, &
                                               maxlist, .false., .false., &
                                               naux)
      !
      ! -- 
      text = '  REJ-INF-TO-MVR'
      idx = idx + 1
      maxlist = this%nodes
      naux = 0
      call this%budobj%budterm(idx)%initialize(text, &
                                               this%name_model, &
                                               this%name, &
                                               this%name_model, &
                                               this%name, &
                                               maxlist, .false., .false., &
                                               naux)
    end if
    !
    ! -- 
    naux = this%naux
    if (naux > 0) then
      !
      ! -- 
      text = '       AUXILIARY'
      idx = idx + 1
      maxlist = this%maxbound
      call this%budobj%budterm(idx)%initialize(text, &
                                               this%name_model, &
                                               this%name, &
                                               this%name_model, &
                                               this%name, &
                                               maxlist, .false., .false., &
                                               naux, this%auxname)
    end if
    !
    ! -- if uzf flow for each reach are written to the listing file
    if (this%iprflow /= 0) then
      call this%budobj%flowtable_df(this%iout, cellids='GWF')
    end if
    !
    ! -- return
    return
  end subroutine uzf_setup_budobj

  subroutine uzf_fill_budobj(this)
! ******************************************************************************
! uzf_fill_budobj -- copy flow terms into this%budobj
! ******************************************************************************
!
!    SPECIFICATIONS:
! ------------------------------------------------------------------------------
    ! -- modules
    ! -- dummy
    class(UzfType) :: this
    ! -- local
    integer(I4B) :: naux
    integer(I4B) :: nlen
    integer(I4B) :: ivertflag
    integer(I4B) :: n, n1, n2
    integer(I4B) :: idx
    real(DP) :: q
    real(DP) :: a
    real(DP) :: top
    real(DP) :: bot
    real(DP) :: thick
    real(DP) :: fm
    real(DP) :: v
    ! -- formats
! -----------------------------------------------------------------------------
    !
    ! -- initialize counter
    idx = 0
    !
    ! -- FLOW JA FACE
    nlen = 0
    do n = 1, this%nodes
      ivertflag = this%uzfobj%ivertcon(n)
      if ( ivertflag > 0 ) then
        nlen = nlen + 1
      end if
    end do
    if (nlen > 0) then
      idx = idx + 1
      call this%budobj%budterm(idx)%reset(nlen * 2)
      do n = 1, this%nodes
        ivertflag = this%uzfobj%ivertcon(n)
        if (ivertflag > 0) then
          a = this%uzfobj%uzfarea(n)
          q = this%uzfobj%surfluxbelow(n) * a
          this%qauxcbc(1) = a
          if (q > DZERO) then
            q = -q
          end if
          n1 = n
          n2 = ivertflag
          call this%budobj%budterm(idx)%update_term(n1, n2, q, this%qauxcbc)
          call this%budobj%budterm(idx)%update_term(n2, n1, -q, this%qauxcbc)
        end if
      end do
    end if
    !
    ! -- GWF (LEAKAGE)
    idx = idx + 1
    call this%budobj%budterm(idx)%reset(this%nodes)
    do n = 1, this%nodes
      this%qauxcbc(1) = this%uzfobj%uzfarea(n)
      n2 = this%igwfnode(n)
      q = -this%rch(n)
      call this%budobj%budterm(idx)%update_term(n, n2, q, this%qauxcbc)
    end do
    !
    ! -- INFILTRATION
    idx = idx + 1
    call this%budobj%budterm(idx)%reset(this%nodes)
    do n = 1, this%nodes
      q = this%appliedinf(n)
      call this%budobj%budterm(idx)%update_term(n, n, q)
    end do
    !
    ! -- REJECTED INFILTRATION
    idx = idx + 1
    call this%budobj%budterm(idx)%reset(this%nodes)
    do n = 1, this%nodes
      q = this%rejinf(n)
      if (q > DZERO) then
        q = -q
      end if
      call this%budobj%budterm(idx)%update_term(n, n, q)
    end do
    !
    ! -- UNSATURATED EVT
    if (this%ietflag /= 0) then
      idx = idx + 1
      call this%budobj%budterm(idx)%reset(this%nodes)
      do n = 1, this%nodes
        q = this%uzet(n)
        if (q > DZERO) then
          q = -q
        end if
        call this%budobj%budterm(idx)%update_term(n, n, q)
      end do
    end if
    !
    ! -- STORAGE
    idx = idx + 1
    call this%budobj%budterm(idx)%reset(this%nodes)
    do n = 1, this%nodes
      q = -this%qsto(n)
      top = this%uzfobj%celtop(n)
      bot = this%uzfobj%watab(n)
      thick = top - bot
      if (thick > DZERO) then
        fm = this%uzfobj%unsat_stor(n, thick)
        v = fm * this%uzfobj%uzfarea(n)
      else
        v = DZERO
      end if
      this%qauxcbc(1) = v
      call this%budobj%budterm(idx)%update_term(n, n, q, this%qauxcbc)
    end do
    !
    ! -- MOVER
    if (this%imover == 1) then
      !
      ! -- FROM MOVER
      idx = idx + 1
      call this%budobj%budterm(idx)%reset(this%nodes)
      do n = 1, this%nodes
        q = this%pakmvrobj%get_qfrommvr(n)
        call this%budobj%budterm(idx)%update_term(n, n, q)
      end do
      !
      ! -- REJ-INF-TO-MVR
      idx = idx + 1
      call this%budobj%budterm(idx)%reset(this%nodes)
      do n = 1, this%nodes
        q = this%rejinftomvr(n)
        if (q > DZERO) then
          q = -q
        end if
        call this%budobj%budterm(idx)%update_term(n, n, q)
      end do
      
    end if
    !
    ! -- AUXILIARY VARIABLES
    naux = this%naux
    if (naux > 0) then
      idx = idx + 1
      call this%budobj%budterm(idx)%reset(this%nodes)
      do n = 1, this%nodes
        q = DZERO
        call this%budobj%budterm(idx)%update_term(n, n, q, this%auxvar(:, n))
      end do
    end if
    !
    ! --Terms are filled, now accumulate them for this time step
    call this%budobj%accumulate_terms()
    !
    ! -- return
    return
  end subroutine uzf_fill_budobj

end module UzfModule<|MERGE_RESOLUTION|>--- conflicted
+++ resolved
@@ -401,11 +401,7 @@
 !
 !    SPECIFICATIONS:
 ! ------------------------------------------------------------------------------
-<<<<<<< HEAD
-    use ConstantsModule, only: DZERO
-=======
     use ConstantsModule, only: DZERO, MNORMAL
->>>>>>> c92e4c45
     use OpenSpecModule, only: access, form
     use SimModule, only: ustop, store_error
     use InputOutputModule, only: urword, getunit, openfile
@@ -454,11 +450,7 @@
       !    call this%parser%GetString(fname)
       !    this%iwcontout = getunit()
       !    call openfile(this%iwcontout, this%iout, fname, 'DATA(BINARY)',  &
-<<<<<<< HEAD
-      !                 form, access, 'REPLACE')
-=======
       !                 form, access, 'REPLACE', mode_opt=MNORMAL)
->>>>>>> c92e4c45
       !    write(this%iout,fmtuzfbin) 'WATERCONTENT', fname, this%iwcontout
       !    found = .true.
       !  else
@@ -469,13 +461,8 @@
         if (keyword == 'FILEOUT') then
           call this%parser%GetString(fname)
           this%ibudgetout = getunit()
-<<<<<<< HEAD
-          call openfile(this%ibudgetout, this%iout, fname, 'DATA(BINARY)',  &
-                        form, access, 'REPLACE')
-=======
           call openfile(this%ibudgetout, this%iout, fname, 'DATA(BINARY)',       &
                         form, access, 'REPLACE', mode_opt=MNORMAL)
->>>>>>> c92e4c45
           write(this%iout,fmtuzfbin) 'BUDGET', fname, this%ibudgetout
           found = .true.
         else
@@ -487,11 +474,7 @@
           call this%parser%GetString(fname)
           this%ipakcsv = getunit()
           call openfile(this%ipakcsv, this%iout, fname, 'CSV',                   &
-<<<<<<< HEAD
-                        filstat_opt='REPLACE')
-=======
                         filstat_opt='REPLACE', mode_opt=MNORMAL)
->>>>>>> c92e4c45
           write(this%iout,fmtuzfbin) 'PACKAGE_CONVERGENCE', fname, this%ipakcsv
           found = .true.
         else
