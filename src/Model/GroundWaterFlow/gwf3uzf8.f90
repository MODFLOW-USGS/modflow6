--- conflicted
+++ resolved
@@ -1179,11 +1179,7 @@
     return
   end subroutine uzf_fn
 
-<<<<<<< HEAD
-  subroutine uzf_cc(this, kiter, iend, icnvgmod, cpak, dpak)
-=======
   subroutine uzf_cc(this, innertot, kiter, iend, icnvgmod, cpak, ipak, dpak)
->>>>>>> cc52d9a9
 ! **************************************************************************
 ! uzf_cc -- Final convergence check for package
 ! **************************************************************************
@@ -1193,28 +1189,16 @@
     use TdisModule, only: totim, kstp, kper, delt
     ! -- dummy
     class(Uzftype), intent(inout) :: this
-<<<<<<< HEAD
-=======
     integer(I4B), intent(in) :: innertot
->>>>>>> cc52d9a9
     integer(I4B), intent(in) :: kiter
     integer(I4B), intent(in) :: icnvgmod
     integer(I4B), intent(in) :: iend
     character(len=LENPAKLOC), intent(inout) :: cpak
-<<<<<<< HEAD
-    real(DP), intent(inout) :: dpak
-    ! -- local
-    character(len=LENPAKLOC) :: cloc
-    character(len=LINELENGTH) :: title
-    character(len=LINELENGTH) :: tag
-    character(len=20) :: cellid
-=======
     integer(I4B), intent(inout) :: ipak
     real(DP), intent(inout) :: dpak
     ! -- local
     character(len=LENPAKLOC) :: cloc
     character(len=LINELENGTH) :: tag
->>>>>>> cc52d9a9
     integer(I4B) :: icheck
     integer(I4B) :: ipakfail
     integer(I4B) :: locdrejinfmax
@@ -1223,10 +1207,6 @@
     integer(I4B) :: ntabrows
     integer(I4B) :: ntabcols
     integer(I4B) :: n
-<<<<<<< HEAD
-    integer(I4B) :: node
-=======
->>>>>>> cc52d9a9
     real(DP) :: qtolfact
     real(DP) :: drejinf
     real(DP) :: drejinfmax
@@ -1234,10 +1214,6 @@
     real(DP) :: drchmax
     real(DP) :: dseep
     real(DP) :: dseepmax
-<<<<<<< HEAD
-    real(DP) :: dmax
-=======
->>>>>>> cc52d9a9
     ! format
 ! --------------------------------------------------------------------------
     !
@@ -1264,11 +1240,7 @@
         !
         ! -- determine the number of columns and rows
         ntabrows = 1
-<<<<<<< HEAD
-        ntabcols = 8
-=======
         ntabcols = 9
->>>>>>> cc52d9a9
         if (this%iseepflag == 1) then
           ntabcols = ntabcols + 2
         end if
@@ -1280,11 +1252,8 @@
                                      finalize=.FALSE.)
         !
         ! -- add columns to package csv
-<<<<<<< HEAD
-=======
         tag = 'total_inner_iterations'
         call this%pakcsvtab%initialize_column(tag, 10, alignment=TABLEFT)
->>>>>>> cc52d9a9
         tag = 'totim'
         call this%pakcsvtab%initialize_column(tag, 10, alignment=TABLEFT)
         tag = 'kper'
@@ -1355,17 +1324,6 @@
       !
       ! -- set dpak and cpak
       if (ABS(drejinfmax) > abs(dpak)) then
-<<<<<<< HEAD
-        dpak = drejinfmax
-        write(cloc, "(a,'-(',i0,')-',a)")                                        &
-          trim(this%name), locdrejinfmax, 'rejinf'
-        cpak = trim(cloc)
-      end if
-      if (ABS(drchmax) > abs(dpak)) then
-        dpak = drchmax
-        write(cloc, "(a,'-(',i0,')-',a)")                                        &
-          trim(this%name), locdrchmax, 'rech'
-=======
         ipak = locdrejinfmax
         dpak = drejinfmax
         write(cloc, "(a,'-',a)") trim(this%name), 'rejinf'
@@ -1375,20 +1333,13 @@
         ipak = locdrchmax
         dpak = drchmax
         write(cloc, "(a,'-',a)") trim(this%name), 'rech'
->>>>>>> cc52d9a9
         cpak = trim(cloc)
       end if
       if (this%iseepflag == 1) then
         if (ABS(dseepmax) > abs(dpak)) then
-<<<<<<< HEAD
-          dpak = dseepmax
-          write(cloc, "(a,'-(',i0,')-',a)")                                      &
-          trim(this%name), locdseepmax, 'seep'
-=======
           ipak = locdseepmax
           dpak = dseepmax
           write(cloc, "(a,'-',a)") trim(this%name), 'seep'
->>>>>>> cc52d9a9
           cpak = trim(cloc)
         end if
       end if
@@ -1397,10 +1348,7 @@
       if (this%ipakcsv /= 0) then
         !
         ! -- write the data
-<<<<<<< HEAD
-=======
         call this%pakcsvtab%add_term(innertot)
->>>>>>> cc52d9a9
         call this%pakcsvtab%add_term(totim)
         call this%pakcsvtab%add_term(kper)
         call this%pakcsvtab%add_term(kstp)
