! -- Uzf module
module UzfModule

  use KindModule, only: DP, I4B
  use ConstantsModule, only: DZERO, DEM6, DEM4, DEM2, DEM1, DHALF,              &
                             DONE, DHUNDRED,                                    &
                             LINELENGTH, LENFTYPE, LENPACKAGENAME,              &
                             LENBOUNDNAME, LENBUDTXT, LENPAKLOC, DNODATA,       &
                             NAMEDBOUNDFLAG, MAXCHARLEN,                        &
                             DHNOFLO, DHDRY,                                    &
                             TABLEFT, TABCENTER, TABRIGHT,                      &
                             TABSTRING, TABUCSTRING, TABINTEGER, TABREAL
  use GenericUtilitiesModule, only: sim_message
  use MemoryManagerModule, only: mem_allocate, mem_reallocate, mem_setptr,      &
                                 mem_deallocate
  use MemoryHelperModule, only: create_mem_path
  use SparseModule, only: sparsematrix
  use BndModule, only: BndType
  use UzfCellGroupModule, only: UzfCellGroupType
  use BudgetObjectModule, only: BudgetObjectType, budgetobject_cr
  use BaseDisModule, only: DisBaseType
  use ObserveModule, only: ObserveType
  use ObsModule, only: ObsType
  use InputOutputModule, only: URWORD
  use SimVariablesModule, only: errmsg
  use SimModule, only: count_errors, store_error, ustop, store_error_unit
  use BlockParserModule, only: BlockParserType
  use TableModule, only: TableType, table_cr

  implicit none

  character(len=LENFTYPE)       :: ftype = 'UZF'
  character(len=LENPACKAGENAME) :: text  = '       UZF CELLS' 

  private
  public :: uzf_create
  public :: UzfType

  type, extends(BndType) :: UzfType
    ! output integers
    integer(I4B), pointer :: iprwcont => null()
    integer(I4B), pointer :: iwcontout => null()
    integer(I4B), pointer :: ibudgetout => null()
    integer(I4B), pointer :: ipakcsv => null()
    !
    type(BudgetObjectType), pointer                    :: budobj      => null()
    integer(I4B), pointer                              :: bditems     => null()  !< number of budget items
    integer(I4B), pointer                              :: nbdtxt      => null()  !< number of budget text items
    character(len=LENBUDTXT), dimension(:), pointer,                            &
                              contiguous               :: bdtxt       => null()  !< budget items written to cbc file
    character(len=LENBOUNDNAME), dimension(:), pointer,                         &
                                 contiguous :: uzfname => null()
    !
    ! -- uzf table objects
    type(TableType), pointer                           :: pakcsvtab   => null()
    !
    ! -- uzf kinematic object
    type(UzfCellGroupType), pointer                    :: uzfobj      => null()
    type(UzfCellGroupType)                             :: uzfobjwork
    !
    ! -- pointer to gwf variables
    integer(I4B), pointer                              :: gwfiss      => null()
    real(DP), dimension(:), pointer, contiguous        :: gwftop      => null()
    real(DP), dimension(:), pointer, contiguous        :: gwfbot      => null()
    real(DP), dimension(:), pointer, contiguous        :: gwfarea     => null()
    real(DP), dimension(:), pointer, contiguous        :: gwfhcond    => null()
    !
    ! -- uzf data
    integer(I4B), pointer                               :: ntrail       => null()
    integer(I4B), pointer                               :: nsets        => null()
    integer(I4B), pointer                               :: nwav         => null()
    integer(I4B), pointer                               :: nodes        => null()
    integer(I4B), pointer                               :: nper         => null()
    integer(I4B), pointer                               :: nstp         => null()
    integer(I4B), pointer                               :: readflag     => null()
    integer(I4B), pointer                               :: outunitbud   => null()
    integer(I4B), pointer                               :: ietflag      => null()  !< et flag, 0 is off, 1 or 2 are different types
    integer(I4B), pointer                               :: igwetflag    => null()
    integer(I4B), pointer                               :: iseepflag    => null()
    integer(I4B), pointer                               :: imaxcellcnt  => null()
<<<<<<< HEAD
    integer(I4B), pointer                               :: iuzf2uzf     => null()
=======
    integer(I4B), dimension(:), pointer, contiguous     :: igwfnode     => null()
    real(DP), dimension(:), pointer, contiguous         :: appliedinf   => null()
    real(DP), dimension(:), pointer, contiguous         :: rejinf       => null()
    real(DP), dimension(:), pointer, contiguous         :: rejinf0      => null()
    real(DP), dimension(:), pointer, contiguous         :: rejinftomvr  => null()
    real(DP), dimension(:), pointer, contiguous         :: infiltration => null()
    real(DP), dimension(:), pointer, contiguous         :: gwet         => null()
    real(DP), dimension(:), pointer, contiguous         :: uzet         => null()
    real(DP), dimension(:), pointer, contiguous         :: gwd          => null()
    real(DP), dimension(:), pointer, contiguous         :: gwd0         => null()
    real(DP), dimension(:), pointer, contiguous         :: gwdtomvr     => null()
    real(DP), dimension(:), pointer, contiguous         :: rch          => null()
    real(DP), dimension(:), pointer, contiguous         :: rch0         => null()
    real(DP), dimension(:), pointer, contiguous         :: qsto         => null()
    integer(I4B), pointer                               :: iuzf2uzf     => null()
    !
>>>>>>> 9d4278f3
    ! -- integer vectors
    integer(I4B), dimension(:), pointer, contiguous     :: igwfnode     => null()
    integer(I4B), dimension(:), pointer, contiguous     :: ia => null()
    integer(I4B), dimension(:), pointer, contiguous     :: ja => null()
    ! -- double precision output vectors
    real(DP), dimension(:), pointer, contiguous         :: appliedinf   => null()
    real(DP), dimension(:), pointer, contiguous         :: rejinf       => null()
    real(DP), dimension(:), pointer, contiguous         :: rejinf0      => null()
    real(DP), dimension(:), pointer, contiguous         :: rejinftomvr  => null()
    real(DP), dimension(:), pointer, contiguous         :: infiltration => null()
    real(DP), dimension(:), pointer, contiguous         :: gwet         => null()
    real(DP), dimension(:), pointer, contiguous         :: uzet         => null()
    real(DP), dimension(:), pointer, contiguous         :: gwd          => null()
    real(DP), dimension(:), pointer, contiguous         :: gwd0         => null()
    real(DP), dimension(:), pointer, contiguous         :: gwdtomvr     => null()
    real(DP), dimension(:), pointer, contiguous         :: rch          => null()
    real(DP), dimension(:), pointer, contiguous         :: rch0         => null()
    real(DP), dimension(:), pointer, contiguous         :: qsto         => null()
    real(DP), dimension(:), pointer, contiguous         :: watercontent => null()
    !
    ! -- timeseries aware variables
    real(DP), dimension(:), pointer, contiguous :: sinf => null()
    real(DP), dimension(:), pointer, contiguous :: pet => null()
    real(DP), dimension(:), pointer, contiguous :: extdp => null()
    real(DP), dimension(:), pointer, contiguous :: extwc => null()
    real(DP), dimension(:), pointer, contiguous :: ha => null()
    real(DP), dimension(:), pointer, contiguous :: hroot => null()
    real(DP), dimension(:), pointer, contiguous :: rootact => null()
    real(DP), dimension(:,:), pointer, contiguous :: uauxvar => null()
    !
    ! -- convergence check
    integer(I4B), pointer :: iconvchk => null()
    !
    ! formulate variables
    real(DP), dimension(:), pointer, contiguous :: deriv => null()
    !
    ! budget variables
    real(DP), pointer                          :: totfluxtot  => null()
    integer(I4B), pointer                      :: issflag     => null()
    integer(I4B), pointer                      :: issflagold  => null()
    integer(I4B), pointer                      :: istocb      => null()
    !
    ! -- uzf cbc budget items
    integer(I4B), pointer :: cbcauxitems => NULL()
    character(len=16), dimension(:), pointer, contiguous :: cauxcbc => NULL()
    real(DP), dimension(:), pointer, contiguous :: qauxcbc => null()

  contains

    procedure :: uzf_allocate_arrays
    procedure :: uzf_allocate_scalars
    procedure :: bnd_options => uzf_options
    procedure :: read_dimensions => uzf_readdimensions
    procedure :: bnd_ar => uzf_ar
    procedure :: bnd_rp => uzf_rp
    procedure :: bnd_ad => uzf_ad
    procedure :: bnd_cf => uzf_cf
    procedure :: bnd_cc => uzf_cc
    procedure :: bnd_cq => uzf_cq
    procedure :: bnd_bd => uzf_bd
    procedure :: bnd_ot_model_flows => uzf_ot_model_flows
    procedure :: bnd_ot_package_flows => uzf_ot_package_flows
    procedure :: bnd_ot_dv => uzf_ot_dv
    procedure :: bnd_ot_bdsummary => uzf_ot_bdsummary
    procedure :: bnd_ot => uzf_ot
    procedure :: bnd_fc => uzf_fc
    procedure :: bnd_fn => uzf_fn
    procedure :: bnd_da => uzf_da
    procedure :: define_listlabel
    !
    ! -- methods for observations
    procedure, public :: bnd_obs_supported => uzf_obs_supported
    procedure, public :: bnd_df_obs => uzf_df_obs
    procedure, public :: bnd_rp_obs => uzf_rp_obs
    procedure, public :: bnd_bd_obs => uzf_bd_obs
    !
    ! -- methods specific for uzf
    procedure, private :: uzf_solve
    procedure, private :: read_cell_properties
    procedure, private :: print_cell_properties
    procedure, private :: findcellabove
    procedure, private :: check_cell_area
    !
    ! -- budget
    procedure, private :: uzf_setup_budobj
    procedure, private :: uzf_fill_budobj
    
  end type UzfType

contains

  subroutine uzf_create(packobj, id, ibcnum, inunit, iout, namemodel, pakname)
! ******************************************************************************
! uzf_create -- Create a New UZF Package
! Subroutine: (1) create new-style package
!             (2) point packobj to the new package
! ******************************************************************************
!
!    SPECIFICATIONS:
! ------------------------------------------------------------------------------
    ! -- modules
    use MemoryManagerModule, only: mem_allocate
    ! -- dummy
    class(BndType), pointer :: packobj
    integer(I4B),intent(in) :: id
    integer(I4B),intent(in) :: ibcnum
    integer(I4B),intent(in) :: inunit
    integer(I4B),intent(in) :: iout
    character(len=*), intent(in) :: namemodel
    character(len=*), intent(in) :: pakname
    ! -- local
    type(UzfType), pointer :: uzfobj
! ------------------------------------------------------------------------------
    !
    ! -- allocate the object and assign values to object variables
    allocate(uzfobj)
    packobj => uzfobj
    !
    ! -- create name and memory path
    call packobj%set_names(ibcnum, namemodel, pakname, ftype)
    packobj%text = text
    !
    ! -- allocate scalars
    call uzfobj%uzf_allocate_scalars()
    !
    ! -- initialize package
    call packobj%pack_initialize()
    !
    packobj%inunit = inunit
    packobj%iout = iout
    packobj%id = id
    packobj%ibcnum = ibcnum
    packobj%ncolbnd = 1
    packobj%iscloc = 0  ! not supported
    packobj%isadvpak = 1
    packobj%ictMemPath = create_mem_path(namemodel,'NPF')
    !
    ! -- return
    return
  end subroutine uzf_create

  subroutine uzf_ar(this)
! ******************************************************************************
! uzf_ar -- Allocate and Read
! ******************************************************************************
!
!    SPECIFICATIONS:
! ------------------------------------------------------------------------------
    ! -- modules
    use MemoryManagerModule, only: mem_allocate, mem_setptr, mem_reallocate
    ! -- dummy
    class(UzfType), intent(inout) :: this
    ! -- local
    integer(I4B) :: n, i
    real(DP) :: hgwf
! ------------------------------------------------------------------------------
    !
    call this%obs%obs_ar()
    !
    ! -- call standard BndType allocate scalars
    call this%BndType%allocate_arrays()
    !
    ! -- set pointers now that data is available
    call mem_setptr(this%gwfhcond, 'CONDSAT', create_mem_path(this%name_model,'NPF'))
    call mem_setptr(this%gwfiss, 'ISS', create_mem_path(this%name_model))
    !
    ! -- set boundname for each connection
    if (this%inamedbound /= 0) then
      do n = 1, this%nodes
        this%boundname(n) = this%uzfname(n)
      end do
    endif
    !
    ! -- copy igwfnode into nodelist and set water table
    do i = 1, this%nodes
      this%nodelist(i) = this%igwfnode(i)
      n = this%igwfnode(i)
      hgwf = this%xnew(n)
      call this%uzfobj%sethead(i, hgwf)
    end do
    !
    ! -- setup pakmvrobj
    if (this%imover /= 0) then
      allocate(this%pakmvrobj)
      call this%pakmvrobj%ar(this%maxbound, this%maxbound, this%memoryPath)
    endif
    !
    ! -- return
    return
  end subroutine uzf_ar

  subroutine uzf_allocate_arrays(this)
! ******************************************************************************
! allocate_arrays -- allocate arrays used for uzf
! ******************************************************************************
!
!    SPECIFICATIONS:
! ------------------------------------------------------------------------------
    ! -- modules
    ! -- dummy
    class(UzfType),   intent(inout) :: this
    ! -- local
    integer (I4B) :: i
    integer (I4B) :: j
! ------------------------------------------------------------------------------
    !
    ! -- call standard BndType allocate scalars (now done from AR)
    !call this%BndType%allocate_arrays()
    !
    ! -- allocate uzf specific arrays
    call mem_allocate(this%igwfnode, this%nodes, 'IGWFNODE', this%memoryPath)
    call mem_allocate(this%appliedinf, this%nodes, 'APPLIEDINF', this%memoryPath)
    call mem_allocate(this%rejinf, this%nodes, 'REJINF', this%memoryPath)
    call mem_allocate(this%rejinf0, this%nodes, 'REJINF0', this%memoryPath)
    call mem_allocate(this%rejinftomvr, this%nodes, 'REJINFTOMVR', this%memoryPath)
    call mem_allocate(this%infiltration, this%nodes, 'INFILTRATION', this%memoryPath)
    call mem_allocate(this%gwet, this%nodes, 'GWET', this%memoryPath)
    call mem_allocate(this%uzet, this%nodes, 'UZET', this%memoryPath)
    call mem_allocate(this%gwd, this%nodes, 'GWD', this%memoryPath)
    call mem_allocate(this%gwd0, this%nodes, 'GWD0', this%memoryPath)
    call mem_allocate(this%gwdtomvr, this%nodes, 'GWDTOMVR', this%memoryPath)
    call mem_allocate(this%rch, this%nodes, 'RCH', this%memoryPath)
    call mem_allocate(this%rch0, this%nodes, 'RCH0', this%memoryPath)
    call mem_allocate(this%qsto, this%nodes, 'QSTO', this%memoryPath)
    call mem_allocate(this%deriv, this%nodes, 'DERIV', this%memoryPath)

    ! -- integer vectors
    call mem_allocate(this%ia, this%dis%nodes+1, 'IA', this%memoryPath)
    call mem_allocate(this%ja, this%nodes, 'JA', this%memoryPath)

    ! -- allocate timeseries aware variables
    call mem_allocate(this%sinf, this%nodes, 'SINF', this%memoryPath)
    call mem_allocate(this%pet, this%nodes, 'PET', this%memoryPath)
    call mem_allocate(this%extdp, this%nodes, 'EXDP', this%memoryPath)
    call mem_allocate(this%extwc, this%nodes, 'EXTWC', this%memoryPath)
    call mem_allocate(this%ha, this%nodes, 'HA', this%memoryPath)
    call mem_allocate(this%hroot, this%nodes, 'HROOT', this%memoryPath)
    call mem_allocate(this%rootact, this%nodes, 'ROOTACT', this%memoryPath)
    call mem_allocate(this%uauxvar, this%naux, this%nodes, 'UAUXVAR', this%memoryPath)
    
    ! -- initialize
    do i = 1, this%nodes
      this%appliedinf(i) = DZERO
      this%rejinf(i) = DZERO
      this%rejinf0(i) = DZERO
      this%rejinftomvr(i) = DZERO
      this%gwet(i) = DZERO
      this%uzet(i) = DZERO
      this%gwd(i) = DZERO
      this%gwd0(i) = DZERO
      this%gwdtomvr(i) = DZERO
      this%rch(i) = DZERO
      this%rch0(i) = DZERO
      this%qsto(i) = DZERO
      this%deriv(i) = DZERO
      ! -- integer variables
      this%ja(i) = 0
      ! -- timeseries aware variables
      this%sinf(i) = DZERO
      this%pet(i) = DZERO
      this%extdp(i) = DZERO
      this%extwc(i) = DZERO
      this%ha(i) = DZERO
      this%hroot(i) = DZERO
      this%rootact(i) = DZERO
      do j = 1, this%naux
        if (this%iauxmultcol > 0 .and. j == this%iauxmultcol) then
          this%uauxvar(j, i) = DONE
        else
          this%uauxvar(j, i) = DZERO
        end if
      end do
    end do
    do i = 1, this%dis%nodes+1
      this%ia(i) = 0
    end do
    !
    ! -- allocate and initialize character array for budget text
    allocate(this%bdtxt(this%nbdtxt))
    this%bdtxt(1) = '         UZF-INF'
    this%bdtxt(2) = '       UZF-GWRCH'
    this%bdtxt(3) = '         UZF-GWD'
    this%bdtxt(4) = '        UZF-GWET'
    this%bdtxt(5) = '  UZF-GWD TO-MVR'
    !
    ! -- allocate and initialize watercontent array
    if (this%iwcontout > 0) then
      call mem_allocate(this%watercontent, this%nodes, 'WATERCONTENT', this%memoryPath)
      do i = 1, this%nodes
        this%watercontent(i) = DZERO
      end do
    else
      call mem_allocate(this%watercontent, 0, 'WATERCONTENT', this%memoryPath)
    end if   
    !
    ! -- allocate character array for aux budget text
    allocate(this%cauxcbc(this%cbcauxitems))
    allocate(this%uzfname(this%nodes))
    !
    ! -- allocate and initialize qauxcbc
    call mem_allocate(this%qauxcbc, this%cbcauxitems, 'QAUXCBC', this%memoryPath)
    do i = 1, this%cbcauxitems
      this%qauxcbc(i) = DZERO
    end do
    !
    ! -- return
    return
    end subroutine uzf_allocate_arrays
!

  subroutine uzf_options(this, option, found)
! ******************************************************************************
! uzf_options -- set options specific to UzfType
!
! uzf_options overrides BoundaryPackageType%child_class_options
! ******************************************************************************
!
!    SPECIFICATIONS:
! ------------------------------------------------------------------------------
    use ConstantsModule, only: DZERO, MNORMAL
    use OpenSpecModule, only: access, form
    use SimModule, only: ustop, store_error
    use InputOutputModule, only: urword, getunit, openfile
    implicit none
    ! -- dummy
    class(uzftype),   intent(inout) :: this
    character(len=*), intent(inout) :: option
    logical,          intent(inout) :: found
    ! -- local
    character(len=MAXCHARLEN) :: fname, keyword
    ! -- formats
    character(len=*),parameter :: fmtnotfound= &
      "(4x, 'NO UZF OPTIONS WERE FOUND.')"
    character(len=*),parameter :: fmtet = &
      "(4x, 'ET WILL BE SIMULATED WITHIN UZ AND GW ZONES, WITH LINEAR ',  &
        &'GWET IF OPTION NOT SPECIFIED OTHERWISE.')"
    character(len=*),parameter :: fmtgwetlin = &
      "(4x, 'GROUNDWATER ET FUNCTION WILL BE LINEAR.')"
    character(len=*),parameter :: fmtgwetsquare = &
      "(4x, 'GROUNDWATER ET FUNCTION WILL BE SQUARE WITH SMOOTHING.')"
    character(len=*),parameter :: fmtgwseepout = &
      "(4x, 'GROUNDWATER DISCHARGE TO LAND SURFACE WILL BE SIMULATED.')"
    character(len=*),parameter :: fmtuzetwc = &
      "(4x, 'UNSATURATED ET FUNCTION OF WATER CONTENT.')"
    character(len=*),parameter :: fmtuzetae = &
      "(4x, 'UNSATURATED ET FUNCTION OF AIR ENTRY PRESSURE.')"
    character(len=*),parameter :: fmtuznlay = &
      "(4x, 'UNSATURATED FLOW WILL BE SIMULATED SEPARATELY IN EACH LAYER.')"
    character(len=*),parameter :: fmtuzfbin = &
      "(4x, 'UZF ', 1x, a, 1x, ' WILL BE SAVED TO FILE: ', a, /4x, 'OPENED ON UNIT: ', I7)"
    character(len=*),parameter :: fmtuzfopt = &
      "(4x, 'UZF ', a, ' VALUE (',g15.7,') SPECIFIED.')"

! ------------------------------------------------------------------------------
    !
    !
    select case (option)
      !case ('PRINT_WATER-CONTENT')
      !  this%iprwcont = 1
      !  write(this%iout,'(4x,a)') trim(adjustl(this%text))// &
      !    ' WATERCONTENT WILL BE PRINTED TO LISTING FILE.'
      !  found = .true.
      case('WATER_CONTENT')
        call this%parser%GetStringCaps(keyword)
        if (keyword == 'FILEOUT') then
          call this%parser%GetString(fname)
          this%iwcontout = getunit()
          call openfile(this%iwcontout, this%iout, fname, 'DATA(BINARY)',  &
                       form, access, 'REPLACE', mode_opt=MNORMAL)
          write(this%iout,fmtuzfbin) 'WATER-CONTENT', fname, this%iwcontout
          found = .true.
        else
          call store_error('OPTIONAL WATER_CONTENT KEYWORD MUST BE FOLLOWED BY FILEOUT')
        end if
      case('BUDGET')
        call this%parser%GetStringCaps(keyword)
        if (keyword == 'FILEOUT') then
          call this%parser%GetString(fname)
          this%ibudgetout = getunit()
          call openfile(this%ibudgetout, this%iout, fname, 'DATA(BINARY)',       &
                        form, access, 'REPLACE', mode_opt=MNORMAL)
          write(this%iout,fmtuzfbin) 'BUDGET', fname, this%ibudgetout
          found = .true.
        else
          call store_error('OPTIONAL BUDGET KEYWORD MUST BE FOLLOWED BY FILEOUT')
        end if
      case('PACKAGE_CONVERGENCE')
        call this%parser%GetStringCaps(keyword)
        if (keyword == 'FILEOUT') then
          call this%parser%GetString(fname)
          this%ipakcsv = getunit()
          call openfile(this%ipakcsv, this%iout, fname, 'CSV',                   &
                        filstat_opt='REPLACE', mode_opt=MNORMAL)
          write(this%iout,fmtuzfbin) 'PACKAGE_CONVERGENCE', fname, this%ipakcsv
          found = .true.
        else
          call store_error('OPTIONAL PACKAGE_CONVERGENCE KEYWORD MUST BE ' //    &
                           'FOLLOWED BY FILEOUT')
        end if
      case('SIMULATE_ET')
        this%ietflag = 1    !default
        this%igwetflag = 0
        found = .true.
        write(this%iout, fmtet)
      case('LINEAR_GWET')
        this%igwetflag = 1
        found = .true.
        write(this%iout, fmtgwetlin)
      case('SQUARE_GWET')
        this%igwetflag = 2
        found = .true.
        write(this%iout, fmtgwetsquare)
      case('SIMULATE_GWSEEP')
        this%iseepflag = 1
        found = .true.
        write(this%iout, fmtgwseepout)
      case('UNSAT_ETWC')
        this%ietflag = 1
        found = .true.
        write(this%iout, fmtuzetwc)
      case('UNSAT_ETAE')
        this%ietflag = 2
        found = .true.
        write(this%iout, fmtuzetae)
      case('MOVER')
        this%imover = 1
        found = .true.
      !
      ! -- right now these are options that are available but may not be available in
      !    the release (or in documentation)
      case('DEV_NO_FINAL_CHECK')
        call this%parser%DevOpt()
        this%iconvchk = 0
        write(this%iout, '(4x,a)')                                             &
     &    'A FINAL CONVERGENCE CHECK OF THE CHANGE IN UZF RECHARGE ' //        &
     &    'WILL NOT BE MADE'
        found = .true.
      !case('DEV_MAXIMUM_PERCENT_DIFFERENCE')
      !  call this%parser%DevOpt()
      !  r = this%parser%GetDouble()
      !  if (r > DZERO) then
      !    this%pdmax = r
      !    write(this%iout, fmtuzfopt) 'MAXIMUM_PERCENT_DIFFERENCE', this%pdmax
      !  else
      !    write(this%iout, fmtuzfopt) 'INVALID MAXIMUM_PERCENT_DIFFERENCE', r
      !    write(this%iout, fmtuzfopt) 'USING DEFAULT MAXIMUM_PERCENT_DIFFERENCE', this%pdmax
      !  end if
      !  found = .true.
     case default
    ! -- No options found
        found = .false.
    end select
    ! -- return
    return
  end subroutine uzf_options
!
  subroutine uzf_readdimensions(this)
! ******************************************************************************
! uzf_readdimensions -- set dimensions specific to UzfType
!
! uzf_readdimensions BoundaryPackageType%readdimensions
! ******************************************************************************
!
!    SPECIFICATIONS:
! ------------------------------------------------------------------------------
    use InputOutputModule, only: urword
    use SimModule, only: ustop, store_error, count_errors
    class(uzftype),intent(inout) :: this
    character(len=LINELENGTH) :: keyword
    integer(I4B) :: ierr
    logical :: isfound, endOfBlock
! ------------------------------------------------------------------------------
    !
    ! -- initialize dimensions to -1
    this%nodes= -1
    this%ntrail = 0
    this%nsets = 0
    !
    ! -- get dimensions block
    call this%parser%GetBlock('DIMENSIONS', isfound, ierr, &
                              supportOpenClose=.true.)
    !
    ! -- parse dimensions block if detected
    if (isfound) then
      write(this%iout,'(/1x,a)')                                                 &
        'PROCESSING ' // trim(adjustl(this%text)) // ' DIMENSIONS'
      do
        call this%parser%GetNextLine(endOfBlock)
        if (endOfBlock) exit
        call this%parser%GetStringCaps(keyword)
        select case (keyword)
          case ('NUZFCELLS')
            this%nodes = this%parser%GetInteger()
            write(this%iout,'(4x,a,i0)') 'NUZFCELLS = ', this%nodes
          case ('NTRAILWAVES')
            this%ntrail = this%parser%GetInteger()
            write(this%iout,'(4x,a,i0)')  'NTRAILWAVES = ', this%ntrail
          case ('NWAVESETS')
            this%nsets = this%parser%GetInteger()
            write(this%iout,'(4x,a,i0)') 'NTRAILSETS = ', this%nsets
          case default
            write(errmsg,'(a,a)')                                                &
              'Unknown '// trim(this%text) // ' dimension: ', trim(keyword)
          end select
      end do
      write(this%iout,'(1x,a)')                                                  &
        'END OF ' // trim(adjustl(this%text)) // ' DIMENSIONS'
    else
      call store_error('Required dimensions block not found.')
    end if
    !
    ! -- increment maxbound
    this%maxbound = this%maxbound + this%nodes
    this%nbound = this%maxbound
    !
    ! -- verify dimensions were set
    if (this%nodes <= 0) then
      write(errmsg, '(a)')                                                       &
        'NUZFCELLS was not specified or was specified incorrectly.'
      call store_error(errmsg)
    end if

    if (this%ntrail <= 0) then
      write(errmsg, '(a)')                                                       &
        'NTRAILWAVES was not specified or was specified incorrectly.'
      call store_error(errmsg)
    end if
    !
    if (this%nsets <= 0) then
      write(errmsg, '(a)')                                                       &
        'NWAVESETS was not specified or was specified incorrectly.'
      call store_error(errmsg)
    end if
    !
    ! -- teminate if there are dimension errors
    if (count_errors() > 0) then
      call this%parser%StoreErrorUnit()
      call ustop()
    end if
    !
    ! -- set the number of waves
    this%nwav = this%ntrail * this%nsets
    !
    ! -- Call define_listlabel to construct the list label that is written
    !    when PRINT_INPUT option is used.
    call this%define_listlabel()
    !
    ! -- Allocate arrays in package superclass
    call this%uzf_allocate_arrays()
    !
    ! -- initialize uzf group object
    allocate(this%uzfobj)
    call this%uzfobj%init(this%nodes, this%nwav, this%memoryPath)
    call this%uzfobjwork%init(1, this%nwav)
    !
    ! -- Set pointers to GWF model arrays
    call mem_setptr(this%gwftop, 'TOP', create_mem_path(this%name_model, 'DIS'))
    call mem_setptr(this%gwfbot, 'BOT', create_mem_path(this%name_model, 'DIS'))
    call mem_setptr(this%gwfarea, 'AREA', create_mem_path(this%name_model, 'DIS'))
    !
    !--Read uzf cell properties and set values
    call this%read_cell_properties()
    !
    ! -- print cell data
    if (this%iprpak /= 0) then
      call this%print_cell_properties()
    end if
    !
    ! -- setup the budget object
    call this%uzf_setup_budobj()
    !
    ! -- return
    return
  end subroutine uzf_readdimensions

  subroutine uzf_rp(this)
! ******************************************************************************
! uzf_rp -- Read stress data
! Subroutine: (1) check if bc changes
!             (2) read new bc for stress period
!             (3) set kinematic variables to bc values
! ******************************************************************************
!
!    SPECIFICATIONS:
! ------------------------------------------------------------------------------
    ! -- modules
    use TdisModule, only: kper, nper
    use TimeSeriesManagerModule, only: read_value_or_time_series_adv
    use InputOutputModule, only: urword
    use SimModule, only: ustop, store_error, count_errors
    ! -- dummy
    class(UzfType), intent(inout) :: this
    ! -- local
    character(len=LENBOUNDNAME) :: bndName
    character(len=LINELENGTH) :: text
    character(len=LINELENGTH) :: line
    logical :: isfound
    logical :: endOfBlock
    integer (I4B) :: i
    integer (I4B) :: j
    integer (I4B) :: jj
    integer(I4B) :: ierr
    real(DP), pointer :: bndElem => null()
    ! -- table output
    character (len=20) :: cellid
    character(len=LINELENGTH) :: title
    character(len=LINELENGTH) :: tag
    integer(I4B) :: ntabrows
    integer(I4B) :: ntabcols
    integer(I4B) :: node
    !-- formats
    character(len=*),parameter :: fmtlsp = &
        "(1X,/1X,'REUSING ',A,'S FROM LAST STRESS PERIOD')"
      character(len=*),parameter :: fmtblkerr = &
        "('Looking for BEGIN PERIOD iper.  Found ', a, ' instead.')"
    character(len=*), parameter :: fmtisvflow =                                &
        "(4x,'CELL-BY-CELL FLOW INFORMATION WILL BE SAVED TO BINARY FILE " //  &
        "WHENEVER ICBCFL IS NOT ZERO.')"
    character(len=*),parameter :: fmtflow =                                    &
        "(4x, 'FLOWS WILL BE SAVED TO FILE: ', a, /4x, 'OPENED ON UNIT: ', I7)"
! ------------------------------------------------------------------------------
    !
    ! -- Set ionper to the stress period number for which a new block of data
    !    will be read.
    if (this%inunit == 0) return
    !
    ! -- get stress period data
    if (this%ionper < kper) then
      !
      ! -- get period block
      call this%parser%GetBlock('PERIOD', isfound, ierr, &
                                supportOpenClose=.true.)
      if (isfound) then
        !
        ! -- read ionper and check for increasing period numbers
        call this%read_check_ionper()
      else
        !
        ! -- PERIOD block not found
        if (ierr < 0) then
          ! -- End of file found; data applies for remainder of simulation.
          this%ionper = nper + 1
        else
          ! -- Found invalid block
          call this%parser%GetCurrentLine(line)
          write(errmsg, fmtblkerr) adjustl(trim(line))
          call store_error(errmsg)
          call this%parser%StoreErrorUnit()
          call ustop()
        end if
      endif
    end if
    !
    ! -- set steady-state flag based on gwfiss
    this%issflag = this%gwfiss
    !
    ! -- read data if ionper == kper
    if(this%ionper==kper) then
      !
      ! -- write header
      if (this%iprpak /= 0) then
        !
        ! -- setup inputtab tableobj
        !
        ! -- table dimensions
        ntabrows = 1
        ntabcols = 3
        if (this%ietflag /= 0) then
          ntabcols = ntabcols + 3
          if (this%ietflag == 2) then
            ntabcols = ntabcols + 3
          end if
        end if
        if (this%inamedbound == 1) then
          ntabcols = ntabcols + 1
        end if
        !
        ! -- initialize table and define columns
        title = trim(adjustl(this%text)) // ' PACKAGE (' //                        &
                trim(adjustl(this%packName)) //') DATA FOR PERIOD'
        write(title, '(a,1x,i6)') trim(adjustl(title)), kper
        call table_cr(this%inputtab, this%packName, title)
        call this%inputtab%table_df(ntabrows, ntabcols, this%iout,               &
                                    finalize=.FALSE.)
        tag = 'NUMBER'
        call this%inputtab%initialize_column(tag, 10)
        tag = 'CELLID'
        call this%inputtab%initialize_column(tag, 20, alignment=TABLEFT)
        tag = 'FINF'
        call this%inputtab%initialize_column(tag, 12)
        if (this%ietflag /= 0) then
          tag = 'PET'
          call this%inputtab%initialize_column(tag, 12)
          tag = 'EXTDEP'
          call this%inputtab%initialize_column(tag, 12)
          tag = 'EXTWC'
          call this%inputtab%initialize_column(tag, 12)
          if (this%ietflag == 2) then
            tag = 'HA'
            call this%inputtab%initialize_column(tag, 12)
            tag = 'HROOT'
            call this%inputtab%initialize_column(tag, 12)
            tag = 'ROOTACT'
            call this%inputtab%initialize_column(tag, 12)
          end if
        end if
        if (this%inamedbound == 1) then
          tag = 'BOUNDNAME'
          call this%inputtab%initialize_column(tag, LENBOUNDNAME, alignment=TABLEFT)
        end if
      end if
      !
      ! -- read the stress period data
      do
        call this%parser%GetNextLine(endOfBlock)
        if (endOfBlock) exit
        !
        ! -- check for valid uzf node
        i = this%parser%GetInteger()
        if (i < 1 .or. i > this%nodes) then
          tag = trim(adjustl(this%text)) // ' PACKAGE (' //                      &
                trim(adjustl(this%packName)) //') DATA FOR PERIOD'
          write(tag, '(a,1x,i0)') trim(adjustl(tag)), kper
          
          write(errmsg,'(a,a,i0,1x,a,i0,a)')                                     &
            trim(adjustl(tag)), ': UZFNO ', i,                                   &
            'must be greater than 0 and less than or equal to ', this%nodes, '.'
          call store_error(errmsg)
          cycle
        end if
        !
        ! -- Setup boundname
        if (this%inamedbound > 0) then
          bndName = this%boundname(i)
        else
          bndName = ''
        end if
        !
        ! -- FINF
        call this%parser%GetStringCaps(text)
        jj = 1    ! For SINF
        bndElem => this%sinf(i)
        call read_value_or_time_series_adv(text, i, jj, bndElem, this%packName,      &
                                           'BND', this%tsManager, this%iprpak,   &
                                           'SINF')
        !
        ! -- PET
        call this%parser%GetStringCaps(text)
        jj = 1    ! For PET
        bndElem => this%pet(i)
        call read_value_or_time_series_adv(text, i, jj, bndElem, this%packName,      &
                                           'BND', this%tsManager, this%iprpak,   &
                                           'PET')
        !
        ! -- EXTD
        call this%parser%GetStringCaps(text)
        jj = 1    ! For EXTDP
        bndElem => this%extdp(i)
        call read_value_or_time_series_adv(text, i, jj, bndElem, this%packName,      &
                                           'BND', this%tsManager, this%iprpak,   &
                                           'EXTDP')
        !
        ! -- EXTWC
        call this%parser%GetStringCaps(text)
        jj = 1    ! For EXTWC
        bndElem => this%extwc(i)
        call read_value_or_time_series_adv(text, i, jj, bndElem, this%packName,      &
                                           'BND', this%tsManager, this%iprpak,   &
                                           'EXTWC')
        !
        ! -- HA
        call this%parser%GetStringCaps(text)
        jj = 1    ! For HA
        bndElem => this%ha(i)
        call read_value_or_time_series_adv(text, i, jj, bndElem, this%packName,      &
                                           'BND', this%tsManager, this%iprpak,   &
                                           'HA')
        !
        ! -- HROOT
        call this%parser%GetStringCaps(text)
        jj = 1    ! For HROOT
        bndElem => this%hroot(i)
        call read_value_or_time_series_adv(text, i, jj, bndElem, this%packName,      &
                                           'BND', this%tsManager, this%iprpak,   &
                                           'HROOT')
        !
        ! -- ROOTACT
        call this%parser%GetStringCaps(text)
        jj = 1    ! For ROOTACT
        bndElem => this%rootact(i)
        call read_value_or_time_series_adv(text, i, jj, bndElem, this%packName,      &
                                           'BND', this%tsManager, this%iprpak,   &
                                           'ROOTACT')
        !
        ! -- read auxillary variables
        do j = 1, this%naux
          call this%parser%GetStringCaps(text)
          bndElem => this%uauxvar(j, i)
          call read_value_or_time_series_adv(text, i, j, bndElem, this%packName,     &
                                             'AUX', this%tsManager, this%iprpak, &
                                             this%auxname(j))
        end do
        !
        ! -- write line
        if (this%iprpak /= 0) then
          !
          ! -- get cellid
          node = this%igwfnode(i)
          if (node > 0) then
            call this%dis%noder_to_string(node, cellid)
          else
            cellid = 'none'
          end if
          !
          ! -- write data to the table
          call this%inputtab%add_term(i)
          call this%inputtab%add_term(cellid)
          call this%inputtab%add_term(this%sinf(i))
          if (this%ietflag /= 0) then
            call this%inputtab%add_term(this%pet(i))
            call this%inputtab%add_term(this%extdp(i))
            call this%inputtab%add_term(this%extwc(i))
            if (this%ietflag == 2) then
              call this%inputtab%add_term(this%ha(i))
              call this%inputtab%add_term(this%hroot(i))
              call this%inputtab%add_term(this%rootact(i))
            end if
          end if
          if (this%inamedbound == 1) then
            call this%inputtab%add_term(this%boundname(i))
          end if
        end if

      end do
      !
      ! -- finalize the table
      if (this%iprpak /= 0) then
        call this%inputtab%finalize_table()
      end if
    !
    ! -- using stress period data from the previous stress period
    else
      write(this%iout,fmtlsp) trim(this%filtyp)
    endif
    !
    !write summary of uzf stress period error messages
    ierr = count_errors()
    if (ierr > 0) then
      call this%parser%StoreErrorUnit()
      call ustop()
    end if
    !
    ! -- set wave data for first stress period and second that follows SS
    if ((this%issflag == 0 .AND. kper == 1) .or.                              &
      (kper == 2 .AND. this%issflagold == 1)) then
      do i = 1, this%nodes
        call this%uzfobj%setwaves(i)
      end do
    end if
    this%issflagold = this%issflag
    !
    ! -- return
    return
  end subroutine uzf_rp

  subroutine uzf_ad(this)
! ******************************************************************************
! uzf_ad -- Advance UZF Package
! ******************************************************************************
!
!    SPECIFICATIONS:
! ------------------------------------------------------------------------------
    ! -- modules
    ! -- dummy
    class(UzfType) :: this
    ! -- locals
    integer(I4B) :: i
    integer(I4B) :: ivertflag
    integer(I4B) :: n, iaux
    real (DP) :: rval1, rval2, rval3
! ------------------------------------------------------------------------------
    !
    ! -- Advance the time series
    call this%TsManager%ad()
    !
    ! -- update auxiliary variables by copying from the derived-type time
    !    series variable into the bndpackage auxvar variable so that this
    !    information is properly written to the GWF budget file
    if (this%naux > 0) then
      do n = 1, this%maxbound
        do iaux = 1, this%naux
          if (this%noupdateauxvar(iaux) /= 0) cycle
          this%auxvar(iaux, n) = this%uauxvar(iaux, n)
        end do
      end do
    end if
    !
    do i = 1, this%nodes
        call this%uzfobj%advance(i)
    end do
    !
    ! -- update uzf objects with timeseries aware variables
    do i = 1, this%nodes
      !
      ! -- Set ivertflag
      ivertflag = this%uzfobj%ivertcon(i)
      !
      ! -- recalculate uzfarea
      if (this%iauxmultcol > 0) then
        rval1 = this%uauxvar(this%iauxmultcol, i)
        call this%uzfobj%setdatauzfarea(i, rval1)
      end if
      !
      ! -- FINF
      rval1 = this%sinf(i)
      call this%uzfobj%setdatafinf(i, rval1)
      !
      ! -- PET, EXTDP
      rval1 = this%pet(i)
      rval2 = this%extdp(i)
      call this%uzfobj%setdataet(i, ivertflag, rval1, rval2)
      !
      ! -- ETWC
      rval1 = this%extwc(i)
      call this%uzfobj%setdataetwc(i, ivertflag, rval1)
      !
      ! -- HA, HROOT, ROOTACT
      rval1 = this%ha(i)
      rval2 = this%hroot(i)
      rval3 = this%rootact(i)
      call this%uzfobj%setdataetha(i, ivertflag, rval1, rval2, rval3)
    end do
    !
    ! -- check uzfarea
    if (this%iauxmultcol > 0) then
      call this%check_cell_area()
    end if
    !
    ! -- pakmvrobj ad
      if(this%imover == 1) then
        call this%pakmvrobj%ad()
      endif
    !
    ! -- For each observation, push simulated value and corresponding
    !    simulation time from "current" to "preceding" and reset
    !    "current" value.
    call this%obs%obs_ad()
    !
    ! -- Return
    return
  end subroutine uzf_ad

  subroutine uzf_cf(this, reset_mover)
! ******************************************************************************
! uzf_cf -- Formulate the HCOF and RHS terms
! Subroutine: (1) skip if no UZF cells
!             (2) calculate hcof and rhs
! ******************************************************************************
!
!    SPECIFICATIONS:
! ------------------------------------------------------------------------------
    ! -- modules
    ! -- dummy
    class(UzfType) :: this
    logical, intent(in), optional :: reset_mover
    ! -- locals
    integer(I4B) :: n
    logical :: lrm
! ------------------------------------------------------------------------------
    !
    ! -- Return if no UZF cells
    if(this%nodes == 0) return
    !
    ! -- Store values at start of outer iteration to compare with calculated
    !    values for convergence check
    do n = 1, this%maxbound
      this%rejinf0(n) = this%rejinf(n)
      this%rch0(n) = this%rch(n)
      this%gwd0(n) = this%gwd(n)
    end do
    !
    ! -- pakmvrobj cf
    lrm = .true.
    if (present(reset_mover)) lrm = reset_mover
    if(this%imover == 1 .and. lrm) then
      call this%pakmvrobj%cf()
    endif
    !
    ! -- return
    return
  end subroutine uzf_cf

  subroutine uzf_fc(this, rhs, ia, idxglo, amatsln)
! ******************************************************************************
! uzf_fc -- Copy rhs and hcof into solution rhs and amat
! ******************************************************************************
!
!    SPECIFICATIONS:
! ------------------------------------------------------------------------------
    ! -- dummy
    class(UzfType) :: this
    real(DP), dimension(:), intent(inout) :: rhs
    integer(I4B), dimension(:), intent(in) :: ia
    integer(I4B), dimension(:), intent(in) :: idxglo
    real(DP), dimension(:), intent(inout) :: amatsln
    ! -- local
    integer(I4B) :: i, n, ipos
! ------------------------------------------------------------------------------
    !
    ! -- pakmvrobj fc
    if(this%imover == 1) then
      call this%pakmvrobj%fc()
    endif
    !
    ! -- Solve UZF; set reset_state to true so that waves are reset back to
    !    initial position for each outer iteration
    call this%uzf_solve(reset_state=.true.)
    !
    ! -- Copy package rhs and hcof into solution rhs and amat
    do i = 1, this%nodes
      n = this%nodelist(i)
      rhs(n) = rhs(n) + this%rhs(i)
      ipos = ia(n)
      amatsln(idxglo(ipos)) = amatsln(idxglo(ipos)) + this%hcof(i)
    enddo
    !
    ! -- return
    return
  end subroutine uzf_fc
!
  subroutine uzf_fn(this, rhs, ia, idxglo, amatsln)
! **************************************************************************
! uzf_fn -- Fill newton terms
! **************************************************************************
!
!    SPECIFICATIONS:
! --------------------------------------------------------------------------
    ! -- dummy
    class(UzfType) :: this
    real(DP), dimension(:), intent(inout) :: rhs
    integer(I4B), dimension(:), intent(in) :: ia
    integer(I4B), dimension(:), intent(in) :: idxglo
    real(DP), dimension(:), intent(inout) :: amatsln
    ! -- local
    integer(I4B) :: i, n
    integer(I4B) :: ipos
! --------------------------------------------------------------------------
    !
    ! -- Add derivative terms to rhs and amat
    do i = 1, this%nodes
      n = this%nodelist(i)
      ipos = ia(n)
      amatsln(idxglo(ipos)) = amatsln(idxglo(ipos)) + this%deriv(i)
      rhs(n) = rhs(n) + this%deriv(i) * this%xnew(n)
    end do
    !
    ! -- return
    return
  end subroutine uzf_fn

  subroutine uzf_cc(this, innertot, kiter, iend, icnvgmod, cpak, ipak, dpak)
! **************************************************************************
! uzf_cc -- Final convergence check for package
! **************************************************************************
!
!    SPECIFICATIONS:
! --------------------------------------------------------------------------
    use TdisModule, only: totim, kstp, kper, delt
    ! -- dummy
    class(Uzftype), intent(inout) :: this
    integer(I4B), intent(in) :: innertot
    integer(I4B), intent(in) :: kiter
    integer(I4B), intent(in) :: icnvgmod
    integer(I4B), intent(in) :: iend
    character(len=LENPAKLOC), intent(inout) :: cpak
    integer(I4B), intent(inout) :: ipak
    real(DP), intent(inout) :: dpak
    ! -- local
    character(len=LENPAKLOC) :: cloc
    character(len=LINELENGTH) :: tag
    integer(I4B) :: icheck
    integer(I4B) :: ipakfail
    integer(I4B) :: locdrejinfmax
    integer(I4B) :: locdrchmax
    integer(I4B) :: locdseepmax
    integer(I4B) :: ntabrows
    integer(I4B) :: ntabcols
    integer(I4B) :: n
    real(DP) :: qtolfact
    real(DP) :: drejinf
    real(DP) :: drejinfmax
    real(DP) :: drch
    real(DP) :: drchmax
    real(DP) :: dseep
    real(DP) :: dseepmax
    ! format
! --------------------------------------------------------------------------
    !
    ! -- initialize local variables
    icheck = this%iconvchk
    ipakfail = 0
    locdrejinfmax = 0
    locdrchmax = 0
    locdseepmax = 0
    drejinfmax = DZERO
    drchmax = DZERO
    dseepmax = DZERO
    !
    ! -- if not saving package convergence data on check convergence if
    !    the model is considered converged
    if (this%ipakcsv == 0) then
      if (icnvgmod == 0) then
        icheck = 0
      end if
    else
      !
      ! -- header for package csv
      if (.not. associated(this%pakcsvtab)) then
        !
        ! -- determine the number of columns and rows
        ntabrows = 1
        ntabcols = 9
        if (this%iseepflag == 1) then
          ntabcols = ntabcols + 2
        end if
        !
        ! -- setup table
        call table_cr(this%pakcsvtab, this%packName, '')
        call this%pakcsvtab%table_df(ntabrows, ntabcols, this%ipakcsv,           &
                                     lineseparator=.FALSE., separator=',',       &
                                     finalize=.FALSE.)
        !
        ! -- add columns to package csv
        tag = 'total_inner_iterations'
        call this%pakcsvtab%initialize_column(tag, 10, alignment=TABLEFT)
        tag = 'totim'
        call this%pakcsvtab%initialize_column(tag, 10, alignment=TABLEFT)
        tag = 'kper'
        call this%pakcsvtab%initialize_column(tag, 10, alignment=TABLEFT)
        tag = 'kstp'
        call this%pakcsvtab%initialize_column(tag, 10, alignment=TABLEFT)
        tag = 'nouter'
        call this%pakcsvtab%initialize_column(tag, 10, alignment=TABLEFT)
        tag = 'drejinfmax'
        call this%pakcsvtab%initialize_column(tag, 15, alignment=TABLEFT)
        tag = 'drejinfmax_loc'
        call this%pakcsvtab%initialize_column(tag, 15, alignment=TABLEFT)
        tag = 'drchmax'
        call this%pakcsvtab%initialize_column(tag, 15, alignment=TABLEFT)
        tag = 'drchmax_loc'
        call this%pakcsvtab%initialize_column(tag, 15, alignment=TABLEFT)
        if (this%iseepflag == 1) then
          tag = 'dseepmax'
          call this%pakcsvtab%initialize_column(tag, 15, alignment=TABLEFT)
          tag = 'dseepmax_loc'
          call this%pakcsvtab%initialize_column(tag, 15, alignment=TABLEFT)
        end if
      end if
    end if
    !
    ! -- perform package convergence check
    if (icheck /= 0) then
      final_check: do n = 1, this%nodes
        !
        ! -- set the Q to length factor
        qtolfact = delt / this%uzfobj%uzfarea(n)
        !
        ! -- rejected infiltration
        drejinf = qtolfact * (this%rejinf0(n) - this%rejinf(n))
        !
        ! -- groundwater recharge
        drch = qtolfact * (this%rch0(n) - this%rch(n))
        !
        ! -- groundwater seepage to the land surface
        dseep = DZERO
        if (this%iseepflag == 1) then
          dseep = qtolfact * (this%gwd0(n) - this%gwd(n))
        end if
        !
        ! -- evaluate magnitude of differences
        if (n == 1) then
          drejinfmax = drejinf
          locdrejinfmax = n
          drchmax = drch
          locdrchmax = n
          dseepmax = dseep
          locdseepmax = n
        else
          if (ABS(drejinf) > abs(drejinfmax)) then
            drejinfmax = drejinf
            locdrejinfmax = n
          end if
          if (ABS(drch) > abs(drchmax)) then
            drchmax = drch
            locdrchmax = n
          end if
          if (ABS(dseep) > abs(dseepmax)) then
            dseepmax = dseep
            locdseepmax = n
          end if
        end if
      end do final_check
      !
      ! -- set dpak and cpak
      if (ABS(drejinfmax) > abs(dpak)) then
        ipak = locdrejinfmax
        dpak = drejinfmax
        write(cloc, "(a,'-',a)") trim(this%packName), 'rejinf'
        cpak = trim(cloc)
      end if
      if (ABS(drchmax) > abs(dpak)) then
        ipak = locdrchmax
        dpak = drchmax
        write(cloc, "(a,'-',a)") trim(this%packName), 'rech'
        cpak = trim(cloc)
      end if
      if (this%iseepflag == 1) then
        if (ABS(dseepmax) > abs(dpak)) then
          ipak = locdseepmax
          dpak = dseepmax
          write(cloc, "(a,'-',a)") trim(this%packName), 'seep'
          cpak = trim(cloc)
        end if
      end if
      !
      ! -- write convergence data to package csv
      if (this%ipakcsv /= 0) then
        !
        ! -- write the data
        call this%pakcsvtab%add_term(innertot)
        call this%pakcsvtab%add_term(totim)
        call this%pakcsvtab%add_term(kper)
        call this%pakcsvtab%add_term(kstp)
        call this%pakcsvtab%add_term(kiter)
        call this%pakcsvtab%add_term(drejinfmax)
        call this%pakcsvtab%add_term(locdrejinfmax)
        call this%pakcsvtab%add_term(drchmax)
        call this%pakcsvtab%add_term(locdrchmax)
        if (this%iseepflag == 1) then
          call this%pakcsvtab%add_term(dseepmax)
          call this%pakcsvtab%add_term(locdseepmax)
        end if
        !
        ! -- finalize the package csv
        if (iend == 1) then
          call this%pakcsvtab%finalize_table()
        end if
      end if
    end if
    !
    ! -- return
    return
  end subroutine uzf_cc

  subroutine uzf_cq(this, x, flowja, iadv)
! **************************************************************************
! uzf_cq -- Calculate flows
! **************************************************************************
!
!    SPECIFICATIONS:
! --------------------------------------------------------------------------
    ! -- modules
    use TdisModule, only: delt
    use ConstantsModule, only: LENBOUNDNAME, DZERO, DHNOFLO, DHDRY
    use BudgetModule, only: BudgetType
    use InputOutputModule, only: ulasav, ubdsv06
    ! -- dummy
    class(UzfType), intent(inout) :: this
    real(DP), dimension(:), intent(in) :: x
    real(DP), dimension(:), contiguous, intent(inout) :: flowja
    integer(I4B), optional, intent(in) :: iadv
    ! -- local
    integer(I4B) :: i
    integer(I4B) :: n
    real(DP) :: qout
    real(DP) :: qfact
    real(DP) :: qtomvr
    real(DP) :: q
    ! -- for observations
    ! -- formats
    character(len=*), parameter :: fmttkk = &
      "(1X,/1X,A,'   PERIOD ',I0,'   STEP ',I0)"
! ------------------------------------------------------------------------------
    !
    ! -- Make uzf solution using final solution
    call this%uzf_solve(reset_state=.false.)
    !
    ! -- call base functionality in bnd_cq.  This will calculate uzf-gwf flows
    !    and put them into this%simvals and this%simvtomvr
    call this%BndType%bnd_cq(x, flowja, iadv=1)
    !
    ! -- Go through and process each UZF cell
    do i = 1, this%nodes
      !
      ! -- Initialize variables
      n = this%nodelist(i)
      !
      ! -- Skip if cell is not active
      if (this%ibound(n) < 1) cycle
      !
      ! -- infiltration terms
      this%appliedinf(i) = this%uzfobj%sinf(i) * this%uzfobj%uzfarea(i)
      this%infiltration(i) = this%uzfobj%surflux(i) * this%uzfobj%uzfarea(i)
      !
      ! -- qtomvr
      qout = this%rejinf(i) + this%uzfobj%surfseep(i)
      qtomvr = DZERO
      if (this%imover == 1) then
        qtomvr = this%pakmvrobj%get_qtomvr(i)
      end if
      !
      ! -- rejected infiltration
      qfact = DZERO
      if (qout > DZERO) then
        qfact = this%rejinf(i) / qout
      end if
      q = this%rejinf(i)
      this%rejinftomvr(i) = qfact * qtomvr
      !
      ! -- set rejected infiltration to the remainder
      q = q - this%rejinftomvr(i)
      !
      ! -- values less than zero represent a volumetric error resulting
      !    from qtomvr being greater than water available to the mover
      if (q < DZERO) then
        q = DZERO
      end if
      this%rejinf(i) = q
      !
      ! -- calculate groundwater discharge and what goes to mover
      this%gwd(i) = this%uzfobj%surfseep(i)
      qfact = DZERO
      if (qout > DZERO) then
        qfact = this%gwd(i) / qout
      end if
      q = this%gwd(i)
      this%gwdtomvr(i) = qfact * qtomvr
      !
      ! -- set groundwater discharge to the remainder
      q = q - this%gwdtomvr(i)
      !
      ! -- values less than zero represent a volumetric error resulting
      !    from qtomvr being greater than water available to the mover
      if (q < DZERO) then
        q = DZERO
      end if
      this%gwd(i) = q
      !
<<<<<<< HEAD
      ! -- set mean water contents for cells
      !    analogous to what NWT writes to the linker file for MT3D
      this%watercontent(i) = this%uzfobj%get_water_content(i)
      !
=======
>>>>>>> 9d4278f3
      ! -- calculate and store remaining budget terms
      this%gwet(i) = this%uzfobj%gwet(i)
      this%uzet(i) = this%uzfobj%etact(i) * this%uzfobj%uzfarea(i) / delt
      this%qsto(i) = this%uzfobj%delstor(i) / delt
      !
      ! -- End of UZF cell loop
      !
    end do
    !
    ! -- fill the budget object
    call this%uzf_fill_budobj()
    !
    ! -- return
    return
  end subroutine uzf_cq

  subroutine uzf_bd(this, model_budget)
    ! -- add package ratin/ratout to model budget
    use TdisModule, only: delt
    use BudgetModule, only: BudgetType, rate_accumulator
    class(UzfType) :: this
    type(BudgetType), intent(inout) :: model_budget
    real(DP) :: ratin
    real(DP) :: ratout
    integer(I4B) :: isuppress_output
    isuppress_output = 0
    
    ! -- Calculate flow from uzf to gwf (UZF-GWRCH)
    call rate_accumulator(this%rch, ratin, ratout)
    call model_budget%addentry(ratin, ratout, delt, this%bdtxt(2),                 &
                               isuppress_output, this%packName)

    ! -- GW discharge and GW discharge to mover
    if (this%iseepflag == 1) then
      call rate_accumulator(-this%gwd, ratin, ratout)
      call model_budget%addentry(ratin, ratout, delt, this%bdtxt(3),                 &
                                 isuppress_output, this%packName)
      if (this%imover == 1) then
        call rate_accumulator(-this%gwdtomvr, ratin, ratout)
        call model_budget%addentry(ratin, ratout, delt, this%bdtxt(5),               &
                                   isuppress_output, this%packName)
      end if
    end if
    
    ! -- groundwater et (gwet array is positive, so switch ratin/ratout)
    if (this%igwetflag /= 0) then
      call rate_accumulator(-this%gwet, ratin, ratout)
      call model_budget%addentry(ratin, ratout, delt, this%bdtxt(4),                 &
                                 isuppress_output, this%packName)
    end if
    
    return
  end subroutine uzf_bd  
  
  subroutine uzf_ot_model_flows(this,  icbcfl, ibudfl, icbcun, imap)
! ******************************************************************************
! bnd_ot_model_flows -- write flows to binary file and/or print flows to budget
! ******************************************************************************
!
!    SPECIFICATIONS:
! ------------------------------------------------------------------------------
    ! -- modules
    use ConstantsModule, only: LENBOUNDNAME, DZERO
    use BndModule, only: save_print_model_flows
    ! -- dummy
    class(UzfType) :: this
    integer(I4B), intent(in) :: icbcfl
    integer(I4B), intent(in) :: ibudfl
    integer(I4B), intent(in) :: icbcun
    integer(I4B), dimension(:), optional, intent(in) :: imap
    ! -- local
    character (len=LINELENGTH) :: title
    integer(I4B) :: itxt
    ! -- formats
! ------------------------------------------------------------------------------
    !
    ! -- UZF-GWRCH
    itxt = 2
    title = trim(adjustl(this%bdtxt(itxt))) // ' PACKAGE (' // trim(this%packName) //     &
            ') FLOW RATES'
    call save_print_model_flows(icbcfl, ibudfl, icbcun, this%iprflow, &
    this%outputtab, this%nbound, this%nodelist, this%rch, &
    this%ibound, title, this%bdtxt(itxt), this%ipakcb, this%dis, this%naux, &
    this%name_model, this%name_model, this%name_model, this%packName, &
    this%auxname, this%auxvar, this%iout, this%inamedbound, this%boundname)
    !
    ! -- UZF-GWD
    if (this%iseepflag == 1) then
      itxt = 3
      title = trim(adjustl(this%bdtxt(itxt))) // ' PACKAGE (' // trim(this%packName) //     &
              ') FLOW RATES'
      call save_print_model_flows(icbcfl, ibudfl, icbcun, this%iprflow, &
      this%outputtab, this%nbound, this%nodelist, -this%gwd, &
      this%ibound, title, this%bdtxt(itxt), this%ipakcb, this%dis, this%naux, &
      this%name_model, this%name_model, this%name_model, this%packName, &
      this%auxname, this%auxvar, this%iout, this%inamedbound, this%boundname)
      !
      ! -- UZF-GWD TO-MVR
      if (this%imover == 1) then
        itxt = 5
        title = trim(adjustl(this%bdtxt(itxt))) // ' PACKAGE (' // trim(this%packName) //     &
                ') FLOW RATES'
        call save_print_model_flows(icbcfl, ibudfl, icbcun, this%iprflow, &
        this%outputtab, this%nbound, this%nodelist, -this%gwdtomvr, &
        this%ibound, title, this%bdtxt(itxt), this%ipakcb, this%dis, this%naux, &
        this%name_model, this%name_model, this%name_model, this%packName, &
        this%auxname, this%auxvar, this%iout, this%inamedbound, this%boundname)
      end if
    end if
    !
    ! -- UZF-GWET
    if (this%igwetflag /= 0) then
      itxt = 4
      title = trim(adjustl(this%bdtxt(itxt))) // ' PACKAGE (' // trim(this%packName) //     &
              ') FLOW RATES'
      call save_print_model_flows(icbcfl, ibudfl, icbcun, this%iprflow, &
      this%outputtab, this%nbound, this%nodelist, -this%gwet, &
      this%ibound, title, this%bdtxt(itxt), this%ipakcb, this%dis, this%naux, &
      this%name_model, this%name_model, this%name_model, this%packName, &
      this%auxname, this%auxvar, this%iout, this%inamedbound, this%boundname)
    end if
    !
    ! -- return
    return
  end subroutine uzf_ot_model_flows

  subroutine uzf_ot_package_flows(this, icbcfl, ibudfl)
    use TdisModule, only: kstp, kper, delt, pertim, totim
    class(UzfType) :: this
    integer(I4B), intent(in) :: icbcfl
    integer(I4B), intent(in) :: ibudfl
    integer(I4B) :: ibinun
    !
    ! -- write the flows from the budobj
    ibinun = 0
    if(this%ibudgetout /= 0) then
      ibinun = this%ibudgetout
    end if
    if(icbcfl == 0) ibinun = 0
    if (ibinun > 0) then
      call this%budobj%save_flows(this%dis, ibinun, kstp, kper, delt, &
                                  pertim, totim, this%iout)
    end if
    !
    ! -- Print lake flows table
    if (ibudfl /= 0 .and. this%iprflow /= 0) then
      call this%budobj%write_flowtable(this%dis, kstp, kper)
    end if
    
  end subroutine uzf_ot_package_flows

  subroutine uzf_ot_dv(this, idvsave, idvprint)
    use TdisModule, only: kstp, kper, pertim, totim
    use InputOutputModule, only: ulasav
    class(UzfType) :: this
    integer(I4B), intent(in) :: idvsave
    integer(I4B), intent(in) :: idvprint
    integer(I4B) :: ibinun
    !
    ! -- set unit number for binary dependent variable output
    ibinun = 0
    if(this%iwcontout /= 0) then
      ibinun = this%iwcontout
    end if
    if(idvsave == 0) ibinun = 0
    !
    ! -- write uzf binary moisture-content output
    if (ibinun > 0) then
      call ulasav(this%watercontent, '   WATER-CONTENT', kstp, kper, pertim, &
                  totim, this%nodes, 1, 1, ibinun)
    end if 
  end subroutine uzf_ot_dv
  
  subroutine uzf_ot_bdsummary(this, kstp, kper, iout)
    class(UzfType) :: this
    integer(I4B), intent(in) :: kstp
    integer(I4B), intent(in) :: kper
    integer(I4B), intent(in) :: iout
    call this%budobj%write_budtable(kstp, kper, iout)
  end subroutine uzf_ot_bdsummary
  
  subroutine uzf_ot(this, kstp, kper, iout, ihedfl, ibudfl)
! ******************************************************************************
! uzf_ot -- UZF package budget
! ******************************************************************************
!
!    SPECIFICATIONS:
! ------------------------------------------------------------------------------
    ! -- dummy
    class(UzfType) :: this
    integer(I4B),intent(in) :: kstp
    integer(I4B),intent(in) :: kper
    integer(I4B),intent(in) :: iout
    integer(I4B),intent(in) :: ihedfl
    integer(I4B),intent(in) :: ibudfl
    ! -- local
    ! -- format
 2000 FORMAT ( 1X, ///1X, A, A, A, '   PERIOD ', I6, '   STEP ', I8)
! ------------------------------------------------------------------------------
    !
    ! -- write uzf moisture content
    if (ihedfl /= 0 .and. this%iprwcont /= 0) then
      write (iout, 2000) 'UZF (', trim(this%packName), ') WATER-CONTENT', kper, kstp
      ! add code to write moisture content
    end if
    !
    ! -- Output uzf flow table
    if (ibudfl /= 0 .and. this%iprflow /= 0) then
      call this%budobj%write_flowtable(this%dis, kstp, kper)
    end if
    !
    ! -- Output uzf budget
    call this%budobj%write_budtable(kstp, kper, iout)
    !
    ! -- return
    return
  end subroutine uzf_ot

  subroutine uzf_solve(this, reset_state)
! ******************************************************************************
! uzf_solve -- Formulate the HCOF and RHS terms
! ******************************************************************************
!
!    SPECIFICATIONS:
! ------------------------------------------------------------------------------
    ! -- modules
    use TdisModule, only : delt
    logical, intent(in) :: reset_state         !< flag indicating that waves should be reset after solution
    ! -- dummy
    class(UzfType) :: this
    ! -- locals
    integer(I4B) :: i, ivertflag
    integer(I4B) :: n, m, ierr
    real(DP) :: trhs1, thcof1, trhs2, thcof2
    real(DP) :: hgwf, uzderiv, derivgwet
    real(DP) :: qfrommvr
    real(DP) :: qformvr
! ------------------------------------------------------------------------------
    !
    ! -- Initialize
    ierr = 0
    this%uzfobj%pet = this%uzfobj%petmax
    !
    ! -- Calculate hcof and rhs for each UZF entry
    do i = 1, this%nodes
      !
      ! -- Initialize hcof/rhs terms
      this%hcof(i) = DZERO
      this%rhs(i) = DZERO
      thcof1 = DZERO
      thcof2 = DZERO
      trhs1 = DZERO
      trhs2 = DZERO
      uzderiv = DZERO
      derivgwet = DZERO
      !
      ! -- Initialize variables
      n = this%nodelist(i)
      ivertflag = this%uzfobj%ivertcon(i)
      !
      if ( this%ibound(n) > 0 ) then
        !
        ! -- Water mover added to infiltration
        qfrommvr = DZERO
        qformvr = DZERO
        if(this%imover == 1) then
          qfrommvr = this%pakmvrobj%get_qfrommvr(i)
        endif
        !
        hgwf = this%xnew(n)
        m = n
        !
        ! -- solve for current uzf cell
        call this%uzfobj%solve(this%uzfobjwork, ivertflag, i,                  &
                               this%totfluxtot, this%ietflag,                  &
                               this%issflag,this%iseepflag, hgwf,              &
                               qfrommvr, ierr,                                 &
                               reset_state=reset_state,                        &
                               trhs=trhs1, thcof=thcof1, deriv=uzderiv)
        !
        ! -- terminate if an error condition has occurred
        if (ierr > 0) then
            if ( ierr == 1 ) &
              errmsg = 'UZF variable NWAVESETS needs to be increased.'
            call store_error(errmsg)
            call ustop()
        end if
        !
        ! -- Calculate gwet
        if ( this%igwetflag > 0 ) then
          call this%uzfobj%setgwpet(i)
          call this%uzfobj%simgwet(this%igwetflag,i,hgwf,trhs2,thcof2,         &
                                    derivgwet)
        end if
        !
        ! -- distribute PET to deeper cells
        if (this%ietflag > 0) then
          if (this%uzfobj%ivertcon(i) > 0) then
            call this%uzfobj%setbelowpet(i, ivertflag)
          end if
        end if
        !
        ! -- store derivative for Newton addition to equations in _fn()
        this%deriv(i) = uzderiv + derivgwet
        !
        ! -- save current rejected infiltration, groundwater recharge, and
        !    groundwater discharge
        this%rejinf(i) = this%uzfobj%finf_rej(i) * this%uzfobj%uzfarea(i)
        this%rch(i) = this%uzfobj%totflux(i) * this%uzfobj%uzfarea(i) / delt
        this%gwd(i) = this%uzfobj%surfseep(i)
        !
        ! -- add to hcof and rhs
        this%hcof(i) = thcof1 + thcof2
        this%rhs(i) = -trhs1 + trhs2
        !
        ! -- add spring discharge and rejected infiltration to mover
        if(this%imover == 1) then
          qformvr = this%gwd(i) + this%rejinf(i)
          call this%pakmvrobj%accumulate_qformvr(i, qformvr)
        endif
      !
      end if
    end do
    !
    ! -- return
    return
  end subroutine uzf_solve

  subroutine define_listlabel(this)
! ******************************************************************************
! define_listlabel -- Define the list heading that is written to iout when
!   PRINT_INPUT option is used.
! ******************************************************************************
!
!    SPECIFICATIONS:
! ------------------------------------------------------------------------------
    class(UzfType), intent(inout) :: this
! ------------------------------------------------------------------------------
    !
    ! -- create the header list label
    this%listlabel = trim(this%filtyp) // ' NO.'
    if(this%dis%ndim == 3) then
      write(this%listlabel, '(a, a7)') trim(this%listlabel), 'LAYER'
      write(this%listlabel, '(a, a7)') trim(this%listlabel), 'ROW'
      write(this%listlabel, '(a, a7)') trim(this%listlabel), 'COL'
    elseif(this%dis%ndim == 2) then
      write(this%listlabel, '(a, a7)') trim(this%listlabel), 'LAYER'
      write(this%listlabel, '(a, a7)') trim(this%listlabel), 'CELL2D'
    else
      write(this%listlabel, '(a, a7)') trim(this%listlabel), 'NODE'
    endif
    write(this%listlabel, '(a, a16)') trim(this%listlabel), 'STRESS RATE'
    if(this%inamedbound == 1) then
      write(this%listlabel, '(a, a16)') trim(this%listlabel), 'BOUNDARY NAME'
    endif
    !
    ! -- return
    return
  end subroutine define_listlabel

   subroutine findcellabove(this,n,nml)
    class(UzfType) :: this
    integer(I4B), intent(in) :: n
    integer(I4B), intent(inout) :: nml
    integer(I4B) :: m, ipos
! ------------------------------------------------------------------------------
!
    ! -- return nml = n if no cell is above it
    nml = n
    do ipos = this%dis%con%ia(n)+1, this%dis%con%ia(n+1)-1
      m = this%dis%con%ja(ipos)
      if(this%dis%con%ihc(ipos) /= 0) then
        if (n < m) then
          ! -- m is beneath n
        else
          nml = m  ! -- m is above n
          exit
        endif
      end if
    enddo
    return
   end subroutine findcellabove

   subroutine read_cell_properties(this)
! ******************************************************************************
! read_cell_properties -- Read UZF cell properties and set them for 
!                         UzfCellGroup type.
! ******************************************************************************
    use InputOutputModule, only: urword
    use SimModule, only: ustop, store_error, count_errors
! ------------------------------------------------------------------------------
    ! -- dummy
    class(UzfType), intent(inout) :: this
    ! -- local
    character(len=LINELENGTH) :: cellid
    integer(I4B) :: ierr
    integer(I4B) :: i, n
    integer(I4B) :: j
    integer(I4B) :: ic
    integer(I4B) :: jcol
    logical :: isfound, endOfBlock
    integer(I4B) :: landflag
    integer(I4B) :: ivertcon
    real(DP) :: surfdep, vks, thtr, thts, thti, eps, hgwf
    integer(I4B), dimension(:), allocatable :: rowmaxnnz
    type(sparsematrix) :: sparse
    integer(I4B), dimension(:), allocatable :: nboundchk
! ------------------------------------------------------------------------------
!
    !
    ! -- allocate space for node counter and initilize
    allocate(rowmaxnnz(this%dis%nodes))
    do n = 1, this%dis%nodes
      rowmaxnnz(n) = 0
    end do
    !
    ! -- allocate space for local variables
    allocate(nboundchk(this%nodes))
    do n = 1, this%nodes
      nboundchk(n) = 0
    end do
    !
    ! -- initialize variables
    landflag = 0
    ivertcon = 0
    surfdep = DZERO
    vks = DZERO
    thtr = DZERO
    thts = DZERO
    thti = DZERO
    eps = DZERO
    hgwf = DZERO
    !
    ! -- get uzf properties block
    call this%parser%GetBlock('PACKAGEDATA', isfound, ierr, &
      supportOpenClose=.true.)
    !
    ! -- parse locations block if detected
    if (isfound) then
      write(this%iout,'(/1x,3a)') 'PROCESSING ', trim(adjustl(this%text)),      &
                                  ' PACKAGEDATA'
      do
        call this%parser%GetNextLine(endOfBlock)
        if (endOfBlock) exit
        !
        ! -- get uzf cell number
        i = this%parser%GetInteger()
    
        if (i < 1 .or. i > this%nodes) then
          write(errmsg,'(2(a,1x),i0,a)')                                            &
            'IUZNO must be greater than 0 and less than',                           &
            'or equal to', this%nodes , '.'
          call store_error(errmsg)
          cycle
        end if 
        !
        ! -- increment nboundchk
        nboundchk(i) = nboundchk(i) + 1
        !
        ! -- store the reduced gwf nodenumber in igwfnode
        call this%parser%GetCellid(this%dis%ndim, cellid)
        ic = this%dis%noder_from_cellid(cellid,                                 &
                                        this%parser%iuactive, this%iout)
        this%igwfnode(i) = ic
        rowmaxnnz(ic) = rowmaxnnz(ic) + 1
        !
        ! -- landflag
        landflag = this%parser%GetInteger()
        if (landflag < 0 .OR. landflag > 1) then
          write(errmsg,'(a,1x,i0,1x,a,1x,i0,a)')                                 &
            'LANDFLAG for uzf cell', i,                                          &
            'must be 0 or 1 (specified value is', landflag, ').'
          call store_error(errmsg)
        end if
        !
        ! -- ivertcon
        ivertcon = this%parser%GetInteger()
        if (ivertcon < 0 .OR. ivertcon > this%nodes) then
          write(errmsg,'(a,1x,i0,1x,a,1x,i0,a)')                                 &
            'IVERTCON for uzf cell', i,                                          &
            'must be 0 or less than NUZFCELLS (specified value is',              &
            ivertcon, ').'
          call store_error(errmsg)
        end if
        !
        ! -- surfdep
        surfdep =  this%parser%GetDouble()
        if (surfdep <= DZERO .and. landflag > 0) then   !need to check for cell thickness
          write(errmsg,'(a,1x,i0,1x,a,1x,g0,a)')                                 &
            'SURFDEP for uzf cell', i,                                           &
            'must be greater than 0 (specified value is', surfdep, ').'
          call store_error(errmsg)
        end if
        if(surfdep >= this%GWFTOP(ic) - this%GWFBOT(ic)) then
          write(errmsg,'(a,1x,i0,1x,a)')                                         &
            'SURFDEP for uzf cell', i,                                           &
            'cannot be greater than the cell thickness.'
          call store_error(errmsg)
        end if
        !
        ! -- vks
        vks = this%parser%GetDouble()
        if (vks <= DZERO) then
          write(errmsg,'(a,1x,i0,1x,a,1x,g0,a)')                                 &
            'VKS for uzf cell', i,                                               &
            'must be greater than 0 (specified value ia', vks, ').'
          call store_error(errmsg)
        end if
        !
        ! -- thtr
        thtr = this%parser%GetDouble()
        if (thtr <= DZERO) then
          write(errmsg,'(a,1x,i0,1x,a,1x,g0,a)')                                 &
            'THTR for uzf cell', i,                                              &
             'must be greater than 0 (specified value is', thtr, ').'
          call store_error(errmsg)
        end if
        !
        ! -- thts
        thts = this%parser%GetDouble()
        if (thts <= thtr) then
          write(errmsg,'(a,1x,i0,1x,a,1x,g0,a)')                                 &
            'THTS for uzf cell', i,                                              &
            'must be greater than THTR (specified value is', thts, ').'
          call store_error(errmsg)
        end if
        !
        ! -- thti
        thti = this%parser%GetDouble()
        if (thti < thtr .OR. thti > thts) then
          write(errmsg,'(a,1x,i0,1x,a,1x,a,1x,g0,a)')                            &
            'THTI for uzf cell', i,                                              &
            'must be greater than or equal to THTR AND less than THTS',          &
            '(specified value is', thti, ').'
          call store_error(errmsg)
        end if
        !
        ! -- eps
        eps = this%parser%GetDouble()
        if (eps < 3.5 .OR. eps > 14) then
          write(errmsg,'(a,1x,i0,1x,a,1x,g0,a)')                                 &
            'EPSILON for uzf cell', i,                                           &
            'must be between 3.5 and 14.0 (specified value is', eps, ').'
          call store_error(errmsg)
        end if
        !
        ! -- boundname
        if (this%inamedbound == 1) then
          call this%parser%GetStringCaps(this%uzfname(i))
        endif
        !
        ! -- set data if there are no data errors
        if (count_errors() == 0) then
          n = this%igwfnode(i)
          call this%uzfobj%setdata(i, this%gwfarea(n), this%gwftop(n),           &
                                   this%gwfbot(n), surfdep, vks, thtr, thts,     &
                                   thti, eps, this%ntrail, landflag, ivertcon)
          if (ivertcon > 0) then
            this%iuzf2uzf = 1
          end if
        end if
       !
      end do
    else
      call store_error('Required packagedata block not found.')
    end if
    !
    ! -- check for duplicate or missing uzf cells
    do i = 1, this%nodes
      if (nboundchk(i) == 0) then
        write(errmsg,'(a,1x,i0,a)')                                              &
          'No data specified for uzf cell', i, '.'
        call store_error(errmsg)
      else if (nboundchk(i) > 1) then
        write(errmsg,'(a,1x,i0,1x,a,1x,i0,1x,a)')                                &
          'Data for uzf cell', i, 'specified', nboundchk(i), 'times.'
        call store_error(errmsg)
      end if
    end do
    !
    ! -- write summary of UZF cell property error messages
    if (count_errors() > 0) then
      call this%parser%StoreErrorUnit()
      call ustop()
    end if
    !
    ! -- setup sparse for connectivity used to identify multiple uzf cells per
    !    GWF model cell
    call sparse%init(this%dis%nodes, this%dis%nodes, rowmaxnnz)
    ! --
    do i = 1, this%nodes
      ic = this%igwfnode(i)
      call sparse%addconnection(ic, i, 1)
    end do
    !
    ! -- create ia and ja from sparse
    call sparse%filliaja(this%ia,this%ja,ierr)
    !
    ! -- set imaxcellcnt
    do i = 1, this%dis%nodes
      jcol = 0
      do j = this%ia(i), this%ia(i+1) - 1
        jcol = jcol + 1
      end do
      if (jcol > this%imaxcellcnt) then
        this%imaxcellcnt = jcol
      end if
    end do
    !
    ! -- do an initial evaluation of the sum of uzfarea relative to the
    !    GWF cell area in the case that there is more than one UZF cell
    !    in a GWF cell and a auxmult value is not being applied to the
    !    calculate the UZF cell area from the GWF cell area.
    if (this%imaxcellcnt > 1 .and. this%iauxmultcol < 1) then
      call this%check_cell_area()
    end if
    !
    ! -- deallocate local variables
    deallocate(rowmaxnnz)
    deallocate(nboundchk)
    !
    ! -- return
    return
  end subroutine read_cell_properties

  subroutine print_cell_properties(this)
! ******************************************************************************
! print_cell_properties -- Read UZF cell properties and set them for 
!                          UZFCellGroup type.
! ******************************************************************************
! ------------------------------------------------------------------------------
    ! -- dummy
    class(UzfType), intent(inout) :: this
    ! -- local
    character (len=20) :: cellid
    character(len=LINELENGTH) :: title
    character(len=LINELENGTH) :: tag
    integer(I4B) :: ntabrows
    integer(I4B) :: ntabcols
    integer(I4B) :: i
    integer(I4B) :: node
! ------------------------------------------------------------------------------
!
    !
    ! -- setup inputtab tableobj
    !
    ! -- table dimensions
    ntabrows = this%nodes
    ntabcols = 10
    if (this%inamedbound == 1) then
      ntabcols = ntabcols + 1
    end if
    !
    ! -- initialize table and define columns
    title = trim(adjustl(this%text)) // ' PACKAGE (' //                        &
            trim(adjustl(this%packName)) //') STATIC UZF CELL DATA'
    call table_cr(this%inputtab, this%packName, title)
    call this%inputtab%table_df(ntabrows, ntabcols, this%iout)
    tag = 'NUMBER'
    call this%inputtab%initialize_column(tag, 10)
    tag = 'CELLID'
    call this%inputtab%initialize_column(tag, 20, alignment=TABLEFT)
    tag = 'LANDFLAG'
    call this%inputtab%initialize_column(tag, 12)
    tag = 'IVERTCON'
    call this%inputtab%initialize_column(tag, 12)
    tag = 'SURFDEP'
    call this%inputtab%initialize_column(tag, 12)
    tag = 'VKS'
    call this%inputtab%initialize_column(tag, 12)
    tag = 'THTR'
    call this%inputtab%initialize_column(tag, 12)
    tag = 'THTS'
    call this%inputtab%initialize_column(tag, 12)
    tag = 'THTI'
    call this%inputtab%initialize_column(tag, 12)
    tag = 'EPS'
    call this%inputtab%initialize_column(tag, 12)
    if (this%inamedbound == 1) then
      tag = 'BOUNDNAME'
      call this%inputtab%initialize_column(tag, LENBOUNDNAME, alignment=TABLEFT)
    end if
    !
    ! -- write data for each cell
    do i = 1, this%nodes
      !
      ! -- get cellid
      node = this%igwfnode(i)
      if (node > 0) then
        call this%dis%noder_to_string(node, cellid)
      else
        cellid = 'none'
      end if
      !
      ! -- add data
      call this%inputtab%add_term(i)
      call this%inputtab%add_term(cellid)
      call this%inputtab%add_term(this%uzfobj%landflag(i))
      call this%inputtab%add_term(this%uzfobj%ivertcon(i))
      call this%inputtab%add_term(this%uzfobj%surfdep(i))
      call this%inputtab%add_term(this%uzfobj%vks(i))
      call this%inputtab%add_term(this%uzfobj%thtr(i))
      call this%inputtab%add_term(this%uzfobj%thts(i))
      call this%inputtab%add_term(this%uzfobj%thti(i))
      call this%inputtab%add_term(this%uzfobj%eps(i))
      if (this%inamedbound == 1) then
        call this%inputtab%add_term(this%uzfname(i))
      end if
    end do
    !
    ! -- return
    return
  end subroutine print_cell_properties

   subroutine check_cell_area(this)
! ******************************************************************************
! check_cell_area -- Check UZF cell areas.
! ******************************************************************************
    use InputOutputModule, only: urword
    use SimModule, only: ustop, store_error, count_errors
! ------------------------------------------------------------------------------
    ! -- dummy
    class(UzfType) :: this
    ! -- local
    character(len=16) :: cuzf
    character(len=20) :: cellid
    character(len=LINELENGTH) :: cuzfcells
    integer(I4B) :: i
    integer(I4B) :: i2
    integer(I4B) :: j
    integer(I4B) :: n
    integer(I4B) :: i0
    integer(I4B) :: i1
    real(DP) :: area
    real(DP) :: area2
    real(DP) :: sumarea
    real(DP) :: cellarea
    real(DP) :: d
! ------------------------------------------------------------------------------
!
    !
    ! -- check that the area of vertically connected uzf cells is the equal
    do i = 1, this%nodes
      !
      ! -- Initialize variables
      i2 = this%uzfobj%ivertcon(i)
      area = this%uzfobj%uzfarea(i)
      !
      ! Create pointer to object below
      if (i2 > 0) then
        area2 = this%uzfobj%uzfarea(i2)
        d = abs(area - area2)
        if (d > DEM6) then
          write(errmsg,'(2(a,1x,g0,1x,a,1x,i0,1x),a)')                           &
            'UZF cell area (', area, ') for cell ', i,                           &
            'does not equal uzf cell area (', area2, ') for cell ', i2, '.'
          call store_error(errmsg)
        end if
      end if
    end do
    !
    ! -- check that the area of uzf cells in a GWF cell is less than or equal
    !    to the GWF cell area
    do n = 1, this%dis%nodes
      i0 = this%ia(n)
      i1 = this%ia(n+1)
      ! -- skip gwf cells with no UZF cells
      if ((i1 - i0) < 1) cycle
      sumarea = DZERO
      cellarea = DZERO
      cuzfcells = ''
      do j = i0, i1 - 1
        i = this%ja(j)
        write(cuzf,'(i0)') i
        cuzfcells = trim(adjustl(cuzfcells)) // ' ' // trim(adjustl(cuzf))
        sumarea = sumarea + this%uzfobj%uzfarea(i)
        cellarea = this%uzfobj%cellarea(i)
      end do
      ! -- calculate the difference between the sum of UZF areas and GWF cell area
      d = abs(sumarea - cellarea)
      if (d > DEM6) then
        call this%dis%noder_to_string(n, cellid)
        write(errmsg,'(a,1x,g0,1x,a,1x,g0,1x,a,1x,a,1x,a,a,a)')                  &
          'Total uzf cell area (', sumarea,                                      &
          ') exceeds the gwf cell area (', cellarea, ') of cell', cellid,        &
          'which includes uzf cell(s): ', trim(adjustl(cuzfcells)), '.'
        call store_error(errmsg)
      end if
    end do
    !
    ! -- terminate if errors were encountered
    if (count_errors() > 0) then
      call this%parser%StoreErrorUnit()
      call ustop()
    end if
    ! -- return
    return
  end subroutine check_cell_area

  ! -- Procedures related to observations (type-bound)
  logical function uzf_obs_supported(this)
! ******************************************************************************
! uzf_obs_supported
!   -- Return true because uzf package supports observations.
!   -- Overrides BndType%bnd_obs_supported
! ******************************************************************************
!
!    SPECIFICATIONS:
! ------------------------------------------------------------------------------
    class(UzfType) :: this
! ------------------------------------------------------------------------------
    uzf_obs_supported = .true.
    return
  end function uzf_obs_supported

  subroutine uzf_df_obs(this)
! ******************************************************************************
! uzf_df_obs (implements bnd_df_obs)
!   -- Store observation type supported by uzf package.
!   -- Overrides BndType%bnd_df_obs
! ******************************************************************************
!
!    SPECIFICATIONS:
! ------------------------------------------------------------------------------
    ! -- dummy
    class(UzfType) :: this
    ! -- local
    integer(I4B) :: indx
  ! ------------------------------------------------------------------------------
    !
    ! -- Store obs type and assign procedure pointer
    !
    !    for recharge observation type.
    call this%obs%StoreObsType('uzf-gwrch', .true., indx)
    this%obs%obsData(indx)%ProcessIdPtr => uzf_process_obsID
    !
    !    for discharge observation type.
    call this%obs%StoreObsType('uzf-gwd', .true., indx)
    this%obs%obsData(indx)%ProcessIdPtr => uzf_process_obsID
    !
    !    for discharge observation type.
    call this%obs%StoreObsType('uzf-gwd-to-mvr', .true., indx)
    this%obs%obsData(indx)%ProcessIdPtr => uzf_process_obsID
    !
    !    for gwet observation type.
    call this%obs%StoreObsType('uzf-gwet', .true., indx)
    this%obs%obsData(indx)%ProcessIdPtr => uzf_process_obsID
    !
    !    for infiltration observation type.
    call this%obs%StoreObsType('infiltration', .true., indx)
    this%obs%obsData(indx)%ProcessIdPtr => uzf_process_obsID
    !
    !    for from mover observation type.
    call this%obs%StoreObsType('from-mvr', .true., indx)
    this%obs%obsData(indx)%ProcessIdPtr => uzf_process_obsID
    !
    !    for rejected infiltration observation type.
    call this%obs%StoreObsType('rej-inf', .true., indx)
    this%obs%obsData(indx)%ProcessIdPtr => uzf_process_obsID
    !
    !    for rejected infiltration to mover observation type.
    call this%obs%StoreObsType('rej-inf-to-mvr', .true., indx)
    this%obs%obsData(indx)%ProcessIdPtr => uzf_process_obsID
    !
    !    for uzet observation type.
    call this%obs%StoreObsType('uzet', .true., indx)
    this%obs%obsData(indx)%ProcessIdPtr => uzf_process_obsID
    !
    !    for storage observation type.
    call this%obs%StoreObsType('storage', .true., indx)
    this%obs%obsData(indx)%ProcessIdPtr => uzf_process_obsID
    !
    !    for net infiltration observation type.
    call this%obs%StoreObsType('net-infiltration', .true., indx)
    this%obs%obsData(indx)%ProcessIdPtr => uzf_process_obsID
    !
    !    for water-content observation type.
    call this%obs%StoreObsType('water-content', .false., indx)
    this%obs%obsData(indx)%ProcessIdPtr => uzf_process_obsID
    !
    ! -- return
    return
  end subroutine uzf_df_obs
!
  subroutine uzf_bd_obs(this)
    ! **************************************************************************
    ! uzf_bd_obs
    !   -- Calculate observations this time step and call
    !      ObsType%SaveOneSimval for each UzfType observation.
    ! **************************************************************************
    !
    !    SPECIFICATIONS:
    ! --------------------------------------------------------------------------
    ! -- dummy
    class(UzfType) :: this
    ! -- local
    integer(I4B) :: i
    integer(I4B) :: ii
    integer(I4B) :: n
    real(DP) :: v
    type(ObserveType), pointer :: obsrv => null()
    !---------------------------------------------------------------------------
    !
    ! Write simulated values for all uzf observations
    if (this%obs%npakobs > 0) then
      call this%obs%obs_bd_clear()
      do i = 1, this%obs%npakobs
        obsrv => this%obs%pakobs(i)%obsrv
        do ii = 1, obsrv%indxbnds_count
          n = obsrv%indxbnds(ii)
          v = DNODATA
          select case (obsrv%ObsTypeId)
            case ('UZF-GWRCH')
              v = this%rch(n)
            case ('UZF-GWD')
              v = this%gwd(n)
              if (v > DZERO) then
                v = -v
              end if
            case ('UZF-GWD-TO-MVR')
              if (this%imover == 1) then
                v = this%gwdtomvr(n)
                if (v > DZERO) then
                  v = -v
                end if
              end if
            case ('UZF-GWET')
              if (this%igwetflag > 0) then
                v = this%gwet(n)
                if (v > DZERO) then
                  v = -v
                end if
              end if
            case ('INFILTRATION')
              v = this%appliedinf(n)
            case ('FROM-MVR')
              if (this%imover == 1) then
                v = this%pakmvrobj%get_qfrommvr(n)
              end if
            case ('REJ-INF')
              v = this%rejinf(n)
              if (v > DZERO) then
                v = -v
              end if
            case ('REJ-INF-TO-MVR')
              if (this%imover == 1) then
                v = this%rejinftomvr(n)
                if (v > DZERO) then
                  v = -v
                end if
              end if
            case ('UZET')
              if (this%ietflag /= 0) then
                v = this%uzet(n)
                if (v > DZERO) then
                  v = -v
                end if
              end if
            case ('STORAGE')
              v = -this%qsto(n)
            case ('NET-INFILTRATION')
              v = this%infiltration(n)
            case ('WATER-CONTENT')
              v = this%uzfobj%get_water_content_at_depth(n, obsrv%obsDepth)
            case default
              errmsg = 'Unrecognized observation type: ' // trim(obsrv%ObsTypeId)
              call store_error(errmsg)
          end select
          call this%obs%SaveOneSimval(obsrv, v)
        end do
      end do
      !
      ! -- write summary of error messages
      if (count_errors() > 0) then
        call this%parser%StoreErrorUnit()
        call ustop()
      end if
    end if
    !
    ! -- return
    return
  end subroutine uzf_bd_obs
!
  subroutine uzf_rp_obs(this)
    use TdisModule, only: kper
    ! -- dummy
    class(UzfType), intent(inout) :: this
    ! -- local
    integer(I4B) :: i
    integer(I4B) :: j
    integer(I4B) :: n
    integer(I4B) :: nn
    integer(I4B) :: iuzid
    real(DP) :: obsdepth
    real(DP) :: dmax
    character(len=LENBOUNDNAME) :: bname
    class(ObserveType),   pointer :: obsrv => null()
    ! --------------------------------------------------------------------------
    ! -- formats
60  format('Invalid node number in OBS input: ', i0)
    !
    ! -- process each package observation
    !    only done the first stress period since boundaries are fixed
    !    for the simulation
    if (kper == 1) then
      do i = 1, this%obs%npakobs
        obsrv => this%obs%pakobs(i)%obsrv
        !
        ! -- get node number 1
        nn = obsrv%NodeNumber
        if (nn == NAMEDBOUNDFLAG) then
          bname = obsrv%FeatureName
          !
          ! -- Observation location(s) is(are) based on a boundary name.
          !    Iterate through all boundaries to identify and store
          !    corresponding index(indices) in bound array.
          do j = 1, this%nodes
            if (this%boundname(j) == bname) then
              obsrv%BndFound = .true.
              obsrv%CurrentTimeStepEndValue = DZERO
              call obsrv%AddObsIndex(j)
              if (obsrv%indxbnds_count == 1) then
                !
                ! -- Define intPak1 so that obs_theta is stored (for first uzf
                !    cell if multiple cells share the same boundname).
                obsrv%intPak1 = j
              endif
            endif
          enddo
        else
          !
          ! -- get node number
          nn = obsrv%NodeNumber
          !
          ! -- put nn (a value meaningful only to UZF) in intPak1
          obsrv%intPak1 = nn
          ! -- check that node number is valid; call store_error if not
          if (nn < 1 .or. nn > this%nodes) then
            write (errmsg, 60) nn
            call store_error(errmsg)
          else
            obsrv%BndFound = .true.
          endif
          obsrv%CurrentTimeStepEndValue = DZERO
          call obsrv%AddObsIndex(nn)
        end if
        !
        ! -- catch non-cumulative observation assigned to observation defined
        !    by a boundname that is assigned to more than one element
        if (obsrv%ObsTypeId == 'WATER-CONTENT') then
          n = obsrv%indxbnds_count
          if (n /= 1) then
            write (errmsg, '(a,3(1x,a))')                                        &
              trim(adjustl(obsrv%ObsTypeId)), 'for observation',                 &
              trim(adjustl(obsrv%Name)),                                         &
              'must be assigned to a UZF cell with a unique boundname.'
            call store_error(errmsg)
            call ustop()
          end if
          !
          ! -- check WATER-CONTENT depth
          obsdepth = obsrv%Obsdepth
          !
          ! -- put obsdepth (a value meaningful only to UZF) in dblPak1
          obsrv%dblPak1 = obsdepth
          !
          ! -- determine maximum cell depth
          ! -- This is presently complicated for landflag = 1 cells and surfdep
          !    greater than zero.  In this case, celtop is gwftop - surfdep.
          iuzid = obsrv%intPak1
          dmax = this%uzfobj%celtop(iuzid) - this%uzfobj%celbot(iuzid)
          ! -- check that obs depth is valid; call store_error if not
          ! -- need to think about a way to put bounds on this depth
          if (obsdepth < DZERO .or. obsdepth > dmax) then
            write (errmsg, '(a,3(1x,a),1x,g0,1x,a,1x,g0,a)')                       &
              trim(adjustl(obsrv%ObsTypeId)), 'for observation',                   &
              trim(adjustl(obsrv%Name)), 'specified depth (', obsdepth,            &
              ') must be between 0.0 and ', dmax, '.'
            call store_error(errmsg)
          endif
        else
          do j = 1, obsrv%indxbnds_count
            nn =  obsrv%indxbnds(j)
            if (nn < 1 .or. nn > this%maxbound) then
              write (errmsg, '(a,2(1x,a),1x,i0,1x,a,1x,i0,a)')                     &
                trim(adjustl(obsrv%ObsTypeId)), 'uzfno must be greater than 0 ',   &
                'and less than or equal to', this%maxbound,                        &
                '(specified value is ', nn, ').'
              call store_error(errmsg)
            end if
          end do
        end if
      end do
      !
      ! -- evaluate if there are any observation errors
      if (count_errors() > 0) then
        call store_error_unit(this%inunit)
        call ustop()
      end if
    end if
    !
    return
  end subroutine uzf_rp_obs
  !
  ! -- Procedures related to observations (NOT type-bound)
  subroutine uzf_process_obsID(obsrv, dis, inunitobs, iout)
    ! -- This procedure is pointed to by ObsDataType%ProcesssIdPtr. It processes
    !    the ID string of an observation definition for UZF-package observations.
    ! -- dummy
    type(ObserveType),      intent(inout) :: obsrv
    class(DisBaseType), intent(in)    :: dis
    integer(I4B),            intent(in)    :: inunitobs
    integer(I4B),            intent(in)    :: iout
    ! -- local
    integer(I4B) :: n, nn
    real(DP) :: obsdepth
    integer(I4B) :: icol, istart, istop, istat
    real(DP) :: r
    character(len=LINELENGTH) :: strng
    ! formats
 30 format(i10)
    !
    strng = obsrv%IDstring
    ! -- Extract node number from strng and store it.
    !    If 1st item is not an integer(I4B), it should be a
    !    feature name--deal with it.
    icol = 1
    ! -- get node number
    call urword(strng, icol, istart, istop, 1, n, r, iout, inunitobs)
    read (strng(istart:istop), 30, iostat=istat) nn
    if (istat==0) then
      ! -- store uzf node number (NodeNumber)
      obsrv%NodeNumber = nn
    else
      ! Integer can't be read from strng; it's presumed to be a boundary
      ! name (already converted to uppercase)
      obsrv%FeatureName = strng(istart:istop)
      ! -- Observation may require summing rates from multiple boundaries,
      !    so assign NodeNumber as a value that indicates observation
      !    is for a named boundary or group of boundaries.
      obsrv%NodeNumber = NAMEDBOUNDFLAG
    endif
    !
    ! -- for soil water observation, store depth
    if (obsrv%ObsTypeId=='WATER-CONTENT' ) then
      call urword(strng, icol, istart, istop, 3, n, r, iout, inunitobs)
      obsdepth = r
      ! -- store observations depth
      obsrv%Obsdepth = obsdepth
    endif
    !
    return
  end subroutine uzf_process_obsID

  subroutine uzf_allocate_scalars(this)
! ******************************************************************************
! allocate_scalars -- allocate scalar members
! ******************************************************************************
!
!    SPECIFICATIONS:
! ------------------------------------------------------------------------------
    ! -- modules

    use MemoryManagerModule, only: mem_allocate
    ! -- dummy
    class(UzfType) :: this
! ------------------------------------------------------------------------------
    !
    ! -- call standard BndType allocate scalars
    call this%BndType%allocate_scalars()
    !
    ! -- allocate uzf specific scalars
    call mem_allocate(this%iprwcont, 'IPRWCONT', this%memoryPath)
    call mem_allocate(this%iwcontout, 'IWCONTOUT', this%memoryPath)
    call mem_allocate(this%ibudgetout, 'IBUDGETOUT', this%memoryPath)
    call mem_allocate(this%ipakcsv, 'IPAKCSV', this%memoryPath)
    call mem_allocate(this%ntrail, 'NTRAIL', this%memoryPath)
    call mem_allocate(this%nsets, 'NSETS', this%memoryPath)
    call mem_allocate(this%nodes, 'NODES', this%memoryPath)
    call mem_allocate(this%istocb, 'ISTOCB', this%memoryPath)
    call mem_allocate(this%nwav, 'NWAV', this%memoryPath)
    call mem_allocate(this%outunitbud, 'OUTUNITBUD', this%memoryPath)
    call mem_allocate(this%totfluxtot, 'TOTFLUXTOT', this%memoryPath)
    call mem_allocate(this%bditems, 'BDITEMS', this%memoryPath)
    call mem_allocate(this%nbdtxt, 'NBDTXT', this%memoryPath)
    call mem_allocate(this%issflag, 'ISSFLAG', this%memoryPath)
    call mem_allocate(this%issflagold, 'ISSFLAGOLD', this%memoryPath)
    call mem_allocate(this%readflag, 'READFLAG', this%memoryPath)
    call mem_allocate(this%iseepflag, 'ISEEPFLAG', this%memoryPath)
    call mem_allocate(this%imaxcellcnt, 'IMAXCELLCNT', this%memoryPath)
    call mem_allocate(this%ietflag, 'IETFLAG', this%memoryPath)
    call mem_allocate(this%igwetflag, 'IGWETFLAG', this%memoryPath)
    call mem_allocate(this%iuzf2uzf, 'IUZF2UZF', this%memoryPath)
    call mem_allocate(this%cbcauxitems, 'CBCAUXITEMS', this%memoryPath)

    call mem_allocate(this%iconvchk, 'ICONVCHK', this%memoryPath)
    !
    ! -- initialize scalars
    this%iprwcont = 0
    this%iwcontout = 0
    this%ibudgetout = 0
    this%ipakcsv = 0
    this%istocb = 0
    this%bditems = 7
    this%nbdtxt = 5
    this%issflag = 0
    this%issflagold = 0
    this%ietflag = 0
    this%igwetflag = 0
    this%iseepflag = 0
    this%imaxcellcnt = 0
    this%iuzf2uzf = 0
    this%cbcauxitems = 1
    this%imover = 0
    !
    ! -- convergence check
    this%iconvchk = 1
    !
    ! -- return
    return
  end subroutine uzf_allocate_scalars
!
  subroutine uzf_da(this)
! ******************************************************************************
! uzf_da -- Deallocate objects
! ******************************************************************************
!
!    SPECIFICATIONS:
! ------------------------------------------------------------------------------
    use MemoryManagerModule, only: mem_deallocate
    ! -- dummy
    class(UzfType) :: this
    ! -- locals
    ! -- format
! ------------------------------------------------------------------------------
    !
    ! -- deallocate uzf objects
    call this%uzfobj%dealloc()
    call this%uzfobjwork%dealloc()

    nullify(this%uzfobj)
    call this%budobj%budgetobject_da()
    deallocate(this%budobj)
    nullify(this%budobj)
    !
    ! -- character arrays
    deallocate(this%bdtxt)
    deallocate(this%cauxcbc)
    deallocate(this%uzfname)
    !
    ! -- package csv table
    if (this%ipakcsv > 0) then
      call this%pakcsvtab%table_da()
      deallocate(this%pakcsvtab)
      nullify(this%pakcsvtab)
    end if
    !
    ! -- deallocate scalars
    call mem_deallocate(this%iprwcont)
    call mem_deallocate(this%iwcontout)
    call mem_deallocate(this%ibudgetout)
    call mem_deallocate(this%ipakcsv)
    call mem_deallocate(this%ntrail)
    call mem_deallocate(this%nsets)
    call mem_deallocate(this%nodes)
    call mem_deallocate(this%istocb)
    call mem_deallocate(this%nwav)
    call mem_deallocate(this%outunitbud)
    call mem_deallocate(this%totfluxtot)
    call mem_deallocate(this%bditems)
    call mem_deallocate(this%nbdtxt)
    call mem_deallocate(this%issflag)
    call mem_deallocate(this%issflagold)
    call mem_deallocate(this%readflag)
    call mem_deallocate(this%iseepflag)
    call mem_deallocate(this%imaxcellcnt)
    call mem_deallocate(this%ietflag)
    call mem_deallocate(this%igwetflag)
    call mem_deallocate(this%iuzf2uzf)
    call mem_deallocate(this%cbcauxitems)
    !
    ! -- convergence check
    call mem_deallocate(this%iconvchk)
    !
    ! -- deallocate arrays
    call mem_deallocate(this%igwfnode)
    call mem_deallocate(this%appliedinf)
    call mem_deallocate(this%rejinf)
    call mem_deallocate(this%rejinf0)
    call mem_deallocate(this%rejinftomvr)
    call mem_deallocate(this%infiltration)
    call mem_deallocate(this%gwet)
    call mem_deallocate(this%uzet)
    call mem_deallocate(this%gwd)
    call mem_deallocate(this%gwd0)
    call mem_deallocate(this%gwdtomvr)
    call mem_deallocate(this%rch)
    call mem_deallocate(this%rch0)
    call mem_deallocate(this%qsto)
    call mem_deallocate(this%deriv)
    call mem_deallocate(this%qauxcbc)
    call mem_deallocate(this%watercontent)
    !
    ! -- deallocate integer arrays
    call mem_deallocate(this%ia)
    call mem_deallocate(this%ja)
    !
    ! -- deallocate timeseries aware variables
    call mem_deallocate(this%sinf)
    call mem_deallocate(this%pet)
    call mem_deallocate(this%extdp)
    call mem_deallocate(this%extwc)
    call mem_deallocate(this%ha)
    call mem_deallocate(this%hroot)
    call mem_deallocate(this%rootact)
    call mem_deallocate(this%uauxvar)
    !
    ! -- Parent object
    call this%BndType%bnd_da()
    !
    ! -- Return
    return
  end subroutine uzf_da

  subroutine uzf_setup_budobj(this)
! ******************************************************************************
! uzf_setup_budobj -- Set up the budget object that stores all the uzf flows
!   The terms listed here must correspond in number and order to the ones 
!   listed in the uzf_fill_budobj routine.
! ******************************************************************************
!
!    SPECIFICATIONS:
! ------------------------------------------------------------------------------
    ! -- modules
    use ConstantsModule, only: LENBUDTXT
    ! -- dummy
    class(UzfType) :: this
    ! -- local
    integer(I4B) :: nbudterm
    integer(I4B) :: maxlist, naux
    integer(I4B) :: idx
    integer(I4B) :: nlen
    integer(I4B) :: n, n1, n2
    integer(I4B) :: ivertflag
    real(DP) :: q
    character(len=LENBUDTXT) :: text
    character(len=LENBUDTXT), dimension(1) :: auxtxt
! ------------------------------------------------------------------------------
    !
    ! -- Determine the number of uzf to uzf connections
    nlen = 0
    do n = 1, this%nodes
      ivertflag = this%uzfobj%ivertcon(n)
      if (ivertflag > 0) then
        nlen = nlen + 1
      end if
    end do
    !
    ! -- Determine the number of uzf budget terms. These are fixed for 
    !    the simulation and cannot change.  This includes FLOW-JA-FACE
    !    so they can be written to the binary budget files, but these internal
    !    flows are not included as part of the budget table.
    nbudterm = 4
    if (nlen > 0) nbudterm = nbudterm + 1
    if (this%ietflag /= 0) nbudterm = nbudterm + 1
    if (this%imover == 1) nbudterm = nbudterm + 2
    if (this%naux > 0) nbudterm = nbudterm + 1
    !
    ! -- set up budobj
    call budgetobject_cr(this%budobj, this%packName)
    call this%budobj%budgetobject_df(this%maxbound, nbudterm, 0, 0)
    idx = 0
    !
    ! -- Go through and set up each budget term
    text = '    FLOW-JA-FACE'
    if (nlen > 0) then
      idx = idx + 1
      maxlist = nlen * 2
      naux = 1
      auxtxt(1) = '       FLOW-AREA'
      call this%budobj%budterm(idx)%initialize(text, &
                                               this%name_model, &
                                               this%packName, &
                                               this%name_model, &
                                               this%packName, &
                                               maxlist, .false., .false., &
                                               naux, auxtxt, ordered_id1=.false.)
      !
      ! -- store connectivity
      call this%budobj%budterm(idx)%reset(nlen * 2)
      q = DZERO
      do n = 1, this%nodes
        ivertflag = this%uzfobj%ivertcon(n)
        if (ivertflag > 0) then
          n1 = n
          n2 = ivertflag
          call this%budobj%budterm(idx)%update_term(n1, n2, q)
          call this%budobj%budterm(idx)%update_term(n2, n1, -q)
        end if
      end do
    end if
    !
    ! -- 
    text = '             GWF'
    idx = idx + 1
    maxlist = this%nodes 
    naux = 1
    auxtxt(1) = '       FLOW-AREA'
    call this%budobj%budterm(idx)%initialize(text, &
                                             this%name_model, &
                                             this%packName, &
                                             this%name_model, &
                                             this%name_model, &
                                             maxlist, .false., .true., &
                                             naux, auxtxt)
    call this%budobj%budterm(idx)%reset(this%nodes)
    q = DZERO
    do n = 1, this%nodes
      n2 = this%igwfnode(n)
      call this%budobj%budterm(idx)%update_term(n, n2, q)
    end do
    !
    ! -- 
    text = '    INFILTRATION'
    idx = idx + 1
    maxlist = this%nodes
    naux = 0
    call this%budobj%budterm(idx)%initialize(text, &
                                             this%name_model, &
                                             this%packName, &
                                             this%name_model, &
                                             this%packName, &
                                             maxlist, .false., .false., &
                                             naux)
    !
    ! -- 
    text = '         REJ-INF'
    idx = idx + 1
    maxlist = this%nodes
    naux = 0
    call this%budobj%budterm(idx)%initialize(text, &
                                             this%name_model, &
                                             this%packName, &
                                             this%name_model, &
                                             this%packName, &
                                             maxlist, .false., .false., &
                                             naux)
    !
    ! -- 
    text = '            UZET'
    if (this%ietflag /= 0) then
      idx = idx + 1
      maxlist = this%maxbound
      naux = 0
      call this%budobj%budterm(idx)%initialize(text, &
                                               this%name_model, &
                                               this%packName, &
                                               this%name_model, &
                                               this%packName, &
                                               maxlist, .false., .false., &
                                               naux)
    end if
    !
    ! -- 
    text = '         STORAGE'
    idx = idx + 1
    maxlist = this%nodes
    naux = 1
    auxtxt(1) = '          VOLUME'
    call this%budobj%budterm(idx)%initialize(text, &
                                             this%name_model, &
                                             this%packName, &
                                             this%name_model, &
                                             this%packName, &
                                             maxlist, .false., .false., &
                                             naux, auxtxt)
    !
    ! -- 
    if (this%imover == 1) then
      !
      ! -- 
      text = '        FROM-MVR'
      idx = idx + 1
      maxlist = this%nodes
      naux = 0
      call this%budobj%budterm(idx)%initialize(text, &
                                               this%name_model, &
                                               this%packName, &
                                               this%name_model, &
                                               this%packName, &
                                               maxlist, .false., .false., &
                                               naux)
      !
      ! -- 
      text = '  REJ-INF-TO-MVR'
      idx = idx + 1
      maxlist = this%nodes
      naux = 0
      call this%budobj%budterm(idx)%initialize(text, &
                                               this%name_model, &
                                               this%packName, &
                                               this%name_model, &
                                               this%packName, &
                                               maxlist, .false., .false., &
                                               naux)
    end if
    !
    ! -- 
    naux = this%naux
    if (naux > 0) then
      !
      ! -- 
      text = '       AUXILIARY'
      idx = idx + 1
      maxlist = this%maxbound
      call this%budobj%budterm(idx)%initialize(text, &
                                               this%name_model, &
                                               this%packName, &
                                               this%name_model, &
                                               this%packName, &
                                               maxlist, .false., .false., &
                                               naux, this%auxname)
    end if
    !
    ! -- if uzf flow for each reach are written to the listing file
    if (this%iprflow /= 0) then
      call this%budobj%flowtable_df(this%iout, cellids='GWF')
    end if
    !
    ! -- return
    return
    
  end subroutine uzf_setup_budobj

  subroutine uzf_fill_budobj(this)
! ******************************************************************************
! uzf_fill_budobj -- copy flow terms into this%budobj
! ******************************************************************************
!
!    SPECIFICATIONS:
! ------------------------------------------------------------------------------
    ! -- modules
    ! -- dummy
    class(UzfType) :: this
    ! -- local
    integer(I4B) :: naux
    integer(I4B) :: nlen
    integer(I4B) :: ivertflag
    integer(I4B) :: n, n1, n2
    integer(I4B) :: idx
    real(DP) :: q
    real(DP) :: a
    real(DP) :: top
    real(DP) :: bot
    real(DP) :: thick
    real(DP) :: fm
    real(DP) :: v
    ! -- formats
! -----------------------------------------------------------------------------
    !
    ! -- initialize counter
    idx = 0
    !
    ! -- FLOW JA FACE
    nlen = 0
    do n = 1, this%nodes
      ivertflag = this%uzfobj%ivertcon(n)
      if ( ivertflag > 0 ) then
        nlen = nlen + 1
      end if
    end do
    if (nlen > 0) then
      idx = idx + 1
      call this%budobj%budterm(idx)%reset(nlen * 2)
      do n = 1, this%nodes
        ivertflag = this%uzfobj%ivertcon(n)
        if (ivertflag > 0) then
          a = this%uzfobj%uzfarea(n)
          q = this%uzfobj%surfluxbelow(n) * a
          this%qauxcbc(1) = a
          if (q > DZERO) then
            q = -q
          end if
          n1 = n
          n2 = ivertflag
          call this%budobj%budterm(idx)%update_term(n1, n2, q, this%qauxcbc)
          call this%budobj%budterm(idx)%update_term(n2, n1, -q, this%qauxcbc)
        end if
      end do
    end if
    !
    ! -- GWF (LEAKAGE)
    idx = idx + 1
    call this%budobj%budterm(idx)%reset(this%nodes)
    do n = 1, this%nodes
      this%qauxcbc(1) = this%uzfobj%uzfarea(n)
      n2 = this%igwfnode(n)
      q = -this%rch(n)
      call this%budobj%budterm(idx)%update_term(n, n2, q, this%qauxcbc)
    end do
    !
    ! -- INFILTRATION
    idx = idx + 1
    call this%budobj%budterm(idx)%reset(this%nodes)
    do n = 1, this%nodes
      q = this%appliedinf(n)
      call this%budobj%budterm(idx)%update_term(n, n, q)
    end do
    !
    ! -- REJECTED INFILTRATION
    idx = idx + 1
    call this%budobj%budterm(idx)%reset(this%nodes)
    do n = 1, this%nodes
      q = this%rejinf(n)
      if (q > DZERO) then
        q = -q
      end if
      call this%budobj%budterm(idx)%update_term(n, n, q)
    end do
    !
    ! -- UNSATURATED EVT
    if (this%ietflag /= 0) then
      idx = idx + 1
      call this%budobj%budterm(idx)%reset(this%nodes)
      do n = 1, this%nodes
        q = this%uzet(n)
        if (q > DZERO) then
          q = -q
        end if
        call this%budobj%budterm(idx)%update_term(n, n, q)
      end do
    end if
    !
    ! -- STORAGE
    idx = idx + 1
    call this%budobj%budterm(idx)%reset(this%nodes)
    do n = 1, this%nodes
      q = -this%qsto(n)
      top = this%uzfobj%celtop(n)
      bot = this%uzfobj%watab(n)
      thick = top - bot
      if (thick > DZERO) then
        fm = this%uzfobj%unsat_stor(n, thick)
        v = fm * this%uzfobj%uzfarea(n)
      else
        v = DZERO
      end if
      this%qauxcbc(1) = v
      call this%budobj%budterm(idx)%update_term(n, n, q, this%qauxcbc)
    end do
    !
    ! -- MOVER
    if (this%imover == 1) then
      !
      ! -- FROM MOVER
      idx = idx + 1
      call this%budobj%budterm(idx)%reset(this%nodes)
      do n = 1, this%nodes
        q = this%pakmvrobj%get_qfrommvr(n)
        call this%budobj%budterm(idx)%update_term(n, n, q)
      end do
      !
      ! -- REJ-INF-TO-MVR
      idx = idx + 1
      call this%budobj%budterm(idx)%reset(this%nodes)
      do n = 1, this%nodes
        q = this%rejinftomvr(n)
        if (q > DZERO) then
          q = -q
        end if
        call this%budobj%budterm(idx)%update_term(n, n, q)
      end do
      
    end if
    !
    ! -- AUXILIARY VARIABLES
    naux = this%naux
    if (naux > 0) then
      idx = idx + 1
      call this%budobj%budterm(idx)%reset(this%nodes)
      do n = 1, this%nodes
        q = DZERO
        call this%budobj%budterm(idx)%update_term(n, n, q, this%auxvar(:, n))
      end do
    end if
    !
    ! --Terms are filled, now accumulate them for this time step
    call this%budobj%accumulate_terms()
    !
    ! -- return
    return
  end subroutine uzf_fill_budobj

end module UzfModule<|MERGE_RESOLUTION|>--- conflicted
+++ resolved
@@ -78,30 +78,13 @@
     integer(I4B), pointer                               :: igwetflag    => null()
     integer(I4B), pointer                               :: iseepflag    => null()
     integer(I4B), pointer                               :: imaxcellcnt  => null()
-<<<<<<< HEAD
     integer(I4B), pointer                               :: iuzf2uzf     => null()
-=======
-    integer(I4B), dimension(:), pointer, contiguous     :: igwfnode     => null()
-    real(DP), dimension(:), pointer, contiguous         :: appliedinf   => null()
-    real(DP), dimension(:), pointer, contiguous         :: rejinf       => null()
-    real(DP), dimension(:), pointer, contiguous         :: rejinf0      => null()
-    real(DP), dimension(:), pointer, contiguous         :: rejinftomvr  => null()
-    real(DP), dimension(:), pointer, contiguous         :: infiltration => null()
-    real(DP), dimension(:), pointer, contiguous         :: gwet         => null()
-    real(DP), dimension(:), pointer, contiguous         :: uzet         => null()
-    real(DP), dimension(:), pointer, contiguous         :: gwd          => null()
-    real(DP), dimension(:), pointer, contiguous         :: gwd0         => null()
-    real(DP), dimension(:), pointer, contiguous         :: gwdtomvr     => null()
-    real(DP), dimension(:), pointer, contiguous         :: rch          => null()
-    real(DP), dimension(:), pointer, contiguous         :: rch0         => null()
-    real(DP), dimension(:), pointer, contiguous         :: qsto         => null()
-    integer(I4B), pointer                               :: iuzf2uzf     => null()
-    !
->>>>>>> 9d4278f3
+    !
     ! -- integer vectors
     integer(I4B), dimension(:), pointer, contiguous     :: igwfnode     => null()
     integer(I4B), dimension(:), pointer, contiguous     :: ia => null()
     integer(I4B), dimension(:), pointer, contiguous     :: ja => null()
+    !   
     ! -- double precision output vectors
     real(DP), dimension(:), pointer, contiguous         :: appliedinf   => null()
     real(DP), dimension(:), pointer, contiguous         :: rejinf       => null()
@@ -1446,13 +1429,10 @@
       end if
       this%gwd(i) = q
       !
-<<<<<<< HEAD
       ! -- set mean water contents for cells
       !    analogous to what NWT writes to the linker file for MT3D
       this%watercontent(i) = this%uzfobj%get_water_content(i)
       !
-=======
->>>>>>> 9d4278f3
       ! -- calculate and store remaining budget terms
       this%gwet(i) = this%uzfobj%gwet(i)
       this%uzet(i) = this%uzfobj%etact(i) * this%uzfobj%uzfarea(i) / delt
