<<<<<<< HEAD
! -- Uzf module
module UzfModule

  use KindModule, only: DP, I4B
  use ArrayHandlersModule, only: ExpandArray
  use ConstantsModule, only: DZERO, DEM6, DEM4, DEM2, DEM1, DHALF,              &
                             DONE, DHUNDRED,                                    &
                             LINELENGTH, LENFTYPE, LENPACKAGENAME,              &
                             LENBOUNDNAME, LENBUDTXT, DNODATA,                  &
                             NAMEDBOUNDFLAG, MAXCHARLEN,                        &
                             DHNOFLO, DHDRY,                                    &
                             TABLEFT, TABCENTER, TABRIGHT,                      &
                             TABSTRING, TABUCSTRING, TABINTEGER, TABREAL
  use MemoryTypeModule, only: MemoryTSType
  use MemoryManagerModule, only: mem_allocate, mem_reallocate, mem_setptr,      &
                                 mem_deallocate
  use SparseModule, only: sparsematrix
  use BndModule, only: BndType
  use UzfCellGroupModule, only: UzfCellGroupType
  use BudgetObjectModule, only: BudgetObjectType, budgetobject_cr
  use BaseDisModule, only: DisBaseType
  use ObserveModule, only: ObserveType
  use ObsModule, only: ObsType
  use InputOutputModule, only: URWORD, UWWORD
  use SimModule, only: count_errors, store_error, ustop, store_error_unit
  use BlockParserModule, only: BlockParserType

  implicit none

  character(len=LENFTYPE)       :: ftype = 'UZF'
  character(len=LENPACKAGENAME) :: text  = '       UZF CELLS' 

  private
  public :: uzf_create
  public :: UzfType

  type, extends(BndType) :: UzfType
    ! output integers
    integer(I4B), pointer :: iprwcont => null()
    integer(I4B), pointer :: iwcontout => null()
    integer(I4B), pointer :: ibudgetout => null()
    !
    type(BudgetObjectType), pointer                    :: budobj      => null()
    integer(I4B), pointer                              :: bditems     => null()  !number of budget items
    integer(I4B), pointer                              :: nbdtxt      => null()  !number of budget text items
    character(len=LENBUDTXT), dimension(:), pointer,                            &
                              contiguous               :: bdtxt       => null()  !budget items written to cbc file
    character(len=LENBOUNDNAME), dimension(:), pointer,                         &
                                 contiguous :: uzfname => null()
    type(UzfCellGroupType), pointer                    :: uzfobj      => null()  !uzf kinematic object
    !
    ! -- pointer to gwf variables
    integer(I4B), pointer                                  :: gwfiss      => null()
    real(DP), dimension(:), pointer, contiguous            :: gwftop      => null()
    real(DP), dimension(:), pointer, contiguous            :: gwfbot      => null()
    real(DP), dimension(:), pointer, contiguous            :: gwfarea     => null()
    real(DP), dimension(:), pointer, contiguous            :: gwfhcond    => null()
    !
    ! -- uzf data
    integer(I4B), pointer                                   :: ntrail       => null()
    integer(I4B), pointer                                   :: nsets        => null()
    integer(I4B), pointer                                   :: nwav         => null()
    integer(I4B), pointer                                   :: nodes        => null()
    integer(I4B), pointer                                   :: nper         => null()
    integer(I4B), pointer                                   :: nstp         => null()
    integer(I4B), pointer                                   :: readflag     => null()
    integer(I4B), pointer                                   :: outunitbud   => null()
    integer(I4B), pointer                                   :: ietflag      => null()
    integer(I4B), pointer                                   :: igwetflag    => null()
    integer(I4B), pointer                                   :: iseepflag    => null()
    integer(I4B), pointer                                   :: imaxcellcnt  => null()
    integer(I4B), dimension(:), pointer, contiguous         :: mfcellid     => null()
    real(DP), dimension(:), pointer, contiguous             :: appliedinf   => null()
    real(DP), dimension(:), pointer, contiguous             :: rejinf       => null()
    real(DP), dimension(:), pointer, contiguous             :: rejinf0      => null()
    real(DP), dimension(:), pointer, contiguous             :: rejinftomvr  => null()
    real(DP), dimension(:), pointer, contiguous             :: infiltration => null()
    real(DP), dimension(:), pointer, contiguous             :: recharge     => null()
    real(DP), dimension(:), pointer, contiguous             :: gwet         => null()
    real(DP), dimension(:), pointer, contiguous             :: uzet         => null()
    real(DP), dimension(:), pointer, contiguous             :: gwd          => null()
    real(DP), dimension(:), pointer, contiguous             :: gwd0         => null()
    real(DP), dimension(:), pointer, contiguous             :: gwdtomvr     => null()
    real(DP), dimension(:), pointer, contiguous             :: rch          => null()
    real(DP), dimension(:), pointer, contiguous             :: rch0         => null()
    real(DP), dimension(:), pointer, contiguous             :: qsto         => null()
    integer(I4B), pointer                                   :: iuzf2uzf     => null()
    !
    ! -- integer vectors
    integer(I4B), dimension(:), pointer, contiguous :: ia => null()
    integer(I4B), dimension(:), pointer, contiguous :: ja => null()
    !
    ! -- timeseries aware variables
    type (MemoryTSType), dimension(:), pointer, contiguous :: sinf => null()
    type (MemoryTSType), dimension(:), pointer, contiguous :: pet => null()
    type (MemoryTSType), dimension(:), pointer, contiguous :: extdp => null()
    type (MemoryTSType), dimension(:), pointer, contiguous :: extwc => null()
    type (MemoryTSType), dimension(:), pointer, contiguous :: ha => null()
    type (MemoryTSType), dimension(:), pointer, contiguous :: hroot => null()
    type (MemoryTSType), dimension(:), pointer, contiguous :: rootact => null()
    type (MemoryTSType), dimension(:), pointer, contiguous :: lauxvar => null()
    !
    ! -- convergence check
    integer(I4B), pointer  :: iconvchk    => null()
    !
    ! formulate variables
    real(DP), dimension(:), pointer, contiguous            :: deriv       => null()
    !
    ! budget variables
    real(DP), pointer                          :: totfluxtot  => null()
    real(DP), pointer                          :: infilsum    => null()
    real(DP), pointer                          :: rechsum     => null()
    real(DP), pointer                          :: delstorsum  => null()
    real(DP), pointer                          :: uzetsum     => null()
    real(DP), pointer                          :: vfluxsum    => null()
    integer(I4B), pointer                      :: issflag     => null()
    integer(I4B), pointer                      :: issflagold  => null()
    integer(I4B), pointer                      :: istocb      => null()
    !
    ! -- uzf cbc budget items
    integer(I4B), pointer :: cbcauxitems => NULL()
    character(len=16), dimension(:), pointer, contiguous :: cauxcbc => NULL()
    real(DP), dimension(:), pointer, contiguous :: qauxcbc => null()
    !
    ! -- observations
    real(DP), dimension(:), pointer, contiguous            :: obs_theta   => null()
    real(DP), dimension(:), pointer, contiguous            :: obs_depth   => null()
    integer(I4B), dimension(:), pointer, contiguous        :: obs_num     => null()

  contains

    procedure :: uzf_allocate_arrays
    procedure :: uzf_allocate_scalars
    procedure :: bnd_options => uzf_options
    procedure :: read_dimensions => uzf_readdimensions
    procedure :: bnd_ar => uzf_ar
    procedure :: bnd_rp => uzf_rp
    procedure :: bnd_ad => uzf_ad
    procedure :: bnd_cf => uzf_cf
    procedure :: bnd_cc => uzf_cc
    procedure :: bnd_bd => uzf_bd
    procedure :: bnd_ot => uzf_ot
    procedure :: bnd_fc => uzf_fc
    procedure :: bnd_fn => uzf_fn
    procedure :: bnd_da => uzf_da
    procedure :: define_listlabel
    !
    ! -- methods for observations
    procedure, public :: bnd_obs_supported => uzf_obs_supported
    procedure, public :: bnd_df_obs => uzf_df_obs
    procedure, public :: bnd_rp_obs => uzf_rp_obs
    procedure, private :: uzf_bd_obs
    !
    ! -- methods specific for uzf
    procedure, private :: uzf_solve
    procedure, private :: read_cell_properties
    procedure, private :: print_cell_properties
    procedure, private :: findcellabove
    procedure, private :: check_cell_area
    !
    ! -- budget
    procedure, private :: uzf_setup_budobj
    procedure, private :: uzf_fill_budobj
    
  end type UzfType

contains

  subroutine uzf_create(packobj, id, ibcnum, inunit, iout, namemodel, pakname)
! ******************************************************************************
! uzf_create -- Create a New UZF Package
! Subroutine: (1) create new-style package
!             (2) point packobj to the new package
! ******************************************************************************
!
!    SPECIFICATIONS:
! ------------------------------------------------------------------------------
    ! -- modules
    use MemoryManagerModule, only: mem_allocate
    ! -- dummy
    class(BndType), pointer :: packobj
    integer(I4B),intent(in) :: id
    integer(I4B),intent(in) :: ibcnum
    integer(I4B),intent(in) :: inunit
    integer(I4B),intent(in) :: iout
    character(len=*), intent(in) :: namemodel
    character(len=*), intent(in) :: pakname
    ! -- local
    type(UzfType), pointer :: uzfobj
! ------------------------------------------------------------------------------
    !
    ! -- allocate the object and assign values to object variables
    allocate(uzfobj)
    packobj => uzfobj
    !
    ! -- create name and origin
    call packobj%set_names(ibcnum, namemodel, pakname, ftype)
    packobj%text = text
    !
    ! -- allocate scalars
    call uzfobj%uzf_allocate_scalars()
    !
    ! -- initialize package
    call packobj%pack_initialize()
    !
    packobj%inunit = inunit
    packobj%iout = iout
    packobj%id = id
    packobj%ibcnum = ibcnum
    packobj%ncolbnd = 1
    packobj%iscloc = 0  ! not supported
    packobj%ictorigin = 'NPF'
    !
    ! -- return
    return
  end subroutine uzf_create

  subroutine uzf_ar(this)
! ******************************************************************************
! uzf_ar -- Allocate and Read
! ******************************************************************************
!
!    SPECIFICATIONS:
! ------------------------------------------------------------------------------
    ! -- modules
    use MemoryManagerModule, only: mem_allocate, mem_setptr, mem_reallocate
    ! -- dummy
    class(UzfType), intent(inout) :: this
    ! -- local
    integer(I4B) :: n, i
    real(DP) :: hgwf
! ------------------------------------------------------------------------------
    !
    call this%obs%obs_ar()
    !
    ! -- call standard BndType allocate scalars
    call this%BndType%allocate_arrays()
    !
    ! -- set pointers now that data is available
    call mem_setptr(this%gwfhcond, 'CONDSAT', trim(this%name_model)//' NPF')
    call mem_setptr(this%gwfiss, 'ISS', trim(this%name_model))
    !
    ! -- set boundname for each connection
    if (this%inamedbound /= 0) then
      do n = 1, this%nodes
        this%boundname(n) = this%uzfname(n)
      end do
    endif
    !
    ! -- copy mfcellid into nodelist and set water table
    do i = 1, this%nodes
      this%nodelist(i) = this%mfcellid(i)
      n = this%mfcellid(i)
      hgwf = this%xnew(n)
      call this%uzfobj%sethead(i, hgwf)
    end do
    !
    ! allocate space to store moisture content observations
    n = this%obs%npakobs
    if ( n > 0 ) then
      call mem_reallocate(this%obs_theta, n, 'OBS_THETA', this%origin)
      call mem_reallocate(this%obs_depth, n, 'OBS_DEPTH', this%origin)
      call mem_reallocate(this%obs_num, n, 'OBS_NUM', this%origin)
    end if
    !
    ! -- setup pakmvrobj
    if (this%imover /= 0) then
      allocate(this%pakmvrobj)
      call this%pakmvrobj%ar(this%maxbound, this%maxbound, this%origin)
    endif
    !
    ! -- return
    return
  end subroutine uzf_ar

  subroutine uzf_allocate_arrays(this)
! ******************************************************************************
! allocate_arrays -- allocate arrays used for uzf
! ******************************************************************************
!
!    SPECIFICATIONS:
! ------------------------------------------------------------------------------
    ! -- modules
    ! -- dummy
    class(UzfType),   intent(inout) :: this
    ! -- local
    integer (I4B) :: i
    integer (I4B) :: j
    integer (I4B) :: ipos
! ------------------------------------------------------------------------------
    !
    ! -- call standard BndType allocate scalars (now done from AR)
    !call this%BndType%allocate_arrays()
    !
    ! -- allocate uzf specific arrays
    call mem_allocate(this%mfcellid, this%nodes, 'MFCELLID', this%origin)
    call mem_allocate(this%appliedinf, this%nodes, 'APPLIEDINF', this%origin)
    call mem_allocate(this%rejinf, this%nodes, 'REJINF', this%origin)
    call mem_allocate(this%rejinf0, this%nodes, 'REJINF0', this%origin)
    call mem_allocate(this%rejinftomvr, this%nodes, 'REJINFTOMVR', this%origin)
    call mem_allocate(this%infiltration, this%nodes, 'INFILTRATION', this%origin)
    call mem_allocate(this%recharge, this%nodes, 'RECHARGE', this%origin)
    call mem_allocate(this%gwet, this%nodes, 'GWET', this%origin)
    call mem_allocate(this%uzet, this%nodes, 'UZET', this%origin)
    call mem_allocate(this%gwd, this%nodes, 'GWD', this%origin)
    call mem_allocate(this%gwd0, this%nodes, 'GWD0', this%origin)
    call mem_allocate(this%gwdtomvr, this%nodes, 'GWDTOMVR', this%origin)
    call mem_allocate(this%rch, this%nodes, 'RCH', this%origin)
    call mem_allocate(this%rch0, this%nodes, 'RCH0', this%origin)
    call mem_allocate(this%qsto, this%nodes, 'QSTO', this%origin)
    call mem_allocate(this%deriv, this%nodes, 'DERIV', this%origin)

    ! -- integer vectors
    call mem_allocate(this%ia, this%dis%nodes+1, 'IA', this%origin)
    call mem_allocate(this%ja, this%nodes, 'JA', this%origin)

    ! -- allocate timeseries aware variables
    call mem_allocate(this%sinf, this%nodes, 'SINF', this%origin)
    call mem_allocate(this%pet, this%nodes, 'PET', this%origin)
    call mem_allocate(this%extdp, this%nodes, 'EXDP', this%origin)
    call mem_allocate(this%extwc, this%nodes, 'EXTWC', this%origin)
    call mem_allocate(this%ha, this%nodes, 'HA', this%origin)
    call mem_allocate(this%hroot, this%nodes, 'HROOT', this%origin)
    call mem_allocate(this%rootact, this%nodes, 'ROOTACT', this%origin)
    call mem_allocate(this%lauxvar, this%naux*this%nodes, 'LAUXVAR', this%origin)

    ! -- initialize
    do i = 1, this%nodes
      this%appliedinf(i) = DZERO
      this%recharge(i) = DZERO
      this%rejinf(i) = DZERO
      this%rejinf0(i) = DZERO
      this%rejinftomvr(i) = DZERO
      this%gwet(i) = DZERO
      this%uzet(i) = DZERO
      this%gwd(i) = DZERO
      this%gwd0(i) = DZERO
      this%gwdtomvr(i) = DZERO
      this%rch(i) = DZERO
      this%rch0(i) = DZERO
      this%qsto(i) = DZERO
      this%deriv(i) = DZERO
      ! -- timeseries aware variables
      this%sinf(i)%name = ''
      this%pet(i)%name = ''
      this%extdp(i)%name = ''
      this%extwc(i)%name = ''
      this%ha(i)%name = ''
      this%hroot(i)%name = ''
      this%rootact(i)%name = ''
      this%sinf(i)%value = DZERO
      this%pet(i)%value = DZERO
      this%extdp(i)%value = DZERO
      this%extwc(i)%value = DZERO
      this%ha(i)%value = DZERO
      this%hroot(i)%value = DZERO
      this%rootact(i)%value = DZERO
      do j = 1, this%naux
        ipos = (i - 1) * this%naux + j
        this%lauxvar(ipos)%name = ''
        if (this%iauxmultcol > 0 .and. j == this%iauxmultcol) then
          this%lauxvar(ipos)%value = DONE
        else
          this%lauxvar(ipos)%value = DZERO
        end if
      end do
    end do
    !
    ! -- allocate and initialize character array for budget text
    allocate(this%bdtxt(this%nbdtxt))
    this%bdtxt(1) = '         UZF-INF'
    this%bdtxt(2) = '       UZF-GWRCH'
    this%bdtxt(3) = '         UZF-GWD'
    this%bdtxt(4) = '        UZF-GWET'
    this%bdtxt(5) = '  UZF-GWD TO-MVR'
    !
    ! -- allocate character array for aux budget text
    allocate(this%cauxcbc(this%cbcauxitems))
    allocate(this%uzfname(this%nodes))
    !
    ! -- allocate and initialize qauxcbc
    call mem_allocate(this%qauxcbc, this%cbcauxitems, 'QAUXCBC', this%origin)
    do i = 1, this%cbcauxitems
      this%qauxcbc(i) = DZERO
    end do
    !
    ! -- Allocate obs members
    call mem_allocate(this%obs_theta, 0, 'OBS_THETA', this%origin)
    call mem_allocate(this%obs_depth, 0, 'OBS_DEPTH', this%origin)
    call mem_allocate(this%obs_num, 0, 'OBS_NUM', this%origin)
    !
    ! -- return
    return
    end subroutine uzf_allocate_arrays
!

  subroutine uzf_options(this, option, found)
! ******************************************************************************
! uzf_options -- set options specific to UzfType
!
! uzf_options overrides BoundaryPackageType%child_class_options
! ******************************************************************************
!
!    SPECIFICATIONS:
! ------------------------------------------------------------------------------
    use ConstantsModule, only: DZERO
    use OpenSpecModule, only: access, form
    use SimModule, only: ustop, store_error
    use InputOutputModule, only: urword, getunit, openfile
    implicit none
    ! -- dummy
    class(uzftype),   intent(inout) :: this
    character(len=*), intent(inout) :: option
    logical,          intent(inout) :: found
    ! -- local
    character(len=MAXCHARLEN) :: fname, keyword
    ! -- formats
    character(len=*),parameter :: fmtnotfound= &
      "(4x, 'NO UZF OPTIONS WERE FOUND.')"
    character(len=*),parameter :: fmtet = &
      "(4x, 'ET WILL BE SIMULATED WITHIN UZ AND GW ZONES, WITH LINEAR ',  &
        &'GWET IF OPTION NOT SPECIFIED OTHERWISE.')"
    character(len=*),parameter :: fmtgwetlin = &
      "(4x, 'GROUNDWATER ET FUNCTION WILL BE LINEAR.')"
    character(len=*),parameter :: fmtgwetsquare = &
      "(4x, 'GROUNDWATER ET FUNCTION WILL BE SQUARE WITH SMOOTHING.')"
    character(len=*),parameter :: fmtgwseepout = &
      "(4x, 'GROUNDWATER DISCHARGE TO LAND SURFACE WILL BE SIMULATED.')"
    character(len=*),parameter :: fmtuzetwc = &
      "(4x, 'UNSATURATED ET FUNCTION OF WATER CONTENT.')"
    character(len=*),parameter :: fmtuzetae = &
      "(4x, 'UNSATURATED ET FUNCTION OF AIR ENTRY PRESSURE.')"
    character(len=*),parameter :: fmtuznlay = &
      "(4x, 'UNSATURATED FLOW WILL BE SIMULATED SEPARATELY IN EACH LAYER.')"
    character(len=*),parameter :: fmtuzfbin = &
      "(4x, 'UZF ', 1x, a, 1x, ' WILL BE SAVED TO FILE: ', a, /4x, 'OPENED ON UNIT: ', I7)"
    character(len=*),parameter :: fmtuzfopt = &
      "(4x, 'UZF ', a, ' VALUE (',g15.7,') SPECIFIED.')"

! ------------------------------------------------------------------------------
    !
    !
    select case (option)
      !case ('PRINT_WATER-CONTENT')
      !  this%iprwcont = 1
      !  write(this%iout,'(4x,a)') trim(adjustl(this%text))// &
      !    ' WATERCONTENT WILL BE PRINTED TO LISTING FILE.'
      !  found = .true.
      !case('WATER-CONTENT')
      !  call this%parser%GetStringCaps(keyword)
      !  if (keyword == 'FILEOUT') then
      !    call this%parser%GetString(fname)
      !    this%iwcontout = getunit()
      !    call openfile(this%iwcontout, this%iout, fname, 'DATA(BINARY)',  &
      !                 form, access, 'REPLACE')
      !    write(this%iout,fmtuzfbin) 'WATERCONTENT', fname, this%iwcontout
      !    found = .true.
      !  else
      !    call store_error('OPTIONAL WATER-CONTENT KEYWORD MUST BE FOLLOWED BY FILEOUT')
      !  end if
      case('BUDGET')
        call this%parser%GetStringCaps(keyword)
        if (keyword == 'FILEOUT') then
          call this%parser%GetString(fname)
          this%ibudgetout = getunit()
          call openfile(this%ibudgetout, this%iout, fname, 'DATA(BINARY)',  &
                        form, access, 'REPLACE')
          write(this%iout,fmtuzfbin) 'BUDGET', fname, this%ibudgetout
          found = .true.
        else
          call store_error('OPTIONAL BUDGET KEYWORD MUST BE FOLLOWED BY FILEOUT')
        end if
      case('SIMULATE_ET')
        this%ietflag = 1    !default
        this%igwetflag = 0
        found = .true.
        write(this%iout, fmtet)
      case('LINEAR_GWET')
        this%igwetflag = 1
        found = .true.
        write(this%iout, fmtgwetlin)
      case('SQUARE_GWET')
        this%igwetflag = 2
        found = .true.
        write(this%iout, fmtgwetsquare)
      case('SIMULATE_GWSEEP')
        this%iseepflag = 1
        found = .true.
        write(this%iout, fmtgwseepout)
      case('UNSAT_ETWC')
        this%ietflag = 1
        found = .true.
        write(this%iout, fmtuzetwc)
      case('UNSAT_ETAE')
        this%ietflag = 2
        found = .true.
        write(this%iout, fmtuzetae)
      case('MOVER')
        this%imover = 1
        found = .true.
      !
      ! -- right now these are options that are available but may not be available in
      !    the release (or in documentation)
      case('DEV_NO_FINAL_CHECK')
        call this%parser%DevOpt()
        this%iconvchk = 0
        write(this%iout, '(4x,a)')                                             &
     &    'A FINAL CONVERGENCE CHECK OF THE CHANGE IN UZF RECHARGE ' //        &
     &    'WILL NOT BE MADE'
        found = .true.
      !case('DEV_MAXIMUM_PERCENT_DIFFERENCE')
      !  call this%parser%DevOpt()
      !  r = this%parser%GetDouble()
      !  if (r > DZERO) then
      !    this%pdmax = r
      !    write(this%iout, fmtuzfopt) 'MAXIMUM_PERCENT_DIFFERENCE', this%pdmax
      !  else
      !    write(this%iout, fmtuzfopt) 'INVALID MAXIMUM_PERCENT_DIFFERENCE', r
      !    write(this%iout, fmtuzfopt) 'USING DEFAULT MAXIMUM_PERCENT_DIFFERENCE', this%pdmax
      !  end if
      !  found = .true.
     case default
    ! -- No options found
        found = .false.
    end select
    ! -- return
    return
  end subroutine uzf_options
!
  subroutine uzf_readdimensions(this)
! ******************************************************************************
! uzf_readdimensions -- set dimensions specific to UzfType
!
! uzf_readdimensions BoundaryPackageType%readdimensions
! ******************************************************************************
!
!    SPECIFICATIONS:
! ------------------------------------------------------------------------------
    use InputOutputModule, only: urword
    use SimModule, only: ustop, store_error, count_errors
    class(uzftype),intent(inout) :: this
    character(len=LINELENGTH) :: errmsg, keyword
    integer(I4B) :: ierr
    logical :: isfound, endOfBlock
! ------------------------------------------------------------------------------
    !
    ! -- initialize dimensions to -1
    this%nodes= -1
    this%ntrail = 0
    this%nsets = 0
    !
    ! -- get dimensions block
    call this%parser%GetBlock('DIMENSIONS', isfound, ierr, &
                              supportOpenClose=.true.)
    !
    ! -- parse dimensions block if detected
    if (isfound) then
      write(this%iout,'(/1x,a)')'PROCESSING '//trim(adjustl(this%text))// &
        ' DIMENSIONS'
      do
        call this%parser%GetNextLine(endOfBlock)
        if (endOfBlock) exit
        call this%parser%GetStringCaps(keyword)
        select case (keyword)
          case ('NUZFCELLS')
            this%nodes = this%parser%GetInteger()
            write(this%iout,'(4x,a,i7)')'NUZFCELLS = ', this%nodes
          case ('NTRAILWAVES')
            this%ntrail = this%parser%GetInteger()
            write(this%iout,'(4x,a,i7)')'NTRAILWAVES = ', this%ntrail
          case ('NWAVESETS')
            this%nsets = this%parser%GetInteger()
            write(this%iout,'(4x,a,i7)')'NTRAILSETS = ', this%nsets
          case default
            write(errmsg,'(4x,a,a)') &
              '****ERROR. UNKNOWN '//trim(this%text)//' DIMENSION: ', &
                                     trim(keyword)
            call store_error(errmsg)
            call ustop()
          end select
      end do
      write(this%iout,'(1x,a)')'END OF '//trim(adjustl(this%text))//' DIMENSIONS'
    else
      call store_error('ERROR.  REQUIRED DIMENSIONS BLOCK NOT FOUND.')
      call this%parser%StoreErrorUnit()
      call ustop()
    end if
    !
    ! -- increment maxbound
    this%maxbound = this%maxbound + this%nodes
    !
    ! -- verify dimensions were set
    if(this%nodes <= 0) then
      write(errmsg, '(1x,a)') &
        'ERROR.  NUZFCELLS WAS NOT SPECIFIED OR WAS SPECIFIED INCORRECTLY.'
      call store_error(errmsg)
      call this%parser%StoreErrorUnit()
      call ustop()
    endif

    if(this%ntrail <= 0) then
      write(errmsg, '(1x,a)') &
        'ERROR.  NTRAILWAVES WAS NOT SPECIFIED OR WAS SPECIFIED INCORRECTLY.'
      call store_error(errmsg)
      call this%parser%StoreErrorUnit()
      call ustop()
    endif
    !
    if(this%nsets <= 0) then
      write(errmsg, '(1x,a)') &
        'ERROR.  NWAVESETS WAS NOT SPECIFIED OR WAS SPECIFIED INCORRECTLY.'
      call store_error(errmsg)
      call this%parser%StoreErrorUnit()
      call ustop()
    endif
    !
    this%nwav = this%ntrail*this%nsets
    !
    ! -- Call define_listlabel to construct the list label that is written
    !    when PRINT_INPUT option is used.
    call this%define_listlabel()
    !
    ! -- Allocate arrays in package superclass
    call this%uzf_allocate_arrays()
    !
    ! -- initialize uzf group object
    allocate(this%uzfobj)
    call this%uzfobj%init(this%nodes, this%nwav, this%origin)
    !
    ! -- Set pointers to GWF model arrays
    call mem_setptr(this%gwftop, 'TOP', trim(this%name_model)//' DIS')
    call mem_setptr(this%gwfbot, 'BOT', trim(this%name_model)//' DIS')
    call mem_setptr(this%gwfarea, 'AREA', trim(this%name_model)//' DIS')
    !
    !--Read uzf cell properties and set values
    call this%read_cell_properties()
    !
    ! -- print cell data
    if (this%iprpak /= 0) then
      call this%print_cell_properties()
    end if
    !
    ! -- setup the budget object
    call this%uzf_setup_budobj()
    !
    ! -- return
    return
  end subroutine uzf_readdimensions

  subroutine uzf_rp(this)
! ******************************************************************************
! uzf_rp -- Read stress data
! Subroutine: (1) check if bc changes
!             (2) read new bc for stress period
!             (3) set kinematic variables to bc values
! ******************************************************************************
!
!    SPECIFICATIONS:
! ------------------------------------------------------------------------------
    ! -- modules
    use TdisModule, only: kper, nper, perlen, totimsav
    use TimeSeriesManagerModule, only: read_single_value_or_time_series
    use InputOutputModule, only: urword
    use SimModule, only: ustop, store_error, count_errors
    ! -- dummy
    class(UzfType), intent(inout) :: this
    ! -- local
    character(len=LENBOUNDNAME) :: bndName
    character(len=LENBOUNDNAME) :: cval
    integer (I4B) :: i
    integer (I4B) :: j
    integer (I4B) :: jj
    integer (I4B) :: ipos
    integer(I4B) :: ierr
    real (DP) :: endtim
    logical :: isfound, endOfBlock
    character(len=LINELENGTH) :: line, errmsg
    ! -- table output
    character (len=20) :: cellids, cellid
    character(len=LINELENGTH) :: linesep
    character(len=16) :: text
    integer(I4B) :: n
    integer(I4B) :: node
    integer(I4B) :: iloc
    real(DP) :: q
    !-- formats
    character(len=*),parameter :: fmtlsp = &
        "(1X,/1X,'REUSING ',A,'S FROM LAST STRESS PERIOD')"
      character(len=*),parameter :: fmtblkerr = &
        "('Error.  Looking for BEGIN PERIOD iper.  Found ', a, ' instead.')"
    character(len=*), parameter :: fmtisvflow =                                &
        "(4x,'CELL-BY-CELL FLOW INFORMATION WILL BE SAVED TO BINARY FILE " //  &
        "WHENEVER ICBCFL IS NOT ZERO.')"
    character(len=*),parameter :: fmtflow =                                    &
        "(4x, 'FLOWS WILL BE SAVED TO FILE: ', a, /4x, 'OPENED ON UNIT: ', I7)"
! ------------------------------------------------------------------------------
    !
    ! -- Set ionper to the stress period number for which a new block of data
    !    will be read.
    if(this%inunit == 0) return
    !
    ! -- Find time interval of current stress period.
    endtim = totimsav + perlen(kper)
    !
    ! -- get stress period data
    if (this%ionper < kper) then
      !
      ! -- get period block
      call this%parser%GetBlock('PERIOD', isfound, ierr, &
                                supportOpenClose=.true.)
      if (isfound) then
        !
        ! -- read ionper and check for increasing period numbers
        call this%read_check_ionper()
      else
        !
        ! -- PERIOD block not found
        if (ierr < 0) then
          ! -- End of file found; data applies for remainder of simulation.
          this%ionper = nper + 1
        else
          ! -- Found invalid block
          call this%parser%GetCurrentLine(line)
          write(errmsg, fmtblkerr) adjustl(trim(line))
          call store_error(errmsg)
          call this%parser%StoreErrorUnit()
          call ustop()
        end if
      endif
    end if
    !
    ! -- set steady-state flag based on gwfiss
    this%issflag = this%gwfiss
    !
    ! -- read data if ionper == kper
    if(this%ionper==kper) then
      !
      ! -- write header
      if (this%iprpak /= 0) then
        !
        ! -- set cell id based on discretization
        if (this%dis%ndim == 3) then
          cellids = '(LAYER,ROW,COLUMN)  '
        elseif (this%dis%ndim == 2) then
          cellids = '(LAYER,CELL2D)      '
        else
          cellids = '(NODE)              '
        end if
        write (this%iout, '(//3a)')                                              &
          'UZF PACKAGE (', trim(adjustl(this%name)), ') STRESS PERIOD DATA'
        !<uzfno> <finf> <pet> <extdp> <extwc> <ha> <hroot> <rootact>
        iloc = 1
        line = ''
        if(this%inamedbound==1) then
          call UWWORD(line, iloc, 16, TABUCSTRING,                               &
                      'name', n, q, ALIGNMENT=TABLEFT)
        end if
        call UWWORD(line, iloc, 6, TABUCSTRING,                                  &
                      'no.', n, q, ALIGNMENT=TABCENTER, sep=' ')
        call UWWORD(line, iloc, 20, TABUCSTRING,                                 &
                      cellids, n, q, ALIGNMENT=TABCENTER, sep=' ')
        call UWWORD(line, iloc, 11, TABUCSTRING,                                 &
                      'finf', n, q, ALIGNMENT=TABCENTER, sep=' ')
        if (this%ietflag /= 0) then
          call UWWORD(line, iloc, 11, TABUCSTRING,                               &
                      'pet', n, q, ALIGNMENT=TABCENTER, sep=' ')
          call UWWORD(line, iloc, 11, TABUCSTRING,                               &
                      'extdep', n, q, ALIGNMENT=TABCENTER, sep=' ')
          call UWWORD(line, iloc, 11, TABUCSTRING,                               &
                      'extwc', n, q, ALIGNMENT=TABCENTER, sep=' ')
          if (this%ietflag == 2) then
            call UWWORD(line, iloc, 11, TABUCSTRING,                             &
                        'ha', n, q, ALIGNMENT=TABCENTER, sep=' ')
            call UWWORD(line, iloc, 11, TABUCSTRING,                             &
                        'hroot', n, q, ALIGNMENT=TABCENTER, sep=' ')
            call UWWORD(line, iloc, 11, TABUCSTRING,                             &
                        'rootact', n, q, ALIGNMENT=TABCENTER)
          end if
        end if
        ! -- create line separator
        linesep = repeat('-', iloc)
        ! -- write header line and separator
        write(this%iout,'(1X,A)') line(1:iloc)
        write(this%iout,'(1X,A)') linesep(1:iloc)
      end if
      !
      do
        call this%parser%GetNextLine(endOfBlock)
        if (endOfBlock) exit
        !
        ! -- check for valid uzf node
        i = this%parser%GetInteger()
        if (i < 1 .or. i > this%nodes) then
          write(errmsg,'(4x,a,1x,i6)') &
            '****ERROR. UZFNO MUST BE > 0 and <= ', this%nodes
          call store_error(errmsg)
          call this%parser%StoreErrorUnit()
          call ustop()
        end if
        !
        ! -- Setup boundname
        if (this%inamedbound > 0) then
          bndName = this%boundname(i)
        else
          bndName = ''
        end if
        !
        ! -- FINF
        call this%parser%GetStringCaps(cval)
        jj = 1    ! For SINF
        call read_single_value_or_time_series(cval, &
                                              this%sinf(i)%value, &
                                              this%sinf(i)%name, &
                                              endtim,  &
                                              this%name, 'BND', this%TsManager, &
                                              this%iprpak, i, jj, 'SINF', &
                                              bndName, this%inunit)
        !
        ! -- PET, EXTDP
        call this%parser%GetStringCaps(cval)
        jj = 1    ! For PET
        call read_single_value_or_time_series(cval, &
                                              this%pet(i)%value, &
                                              this%pet(i)%name, &
                                              endtim,  &
                                              this%name, 'BND', this%TsManager, &
                                              this%iprpak, i, jj, 'PET', &
                                              bndName, this%inunit)
        call this%parser%GetStringCaps(cval)
        jj = 1    ! For EXTDP
        call read_single_value_or_time_series(cval, &
                                              this%extdp(i)%value, &
                                              this%extdp(i)%name, &
                                              endtim,  &
                                              this%name, 'BND', this%TsManager, &
                                              this%iprpak, i, jj, 'EXTDP', &
                                              bndName, this%inunit)
        !
        ! -- ETWC
        call this%parser%GetStringCaps(cval)
        jj = 1    ! For EXTWC
        call read_single_value_or_time_series(cval, &
                                              this%extwc(i)%value, &
                                              this%extwc(i)%name, &
                                              endtim,  &
                                              this%name, 'BND', this%TsManager, &
                                              this%iprpak, i, jj, 'EXTWC', &
                                              bndName, this%inunit)
        !
        ! -- HA, HROOT, ROOTACT
        call this%parser%GetStringCaps(cval)
        jj = 1    ! For HA
        call read_single_value_or_time_series(cval, &
                                              this%ha(i)%value, &
                                              this%ha(i)%name, &
                                              endtim,  &
                                              this%name, 'BND', this%TsManager, &
                                              this%iprpak, i, jj, 'HA', &
                                              bndName, this%inunit)
        call this%parser%GetStringCaps(cval)
        jj = 1    ! For HROOT
        call read_single_value_or_time_series(cval, &
                                              this%hroot(i)%value, &
                                              this%hroot(i)%name, &
                                              endtim,  &
                                              this%name, 'BND', this%TsManager, &
                                              this%iprpak, i, jj, 'HROOT', &
                                              bndName, this%inunit)
        call this%parser%GetStringCaps(cval)
        jj = 1    ! For ROOTACT
        call read_single_value_or_time_series(cval, &
                                              this%rootact(i)%value, &
                                              this%rootact(i)%name, &
                                              endtim,  &
                                              this%name, 'BND', this%TsManager, &
                                              this%iprpak, i, jj, 'ROOTACT', &
                                              bndName, this%inunit)

        !
        ! -- read auxillary variables
        do j = 1, this%naux
          call this%parser%GetStringCaps(cval)
          ipos = (i - 1) * this%naux + j
          jj = 1
          call read_single_value_or_time_series(cval, &
                                                this%lauxvar(ipos)%value, &
                                                this%lauxvar(ipos)%name, &
                                                endtim,  &
                                                this%name, 'BND', this%TsManager, &
                                                this%iprpak, i, jj, &
                                                this%auxname(j), bndName, &
                                                this%inunit)
        end do
        !
        ! -- write line
        if (this%iprpak /= 0) then
          !
          ! -- get cellid
          node = this%mfcellid(i)
          if (node > 0) then
            call this%dis%noder_to_string(node, cellid)
          else
            cellid = 'none'
          end if
          !
          ! -- fill line
          !<uzfno> <finf> <pet> <extdp> <extwc> <ha> <hroot> <rootact>
          iloc = 1
          line = ''
          if(this%inamedbound==1) then
            call UWWORD(line, iloc, 16, TABUCSTRING,                             &
                        this%boundname(i), n, q, ALIGNMENT=TABLEFT)
          end if
          call UWWORD(line, iloc, 6, TABINTEGER, text, i, q, sep=' ')
          call UWWORD(line, iloc, 20, TABUCSTRING,                               &
                      cellid, n, q, ALIGNMENT=TABLEFT)
          call UWWORD(line, iloc, 11, TABREAL,                                   &
                      text, i, this%sinf(i)%value, sep=' ')
          if (this%ietflag /= 0) then
            call UWWORD(line, iloc, 11, TABREAL,                                 &
                        text, i, this%pet(i)%value, sep=' ')
            call UWWORD(line, iloc, 11, TABREAL,                                 &
                        text, i, this%extdp(i)%value, sep=' ')
            call UWWORD(line, iloc, 11, TABREAL,                                 &
                        text, i, this%extwc(i)%value, sep=' ')
            if (this%ietflag == 2) then
              call UWWORD(line, iloc, 11, TABREAL,                               &
                          text, i, this%ha(i)%value, sep=' ')
              call UWWORD(line, iloc, 11, TABREAL,                               &
                          text, i, this%hroot(i)%value, sep=' ')
              call UWWORD(line, iloc, 11, TABREAL,                               &
                          text, i, this%rootact(i)%value)
            end if
          end if
          ! -- write line
          write(this%iout,'(1X,A)') line(1:iloc)
        end if

      end do
      if (this%iprpak /= 0) then
        write(this%iout,'(1X,A)') linesep(1:iloc)
      end if

      write(this%iout,'(1x,a,1x,i6)')'END OF '//trim(adjustl(this%text)) //    &
        ' PERIOD', kper
    else
      write(this%iout,fmtlsp) trim(this%filtyp)
    endif
    !
    !write summary of uzf stress period error messages
    ierr = count_errors()
    if (ierr > 0) then
      call this%parser%StoreErrorUnit()
      call ustop()
    end if
    !
    ! -- set wave data for first stress period and second that follows SS
    if ((this%issflag == 0 .AND. kper == 1) .or.                              &
      (kper == 2 .AND. this%issflagold == 1)) then
      do i = 1, this%nodes
        call this%uzfobj%setwaves(i)
      end do
    end if
    this%issflagold = this%issflag
    !
    ! -- return
    return
  end subroutine uzf_rp

  subroutine uzf_ad(this)
! ******************************************************************************
! uzf_ad -- Advance UZF Package
! ******************************************************************************
!
!    SPECIFICATIONS:
! ------------------------------------------------------------------------------
    ! -- modules
    ! -- dummy
    class(UzfType) :: this
    ! -- locals
    integer(I4B) :: i
    integer(I4B) :: ivertflag
    integer(I4B) :: ipos
    integer(I4B) :: n, iaux, ii
    real (DP) :: rval1, rval2, rval3
! ------------------------------------------------------------------------------
    !
    ! -- Advance the time series
    call this%TsManager%ad()
    !
    ! -- update auxiliary variables by copying from the derived-type time
    !    series variable into the bndpackage auxvar variable so that this
    !    information is properly written to the GWF budget file
    if (this%naux > 0) then
      do n = 1, this%maxbound
        do iaux = 1, this%naux
          ii = (n - 1) * this%naux + iaux
          this%auxvar(iaux, n) = this%lauxvar(ii)%value
        end do
      end do
    end if
    !
    do i = 1, this%nodes
        call this%uzfobj%advance(i)
    end do
    !
    ! -- update uzf objects with timeseries aware variables
    do i = 1, this%nodes
      !
      ! -- Set ivertflag
      ivertflag = this%uzfobj%ivertcon(i)
      !
      ! -- recalculate uzfarea
      if (this%iauxmultcol > 0) then
        ipos = (i - 1) * this%naux + this%iauxmultcol
        rval1 = this%lauxvar(ipos)%value
        call this%uzfobj%setdatauzfarea(i, rval1)
      end if
      !
      ! -- FINF
      rval1 = this%sinf(i)%value
      call this%uzfobj%setdatafinf(i, rval1)
      !
      ! -- PET, EXTDP
      rval1 = this%pet(i)%value
      rval2 = this%extdp(i)%value
      call this%uzfobj%setdataet(i, ivertflag, rval1, rval2)
      !
      ! -- ETWC
      rval1 = this%extwc(i)%value
      call this%uzfobj%setdataetwc(i, ivertflag, rval1)
      !
      ! -- HA, HROOT, ROOTACT
      rval1 = this%ha(i)%value
      rval2 = this%hroot(i)%value
      rval3 = this%rootact(i)%value
      call this%uzfobj%setdataetha(i, ivertflag, rval1, rval2, rval3)
    end do
    !
    ! -- check uzfarea
    if (this%iauxmultcol > 0) then
      call this%check_cell_area()
    end if
    !
    ! -- pakmvrobj ad
      if(this%imover == 1) then
        call this%pakmvrobj%ad()
      endif
    !
    ! -- For each observation, push simulated value and corresponding
    !    simulation time from "current" to "preceding" and reset
    !    "current" value.
    call this%obs%obs_ad()
    !
    ! -- Return
    return
  end subroutine uzf_ad

  subroutine uzf_cf(this)
! ******************************************************************************
! uzf_cf -- Formulate the HCOF and RHS terms
! Subroutine: (1) skip if no UZF cells
!             (2) calculate hcof and rhs
! ******************************************************************************
!
!    SPECIFICATIONS:
! ------------------------------------------------------------------------------
    ! -- modules
    ! -- dummy
    class(UzfType) :: this
    ! -- locals
    integer(I4B) :: n
! ------------------------------------------------------------------------------
    !
    ! -- Return if no UZF cells
    if(this%nodes == 0) return
    !
    ! -- Store values at start of outer iteration to compare with calculated
    !    values for convergence check
    do n = 1, this%maxbound
      this%rejinf0(n) = this%rejinf(n)
      this%rch0(n) = this%rch(n)
      this%gwd0(n) = this%gwd(n)
    end do
    !
    ! -- pakmvrobj cf
    if(this%imover == 1) then
      call this%pakmvrobj%cf()
    endif
    !
    ! -- return
    return
  end subroutine uzf_cf

  subroutine uzf_fc(this, rhs, ia, idxglo, amatsln)
! ******************************************************************************
! uzf_fc -- Copy rhs and hcof into solution rhs and amat
! ******************************************************************************
!
!    SPECIFICATIONS:
! ------------------------------------------------------------------------------
    ! -- dummy
    class(UzfType) :: this
    real(DP), dimension(:), intent(inout) :: rhs
    integer(I4B), dimension(:), intent(in) :: ia
    integer(I4B), dimension(:), intent(in) :: idxglo
    real(DP), dimension(:), intent(inout) :: amatsln
    ! -- local
    integer(I4B) :: i, n, ipos
! ------------------------------------------------------------------------------
    !
    ! -- pakmvrobj fc
    if(this%imover == 1) then
      call this%pakmvrobj%fc()
    endif
    !
    ! -- Solve UZF
    call this%uzf_solve()
    !
    ! -- Copy package rhs and hcof into solution rhs and amat
    do i = 1, this%nodes
      n = this%nodelist(i)
      rhs(n) = rhs(n) + this%rhs(i)
      ipos = ia(n)
      amatsln(idxglo(ipos)) = amatsln(idxglo(ipos)) + this%hcof(i)
    enddo
    !
    ! -- return
    return
  end subroutine uzf_fc
!
  subroutine uzf_fn(this, rhs, ia, idxglo, amatsln)
! **************************************************************************
! uzf_fn -- Fill newton terms
! **************************************************************************
!
!    SPECIFICATIONS:
! --------------------------------------------------------------------------
    ! -- dummy
    class(UzfType) :: this
    real(DP), dimension(:), intent(inout) :: rhs
    integer(I4B), dimension(:), intent(in) :: ia
    integer(I4B), dimension(:), intent(in) :: idxglo
    real(DP), dimension(:), intent(inout) :: amatsln
    ! -- local
    integer(I4B) :: i, n
    integer(I4B) :: ipos
! --------------------------------------------------------------------------
    !
    ! -- Add derivative terms to rhs and amat
    do i = 1, this%nodes
      n = this%nodelist(i)
      ipos = ia(n)
      amatsln(idxglo(ipos)) = amatsln(idxglo(ipos)) + this%deriv(i)
      rhs(n) = rhs(n) + this%deriv(i) * this%xnew(n)
    end do
    !
    ! -- return
    return
  end subroutine uzf_fn

  subroutine uzf_cc(this, iend, icnvg, hclose, rclose)
! **************************************************************************
! uzf_cc -- Final convergence check for package
! **************************************************************************
!
!    SPECIFICATIONS:
! --------------------------------------------------------------------------
    use InputOutputModule, only: UWWORD
    ! -- dummy
    class(Uzftype), intent(inout) :: this
    integer(I4B), intent(in) :: iend
    integer(I4B), intent(inout) :: icnvg
    real(DP), intent(in) :: hclose
    real(DP), intent(in) :: rclose
    ! -- local
    character(len=LINELENGTH) :: line, linesep
    character(len=16) :: text
    integer(I4B) :: n
    integer(I4B) :: ifirst
    integer(I4B) :: iloc
    real(DP) :: r
    real(DP) :: drejinf
    real(DP) :: avgrejinf
    real(DP) :: pdrejinf
    real(DP) :: drch
    real(DP) :: avgrch
    real(DP) :: pdrch
    real(DP) :: dseep
    real(DP) :: avgseep
    real(DP) :: pdseep
    ! format
! --------------------------------------------------------------------------
    ifirst = 1
    if (this%iconvchk /= 0) then
      final_check: do n = 1, this%nodes
        drejinf = this%rejinf0(n) - this%rejinf(n)
        avgrejinf = DHALF * (this%rejinf0(n) + this%rejinf(n))
        pdrejinf = DZERO
        if (avgrejinf > DZERO) then
          pdrejinf = DHUNDRED * drejinf / avgrejinf
        end if
        drch = this%rch0(n) - this%rch(n)
        avgrch = DHALF * (this%rch0(n) + this%rch(n))
        pdrch = DZERO
        if (avgrch > DZERO) then
          pdrch = DHUNDRED * drch / avgrch
        end if
        dseep = DZERO
        avgseep = DZERO
        if (this%iseepflag == 1) then
          dseep = this%gwd0(n) - this%gwd(n)
          avgseep = DHALF * (this%gwd0(n) + this%gwd(n))
        end if
        pdseep = DZERO
        if (avgseep > DZERO) then
          pdseep = DHUNDRED * dseep / avgseep
        end if
        !if (ABS(pdrejinf) > this%pdmax .or. ABS(pdrch) > this%pdmax .or. ABS(pdseep) > this%pdmax) then
        if (ABS(drejinf) > rclose .or. ABS(drch) > rclose .or.                  &
            ABS(dseep) > rclose) then
          icnvg = 0
          ! write convergence check information if this is the last outer iteration
          if (iend == 1) then
            ! -- write header
            if (ifirst == 1) then
              ifirst = 0
              ! -- create first header line
              iloc = 1
              line = ''
              call UWWORD(line, iloc, 10, TABUCSTRING,                          &
                          'uzf', n, r, ALIGNMENT=TABCENTER, sep=' ')
              call UWWORD(line, iloc, 15, TABUCSTRING,                          &
                          'rej infil', n, r, ALIGNMENT=TABCENTER, sep=' ')
              call UWWORD(line, iloc, 15, TABUCSTRING,                          &
                          'rej infil', n, r, ALIGNMENT=TABCENTER, sep=' ')
              call UWWORD(line, iloc, 15, TABUCSTRING,                          &
                          'gwf recharge', n, r, ALIGNMENT=TABCENTER, sep=' ')
              call UWWORD(line, iloc, 15, TABUCSTRING,                          &
                          'gwf recharge', n, r, ALIGNMENT=TABCENTER, sep=' ')
              if (this%iseepflag == 1) then
                call UWWORD(line, iloc, 15, TABUCSTRING,                        &
                            'gwf seepage', n, r, ALIGNMENT=TABCENTER, sep=' ')
                call UWWORD(line, iloc, 15, TABUCSTRING,                        &
                            'gwf seepage', n, r, ALIGNMENT=TABCENTER, sep=' ')
              end if
              call UWWORD(line, iloc, 15, TABUCSTRING,                          &
                          'closure', n, r, ALIGNMENT=TABCENTER)
              ! -- create line separator
              linesep = repeat('-', iloc)
              ! -- write first line
              write(this%iout,'(/1X,A)') 'UZF PACKAGE FAILED CONVERGENCE CRITERIA'
              write(this%iout,'(1X,A)') linesep(1:iloc)
              write(this%iout,'(1X,A)') line(1:iloc)
              ! -- create second header line
              iloc = 1
              line = ''
              call UWWORD(line, iloc, 10, TABUCSTRING,                          &
                          'cell', n, r, ALIGNMENT=TABCENTER, sep=' ')
              call UWWORD(line, iloc, 15, TABUCSTRING,                          &
                          'difference', n, r, ALIGNMENT=TABCENTER, sep=' ')
              call UWWORD(line, iloc, 15, TABUCSTRING,                          &
                          'pct difference', n, r, ALIGNMENT=TABCENTER, sep=' ')
              call UWWORD(line, iloc, 15, TABUCSTRING,                          &
                          'difference', n, r, ALIGNMENT=TABCENTER, sep=' ')
              call UWWORD(line, iloc, 15, TABUCSTRING,                          &
                          'pct difference', n, r, ALIGNMENT=TABCENTER, sep=' ')
              if (this%iseepflag == 1) then
                call UWWORD(line, iloc, 15, TABUCSTRING,                        &
                            'difference', n, r, ALIGNMENT=TABCENTER, sep=' ')
                call UWWORD(line, iloc, 15, TABUCSTRING,                        &
                            'pct difference', n, r, ALIGNMENT=TABCENTER, sep=' ')
              end if
              call UWWORD(line, iloc, 15, TABUCSTRING,                          &
                          'criteria', n, r, ALIGNMENT=TABCENTER)
              ! -- write second line
              write(this%iout,'(1X,A)') line(1:iloc)
              write(this%iout,'(1X,A)') linesep(1:iloc)
            end if
            ! -- write data
            iloc = 1
            line = ''
            call UWWORD(line, iloc, 10, TABINTEGER, text, n, r, sep=' ')
            call UWWORD(line, iloc, 15, TABREAL, text, n, drejinf, sep=' ')
            call UWWORD(line, iloc, 15, TABREAL, text, n, pdrejinf, sep=' ')
            call UWWORD(line, iloc, 15, TABREAL, text, n, drch, sep=' ')
            call UWWORD(line, iloc, 15, TABREAL, text, n, pdrch, sep=' ')
            if (this%iseepflag == 1) then
              call UWWORD(line, iloc, 15, TABREAL, text, n, dseep, sep=' ')
              call UWWORD(line, iloc, 15, TABREAL, text, n, pdseep, sep=' ')
            end if
            call UWWORD(line, iloc, 15, TABREAL, text, n, rclose)
            write(this%iout, '(1X,A)') line(1:iloc)
          else
            exit final_check
          end if
        end if
      end do final_check
      if (ifirst == 0) then
        write(this%iout,'(1X,A)') linesep(1:iloc)
      end if
    end if
    !
    ! -- return
    return
  end subroutine uzf_cc

  subroutine uzf_bd(this, x, idvfl, icbcfl, ibudfl, icbcun, iprobs,            &
                    isuppress_output, model_budget, imap, iadv)
! ******************************************************************************
! uzf_bd -- Calculate Volumetric Budget
! Note that the compact budget will always be used.
! Subroutine: (1) Process each package entry
!             (2) Write output
! ******************************************************************************
!
!    SPECIFICATIONS:
! ------------------------------------------------------------------------------
    ! -- modules
    use TdisModule, only: kstp, kper, delt, pertim, totim
    use ConstantsModule, only: LENBOUNDNAME, DZERO, DHNOFLO, DHDRY
    use BudgetModule, only: BudgetType
    use InputOutputModule, only: ulasav, ubdsv06
    ! -- dummy
    class(UzfType) :: this
    class(ObserveType),   pointer :: obsrv => null()
    real(DP),dimension(:),intent(in) :: x
    integer(I4B), intent(in) :: idvfl
    integer(I4B), intent(in) :: icbcfl
    integer(I4B), intent(in) :: ibudfl
    integer(I4B), intent(in) :: icbcun
    integer(I4B), intent(in) :: iprobs
    integer(I4B), intent(in) :: isuppress_output
    type(BudgetType), intent(inout) :: model_budget
    integer(I4B), dimension(:), optional, intent(in) :: imap
    integer(I4B), optional, intent(in) :: iadv
    ! -- local
    character(len=LINELENGTH) :: title
    character(len=20) :: nodestr
    integer(I4B) :: maxrows
    integer(I4B) :: nodeu
    integer(I4B) :: i, node, ibinun
    integer(I4B) :: n, m, ivertflag, ierr
    integer(I4B) :: n2
    real(DP) :: rfinf
    real(DP) :: rin,rout,rsto,ret,retgw,rgwseep,rvflux
    real(DP) :: hgwf,hgwflm1,ratin,ratout,rrate,rrech
    real(DP) :: trhsgwet,thcofgwet,gwet,derivgwet
    real(DP) :: qfrommvr, qformvr, qgwformvr, sumaet
    real(DP) :: qfinf
    real(DP) :: qrejinf
    real(DP) :: qrejinftomvr
    real(DP) :: qout
    real(DP) :: qfact
    real(DP) :: qtomvr
    real(DP) :: sqtomvr
    real(DP) :: q
    real(DP) :: rfrommvr
    real(DP) :: qseep
    real(DP) :: qseeptomvr
    real(DP) :: qgwet
    real(DP) :: cvv
    integer(I4B) :: naux, numobs
    ! -- for observations
    integer(I4B) :: j
    character(len=LENBOUNDNAME) :: bname
    character(len=100) :: msg
    ! -- formats
    character(len=*), parameter :: fmttkk = &
      "(1X,/1X,A,'   PERIOD ',I0,'   STEP ',I0)"
    ! -- for table
    !character(len=LENBUDTXT) :: aname(10)
    !data aname(1)  /'    INFILTRATION'/
    !data aname(2)  /'             GWF'/
    !data aname(3)  /'         STORAGE'/
    !data aname(4)  /'            UZET'/
    !data aname(5)  /'        UZF-GWET'/
    !data aname(6)  /'         UZF-GWD'/
    !data aname(7)  /'SAT.-UNSAT. EXCH'/
    !data aname(8)  /'         REJ-INF'/
    !data aname(9)  /'  REJ-INF-TO-MVR'/
    !data aname(10) /'        FROM-MVR'/
! ------------------------------------------------------------------------------
    !
    ! -- initialize accumulators
    ierr = 0
    rfinf = DZERO
    rin = DZERO
    rout = DZERO
    rrech = DZERO
    rsto = DZERO
    ret = DZERO
    retgw = DZERO
    rgwseep = DZERO
    rvflux = DZERO
    sumaet = DZERO
    qfinf = DZERO
    qfrommvr = DZERO
    qtomvr = DZERO
    qrejinf = DZERO
    qrejinftomvr = DZERO
    sqtomvr = DZERO
    rfrommvr = DZERO
    qseep = DZERO
    qseeptomvr = DZERO
    qgwet = DZERO
    !
    ! -- set maxrows
    maxrows = 0
    if (this%iprflow /= 0) then
      do i = 1, this%nodes
        node = this%nodelist(i)
        if (this%ibound(node) > 0) then
          maxrows = maxrows + 1
        end if
      end do
      call this%outputtab%set_maxbound(maxrows)
    end if
    
    !
    ! -- Go through and process each UZF cell
    do i = 1, this%nodes
      !
      ! -- Initialize variables
      n = this%nodelist(i)
      ivertflag = this%uzfobj%ivertcon(i)
      !
      ! -- Skip if cell is not active
      if (this%ibound(n) < 1) cycle
      !
      ! -- Water mover added to infiltration
      qfrommvr = DZERO
      qformvr = DZERO
      if(this%imover == 1) then
        qfrommvr = this%pakmvrobj%get_qfrommvr(i)
        rfrommvr = rfrommvr + qfrommvr
      endif
      !
      hgwf = this%xnew(n)
      !
      m = n
      hgwflm1 = hgwf
      !
      ! -- for now set cvv = DZERO
      ! cvv = this%gwfhcond(m)
      cvv = DZERO
      !
      ! -- Get obs information, check if there is obs in uzf cell
      numobs = 0
      do j = 1, this%obs%npakobs
        obsrv => this%obs%pakobs(j)%obsrv
        if ( obsrv%intPak1 == i ) then
          numobs = numobs + 1
          this%obs_num(numobs) = j
          this%obs_depth(j) = obsrv%dblPak1
        end if
      end do
      !
      ! -- Call budget routine of the uzf kinematic object
      call this%uzfobj%budget(ivertflag,i,this%totfluxtot,                     &
                              rfinf,rin,rout,rsto,ret,retgw,rgwseep,rvflux,    &
                              this%ietflag,this%iseepflag,this%issflag,hgwf,   &
                              hgwflm1,cvv,numobs,this%obs_num,                 &
                              this%obs_depth,this%obs_theta,qfrommvr,qformvr,  &
                              qgwformvr,sumaet,ierr)
      if ( ierr > 0 ) then
        if ( ierr == 1 ) &
          msg = 'Error: UZF variable NWAVESETS needs to be increased.'
        call store_error(msg)
        call ustop()
      end if
      !
      ! -- Calculate gwet
      if (this%igwetflag > 0) then
        gwet = DZERO
        derivgwet = DZERO
        call this%uzfobj%simgwet(this%igwetflag, i, hgwf, trhsgwet, thcofgwet, &
                                 gwet, derivgwet)
        retgw = retgw + this%gwet(i)
      end if
      !
      ! -- Calculate flows for cbc output and observations
      if (hgwf > this%uzfobj%celbot(i)) then
        this%recharge(i) = this%uzfobj%totflux(i) * this%uzfobj%uzfarea(i) / delt
      else
        if (ivertflag == 0) then
          this%recharge(i) = this%uzfobj%surflux(i) * this%uzfobj%uzfarea(i)
        else
          this%recharge(i) = this%uzfobj%surflux(ivertflag) * this%uzfobj%uzfarea(i)
        end if
      end if

      this%rch(i) = this%uzfobj%totflux(i) * this%uzfobj%uzfarea(i) / delt

      this%appliedinf(i) = this%uzfobj%sinf(i) * this%uzfobj%uzfarea(i)
      this%infiltration(i) = this%uzfobj%surflux(i) * this%uzfobj%uzfarea(i)

      this%rejinf(i) = this%uzfobj%finf_rej(i) * this%uzfobj%uzfarea(i)

      qout = this%rejinf(i) + this%uzfobj%surfseep(i)
      qtomvr = DZERO
      if (this%imover == 1) then
        qtomvr = this%pakmvrobj%get_qtomvr(i)
        sqtomvr = sqtomvr + qtomvr
      end if

      qfact = DZERO
      if (qout > DZERO) then
        qfact = this%rejinf(i) / qout
      end if
      q = this%rejinf(i)
      this%rejinftomvr(i) = qfact * qtomvr
      ! -- set rejected infiltration to the remainder
      q = q - this%rejinftomvr(i)
      ! -- values less than zero represent a volumetric error resulting
      !    from qtomvr being greater than water available to the mover
      if (q < DZERO) then
        q = DZERO
      end if
      this%rejinf(i) = q

      this%gwd(i) = this%uzfobj%surfseep(i)
      qfact = DZERO
      if (qout > DZERO) then
        qfact = this%gwd(i) / qout
      end if
      q = this%gwd(i)
      this%gwdtomvr(i) = qfact * qtomvr
      ! -- set groundwater discharge to the remainder
      q = q - this%gwdtomvr(i)
      ! -- values less than zero represent a volumetric error resulting
      !    from qtomvr being greater than water available to the mover
      if (q < DZERO) then
        q = DZERO
      end if
      this%gwd(i) = q

      qfinf = qfinf + this%appliedinf(i)
      qrejinf = qrejinf + this%rejinf(i)
      qrejinftomvr = qrejinftomvr + this%rejinftomvr(i)

      qseep = qseep + this%gwd(i)
      qseeptomvr = qseeptomvr + this%gwdtomvr(i)

      this%gwet(i) = this%uzfobj%gwet(i)
      this%uzet(i) = this%uzfobj%etact(i) * this%uzfobj%uzfarea(i) / delt
      this%qsto(i) = this%uzfobj%delstor(i) / delt

      ! -- accumulate groundwater et
      qgwet = qgwet + this%gwet(i)

      !
      ! -- End of UZF cell loop
      !
    end do
    !
    ! -- For continuous observations, save simulated values.
    if (this%obs%npakobs > 0 .and. iprobs > 0) then
      call this%uzf_bd_obs()
    endif
    !
    ! add cumulative flows to UZF budget
    this%infilsum = rin * delt
    this%rechsum = rout * delt
    rrech = rout
    this%delstorsum = rsto * delt
    this%uzetsum = ret * delt
    this%vfluxsum = rvflux
    !
    !
    rin = DZERO
    rout = DZERO
    if(rsto < DZERO) then
      rin = -rsto
    else
      rout = rsto
    endif
    !
    ! -- Clear accumulators and set flags
    ratin = dzero
    ratout = dzero
    rrate = dzero
    !iauxsv = 1  !always used compact budget
    !
    ! -- Set unit number for binary output
    if(this%ipakcb < 0) then
      ibinun = icbcun
    elseif(this%ipakcb == 0) then
      ibinun = 0
    else
      ibinun = this%ipakcb
    endif
    if(icbcfl == 0) ibinun = 0
    if (isuppress_output /= 0) ibinun = 0
    !
    ! -- If cell-by-cell flows will be saved as a list, write header.
    if (ibinun /= 0 .or. ibudfl /= 0) then
      naux = this%naux
      !
      ! -- uzf-gwrch
      if (ibinun /= 0) then
        call this%dis%record_srcdst_list_header(this%bdtxt(2), this%name_model, &
                    this%name_model, this%name_model, this%name, naux,          &
                    this%auxname, ibinun, this%nodes, this%iout)
      end if
      !
      ! -- Loop through each boundary calculating flow.
      do i = 1, this%nodes
        node = this%nodelist(i)
        ! -- assign boundary name
        if (this%inamedbound > 0) then
          bname = this%boundname(i)
        else
          bname = ''
        end if
        !
        ! -- reset table title
        if (this%iprflow /= 0) then
          title = trim(this%text) // ' PACKAGE (' // trim(this%name) //          &
                  ') ' // trim(adjustl(this%bdtxt(2))) // ' FLOW RATES'
          call this%outputtab%set_title(title)
        end if
        !
        ! -- If cell is no-flow or constant-head, then ignore it.
        rrate = DZERO
        if (this%ibound(node) > 0) then
          !
          ! -- Calculate the flow rate into the cell.
          !rrate = this%hcof(i) * x(node) - this%rhs(i)
          rrate = this%rch(i)
          !
          ! -- Print the individual rates if requested(this%iprflow<0)
          if (ibudfl /= 0) then
            if (this%iprflow /= 0) then
              !
              ! -- set nodestr and write outputtab table
              nodeu = this%dis%get_nodeuser(node)
              call this%dis%nodeu_to_string(nodeu, nodestr)
              call this%outputtab%print_list_entry(i, nodestr, rrate, bname)
            end if
          end if
        end if
        !
        ! -- If saving cell-by-cell flows in list, write flow
        if (ibinun /= 0) then
          n2 = i
          call this%dis%record_mf6_list_entry(ibinun, node, n2, rrate,         &
                                                  naux, this%auxvar(:,i),      &
                                                  olconv2=.FALSE.)
        end if
      end do
      !
      ! -- uzf-gwd
      if (this%iseepflag == 1) then
        if (ibinun /= 0) then
          call this%dis%record_srcdst_list_header(this%bdtxt(3),               &
                      this%name_model,                                         &
                      this%name_model, this%name_model, this%name, naux,       &
                      this%auxname, ibinun, this%nodes, this%iout)
        end if
        !
        ! -- reset table title
        if (this%iprflow /= 0) then
          title = trim(this%text) // ' PACKAGE (' // trim(this%name) //          &
                  ') ' // trim(adjustl(this%bdtxt(4))) // ' FLOW RATES'
          call this%outputtab%set_title(title)
        end if
        !
        ! -- Loop through each boundary calculating flow.
        do i = 1, this%nodes
          node = this%nodelist(i)
          ! -- assign boundary name
          if (this%inamedbound > 0) then
            bname = this%boundname(i)
          else
            bname = ''
          end if
          !
          ! -- If cell is no-flow or constant-head, then ignore it.
          rrate = DZERO
          if (this%ibound(node) > 0) then
            !
            ! -- Calculate the flow rate into the cell.
            rrate = -this%gwd(i)
            !
            ! -- Print the individual rates if requested(this%iprflow<0)
            if (ibudfl /= 0) then
              if (this%iprflow /= 0) then
                !
                ! -- set nodestr and write outputtab table
                nodeu = this%dis%get_nodeuser(node)
                call this%dis%nodeu_to_string(nodeu, nodestr)
                call this%outputtab%print_list_entry(i, nodestr, rrate, bname)
              end if
            end if
          end if
          !
          ! -- If saving cell-by-cell flows in list, write flow
          if (ibinun /= 0) then
            n2 = i
            call this%dis%record_mf6_list_entry(ibinun, node, n2, rrate,    &
                                                    naux, this%auxvar(:,i),     &
                                                    olconv2=.FALSE.)
          end if
        end do
        !
        ! -- uzf-gwd to mover
        if (this%imover == 1) then
          if (ibinun /= 0) then
            call this%dis%record_srcdst_list_header(this%bdtxt(5),              &
                        this%name_model, this%name_model,                       &
                        this%name_model, this%name, naux,                       &
                        this%auxname, ibinun, this%nodes, this%iout)
          end if
          !
          ! -- reset table title
          if (this%iprflow /= 0) then
            title = trim(this%text) // ' PACKAGE (' // trim(this%name) //        &
                    ') ' // trim(adjustl(this%bdtxt(5))) // ' FLOW RATES'
            call this%outputtab%set_title(title)
          end if
          !
          ! -- Loop through each boundary calculating flow.
          do i = 1, this%nodes
            node = this%nodelist(i)
            ! -- assign boundary name
            if (this%inamedbound > 0) then
              bname = this%boundname(i)
            else
              bname = ''
            end if
            !
            ! -- If cell is no-flow or constant-head, then ignore it.
            rrate = DZERO
            if (this%ibound(node) > 0) then
              !
              ! -- Calculate the flow rate into the cell.
              rrate = -this%gwdtomvr(i)
              !
              ! -- Print the individual rates if requested(this%iprflow<0)
              if (ibudfl /= 0) then
                if (this%iprflow /= 0) then
                  !
                  ! -- set nodestr and write outputtab table
                  nodeu = this%dis%get_nodeuser(node)
                  call this%dis%nodeu_to_string(nodeu, nodestr)
                  call this%outputtab%print_list_entry(i, nodestr, rrate, bname)
                end if
              end if
            end if
            !
            ! -- If saving cell-by-cell flows in list, write flow
            if (ibinun /= 0) then
              n2 = i
              call this%dis%record_mf6_list_entry(ibinun, node, n2, rrate,  &
                                                      naux, this%auxvar(:,i),   &
                                                      olconv2=.FALSE.)
            end if
          end do
        end if
      end if
      ! -- uzf-evt
      if (this%ietflag /= 0) then
        if (ibinun /= 0) then
          call this%dis%record_srcdst_list_header(this%bdtxt(4), this%name_model,&
                      this%name_model, this%name_model, this%name, naux,        &
                      this%auxname, ibinun, this%nodes, this%iout)
        end if
        !
        ! -- reset table title
        if (this%iprflow /= 0) then
          title = trim(this%text) // ' PACKAGE (' // trim(this%name) //          &
                  ') ' // trim(adjustl(this%bdtxt(4))) // ' FLOW RATES'
          call this%outputtab%set_title(title)
        end if
        !
        ! -- Loop through each boundary calculating flow.
        do i = 1, this%nodes
          node = this%nodelist(i)
          ! -- assign boundary name
          if (this%inamedbound > 0) then
            bname = this%boundname(i)
          else
            bname = ''
          end if
          !
          ! -- If cell is no-flow or constant-head, then ignore it.
          rrate = DZERO
          if (this%ibound(node) > 0) then
            !
            ! -- Calculate the flow rate into the cell.
            rrate = -this%gwet(i)
            !
            ! -- Print the individual rates if requested(this%iprflow<0)
            if (ibudfl /= 0) then
              if (this%iprflow /= 0) then
                !
                ! -- set nodestr and write outputtab table
                nodeu = this%dis%get_nodeuser(node)
                call this%dis%nodeu_to_string(nodeu, nodestr)
                call this%outputtab%print_list_entry(i, nodestr, rrate, bname)
              end if
            end if
          end if
          !
          ! -- If saving cell-by-cell flows in list, write flow
          if (ibinun /= 0) then
            n2 = i
            call this%dis%record_mf6_list_entry(ibinun, node, n2, rrate,    &
                                                    naux, this%auxvar(:,i),     &
                                                    olconv2=.FALSE.)
          end if
        end do
      end if
    end if
    !
    ! -- Add the UZF rates to the model budget
    !uzf recharge
    ratin = rrech
    ratout = DZERO
    call model_budget%addentry(ratin, ratout, delt, this%bdtxt(2),                   &
                               isuppress_output, this%name)
    !groundwater discharge
    if (this%iseepflag == 1) then
      ratin = DZERO
      ratout = qseep !rgwseep
      call model_budget%addentry(ratin, ratout, delt, this%bdtxt(3),                 &
                                 isuppress_output, this%name)
      !groundwater discharge to mover
      if (this%imover == 1) then
        ratin = DZERO
        ratout = qseeptomvr
        call model_budget%addentry(ratin, ratout, delt, this%bdtxt(5),               &
                                   isuppress_output, this%name)
      end if
    end if
    !groundwater et
    if (this%igwetflag /= 0) then
      ratin = DZERO
      ratout = qgwet !retgw
      !ratout = DZERO
      !if (retgw > DZERO) then
      !  ratout = -retgw
      !end if
      call model_budget%addentry(ratin, ratout, delt, this%bdtxt(4),                 &
                                 isuppress_output, this%name)
    end if
    !
    ! -- set unit number for binary dependent variable output
    ibinun = 0
    if(this%iwcontout /= 0) then
      ibinun = this%iwcontout
    end if
    if(idvfl == 0) ibinun = 0
    if (isuppress_output /= 0) ibinun = 0
    !
    ! -- write uzf binary moisture-content output
    if (ibinun > 0) then
      ! here is where you add the code to write the simulated moisture content
      ! may want to write a cell-by-cell file with imeth=6 (see sfr and lake)
    end if
    !
    ! -- fill the budget object
    call this%uzf_fill_budobj()
    !
    ! -- write the flows from the budobj
    ibinun = 0
    if(this%ibudgetout /= 0) then
      ibinun = this%ibudgetout
    end if
    if(icbcfl == 0) ibinun = 0
    if (isuppress_output /= 0) ibinun = 0
    if (ibinun > 0) then
      call this%budobj%save_flows(this%dis, ibinun, kstp, kper, delt, &
                                  pertim, totim, this%iout)
    end if
    !
    ! -- return
    return
  end subroutine uzf_bd

  subroutine uzf_ot(this, kstp, kper, iout, ihedfl, ibudfl)
! ******************************************************************************
! uzf_ot -- UZF package budget
! ******************************************************************************
!
!    SPECIFICATIONS:
! ------------------------------------------------------------------------------
    use InputOutputModule, only: UWWORD
    ! -- dummy
    class(UzfType) :: this
    integer(I4B),intent(in) :: kstp
    integer(I4B),intent(in) :: kper
    integer(I4B),intent(in) :: iout
    integer(I4B),intent(in) :: ihedfl
    integer(I4B),intent(in) :: ibudfl
    ! -- local
    ! -- format
 2000 FORMAT ( 1X, ///1X, A, A, A, '   PERIOD ', I6, '   STEP ', I8)
! ------------------------------------------------------------------------------
    !
    ! -- write uzf moisture content
    if (ihedfl /= 0 .and. this%iprwcont /= 0) then
      write (iout, 2000) 'UZF (', trim(this%name), ') WATER-CONTENT', kper, kstp
      ! add code to write moisture content
    end if
    !
    ! -- Output uzf flow table
    if (ibudfl /= 0 .and. this%iprflow /= 0) then
      call this%budobj%write_flowtable(this%dis)
    end if
    !
    ! -- Output uzf budget
    call this%budobj%write_budtable(kstp, kper, iout)
    !
    ! -- return
    return
  end subroutine uzf_ot

  subroutine uzf_solve(this)
! ******************************************************************************
! uzf_solve -- Formulate the HCOF and RHS terms
! ******************************************************************************
!
!    SPECIFICATIONS:
! ------------------------------------------------------------------------------
    ! -- modules
    use TdisModule, only : delt
    ! -- dummy
    class(UzfType) :: this
    ! -- locals
    integer(I4B) :: i, ivertflag
    integer(I4B) :: n, m, ierr
    real(DP) :: trhs1, thcof1, trhs2, thcof2
    real(DP) :: hgwf, hgwflm1, cvv, uzderiv, gwet, derivgwet
    real(DP) :: qfrommvr, qformvr,sumaet
    character(len=100) :: msg
    type(UzfCellGroupType) :: uzfobjwork
! ------------------------------------------------------------------------------
    !
    ! -- Initialize
    call uzfobjwork%init(1, this%nwav)
    ierr = 0
    sumaet = DZERO
    !
    ! -- Calculate hcof and rhs for each UZF entry
    do i = 1, this%nodes
      thcof1 = DZERO
      thcof2 = DZERO
      trhs1 = DZERO
      trhs2 = DZERO
      uzderiv = DZERO
      gwet = DZERO
      derivgwet = DZERO
      ivertflag = this%uzfobj%ivertcon(i)
      !
      n = this%nodelist(i)
      if ( this%ibound(n) > 0 ) then
        !
        ! -- Water mover added to infiltration
        qfrommvr = DZERO
        qformvr = DZERO
        if(this%imover == 1) then
          qfrommvr = this%pakmvrobj%get_qfrommvr(i)
        endif
        !
        ! -- zero out hcof and rhs
        this%hcof(i) = DZERO
        this%rhs(i) = DZERO
        !
        hgwf = this%xnew(n)
        !
        m = n
        hgwflm1 = hgwf
        cvv = DZERO
        !
        ! -- solve for current uzf cell
        call this%uzfobj%formulate(uzfobjwork, ivertflag, i,                   &
                                    this%totfluxtot, this%ietflag,             &
                                    this%issflag,this%iseepflag,               &
                                    trhs1,thcof1,hgwf,hgwflm1,cvv,uzderiv,     &
                                    qfrommvr,qformvr,ierr,sumaet,ivertflag)
        if ( ierr > 0 ) then
            if ( ierr == 1 ) &
              msg = 'Error: UZF variable NWAVESETS needs to be increased '
            call store_error(msg)
            call ustop()
        end if
        if ( this%igwetflag > 0 )                                              &
          call this%uzfobj%simgwet(this%igwetflag,i,hgwf,trhs2,thcof2,gwet,    &
                                    derivgwet)
        this%deriv(i) = uzderiv + derivgwet
        !
        ! -- save current rejected infiltration, groundwater recharge, and
        !    groundwater discharge
        this%rejinf(i) = this%uzfobj%finf_rej(i) * this%uzfobj%uzfarea(i)
        this%rch(i) = this%uzfobj%totflux(i) * this%uzfobj%uzfarea(i) / delt
        this%gwd(i) = this%uzfobj%surfseep(i)
        !
        ! -- add to hcof and rhs
        this%hcof(i) = thcof1 + thcof2
        this%rhs(i) = -trhs1 - trhs2
        !
        ! -- add spring discharge and rejected infiltration to mover
        if(this%imover == 1) then
          call this%pakmvrobj%accumulate_qformvr(i, qformvr)
        endif
      !
      end if
    end do
  end subroutine uzf_solve

  subroutine define_listlabel(this)
! ******************************************************************************
! define_listlabel -- Define the list heading that is written to iout when
!   PRINT_INPUT option is used.
! ******************************************************************************
!
!    SPECIFICATIONS:
! ------------------------------------------------------------------------------
    class(UzfType), intent(inout) :: this
! ------------------------------------------------------------------------------
    !
    ! -- create the header list label
    this%listlabel = trim(this%filtyp) // ' NO.'
    if(this%dis%ndim == 3) then
      write(this%listlabel, '(a, a7)') trim(this%listlabel), 'LAYER'
      write(this%listlabel, '(a, a7)') trim(this%listlabel), 'ROW'
      write(this%listlabel, '(a, a7)') trim(this%listlabel), 'COL'
    elseif(this%dis%ndim == 2) then
      write(this%listlabel, '(a, a7)') trim(this%listlabel), 'LAYER'
      write(this%listlabel, '(a, a7)') trim(this%listlabel), 'CELL2D'
    else
      write(this%listlabel, '(a, a7)') trim(this%listlabel), 'NODE'
    endif
    write(this%listlabel, '(a, a16)') trim(this%listlabel), 'STRESS RATE'
    if(this%inamedbound == 1) then
      write(this%listlabel, '(a, a16)') trim(this%listlabel), 'BOUNDARY NAME'
    endif
    !
    ! -- return
    return
  end subroutine define_listlabel

   subroutine findcellabove(this,n,nml)
    class(UzfType) :: this
    integer(I4B), intent(in) :: n
    integer(I4B), intent(inout) :: nml
    integer(I4B) :: m, ipos
! ------------------------------------------------------------------------------
!
    ! -- return nml = n if no cell is above it
    nml = n
    do ipos = this%dis%con%ia(n)+1, this%dis%con%ia(n+1)-1
      m = this%dis%con%ja(ipos)
      if(this%dis%con%ihc(ipos) /= 0) then
        if (n < m) then
          ! -- m is beneath n
        else
          nml = m  ! -- m is above n
          exit
        endif
      end if
    enddo
    return
   end subroutine findcellabove

   subroutine read_cell_properties(this)
! ******************************************************************************
! read_cell_properties -- Read UZF cell properties and set them for 
!                         UzfCellGroup type.
! ******************************************************************************
    use InputOutputModule, only: urword
    use SimModule, only: ustop, store_error, count_errors
! ------------------------------------------------------------------------------
    ! -- dummy
    class(UzfType), intent(inout) :: this
    ! -- local
    character(len=LINELENGTH) :: errmsg, cellid
    integer(I4B) :: ierr
    integer(I4B) :: i, n
    integer(I4B) :: j
    integer(I4B) :: ic
    integer(I4B) :: jcol
    logical :: isfound, endOfBlock
    integer(I4B) :: landflag
    integer(I4B) :: ivertcon
    real(DP) :: surfdep, vks, thtr, thts, thti, eps, hgwf
    integer(I4B), dimension(:), allocatable :: rowmaxnnz
    type(sparsematrix) :: sparse
    integer(I4B), dimension(:), allocatable :: nboundchk
! ------------------------------------------------------------------------------
!
    !
    ! -- allocate space for node counter and initilize
    allocate(rowmaxnnz(this%dis%nodes))
    do n = 1, this%dis%nodes
      rowmaxnnz(n) = 0
    end do
    !
    ! -- allocate space for local variables
    allocate(nboundchk(this%nodes))
    do n = 1, this%nodes
      nboundchk(n) = 0
    end do
    !
    ! -- initialize variables
    landflag = 0
    ivertcon = 0
    surfdep = DZERO
    vks = DZERO
    thtr = DZERO
    thts = DZERO
    thti = DZERO
    eps = DZERO
    hgwf = DZERO
    !
    ! -- get uzf properties block
    call this%parser%GetBlock('PACKAGEDATA', isfound, ierr, &
      supportOpenClose=.true.)
    !
    ! -- parse locations block if detected
    if (isfound) then
      write(this%iout,'(/1x,3a)') 'PROCESSING ', trim(adjustl(this%text)),      &
                                  ' PACKAGEDATA'
      do
        call this%parser%GetNextLine(endOfBlock)
        if (endOfBlock) exit
        !
        ! -- get uzf cell number
        i = this%parser%GetInteger()
    
        if (i < 1 .or. i > this%nodes) then
          write(errmsg,'(4x,a,1x,i6)') &
            '****ERROR. iuzno MUST BE > 0 and <= ', this%nodes
          call store_error(errmsg)
          cycle
        end if 
        !
        ! -- increment nboundchk
        nboundchk(i) = nboundchk(i) + 1
        
        ! -- store the reduced gwf nodenumber in mfcellid
        call this%parser%GetCellid(this%dis%ndim, cellid)
        ic = this%dis%noder_from_cellid(cellid,                                 &
                                        this%parser%iuactive, this%iout)
        this%mfcellid(i) = ic
        rowmaxnnz(ic) = rowmaxnnz(ic) + 1
        !
        ! -- landflag
        landflag = this%parser%GetInteger()
        if (landflag < 0 .OR. landflag > 1) then
          write(errmsg,'(4x,a,1x,i0,1x,a,1x,i0)') &
            '****ERROR. LANDFLAG FOR UZF CELL', i,                              &
            'MUST BE 0 or 1 - SPECIFIED VALUE =', landflag
          call store_error(errmsg)
        end if
        !
        ! -- ivertcon
        ivertcon = this%parser%GetInteger()
        if (ivertcon < 0 .OR. ivertcon > this%nodes) then
          write(errmsg,'(4x,a,1x,i0,1x,a,1x,i0)')                                          &
            '****ERROR. IVERTCON FOR UZF CELL', i,                                         &
            'MUST BE 0 or less than NUZFCELLS - SPECIFIED VALUE =', ivertcon
          call store_error(errmsg)
          ivertcon = 0
        end if
        !
        ! -- surfdep
        surfdep =  this%parser%GetDouble()
        if (surfdep <= DZERO) then   !need to check for cell thickness
          write(errmsg,'(4x,a,1x,i0,1x,a,1x,g0)')                                          &
            '****ERROR. SURFDEP FOR UZF CELL', i,                                          &
             'MUST BE > 0 - SPECIFIED VALUE =', surfdep
          call store_error(errmsg)
          surfdep = DZERO
        end if
        !
        ! -- vks
        vks = this%parser%GetDouble()
        if (vks <= DZERO) then
          write(errmsg,'(4x,a,1x,i0,1x,a,1x,g0)')                                          &
            '****ERROR. VKS FOR UZF CELL', i,                                              &
             'MUST BE > 0 - SPECIFIED VALUE =', vks
          call store_error(errmsg)
          vks = DONE
        end if
        !
        ! -- thtr
        thtr = this%parser%GetDouble()
        if (thtr <= DZERO) then
          write(errmsg,'(4x,a,1x,i0,1x,a,1x,g0)')                                          &
            '****ERROR. THTR FOR UZF CELL', i,                                             &
             'MUST BE > 0 - SPECIFIED VALUE =', thtr
          call store_error(errmsg)
          thtr = 0.1
        end if
        !
        ! -- thts
        thts = this%parser%GetDouble()
        if (thts <= thtr) then
          write(errmsg,'(4x,a,1x,i0,1x,a,1x,g0)')                                          &
            '****ERROR. THTS FOR UZF CELL', i,                                             &
             'MUST BE > THTR - SPECIFIED VALUE =', thts
          call store_error(errmsg)
          thts = 0.2
        end if
        !
        ! -- thti
        thti = this%parser%GetDouble()
        if (thti < thtr .OR. thti > thts) then
          write(errmsg,'(4x,a,1x,i0,1x,a,1x,g0)')                                          &
            '****ERROR. THTI FOR UZF CELL', i,                                             &
             'MUST BE >= THTR AND < THTS - SPECIFIED VALUE =', thti
          call store_error(errmsg)
          thti = 0.1
        end if
        !
        ! -- eps
        eps = this%parser%GetDouble()
        if (eps < 3.5 .OR. eps > 14) then
          write(errmsg,'(4x,a,1x,i0,1x,a,1x,g0)')                                          &
            '****ERROR. EPSILON FOR UZF CELL', i,                                          &
             'MUST BE BETWEEN 3.5 and 14.0 - SPECIFIED VALUE =', eps
          call store_error(errmsg)
          eps = 3.5
        end if
        !
        ! -- boundname
        if (this%inamedbound == 1) then
          call this%parser%GetStringCaps(this%uzfname(i))
        endif
        n = this%mfcellid(i)
        !cdl hgwf = this%xnew(n)
        call this%uzfobj%setdata(i,this%gwfarea(n),this%gwftop(n),this%gwfbot(n), &
                                 surfdep,vks,thtr,thts,thti,eps,this%ntrail,      &
                                 landflag,ivertcon) !,hgwf)
        if (ivertcon > 0) then
          this%iuzf2uzf = 1
        end if
       !
      end do
    else
      call store_error('ERROR.  REQUIRED PACKAGEDATA BLOCK NOT FOUND.')
    end if
    !
    ! -- check for duplicate or missing uzf cells
    do i = 1, this%nodes
      if (nboundchk(i) == 0) then
        write(errmsg,'(a,1x,i0)')                                             &
          'ERROR.  NO DATA SPECIFIED FOR UZF CELL', i
        call store_error(errmsg)
      else if (nboundchk(i) > 1) then
        write(errmsg,'(a,1x,i0,1x,a,1x,i0,1x,a)')                             &
          'ERROR.  DATA FOR UZF CELL', i, 'SPECIFIED', nboundchk(i), 'TIMES'
        call store_error(errmsg)
      end if
    end do
    !
    ! -- write summary of UZF cell property error messages
    ierr = count_errors()
    if (ierr > 0) then
      call this%parser%StoreErrorUnit()
      call ustop()
    end if
    !
    ! -- setup sparse for connectivity used to identify multiple uzf cells per
    !    GWF model cell
    call sparse%init(this%dis%nodes, this%dis%nodes, rowmaxnnz)
    ! --
    do i = 1, this%nodes
      ic = this%mfcellid(i)
      call sparse%addconnection(ic, i, 1)
    end do
    !
    ! -- create ia and ja from sparse
    call sparse%filliaja(this%ia,this%ja,ierr)
    !
    ! -- set imaxcellcnt
    do i = 1, this%nodes
      jcol = 0
      do j = this%ia(i), this%ia(i+1) - 1
        jcol = jcol + 1
      end do
      if (jcol > this%imaxcellcnt) then
        this%imaxcellcnt = jcol
      end if
    end do
    !
    ! -- do an initial evaluation of the sum of uzfarea relative to the
    !    GWF cell area in the case that there is more than one UZF cell
    !    in a GWF cell and a auxmult value is not being applied to the
    !    calculate the UZF cell area from the GWF cell area.
    if (this%imaxcellcnt > 1 .and. this%iauxmultcol < 1) then
      call this%check_cell_area()
    end if
    !
    ! -- deallocate local variables
    deallocate(rowmaxnnz)
    deallocate(nboundchk)
    !
    ! -- return
    return
  end subroutine read_cell_properties

  subroutine print_cell_properties(this)
! ******************************************************************************
! print_cell_properties -- Read UZF cell properties and set them for 
!                          UZFCellGroup type.
! ******************************************************************************
! ------------------------------------------------------------------------------
    ! -- dummy
    class(UzfType), intent(inout) :: this
    ! -- local
    character (len=20) :: cellids, cellid
    character(len=LINELENGTH) :: line, linesep
    character(len=16) :: text
    integer(I4B) :: i
    integer(I4B) :: n
    integer(I4B) :: node
    integer(I4B) :: iloc
    real(DP) :: q
! ------------------------------------------------------------------------------
!
    !
    ! -- set cell id based on discretization
    if (this%dis%ndim == 3) then
      cellids = '(LAYER,ROW,COLUMN)  '
    elseif (this%dis%ndim == 2) then
      cellids = '(LAYER,CELL2D)      '
    else
      cellids = '(NODE)              '
    end if
    write (this%iout, '(//3a)')                                                 &
      'UZF PACKAGE (', trim(adjustl(this%name)), ') CELL DATA'
    iloc = 1
    line = ''
    if(this%inamedbound==1) then
      call UWWORD(line, iloc, 16, TABUCSTRING,                                  &
                  'name', n, q, ALIGNMENT=TABLEFT)
    end if
    call UWWORD(line, iloc, 6, TABUCSTRING,                                     &
                'no.', n, q, ALIGNMENT=TABCENTER, sep=' ')
    call UWWORD(line, iloc, 20, 1, cellids, n, q, ALIGNMENT=TABCENTER, sep=' ')
    call UWWORD(line, iloc, 11, TABUCSTRING,                                     &
                'landflag', n, q, ALIGNMENT=TABCENTER, sep=' ')
    call UWWORD(line, iloc, 11, TABUCSTRING,                                     &
                'ivertcon', n, q, ALIGNMENT=TABCENTER, sep=' ')
    call UWWORD(line, iloc, 11, TABUCSTRING,                                     &
                'surfdep', n, q, ALIGNMENT=TABCENTER, sep=' ')
    call UWWORD(line, iloc, 11, TABUCSTRING,                                     &
                'vks', n, q, ALIGNMENT=TABCENTER, sep=' ')
    call UWWORD(line, iloc, 11, TABUCSTRING,                                     &
                'thtr', n, q, ALIGNMENT=TABCENTER, sep=' ')
    call UWWORD(line, iloc, 11, TABUCSTRING,                                     &
                'thts', n, q, ALIGNMENT=TABCENTER, sep=' ')
    call UWWORD(line, iloc, 11, TABUCSTRING,                                     &
                'thti', n, q, ALIGNMENT=TABCENTER, sep=' ')
    call UWWORD(line, iloc, 11, TABUCSTRING,                                     &
                'eps', n, q, ALIGNMENT=TABCENTER)
    ! -- create line separator
    linesep = repeat('-', iloc)
    ! -- write header line and separator
    write(this%iout,'(1X,A)') line(1:iloc)
    write(this%iout,'(1X,A)') linesep(1:iloc)
    !
    ! -- write data for each cell
    do i = 1, this%nodes
      !
      ! -- get cellid
      node = this%mfcellid(i)
      if (node > 0) then
        call this%dis%noder_to_string(node, cellid)
      else
        cellid = 'none'
      end if
      !
      ! -- fill line
      iloc = 1
      line = ''
      if(this%inamedbound==1) then
        call UWWORD(line, iloc, 16, TABUCSTRING,                                 &
                    this%uzfname(i), n, q, ALIGNMENT=TABLEFT)
      end if
      call UWWORD(line, iloc, 6, TABINTEGER, text, i, q, sep=' ')
      call UWWORD(line, iloc, 20, TABUCSTRING, cellid, n, q, ALIGNMENT=TABLEFT)
      call UWWORD(line, iloc, 11, TABINTEGER,                                    &
                  text, this%uzfobj%landflag(i), q, sep=' ')
      call UWWORD(line, iloc, 11, TABINTEGER,                                    &
                  text, this%uzfobj%ivertcon(i), q, sep=' ')
      call UWWORD(line, iloc, 11, TABREAL,                                       &
                  text, i, this%uzfobj%surfdep(i), sep=' ')
      call UWWORD(line, iloc, 11, TABREAL,                                       &
                  text, i, this%uzfobj%vks(i), sep=' ')
      call UWWORD(line, iloc, 11, TABREAL,                                       &
                  text, i, this%uzfobj%thtr(i), sep=' ')
      call UWWORD(line, iloc, 11, TABREAL,                                       &
                  text, i, this%uzfobj%thts(i), sep=' ')
      call UWWORD(line, iloc, 11, TABREAL,                                       &
                  text, i, this%uzfobj%thti(i), sep=' ')
      call UWWORD(line, iloc, 11, TABREAL,                                       &
                  text, i, this%uzfobj%eps(i))
      ! -- write line
      write(this%iout,'(1X,A)') line(1:iloc)
    end do
    !
    ! -- write separator
    write(this%iout,'(1X,A)') linesep(1:iloc)

    !
    ! -- return
    return
  end subroutine print_cell_properties

   subroutine check_cell_area(this)
! ******************************************************************************
! check_cell_area -- Check UZF cell areas.
! ******************************************************************************
    use InputOutputModule, only: urword
    use SimModule, only: ustop, store_error, count_errors
! ------------------------------------------------------------------------------
    ! -- dummy
    class(UzfType) :: this
    ! -- local
    character(len=LINELENGTH) :: errmsg
    character(len=16) :: cuzf
    character(len=20) :: cellid
    character(len=LINELENGTH) :: cuzfcells
    integer(I4B) :: ierr
    integer(I4B) :: i
    integer(I4B) :: i2
    integer(I4B) :: j
    integer(I4B) :: n
    integer(I4B) :: i0
    integer(I4B) :: i1
    real(DP) :: area
    real(DP) :: area2
    real(DP) :: sumarea
    real(DP) :: cellarea
    real(DP) :: d
! ------------------------------------------------------------------------------
!
    !
    ! -- check that the area of vertically connected uzf cells is the equal
    do i = 1, this%nodes
      !
      ! -- Initialize variables
      i2 = this%uzfobj%ivertcon(i)
      area = this%uzfobj%uzfarea(i)
      !
      ! Create pointer to object below
      if (i2 > 0) then
        area2 = this%uzfobj%uzfarea(i2)
        d = abs(area - area2)
        if (d > DEM6) then
          write(errmsg,'(4x,2(a,1x,g15.7,1x,a,1x,i6,1x))')                    &
            '****ERROR. UZF CELL AREA (', area, ') FOR CELL ', i,             &
            'DOES NOT EQUAL UZF CELL AREA (', area2, ') FOR CELL ', i2
          call store_error(errmsg)
        end if
      end if
    end do
    !
    ! -- check that the area of uzf cells in a GWF cell is less than or equal
    !    to the GWF cell area
    do n = 1, this%dis%nodes
      i0 = this%ia(n)
      i1 = this%ia(n+1)
      ! -- skip gwf cells with no UZF cells
      if ((i1 - i0) < 1) cycle
      sumarea = DZERO
      cellarea = DZERO
      cuzfcells = ''
      do j = i0, i1 - 1
        i = this%ja(j)
        write(cuzf,'(i0)') i
        cuzfcells = trim(adjustl(cuzfcells)) // ' ' // trim(adjustl(cuzf))
        sumarea = sumarea + this%uzfobj%uzfarea(i)
        cellarea = this%uzfobj%cellarea(i)
      end do
      ! -- calculate the difference between the sum of UZF areas and GWF cell area
      d = abs(sumarea - cellarea)
      if (d > DEM6) then
        call this%dis%noder_to_string(n, cellid)
        write(errmsg,'(4x,a,1x,g15.7,1x,a,1x,g15.7,1x,a,1x,a,1x,a,a)')      &
          '****ERROR. TOTAL UZF CELL AREA (', sumarea,                      &
          ') EXCEEDS THE GWF CELL AREA (', cellarea, ') OF CELL', cellid,   &
          'WHICH INCLUDES UZF CELL(S): ', trim(adjustl(cuzfcells))
        call store_error(errmsg)
      end if
    end do
    !
    ! -- terminate if errors were encountered
    ierr = count_errors()
    if (ierr > 0) then
      call this%parser%StoreErrorUnit()
      call ustop()
    end if
    ! -- return
    return
  end subroutine check_cell_area

  ! -- Procedures related to observations (type-bound)
  logical function uzf_obs_supported(this)
! ******************************************************************************
! uzf_obs_supported
!   -- Return true because uzf package supports observations.
!   -- Overrides BndType%bnd_obs_supported
! ******************************************************************************
!
!    SPECIFICATIONS:
! ------------------------------------------------------------------------------
    class(UzfType) :: this
! ------------------------------------------------------------------------------
    uzf_obs_supported = .true.
    return
  end function uzf_obs_supported

  subroutine uzf_df_obs(this)
! ******************************************************************************
! uzf_df_obs (implements bnd_df_obs)
!   -- Store observation type supported by uzf package.
!   -- Overrides BndType%bnd_df_obs
! ******************************************************************************
!
!    SPECIFICATIONS:
! ------------------------------------------------------------------------------
    ! -- dummy
    class(UzfType) :: this
    ! -- local
    integer(I4B) :: indx
  ! ------------------------------------------------------------------------------
    !
    ! -- Store obs type and assign procedure pointer
    !
    !    for recharge observation type.
    call this%obs%StoreObsType('uzf-gwrch', .true., indx)
    this%obs%obsData(indx)%ProcessIdPtr => uzf_process_obsID
    !
    !    for discharge observation type.
    call this%obs%StoreObsType('uzf-gwd', .true., indx)
    this%obs%obsData(indx)%ProcessIdPtr => uzf_process_obsID
    !
    !    for discharge observation type.
    call this%obs%StoreObsType('uzf-gwd-to-mvr', .true., indx)
    this%obs%obsData(indx)%ProcessIdPtr => uzf_process_obsID
    !
    !    for gwet observation type.
    call this%obs%StoreObsType('uzf-gwet', .true., indx)
    this%obs%obsData(indx)%ProcessIdPtr => uzf_process_obsID
    !
    !    for infiltration observation type.
    call this%obs%StoreObsType('infiltration', .true., indx)
    this%obs%obsData(indx)%ProcessIdPtr => uzf_process_obsID
    !
    !    for from mover observation type.
    call this%obs%StoreObsType('from-mvr', .true., indx)
    this%obs%obsData(indx)%ProcessIdPtr => uzf_process_obsID
    !
    !    for rejected infiltration observation type.
    call this%obs%StoreObsType('rej-inf', .true., indx)
    this%obs%obsData(indx)%ProcessIdPtr => uzf_process_obsID
    !
    !    for rejected infiltration to mover observation type.
    call this%obs%StoreObsType('rej-inf-to-mvr', .true., indx)
    this%obs%obsData(indx)%ProcessIdPtr => uzf_process_obsID
    !
    !    for uzet observation type.
    call this%obs%StoreObsType('uzet', .true., indx)
    this%obs%obsData(indx)%ProcessIdPtr => uzf_process_obsID
    !
    !    for storage observation type.
    call this%obs%StoreObsType('storage', .true., indx)
    this%obs%obsData(indx)%ProcessIdPtr => uzf_process_obsID
    !
    !    for net infiltration observation type.
    call this%obs%StoreObsType('net-infiltration', .true., indx)
    this%obs%obsData(indx)%ProcessIdPtr => uzf_process_obsID
    !
    !    for water-content observation type.
    call this%obs%StoreObsType('water-content', .false., indx)
    this%obs%obsData(indx)%ProcessIdPtr => uzf_process_obsID
    !
    ! -- return
    return
  end subroutine uzf_df_obs
!
  subroutine uzf_bd_obs(this)
    ! **************************************************************************
    ! uzf_bd_obs
    !   -- Calculate observations this time step and call
    !      ObsType%SaveOneSimval for each UzfType observation.
    ! **************************************************************************
    !
    !    SPECIFICATIONS:
    ! --------------------------------------------------------------------------
    ! -- dummy
    class(UzfType) :: this
    ! -- local
    integer(I4B) :: i, ii, n, nn
    real(DP) :: v
    character(len=100) :: msg
    type(ObserveType), pointer :: obsrv => null()
    !---------------------------------------------------------------------------
    !
    ! Write simulated values for all uzf observations
    if (this%obs%npakobs>0) then
      call this%obs%obs_bd_clear()
      do i = 1, this%obs%npakobs
        obsrv => this%obs%pakobs(i)%obsrv
        nn = size(obsrv%indxbnds)
        do ii = 1, nn
          n = obsrv%indxbnds(ii)
          v = DNODATA
          select case (obsrv%ObsTypeId)
            case ('UZF-GWRCH')
              v = this%rch(n)
            case ('UZF-GWD')
              v = this%gwd(n)
              if (v > DZERO) then
                v = -v
              end if
            case ('UZF-GWD-TO-MVR')
              if (this%imover == 1) then
                v = this%gwdtomvr(n)
                if (v > DZERO) then
                  v = -v
                end if
              end if
            case ('UZF-GWET')
              if (this%igwetflag > 0) then
                v = this%gwet(n)
                if (v > DZERO) then
                  v = -v
                end if
              end if
            case ('INFILTRATION')
              v = this%appliedinf(n)
            case ('FROM-MVR')
              if (this%imover == 1) then
                v = this%pakmvrobj%get_qfrommvr(n)
              end if
            case ('REJ-INF')
              v = this%rejinf(n)
              if (v > DZERO) then
                v = -v
              end if
            case ('REJ-INF-TO-MVR')
              if (this%imover == 1) then
                v = this%rejinftomvr(n)
                if (v > DZERO) then
                  v = -v
                end if
              end if
            case ('UZET')
              if (this%ietflag /= 0) then
                v = this%uzet(n)
                if (v > DZERO) then
                  v = -v
                end if
              end if
            case ('STORAGE')
              v = -this%qsto(n)
            case ('NET-INFILTRATION')
              v = this%infiltration(n)
            case ('WATER-CONTENT')
              v = this%obs_theta(i)  ! more than one obs per node
            case default
              msg = 'Error: Unrecognized observation type: ' // trim(obsrv%ObsTypeId)
              call store_error(msg)
          end select
          call this%obs%SaveOneSimval(obsrv, v)
        end do
      end do
    end if
    !
    ! -- write summary of package block error messages
    if (count_errors() > 0) then
      call this%parser%StoreErrorUnit()
      call ustop()
    end if
    !
    return
  end subroutine uzf_bd_obs
!
  subroutine uzf_rp_obs(this)
    ! -- dummy
    class(UzfType), intent(inout) :: this
    ! -- local
    integer(I4B) :: i, j, n, nn
    real(DP) :: obsdepth
    real(DP) :: dmax
    character(len=200) :: ermsg
    character(len=LENBOUNDNAME) :: bname
    class(ObserveType),   pointer :: obsrv => null()
    ! --------------------------------------------------------------------------
    ! -- formats
60  format('Error: Invalid node number in OBS input: ',i5)
    !
    do i = 1, this%obs%npakobs
      obsrv => this%obs%pakobs(i)%obsrv
      ! -- indxbnds needs to be deallocated and reallocated (using
      !    ExpandArray) each stress period because list of boundaries
      !    can change each stress period.
      if (allocated(obsrv%indxbnds)) then
        deallocate(obsrv%indxbnds)
      endif
      !
      ! -- get node number 1
      nn = obsrv%NodeNumber
      if (nn == NAMEDBOUNDFLAG) then
        bname = obsrv%FeatureName
        ! -- Observation location(s) is(are) based on a boundary name.
        !    Iterate through all boundaries to identify and store
        !    corresponding index(indices) in bound array.
        do j = 1, this%nodes
          if (this%boundname(j) == bname) then
            !! In UZF, use of the same boundary name for multiple boundaries
            !! in an observation is not supported for obs type UZF-WATERCONTENT
            !if (obsrv%ObsTypeId=='WATER-CONTENT') then
            !  if (obsrv%BndFound) then
            !    ermsg = 'Duplicate names for multiple boundaries are not ' // &
            !            'supported for UZF observations of type ' // &
            !            '"UZF-WATERCONTENT". There are multiple' // &
            !            ' boundaries named "' // trim(bname) // &
            !            '" for observation: ' // &
            !            trim(obsrv%Name) // '.'
            !    call store_error(ermsg)
            !    call store_error_unit(this%inunit)
            !    call ustop()
            !  endif
            !endif
            obsrv%BndFound = .true.
            obsrv%CurrentTimeStepEndValue = DZERO
            call ExpandArray(obsrv%indxbnds)
            n = size(obsrv%indxbnds)
            obsrv%indxbnds(n) = j
            if (n==1) then
              ! Define intPak1 so that obs_theta is stored (for first uzf
              ! cell if multiple cells share the same boundname).
              obsrv%intPak1 = j
            endif
          endif
        enddo
      else
        ! -- get node number
        nn = obsrv%NodeNumber
        ! -- put nn (a value meaningful only to UZF) in intPak1
        obsrv%intPak1 = nn
        ! -- check that node number is valid; call store_error if not
        if (nn < 1 .or. nn > this%nodes) then
          write (ermsg, 60) nn
          call store_error(ermsg)
        else
          obsrv%BndFound = .true.
        endif
        obsrv%CurrentTimeStepEndValue = DZERO
        call ExpandArray(obsrv%indxbnds)
        n = size(obsrv%indxbnds)
        obsrv%indxbnds(n) = nn
      end if
      !
      ! -- catch non-cumulative observation assigned to observation defined
      !    by a boundname that is assigned to more than one element
      if (obsrv%ObsTypeId == 'WATER-CONTENT') then
        n = size(obsrv%indxbnds)
        if (n > 1) then
          write (ermsg, '(4x,a,4(1x,a))') &
            'ERROR:', trim(adjustl(obsrv%ObsTypeId)), &
            'for observation', trim(adjustl(obsrv%Name)), &
            ' must be assigned to a UZF cell with a unique boundname.'
          call store_error(ermsg)
        end if
        !
        ! -- check WATER-CONTENT depth
        obsdepth = obsrv%Obsdepth
        ! -- put obsdepth (a value meaningful only to UZF) in dblPak1
        obsrv%dblPak1 = obsdepth
        !
        ! -- determine maximum cell depth
        dmax = this%uzfobj%celtop(n) - this%uzfobj%celbot(n)
        ! -- check that obs depth is valid; call store_error if not
        ! -- need to think about a way to put bounds on this depth
        if (obsdepth < DZERO .or. obsdepth > dmax) then
          write (ermsg, '(4x,a,4(1x,a),1x,g15.7,1x,a,1x,g15.7)') &
            'ERROR:', trim(adjustl(obsrv%ObsTypeId)), &
            'for observation', trim(adjustl(obsrv%Name)), &
            ' specified depth (', obsdepth, ') must be between 0. and ', dmax
          call store_error(ermsg)
        endif
      else
        do j = 1, size(obsrv%indxbnds)
          nn =  obsrv%indxbnds(j)
          if (nn < 1 .or. nn > this%maxbound) then
            write (ermsg, '(4x,a,1x,a,1x,a,1x,i0,1x,a,1x,i0,1x,a)') &
              'ERROR:', trim(adjustl(obsrv%ObsTypeId)), &
              ' uzfno must be > 0 and <=', this%maxbound, &
              '(specified value is ', nn, ')'
            call store_error(ermsg)
          end if
        end do
      end if
  !    !
  !    select case (obsrv%ObsTypeId)
  !      case ('WATER-CONTENT')
  !        obsdepth = obsrv%Obsdepth
  !        ! -- put obsdepth (a value meaningful only to UZF) in dblPak1
  !        obsrv%dblPak1 = obsdepth
  !        ! -- check that obs depth is valid; call store_error if not
  !        ! -- need to think about a way to put bounds on this depth
  !        if (obsdepth < -999999.d0 .or. obsdepth > 999999.d0) then
  !          write (ermsg, 70) obsdepth
  !          call store_error(ermsg)
  !        endif
  !      case default
  !! left to check other types of observations
  !    end select
    end do
    if (count_errors() > 0) then
      call store_error_unit(this%inunit)
      call ustop()
    endif
    !
    return
  end subroutine uzf_rp_obs
  !
  ! -- Procedures related to observations (NOT type-bound)
  subroutine uzf_process_obsID(obsrv, dis, inunitobs, iout)
    ! -- This procedure is pointed to by ObsDataType%ProcesssIdPtr. It processes
    !    the ID string of an observation definition for UZF-package observations.
    ! -- dummy
    type(ObserveType),      intent(inout) :: obsrv
    class(DisBaseType), intent(in)    :: dis
    integer(I4B),            intent(in)    :: inunitobs
    integer(I4B),            intent(in)    :: iout
    ! -- local
    integer(I4B) :: n, nn
    real(DP) :: obsdepth
    integer(I4B) :: icol, istart, istop, istat
    real(DP) :: r
    character(len=LINELENGTH) :: strng
    ! formats
 30 format(i10)
    !
    strng = obsrv%IDstring
    ! -- Extract node number from strng and store it.
    !    If 1st item is not an integer(I4B), it should be a
    !    feature name--deal with it.
    icol = 1
    ! -- get node number
    call urword(strng, icol, istart, istop, 1, n, r, iout, inunitobs)
    read (strng(istart:istop), 30, iostat=istat) nn
    if (istat==0) then
      ! -- store uzf node number (NodeNumber)
      obsrv%NodeNumber = nn
    else
      ! Integer can't be read from strng; it's presumed to be a boundary
      ! name (already converted to uppercase)
      obsrv%FeatureName = strng(istart:istop)
      ! -- Observation may require summing rates from multiple boundaries,
      !    so assign NodeNumber as a value that indicates observation
      !    is for a named boundary or group of boundaries.
      obsrv%NodeNumber = NAMEDBOUNDFLAG
    endif
    !
    ! -- for soil water observation, store depth
    if (obsrv%ObsTypeId=='WATER-CONTENT' ) then
      call urword(strng, icol, istart, istop, 3, n, r, iout, inunitobs)
      obsdepth = r
      ! -- store observations depth
      obsrv%Obsdepth = obsdepth
    endif
    !
    return
  end subroutine uzf_process_obsID

  subroutine uzf_allocate_scalars(this)
! ******************************************************************************
! allocate_scalars -- allocate scalar members
! ******************************************************************************
!
!    SPECIFICATIONS:
! ------------------------------------------------------------------------------
    ! -- modules

    use MemoryManagerModule, only: mem_allocate
    ! -- dummy
    class(UzfType) :: this
! ------------------------------------------------------------------------------
    !
    ! -- call standard BndType allocate scalars
    call this%BndType%allocate_scalars()
    !
    ! -- allocate uzf specific scalars
    call mem_allocate(this%iprwcont, 'IPRWCONT', this%origin)
    call mem_allocate(this%iwcontout, 'IWCONTOUT', this%origin)
    call mem_allocate(this%ibudgetout, 'IBUDGETOUT', this%origin)
    call mem_allocate(this%ntrail, 'NTRAIL', this%origin)
    call mem_allocate(this%nsets, 'NSETS', this%origin)
    call mem_allocate(this%nodes, 'NODES', this%origin)
    call mem_allocate(this%istocb, 'ISTOCB', this%origin)
    call mem_allocate(this%nwav, 'NWAV', this%origin)
    call mem_allocate(this%outunitbud, 'OUTUNITBUD', this%origin)
    call mem_allocate(this%totfluxtot, 'TOTFLUXTOT', this%origin)
    call mem_allocate(this%infilsum, 'INFILSUM', this%origin)
    call mem_allocate(this%uzetsum, 'UZETSUM', this%origin)
    call mem_allocate(this%rechsum, 'RECHSUM', this%origin)
    call mem_allocate(this%vfluxsum, 'VFLUXSUM', this%origin)
    call mem_allocate(this%delstorsum, 'DELSTORSUM', this%origin)
    call mem_allocate(this%bditems, 'BDITEMS', this%origin)
    call mem_allocate(this%nbdtxt, 'NBDTXT', this%origin)
    call mem_allocate(this%issflag, 'ISSFLAG', this%origin)
    call mem_allocate(this%issflagold, 'ISSFLAGOLD', this%origin)
    call mem_allocate(this%readflag, 'READFLAG', this%origin)
    call mem_allocate(this%iseepflag, 'ISEEPFLAG', this%origin)
    call mem_allocate(this%imaxcellcnt, 'IMAXCELLCNT', this%origin)
    call mem_allocate(this%ietflag, 'IETFLAG', this%origin)
    call mem_allocate(this%igwetflag, 'IGWETFLAG', this%origin)
    call mem_allocate(this%iuzf2uzf, 'IUZF2UZF', this%origin)
    call mem_allocate(this%cbcauxitems, 'CBCAUXITEMS', this%origin)

    call mem_allocate(this%iconvchk, 'ICONVCHK', this%origin)
    !
    ! -- initialize scalars
    this%iprwcont = 0
    this%iwcontout = 0
    this%ibudgetout = 0
    this%infilsum = DZERO
    this%uzetsum = DZERO
    this%rechsum = DZERO
    this%delstorsum = DZERO
    this%vfluxsum = DZERO
    this%istocb = 0
    this%bditems = 7
    this%nbdtxt = 5
    this%issflag = 0
    this%issflagold = 0
    this%ietflag = 0
    this%igwetflag = 0
    this%iseepflag = 0
    this%imaxcellcnt = 0
    this%iuzf2uzf = 0
    this%cbcauxitems = 1
    this%imover = 0
    !
    ! -- convergence check
    this%iconvchk = 1
    !
    ! -- return
    return
  end subroutine uzf_allocate_scalars
!
  subroutine uzf_da(this)
! ******************************************************************************
! uzf_da -- Deallocate objects
! ******************************************************************************
!
!    SPECIFICATIONS:
! ------------------------------------------------------------------------------
    use MemoryManagerModule, only: mem_deallocate
    ! -- dummy
    class(UzfType) :: this
    ! -- locals
    ! -- format
! ------------------------------------------------------------------------------
    !
    ! -- deallocate uzf objects
    call this%uzfobj%dealloc()
    nullify(this%uzfobj)
    call this%budobj%budgetobject_da()
    deallocate(this%budobj)
    nullify(this%budobj)
    !
    ! -- character arrays
    deallocate(this%bdtxt)
    deallocate(this%cauxcbc)
    deallocate(this%uzfname)
    !
    ! -- deallocate scalars
    call mem_deallocate(this%iprwcont)
    call mem_deallocate(this%iwcontout)
    call mem_deallocate(this%ibudgetout)
    call mem_deallocate(this%ntrail)
    call mem_deallocate(this%nsets)
    call mem_deallocate(this%nodes)
    call mem_deallocate(this%istocb)
    call mem_deallocate(this%nwav)
    call mem_deallocate(this%outunitbud)
    call mem_deallocate(this%totfluxtot)
    call mem_deallocate(this%infilsum)
    call mem_deallocate(this%uzetsum)
    call mem_deallocate(this%rechsum)
    call mem_deallocate(this%vfluxsum)
    call mem_deallocate(this%delstorsum)
    call mem_deallocate(this%bditems)
    call mem_deallocate(this%nbdtxt)
    call mem_deallocate(this%issflag)
    call mem_deallocate(this%issflagold)
    call mem_deallocate(this%readflag)
    call mem_deallocate(this%iseepflag)
    call mem_deallocate(this%imaxcellcnt)
    call mem_deallocate(this%ietflag)
    call mem_deallocate(this%igwetflag)
    call mem_deallocate(this%iuzf2uzf)
    call mem_deallocate(this%cbcauxitems)
    !
    ! -- convergence check
    call mem_deallocate(this%iconvchk)
    !
    ! -- deallocate arrays
    call mem_deallocate(this%mfcellid)
    call mem_deallocate(this%appliedinf)
    call mem_deallocate(this%rejinf)
    call mem_deallocate(this%rejinf0)
    call mem_deallocate(this%rejinftomvr)
    call mem_deallocate(this%infiltration)
    call mem_deallocate(this%recharge)
    call mem_deallocate(this%gwet)
    call mem_deallocate(this%uzet)
    call mem_deallocate(this%gwd)
    call mem_deallocate(this%gwd0)
    call mem_deallocate(this%gwdtomvr)
    call mem_deallocate(this%rch)
    call mem_deallocate(this%rch0)
    call mem_deallocate(this%qsto)
    call mem_deallocate(this%deriv)
    call mem_deallocate(this%qauxcbc)
    !
    ! -- deallocate integer arrays
    call mem_deallocate(this%ia)
    call mem_deallocate(this%ja)
    !
    ! -- deallocate timeseries aware variables
    call mem_deallocate(this%sinf)
    call mem_deallocate(this%pet)
    call mem_deallocate(this%extdp)
    call mem_deallocate(this%extwc)
    call mem_deallocate(this%ha)
    call mem_deallocate(this%hroot)
    call mem_deallocate(this%rootact)
    call mem_deallocate(this%lauxvar)
    !
    ! -- deallocate obs variables
    call mem_deallocate(this%obs_theta)
    call mem_deallocate(this%obs_depth)
    call mem_deallocate(this%obs_num)
    !
    ! -- Parent object
    call this%BndType%bnd_da()
    !
    ! -- Return
    return
  end subroutine uzf_da

  subroutine uzf_setup_budobj(this)
! ******************************************************************************
! uzf_setup_budobj -- Set up the budget object that stores all the uzf flows
!   The terms listed here must correspond in number and order to the ones 
!   listed in the uzf_fill_budobj routine.
! ******************************************************************************
!
!    SPECIFICATIONS:
! ------------------------------------------------------------------------------
    ! -- modules
    use ConstantsModule, only: LENBUDTXT
    ! -- dummy
    class(UzfType) :: this
    ! -- local
    integer(I4B) :: nbudterm
    integer(I4B) :: maxlist, naux
    integer(I4B) :: idx
    integer(I4B) :: nlen
    integer(I4B) :: n, n1, n2
    integer(I4B) :: ivertflag
    real(DP) :: q
    character(len=LENBUDTXT) :: text
    character(len=LENBUDTXT), dimension(1) :: auxtxt
! ------------------------------------------------------------------------------
    !
    ! -- Determine the number of uzf to uzf connections
    nlen = 0
    do n = 1, this%nodes
      ivertflag = this%uzfobj%ivertcon(n)
      if (ivertflag > 0) then
        nlen = nlen + 1
      end if
    end do
    !
    ! -- Determine the number of uzf budget terms. These are fixed for 
    !    the simulation and cannot change.  This includes FLOW-JA-FACE
    !    so they can be written to the binary budget files, but these internal
    !    flows are not included as part of the budget table.
    nbudterm = 4
    if (nlen > 0) nbudterm = nbudterm + 1
    if (this%ietflag /= 0) nbudterm = nbudterm + 1
    if (this%imover == 1) nbudterm = nbudterm + 2
    if (this%naux > 0) nbudterm = nbudterm + 1
    !
    ! -- set up budobj
    call budgetobject_cr(this%budobj, this%name)
    call this%budobj%budgetobject_df(this%maxbound, nbudterm, 0, 0)
    idx = 0
    !
    ! -- Go through and set up each budget term
    text = '    FLOW-JA-FACE'
    if (nlen > 0) then
      idx = idx + 1
      maxlist = nlen * 2
      naux = 1
      auxtxt(1) = '       FLOW-AREA'
      call this%budobj%budterm(idx)%initialize(text, &
                                               this%name_model, &
                                               this%name, &
                                               this%name_model, &
                                               this%name, &
                                               maxlist, .false., .false., &
                                               naux, auxtxt)
      !
      ! -- store connectivity
      call this%budobj%budterm(idx)%reset(nlen * 2)
      q = DZERO
      do n = 1, this%nodes
        ivertflag = this%uzfobj%ivertcon(n)
        if (ivertflag > 0) then
          n1 = n
          n2 = ivertflag
          call this%budobj%budterm(idx)%update_term(n1, n2, q)
          call this%budobj%budterm(idx)%update_term(n2, n1, -q)
        end if
      end do
    end if
    !
    ! -- 
    text = '             GWF'
    idx = idx + 1
    maxlist = this%nodes 
    naux = 1
    auxtxt(1) = '       FLOW-AREA'
    call this%budobj%budterm(idx)%initialize(text, &
                                             this%name_model, &
                                             this%name, &
                                             this%name_model, &
                                             this%name_model, &
                                             maxlist, .false., .true., &
                                             naux, auxtxt)
    call this%budobj%budterm(idx)%reset(this%nodes)
    q = DZERO
    do n = 1, this%nodes
      n2 = this%mfcellid(n)
      call this%budobj%budterm(idx)%update_term(n, n2, q)
    end do
    !
    ! -- 
    text = '    INFILTRATION'
    idx = idx + 1
    maxlist = this%nodes
    naux = 0
    call this%budobj%budterm(idx)%initialize(text, &
                                             this%name_model, &
                                             this%name, &
                                             this%name_model, &
                                             this%name, &
                                             maxlist, .false., .false., &
                                             naux)
    !
    ! -- 
    text = '         REJ-INF'
    idx = idx + 1
    maxlist = this%nodes
    naux = 0
    call this%budobj%budterm(idx)%initialize(text, &
                                             this%name_model, &
                                             this%name, &
                                             this%name_model, &
                                             this%name, &
                                             maxlist, .false., .false., &
                                             naux)
    !
    ! -- 
    text = '            UZET'
    if (this%ietflag /= 0) then
      idx = idx + 1
      maxlist = this%maxbound
      naux = 0
      call this%budobj%budterm(idx)%initialize(text, &
                                               this%name_model, &
                                               this%name, &
                                               this%name_model, &
                                               this%name, &
                                               maxlist, .false., .false., &
                                               naux)
    end if
    !
    ! -- 
    text = '         STORAGE'
    idx = idx + 1
    maxlist = this%nodes
    naux = 1
    auxtxt(1) = '          VOLUME'
    call this%budobj%budterm(idx)%initialize(text, &
                                             this%name_model, &
                                             this%name, &
                                             this%name_model, &
                                             this%name, &
                                             maxlist, .false., .false., &
                                             naux, auxtxt)
    !
    ! -- 
    if (this%imover == 1) then
      !
      ! -- 
      text = '        FROM-MVR'
      idx = idx + 1
      maxlist = this%nodes
      naux = 0
      call this%budobj%budterm(idx)%initialize(text, &
                                               this%name_model, &
                                               this%name, &
                                               this%name_model, &
                                               this%name, &
                                               maxlist, .false., .false., &
                                               naux)
      !
      ! -- 
      text = '  REJ-INF-TO-MVR'
      idx = idx + 1
      maxlist = this%nodes
      naux = 0
      call this%budobj%budterm(idx)%initialize(text, &
                                               this%name_model, &
                                               this%name, &
                                               this%name_model, &
                                               this%name, &
                                               maxlist, .false., .false., &
                                               naux)
    end if
    !
    ! -- 
    naux = this%naux
    if (naux > 0) then
      !
      ! -- 
      text = '       AUXILIARY'
      idx = idx + 1
      maxlist = this%maxbound
      call this%budobj%budterm(idx)%initialize(text, &
                                               this%name_model, &
                                               this%name, &
                                               this%name_model, &
                                               this%name, &
                                               maxlist, .false., .false., &
                                               naux, this%auxname)
    end if
    !
    ! -- if uzf flow for each reach are written to the listing file
    if (this%iprflow /= 0) then
      call this%budobj%flowtable_df(this%iout, cellids='GWF')
    end if
    !
    ! -- return
    return
  end subroutine uzf_setup_budobj

  subroutine uzf_fill_budobj(this)
! ******************************************************************************
! uzf_fill_budobj -- copy flow terms into this%budobj
! ******************************************************************************
!
!    SPECIFICATIONS:
! ------------------------------------------------------------------------------
    ! -- modules
    ! -- dummy
    class(UzfType) :: this
    ! -- local
    integer(I4B) :: naux
    integer(I4B) :: nlen
    integer(I4B) :: ivertflag
    integer(I4B) :: n, n1, n2
    integer(I4B) :: idx
    real(DP) :: q
    real(DP) :: a
    real(DP) :: top
    real(DP) :: bot
    real(DP) :: thick
    real(DP) :: fm
    real(DP) :: v
    ! -- formats
! -----------------------------------------------------------------------------
    !
    ! -- initialize counter
    idx = 0

    
    ! -- FLOW JA FACE
    nlen = 0
    do n = 1, this%nodes
      ivertflag = this%uzfobj%ivertcon(n)
      if ( ivertflag > 0 ) then
        nlen = nlen + 1
      end if
    end do
    if (nlen > 0) then
      idx = idx + 1
      call this%budobj%budterm(idx)%reset(nlen * 2)
      do n = 1, this%nodes
        ivertflag = this%uzfobj%ivertcon(n)
        if (ivertflag > 0) then
          a = this%uzfobj%uzfarea(n)
          q = this%uzfobj%surfluxbelow(n) * a
          this%qauxcbc(1) = a
          if (q > DZERO) then
            q = -q
          end if
          n1 = n
          n2 = ivertflag
          call this%budobj%budterm(idx)%update_term(n1, n2, q, this%qauxcbc)
          call this%budobj%budterm(idx)%update_term(n2, n1, -q, this%qauxcbc)
        end if
      end do
    end if

    
    ! -- GWF (LEAKAGE)
    idx = idx + 1
    call this%budobj%budterm(idx)%reset(this%nodes)
    do n = 1, this%nodes
      this%qauxcbc(1) = this%uzfobj%uzfarea(n)
      n2 = this%mfcellid(n)
      q = -this%rch(n)
      call this%budobj%budterm(idx)%update_term(n, n2, q, this%qauxcbc)
    end do

    
    ! -- INFILTRATION
    idx = idx + 1
    call this%budobj%budterm(idx)%reset(this%nodes)
    do n = 1, this%nodes
      q = this%appliedinf(n)
      call this%budobj%budterm(idx)%update_term(n, n, q)
    end do
    
    
    ! -- REJECTED INFILTRATION
    idx = idx + 1
    call this%budobj%budterm(idx)%reset(this%nodes)
    do n = 1, this%nodes
      q = this%rejinf(n)
      if (q > DZERO) then
        q = -q
      end if
      call this%budobj%budterm(idx)%update_term(n, n, q)
    end do
    

    ! -- UNSATURATED EVT
    if (this%ietflag /= 0) then
      idx = idx + 1
      call this%budobj%budterm(idx)%reset(this%nodes)
      do n = 1, this%nodes
        q = this%uzet(n)
        if (q > DZERO) then
          q = -q
        end if
        call this%budobj%budterm(idx)%update_term(n, n, q)
      end do
    end if

    
    ! -- STORAGE
    idx = idx + 1
    call this%budobj%budterm(idx)%reset(this%nodes)
    do n = 1, this%nodes
      q = -this%qsto(n)
      top = this%uzfobj%celtop(n)
      bot = this%uzfobj%watab(n)
      thick = top - bot
      if (thick > DZERO) then
        fm = this%uzfobj%unsat_stor(n, thick)
        v = fm * this%uzfobj%uzfarea(n)
      else
        v = DZERO
      end if
      this%qauxcbc(1) = v
      call this%budobj%budterm(idx)%update_term(n, n, q, this%qauxcbc)
    end do
    
    
    ! -- MOVER
    if (this%imover == 1) then
      
      ! -- FROM MOVER
      idx = idx + 1
      call this%budobj%budterm(idx)%reset(this%nodes)
      do n = 1, this%nodes
        q = this%pakmvrobj%get_qfrommvr(n)
        call this%budobj%budterm(idx)%update_term(n, n, q)
      end do
      
      
      ! -- REJ-INF-TO-MVR
      idx = idx + 1
      call this%budobj%budterm(idx)%reset(this%nodes)
      do n = 1, this%nodes
        q = this%rejinftomvr(n)
        if (q > DZERO) then
          q = -q
        end if
        call this%budobj%budterm(idx)%update_term(n, n, q)
      end do
      
    end if
    
    
    ! -- AUXILIARY VARIABLES
    naux = this%naux
    if (naux > 0) then
      idx = idx + 1
      call this%budobj%budterm(idx)%reset(this%nodes)
      do n = 1, this%nodes
        q = DZERO
        call this%budobj%budterm(idx)%update_term(n, n, q, this%auxvar(:, n))
      end do
    end if
    !
    ! --Terms are filled, now accumulate them for this time step
    call this%budobj%accumulate_terms()
    !
    ! -- return
    return
  end subroutine uzf_fill_budobj

end module UzfModule
=======
! -- Uzf module
module UzfModule

  use KindModule, only: DP, I4B
  use ArrayHandlersModule, only: ExpandArray
  use ConstantsModule, only: DZERO, DEM6, DEM4, DEM2, DEM1, DHALF,              &
                             DONE, DHUNDRED,                                    &
                             LINELENGTH, LENFTYPE, LENPACKAGENAME,              &
                             LENBOUNDNAME, LENBUDTXT, LENPAKLOC, DNODATA,       &
                             NAMEDBOUNDFLAG, MAXCHARLEN,                        &
                             DHNOFLO, DHDRY,                                    &
                             TABLEFT, TABCENTER, TABRIGHT,                      &
                             TABSTRING, TABUCSTRING, TABINTEGER, TABREAL
  use GenericUtilitiesModule, only: sim_message
  use MemoryTypeModule, only: MemoryTSType
  use MemoryManagerModule, only: mem_allocate, mem_reallocate, mem_setptr,      &
                                 mem_deallocate
  use SparseModule, only: sparsematrix
  use BndModule, only: BndType
  use UzfCellGroupModule, only: UzfCellGroupType
  use BudgetObjectModule, only: BudgetObjectType, budgetobject_cr
  use BaseDisModule, only: DisBaseType
  use ObserveModule, only: ObserveType
  use ObsModule, only: ObsType
  use InputOutputModule, only: URWORD
  use SimModule, only: count_errors, store_error, ustop, store_error_unit
  use BlockParserModule, only: BlockParserType
  use TableModule, only: TableType, table_cr

  implicit none

  character(len=LENFTYPE)       :: ftype = 'UZF'
  character(len=LENPACKAGENAME) :: text  = '       UZF CELLS' 

  private
  public :: uzf_create
  public :: UzfType

  type, extends(BndType) :: UzfType
    ! output integers
    integer(I4B), pointer :: iprwcont => null()
    integer(I4B), pointer :: iwcontout => null()
    integer(I4B), pointer :: ibudgetout => null()
    integer(I4B), pointer :: ipakcsv => null()
    !
    type(BudgetObjectType), pointer                    :: budobj      => null()
    integer(I4B), pointer                              :: bditems     => null()  !number of budget items
    integer(I4B), pointer                              :: nbdtxt      => null()  !number of budget text items
    character(len=LENBUDTXT), dimension(:), pointer,                            &
                              contiguous               :: bdtxt       => null()  !budget items written to cbc file
    character(len=LENBOUNDNAME), dimension(:), pointer,                         &
                                 contiguous :: uzfname => null()
    !
    ! -- uzf table objects
    type(TableType), pointer                           :: pakcsvtab   => null()
    !
    ! -- uzf kinematic object
    type(UzfCellGroupType), pointer                    :: uzfobj      => null()
    !
    ! -- pointer to gwf variables
    integer(I4B), pointer                                  :: gwfiss      => null()
    real(DP), dimension(:), pointer, contiguous            :: gwftop      => null()
    real(DP), dimension(:), pointer, contiguous            :: gwfbot      => null()
    real(DP), dimension(:), pointer, contiguous            :: gwfarea     => null()
    real(DP), dimension(:), pointer, contiguous            :: gwfhcond    => null()
    !
    ! -- uzf data
    integer(I4B), pointer                                   :: ntrail       => null()
    integer(I4B), pointer                                   :: nsets        => null()
    integer(I4B), pointer                                   :: nwav         => null()
    integer(I4B), pointer                                   :: nodes        => null()
    integer(I4B), pointer                                   :: nper         => null()
    integer(I4B), pointer                                   :: nstp         => null()
    integer(I4B), pointer                                   :: readflag     => null()
    integer(I4B), pointer                                   :: outunitbud   => null()
    integer(I4B), pointer                                   :: ietflag      => null()
    integer(I4B), pointer                                   :: igwetflag    => null()
    integer(I4B), pointer                                   :: iseepflag    => null()
    integer(I4B), pointer                                   :: imaxcellcnt  => null()
    integer(I4B), dimension(:), pointer, contiguous         :: igwfnode     => null()
    real(DP), dimension(:), pointer, contiguous             :: appliedinf   => null()
    real(DP), dimension(:), pointer, contiguous             :: rejinf       => null()
    real(DP), dimension(:), pointer, contiguous             :: rejinf0      => null()
    real(DP), dimension(:), pointer, contiguous             :: rejinftomvr  => null()
    real(DP), dimension(:), pointer, contiguous             :: infiltration => null()
    real(DP), dimension(:), pointer, contiguous             :: recharge     => null()
    real(DP), dimension(:), pointer, contiguous             :: gwet         => null()
    real(DP), dimension(:), pointer, contiguous             :: uzet         => null()
    real(DP), dimension(:), pointer, contiguous             :: gwd          => null()
    real(DP), dimension(:), pointer, contiguous             :: gwd0         => null()
    real(DP), dimension(:), pointer, contiguous             :: gwdtomvr     => null()
    real(DP), dimension(:), pointer, contiguous             :: rch          => null()
    real(DP), dimension(:), pointer, contiguous             :: rch0         => null()
    real(DP), dimension(:), pointer, contiguous             :: qsto         => null()
    integer(I4B), pointer                                   :: iuzf2uzf     => null()
    !
    ! -- integer vectors
    integer(I4B), dimension(:), pointer, contiguous :: ia => null()
    integer(I4B), dimension(:), pointer, contiguous :: ja => null()
    !
    ! -- timeseries aware variables
    type (MemoryTSType), dimension(:), pointer, contiguous :: sinf => null()
    type (MemoryTSType), dimension(:), pointer, contiguous :: pet => null()
    type (MemoryTSType), dimension(:), pointer, contiguous :: extdp => null()
    type (MemoryTSType), dimension(:), pointer, contiguous :: extwc => null()
    type (MemoryTSType), dimension(:), pointer, contiguous :: ha => null()
    type (MemoryTSType), dimension(:), pointer, contiguous :: hroot => null()
    type (MemoryTSType), dimension(:), pointer, contiguous :: rootact => null()
    type (MemoryTSType), dimension(:), pointer, contiguous :: lauxvar => null()
    !
    ! -- convergence check
    integer(I4B), pointer  :: iconvchk    => null()
    !
    ! formulate variables
    real(DP), dimension(:), pointer, contiguous            :: deriv       => null()
    !
    ! budget variables
    real(DP), pointer                          :: totfluxtot  => null()
    real(DP), pointer                          :: infilsum    => null()
    real(DP), pointer                          :: rechsum     => null()
    real(DP), pointer                          :: delstorsum  => null()
    real(DP), pointer                          :: uzetsum     => null()
    real(DP), pointer                          :: vfluxsum    => null()
    integer(I4B), pointer                      :: issflag     => null()
    integer(I4B), pointer                      :: issflagold  => null()
    integer(I4B), pointer                      :: istocb      => null()
    !
    ! -- uzf cbc budget items
    integer(I4B), pointer :: cbcauxitems => NULL()
    character(len=16), dimension(:), pointer, contiguous :: cauxcbc => NULL()
    real(DP), dimension(:), pointer, contiguous :: qauxcbc => null()
    !
    ! -- observations
    real(DP), dimension(:), pointer, contiguous            :: obs_theta   => null()
    real(DP), dimension(:), pointer, contiguous            :: obs_depth   => null()
    integer(I4B), dimension(:), pointer, contiguous        :: obs_num     => null()

  contains

    procedure :: uzf_allocate_arrays
    procedure :: uzf_allocate_scalars
    procedure :: bnd_options => uzf_options
    procedure :: read_dimensions => uzf_readdimensions
    procedure :: bnd_ar => uzf_ar
    procedure :: bnd_rp => uzf_rp
    procedure :: bnd_ad => uzf_ad
    procedure :: bnd_cf => uzf_cf
    procedure :: bnd_cc => uzf_cc
    procedure :: bnd_bd => uzf_bd
    procedure :: bnd_ot => uzf_ot
    procedure :: bnd_fc => uzf_fc
    procedure :: bnd_fn => uzf_fn
    procedure :: bnd_da => uzf_da
    procedure :: define_listlabel
    !
    ! -- methods for observations
    procedure, public :: bnd_obs_supported => uzf_obs_supported
    procedure, public :: bnd_df_obs => uzf_df_obs
    procedure, public :: bnd_rp_obs => uzf_rp_obs
    procedure, private :: uzf_bd_obs
    !
    ! -- methods specific for uzf
    procedure, private :: uzf_solve
    procedure, private :: read_cell_properties
    procedure, private :: print_cell_properties
    procedure, private :: findcellabove
    procedure, private :: check_cell_area
    !
    ! -- budget
    procedure, private :: uzf_setup_budobj
    procedure, private :: uzf_fill_budobj
    
  end type UzfType

contains

  subroutine uzf_create(packobj, id, ibcnum, inunit, iout, namemodel, pakname)
! ******************************************************************************
! uzf_create -- Create a New UZF Package
! Subroutine: (1) create new-style package
!             (2) point packobj to the new package
! ******************************************************************************
!
!    SPECIFICATIONS:
! ------------------------------------------------------------------------------
    ! -- modules
    use MemoryManagerModule, only: mem_allocate
    ! -- dummy
    class(BndType), pointer :: packobj
    integer(I4B),intent(in) :: id
    integer(I4B),intent(in) :: ibcnum
    integer(I4B),intent(in) :: inunit
    integer(I4B),intent(in) :: iout
    character(len=*), intent(in) :: namemodel
    character(len=*), intent(in) :: pakname
    ! -- local
    type(UzfType), pointer :: uzfobj
! ------------------------------------------------------------------------------
    !
    ! -- allocate the object and assign values to object variables
    allocate(uzfobj)
    packobj => uzfobj
    !
    ! -- create name and origin
    call packobj%set_names(ibcnum, namemodel, pakname, ftype)
    packobj%text = text
    !
    ! -- allocate scalars
    call uzfobj%uzf_allocate_scalars()
    !
    ! -- initialize package
    call packobj%pack_initialize()
    !
    packobj%inunit = inunit
    packobj%iout = iout
    packobj%id = id
    packobj%ibcnum = ibcnum
    packobj%ncolbnd = 1
    packobj%iscloc = 0  ! not supported
    packobj%ictorigin = 'NPF'
    !
    ! -- return
    return
  end subroutine uzf_create

  subroutine uzf_ar(this)
! ******************************************************************************
! uzf_ar -- Allocate and Read
! ******************************************************************************
!
!    SPECIFICATIONS:
! ------------------------------------------------------------------------------
    ! -- modules
    use MemoryManagerModule, only: mem_allocate, mem_setptr, mem_reallocate
    ! -- dummy
    class(UzfType), intent(inout) :: this
    ! -- local
    integer(I4B) :: n, i
    real(DP) :: hgwf
! ------------------------------------------------------------------------------
    !
    call this%obs%obs_ar()
    !
    ! -- call standard BndType allocate scalars
    call this%BndType%allocate_arrays()
    !
    ! -- set pointers now that data is available
    call mem_setptr(this%gwfhcond, 'CONDSAT', trim(this%name_model)//' NPF')
    call mem_setptr(this%gwfiss, 'ISS', trim(this%name_model))
    !
    ! -- set boundname for each connection
    if (this%inamedbound /= 0) then
      do n = 1, this%nodes
        this%boundname(n) = this%uzfname(n)
      end do
    endif
    !
    ! -- copy igwfnode into nodelist and set water table
    do i = 1, this%nodes
      this%nodelist(i) = this%igwfnode(i)
      n = this%igwfnode(i)
      hgwf = this%xnew(n)
      call this%uzfobj%sethead(i, hgwf)
    end do
    !
    ! allocate space to store moisture content observations
    n = this%obs%npakobs
    if ( n > 0 ) then
      call mem_reallocate(this%obs_theta, n, 'OBS_THETA', this%origin)
      call mem_reallocate(this%obs_depth, n, 'OBS_DEPTH', this%origin)
      call mem_reallocate(this%obs_num, n, 'OBS_NUM', this%origin)
    end if
    !
    ! -- setup pakmvrobj
    if (this%imover /= 0) then
      allocate(this%pakmvrobj)
      call this%pakmvrobj%ar(this%maxbound, this%maxbound, this%origin)
    endif
    !
    ! -- return
    return
  end subroutine uzf_ar

  subroutine uzf_allocate_arrays(this)
! ******************************************************************************
! allocate_arrays -- allocate arrays used for uzf
! ******************************************************************************
!
!    SPECIFICATIONS:
! ------------------------------------------------------------------------------
    ! -- modules
    ! -- dummy
    class(UzfType),   intent(inout) :: this
    ! -- local
    integer (I4B) :: i
    integer (I4B) :: j
    integer (I4B) :: ipos
! ------------------------------------------------------------------------------
    !
    ! -- call standard BndType allocate scalars (now done from AR)
    !call this%BndType%allocate_arrays()
    !
    ! -- allocate uzf specific arrays
    call mem_allocate(this%igwfnode, this%nodes, 'IGWFNODE', this%origin)
    call mem_allocate(this%appliedinf, this%nodes, 'APPLIEDINF', this%origin)
    call mem_allocate(this%rejinf, this%nodes, 'REJINF', this%origin)
    call mem_allocate(this%rejinf0, this%nodes, 'REJINF0', this%origin)
    call mem_allocate(this%rejinftomvr, this%nodes, 'REJINFTOMVR', this%origin)
    call mem_allocate(this%infiltration, this%nodes, 'INFILTRATION', this%origin)
    call mem_allocate(this%recharge, this%nodes, 'RECHARGE', this%origin)
    call mem_allocate(this%gwet, this%nodes, 'GWET', this%origin)
    call mem_allocate(this%uzet, this%nodes, 'UZET', this%origin)
    call mem_allocate(this%gwd, this%nodes, 'GWD', this%origin)
    call mem_allocate(this%gwd0, this%nodes, 'GWD0', this%origin)
    call mem_allocate(this%gwdtomvr, this%nodes, 'GWDTOMVR', this%origin)
    call mem_allocate(this%rch, this%nodes, 'RCH', this%origin)
    call mem_allocate(this%rch0, this%nodes, 'RCH0', this%origin)
    call mem_allocate(this%qsto, this%nodes, 'QSTO', this%origin)
    call mem_allocate(this%deriv, this%nodes, 'DERIV', this%origin)

    ! -- integer vectors
    call mem_allocate(this%ia, this%dis%nodes+1, 'IA', this%origin)
    call mem_allocate(this%ja, this%nodes, 'JA', this%origin)

    ! -- allocate timeseries aware variables
    call mem_allocate(this%sinf, this%nodes, 'SINF', this%origin)
    call mem_allocate(this%pet, this%nodes, 'PET', this%origin)
    call mem_allocate(this%extdp, this%nodes, 'EXDP', this%origin)
    call mem_allocate(this%extwc, this%nodes, 'EXTWC', this%origin)
    call mem_allocate(this%ha, this%nodes, 'HA', this%origin)
    call mem_allocate(this%hroot, this%nodes, 'HROOT', this%origin)
    call mem_allocate(this%rootact, this%nodes, 'ROOTACT', this%origin)
    call mem_allocate(this%lauxvar, this%naux*this%nodes, 'LAUXVAR', this%origin)

    ! -- initialize
    do i = 1, this%nodes
      this%appliedinf(i) = DZERO
      this%recharge(i) = DZERO
      this%rejinf(i) = DZERO
      this%rejinf0(i) = DZERO
      this%rejinftomvr(i) = DZERO
      this%gwet(i) = DZERO
      this%uzet(i) = DZERO
      this%gwd(i) = DZERO
      this%gwd0(i) = DZERO
      this%gwdtomvr(i) = DZERO
      this%rch(i) = DZERO
      this%rch0(i) = DZERO
      this%qsto(i) = DZERO
      this%deriv(i) = DZERO
      ! -- timeseries aware variables
      this%sinf(i)%name = ''
      this%pet(i)%name = ''
      this%extdp(i)%name = ''
      this%extwc(i)%name = ''
      this%ha(i)%name = ''
      this%hroot(i)%name = ''
      this%rootact(i)%name = ''
      this%sinf(i)%value = DZERO
      this%pet(i)%value = DZERO
      this%extdp(i)%value = DZERO
      this%extwc(i)%value = DZERO
      this%ha(i)%value = DZERO
      this%hroot(i)%value = DZERO
      this%rootact(i)%value = DZERO
      do j = 1, this%naux
        ipos = (i - 1) * this%naux + j
        this%lauxvar(ipos)%name = ''
        if (this%iauxmultcol > 0 .and. j == this%iauxmultcol) then
          this%lauxvar(ipos)%value = DONE
        else
          this%lauxvar(ipos)%value = DZERO
        end if
      end do
    end do
    !
    ! -- allocate and initialize character array for budget text
    allocate(this%bdtxt(this%nbdtxt))
    this%bdtxt(1) = '         UZF-INF'
    this%bdtxt(2) = '       UZF-GWRCH'
    this%bdtxt(3) = '         UZF-GWD'
    this%bdtxt(4) = '        UZF-GWET'
    this%bdtxt(5) = '  UZF-GWD TO-MVR'
    !
    ! -- allocate character array for aux budget text
    allocate(this%cauxcbc(this%cbcauxitems))
    allocate(this%uzfname(this%nodes))
    !
    ! -- allocate and initialize qauxcbc
    call mem_allocate(this%qauxcbc, this%cbcauxitems, 'QAUXCBC', this%origin)
    do i = 1, this%cbcauxitems
      this%qauxcbc(i) = DZERO
    end do
    !
    ! -- Allocate obs members
    call mem_allocate(this%obs_theta, 0, 'OBS_THETA', this%origin)
    call mem_allocate(this%obs_depth, 0, 'OBS_DEPTH', this%origin)
    call mem_allocate(this%obs_num, 0, 'OBS_NUM', this%origin)
    !
    ! -- return
    return
    end subroutine uzf_allocate_arrays
!

  subroutine uzf_options(this, option, found)
! ******************************************************************************
! uzf_options -- set options specific to UzfType
!
! uzf_options overrides BoundaryPackageType%child_class_options
! ******************************************************************************
!
!    SPECIFICATIONS:
! ------------------------------------------------------------------------------
    use ConstantsModule, only: DZERO
    use OpenSpecModule, only: access, form
    use SimModule, only: ustop, store_error
    use InputOutputModule, only: urword, getunit, openfile
    implicit none
    ! -- dummy
    class(uzftype),   intent(inout) :: this
    character(len=*), intent(inout) :: option
    logical,          intent(inout) :: found
    ! -- local
    character(len=MAXCHARLEN) :: fname, keyword
    ! -- formats
    character(len=*),parameter :: fmtnotfound= &
      "(4x, 'NO UZF OPTIONS WERE FOUND.')"
    character(len=*),parameter :: fmtet = &
      "(4x, 'ET WILL BE SIMULATED WITHIN UZ AND GW ZONES, WITH LINEAR ',  &
        &'GWET IF OPTION NOT SPECIFIED OTHERWISE.')"
    character(len=*),parameter :: fmtgwetlin = &
      "(4x, 'GROUNDWATER ET FUNCTION WILL BE LINEAR.')"
    character(len=*),parameter :: fmtgwetsquare = &
      "(4x, 'GROUNDWATER ET FUNCTION WILL BE SQUARE WITH SMOOTHING.')"
    character(len=*),parameter :: fmtgwseepout = &
      "(4x, 'GROUNDWATER DISCHARGE TO LAND SURFACE WILL BE SIMULATED.')"
    character(len=*),parameter :: fmtuzetwc = &
      "(4x, 'UNSATURATED ET FUNCTION OF WATER CONTENT.')"
    character(len=*),parameter :: fmtuzetae = &
      "(4x, 'UNSATURATED ET FUNCTION OF AIR ENTRY PRESSURE.')"
    character(len=*),parameter :: fmtuznlay = &
      "(4x, 'UNSATURATED FLOW WILL BE SIMULATED SEPARATELY IN EACH LAYER.')"
    character(len=*),parameter :: fmtuzfbin = &
      "(4x, 'UZF ', 1x, a, 1x, ' WILL BE SAVED TO FILE: ', a, /4x, 'OPENED ON UNIT: ', I7)"
    character(len=*),parameter :: fmtuzfopt = &
      "(4x, 'UZF ', a, ' VALUE (',g15.7,') SPECIFIED.')"

! ------------------------------------------------------------------------------
    !
    !
    select case (option)
      !case ('PRINT_WATER-CONTENT')
      !  this%iprwcont = 1
      !  write(this%iout,'(4x,a)') trim(adjustl(this%text))// &
      !    ' WATERCONTENT WILL BE PRINTED TO LISTING FILE.'
      !  found = .true.
      !case('WATER-CONTENT')
      !  call this%parser%GetStringCaps(keyword)
      !  if (keyword == 'FILEOUT') then
      !    call this%parser%GetString(fname)
      !    this%iwcontout = getunit()
      !    call openfile(this%iwcontout, this%iout, fname, 'DATA(BINARY)',  &
      !                 form, access, 'REPLACE')
      !    write(this%iout,fmtuzfbin) 'WATERCONTENT', fname, this%iwcontout
      !    found = .true.
      !  else
      !    call store_error('OPTIONAL WATER-CONTENT KEYWORD MUST BE FOLLOWED BY FILEOUT')
      !  end if
      case('BUDGET')
        call this%parser%GetStringCaps(keyword)
        if (keyword == 'FILEOUT') then
          call this%parser%GetString(fname)
          this%ibudgetout = getunit()
          call openfile(this%ibudgetout, this%iout, fname, 'DATA(BINARY)',  &
                        form, access, 'REPLACE')
          write(this%iout,fmtuzfbin) 'BUDGET', fname, this%ibudgetout
          found = .true.
        else
          call store_error('OPTIONAL BUDGET KEYWORD MUST BE FOLLOWED BY FILEOUT')
        end if
      case('PACKAGE_CONVERGENCE')
        call this%parser%GetStringCaps(keyword)
        if (keyword == 'FILEOUT') then
          call this%parser%GetString(fname)
          this%ipakcsv = getunit()
          call openfile(this%ipakcsv, this%iout, fname, 'CSV',                   &
                        filstat_opt='REPLACE')
          write(this%iout,fmtuzfbin) 'PACKAGE_CONVERGENCE', fname, this%ipakcsv
          found = .true.
        else
          call store_error('OPTIONAL PACKAGE_CONVERGENCE KEYWORD MUST BE ' //    &
                           'FOLLOWED BY FILEOUT')
        end if
      case('SIMULATE_ET')
        this%ietflag = 1    !default
        this%igwetflag = 0
        found = .true.
        write(this%iout, fmtet)
      case('LINEAR_GWET')
        this%igwetflag = 1
        found = .true.
        write(this%iout, fmtgwetlin)
      case('SQUARE_GWET')
        this%igwetflag = 2
        found = .true.
        write(this%iout, fmtgwetsquare)
      case('SIMULATE_GWSEEP')
        this%iseepflag = 1
        found = .true.
        write(this%iout, fmtgwseepout)
      case('UNSAT_ETWC')
        this%ietflag = 1
        found = .true.
        write(this%iout, fmtuzetwc)
      case('UNSAT_ETAE')
        this%ietflag = 2
        found = .true.
        write(this%iout, fmtuzetae)
      case('MOVER')
        this%imover = 1
        found = .true.
      !
      ! -- right now these are options that are available but may not be available in
      !    the release (or in documentation)
      case('DEV_NO_FINAL_CHECK')
        call this%parser%DevOpt()
        this%iconvchk = 0
        write(this%iout, '(4x,a)')                                             &
     &    'A FINAL CONVERGENCE CHECK OF THE CHANGE IN UZF RECHARGE ' //        &
     &    'WILL NOT BE MADE'
        found = .true.
      !case('DEV_MAXIMUM_PERCENT_DIFFERENCE')
      !  call this%parser%DevOpt()
      !  r = this%parser%GetDouble()
      !  if (r > DZERO) then
      !    this%pdmax = r
      !    write(this%iout, fmtuzfopt) 'MAXIMUM_PERCENT_DIFFERENCE', this%pdmax
      !  else
      !    write(this%iout, fmtuzfopt) 'INVALID MAXIMUM_PERCENT_DIFFERENCE', r
      !    write(this%iout, fmtuzfopt) 'USING DEFAULT MAXIMUM_PERCENT_DIFFERENCE', this%pdmax
      !  end if
      !  found = .true.
     case default
    ! -- No options found
        found = .false.
    end select
    ! -- return
    return
  end subroutine uzf_options
!
  subroutine uzf_readdimensions(this)
! ******************************************************************************
! uzf_readdimensions -- set dimensions specific to UzfType
!
! uzf_readdimensions BoundaryPackageType%readdimensions
! ******************************************************************************
!
!    SPECIFICATIONS:
! ------------------------------------------------------------------------------
    use InputOutputModule, only: urword
    use SimModule, only: ustop, store_error, count_errors
    class(uzftype),intent(inout) :: this
    character(len=LINELENGTH) :: errmsg, keyword
    integer(I4B) :: ierr
    logical :: isfound, endOfBlock
! ------------------------------------------------------------------------------
    !
    ! -- initialize dimensions to -1
    this%nodes= -1
    this%ntrail = 0
    this%nsets = 0
    !
    ! -- get dimensions block
    call this%parser%GetBlock('DIMENSIONS', isfound, ierr, &
                              supportOpenClose=.true.)
    !
    ! -- parse dimensions block if detected
    if (isfound) then
      write(this%iout,'(/1x,a)')'PROCESSING '//trim(adjustl(this%text))// &
        ' DIMENSIONS'
      do
        call this%parser%GetNextLine(endOfBlock)
        if (endOfBlock) exit
        call this%parser%GetStringCaps(keyword)
        select case (keyword)
          case ('NUZFCELLS')
            this%nodes = this%parser%GetInteger()
            write(this%iout,'(4x,a,i7)')'NUZFCELLS = ', this%nodes
          case ('NTRAILWAVES')
            this%ntrail = this%parser%GetInteger()
            write(this%iout,'(4x,a,i7)')'NTRAILWAVES = ', this%ntrail
          case ('NWAVESETS')
            this%nsets = this%parser%GetInteger()
            write(this%iout,'(4x,a,i7)')'NTRAILSETS = ', this%nsets
          case default
            write(errmsg,'(4x,a,a)') &
              '****ERROR. UNKNOWN '//trim(this%text)//' DIMENSION: ', &
                                     trim(keyword)
            call store_error(errmsg)
            call ustop()
          end select
      end do
      write(this%iout,'(1x,a)')'END OF '//trim(adjustl(this%text))//' DIMENSIONS'
    else
      call store_error('ERROR.  REQUIRED DIMENSIONS BLOCK NOT FOUND.')
      call this%parser%StoreErrorUnit()
      call ustop()
    end if
    !
    ! -- increment maxbound
    this%maxbound = this%maxbound + this%nodes
    !
    ! -- verify dimensions were set
    if(this%nodes <= 0) then
      write(errmsg, '(1x,a)') &
        'ERROR.  NUZFCELLS WAS NOT SPECIFIED OR WAS SPECIFIED INCORRECTLY.'
      call store_error(errmsg)
      call this%parser%StoreErrorUnit()
      call ustop()
    endif

    if(this%ntrail <= 0) then
      write(errmsg, '(1x,a)') &
        'ERROR.  NTRAILWAVES WAS NOT SPECIFIED OR WAS SPECIFIED INCORRECTLY.'
      call store_error(errmsg)
      call this%parser%StoreErrorUnit()
      call ustop()
    endif
    !
    if(this%nsets <= 0) then
      write(errmsg, '(1x,a)') &
        'ERROR.  NWAVESETS WAS NOT SPECIFIED OR WAS SPECIFIED INCORRECTLY.'
      call store_error(errmsg)
      call this%parser%StoreErrorUnit()
      call ustop()
    endif
    !
    this%nwav = this%ntrail*this%nsets
    !
    ! -- Call define_listlabel to construct the list label that is written
    !    when PRINT_INPUT option is used.
    call this%define_listlabel()
    !
    ! -- Allocate arrays in package superclass
    call this%uzf_allocate_arrays()
    !
    ! -- initialize uzf group object
    allocate(this%uzfobj)
    call this%uzfobj%init(this%nodes, this%nwav, this%origin)
    !
    ! -- Set pointers to GWF model arrays
    call mem_setptr(this%gwftop, 'TOP', trim(this%name_model)//' DIS')
    call mem_setptr(this%gwfbot, 'BOT', trim(this%name_model)//' DIS')
    call mem_setptr(this%gwfarea, 'AREA', trim(this%name_model)//' DIS')
    !
    !--Read uzf cell properties and set values
    call this%read_cell_properties()
    !
    ! -- print cell data
    if (this%iprpak /= 0) then
      call this%print_cell_properties()
    end if
    !
    ! -- setup the budget object
    call this%uzf_setup_budobj()
    !
    ! -- return
    return
  end subroutine uzf_readdimensions

  subroutine uzf_rp(this)
! ******************************************************************************
! uzf_rp -- Read stress data
! Subroutine: (1) check if bc changes
!             (2) read new bc for stress period
!             (3) set kinematic variables to bc values
! ******************************************************************************
!
!    SPECIFICATIONS:
! ------------------------------------------------------------------------------
    ! -- modules
    use TdisModule, only: kper, nper, perlen, totimsav
    use TimeSeriesManagerModule, only: read_single_value_or_time_series
    use InputOutputModule, only: urword
    use SimModule, only: ustop, store_error, count_errors
    ! -- dummy
    class(UzfType), intent(inout) :: this
    ! -- local
    character(len=LENBOUNDNAME) :: bndName
    character(len=LENBOUNDNAME) :: cval
    integer (I4B) :: i
    integer (I4B) :: j
    integer (I4B) :: jj
    integer (I4B) :: ipos
    integer(I4B) :: ierr
    real (DP) :: endtim
    logical :: isfound, endOfBlock
    character(len=LINELENGTH) :: line, errmsg
    ! -- table output
    character (len=20) :: cellid
    character(len=LINELENGTH) :: title
    character(len=LINELENGTH) :: tag
    integer(I4B) :: ntabrows
    integer(I4B) :: ntabcols
    integer(I4B) :: node
    !-- formats
    character(len=*),parameter :: fmtlsp = &
        "(1X,/1X,'REUSING ',A,'S FROM LAST STRESS PERIOD')"
      character(len=*),parameter :: fmtblkerr = &
        "('Error.  Looking for BEGIN PERIOD iper.  Found ', a, ' instead.')"
    character(len=*), parameter :: fmtisvflow =                                &
        "(4x,'CELL-BY-CELL FLOW INFORMATION WILL BE SAVED TO BINARY FILE " //  &
        "WHENEVER ICBCFL IS NOT ZERO.')"
    character(len=*),parameter :: fmtflow =                                    &
        "(4x, 'FLOWS WILL BE SAVED TO FILE: ', a, /4x, 'OPENED ON UNIT: ', I7)"
! ------------------------------------------------------------------------------
    !
    ! -- Set ionper to the stress period number for which a new block of data
    !    will be read.
    if(this%inunit == 0) return
    !
    ! -- Find time interval of current stress period.
    endtim = totimsav + perlen(kper)
    !
    ! -- get stress period data
    if (this%ionper < kper) then
      !
      ! -- get period block
      call this%parser%GetBlock('PERIOD', isfound, ierr, &
                                supportOpenClose=.true.)
      if (isfound) then
        !
        ! -- read ionper and check for increasing period numbers
        call this%read_check_ionper()
      else
        !
        ! -- PERIOD block not found
        if (ierr < 0) then
          ! -- End of file found; data applies for remainder of simulation.
          this%ionper = nper + 1
        else
          ! -- Found invalid block
          call this%parser%GetCurrentLine(line)
          write(errmsg, fmtblkerr) adjustl(trim(line))
          call store_error(errmsg)
          call this%parser%StoreErrorUnit()
          call ustop()
        end if
      endif
    end if
    !
    ! -- set steady-state flag based on gwfiss
    this%issflag = this%gwfiss
    !
    ! -- read data if ionper == kper
    if(this%ionper==kper) then
      !
      ! -- write header
      if (this%iprpak /= 0) then
        !
        ! -- setup inputtab tableobj
        !
        ! -- table dimensions
        ntabrows = 1
        ntabcols = 3
        if (this%ietflag /= 0) then
          ntabcols = ntabcols + 3
          if (this%ietflag == 2) then
            ntabcols = ntabcols + 3
          end if
        end if
        if (this%inamedbound == 1) then
          ntabcols = ntabcols + 1
        end if
        !
        ! -- initialize table and define columns
        title = trim(adjustl(this%text)) // ' PACKAGE (' //                        &
                trim(adjustl(this%name)) //') DATA FOR PERIOD'
        write(title, '(a,1x,i6)') trim(adjustl(title)), kper
        call table_cr(this%inputtab, this%name, title)
        call this%inputtab%table_df(ntabrows, ntabcols, this%iout,               &
                                    finalize=.FALSE.)
        tag = 'NUMBER'
        call this%inputtab%initialize_column(tag, 10)
        tag = 'CELLID'
        call this%inputtab%initialize_column(tag, 20, alignment=TABLEFT)
        tag = 'FINF'
        call this%inputtab%initialize_column(tag, 12)
        if (this%ietflag /= 0) then
          tag = 'PET'
          call this%inputtab%initialize_column(tag, 12)
          tag = 'EXTDEP'
          call this%inputtab%initialize_column(tag, 12)
          tag = 'EXTWC'
          call this%inputtab%initialize_column(tag, 12)
          if (this%ietflag == 2) then
            tag = 'HA'
            call this%inputtab%initialize_column(tag, 12)
            tag = 'HROOT'
            call this%inputtab%initialize_column(tag, 12)
            tag = 'ROOTACT'
            call this%inputtab%initialize_column(tag, 12)
          end if
        end if
        if (this%inamedbound == 1) then
          tag = 'BOUNDNAME'
          call this%inputtab%initialize_column(tag, LENBOUNDNAME, alignment=TABLEFT)
        end if
      end if
      !
      ! -- read the stress period data
      do
        call this%parser%GetNextLine(endOfBlock)
        if (endOfBlock) exit
        !
        ! -- check for valid uzf node
        i = this%parser%GetInteger()
        if (i < 1 .or. i > this%nodes) then
          tag = trim(adjustl(this%text)) // ' PACKAGE (' //                      &
                trim(adjustl(this%name)) //') DATA FOR PERIOD'
          write(tag, '(a,1x,i0)') trim(adjustl(tag)), kper
          write(errmsg,'(4x,a,1x,a,a,i0,1x,a,i0)')                               &
            '****ERROR.', trim(adjustl(tag)), ': UZFNO ', i,                     &
            'MUST BE > 0 and <= ', this%nodes
          call store_error(errmsg)
          cycle
        end if
        !
        ! -- Setup boundname
        if (this%inamedbound > 0) then
          bndName = this%boundname(i)
        else
          bndName = ''
        end if
        !
        ! -- FINF
        call this%parser%GetStringCaps(cval)
        jj = 1    ! For SINF
        call read_single_value_or_time_series(cval, &
                                              this%sinf(i)%value, &
                                              this%sinf(i)%name, &
                                              endtim,  &
                                              this%name, 'BND', this%TsManager, &
                                              this%iprpak, i, jj, 'SINF', &
                                              bndName, this%inunit)
        !
        ! -- PET, EXTDP
        call this%parser%GetStringCaps(cval)
        jj = 1    ! For PET
        call read_single_value_or_time_series(cval, &
                                              this%pet(i)%value, &
                                              this%pet(i)%name, &
                                              endtim,  &
                                              this%name, 'BND', this%TsManager, &
                                              this%iprpak, i, jj, 'PET', &
                                              bndName, this%inunit)
        call this%parser%GetStringCaps(cval)
        jj = 1    ! For EXTDP
        call read_single_value_or_time_series(cval, &
                                              this%extdp(i)%value, &
                                              this%extdp(i)%name, &
                                              endtim,  &
                                              this%name, 'BND', this%TsManager, &
                                              this%iprpak, i, jj, 'EXTDP', &
                                              bndName, this%inunit)
        !
        ! -- ETWC
        call this%parser%GetStringCaps(cval)
        jj = 1    ! For EXTWC
        call read_single_value_or_time_series(cval, &
                                              this%extwc(i)%value, &
                                              this%extwc(i)%name, &
                                              endtim,  &
                                              this%name, 'BND', this%TsManager, &
                                              this%iprpak, i, jj, 'EXTWC', &
                                              bndName, this%inunit)
        !
        ! -- HA, HROOT, ROOTACT
        call this%parser%GetStringCaps(cval)
        jj = 1    ! For HA
        call read_single_value_or_time_series(cval, &
                                              this%ha(i)%value, &
                                              this%ha(i)%name, &
                                              endtim,  &
                                              this%name, 'BND', this%TsManager, &
                                              this%iprpak, i, jj, 'HA', &
                                              bndName, this%inunit)
        call this%parser%GetStringCaps(cval)
        jj = 1    ! For HROOT
        call read_single_value_or_time_series(cval, &
                                              this%hroot(i)%value, &
                                              this%hroot(i)%name, &
                                              endtim,  &
                                              this%name, 'BND', this%TsManager, &
                                              this%iprpak, i, jj, 'HROOT', &
                                              bndName, this%inunit)
        call this%parser%GetStringCaps(cval)
        jj = 1    ! For ROOTACT
        call read_single_value_or_time_series(cval, &
                                              this%rootact(i)%value, &
                                              this%rootact(i)%name, &
                                              endtim,  &
                                              this%name, 'BND', this%TsManager, &
                                              this%iprpak, i, jj, 'ROOTACT', &
                                              bndName, this%inunit)

        !
        ! -- read auxillary variables
        do j = 1, this%naux
          call this%parser%GetStringCaps(cval)
          ipos = (i - 1) * this%naux + j
          jj = 1
          call read_single_value_or_time_series(cval, &
                                                this%lauxvar(ipos)%value, &
                                                this%lauxvar(ipos)%name, &
                                                endtim,  &
                                                this%name, 'BND', this%TsManager, &
                                                this%iprpak, i, jj, &
                                                this%auxname(j), bndName, &
                                                this%inunit)
        end do
        !
        ! -- write line
        if (this%iprpak /= 0) then
          !
          ! -- get cellid
          node = this%igwfnode(i)
          if (node > 0) then
            call this%dis%noder_to_string(node, cellid)
          else
            cellid = 'none'
          end if
          !
          ! -- write data to the table
          call this%inputtab%add_term(i)
          call this%inputtab%add_term(cellid)
          call this%inputtab%add_term(this%sinf(i)%value)
          if (this%ietflag /= 0) then
            call this%inputtab%add_term(this%pet(i)%value)
            call this%inputtab%add_term(this%extdp(i)%value)
            call this%inputtab%add_term(this%extwc(i)%value)
            if (this%ietflag == 2) then
            call this%inputtab%add_term(this%ha(i)%value)
            call this%inputtab%add_term(this%hroot(i)%value)
            call this%inputtab%add_term(this%rootact(i)%value)
            end if
          end if
          if (this%inamedbound == 1) then
            call this%inputtab%add_term(this%boundname(i))
          end if
        end if

      end do
      !
      ! -- finalize the table
      if (this%iprpak /= 0) then
        call this%inputtab%finalize_table()
      end if

      write(this%iout,'(1x,a,1x,i6)')'END OF '//trim(adjustl(this%text)) //    &
        ' PERIOD', kper
    else
      write(this%iout,fmtlsp) trim(this%filtyp)
    endif
    !
    !write summary of uzf stress period error messages
    ierr = count_errors()
    if (ierr > 0) then
      call this%parser%StoreErrorUnit()
      call ustop()
    end if
    !
    ! -- set wave data for first stress period and second that follows SS
    if ((this%issflag == 0 .AND. kper == 1) .or.                              &
      (kper == 2 .AND. this%issflagold == 1)) then
      do i = 1, this%nodes
        call this%uzfobj%setwaves(i)
      end do
    end if
    this%issflagold = this%issflag
    !
    ! -- return
    return
  end subroutine uzf_rp

  subroutine uzf_ad(this)
! ******************************************************************************
! uzf_ad -- Advance UZF Package
! ******************************************************************************
!
!    SPECIFICATIONS:
! ------------------------------------------------------------------------------
    ! -- modules
    ! -- dummy
    class(UzfType) :: this
    ! -- locals
    integer(I4B) :: i
    integer(I4B) :: ivertflag
    integer(I4B) :: ipos
    integer(I4B) :: n, iaux, ii
    real (DP) :: rval1, rval2, rval3
! ------------------------------------------------------------------------------
    !
    ! -- Advance the time series
    call this%TsManager%ad()
    !
    ! -- update auxiliary variables by copying from the derived-type time
    !    series variable into the bndpackage auxvar variable so that this
    !    information is properly written to the GWF budget file
    if (this%naux > 0) then
      do n = 1, this%maxbound
        do iaux = 1, this%naux
          ii = (n - 1) * this%naux + iaux
          this%auxvar(iaux, n) = this%lauxvar(ii)%value
        end do
      end do
    end if
    !
    do i = 1, this%nodes
        call this%uzfobj%advance(i)
    end do
    !
    ! -- update uzf objects with timeseries aware variables
    do i = 1, this%nodes
      !
      ! -- Set ivertflag
      ivertflag = this%uzfobj%ivertcon(i)
      !
      ! -- recalculate uzfarea
      if (this%iauxmultcol > 0) then
        ipos = (i - 1) * this%naux + this%iauxmultcol
        rval1 = this%lauxvar(ipos)%value
        call this%uzfobj%setdatauzfarea(i, rval1)
      end if
      !
      ! -- FINF
      rval1 = this%sinf(i)%value
      call this%uzfobj%setdatafinf(i, rval1)
      !
      ! -- PET, EXTDP
      rval1 = this%pet(i)%value
      rval2 = this%extdp(i)%value
      call this%uzfobj%setdataet(i, ivertflag, rval1, rval2)
      !
      ! -- ETWC
      rval1 = this%extwc(i)%value
      call this%uzfobj%setdataetwc(i, ivertflag, rval1)
      !
      ! -- HA, HROOT, ROOTACT
      rval1 = this%ha(i)%value
      rval2 = this%hroot(i)%value
      rval3 = this%rootact(i)%value
      call this%uzfobj%setdataetha(i, ivertflag, rval1, rval2, rval3)
    end do
    !
    ! -- check uzfarea
    if (this%iauxmultcol > 0) then
      call this%check_cell_area()
    end if
    !
    ! -- pakmvrobj ad
      if(this%imover == 1) then
        call this%pakmvrobj%ad()
      endif
    !
    ! -- For each observation, push simulated value and corresponding
    !    simulation time from "current" to "preceding" and reset
    !    "current" value.
    call this%obs%obs_ad()
    !
    ! -- Return
    return
  end subroutine uzf_ad

  subroutine uzf_cf(this, reset_mover)
! ******************************************************************************
! uzf_cf -- Formulate the HCOF and RHS terms
! Subroutine: (1) skip if no UZF cells
!             (2) calculate hcof and rhs
! ******************************************************************************
!
!    SPECIFICATIONS:
! ------------------------------------------------------------------------------
    ! -- modules
    ! -- dummy
    class(UzfType) :: this
    logical, intent(in), optional :: reset_mover
    ! -- locals
    integer(I4B) :: n
    logical :: lrm
! ------------------------------------------------------------------------------
    !
    ! -- Return if no UZF cells
    if(this%nodes == 0) return
    !
    ! -- Store values at start of outer iteration to compare with calculated
    !    values for convergence check
    do n = 1, this%maxbound
      this%rejinf0(n) = this%rejinf(n)
      this%rch0(n) = this%rch(n)
      this%gwd0(n) = this%gwd(n)
    end do
    !
    ! -- pakmvrobj cf
    lrm = .true.
    if (present(reset_mover)) lrm = reset_mover
    if(this%imover == 1 .and. lrm) then
      call this%pakmvrobj%cf()
    endif
    !
    ! -- return
    return
  end subroutine uzf_cf

  subroutine uzf_fc(this, rhs, ia, idxglo, amatsln)
! ******************************************************************************
! uzf_fc -- Copy rhs and hcof into solution rhs and amat
! ******************************************************************************
!
!    SPECIFICATIONS:
! ------------------------------------------------------------------------------
    ! -- dummy
    class(UzfType) :: this
    real(DP), dimension(:), intent(inout) :: rhs
    integer(I4B), dimension(:), intent(in) :: ia
    integer(I4B), dimension(:), intent(in) :: idxglo
    real(DP), dimension(:), intent(inout) :: amatsln
    ! -- local
    integer(I4B) :: i, n, ipos
! ------------------------------------------------------------------------------
    !
    ! -- pakmvrobj fc
    if(this%imover == 1) then
      call this%pakmvrobj%fc()
    endif
    !
    ! -- Solve UZF
    call this%uzf_solve()
    !
    ! -- Copy package rhs and hcof into solution rhs and amat
    do i = 1, this%nodes
      n = this%nodelist(i)
      rhs(n) = rhs(n) + this%rhs(i)
      ipos = ia(n)
      amatsln(idxglo(ipos)) = amatsln(idxglo(ipos)) + this%hcof(i)
    enddo
    !
    ! -- return
    return
  end subroutine uzf_fc
!
  subroutine uzf_fn(this, rhs, ia, idxglo, amatsln)
! **************************************************************************
! uzf_fn -- Fill newton terms
! **************************************************************************
!
!    SPECIFICATIONS:
! --------------------------------------------------------------------------
    ! -- dummy
    class(UzfType) :: this
    real(DP), dimension(:), intent(inout) :: rhs
    integer(I4B), dimension(:), intent(in) :: ia
    integer(I4B), dimension(:), intent(in) :: idxglo
    real(DP), dimension(:), intent(inout) :: amatsln
    ! -- local
    integer(I4B) :: i, n
    integer(I4B) :: ipos
! --------------------------------------------------------------------------
    !
    ! -- Add derivative terms to rhs and amat
    do i = 1, this%nodes
      n = this%nodelist(i)
      ipos = ia(n)
      amatsln(idxglo(ipos)) = amatsln(idxglo(ipos)) + this%deriv(i)
      rhs(n) = rhs(n) + this%deriv(i) * this%xnew(n)
    end do
    !
    ! -- return
    return
  end subroutine uzf_fn

  subroutine uzf_cc(this, kiter, iend, icnvgmod, cpak, dpak)
! **************************************************************************
! uzf_cc -- Final convergence check for package
! **************************************************************************
!
!    SPECIFICATIONS:
! --------------------------------------------------------------------------
    use TdisModule, only: totim, kstp, kper, delt
    ! -- dummy
    class(Uzftype), intent(inout) :: this
    integer(I4B), intent(in) :: kiter
    integer(I4B), intent(in) :: icnvgmod
    integer(I4B), intent(in) :: iend
    character(len=LENPAKLOC), intent(inout) :: cpak
    real(DP), intent(inout) :: dpak
    ! -- local
    character(len=LENPAKLOC) :: cloc
    character(len=LINELENGTH) :: title
    character(len=LINELENGTH) :: tag
    character(len=20) :: cellid
    integer(I4B) :: icheck
    integer(I4B) :: ipakfail
    integer(I4B) :: locdrejinfmax
    integer(I4B) :: locdrchmax
    integer(I4B) :: locdseepmax
    integer(I4B) :: ntabrows
    integer(I4B) :: ntabcols
    integer(I4B) :: n
    integer(I4B) :: node
    real(DP) :: qtolfact
    real(DP) :: drejinf
    real(DP) :: drejinfmax
    real(DP) :: drch
    real(DP) :: drchmax
    real(DP) :: dseep
    real(DP) :: dseepmax
    real(DP) :: dmax
    ! format
! --------------------------------------------------------------------------
    !
    ! -- initialize local variables
    icheck = this%iconvchk
    ipakfail = 0
    locdrejinfmax = 0
    locdrchmax = 0
    locdseepmax = 0
    drejinfmax = DZERO
    drchmax = DZERO
    dseepmax = DZERO
    !
    ! -- if not saving package convergence data on check convergence if
    !    the model is considered converged
    if (this%ipakcsv == 0) then
      if (icnvgmod == 0) then
        icheck = 0
      end if
    else
      !
      ! -- header for package csv
      if (.not. associated(this%pakcsvtab)) then
        !
        ! -- determine the number of columns and rows
        ntabrows = 1
        ntabcols = 8
        if (this%iseepflag == 1) then
          ntabcols = ntabcols + 2
        end if
        !
        ! -- setup table
        call table_cr(this%pakcsvtab, this%name, '')
        call this%pakcsvtab%table_df(ntabrows, ntabcols, this%ipakcsv,           &
                                     lineseparator=.FALSE., separator=',',       &
                                     finalize=.FALSE.)
        !
        ! -- add columns to package csv
        tag = 'totim'
        call this%pakcsvtab%initialize_column(tag, 10, alignment=TABLEFT)
        tag = 'kper'
        call this%pakcsvtab%initialize_column(tag, 10, alignment=TABLEFT)
        tag = 'kstp'
        call this%pakcsvtab%initialize_column(tag, 10, alignment=TABLEFT)
        tag = 'nouter'
        call this%pakcsvtab%initialize_column(tag, 10, alignment=TABLEFT)
        tag = 'drejinfmax'
        call this%pakcsvtab%initialize_column(tag, 15, alignment=TABLEFT)
        tag = 'drejinfmax_loc'
        call this%pakcsvtab%initialize_column(tag, 15, alignment=TABLEFT)
        tag = 'drchmax'
        call this%pakcsvtab%initialize_column(tag, 15, alignment=TABLEFT)
        tag = 'drchmax_loc'
        call this%pakcsvtab%initialize_column(tag, 15, alignment=TABLEFT)
        if (this%iseepflag == 1) then
          tag = 'dseepmax'
          call this%pakcsvtab%initialize_column(tag, 15, alignment=TABLEFT)
          tag = 'dseepmax_loc'
          call this%pakcsvtab%initialize_column(tag, 15, alignment=TABLEFT)
        end if
      end if
    end if
    !
    ! -- perform package convergence check
    if (icheck /= 0) then
      final_check: do n = 1, this%nodes
        !
        ! -- set the Q to length factor
        qtolfact = delt / this%uzfobj%uzfarea(n)
        !
        ! -- rejected infiltration
        drejinf = qtolfact * (this%rejinf0(n) - this%rejinf(n))
        !
        ! -- groundwater recharge
        drch = qtolfact * (this%rch0(n) - this%rch(n))
        !
        ! -- groundwater seepage to the land surface
        dseep = DZERO
        if (this%iseepflag == 1) then
          dseep = qtolfact * (this%gwd0(n) - this%gwd(n))
        end if
        !
        ! -- evaluate magnitude of differences
        if (n == 1) then
          drejinfmax = drejinf
          locdrejinfmax = n
          drchmax = drch
          locdrchmax = n
          dseepmax = dseep
          locdseepmax = n
        else
          if (ABS(drejinf) > abs(drejinfmax)) then
            drejinfmax = drejinf
            locdrejinfmax = n
          end if
          if (ABS(drch) > abs(drchmax)) then
            drchmax = drch
            locdrchmax = n
          end if
          if (ABS(dseep) > abs(dseepmax)) then
            dseepmax = dseep
            locdseepmax = n
          end if
        end if
      end do final_check
      !
      ! -- set dpak and cpak
      if (ABS(drejinfmax) > abs(dpak)) then
        dpak = drejinfmax
        write(cloc, "(a,'-(',i0,')-',a)")                                        &
          trim(this%name), locdrejinfmax, 'rejinf'
        cpak = trim(cloc)
      end if
      if (ABS(drchmax) > abs(dpak)) then
        dpak = drchmax
        write(cloc, "(a,'-(',i0,')-',a)")                                        &
          trim(this%name), locdrchmax, 'rech'
        cpak = trim(cloc)
      end if
      if (this%iseepflag == 1) then
        if (ABS(dseepmax) > abs(dpak)) then
          dpak = dseepmax
          write(cloc, "(a,'-(',i0,')-',a)")                                      &
          trim(this%name), locdseepmax, 'seep'
          cpak = trim(cloc)
        end if
      end if
      !
      ! -- write convergence data to package csv
      if (this%ipakcsv /= 0) then
        !
        ! -- write the data
        call this%pakcsvtab%add_term(totim)
        call this%pakcsvtab%add_term(kper)
        call this%pakcsvtab%add_term(kstp)
        call this%pakcsvtab%add_term(kiter)
        call this%pakcsvtab%add_term(drejinfmax)
        call this%pakcsvtab%add_term(locdrejinfmax)
        call this%pakcsvtab%add_term(drchmax)
        call this%pakcsvtab%add_term(locdrchmax)
        if (this%iseepflag == 1) then
          call this%pakcsvtab%add_term(dseepmax)
          call this%pakcsvtab%add_term(locdseepmax)
        end if
        !
        ! -- finalize the package csv
        if (iend == 1) then
          call this%pakcsvtab%finalize_table()
        end if
      end if
    end if
    !
    ! -- return
    return
  end subroutine uzf_cc

  subroutine uzf_bd(this, x, idvfl, icbcfl, ibudfl, icbcun, iprobs,            &
                    isuppress_output, model_budget, imap, iadv)
! ******************************************************************************
! uzf_bd -- Calculate Volumetric Budget
! Note that the compact budget will always be used.
! Subroutine: (1) Process each package entry
!             (2) Write output
! ******************************************************************************
!
!    SPECIFICATIONS:
! ------------------------------------------------------------------------------
    ! -- modules
    use TdisModule, only: kstp, kper, delt, pertim, totim
    use ConstantsModule, only: LENBOUNDNAME, DZERO, DHNOFLO, DHDRY
    use BudgetModule, only: BudgetType
    use InputOutputModule, only: ulasav, ubdsv06
    ! -- dummy
    class(UzfType) :: this
    class(ObserveType),   pointer :: obsrv => null()
    real(DP),dimension(:),intent(in) :: x
    integer(I4B), intent(in) :: idvfl
    integer(I4B), intent(in) :: icbcfl
    integer(I4B), intent(in) :: ibudfl
    integer(I4B), intent(in) :: icbcun
    integer(I4B), intent(in) :: iprobs
    integer(I4B), intent(in) :: isuppress_output
    type(BudgetType), intent(inout) :: model_budget
    integer(I4B), dimension(:), optional, intent(in) :: imap
    integer(I4B), optional, intent(in) :: iadv
    ! -- local
    character(len=LINELENGTH) :: title
    character(len=20) :: nodestr
    integer(I4B) :: maxrows
    integer(I4B) :: nodeu
    integer(I4B) :: i, node, ibinun
    integer(I4B) :: n, m, ivertflag, ierr
    integer(I4B) :: n2
    real(DP) :: rfinf
    real(DP) :: rin,rout,rsto,ret,retgw,rgwseep,rvflux
    real(DP) :: hgwf,hgwflm1,ratin,ratout,rrate,rrech
    real(DP) :: trhsgwet,thcofgwet,gwet,derivgwet
    real(DP) :: qfrommvr, qformvr, qgwformvr, sumaet
    real(DP) :: qfinf
    real(DP) :: qrejinf
    real(DP) :: qrejinftomvr
    real(DP) :: qout
    real(DP) :: qfact
    real(DP) :: qtomvr
    real(DP) :: sqtomvr
    real(DP) :: q
    real(DP) :: rfrommvr
    real(DP) :: qseep
    real(DP) :: qseeptomvr
    real(DP) :: qgwet
    real(DP) :: cvv
    integer(I4B) :: naux, numobs
    ! -- for observations
    integer(I4B) :: j
    character(len=LENBOUNDNAME) :: bname
    character(len=100) :: msg
    ! -- formats
    character(len=*), parameter :: fmttkk = &
      "(1X,/1X,A,'   PERIOD ',I0,'   STEP ',I0)"
    ! -- for table
    !character(len=LENBUDTXT) :: aname(10)
    !data aname(1)  /'    INFILTRATION'/
    !data aname(2)  /'             GWF'/
    !data aname(3)  /'         STORAGE'/
    !data aname(4)  /'            UZET'/
    !data aname(5)  /'        UZF-GWET'/
    !data aname(6)  /'         UZF-GWD'/
    !data aname(7)  /'SAT.-UNSAT. EXCH'/
    !data aname(8)  /'         REJ-INF'/
    !data aname(9)  /'  REJ-INF-TO-MVR'/
    !data aname(10) /'        FROM-MVR'/
! ------------------------------------------------------------------------------
    !
    ! -- initialize accumulators
    ierr = 0
    rfinf = DZERO
    rin = DZERO
    rout = DZERO
    rrech = DZERO
    rsto = DZERO
    ret = DZERO
    retgw = DZERO
    rgwseep = DZERO
    rvflux = DZERO
    sumaet = DZERO
    qfinf = DZERO
    qfrommvr = DZERO
    qtomvr = DZERO
    qrejinf = DZERO
    qrejinftomvr = DZERO
    sqtomvr = DZERO
    rfrommvr = DZERO
    qseep = DZERO
    qseeptomvr = DZERO
    qgwet = DZERO
    !
    ! -- set maxrows
    maxrows = 0
    if (this%iprflow /= 0) then
      do i = 1, this%nodes
        node = this%nodelist(i)
        if (this%ibound(node) > 0) then
          maxrows = maxrows + 1
        end if
      end do
      call this%outputtab%set_maxbound(maxrows)
    end if
    
    !
    ! -- Go through and process each UZF cell
    do i = 1, this%nodes
      !
      ! -- Initialize variables
      n = this%nodelist(i)
      ivertflag = this%uzfobj%ivertcon(i)
      !
      ! -- Skip if cell is not active
      if (this%ibound(n) < 1) cycle
      !
      ! -- Water mover added to infiltration
      qfrommvr = DZERO
      qformvr = DZERO
      if(this%imover == 1) then
        qfrommvr = this%pakmvrobj%get_qfrommvr(i)
        rfrommvr = rfrommvr + qfrommvr
      endif
      !
      hgwf = this%xnew(n)
      !
      m = n
      hgwflm1 = hgwf
      !
      ! -- for now set cvv = DZERO
      ! cvv = this%gwfhcond(m)
      cvv = DZERO
      !
      ! -- Get obs information, check if there is obs in uzf cell
      numobs = 0
      do j = 1, this%obs%npakobs
        obsrv => this%obs%pakobs(j)%obsrv
        if ( obsrv%intPak1 == i ) then
          numobs = numobs + 1
          this%obs_num(numobs) = j
          this%obs_depth(j) = obsrv%dblPak1
        end if
      end do
      !
      ! -- Call budget routine of the uzf kinematic object
      call this%uzfobj%budget(ivertflag,i,this%totfluxtot,                     &
                              rfinf,rin,rout,rsto,ret,retgw,rgwseep,rvflux,    &
                              this%ietflag,this%iseepflag,this%issflag,hgwf,   &
                              hgwflm1,cvv,numobs,this%obs_num,                 &
                              this%obs_depth,this%obs_theta,qfrommvr,qformvr,  &
                              qgwformvr,sumaet,ierr)
      if ( ierr > 0 ) then
        if ( ierr == 1 ) &
          msg = 'Error: UZF variable NWAVESETS needs to be increased.'
        call store_error(msg)
        call ustop()
      end if
      !
      ! -- Calculate gwet
      if (this%igwetflag > 0) then
        gwet = DZERO
        derivgwet = DZERO
        call this%uzfobj%simgwet(this%igwetflag, i, hgwf, trhsgwet, thcofgwet, &
                                 gwet, derivgwet)
        retgw = retgw + this%gwet(i)
      end if
      !
      ! -- Calculate flows for cbc output and observations
      if (hgwf > this%uzfobj%celbot(i)) then
        this%recharge(i) = this%uzfobj%totflux(i) * this%uzfobj%uzfarea(i) / delt
      else
        if (ivertflag == 0) then
          this%recharge(i) = this%uzfobj%surflux(i) * this%uzfobj%uzfarea(i)
        else
          this%recharge(i) = this%uzfobj%surflux(ivertflag) * this%uzfobj%uzfarea(i)
        end if
      end if

      this%rch(i) = this%uzfobj%totflux(i) * this%uzfobj%uzfarea(i) / delt

      this%appliedinf(i) = this%uzfobj%sinf(i) * this%uzfobj%uzfarea(i)
      this%infiltration(i) = this%uzfobj%surflux(i) * this%uzfobj%uzfarea(i)

      this%rejinf(i) = this%uzfobj%finf_rej(i) * this%uzfobj%uzfarea(i)

      qout = this%rejinf(i) + this%uzfobj%surfseep(i)
      qtomvr = DZERO
      if (this%imover == 1) then
        qtomvr = this%pakmvrobj%get_qtomvr(i)
        sqtomvr = sqtomvr + qtomvr
      end if

      qfact = DZERO
      if (qout > DZERO) then
        qfact = this%rejinf(i) / qout
      end if
      q = this%rejinf(i)
      this%rejinftomvr(i) = qfact * qtomvr
      ! -- set rejected infiltration to the remainder
      q = q - this%rejinftomvr(i)
      ! -- values less than zero represent a volumetric error resulting
      !    from qtomvr being greater than water available to the mover
      if (q < DZERO) then
        q = DZERO
      end if
      this%rejinf(i) = q

      this%gwd(i) = this%uzfobj%surfseep(i)
      qfact = DZERO
      if (qout > DZERO) then
        qfact = this%gwd(i) / qout
      end if
      q = this%gwd(i)
      this%gwdtomvr(i) = qfact * qtomvr
      ! -- set groundwater discharge to the remainder
      q = q - this%gwdtomvr(i)
      ! -- values less than zero represent a volumetric error resulting
      !    from qtomvr being greater than water available to the mover
      if (q < DZERO) then
        q = DZERO
      end if
      this%gwd(i) = q

      qfinf = qfinf + this%appliedinf(i)
      qrejinf = qrejinf + this%rejinf(i)
      qrejinftomvr = qrejinftomvr + this%rejinftomvr(i)

      qseep = qseep + this%gwd(i)
      qseeptomvr = qseeptomvr + this%gwdtomvr(i)

      this%gwet(i) = this%uzfobj%gwet(i)
      this%uzet(i) = this%uzfobj%etact(i) * this%uzfobj%uzfarea(i) / delt
      this%qsto(i) = this%uzfobj%delstor(i) / delt

      ! -- accumulate groundwater et
      qgwet = qgwet + this%gwet(i)

      !
      ! -- End of UZF cell loop
      !
    end do
    !
    ! -- For continuous observations, save simulated values.
    if (this%obs%npakobs > 0 .and. iprobs > 0) then
      call this%uzf_bd_obs()
    endif
    !
    ! add cumulative flows to UZF budget
    this%infilsum = rin * delt
    this%rechsum = rout * delt
    rrech = rout
    this%delstorsum = rsto * delt
    this%uzetsum = ret * delt
    this%vfluxsum = rvflux
    !
    !
    rin = DZERO
    rout = DZERO
    if(rsto < DZERO) then
      rin = -rsto
    else
      rout = rsto
    endif
    !
    ! -- Clear accumulators and set flags
    ratin = dzero
    ratout = dzero
    rrate = dzero
    !iauxsv = 1  !always used compact budget
    !
    ! -- Set unit number for binary output
    if(this%ipakcb < 0) then
      ibinun = icbcun
    elseif(this%ipakcb == 0) then
      ibinun = 0
    else
      ibinun = this%ipakcb
    endif
    if(icbcfl == 0) ibinun = 0
    if (isuppress_output /= 0) ibinun = 0
    !
    ! -- If cell-by-cell flows will be saved as a list, write header.
    if (ibinun /= 0 .or. ibudfl /= 0) then
      naux = this%naux
      !
      ! -- uzf-gwrch
      if (ibinun /= 0) then
        call this%dis%record_srcdst_list_header(this%bdtxt(2), this%name_model, &
                    this%name_model, this%name_model, this%name, naux,          &
                    this%auxname, ibinun, this%nodes, this%iout)
      end if
      !
      ! -- Loop through each boundary calculating flow.
      do i = 1, this%nodes
        node = this%nodelist(i)
        ! -- assign boundary name
        if (this%inamedbound > 0) then
          bname = this%boundname(i)
        else
          bname = ''
        end if
        !
        ! -- reset table title
        if (this%iprflow /= 0) then
          title = trim(this%text) // ' PACKAGE (' // trim(this%name) //          &
                  ') ' // trim(adjustl(this%bdtxt(2))) // ' FLOW RATES'
          call this%outputtab%set_title(title)
        end if
        !
        ! -- If cell is no-flow or constant-head, then ignore it.
        rrate = DZERO
        if (this%ibound(node) > 0) then
          !
          ! -- Calculate the flow rate into the cell.
          !rrate = this%hcof(i) * x(node) - this%rhs(i)
          rrate = this%rch(i)
          !
          ! -- Print the individual rates if requested(this%iprflow<0)
          if (ibudfl /= 0) then
            if (this%iprflow /= 0) then
              !
              ! -- set nodestr and write outputtab table
              nodeu = this%dis%get_nodeuser(node)
              call this%dis%nodeu_to_string(nodeu, nodestr)
              call this%outputtab%print_list_entry(i, nodestr, rrate, bname)
            end if
          end if
        end if
        !
        ! -- If saving cell-by-cell flows in list, write flow
        if (ibinun /= 0) then
          n2 = i
          call this%dis%record_mf6_list_entry(ibinun, node, n2, rrate,         &
                                                  naux, this%auxvar(:,i),      &
                                                  olconv2=.FALSE.)
        end if
      end do
      !
      ! -- uzf-gwd
      if (this%iseepflag == 1) then
        if (ibinun /= 0) then
          call this%dis%record_srcdst_list_header(this%bdtxt(3),               &
                      this%name_model,                                         &
                      this%name_model, this%name_model, this%name, naux,       &
                      this%auxname, ibinun, this%nodes, this%iout)
        end if
        !
        ! -- reset table title
        if (this%iprflow /= 0) then
          title = trim(this%text) // ' PACKAGE (' // trim(this%name) //          &
                  ') ' // trim(adjustl(this%bdtxt(4))) // ' FLOW RATES'
          call this%outputtab%set_title(title)
        end if
        !
        ! -- Loop through each boundary calculating flow.
        do i = 1, this%nodes
          node = this%nodelist(i)
          ! -- assign boundary name
          if (this%inamedbound > 0) then
            bname = this%boundname(i)
          else
            bname = ''
          end if
          !
          ! -- If cell is no-flow or constant-head, then ignore it.
          rrate = DZERO
          if (this%ibound(node) > 0) then
            !
            ! -- Calculate the flow rate into the cell.
            rrate = -this%gwd(i)
            !
            ! -- Print the individual rates if requested(this%iprflow<0)
            if (ibudfl /= 0) then
              if (this%iprflow /= 0) then
                !
                ! -- set nodestr and write outputtab table
                nodeu = this%dis%get_nodeuser(node)
                call this%dis%nodeu_to_string(nodeu, nodestr)
                call this%outputtab%print_list_entry(i, nodestr, rrate, bname)
              end if
            end if
          end if
          !
          ! -- If saving cell-by-cell flows in list, write flow
          if (ibinun /= 0) then
            n2 = i
            call this%dis%record_mf6_list_entry(ibinun, node, n2, rrate,    &
                                                    naux, this%auxvar(:,i),     &
                                                    olconv2=.FALSE.)
          end if
        end do
        !
        ! -- uzf-gwd to mover
        if (this%imover == 1) then
          if (ibinun /= 0) then
            call this%dis%record_srcdst_list_header(this%bdtxt(5),              &
                        this%name_model, this%name_model,                       &
                        this%name_model, this%name, naux,                       &
                        this%auxname, ibinun, this%nodes, this%iout)
          end if
          !
          ! -- reset table title
          if (this%iprflow /= 0) then
            title = trim(this%text) // ' PACKAGE (' // trim(this%name) //        &
                    ') ' // trim(adjustl(this%bdtxt(5))) // ' FLOW RATES'
            call this%outputtab%set_title(title)
          end if
          !
          ! -- Loop through each boundary calculating flow.
          do i = 1, this%nodes
            node = this%nodelist(i)
            ! -- assign boundary name
            if (this%inamedbound > 0) then
              bname = this%boundname(i)
            else
              bname = ''
            end if
            !
            ! -- If cell is no-flow or constant-head, then ignore it.
            rrate = DZERO
            if (this%ibound(node) > 0) then
              !
              ! -- Calculate the flow rate into the cell.
              rrate = -this%gwdtomvr(i)
              !
              ! -- Print the individual rates if requested(this%iprflow<0)
              if (ibudfl /= 0) then
                if (this%iprflow /= 0) then
                  !
                  ! -- set nodestr and write outputtab table
                  nodeu = this%dis%get_nodeuser(node)
                  call this%dis%nodeu_to_string(nodeu, nodestr)
                  call this%outputtab%print_list_entry(i, nodestr, rrate, bname)
                end if
              end if
            end if
            !
            ! -- If saving cell-by-cell flows in list, write flow
            if (ibinun /= 0) then
              n2 = i
              call this%dis%record_mf6_list_entry(ibinun, node, n2, rrate,  &
                                                      naux, this%auxvar(:,i),   &
                                                      olconv2=.FALSE.)
            end if
          end do
        end if
      end if
      ! -- uzf-evt
      if (this%ietflag /= 0) then
        if (ibinun /= 0) then
          call this%dis%record_srcdst_list_header(this%bdtxt(4), this%name_model,&
                      this%name_model, this%name_model, this%name, naux,        &
                      this%auxname, ibinun, this%nodes, this%iout)
        end if
        !
        ! -- reset table title
        if (this%iprflow /= 0) then
          title = trim(this%text) // ' PACKAGE (' // trim(this%name) //          &
                  ') ' // trim(adjustl(this%bdtxt(4))) // ' FLOW RATES'
          call this%outputtab%set_title(title)
        end if
        !
        ! -- Loop through each boundary calculating flow.
        do i = 1, this%nodes
          node = this%nodelist(i)
          ! -- assign boundary name
          if (this%inamedbound > 0) then
            bname = this%boundname(i)
          else
            bname = ''
          end if
          !
          ! -- If cell is no-flow or constant-head, then ignore it.
          rrate = DZERO
          if (this%ibound(node) > 0) then
            !
            ! -- Calculate the flow rate into the cell.
            rrate = -this%gwet(i)
            !
            ! -- Print the individual rates if requested(this%iprflow<0)
            if (ibudfl /= 0) then
              if (this%iprflow /= 0) then
                !
                ! -- set nodestr and write outputtab table
                nodeu = this%dis%get_nodeuser(node)
                call this%dis%nodeu_to_string(nodeu, nodestr)
                call this%outputtab%print_list_entry(i, nodestr, rrate, bname)
              end if
            end if
          end if
          !
          ! -- If saving cell-by-cell flows in list, write flow
          if (ibinun /= 0) then
            n2 = i
            call this%dis%record_mf6_list_entry(ibinun, node, n2, rrate,    &
                                                    naux, this%auxvar(:,i),     &
                                                    olconv2=.FALSE.)
          end if
        end do
      end if
    end if
    !
    ! -- Add the UZF rates to the model budget
    !uzf recharge
    ratin = rrech
    ratout = DZERO
    call model_budget%addentry(ratin, ratout, delt, this%bdtxt(2),                   &
                               isuppress_output, this%name)
    !groundwater discharge
    if (this%iseepflag == 1) then
      ratin = DZERO
      ratout = qseep !rgwseep
      call model_budget%addentry(ratin, ratout, delt, this%bdtxt(3),                 &
                                 isuppress_output, this%name)
      !groundwater discharge to mover
      if (this%imover == 1) then
        ratin = DZERO
        ratout = qseeptomvr
        call model_budget%addentry(ratin, ratout, delt, this%bdtxt(5),               &
                                   isuppress_output, this%name)
      end if
    end if
    !groundwater et
    if (this%igwetflag /= 0) then
      ratin = DZERO
      ratout = qgwet !retgw
      !ratout = DZERO
      !if (retgw > DZERO) then
      !  ratout = -retgw
      !end if
      call model_budget%addentry(ratin, ratout, delt, this%bdtxt(4),                 &
                                 isuppress_output, this%name)
    end if
    !
    ! -- set unit number for binary dependent variable output
    ibinun = 0
    if(this%iwcontout /= 0) then
      ibinun = this%iwcontout
    end if
    if(idvfl == 0) ibinun = 0
    if (isuppress_output /= 0) ibinun = 0
    !
    ! -- write uzf binary moisture-content output
    if (ibinun > 0) then
      ! here is where you add the code to write the simulated moisture content
      ! may want to write a cell-by-cell file with imeth=6 (see sfr and lake)
    end if
    !
    ! -- fill the budget object
    call this%uzf_fill_budobj()
    !
    ! -- write the flows from the budobj
    ibinun = 0
    if(this%ibudgetout /= 0) then
      ibinun = this%ibudgetout
    end if
    if(icbcfl == 0) ibinun = 0
    if (isuppress_output /= 0) ibinun = 0
    if (ibinun > 0) then
      call this%budobj%save_flows(this%dis, ibinun, kstp, kper, delt, &
                                  pertim, totim, this%iout)
    end if
    !
    ! -- return
    return
  end subroutine uzf_bd

  subroutine uzf_ot(this, kstp, kper, iout, ihedfl, ibudfl)
! ******************************************************************************
! uzf_ot -- UZF package budget
! ******************************************************************************
!
!    SPECIFICATIONS:
! ------------------------------------------------------------------------------
    ! -- dummy
    class(UzfType) :: this
    integer(I4B),intent(in) :: kstp
    integer(I4B),intent(in) :: kper
    integer(I4B),intent(in) :: iout
    integer(I4B),intent(in) :: ihedfl
    integer(I4B),intent(in) :: ibudfl
    ! -- local
    ! -- format
 2000 FORMAT ( 1X, ///1X, A, A, A, '   PERIOD ', I6, '   STEP ', I8)
! ------------------------------------------------------------------------------
    !
    ! -- write uzf moisture content
    if (ihedfl /= 0 .and. this%iprwcont /= 0) then
      write (iout, 2000) 'UZF (', trim(this%name), ') WATER-CONTENT', kper, kstp
      ! add code to write moisture content
    end if
    !
    ! -- Output uzf flow table
    if (ibudfl /= 0 .and. this%iprflow /= 0) then
      call this%budobj%write_flowtable(this%dis)
    end if
    !
    ! -- Output uzf budget
    call this%budobj%write_budtable(kstp, kper, iout)
    !
    ! -- return
    return
  end subroutine uzf_ot

  subroutine uzf_solve(this)
! ******************************************************************************
! uzf_solve -- Formulate the HCOF and RHS terms
! ******************************************************************************
!
!    SPECIFICATIONS:
! ------------------------------------------------------------------------------
    ! -- modules
    use TdisModule, only : delt
    ! -- dummy
    class(UzfType) :: this
    ! -- locals
    integer(I4B) :: i, ivertflag
    integer(I4B) :: n, m, ierr
    real(DP) :: trhs1, thcof1, trhs2, thcof2
    real(DP) :: hgwf, hgwflm1, cvv, uzderiv, gwet, derivgwet
    real(DP) :: qfrommvr, qformvr,sumaet
    character(len=100) :: msg
    type(UzfCellGroupType) :: uzfobjwork
! ------------------------------------------------------------------------------
    !
    ! -- Initialize
    call uzfobjwork%init(1, this%nwav)
    ierr = 0
    sumaet = DZERO
    !
    ! -- Calculate hcof and rhs for each UZF entry
    do i = 1, this%nodes
      thcof1 = DZERO
      thcof2 = DZERO
      trhs1 = DZERO
      trhs2 = DZERO
      uzderiv = DZERO
      gwet = DZERO
      derivgwet = DZERO
      ivertflag = this%uzfobj%ivertcon(i)
      !
      n = this%nodelist(i)
      if ( this%ibound(n) > 0 ) then
        !
        ! -- Water mover added to infiltration
        qfrommvr = DZERO
        qformvr = DZERO
        if(this%imover == 1) then
          qfrommvr = this%pakmvrobj%get_qfrommvr(i)
        endif
        !
        ! -- zero out hcof and rhs
        this%hcof(i) = DZERO
        this%rhs(i) = DZERO
        !
        hgwf = this%xnew(n)
        !
        m = n
        hgwflm1 = hgwf
        cvv = DZERO
        !
        ! -- solve for current uzf cell
        call this%uzfobj%formulate(uzfobjwork, ivertflag, i,                   &
                                    this%totfluxtot, this%ietflag,             &
                                    this%issflag,this%iseepflag,               &
                                    trhs1,thcof1,hgwf,hgwflm1,cvv,uzderiv,     &
                                    qfrommvr,qformvr,ierr,sumaet,ivertflag)
        if ( ierr > 0 ) then
            if ( ierr == 1 ) &
              msg = 'Error: UZF variable NWAVESETS needs to be increased '
            call store_error(msg)
            call ustop()
        end if
        if ( this%igwetflag > 0 )                                              &
          call this%uzfobj%simgwet(this%igwetflag,i,hgwf,trhs2,thcof2,gwet,    &
                                    derivgwet)
        this%deriv(i) = uzderiv + derivgwet
        !
        ! -- save current rejected infiltration, groundwater recharge, and
        !    groundwater discharge
        this%rejinf(i) = this%uzfobj%finf_rej(i) * this%uzfobj%uzfarea(i)
        this%rch(i) = this%uzfobj%totflux(i) * this%uzfobj%uzfarea(i) / delt
        this%gwd(i) = this%uzfobj%surfseep(i)
        !
        ! -- add to hcof and rhs
        this%hcof(i) = thcof1 + thcof2
        this%rhs(i) = -trhs1 - trhs2
        !
        ! -- add spring discharge and rejected infiltration to mover
        if(this%imover == 1) then
          call this%pakmvrobj%accumulate_qformvr(i, qformvr)
        endif
      !
      end if
    end do
  end subroutine uzf_solve

  subroutine define_listlabel(this)
! ******************************************************************************
! define_listlabel -- Define the list heading that is written to iout when
!   PRINT_INPUT option is used.
! ******************************************************************************
!
!    SPECIFICATIONS:
! ------------------------------------------------------------------------------
    class(UzfType), intent(inout) :: this
! ------------------------------------------------------------------------------
    !
    ! -- create the header list label
    this%listlabel = trim(this%filtyp) // ' NO.'
    if(this%dis%ndim == 3) then
      write(this%listlabel, '(a, a7)') trim(this%listlabel), 'LAYER'
      write(this%listlabel, '(a, a7)') trim(this%listlabel), 'ROW'
      write(this%listlabel, '(a, a7)') trim(this%listlabel), 'COL'
    elseif(this%dis%ndim == 2) then
      write(this%listlabel, '(a, a7)') trim(this%listlabel), 'LAYER'
      write(this%listlabel, '(a, a7)') trim(this%listlabel), 'CELL2D'
    else
      write(this%listlabel, '(a, a7)') trim(this%listlabel), 'NODE'
    endif
    write(this%listlabel, '(a, a16)') trim(this%listlabel), 'STRESS RATE'
    if(this%inamedbound == 1) then
      write(this%listlabel, '(a, a16)') trim(this%listlabel), 'BOUNDARY NAME'
    endif
    !
    ! -- return
    return
  end subroutine define_listlabel

   subroutine findcellabove(this,n,nml)
    class(UzfType) :: this
    integer(I4B), intent(in) :: n
    integer(I4B), intent(inout) :: nml
    integer(I4B) :: m, ipos
! ------------------------------------------------------------------------------
!
    ! -- return nml = n if no cell is above it
    nml = n
    do ipos = this%dis%con%ia(n)+1, this%dis%con%ia(n+1)-1
      m = this%dis%con%ja(ipos)
      if(this%dis%con%ihc(ipos) /= 0) then
        if (n < m) then
          ! -- m is beneath n
        else
          nml = m  ! -- m is above n
          exit
        endif
      end if
    enddo
    return
   end subroutine findcellabove

   subroutine read_cell_properties(this)
! ******************************************************************************
! read_cell_properties -- Read UZF cell properties and set them for 
!                         UzfCellGroup type.
! ******************************************************************************
    use InputOutputModule, only: urword
    use SimModule, only: ustop, store_error, count_errors
! ------------------------------------------------------------------------------
    ! -- dummy
    class(UzfType), intent(inout) :: this
    ! -- local
    character(len=LINELENGTH) :: errmsg, cellid
    integer(I4B) :: ierr
    integer(I4B) :: i, n
    integer(I4B) :: j
    integer(I4B) :: ic
    integer(I4B) :: jcol
    logical :: isfound, endOfBlock
    integer(I4B) :: landflag
    integer(I4B) :: ivertcon
    real(DP) :: surfdep, vks, thtr, thts, thti, eps, hgwf
    integer(I4B), dimension(:), allocatable :: rowmaxnnz
    type(sparsematrix) :: sparse
    integer(I4B), dimension(:), allocatable :: nboundchk
! ------------------------------------------------------------------------------
!
    !
    ! -- allocate space for node counter and initilize
    allocate(rowmaxnnz(this%dis%nodes))
    do n = 1, this%dis%nodes
      rowmaxnnz(n) = 0
    end do
    !
    ! -- allocate space for local variables
    allocate(nboundchk(this%nodes))
    do n = 1, this%nodes
      nboundchk(n) = 0
    end do
    !
    ! -- initialize variables
    landflag = 0
    ivertcon = 0
    surfdep = DZERO
    vks = DZERO
    thtr = DZERO
    thts = DZERO
    thti = DZERO
    eps = DZERO
    hgwf = DZERO
    !
    ! -- get uzf properties block
    call this%parser%GetBlock('PACKAGEDATA', isfound, ierr, &
      supportOpenClose=.true.)
    !
    ! -- parse locations block if detected
    if (isfound) then
      write(this%iout,'(/1x,3a)') 'PROCESSING ', trim(adjustl(this%text)),      &
                                  ' PACKAGEDATA'
      do
        call this%parser%GetNextLine(endOfBlock)
        if (endOfBlock) exit
        !
        ! -- get uzf cell number
        i = this%parser%GetInteger()
    
        if (i < 1 .or. i > this%nodes) then
          write(errmsg,'(4x,a,1x,i6)') &
            '****ERROR. iuzno MUST BE > 0 and <= ', this%nodes
          call store_error(errmsg)
          cycle
        end if 
        !
        ! -- increment nboundchk
        nboundchk(i) = nboundchk(i) + 1
        
        ! -- store the reduced gwf nodenumber in igwfnode
        call this%parser%GetCellid(this%dis%ndim, cellid)
        ic = this%dis%noder_from_cellid(cellid,                                 &
                                        this%parser%iuactive, this%iout)
        this%igwfnode(i) = ic
        rowmaxnnz(ic) = rowmaxnnz(ic) + 1
        !
        ! -- landflag
        landflag = this%parser%GetInteger()
        if (landflag < 0 .OR. landflag > 1) then
          write(errmsg,'(4x,a,1x,i0,1x,a,1x,i0)') &
            '****ERROR. LANDFLAG FOR UZF CELL', i,                              &
            'MUST BE 0 or 1 - SPECIFIED VALUE =', landflag
          call store_error(errmsg)
        end if
        !
        ! -- ivertcon
        ivertcon = this%parser%GetInteger()
        if (ivertcon < 0 .OR. ivertcon > this%nodes) then
          write(errmsg,'(4x,a,1x,i0,1x,a,1x,i0)')                                          &
            '****ERROR. IVERTCON FOR UZF CELL', i,                                         &
            'MUST BE 0 or less than NUZFCELLS - SPECIFIED VALUE =', ivertcon
          call store_error(errmsg)
          ivertcon = 0
        end if
        !
        ! -- surfdep
        surfdep =  this%parser%GetDouble()
        if (surfdep <= DZERO) then   !need to check for cell thickness
          write(errmsg,'(4x,a,1x,i0,1x,a,1x,g0)')                                          &
            '****ERROR. SURFDEP FOR UZF CELL', i,                                          &
             'MUST BE > 0 - SPECIFIED VALUE =', surfdep
          call store_error(errmsg)
          surfdep = DZERO
        end if
        !
        ! -- vks
        vks = this%parser%GetDouble()
        if (vks <= DZERO) then
          write(errmsg,'(4x,a,1x,i0,1x,a,1x,g0)')                                          &
            '****ERROR. VKS FOR UZF CELL', i,                                              &
             'MUST BE > 0 - SPECIFIED VALUE =', vks
          call store_error(errmsg)
          vks = DONE
        end if
        !
        ! -- thtr
        thtr = this%parser%GetDouble()
        if (thtr <= DZERO) then
          write(errmsg,'(4x,a,1x,i0,1x,a,1x,g0)')                                          &
            '****ERROR. THTR FOR UZF CELL', i,                                             &
             'MUST BE > 0 - SPECIFIED VALUE =', thtr
          call store_error(errmsg)
          thtr = 0.1
        end if
        !
        ! -- thts
        thts = this%parser%GetDouble()
        if (thts <= thtr) then
          write(errmsg,'(4x,a,1x,i0,1x,a,1x,g0)')                                          &
            '****ERROR. THTS FOR UZF CELL', i,                                             &
             'MUST BE > THTR - SPECIFIED VALUE =', thts
          call store_error(errmsg)
          thts = 0.2
        end if
        !
        ! -- thti
        thti = this%parser%GetDouble()
        if (thti < thtr .OR. thti > thts) then
          write(errmsg,'(4x,a,1x,i0,1x,a,1x,g0)')                                          &
            '****ERROR. THTI FOR UZF CELL', i,                                             &
             'MUST BE >= THTR AND < THTS - SPECIFIED VALUE =', thti
          call store_error(errmsg)
          thti = 0.1
        end if
        !
        ! -- eps
        eps = this%parser%GetDouble()
        if (eps < 3.5 .OR. eps > 14) then
          write(errmsg,'(4x,a,1x,i0,1x,a,1x,g0)')                                          &
            '****ERROR. EPSILON FOR UZF CELL', i,                                          &
             'MUST BE BETWEEN 3.5 and 14.0 - SPECIFIED VALUE =', eps
          call store_error(errmsg)
          eps = 3.5
        end if
        !
        ! -- boundname
        if (this%inamedbound == 1) then
          call this%parser%GetStringCaps(this%uzfname(i))
        endif
        n = this%igwfnode(i)
        !cdl hgwf = this%xnew(n)
        call this%uzfobj%setdata(i,this%gwfarea(n),this%gwftop(n),this%gwfbot(n), &
                                 surfdep,vks,thtr,thts,thti,eps,this%ntrail,      &
                                 landflag,ivertcon) !,hgwf)
        if (ivertcon > 0) then
          this%iuzf2uzf = 1
        end if
       !
      end do
    else
      call store_error('ERROR.  REQUIRED PACKAGEDATA BLOCK NOT FOUND.')
    end if
    !
    ! -- check for duplicate or missing uzf cells
    do i = 1, this%nodes
      if (nboundchk(i) == 0) then
        write(errmsg,'(a,1x,i0)')                                             &
          'ERROR.  NO DATA SPECIFIED FOR UZF CELL', i
        call store_error(errmsg)
      else if (nboundchk(i) > 1) then
        write(errmsg,'(a,1x,i0,1x,a,1x,i0,1x,a)')                             &
          'ERROR.  DATA FOR UZF CELL', i, 'SPECIFIED', nboundchk(i), 'TIMES'
        call store_error(errmsg)
      end if
    end do
    !
    ! -- write summary of UZF cell property error messages
    ierr = count_errors()
    if (ierr > 0) then
      call this%parser%StoreErrorUnit()
      call ustop()
    end if
    !
    ! -- setup sparse for connectivity used to identify multiple uzf cells per
    !    GWF model cell
    call sparse%init(this%dis%nodes, this%dis%nodes, rowmaxnnz)
    ! --
    do i = 1, this%nodes
      ic = this%igwfnode(i)
      call sparse%addconnection(ic, i, 1)
    end do
    !
    ! -- create ia and ja from sparse
    call sparse%filliaja(this%ia,this%ja,ierr)
    !
    ! -- set imaxcellcnt
    do i = 1, this%nodes
      jcol = 0
      do j = this%ia(i), this%ia(i+1) - 1
        jcol = jcol + 1
      end do
      if (jcol > this%imaxcellcnt) then
        this%imaxcellcnt = jcol
      end if
    end do
    !
    ! -- do an initial evaluation of the sum of uzfarea relative to the
    !    GWF cell area in the case that there is more than one UZF cell
    !    in a GWF cell and a auxmult value is not being applied to the
    !    calculate the UZF cell area from the GWF cell area.
    if (this%imaxcellcnt > 1 .and. this%iauxmultcol < 1) then
      call this%check_cell_area()
    end if
    !
    ! -- deallocate local variables
    deallocate(rowmaxnnz)
    deallocate(nboundchk)
    !
    ! -- return
    return
  end subroutine read_cell_properties

  subroutine print_cell_properties(this)
! ******************************************************************************
! print_cell_properties -- Read UZF cell properties and set them for 
!                          UZFCellGroup type.
! ******************************************************************************
! ------------------------------------------------------------------------------
    ! -- dummy
    class(UzfType), intent(inout) :: this
    ! -- local
    character (len=20) :: cellid
    character(len=LINELENGTH) :: title
    character(len=LINELENGTH) :: tag
    integer(I4B) :: ntabrows
    integer(I4B) :: ntabcols
    integer(I4B) :: i
    integer(I4B) :: node
! ------------------------------------------------------------------------------
!
    !
    ! -- setup inputtab tableobj
    !
    ! -- table dimensions
    ntabrows = this%nodes
    ntabcols = 10
    if (this%inamedbound == 1) then
      ntabcols = ntabcols + 1
    end if
    !
    ! -- initialize table and define columns
    title = trim(adjustl(this%text)) // ' PACKAGE (' //                        &
            trim(adjustl(this%name)) //') STATIC UZF CELL DATA'
    call table_cr(this%inputtab, this%name, title)
    call this%inputtab%table_df(ntabrows, ntabcols, this%iout)
    tag = 'NUMBER'
    call this%inputtab%initialize_column(tag, 10)
    tag = 'CELLID'
    call this%inputtab%initialize_column(tag, 20, alignment=TABLEFT)
    tag = 'LANDFLAG'
    call this%inputtab%initialize_column(tag, 12)
    tag = 'IVERTCON'
    call this%inputtab%initialize_column(tag, 12)
    tag = 'SURFDEP'
    call this%inputtab%initialize_column(tag, 12)
    tag = 'VKS'
    call this%inputtab%initialize_column(tag, 12)
    tag = 'THTR'
    call this%inputtab%initialize_column(tag, 12)
    tag = 'THTS'
    call this%inputtab%initialize_column(tag, 12)
    tag = 'THTI'
    call this%inputtab%initialize_column(tag, 12)
    tag = 'EPS'
    call this%inputtab%initialize_column(tag, 12)
    if (this%inamedbound == 1) then
      tag = 'BOUNDNAME'
      call this%inputtab%initialize_column(tag, LENBOUNDNAME, alignment=TABLEFT)
    end if
    !
    ! -- write data for each cell
    do i = 1, this%nodes
      !
      ! -- get cellid
      node = this%igwfnode(i)
      if (node > 0) then
        call this%dis%noder_to_string(node, cellid)
      else
        cellid = 'none'
      end if
      !
      ! -- add data
      call this%inputtab%add_term(i)
      call this%inputtab%add_term(cellid)
      call this%inputtab%add_term(this%uzfobj%landflag(i))
      call this%inputtab%add_term(this%uzfobj%ivertcon(i))
      call this%inputtab%add_term(this%uzfobj%surfdep(i))
      call this%inputtab%add_term(this%uzfobj%vks(i))
      call this%inputtab%add_term(this%uzfobj%thtr(i))
      call this%inputtab%add_term(this%uzfobj%thts(i))
      call this%inputtab%add_term(this%uzfobj%thti(i))
      call this%inputtab%add_term(this%uzfobj%eps(i))
      if (this%inamedbound == 1) then
        call this%inputtab%add_term(this%uzfname(i))
      end if
    end do
    !
    ! -- return
    return
  end subroutine print_cell_properties

   subroutine check_cell_area(this)
! ******************************************************************************
! check_cell_area -- Check UZF cell areas.
! ******************************************************************************
    use InputOutputModule, only: urword
    use SimModule, only: ustop, store_error, count_errors
! ------------------------------------------------------------------------------
    ! -- dummy
    class(UzfType) :: this
    ! -- local
    character(len=LINELENGTH) :: errmsg
    character(len=16) :: cuzf
    character(len=20) :: cellid
    character(len=LINELENGTH) :: cuzfcells
    integer(I4B) :: ierr
    integer(I4B) :: i
    integer(I4B) :: i2
    integer(I4B) :: j
    integer(I4B) :: n
    integer(I4B) :: i0
    integer(I4B) :: i1
    real(DP) :: area
    real(DP) :: area2
    real(DP) :: sumarea
    real(DP) :: cellarea
    real(DP) :: d
! ------------------------------------------------------------------------------
!
    !
    ! -- check that the area of vertically connected uzf cells is the equal
    do i = 1, this%nodes
      !
      ! -- Initialize variables
      i2 = this%uzfobj%ivertcon(i)
      area = this%uzfobj%uzfarea(i)
      !
      ! Create pointer to object below
      if (i2 > 0) then
        area2 = this%uzfobj%uzfarea(i2)
        d = abs(area - area2)
        if (d > DEM6) then
          write(errmsg,'(4x,2(a,1x,g15.7,1x,a,1x,i6,1x))')                    &
            '****ERROR. UZF CELL AREA (', area, ') FOR CELL ', i,             &
            'DOES NOT EQUAL UZF CELL AREA (', area2, ') FOR CELL ', i2
          call store_error(errmsg)
        end if
      end if
    end do
    !
    ! -- check that the area of uzf cells in a GWF cell is less than or equal
    !    to the GWF cell area
    do n = 1, this%dis%nodes
      i0 = this%ia(n)
      i1 = this%ia(n+1)
      ! -- skip gwf cells with no UZF cells
      if ((i1 - i0) < 1) cycle
      sumarea = DZERO
      cellarea = DZERO
      cuzfcells = ''
      do j = i0, i1 - 1
        i = this%ja(j)
        write(cuzf,'(i0)') i
        cuzfcells = trim(adjustl(cuzfcells)) // ' ' // trim(adjustl(cuzf))
        sumarea = sumarea + this%uzfobj%uzfarea(i)
        cellarea = this%uzfobj%cellarea(i)
      end do
      ! -- calculate the difference between the sum of UZF areas and GWF cell area
      d = abs(sumarea - cellarea)
      if (d > DEM6) then
        call this%dis%noder_to_string(n, cellid)
        write(errmsg,'(4x,a,1x,g15.7,1x,a,1x,g15.7,1x,a,1x,a,1x,a,a)')      &
          '****ERROR. TOTAL UZF CELL AREA (', sumarea,                      &
          ') EXCEEDS THE GWF CELL AREA (', cellarea, ') OF CELL', cellid,   &
          'WHICH INCLUDES UZF CELL(S): ', trim(adjustl(cuzfcells))
        call store_error(errmsg)
      end if
    end do
    !
    ! -- terminate if errors were encountered
    ierr = count_errors()
    if (ierr > 0) then
      call this%parser%StoreErrorUnit()
      call ustop()
    end if
    ! -- return
    return
  end subroutine check_cell_area

  ! -- Procedures related to observations (type-bound)
  logical function uzf_obs_supported(this)
! ******************************************************************************
! uzf_obs_supported
!   -- Return true because uzf package supports observations.
!   -- Overrides BndType%bnd_obs_supported
! ******************************************************************************
!
!    SPECIFICATIONS:
! ------------------------------------------------------------------------------
    class(UzfType) :: this
! ------------------------------------------------------------------------------
    uzf_obs_supported = .true.
    return
  end function uzf_obs_supported

  subroutine uzf_df_obs(this)
! ******************************************************************************
! uzf_df_obs (implements bnd_df_obs)
!   -- Store observation type supported by uzf package.
!   -- Overrides BndType%bnd_df_obs
! ******************************************************************************
!
!    SPECIFICATIONS:
! ------------------------------------------------------------------------------
    ! -- dummy
    class(UzfType) :: this
    ! -- local
    integer(I4B) :: indx
  ! ------------------------------------------------------------------------------
    !
    ! -- Store obs type and assign procedure pointer
    !
    !    for recharge observation type.
    call this%obs%StoreObsType('uzf-gwrch', .true., indx)
    this%obs%obsData(indx)%ProcessIdPtr => uzf_process_obsID
    !
    !    for discharge observation type.
    call this%obs%StoreObsType('uzf-gwd', .true., indx)
    this%obs%obsData(indx)%ProcessIdPtr => uzf_process_obsID
    !
    !    for discharge observation type.
    call this%obs%StoreObsType('uzf-gwd-to-mvr', .true., indx)
    this%obs%obsData(indx)%ProcessIdPtr => uzf_process_obsID
    !
    !    for gwet observation type.
    call this%obs%StoreObsType('uzf-gwet', .true., indx)
    this%obs%obsData(indx)%ProcessIdPtr => uzf_process_obsID
    !
    !    for infiltration observation type.
    call this%obs%StoreObsType('infiltration', .true., indx)
    this%obs%obsData(indx)%ProcessIdPtr => uzf_process_obsID
    !
    !    for from mover observation type.
    call this%obs%StoreObsType('from-mvr', .true., indx)
    this%obs%obsData(indx)%ProcessIdPtr => uzf_process_obsID
    !
    !    for rejected infiltration observation type.
    call this%obs%StoreObsType('rej-inf', .true., indx)
    this%obs%obsData(indx)%ProcessIdPtr => uzf_process_obsID
    !
    !    for rejected infiltration to mover observation type.
    call this%obs%StoreObsType('rej-inf-to-mvr', .true., indx)
    this%obs%obsData(indx)%ProcessIdPtr => uzf_process_obsID
    !
    !    for uzet observation type.
    call this%obs%StoreObsType('uzet', .true., indx)
    this%obs%obsData(indx)%ProcessIdPtr => uzf_process_obsID
    !
    !    for storage observation type.
    call this%obs%StoreObsType('storage', .true., indx)
    this%obs%obsData(indx)%ProcessIdPtr => uzf_process_obsID
    !
    !    for net infiltration observation type.
    call this%obs%StoreObsType('net-infiltration', .true., indx)
    this%obs%obsData(indx)%ProcessIdPtr => uzf_process_obsID
    !
    !    for water-content observation type.
    call this%obs%StoreObsType('water-content', .false., indx)
    this%obs%obsData(indx)%ProcessIdPtr => uzf_process_obsID
    !
    ! -- return
    return
  end subroutine uzf_df_obs
!
  subroutine uzf_bd_obs(this)
    ! **************************************************************************
    ! uzf_bd_obs
    !   -- Calculate observations this time step and call
    !      ObsType%SaveOneSimval for each UzfType observation.
    ! **************************************************************************
    !
    !    SPECIFICATIONS:
    ! --------------------------------------------------------------------------
    ! -- dummy
    class(UzfType) :: this
    ! -- local
    integer(I4B) :: i, ii, n, nn
    real(DP) :: v
    character(len=100) :: msg
    type(ObserveType), pointer :: obsrv => null()
    !---------------------------------------------------------------------------
    !
    ! Write simulated values for all uzf observations
    if (this%obs%npakobs>0) then
      call this%obs%obs_bd_clear()
      do i = 1, this%obs%npakobs
        obsrv => this%obs%pakobs(i)%obsrv
        nn = size(obsrv%indxbnds)
        do ii = 1, nn
          n = obsrv%indxbnds(ii)
          v = DNODATA
          select case (obsrv%ObsTypeId)
            case ('UZF-GWRCH')
              v = this%rch(n)
            case ('UZF-GWD')
              v = this%gwd(n)
              if (v > DZERO) then
                v = -v
              end if
            case ('UZF-GWD-TO-MVR')
              if (this%imover == 1) then
                v = this%gwdtomvr(n)
                if (v > DZERO) then
                  v = -v
                end if
              end if
            case ('UZF-GWET')
              if (this%igwetflag > 0) then
                v = this%gwet(n)
                if (v > DZERO) then
                  v = -v
                end if
              end if
            case ('INFILTRATION')
              v = this%appliedinf(n)
            case ('FROM-MVR')
              if (this%imover == 1) then
                v = this%pakmvrobj%get_qfrommvr(n)
              end if
            case ('REJ-INF')
              v = this%rejinf(n)
              if (v > DZERO) then
                v = -v
              end if
            case ('REJ-INF-TO-MVR')
              if (this%imover == 1) then
                v = this%rejinftomvr(n)
                if (v > DZERO) then
                  v = -v
                end if
              end if
            case ('UZET')
              if (this%ietflag /= 0) then
                v = this%uzet(n)
                if (v > DZERO) then
                  v = -v
                end if
              end if
            case ('STORAGE')
              v = -this%qsto(n)
            case ('NET-INFILTRATION')
              v = this%infiltration(n)
            case ('WATER-CONTENT')
              v = this%obs_theta(i)  ! more than one obs per node
            case default
              msg = 'Error: Unrecognized observation type: ' // trim(obsrv%ObsTypeId)
              call store_error(msg)
          end select
          call this%obs%SaveOneSimval(obsrv, v)
        end do
      end do
    end if
    !
    ! -- write summary of package block error messages
    if (count_errors() > 0) then
      call this%parser%StoreErrorUnit()
      call ustop()
    end if
    !
    return
  end subroutine uzf_bd_obs
!
  subroutine uzf_rp_obs(this)
    ! -- dummy
    class(UzfType), intent(inout) :: this
    ! -- local
    integer(I4B) :: i, j, n, nn
    real(DP) :: obsdepth
    real(DP) :: dmax
    character(len=200) :: ermsg
    character(len=LENBOUNDNAME) :: bname
    class(ObserveType),   pointer :: obsrv => null()
    ! --------------------------------------------------------------------------
    ! -- formats
60  format('Error: Invalid node number in OBS input: ',i5)
    !
    do i = 1, this%obs%npakobs
      obsrv => this%obs%pakobs(i)%obsrv
      ! -- indxbnds needs to be deallocated and reallocated (using
      !    ExpandArray) each stress period because list of boundaries
      !    can change each stress period.
      if (allocated(obsrv%indxbnds)) then
        deallocate(obsrv%indxbnds)
      endif
      !
      ! -- get node number 1
      nn = obsrv%NodeNumber
      if (nn == NAMEDBOUNDFLAG) then
        bname = obsrv%FeatureName
        ! -- Observation location(s) is(are) based on a boundary name.
        !    Iterate through all boundaries to identify and store
        !    corresponding index(indices) in bound array.
        do j = 1, this%nodes
          if (this%boundname(j) == bname) then
            !! In UZF, use of the same boundary name for multiple boundaries
            !! in an observation is not supported for obs type UZF-WATERCONTENT
            !if (obsrv%ObsTypeId=='WATER-CONTENT') then
            !  if (obsrv%BndFound) then
            !    ermsg = 'Duplicate names for multiple boundaries are not ' // &
            !            'supported for UZF observations of type ' // &
            !            '"UZF-WATERCONTENT". There are multiple' // &
            !            ' boundaries named "' // trim(bname) // &
            !            '" for observation: ' // &
            !            trim(obsrv%Name) // '.'
            !    call store_error(ermsg)
            !    call store_error_unit(this%inunit)
            !    call ustop()
            !  endif
            !endif
            obsrv%BndFound = .true.
            obsrv%CurrentTimeStepEndValue = DZERO
            call ExpandArray(obsrv%indxbnds)
            n = size(obsrv%indxbnds)
            obsrv%indxbnds(n) = j
            if (n==1) then
              ! Define intPak1 so that obs_theta is stored (for first uzf
              ! cell if multiple cells share the same boundname).
              obsrv%intPak1 = j
            endif
          endif
        enddo
      else
        ! -- get node number
        nn = obsrv%NodeNumber
        ! -- put nn (a value meaningful only to UZF) in intPak1
        obsrv%intPak1 = nn
        ! -- check that node number is valid; call store_error if not
        if (nn < 1 .or. nn > this%nodes) then
          write (ermsg, 60) nn
          call store_error(ermsg)
        else
          obsrv%BndFound = .true.
        endif
        obsrv%CurrentTimeStepEndValue = DZERO
        call ExpandArray(obsrv%indxbnds)
        n = size(obsrv%indxbnds)
        obsrv%indxbnds(n) = nn
      end if
      !
      ! -- catch non-cumulative observation assigned to observation defined
      !    by a boundname that is assigned to more than one element
      if (obsrv%ObsTypeId == 'WATER-CONTENT') then
        n = size(obsrv%indxbnds)
        if (n > 1) then
          write (ermsg, '(4x,a,4(1x,a))') &
            'ERROR:', trim(adjustl(obsrv%ObsTypeId)), &
            'for observation', trim(adjustl(obsrv%Name)), &
            ' must be assigned to a UZF cell with a unique boundname.'
          call store_error(ermsg)
        end if
        !
        ! -- check WATER-CONTENT depth
        obsdepth = obsrv%Obsdepth
        ! -- put obsdepth (a value meaningful only to UZF) in dblPak1
        obsrv%dblPak1 = obsdepth
        !
        ! -- determine maximum cell depth
        dmax = this%uzfobj%celtop(n) - this%uzfobj%celbot(n)
        ! -- check that obs depth is valid; call store_error if not
        ! -- need to think about a way to put bounds on this depth
        if (obsdepth < DZERO .or. obsdepth > dmax) then
          write (ermsg, '(4x,a,4(1x,a),1x,g15.7,1x,a,1x,g15.7)') &
            'ERROR:', trim(adjustl(obsrv%ObsTypeId)), &
            'for observation', trim(adjustl(obsrv%Name)), &
            ' specified depth (', obsdepth, ') must be between 0. and ', dmax
          call store_error(ermsg)
        endif
      else
        do j = 1, size(obsrv%indxbnds)
          nn =  obsrv%indxbnds(j)
          if (nn < 1 .or. nn > this%maxbound) then
            write (ermsg, '(4x,a,1x,a,1x,a,1x,i0,1x,a,1x,i0,1x,a)') &
              'ERROR:', trim(adjustl(obsrv%ObsTypeId)), &
              ' uzfno must be > 0 and <=', this%maxbound, &
              '(specified value is ', nn, ')'
            call store_error(ermsg)
          end if
        end do
      end if
  !    !
  !    select case (obsrv%ObsTypeId)
  !      case ('WATER-CONTENT')
  !        obsdepth = obsrv%Obsdepth
  !        ! -- put obsdepth (a value meaningful only to UZF) in dblPak1
  !        obsrv%dblPak1 = obsdepth
  !        ! -- check that obs depth is valid; call store_error if not
  !        ! -- need to think about a way to put bounds on this depth
  !        if (obsdepth < -999999.d0 .or. obsdepth > 999999.d0) then
  !          write (ermsg, 70) obsdepth
  !          call store_error(ermsg)
  !        endif
  !      case default
  !! left to check other types of observations
  !    end select
    end do
    if (count_errors() > 0) then
      call store_error_unit(this%inunit)
      call ustop()
    endif
    !
    return
  end subroutine uzf_rp_obs
  !
  ! -- Procedures related to observations (NOT type-bound)
  subroutine uzf_process_obsID(obsrv, dis, inunitobs, iout)
    ! -- This procedure is pointed to by ObsDataType%ProcesssIdPtr. It processes
    !    the ID string of an observation definition for UZF-package observations.
    ! -- dummy
    type(ObserveType),      intent(inout) :: obsrv
    class(DisBaseType), intent(in)    :: dis
    integer(I4B),            intent(in)    :: inunitobs
    integer(I4B),            intent(in)    :: iout
    ! -- local
    integer(I4B) :: n, nn
    real(DP) :: obsdepth
    integer(I4B) :: icol, istart, istop, istat
    real(DP) :: r
    character(len=LINELENGTH) :: strng
    ! formats
 30 format(i10)
    !
    strng = obsrv%IDstring
    ! -- Extract node number from strng and store it.
    !    If 1st item is not an integer(I4B), it should be a
    !    feature name--deal with it.
    icol = 1
    ! -- get node number
    call urword(strng, icol, istart, istop, 1, n, r, iout, inunitobs)
    read (strng(istart:istop), 30, iostat=istat) nn
    if (istat==0) then
      ! -- store uzf node number (NodeNumber)
      obsrv%NodeNumber = nn
    else
      ! Integer can't be read from strng; it's presumed to be a boundary
      ! name (already converted to uppercase)
      obsrv%FeatureName = strng(istart:istop)
      ! -- Observation may require summing rates from multiple boundaries,
      !    so assign NodeNumber as a value that indicates observation
      !    is for a named boundary or group of boundaries.
      obsrv%NodeNumber = NAMEDBOUNDFLAG
    endif
    !
    ! -- for soil water observation, store depth
    if (obsrv%ObsTypeId=='WATER-CONTENT' ) then
      call urword(strng, icol, istart, istop, 3, n, r, iout, inunitobs)
      obsdepth = r
      ! -- store observations depth
      obsrv%Obsdepth = obsdepth
    endif
    !
    return
  end subroutine uzf_process_obsID

  subroutine uzf_allocate_scalars(this)
! ******************************************************************************
! allocate_scalars -- allocate scalar members
! ******************************************************************************
!
!    SPECIFICATIONS:
! ------------------------------------------------------------------------------
    ! -- modules

    use MemoryManagerModule, only: mem_allocate
    ! -- dummy
    class(UzfType) :: this
! ------------------------------------------------------------------------------
    !
    ! -- call standard BndType allocate scalars
    call this%BndType%allocate_scalars()
    !
    ! -- allocate uzf specific scalars
    call mem_allocate(this%iprwcont, 'IPRWCONT', this%origin)
    call mem_allocate(this%iwcontout, 'IWCONTOUT', this%origin)
    call mem_allocate(this%ibudgetout, 'IBUDGETOUT', this%origin)
    call mem_allocate(this%ipakcsv, 'IPAKCSV', this%origin)
    call mem_allocate(this%ntrail, 'NTRAIL', this%origin)
    call mem_allocate(this%nsets, 'NSETS', this%origin)
    call mem_allocate(this%nodes, 'NODES', this%origin)
    call mem_allocate(this%istocb, 'ISTOCB', this%origin)
    call mem_allocate(this%nwav, 'NWAV', this%origin)
    call mem_allocate(this%outunitbud, 'OUTUNITBUD', this%origin)
    call mem_allocate(this%totfluxtot, 'TOTFLUXTOT', this%origin)
    call mem_allocate(this%infilsum, 'INFILSUM', this%origin)
    call mem_allocate(this%uzetsum, 'UZETSUM', this%origin)
    call mem_allocate(this%rechsum, 'RECHSUM', this%origin)
    call mem_allocate(this%vfluxsum, 'VFLUXSUM', this%origin)
    call mem_allocate(this%delstorsum, 'DELSTORSUM', this%origin)
    call mem_allocate(this%bditems, 'BDITEMS', this%origin)
    call mem_allocate(this%nbdtxt, 'NBDTXT', this%origin)
    call mem_allocate(this%issflag, 'ISSFLAG', this%origin)
    call mem_allocate(this%issflagold, 'ISSFLAGOLD', this%origin)
    call mem_allocate(this%readflag, 'READFLAG', this%origin)
    call mem_allocate(this%iseepflag, 'ISEEPFLAG', this%origin)
    call mem_allocate(this%imaxcellcnt, 'IMAXCELLCNT', this%origin)
    call mem_allocate(this%ietflag, 'IETFLAG', this%origin)
    call mem_allocate(this%igwetflag, 'IGWETFLAG', this%origin)
    call mem_allocate(this%iuzf2uzf, 'IUZF2UZF', this%origin)
    call mem_allocate(this%cbcauxitems, 'CBCAUXITEMS', this%origin)

    call mem_allocate(this%iconvchk, 'ICONVCHK', this%origin)
    !
    ! -- initialize scalars
    this%iprwcont = 0
    this%iwcontout = 0
    this%ibudgetout = 0
    this%ipakcsv = 0
    this%infilsum = DZERO
    this%uzetsum = DZERO
    this%rechsum = DZERO
    this%delstorsum = DZERO
    this%vfluxsum = DZERO
    this%istocb = 0
    this%bditems = 7
    this%nbdtxt = 5
    this%issflag = 0
    this%issflagold = 0
    this%ietflag = 0
    this%igwetflag = 0
    this%iseepflag = 0
    this%imaxcellcnt = 0
    this%iuzf2uzf = 0
    this%cbcauxitems = 1
    this%imover = 0
    !
    ! -- convergence check
    this%iconvchk = 1
    !
    ! -- return
    return
  end subroutine uzf_allocate_scalars
!
  subroutine uzf_da(this)
! ******************************************************************************
! uzf_da -- Deallocate objects
! ******************************************************************************
!
!    SPECIFICATIONS:
! ------------------------------------------------------------------------------
    use MemoryManagerModule, only: mem_deallocate
    ! -- dummy
    class(UzfType) :: this
    ! -- locals
    ! -- format
! ------------------------------------------------------------------------------
    !
    ! -- deallocate uzf objects
    call this%uzfobj%dealloc()
    nullify(this%uzfobj)
    call this%budobj%budgetobject_da()
    deallocate(this%budobj)
    nullify(this%budobj)
    !
    ! -- character arrays
    deallocate(this%bdtxt)
    deallocate(this%cauxcbc)
    deallocate(this%uzfname)
    !
    ! -- package csv table
    if (this%ipakcsv > 0) then
      call this%pakcsvtab%table_da()
      deallocate(this%pakcsvtab)
      nullify(this%pakcsvtab)
    end if
    !
    ! -- deallocate scalars
    call mem_deallocate(this%iprwcont)
    call mem_deallocate(this%iwcontout)
    call mem_deallocate(this%ibudgetout)
    call mem_deallocate(this%ipakcsv)
    call mem_deallocate(this%ntrail)
    call mem_deallocate(this%nsets)
    call mem_deallocate(this%nodes)
    call mem_deallocate(this%istocb)
    call mem_deallocate(this%nwav)
    call mem_deallocate(this%outunitbud)
    call mem_deallocate(this%totfluxtot)
    call mem_deallocate(this%infilsum)
    call mem_deallocate(this%uzetsum)
    call mem_deallocate(this%rechsum)
    call mem_deallocate(this%vfluxsum)
    call mem_deallocate(this%delstorsum)
    call mem_deallocate(this%bditems)
    call mem_deallocate(this%nbdtxt)
    call mem_deallocate(this%issflag)
    call mem_deallocate(this%issflagold)
    call mem_deallocate(this%readflag)
    call mem_deallocate(this%iseepflag)
    call mem_deallocate(this%imaxcellcnt)
    call mem_deallocate(this%ietflag)
    call mem_deallocate(this%igwetflag)
    call mem_deallocate(this%iuzf2uzf)
    call mem_deallocate(this%cbcauxitems)
    !
    ! -- convergence check
    call mem_deallocate(this%iconvchk)
    !
    ! -- deallocate arrays
    call mem_deallocate(this%igwfnode)
    call mem_deallocate(this%appliedinf)
    call mem_deallocate(this%rejinf)
    call mem_deallocate(this%rejinf0)
    call mem_deallocate(this%rejinftomvr)
    call mem_deallocate(this%infiltration)
    call mem_deallocate(this%recharge)
    call mem_deallocate(this%gwet)
    call mem_deallocate(this%uzet)
    call mem_deallocate(this%gwd)
    call mem_deallocate(this%gwd0)
    call mem_deallocate(this%gwdtomvr)
    call mem_deallocate(this%rch)
    call mem_deallocate(this%rch0)
    call mem_deallocate(this%qsto)
    call mem_deallocate(this%deriv)
    call mem_deallocate(this%qauxcbc)
    !
    ! -- deallocate integer arrays
    call mem_deallocate(this%ia)
    call mem_deallocate(this%ja)
    !
    ! -- deallocate timeseries aware variables
    call mem_deallocate(this%sinf)
    call mem_deallocate(this%pet)
    call mem_deallocate(this%extdp)
    call mem_deallocate(this%extwc)
    call mem_deallocate(this%ha)
    call mem_deallocate(this%hroot)
    call mem_deallocate(this%rootact)
    call mem_deallocate(this%lauxvar)
    !
    ! -- deallocate obs variables
    call mem_deallocate(this%obs_theta)
    call mem_deallocate(this%obs_depth)
    call mem_deallocate(this%obs_num)
    !
    ! -- Parent object
    call this%BndType%bnd_da()
    !
    ! -- Return
    return
  end subroutine uzf_da

  subroutine uzf_setup_budobj(this)
! ******************************************************************************
! uzf_setup_budobj -- Set up the budget object that stores all the uzf flows
!   The terms listed here must correspond in number and order to the ones 
!   listed in the uzf_fill_budobj routine.
! ******************************************************************************
!
!    SPECIFICATIONS:
! ------------------------------------------------------------------------------
    ! -- modules
    use ConstantsModule, only: LENBUDTXT
    ! -- dummy
    class(UzfType) :: this
    ! -- local
    integer(I4B) :: nbudterm
    integer(I4B) :: maxlist, naux
    integer(I4B) :: idx
    integer(I4B) :: nlen
    integer(I4B) :: n, n1, n2
    integer(I4B) :: ivertflag
    real(DP) :: q
    character(len=LENBUDTXT) :: text
    character(len=LENBUDTXT), dimension(1) :: auxtxt
! ------------------------------------------------------------------------------
    !
    ! -- Determine the number of uzf to uzf connections
    nlen = 0
    do n = 1, this%nodes
      ivertflag = this%uzfobj%ivertcon(n)
      if (ivertflag > 0) then
        nlen = nlen + 1
      end if
    end do
    !
    ! -- Determine the number of uzf budget terms. These are fixed for 
    !    the simulation and cannot change.  This includes FLOW-JA-FACE
    !    so they can be written to the binary budget files, but these internal
    !    flows are not included as part of the budget table.
    nbudterm = 4
    if (nlen > 0) nbudterm = nbudterm + 1
    if (this%ietflag /= 0) nbudterm = nbudterm + 1
    if (this%imover == 1) nbudterm = nbudterm + 2
    if (this%naux > 0) nbudterm = nbudterm + 1
    !
    ! -- set up budobj
    call budgetobject_cr(this%budobj, this%name)
    call this%budobj%budgetobject_df(this%maxbound, nbudterm, 0, 0)
    idx = 0
    !
    ! -- Go through and set up each budget term
    text = '    FLOW-JA-FACE'
    if (nlen > 0) then
      idx = idx + 1
      maxlist = nlen * 2
      naux = 1
      auxtxt(1) = '       FLOW-AREA'
      call this%budobj%budterm(idx)%initialize(text, &
                                               this%name_model, &
                                               this%name, &
                                               this%name_model, &
                                               this%name, &
                                               maxlist, .false., .false., &
                                               naux, auxtxt, ordered_id1=.false.)
      !
      ! -- store connectivity
      call this%budobj%budterm(idx)%reset(nlen * 2)
      q = DZERO
      do n = 1, this%nodes
        ivertflag = this%uzfobj%ivertcon(n)
        if (ivertflag > 0) then
          n1 = n
          n2 = ivertflag
          call this%budobj%budterm(idx)%update_term(n1, n2, q)
          call this%budobj%budterm(idx)%update_term(n2, n1, -q)
        end if
      end do
    end if
    !
    ! -- 
    text = '             GWF'
    idx = idx + 1
    maxlist = this%nodes 
    naux = 1
    auxtxt(1) = '       FLOW-AREA'
    call this%budobj%budterm(idx)%initialize(text, &
                                             this%name_model, &
                                             this%name, &
                                             this%name_model, &
                                             this%name_model, &
                                             maxlist, .false., .true., &
                                             naux, auxtxt)
    call this%budobj%budterm(idx)%reset(this%nodes)
    q = DZERO
    do n = 1, this%nodes
      n2 = this%igwfnode(n)
      call this%budobj%budterm(idx)%update_term(n, n2, q)
    end do
    !
    ! -- 
    text = '    INFILTRATION'
    idx = idx + 1
    maxlist = this%nodes
    naux = 0
    call this%budobj%budterm(idx)%initialize(text, &
                                             this%name_model, &
                                             this%name, &
                                             this%name_model, &
                                             this%name, &
                                             maxlist, .false., .false., &
                                             naux)
    !
    ! -- 
    text = '         REJ-INF'
    idx = idx + 1
    maxlist = this%nodes
    naux = 0
    call this%budobj%budterm(idx)%initialize(text, &
                                             this%name_model, &
                                             this%name, &
                                             this%name_model, &
                                             this%name, &
                                             maxlist, .false., .false., &
                                             naux)
    !
    ! -- 
    text = '            UZET'
    if (this%ietflag /= 0) then
      idx = idx + 1
      maxlist = this%maxbound
      naux = 0
      call this%budobj%budterm(idx)%initialize(text, &
                                               this%name_model, &
                                               this%name, &
                                               this%name_model, &
                                               this%name, &
                                               maxlist, .false., .false., &
                                               naux)
    end if
    !
    ! -- 
    text = '         STORAGE'
    idx = idx + 1
    maxlist = this%nodes
    naux = 1
    auxtxt(1) = '          VOLUME'
    call this%budobj%budterm(idx)%initialize(text, &
                                             this%name_model, &
                                             this%name, &
                                             this%name_model, &
                                             this%name, &
                                             maxlist, .false., .false., &
                                             naux, auxtxt)
    !
    ! -- 
    if (this%imover == 1) then
      !
      ! -- 
      text = '        FROM-MVR'
      idx = idx + 1
      maxlist = this%nodes
      naux = 0
      call this%budobj%budterm(idx)%initialize(text, &
                                               this%name_model, &
                                               this%name, &
                                               this%name_model, &
                                               this%name, &
                                               maxlist, .false., .false., &
                                               naux)
      !
      ! -- 
      text = '  REJ-INF-TO-MVR'
      idx = idx + 1
      maxlist = this%nodes
      naux = 0
      call this%budobj%budterm(idx)%initialize(text, &
                                               this%name_model, &
                                               this%name, &
                                               this%name_model, &
                                               this%name, &
                                               maxlist, .false., .false., &
                                               naux)
    end if
    !
    ! -- 
    naux = this%naux
    if (naux > 0) then
      !
      ! -- 
      text = '       AUXILIARY'
      idx = idx + 1
      maxlist = this%maxbound
      call this%budobj%budterm(idx)%initialize(text, &
                                               this%name_model, &
                                               this%name, &
                                               this%name_model, &
                                               this%name, &
                                               maxlist, .false., .false., &
                                               naux, this%auxname)
    end if
    !
    ! -- if uzf flow for each reach are written to the listing file
    if (this%iprflow /= 0) then
      call this%budobj%flowtable_df(this%iout, cellids='GWF')
    end if
    !
    ! -- return
    return
  end subroutine uzf_setup_budobj

  subroutine uzf_fill_budobj(this)
! ******************************************************************************
! uzf_fill_budobj -- copy flow terms into this%budobj
! ******************************************************************************
!
!    SPECIFICATIONS:
! ------------------------------------------------------------------------------
    ! -- modules
    ! -- dummy
    class(UzfType) :: this
    ! -- local
    integer(I4B) :: naux
    integer(I4B) :: nlen
    integer(I4B) :: ivertflag
    integer(I4B) :: n, n1, n2
    integer(I4B) :: idx
    real(DP) :: q
    real(DP) :: a
    real(DP) :: top
    real(DP) :: bot
    real(DP) :: thick
    real(DP) :: fm
    real(DP) :: v
    ! -- formats
! -----------------------------------------------------------------------------
    !
    ! -- initialize counter
    idx = 0

    
    ! -- FLOW JA FACE
    nlen = 0
    do n = 1, this%nodes
      ivertflag = this%uzfobj%ivertcon(n)
      if ( ivertflag > 0 ) then
        nlen = nlen + 1
      end if
    end do
    if (nlen > 0) then
      idx = idx + 1
      call this%budobj%budterm(idx)%reset(nlen * 2)
      do n = 1, this%nodes
        ivertflag = this%uzfobj%ivertcon(n)
        if (ivertflag > 0) then
          a = this%uzfobj%uzfarea(n)
          q = this%uzfobj%surfluxbelow(n) * a
          this%qauxcbc(1) = a
          if (q > DZERO) then
            q = -q
          end if
          n1 = n
          n2 = ivertflag
          call this%budobj%budterm(idx)%update_term(n1, n2, q, this%qauxcbc)
          call this%budobj%budterm(idx)%update_term(n2, n1, -q, this%qauxcbc)
        end if
      end do
    end if

    
    ! -- GWF (LEAKAGE)
    idx = idx + 1
    call this%budobj%budterm(idx)%reset(this%nodes)
    do n = 1, this%nodes
      this%qauxcbc(1) = this%uzfobj%uzfarea(n)
      n2 = this%igwfnode(n)
      q = -this%rch(n)
      call this%budobj%budterm(idx)%update_term(n, n2, q, this%qauxcbc)
    end do

    
    ! -- INFILTRATION
    idx = idx + 1
    call this%budobj%budterm(idx)%reset(this%nodes)
    do n = 1, this%nodes
      q = this%appliedinf(n)
      call this%budobj%budterm(idx)%update_term(n, n, q)
    end do
    
    
    ! -- REJECTED INFILTRATION
    idx = idx + 1
    call this%budobj%budterm(idx)%reset(this%nodes)
    do n = 1, this%nodes
      q = this%rejinf(n)
      if (q > DZERO) then
        q = -q
      end if
      call this%budobj%budterm(idx)%update_term(n, n, q)
    end do
    

    ! -- UNSATURATED EVT
    if (this%ietflag /= 0) then
      idx = idx + 1
      call this%budobj%budterm(idx)%reset(this%nodes)
      do n = 1, this%nodes
        q = this%uzet(n)
        if (q > DZERO) then
          q = -q
        end if
        call this%budobj%budterm(idx)%update_term(n, n, q)
      end do
    end if

    
    ! -- STORAGE
    idx = idx + 1
    call this%budobj%budterm(idx)%reset(this%nodes)
    do n = 1, this%nodes
      q = -this%qsto(n)
      top = this%uzfobj%celtop(n)
      bot = this%uzfobj%watab(n)
      thick = top - bot
      if (thick > DZERO) then
        fm = this%uzfobj%unsat_stor(n, thick)
        v = fm * this%uzfobj%uzfarea(n)
      else
        v = DZERO
      end if
      this%qauxcbc(1) = v
      call this%budobj%budterm(idx)%update_term(n, n, q, this%qauxcbc)
    end do
    
    
    ! -- MOVER
    if (this%imover == 1) then
      
      ! -- FROM MOVER
      idx = idx + 1
      call this%budobj%budterm(idx)%reset(this%nodes)
      do n = 1, this%nodes
        q = this%pakmvrobj%get_qfrommvr(n)
        call this%budobj%budterm(idx)%update_term(n, n, q)
      end do
      
      
      ! -- REJ-INF-TO-MVR
      idx = idx + 1
      call this%budobj%budterm(idx)%reset(this%nodes)
      do n = 1, this%nodes
        q = this%rejinftomvr(n)
        if (q > DZERO) then
          q = -q
        end if
        call this%budobj%budterm(idx)%update_term(n, n, q)
      end do
      
    end if
    
    
    ! -- AUXILIARY VARIABLES
    naux = this%naux
    if (naux > 0) then
      idx = idx + 1
      call this%budobj%budterm(idx)%reset(this%nodes)
      do n = 1, this%nodes
        q = DZERO
        call this%budobj%budterm(idx)%update_term(n, n, q, this%auxvar(:, n))
      end do
    end if
    !
    ! --Terms are filled, now accumulate them for this time step
    call this%budobj%accumulate_terms()
    !
    ! -- return
    return
  end subroutine uzf_fill_budobj

end module UzfModule
>>>>>>> a391efb5
<|MERGE_RESOLUTION|>--- conflicted
+++ resolved
@@ -1,4 +1,3 @@
-<<<<<<< HEAD
 ! -- Uzf module
 module UzfModule
 
@@ -7,11 +6,12 @@
   use ConstantsModule, only: DZERO, DEM6, DEM4, DEM2, DEM1, DHALF,              &
                              DONE, DHUNDRED,                                    &
                              LINELENGTH, LENFTYPE, LENPACKAGENAME,              &
-                             LENBOUNDNAME, LENBUDTXT, DNODATA,                  &
+                             LENBOUNDNAME, LENBUDTXT, LENPAKLOC, DNODATA,       &
                              NAMEDBOUNDFLAG, MAXCHARLEN,                        &
                              DHNOFLO, DHDRY,                                    &
                              TABLEFT, TABCENTER, TABRIGHT,                      &
                              TABSTRING, TABUCSTRING, TABINTEGER, TABREAL
+  use GenericUtilitiesModule, only: sim_message
   use MemoryTypeModule, only: MemoryTSType
   use MemoryManagerModule, only: mem_allocate, mem_reallocate, mem_setptr,      &
                                  mem_deallocate
@@ -22,9 +22,10 @@
   use BaseDisModule, only: DisBaseType
   use ObserveModule, only: ObserveType
   use ObsModule, only: ObsType
-  use InputOutputModule, only: URWORD, UWWORD
+  use InputOutputModule, only: URWORD
   use SimModule, only: count_errors, store_error, ustop, store_error_unit
   use BlockParserModule, only: BlockParserType
+  use TableModule, only: TableType, table_cr
 
   implicit none
 
@@ -40,6 +41,7 @@
     integer(I4B), pointer :: iprwcont => null()
     integer(I4B), pointer :: iwcontout => null()
     integer(I4B), pointer :: ibudgetout => null()
+    integer(I4B), pointer :: ipakcsv => null()
     !
     type(BudgetObjectType), pointer                    :: budobj      => null()
     integer(I4B), pointer                              :: bditems     => null()  !number of budget items
@@ -48,7 +50,12 @@
                               contiguous               :: bdtxt       => null()  !budget items written to cbc file
     character(len=LENBOUNDNAME), dimension(:), pointer,                         &
                                  contiguous :: uzfname => null()
-    type(UzfCellGroupType), pointer                    :: uzfobj      => null()  !uzf kinematic object
+    !
+    ! -- uzf table objects
+    type(TableType), pointer                           :: pakcsvtab   => null()
+    !
+    ! -- uzf kinematic object
+    type(UzfCellGroupType), pointer                    :: uzfobj      => null()
     !
     ! -- pointer to gwf variables
     integer(I4B), pointer                                  :: gwfiss      => null()
@@ -70,7 +77,7 @@
     integer(I4B), pointer                                   :: igwetflag    => null()
     integer(I4B), pointer                                   :: iseepflag    => null()
     integer(I4B), pointer                                   :: imaxcellcnt  => null()
-    integer(I4B), dimension(:), pointer, contiguous         :: mfcellid     => null()
+    integer(I4B), dimension(:), pointer, contiguous         :: igwfnode     => null()
     real(DP), dimension(:), pointer, contiguous             :: appliedinf   => null()
     real(DP), dimension(:), pointer, contiguous             :: rejinf       => null()
     real(DP), dimension(:), pointer, contiguous             :: rejinf0      => null()
@@ -248,10 +255,10 @@
       end do
     endif
     !
-    ! -- copy mfcellid into nodelist and set water table
+    ! -- copy igwfnode into nodelist and set water table
     do i = 1, this%nodes
-      this%nodelist(i) = this%mfcellid(i)
-      n = this%mfcellid(i)
+      this%nodelist(i) = this%igwfnode(i)
+      n = this%igwfnode(i)
       hgwf = this%xnew(n)
       call this%uzfobj%sethead(i, hgwf)
     end do
@@ -294,7 +301,7 @@
     !call this%BndType%allocate_arrays()
     !
     ! -- allocate uzf specific arrays
-    call mem_allocate(this%mfcellid, this%nodes, 'MFCELLID', this%origin)
+    call mem_allocate(this%igwfnode, this%nodes, 'IGWFNODE', this%origin)
     call mem_allocate(this%appliedinf, this%nodes, 'APPLIEDINF', this%origin)
     call mem_allocate(this%rejinf, this%nodes, 'REJINF', this%origin)
     call mem_allocate(this%rejinf0, this%nodes, 'REJINF0', this%origin)
@@ -471,6 +478,19 @@
         else
           call store_error('OPTIONAL BUDGET KEYWORD MUST BE FOLLOWED BY FILEOUT')
         end if
+      case('PACKAGE_CONVERGENCE')
+        call this%parser%GetStringCaps(keyword)
+        if (keyword == 'FILEOUT') then
+          call this%parser%GetString(fname)
+          this%ipakcsv = getunit()
+          call openfile(this%ipakcsv, this%iout, fname, 'CSV',                   &
+                        filstat_opt='REPLACE')
+          write(this%iout,fmtuzfbin) 'PACKAGE_CONVERGENCE', fname, this%ipakcsv
+          found = .true.
+        else
+          call store_error('OPTIONAL PACKAGE_CONVERGENCE KEYWORD MUST BE ' //    &
+                           'FOLLOWED BY FILEOUT')
+        end if
       case('SIMULATE_ET')
         this%ietflag = 1    !default
         this%igwetflag = 0
@@ -677,13 +697,12 @@
     logical :: isfound, endOfBlock
     character(len=LINELENGTH) :: line, errmsg
     ! -- table output
-    character (len=20) :: cellids, cellid
-    character(len=LINELENGTH) :: linesep
-    character(len=16) :: text
-    integer(I4B) :: n
+    character (len=20) :: cellid
+    character(len=LINELENGTH) :: title
+    character(len=LINELENGTH) :: tag
+    integer(I4B) :: ntabrows
+    integer(I4B) :: ntabcols
     integer(I4B) :: node
-    integer(I4B) :: iloc
-    real(DP) :: q
     !-- formats
     character(len=*),parameter :: fmtlsp = &
         "(1X,/1X,'REUSING ',A,'S FROM LAST STRESS PERIOD')"
@@ -739,52 +758,57 @@
       ! -- write header
       if (this%iprpak /= 0) then
         !
-        ! -- set cell id based on discretization
-        if (this%dis%ndim == 3) then
-          cellids = '(LAYER,ROW,COLUMN)  '
-        elseif (this%dis%ndim == 2) then
-          cellids = '(LAYER,CELL2D)      '
-        else
-          cellids = '(NODE)              '
-        end if
-        write (this%iout, '(//3a)')                                              &
-          'UZF PACKAGE (', trim(adjustl(this%name)), ') STRESS PERIOD DATA'
-        !<uzfno> <finf> <pet> <extdp> <extwc> <ha> <hroot> <rootact>
-        iloc = 1
-        line = ''
-        if(this%inamedbound==1) then
-          call UWWORD(line, iloc, 16, TABUCSTRING,                               &
-                      'name', n, q, ALIGNMENT=TABLEFT)
-        end if
-        call UWWORD(line, iloc, 6, TABUCSTRING,                                  &
-                      'no.', n, q, ALIGNMENT=TABCENTER, sep=' ')
-        call UWWORD(line, iloc, 20, TABUCSTRING,                                 &
-                      cellids, n, q, ALIGNMENT=TABCENTER, sep=' ')
-        call UWWORD(line, iloc, 11, TABUCSTRING,                                 &
-                      'finf', n, q, ALIGNMENT=TABCENTER, sep=' ')
+        ! -- setup inputtab tableobj
+        !
+        ! -- table dimensions
+        ntabrows = 1
+        ntabcols = 3
         if (this%ietflag /= 0) then
-          call UWWORD(line, iloc, 11, TABUCSTRING,                               &
-                      'pet', n, q, ALIGNMENT=TABCENTER, sep=' ')
-          call UWWORD(line, iloc, 11, TABUCSTRING,                               &
-                      'extdep', n, q, ALIGNMENT=TABCENTER, sep=' ')
-          call UWWORD(line, iloc, 11, TABUCSTRING,                               &
-                      'extwc', n, q, ALIGNMENT=TABCENTER, sep=' ')
+          ntabcols = ntabcols + 3
           if (this%ietflag == 2) then
-            call UWWORD(line, iloc, 11, TABUCSTRING,                             &
-                        'ha', n, q, ALIGNMENT=TABCENTER, sep=' ')
-            call UWWORD(line, iloc, 11, TABUCSTRING,                             &
-                        'hroot', n, q, ALIGNMENT=TABCENTER, sep=' ')
-            call UWWORD(line, iloc, 11, TABUCSTRING,                             &
-                        'rootact', n, q, ALIGNMENT=TABCENTER)
+            ntabcols = ntabcols + 3
           end if
         end if
-        ! -- create line separator
-        linesep = repeat('-', iloc)
-        ! -- write header line and separator
-        write(this%iout,'(1X,A)') line(1:iloc)
-        write(this%iout,'(1X,A)') linesep(1:iloc)
+        if (this%inamedbound == 1) then
+          ntabcols = ntabcols + 1
+        end if
+        !
+        ! -- initialize table and define columns
+        title = trim(adjustl(this%text)) // ' PACKAGE (' //                        &
+                trim(adjustl(this%name)) //') DATA FOR PERIOD'
+        write(title, '(a,1x,i6)') trim(adjustl(title)), kper
+        call table_cr(this%inputtab, this%name, title)
+        call this%inputtab%table_df(ntabrows, ntabcols, this%iout,               &
+                                    finalize=.FALSE.)
+        tag = 'NUMBER'
+        call this%inputtab%initialize_column(tag, 10)
+        tag = 'CELLID'
+        call this%inputtab%initialize_column(tag, 20, alignment=TABLEFT)
+        tag = 'FINF'
+        call this%inputtab%initialize_column(tag, 12)
+        if (this%ietflag /= 0) then
+          tag = 'PET'
+          call this%inputtab%initialize_column(tag, 12)
+          tag = 'EXTDEP'
+          call this%inputtab%initialize_column(tag, 12)
+          tag = 'EXTWC'
+          call this%inputtab%initialize_column(tag, 12)
+          if (this%ietflag == 2) then
+            tag = 'HA'
+            call this%inputtab%initialize_column(tag, 12)
+            tag = 'HROOT'
+            call this%inputtab%initialize_column(tag, 12)
+            tag = 'ROOTACT'
+            call this%inputtab%initialize_column(tag, 12)
+          end if
+        end if
+        if (this%inamedbound == 1) then
+          tag = 'BOUNDNAME'
+          call this%inputtab%initialize_column(tag, LENBOUNDNAME, alignment=TABLEFT)
+        end if
       end if
       !
+      ! -- read the stress period data
       do
         call this%parser%GetNextLine(endOfBlock)
         if (endOfBlock) exit
@@ -792,11 +816,14 @@
         ! -- check for valid uzf node
         i = this%parser%GetInteger()
         if (i < 1 .or. i > this%nodes) then
-          write(errmsg,'(4x,a,1x,i6)') &
-            '****ERROR. UZFNO MUST BE > 0 and <= ', this%nodes
+          tag = trim(adjustl(this%text)) // ' PACKAGE (' //                      &
+                trim(adjustl(this%name)) //') DATA FOR PERIOD'
+          write(tag, '(a,1x,i0)') trim(adjustl(tag)), kper
+          write(errmsg,'(4x,a,1x,a,a,i0,1x,a,i0)')                               &
+            '****ERROR.', trim(adjustl(tag)), ': UZFNO ', i,                     &
+            'MUST BE > 0 and <= ', this%nodes
           call store_error(errmsg)
-          call this%parser%StoreErrorUnit()
-          call ustop()
+          cycle
         end if
         !
         ! -- Setup boundname
@@ -897,49 +924,37 @@
         if (this%iprpak /= 0) then
           !
           ! -- get cellid
-          node = this%mfcellid(i)
+          node = this%igwfnode(i)
           if (node > 0) then
             call this%dis%noder_to_string(node, cellid)
           else
             cellid = 'none'
           end if
           !
-          ! -- fill line
-          !<uzfno> <finf> <pet> <extdp> <extwc> <ha> <hroot> <rootact>
-          iloc = 1
-          line = ''
-          if(this%inamedbound==1) then
-            call UWWORD(line, iloc, 16, TABUCSTRING,                             &
-                        this%boundname(i), n, q, ALIGNMENT=TABLEFT)
-          end if
-          call UWWORD(line, iloc, 6, TABINTEGER, text, i, q, sep=' ')
-          call UWWORD(line, iloc, 20, TABUCSTRING,                               &
-                      cellid, n, q, ALIGNMENT=TABLEFT)
-          call UWWORD(line, iloc, 11, TABREAL,                                   &
-                      text, i, this%sinf(i)%value, sep=' ')
+          ! -- write data to the table
+          call this%inputtab%add_term(i)
+          call this%inputtab%add_term(cellid)
+          call this%inputtab%add_term(this%sinf(i)%value)
           if (this%ietflag /= 0) then
-            call UWWORD(line, iloc, 11, TABREAL,                                 &
-                        text, i, this%pet(i)%value, sep=' ')
-            call UWWORD(line, iloc, 11, TABREAL,                                 &
-                        text, i, this%extdp(i)%value, sep=' ')
-            call UWWORD(line, iloc, 11, TABREAL,                                 &
-                        text, i, this%extwc(i)%value, sep=' ')
+            call this%inputtab%add_term(this%pet(i)%value)
+            call this%inputtab%add_term(this%extdp(i)%value)
+            call this%inputtab%add_term(this%extwc(i)%value)
             if (this%ietflag == 2) then
-              call UWWORD(line, iloc, 11, TABREAL,                               &
-                          text, i, this%ha(i)%value, sep=' ')
-              call UWWORD(line, iloc, 11, TABREAL,                               &
-                          text, i, this%hroot(i)%value, sep=' ')
-              call UWWORD(line, iloc, 11, TABREAL,                               &
-                          text, i, this%rootact(i)%value)
+            call this%inputtab%add_term(this%ha(i)%value)
+            call this%inputtab%add_term(this%hroot(i)%value)
+            call this%inputtab%add_term(this%rootact(i)%value)
             end if
           end if
-          ! -- write line
-          write(this%iout,'(1X,A)') line(1:iloc)
+          if (this%inamedbound == 1) then
+            call this%inputtab%add_term(this%boundname(i))
+          end if
         end if
 
       end do
+      !
+      ! -- finalize the table
       if (this%iprpak /= 0) then
-        write(this%iout,'(1X,A)') linesep(1:iloc)
+        call this%inputtab%finalize_table()
       end if
 
       write(this%iout,'(1x,a,1x,i6)')'END OF '//trim(adjustl(this%text)) //    &
@@ -1057,7 +1072,7 @@
     return
   end subroutine uzf_ad
 
-  subroutine uzf_cf(this)
+  subroutine uzf_cf(this, reset_mover)
 ! ******************************************************************************
 ! uzf_cf -- Formulate the HCOF and RHS terms
 ! Subroutine: (1) skip if no UZF cells
@@ -1069,8 +1084,10 @@
     ! -- modules
     ! -- dummy
     class(UzfType) :: this
+    logical, intent(in), optional :: reset_mover
     ! -- locals
     integer(I4B) :: n
+    logical :: lrm
 ! ------------------------------------------------------------------------------
     !
     ! -- Return if no UZF cells
@@ -1085,7 +1102,9 @@
     end do
     !
     ! -- pakmvrobj cf
-    if(this%imover == 1) then
+    lrm = .true.
+    if (present(reset_mover)) lrm = reset_mover
+    if(this%imover == 1 .and. lrm) then
       call this%pakmvrobj%cf()
     endif
     !
@@ -1160,145 +1179,192 @@
     return
   end subroutine uzf_fn
 
-  subroutine uzf_cc(this, iend, icnvg, hclose, rclose)
+  subroutine uzf_cc(this, kiter, iend, icnvgmod, cpak, dpak)
 ! **************************************************************************
 ! uzf_cc -- Final convergence check for package
 ! **************************************************************************
 !
 !    SPECIFICATIONS:
 ! --------------------------------------------------------------------------
-    use InputOutputModule, only: UWWORD
+    use TdisModule, only: totim, kstp, kper, delt
     ! -- dummy
     class(Uzftype), intent(inout) :: this
+    integer(I4B), intent(in) :: kiter
+    integer(I4B), intent(in) :: icnvgmod
     integer(I4B), intent(in) :: iend
-    integer(I4B), intent(inout) :: icnvg
-    real(DP), intent(in) :: hclose
-    real(DP), intent(in) :: rclose
+    character(len=LENPAKLOC), intent(inout) :: cpak
+    real(DP), intent(inout) :: dpak
     ! -- local
-    character(len=LINELENGTH) :: line, linesep
-    character(len=16) :: text
+    character(len=LENPAKLOC) :: cloc
+    character(len=LINELENGTH) :: title
+    character(len=LINELENGTH) :: tag
+    character(len=20) :: cellid
+    integer(I4B) :: icheck
+    integer(I4B) :: ipakfail
+    integer(I4B) :: locdrejinfmax
+    integer(I4B) :: locdrchmax
+    integer(I4B) :: locdseepmax
+    integer(I4B) :: ntabrows
+    integer(I4B) :: ntabcols
     integer(I4B) :: n
-    integer(I4B) :: ifirst
-    integer(I4B) :: iloc
-    real(DP) :: r
+    integer(I4B) :: node
+    real(DP) :: qtolfact
     real(DP) :: drejinf
-    real(DP) :: avgrejinf
-    real(DP) :: pdrejinf
+    real(DP) :: drejinfmax
     real(DP) :: drch
-    real(DP) :: avgrch
-    real(DP) :: pdrch
+    real(DP) :: drchmax
     real(DP) :: dseep
-    real(DP) :: avgseep
-    real(DP) :: pdseep
+    real(DP) :: dseepmax
+    real(DP) :: dmax
     ! format
 ! --------------------------------------------------------------------------
-    ifirst = 1
-    if (this%iconvchk /= 0) then
+    !
+    ! -- initialize local variables
+    icheck = this%iconvchk
+    ipakfail = 0
+    locdrejinfmax = 0
+    locdrchmax = 0
+    locdseepmax = 0
+    drejinfmax = DZERO
+    drchmax = DZERO
+    dseepmax = DZERO
+    !
+    ! -- if not saving package convergence data on check convergence if
+    !    the model is considered converged
+    if (this%ipakcsv == 0) then
+      if (icnvgmod == 0) then
+        icheck = 0
+      end if
+    else
+      !
+      ! -- header for package csv
+      if (.not. associated(this%pakcsvtab)) then
+        !
+        ! -- determine the number of columns and rows
+        ntabrows = 1
+        ntabcols = 8
+        if (this%iseepflag == 1) then
+          ntabcols = ntabcols + 2
+        end if
+        !
+        ! -- setup table
+        call table_cr(this%pakcsvtab, this%name, '')
+        call this%pakcsvtab%table_df(ntabrows, ntabcols, this%ipakcsv,           &
+                                     lineseparator=.FALSE., separator=',',       &
+                                     finalize=.FALSE.)
+        !
+        ! -- add columns to package csv
+        tag = 'totim'
+        call this%pakcsvtab%initialize_column(tag, 10, alignment=TABLEFT)
+        tag = 'kper'
+        call this%pakcsvtab%initialize_column(tag, 10, alignment=TABLEFT)
+        tag = 'kstp'
+        call this%pakcsvtab%initialize_column(tag, 10, alignment=TABLEFT)
+        tag = 'nouter'
+        call this%pakcsvtab%initialize_column(tag, 10, alignment=TABLEFT)
+        tag = 'drejinfmax'
+        call this%pakcsvtab%initialize_column(tag, 15, alignment=TABLEFT)
+        tag = 'drejinfmax_loc'
+        call this%pakcsvtab%initialize_column(tag, 15, alignment=TABLEFT)
+        tag = 'drchmax'
+        call this%pakcsvtab%initialize_column(tag, 15, alignment=TABLEFT)
+        tag = 'drchmax_loc'
+        call this%pakcsvtab%initialize_column(tag, 15, alignment=TABLEFT)
+        if (this%iseepflag == 1) then
+          tag = 'dseepmax'
+          call this%pakcsvtab%initialize_column(tag, 15, alignment=TABLEFT)
+          tag = 'dseepmax_loc'
+          call this%pakcsvtab%initialize_column(tag, 15, alignment=TABLEFT)
+        end if
+      end if
+    end if
+    !
+    ! -- perform package convergence check
+    if (icheck /= 0) then
       final_check: do n = 1, this%nodes
-        drejinf = this%rejinf0(n) - this%rejinf(n)
-        avgrejinf = DHALF * (this%rejinf0(n) + this%rejinf(n))
-        pdrejinf = DZERO
-        if (avgrejinf > DZERO) then
-          pdrejinf = DHUNDRED * drejinf / avgrejinf
-        end if
-        drch = this%rch0(n) - this%rch(n)
-        avgrch = DHALF * (this%rch0(n) + this%rch(n))
-        pdrch = DZERO
-        if (avgrch > DZERO) then
-          pdrch = DHUNDRED * drch / avgrch
-        end if
+        !
+        ! -- set the Q to length factor
+        qtolfact = delt / this%uzfobj%uzfarea(n)
+        !
+        ! -- rejected infiltration
+        drejinf = qtolfact * (this%rejinf0(n) - this%rejinf(n))
+        !
+        ! -- groundwater recharge
+        drch = qtolfact * (this%rch0(n) - this%rch(n))
+        !
+        ! -- groundwater seepage to the land surface
         dseep = DZERO
-        avgseep = DZERO
         if (this%iseepflag == 1) then
-          dseep = this%gwd0(n) - this%gwd(n)
-          avgseep = DHALF * (this%gwd0(n) + this%gwd(n))
-        end if
-        pdseep = DZERO
-        if (avgseep > DZERO) then
-          pdseep = DHUNDRED * dseep / avgseep
-        end if
-        !if (ABS(pdrejinf) > this%pdmax .or. ABS(pdrch) > this%pdmax .or. ABS(pdseep) > this%pdmax) then
-        if (ABS(drejinf) > rclose .or. ABS(drch) > rclose .or.                  &
-            ABS(dseep) > rclose) then
-          icnvg = 0
-          ! write convergence check information if this is the last outer iteration
-          if (iend == 1) then
-            ! -- write header
-            if (ifirst == 1) then
-              ifirst = 0
-              ! -- create first header line
-              iloc = 1
-              line = ''
-              call UWWORD(line, iloc, 10, TABUCSTRING,                          &
-                          'uzf', n, r, ALIGNMENT=TABCENTER, sep=' ')
-              call UWWORD(line, iloc, 15, TABUCSTRING,                          &
-                          'rej infil', n, r, ALIGNMENT=TABCENTER, sep=' ')
-              call UWWORD(line, iloc, 15, TABUCSTRING,                          &
-                          'rej infil', n, r, ALIGNMENT=TABCENTER, sep=' ')
-              call UWWORD(line, iloc, 15, TABUCSTRING,                          &
-                          'gwf recharge', n, r, ALIGNMENT=TABCENTER, sep=' ')
-              call UWWORD(line, iloc, 15, TABUCSTRING,                          &
-                          'gwf recharge', n, r, ALIGNMENT=TABCENTER, sep=' ')
-              if (this%iseepflag == 1) then
-                call UWWORD(line, iloc, 15, TABUCSTRING,                        &
-                            'gwf seepage', n, r, ALIGNMENT=TABCENTER, sep=' ')
-                call UWWORD(line, iloc, 15, TABUCSTRING,                        &
-                            'gwf seepage', n, r, ALIGNMENT=TABCENTER, sep=' ')
-              end if
-              call UWWORD(line, iloc, 15, TABUCSTRING,                          &
-                          'closure', n, r, ALIGNMENT=TABCENTER)
-              ! -- create line separator
-              linesep = repeat('-', iloc)
-              ! -- write first line
-              write(this%iout,'(/1X,A)') 'UZF PACKAGE FAILED CONVERGENCE CRITERIA'
-              write(this%iout,'(1X,A)') linesep(1:iloc)
-              write(this%iout,'(1X,A)') line(1:iloc)
-              ! -- create second header line
-              iloc = 1
-              line = ''
-              call UWWORD(line, iloc, 10, TABUCSTRING,                          &
-                          'cell', n, r, ALIGNMENT=TABCENTER, sep=' ')
-              call UWWORD(line, iloc, 15, TABUCSTRING,                          &
-                          'difference', n, r, ALIGNMENT=TABCENTER, sep=' ')
-              call UWWORD(line, iloc, 15, TABUCSTRING,                          &
-                          'pct difference', n, r, ALIGNMENT=TABCENTER, sep=' ')
-              call UWWORD(line, iloc, 15, TABUCSTRING,                          &
-                          'difference', n, r, ALIGNMENT=TABCENTER, sep=' ')
-              call UWWORD(line, iloc, 15, TABUCSTRING,                          &
-                          'pct difference', n, r, ALIGNMENT=TABCENTER, sep=' ')
-              if (this%iseepflag == 1) then
-                call UWWORD(line, iloc, 15, TABUCSTRING,                        &
-                            'difference', n, r, ALIGNMENT=TABCENTER, sep=' ')
-                call UWWORD(line, iloc, 15, TABUCSTRING,                        &
-                            'pct difference', n, r, ALIGNMENT=TABCENTER, sep=' ')
-              end if
-              call UWWORD(line, iloc, 15, TABUCSTRING,                          &
-                          'criteria', n, r, ALIGNMENT=TABCENTER)
-              ! -- write second line
-              write(this%iout,'(1X,A)') line(1:iloc)
-              write(this%iout,'(1X,A)') linesep(1:iloc)
-            end if
-            ! -- write data
-            iloc = 1
-            line = ''
-            call UWWORD(line, iloc, 10, TABINTEGER, text, n, r, sep=' ')
-            call UWWORD(line, iloc, 15, TABREAL, text, n, drejinf, sep=' ')
-            call UWWORD(line, iloc, 15, TABREAL, text, n, pdrejinf, sep=' ')
-            call UWWORD(line, iloc, 15, TABREAL, text, n, drch, sep=' ')
-            call UWWORD(line, iloc, 15, TABREAL, text, n, pdrch, sep=' ')
-            if (this%iseepflag == 1) then
-              call UWWORD(line, iloc, 15, TABREAL, text, n, dseep, sep=' ')
-              call UWWORD(line, iloc, 15, TABREAL, text, n, pdseep, sep=' ')
-            end if
-            call UWWORD(line, iloc, 15, TABREAL, text, n, rclose)
-            write(this%iout, '(1X,A)') line(1:iloc)
-          else
-            exit final_check
+          dseep = qtolfact * (this%gwd0(n) - this%gwd(n))
+        end if
+        !
+        ! -- evaluate magnitude of differences
+        if (n == 1) then
+          drejinfmax = drejinf
+          locdrejinfmax = n
+          drchmax = drch
+          locdrchmax = n
+          dseepmax = dseep
+          locdseepmax = n
+        else
+          if (ABS(drejinf) > abs(drejinfmax)) then
+            drejinfmax = drejinf
+            locdrejinfmax = n
           end if
+          if (ABS(drch) > abs(drchmax)) then
+            drchmax = drch
+            locdrchmax = n
+          end if
+          if (ABS(dseep) > abs(dseepmax)) then
+            dseepmax = dseep
+            locdseepmax = n
+          end if
         end if
       end do final_check
-      if (ifirst == 0) then
-        write(this%iout,'(1X,A)') linesep(1:iloc)
+      !
+      ! -- set dpak and cpak
+      if (ABS(drejinfmax) > abs(dpak)) then
+        dpak = drejinfmax
+        write(cloc, "(a,'-(',i0,')-',a)")                                        &
+          trim(this%name), locdrejinfmax, 'rejinf'
+        cpak = trim(cloc)
+      end if
+      if (ABS(drchmax) > abs(dpak)) then
+        dpak = drchmax
+        write(cloc, "(a,'-(',i0,')-',a)")                                        &
+          trim(this%name), locdrchmax, 'rech'
+        cpak = trim(cloc)
+      end if
+      if (this%iseepflag == 1) then
+        if (ABS(dseepmax) > abs(dpak)) then
+          dpak = dseepmax
+          write(cloc, "(a,'-(',i0,')-',a)")                                      &
+          trim(this%name), locdseepmax, 'seep'
+          cpak = trim(cloc)
+        end if
+      end if
+      !
+      ! -- write convergence data to package csv
+      if (this%ipakcsv /= 0) then
+        !
+        ! -- write the data
+        call this%pakcsvtab%add_term(totim)
+        call this%pakcsvtab%add_term(kper)
+        call this%pakcsvtab%add_term(kstp)
+        call this%pakcsvtab%add_term(kiter)
+        call this%pakcsvtab%add_term(drejinfmax)
+        call this%pakcsvtab%add_term(locdrejinfmax)
+        call this%pakcsvtab%add_term(drchmax)
+        call this%pakcsvtab%add_term(locdrchmax)
+        if (this%iseepflag == 1) then
+          call this%pakcsvtab%add_term(dseepmax)
+          call this%pakcsvtab%add_term(locdseepmax)
+        end if
+        !
+        ! -- finalize the package csv
+        if (iend == 1) then
+          call this%pakcsvtab%finalize_table()
+        end if
       end if
     end if
     !
@@ -1887,7 +1953,6 @@
 !
 !    SPECIFICATIONS:
 ! ------------------------------------------------------------------------------
-    use InputOutputModule, only: UWWORD
     ! -- dummy
     class(UzfType) :: this
     integer(I4B),intent(in) :: kstp
@@ -2141,11 +2206,11 @@
         ! -- increment nboundchk
         nboundchk(i) = nboundchk(i) + 1
         
-        ! -- store the reduced gwf nodenumber in mfcellid
+        ! -- store the reduced gwf nodenumber in igwfnode
         call this%parser%GetCellid(this%dis%ndim, cellid)
         ic = this%dis%noder_from_cellid(cellid,                                 &
                                         this%parser%iuactive, this%iout)
-        this%mfcellid(i) = ic
+        this%igwfnode(i) = ic
         rowmaxnnz(ic) = rowmaxnnz(ic) + 1
         !
         ! -- landflag
@@ -2231,7 +2296,7 @@
         if (this%inamedbound == 1) then
           call this%parser%GetStringCaps(this%uzfname(i))
         endif
-        n = this%mfcellid(i)
+        n = this%igwfnode(i)
         !cdl hgwf = this%xnew(n)
         call this%uzfobj%setdata(i,this%gwfarea(n),this%gwftop(n),this%gwfbot(n), &
                                  surfdep,vks,thtr,thts,thti,eps,this%ntrail,      &
@@ -2270,7 +2335,7 @@
     call sparse%init(this%dis%nodes, this%dis%nodes, rowmaxnnz)
     ! --
     do i = 1, this%nodes
-      ic = this%mfcellid(i)
+      ic = this%igwfnode(i)
       call sparse%addconnection(ic, i, 1)
     end do
     !
@@ -2313,101 +2378,81 @@
     ! -- dummy
     class(UzfType), intent(inout) :: this
     ! -- local
-    character (len=20) :: cellids, cellid
-    character(len=LINELENGTH) :: line, linesep
-    character(len=16) :: text
+    character (len=20) :: cellid
+    character(len=LINELENGTH) :: title
+    character(len=LINELENGTH) :: tag
+    integer(I4B) :: ntabrows
+    integer(I4B) :: ntabcols
     integer(I4B) :: i
-    integer(I4B) :: n
     integer(I4B) :: node
-    integer(I4B) :: iloc
-    real(DP) :: q
 ! ------------------------------------------------------------------------------
 !
     !
-    ! -- set cell id based on discretization
-    if (this%dis%ndim == 3) then
-      cellids = '(LAYER,ROW,COLUMN)  '
-    elseif (this%dis%ndim == 2) then
-      cellids = '(LAYER,CELL2D)      '
-    else
-      cellids = '(NODE)              '
-    end if
-    write (this%iout, '(//3a)')                                                 &
-      'UZF PACKAGE (', trim(adjustl(this%name)), ') CELL DATA'
-    iloc = 1
-    line = ''
-    if(this%inamedbound==1) then
-      call UWWORD(line, iloc, 16, TABUCSTRING,                                  &
-                  'name', n, q, ALIGNMENT=TABLEFT)
-    end if
-    call UWWORD(line, iloc, 6, TABUCSTRING,                                     &
-                'no.', n, q, ALIGNMENT=TABCENTER, sep=' ')
-    call UWWORD(line, iloc, 20, 1, cellids, n, q, ALIGNMENT=TABCENTER, sep=' ')
-    call UWWORD(line, iloc, 11, TABUCSTRING,                                     &
-                'landflag', n, q, ALIGNMENT=TABCENTER, sep=' ')
-    call UWWORD(line, iloc, 11, TABUCSTRING,                                     &
-                'ivertcon', n, q, ALIGNMENT=TABCENTER, sep=' ')
-    call UWWORD(line, iloc, 11, TABUCSTRING,                                     &
-                'surfdep', n, q, ALIGNMENT=TABCENTER, sep=' ')
-    call UWWORD(line, iloc, 11, TABUCSTRING,                                     &
-                'vks', n, q, ALIGNMENT=TABCENTER, sep=' ')
-    call UWWORD(line, iloc, 11, TABUCSTRING,                                     &
-                'thtr', n, q, ALIGNMENT=TABCENTER, sep=' ')
-    call UWWORD(line, iloc, 11, TABUCSTRING,                                     &
-                'thts', n, q, ALIGNMENT=TABCENTER, sep=' ')
-    call UWWORD(line, iloc, 11, TABUCSTRING,                                     &
-                'thti', n, q, ALIGNMENT=TABCENTER, sep=' ')
-    call UWWORD(line, iloc, 11, TABUCSTRING,                                     &
-                'eps', n, q, ALIGNMENT=TABCENTER)
-    ! -- create line separator
-    linesep = repeat('-', iloc)
-    ! -- write header line and separator
-    write(this%iout,'(1X,A)') line(1:iloc)
-    write(this%iout,'(1X,A)') linesep(1:iloc)
+    ! -- setup inputtab tableobj
+    !
+    ! -- table dimensions
+    ntabrows = this%nodes
+    ntabcols = 10
+    if (this%inamedbound == 1) then
+      ntabcols = ntabcols + 1
+    end if
+    !
+    ! -- initialize table and define columns
+    title = trim(adjustl(this%text)) // ' PACKAGE (' //                        &
+            trim(adjustl(this%name)) //') STATIC UZF CELL DATA'
+    call table_cr(this%inputtab, this%name, title)
+    call this%inputtab%table_df(ntabrows, ntabcols, this%iout)
+    tag = 'NUMBER'
+    call this%inputtab%initialize_column(tag, 10)
+    tag = 'CELLID'
+    call this%inputtab%initialize_column(tag, 20, alignment=TABLEFT)
+    tag = 'LANDFLAG'
+    call this%inputtab%initialize_column(tag, 12)
+    tag = 'IVERTCON'
+    call this%inputtab%initialize_column(tag, 12)
+    tag = 'SURFDEP'
+    call this%inputtab%initialize_column(tag, 12)
+    tag = 'VKS'
+    call this%inputtab%initialize_column(tag, 12)
+    tag = 'THTR'
+    call this%inputtab%initialize_column(tag, 12)
+    tag = 'THTS'
+    call this%inputtab%initialize_column(tag, 12)
+    tag = 'THTI'
+    call this%inputtab%initialize_column(tag, 12)
+    tag = 'EPS'
+    call this%inputtab%initialize_column(tag, 12)
+    if (this%inamedbound == 1) then
+      tag = 'BOUNDNAME'
+      call this%inputtab%initialize_column(tag, LENBOUNDNAME, alignment=TABLEFT)
+    end if
     !
     ! -- write data for each cell
     do i = 1, this%nodes
       !
       ! -- get cellid
-      node = this%mfcellid(i)
+      node = this%igwfnode(i)
       if (node > 0) then
         call this%dis%noder_to_string(node, cellid)
       else
         cellid = 'none'
       end if
       !
-      ! -- fill line
-      iloc = 1
-      line = ''
-      if(this%inamedbound==1) then
-        call UWWORD(line, iloc, 16, TABUCSTRING,                                 &
-                    this%uzfname(i), n, q, ALIGNMENT=TABLEFT)
+      ! -- add data
+      call this%inputtab%add_term(i)
+      call this%inputtab%add_term(cellid)
+      call this%inputtab%add_term(this%uzfobj%landflag(i))
+      call this%inputtab%add_term(this%uzfobj%ivertcon(i))
+      call this%inputtab%add_term(this%uzfobj%surfdep(i))
+      call this%inputtab%add_term(this%uzfobj%vks(i))
+      call this%inputtab%add_term(this%uzfobj%thtr(i))
+      call this%inputtab%add_term(this%uzfobj%thts(i))
+      call this%inputtab%add_term(this%uzfobj%thti(i))
+      call this%inputtab%add_term(this%uzfobj%eps(i))
+      if (this%inamedbound == 1) then
+        call this%inputtab%add_term(this%uzfname(i))
       end if
-      call UWWORD(line, iloc, 6, TABINTEGER, text, i, q, sep=' ')
-      call UWWORD(line, iloc, 20, TABUCSTRING, cellid, n, q, ALIGNMENT=TABLEFT)
-      call UWWORD(line, iloc, 11, TABINTEGER,                                    &
-                  text, this%uzfobj%landflag(i), q, sep=' ')
-      call UWWORD(line, iloc, 11, TABINTEGER,                                    &
-                  text, this%uzfobj%ivertcon(i), q, sep=' ')
-      call UWWORD(line, iloc, 11, TABREAL,                                       &
-                  text, i, this%uzfobj%surfdep(i), sep=' ')
-      call UWWORD(line, iloc, 11, TABREAL,                                       &
-                  text, i, this%uzfobj%vks(i), sep=' ')
-      call UWWORD(line, iloc, 11, TABREAL,                                       &
-                  text, i, this%uzfobj%thtr(i), sep=' ')
-      call UWWORD(line, iloc, 11, TABREAL,                                       &
-                  text, i, this%uzfobj%thts(i), sep=' ')
-      call UWWORD(line, iloc, 11, TABREAL,                                       &
-                  text, i, this%uzfobj%thti(i), sep=' ')
-      call UWWORD(line, iloc, 11, TABREAL,                                       &
-                  text, i, this%uzfobj%eps(i))
-      ! -- write line
-      write(this%iout,'(1X,A)') line(1:iloc)
     end do
-    !
-    ! -- write separator
-    write(this%iout,'(1X,A)') linesep(1:iloc)
-
     !
     ! -- return
     return
@@ -2896,6 +2941,7 @@
     call mem_allocate(this%iprwcont, 'IPRWCONT', this%origin)
     call mem_allocate(this%iwcontout, 'IWCONTOUT', this%origin)
     call mem_allocate(this%ibudgetout, 'IBUDGETOUT', this%origin)
+    call mem_allocate(this%ipakcsv, 'IPAKCSV', this%origin)
     call mem_allocate(this%ntrail, 'NTRAIL', this%origin)
     call mem_allocate(this%nsets, 'NSETS', this%origin)
     call mem_allocate(this%nodes, 'NODES', this%origin)
@@ -2926,6 +2972,7 @@
     this%iprwcont = 0
     this%iwcontout = 0
     this%ibudgetout = 0
+    this%ipakcsv = 0
     this%infilsum = DZERO
     this%uzetsum = DZERO
     this%rechsum = DZERO
@@ -2977,10 +3024,18 @@
     deallocate(this%cauxcbc)
     deallocate(this%uzfname)
     !
+    ! -- package csv table
+    if (this%ipakcsv > 0) then
+      call this%pakcsvtab%table_da()
+      deallocate(this%pakcsvtab)
+      nullify(this%pakcsvtab)
+    end if
+    !
     ! -- deallocate scalars
     call mem_deallocate(this%iprwcont)
     call mem_deallocate(this%iwcontout)
     call mem_deallocate(this%ibudgetout)
+    call mem_deallocate(this%ipakcsv)
     call mem_deallocate(this%ntrail)
     call mem_deallocate(this%nsets)
     call mem_deallocate(this%nodes)
@@ -3009,7 +3064,7 @@
     call mem_deallocate(this%iconvchk)
     !
     ! -- deallocate arrays
-    call mem_deallocate(this%mfcellid)
+    call mem_deallocate(this%igwfnode)
     call mem_deallocate(this%appliedinf)
     call mem_deallocate(this%rejinf)
     call mem_deallocate(this%rejinf0)
@@ -3115,7 +3170,7 @@
                                                this%name_model, &
                                                this%name, &
                                                maxlist, .false., .false., &
-                                               naux, auxtxt)
+                                               naux, auxtxt, ordered_id1=.false.)
       !
       ! -- store connectivity
       call this%budobj%budterm(idx)%reset(nlen * 2)
@@ -3147,7 +3202,7 @@
     call this%budobj%budterm(idx)%reset(this%nodes)
     q = DZERO
     do n = 1, this%nodes
-      n2 = this%mfcellid(n)
+      n2 = this%igwfnode(n)
       call this%budobj%budterm(idx)%update_term(n, n2, q)
     end do
     !
@@ -3326,7 +3381,7 @@
     call this%budobj%budterm(idx)%reset(this%nodes)
     do n = 1, this%nodes
       this%qauxcbc(1) = this%uzfobj%uzfarea(n)
-      n2 = this%mfcellid(n)
+      n2 = this%igwfnode(n)
       q = -this%rch(n)
       call this%budobj%budterm(idx)%update_term(n, n2, q, this%qauxcbc)
     end do
@@ -3430,3494 +3485,4 @@
     return
   end subroutine uzf_fill_budobj
 
-end module UzfModule
-=======
-! -- Uzf module
-module UzfModule
-
-  use KindModule, only: DP, I4B
-  use ArrayHandlersModule, only: ExpandArray
-  use ConstantsModule, only: DZERO, DEM6, DEM4, DEM2, DEM1, DHALF,              &
-                             DONE, DHUNDRED,                                    &
-                             LINELENGTH, LENFTYPE, LENPACKAGENAME,              &
-                             LENBOUNDNAME, LENBUDTXT, LENPAKLOC, DNODATA,       &
-                             NAMEDBOUNDFLAG, MAXCHARLEN,                        &
-                             DHNOFLO, DHDRY,                                    &
-                             TABLEFT, TABCENTER, TABRIGHT,                      &
-                             TABSTRING, TABUCSTRING, TABINTEGER, TABREAL
-  use GenericUtilitiesModule, only: sim_message
-  use MemoryTypeModule, only: MemoryTSType
-  use MemoryManagerModule, only: mem_allocate, mem_reallocate, mem_setptr,      &
-                                 mem_deallocate
-  use SparseModule, only: sparsematrix
-  use BndModule, only: BndType
-  use UzfCellGroupModule, only: UzfCellGroupType
-  use BudgetObjectModule, only: BudgetObjectType, budgetobject_cr
-  use BaseDisModule, only: DisBaseType
-  use ObserveModule, only: ObserveType
-  use ObsModule, only: ObsType
-  use InputOutputModule, only: URWORD
-  use SimModule, only: count_errors, store_error, ustop, store_error_unit
-  use BlockParserModule, only: BlockParserType
-  use TableModule, only: TableType, table_cr
-
-  implicit none
-
-  character(len=LENFTYPE)       :: ftype = 'UZF'
-  character(len=LENPACKAGENAME) :: text  = '       UZF CELLS' 
-
-  private
-  public :: uzf_create
-  public :: UzfType
-
-  type, extends(BndType) :: UzfType
-    ! output integers
-    integer(I4B), pointer :: iprwcont => null()
-    integer(I4B), pointer :: iwcontout => null()
-    integer(I4B), pointer :: ibudgetout => null()
-    integer(I4B), pointer :: ipakcsv => null()
-    !
-    type(BudgetObjectType), pointer                    :: budobj      => null()
-    integer(I4B), pointer                              :: bditems     => null()  !number of budget items
-    integer(I4B), pointer                              :: nbdtxt      => null()  !number of budget text items
-    character(len=LENBUDTXT), dimension(:), pointer,                            &
-                              contiguous               :: bdtxt       => null()  !budget items written to cbc file
-    character(len=LENBOUNDNAME), dimension(:), pointer,                         &
-                                 contiguous :: uzfname => null()
-    !
-    ! -- uzf table objects
-    type(TableType), pointer                           :: pakcsvtab   => null()
-    !
-    ! -- uzf kinematic object
-    type(UzfCellGroupType), pointer                    :: uzfobj      => null()
-    !
-    ! -- pointer to gwf variables
-    integer(I4B), pointer                                  :: gwfiss      => null()
-    real(DP), dimension(:), pointer, contiguous            :: gwftop      => null()
-    real(DP), dimension(:), pointer, contiguous            :: gwfbot      => null()
-    real(DP), dimension(:), pointer, contiguous            :: gwfarea     => null()
-    real(DP), dimension(:), pointer, contiguous            :: gwfhcond    => null()
-    !
-    ! -- uzf data
-    integer(I4B), pointer                                   :: ntrail       => null()
-    integer(I4B), pointer                                   :: nsets        => null()
-    integer(I4B), pointer                                   :: nwav         => null()
-    integer(I4B), pointer                                   :: nodes        => null()
-    integer(I4B), pointer                                   :: nper         => null()
-    integer(I4B), pointer                                   :: nstp         => null()
-    integer(I4B), pointer                                   :: readflag     => null()
-    integer(I4B), pointer                                   :: outunitbud   => null()
-    integer(I4B), pointer                                   :: ietflag      => null()
-    integer(I4B), pointer                                   :: igwetflag    => null()
-    integer(I4B), pointer                                   :: iseepflag    => null()
-    integer(I4B), pointer                                   :: imaxcellcnt  => null()
-    integer(I4B), dimension(:), pointer, contiguous         :: igwfnode     => null()
-    real(DP), dimension(:), pointer, contiguous             :: appliedinf   => null()
-    real(DP), dimension(:), pointer, contiguous             :: rejinf       => null()
-    real(DP), dimension(:), pointer, contiguous             :: rejinf0      => null()
-    real(DP), dimension(:), pointer, contiguous             :: rejinftomvr  => null()
-    real(DP), dimension(:), pointer, contiguous             :: infiltration => null()
-    real(DP), dimension(:), pointer, contiguous             :: recharge     => null()
-    real(DP), dimension(:), pointer, contiguous             :: gwet         => null()
-    real(DP), dimension(:), pointer, contiguous             :: uzet         => null()
-    real(DP), dimension(:), pointer, contiguous             :: gwd          => null()
-    real(DP), dimension(:), pointer, contiguous             :: gwd0         => null()
-    real(DP), dimension(:), pointer, contiguous             :: gwdtomvr     => null()
-    real(DP), dimension(:), pointer, contiguous             :: rch          => null()
-    real(DP), dimension(:), pointer, contiguous             :: rch0         => null()
-    real(DP), dimension(:), pointer, contiguous             :: qsto         => null()
-    integer(I4B), pointer                                   :: iuzf2uzf     => null()
-    !
-    ! -- integer vectors
-    integer(I4B), dimension(:), pointer, contiguous :: ia => null()
-    integer(I4B), dimension(:), pointer, contiguous :: ja => null()
-    !
-    ! -- timeseries aware variables
-    type (MemoryTSType), dimension(:), pointer, contiguous :: sinf => null()
-    type (MemoryTSType), dimension(:), pointer, contiguous :: pet => null()
-    type (MemoryTSType), dimension(:), pointer, contiguous :: extdp => null()
-    type (MemoryTSType), dimension(:), pointer, contiguous :: extwc => null()
-    type (MemoryTSType), dimension(:), pointer, contiguous :: ha => null()
-    type (MemoryTSType), dimension(:), pointer, contiguous :: hroot => null()
-    type (MemoryTSType), dimension(:), pointer, contiguous :: rootact => null()
-    type (MemoryTSType), dimension(:), pointer, contiguous :: lauxvar => null()
-    !
-    ! -- convergence check
-    integer(I4B), pointer  :: iconvchk    => null()
-    !
-    ! formulate variables
-    real(DP), dimension(:), pointer, contiguous            :: deriv       => null()
-    !
-    ! budget variables
-    real(DP), pointer                          :: totfluxtot  => null()
-    real(DP), pointer                          :: infilsum    => null()
-    real(DP), pointer                          :: rechsum     => null()
-    real(DP), pointer                          :: delstorsum  => null()
-    real(DP), pointer                          :: uzetsum     => null()
-    real(DP), pointer                          :: vfluxsum    => null()
-    integer(I4B), pointer                      :: issflag     => null()
-    integer(I4B), pointer                      :: issflagold  => null()
-    integer(I4B), pointer                      :: istocb      => null()
-    !
-    ! -- uzf cbc budget items
-    integer(I4B), pointer :: cbcauxitems => NULL()
-    character(len=16), dimension(:), pointer, contiguous :: cauxcbc => NULL()
-    real(DP), dimension(:), pointer, contiguous :: qauxcbc => null()
-    !
-    ! -- observations
-    real(DP), dimension(:), pointer, contiguous            :: obs_theta   => null()
-    real(DP), dimension(:), pointer, contiguous            :: obs_depth   => null()
-    integer(I4B), dimension(:), pointer, contiguous        :: obs_num     => null()
-
-  contains
-
-    procedure :: uzf_allocate_arrays
-    procedure :: uzf_allocate_scalars
-    procedure :: bnd_options => uzf_options
-    procedure :: read_dimensions => uzf_readdimensions
-    procedure :: bnd_ar => uzf_ar
-    procedure :: bnd_rp => uzf_rp
-    procedure :: bnd_ad => uzf_ad
-    procedure :: bnd_cf => uzf_cf
-    procedure :: bnd_cc => uzf_cc
-    procedure :: bnd_bd => uzf_bd
-    procedure :: bnd_ot => uzf_ot
-    procedure :: bnd_fc => uzf_fc
-    procedure :: bnd_fn => uzf_fn
-    procedure :: bnd_da => uzf_da
-    procedure :: define_listlabel
-    !
-    ! -- methods for observations
-    procedure, public :: bnd_obs_supported => uzf_obs_supported
-    procedure, public :: bnd_df_obs => uzf_df_obs
-    procedure, public :: bnd_rp_obs => uzf_rp_obs
-    procedure, private :: uzf_bd_obs
-    !
-    ! -- methods specific for uzf
-    procedure, private :: uzf_solve
-    procedure, private :: read_cell_properties
-    procedure, private :: print_cell_properties
-    procedure, private :: findcellabove
-    procedure, private :: check_cell_area
-    !
-    ! -- budget
-    procedure, private :: uzf_setup_budobj
-    procedure, private :: uzf_fill_budobj
-    
-  end type UzfType
-
-contains
-
-  subroutine uzf_create(packobj, id, ibcnum, inunit, iout, namemodel, pakname)
-! ******************************************************************************
-! uzf_create -- Create a New UZF Package
-! Subroutine: (1) create new-style package
-!             (2) point packobj to the new package
-! ******************************************************************************
-!
-!    SPECIFICATIONS:
-! ------------------------------------------------------------------------------
-    ! -- modules
-    use MemoryManagerModule, only: mem_allocate
-    ! -- dummy
-    class(BndType), pointer :: packobj
-    integer(I4B),intent(in) :: id
-    integer(I4B),intent(in) :: ibcnum
-    integer(I4B),intent(in) :: inunit
-    integer(I4B),intent(in) :: iout
-    character(len=*), intent(in) :: namemodel
-    character(len=*), intent(in) :: pakname
-    ! -- local
-    type(UzfType), pointer :: uzfobj
-! ------------------------------------------------------------------------------
-    !
-    ! -- allocate the object and assign values to object variables
-    allocate(uzfobj)
-    packobj => uzfobj
-    !
-    ! -- create name and origin
-    call packobj%set_names(ibcnum, namemodel, pakname, ftype)
-    packobj%text = text
-    !
-    ! -- allocate scalars
-    call uzfobj%uzf_allocate_scalars()
-    !
-    ! -- initialize package
-    call packobj%pack_initialize()
-    !
-    packobj%inunit = inunit
-    packobj%iout = iout
-    packobj%id = id
-    packobj%ibcnum = ibcnum
-    packobj%ncolbnd = 1
-    packobj%iscloc = 0  ! not supported
-    packobj%ictorigin = 'NPF'
-    !
-    ! -- return
-    return
-  end subroutine uzf_create
-
-  subroutine uzf_ar(this)
-! ******************************************************************************
-! uzf_ar -- Allocate and Read
-! ******************************************************************************
-!
-!    SPECIFICATIONS:
-! ------------------------------------------------------------------------------
-    ! -- modules
-    use MemoryManagerModule, only: mem_allocate, mem_setptr, mem_reallocate
-    ! -- dummy
-    class(UzfType), intent(inout) :: this
-    ! -- local
-    integer(I4B) :: n, i
-    real(DP) :: hgwf
-! ------------------------------------------------------------------------------
-    !
-    call this%obs%obs_ar()
-    !
-    ! -- call standard BndType allocate scalars
-    call this%BndType%allocate_arrays()
-    !
-    ! -- set pointers now that data is available
-    call mem_setptr(this%gwfhcond, 'CONDSAT', trim(this%name_model)//' NPF')
-    call mem_setptr(this%gwfiss, 'ISS', trim(this%name_model))
-    !
-    ! -- set boundname for each connection
-    if (this%inamedbound /= 0) then
-      do n = 1, this%nodes
-        this%boundname(n) = this%uzfname(n)
-      end do
-    endif
-    !
-    ! -- copy igwfnode into nodelist and set water table
-    do i = 1, this%nodes
-      this%nodelist(i) = this%igwfnode(i)
-      n = this%igwfnode(i)
-      hgwf = this%xnew(n)
-      call this%uzfobj%sethead(i, hgwf)
-    end do
-    !
-    ! allocate space to store moisture content observations
-    n = this%obs%npakobs
-    if ( n > 0 ) then
-      call mem_reallocate(this%obs_theta, n, 'OBS_THETA', this%origin)
-      call mem_reallocate(this%obs_depth, n, 'OBS_DEPTH', this%origin)
-      call mem_reallocate(this%obs_num, n, 'OBS_NUM', this%origin)
-    end if
-    !
-    ! -- setup pakmvrobj
-    if (this%imover /= 0) then
-      allocate(this%pakmvrobj)
-      call this%pakmvrobj%ar(this%maxbound, this%maxbound, this%origin)
-    endif
-    !
-    ! -- return
-    return
-  end subroutine uzf_ar
-
-  subroutine uzf_allocate_arrays(this)
-! ******************************************************************************
-! allocate_arrays -- allocate arrays used for uzf
-! ******************************************************************************
-!
-!    SPECIFICATIONS:
-! ------------------------------------------------------------------------------
-    ! -- modules
-    ! -- dummy
-    class(UzfType),   intent(inout) :: this
-    ! -- local
-    integer (I4B) :: i
-    integer (I4B) :: j
-    integer (I4B) :: ipos
-! ------------------------------------------------------------------------------
-    !
-    ! -- call standard BndType allocate scalars (now done from AR)
-    !call this%BndType%allocate_arrays()
-    !
-    ! -- allocate uzf specific arrays
-    call mem_allocate(this%igwfnode, this%nodes, 'IGWFNODE', this%origin)
-    call mem_allocate(this%appliedinf, this%nodes, 'APPLIEDINF', this%origin)
-    call mem_allocate(this%rejinf, this%nodes, 'REJINF', this%origin)
-    call mem_allocate(this%rejinf0, this%nodes, 'REJINF0', this%origin)
-    call mem_allocate(this%rejinftomvr, this%nodes, 'REJINFTOMVR', this%origin)
-    call mem_allocate(this%infiltration, this%nodes, 'INFILTRATION', this%origin)
-    call mem_allocate(this%recharge, this%nodes, 'RECHARGE', this%origin)
-    call mem_allocate(this%gwet, this%nodes, 'GWET', this%origin)
-    call mem_allocate(this%uzet, this%nodes, 'UZET', this%origin)
-    call mem_allocate(this%gwd, this%nodes, 'GWD', this%origin)
-    call mem_allocate(this%gwd0, this%nodes, 'GWD0', this%origin)
-    call mem_allocate(this%gwdtomvr, this%nodes, 'GWDTOMVR', this%origin)
-    call mem_allocate(this%rch, this%nodes, 'RCH', this%origin)
-    call mem_allocate(this%rch0, this%nodes, 'RCH0', this%origin)
-    call mem_allocate(this%qsto, this%nodes, 'QSTO', this%origin)
-    call mem_allocate(this%deriv, this%nodes, 'DERIV', this%origin)
-
-    ! -- integer vectors
-    call mem_allocate(this%ia, this%dis%nodes+1, 'IA', this%origin)
-    call mem_allocate(this%ja, this%nodes, 'JA', this%origin)
-
-    ! -- allocate timeseries aware variables
-    call mem_allocate(this%sinf, this%nodes, 'SINF', this%origin)
-    call mem_allocate(this%pet, this%nodes, 'PET', this%origin)
-    call mem_allocate(this%extdp, this%nodes, 'EXDP', this%origin)
-    call mem_allocate(this%extwc, this%nodes, 'EXTWC', this%origin)
-    call mem_allocate(this%ha, this%nodes, 'HA', this%origin)
-    call mem_allocate(this%hroot, this%nodes, 'HROOT', this%origin)
-    call mem_allocate(this%rootact, this%nodes, 'ROOTACT', this%origin)
-    call mem_allocate(this%lauxvar, this%naux*this%nodes, 'LAUXVAR', this%origin)
-
-    ! -- initialize
-    do i = 1, this%nodes
-      this%appliedinf(i) = DZERO
-      this%recharge(i) = DZERO
-      this%rejinf(i) = DZERO
-      this%rejinf0(i) = DZERO
-      this%rejinftomvr(i) = DZERO
-      this%gwet(i) = DZERO
-      this%uzet(i) = DZERO
-      this%gwd(i) = DZERO
-      this%gwd0(i) = DZERO
-      this%gwdtomvr(i) = DZERO
-      this%rch(i) = DZERO
-      this%rch0(i) = DZERO
-      this%qsto(i) = DZERO
-      this%deriv(i) = DZERO
-      ! -- timeseries aware variables
-      this%sinf(i)%name = ''
-      this%pet(i)%name = ''
-      this%extdp(i)%name = ''
-      this%extwc(i)%name = ''
-      this%ha(i)%name = ''
-      this%hroot(i)%name = ''
-      this%rootact(i)%name = ''
-      this%sinf(i)%value = DZERO
-      this%pet(i)%value = DZERO
-      this%extdp(i)%value = DZERO
-      this%extwc(i)%value = DZERO
-      this%ha(i)%value = DZERO
-      this%hroot(i)%value = DZERO
-      this%rootact(i)%value = DZERO
-      do j = 1, this%naux
-        ipos = (i - 1) * this%naux + j
-        this%lauxvar(ipos)%name = ''
-        if (this%iauxmultcol > 0 .and. j == this%iauxmultcol) then
-          this%lauxvar(ipos)%value = DONE
-        else
-          this%lauxvar(ipos)%value = DZERO
-        end if
-      end do
-    end do
-    !
-    ! -- allocate and initialize character array for budget text
-    allocate(this%bdtxt(this%nbdtxt))
-    this%bdtxt(1) = '         UZF-INF'
-    this%bdtxt(2) = '       UZF-GWRCH'
-    this%bdtxt(3) = '         UZF-GWD'
-    this%bdtxt(4) = '        UZF-GWET'
-    this%bdtxt(5) = '  UZF-GWD TO-MVR'
-    !
-    ! -- allocate character array for aux budget text
-    allocate(this%cauxcbc(this%cbcauxitems))
-    allocate(this%uzfname(this%nodes))
-    !
-    ! -- allocate and initialize qauxcbc
-    call mem_allocate(this%qauxcbc, this%cbcauxitems, 'QAUXCBC', this%origin)
-    do i = 1, this%cbcauxitems
-      this%qauxcbc(i) = DZERO
-    end do
-    !
-    ! -- Allocate obs members
-    call mem_allocate(this%obs_theta, 0, 'OBS_THETA', this%origin)
-    call mem_allocate(this%obs_depth, 0, 'OBS_DEPTH', this%origin)
-    call mem_allocate(this%obs_num, 0, 'OBS_NUM', this%origin)
-    !
-    ! -- return
-    return
-    end subroutine uzf_allocate_arrays
-!
-
-  subroutine uzf_options(this, option, found)
-! ******************************************************************************
-! uzf_options -- set options specific to UzfType
-!
-! uzf_options overrides BoundaryPackageType%child_class_options
-! ******************************************************************************
-!
-!    SPECIFICATIONS:
-! ------------------------------------------------------------------------------
-    use ConstantsModule, only: DZERO
-    use OpenSpecModule, only: access, form
-    use SimModule, only: ustop, store_error
-    use InputOutputModule, only: urword, getunit, openfile
-    implicit none
-    ! -- dummy
-    class(uzftype),   intent(inout) :: this
-    character(len=*), intent(inout) :: option
-    logical,          intent(inout) :: found
-    ! -- local
-    character(len=MAXCHARLEN) :: fname, keyword
-    ! -- formats
-    character(len=*),parameter :: fmtnotfound= &
-      "(4x, 'NO UZF OPTIONS WERE FOUND.')"
-    character(len=*),parameter :: fmtet = &
-      "(4x, 'ET WILL BE SIMULATED WITHIN UZ AND GW ZONES, WITH LINEAR ',  &
-        &'GWET IF OPTION NOT SPECIFIED OTHERWISE.')"
-    character(len=*),parameter :: fmtgwetlin = &
-      "(4x, 'GROUNDWATER ET FUNCTION WILL BE LINEAR.')"
-    character(len=*),parameter :: fmtgwetsquare = &
-      "(4x, 'GROUNDWATER ET FUNCTION WILL BE SQUARE WITH SMOOTHING.')"
-    character(len=*),parameter :: fmtgwseepout = &
-      "(4x, 'GROUNDWATER DISCHARGE TO LAND SURFACE WILL BE SIMULATED.')"
-    character(len=*),parameter :: fmtuzetwc = &
-      "(4x, 'UNSATURATED ET FUNCTION OF WATER CONTENT.')"
-    character(len=*),parameter :: fmtuzetae = &
-      "(4x, 'UNSATURATED ET FUNCTION OF AIR ENTRY PRESSURE.')"
-    character(len=*),parameter :: fmtuznlay = &
-      "(4x, 'UNSATURATED FLOW WILL BE SIMULATED SEPARATELY IN EACH LAYER.')"
-    character(len=*),parameter :: fmtuzfbin = &
-      "(4x, 'UZF ', 1x, a, 1x, ' WILL BE SAVED TO FILE: ', a, /4x, 'OPENED ON UNIT: ', I7)"
-    character(len=*),parameter :: fmtuzfopt = &
-      "(4x, 'UZF ', a, ' VALUE (',g15.7,') SPECIFIED.')"
-
-! ------------------------------------------------------------------------------
-    !
-    !
-    select case (option)
-      !case ('PRINT_WATER-CONTENT')
-      !  this%iprwcont = 1
-      !  write(this%iout,'(4x,a)') trim(adjustl(this%text))// &
-      !    ' WATERCONTENT WILL BE PRINTED TO LISTING FILE.'
-      !  found = .true.
-      !case('WATER-CONTENT')
-      !  call this%parser%GetStringCaps(keyword)
-      !  if (keyword == 'FILEOUT') then
-      !    call this%parser%GetString(fname)
-      !    this%iwcontout = getunit()
-      !    call openfile(this%iwcontout, this%iout, fname, 'DATA(BINARY)',  &
-      !                 form, access, 'REPLACE')
-      !    write(this%iout,fmtuzfbin) 'WATERCONTENT', fname, this%iwcontout
-      !    found = .true.
-      !  else
-      !    call store_error('OPTIONAL WATER-CONTENT KEYWORD MUST BE FOLLOWED BY FILEOUT')
-      !  end if
-      case('BUDGET')
-        call this%parser%GetStringCaps(keyword)
-        if (keyword == 'FILEOUT') then
-          call this%parser%GetString(fname)
-          this%ibudgetout = getunit()
-          call openfile(this%ibudgetout, this%iout, fname, 'DATA(BINARY)',  &
-                        form, access, 'REPLACE')
-          write(this%iout,fmtuzfbin) 'BUDGET', fname, this%ibudgetout
-          found = .true.
-        else
-          call store_error('OPTIONAL BUDGET KEYWORD MUST BE FOLLOWED BY FILEOUT')
-        end if
-      case('PACKAGE_CONVERGENCE')
-        call this%parser%GetStringCaps(keyword)
-        if (keyword == 'FILEOUT') then
-          call this%parser%GetString(fname)
-          this%ipakcsv = getunit()
-          call openfile(this%ipakcsv, this%iout, fname, 'CSV',                   &
-                        filstat_opt='REPLACE')
-          write(this%iout,fmtuzfbin) 'PACKAGE_CONVERGENCE', fname, this%ipakcsv
-          found = .true.
-        else
-          call store_error('OPTIONAL PACKAGE_CONVERGENCE KEYWORD MUST BE ' //    &
-                           'FOLLOWED BY FILEOUT')
-        end if
-      case('SIMULATE_ET')
-        this%ietflag = 1    !default
-        this%igwetflag = 0
-        found = .true.
-        write(this%iout, fmtet)
-      case('LINEAR_GWET')
-        this%igwetflag = 1
-        found = .true.
-        write(this%iout, fmtgwetlin)
-      case('SQUARE_GWET')
-        this%igwetflag = 2
-        found = .true.
-        write(this%iout, fmtgwetsquare)
-      case('SIMULATE_GWSEEP')
-        this%iseepflag = 1
-        found = .true.
-        write(this%iout, fmtgwseepout)
-      case('UNSAT_ETWC')
-        this%ietflag = 1
-        found = .true.
-        write(this%iout, fmtuzetwc)
-      case('UNSAT_ETAE')
-        this%ietflag = 2
-        found = .true.
-        write(this%iout, fmtuzetae)
-      case('MOVER')
-        this%imover = 1
-        found = .true.
-      !
-      ! -- right now these are options that are available but may not be available in
-      !    the release (or in documentation)
-      case('DEV_NO_FINAL_CHECK')
-        call this%parser%DevOpt()
-        this%iconvchk = 0
-        write(this%iout, '(4x,a)')                                             &
-     &    'A FINAL CONVERGENCE CHECK OF THE CHANGE IN UZF RECHARGE ' //        &
-     &    'WILL NOT BE MADE'
-        found = .true.
-      !case('DEV_MAXIMUM_PERCENT_DIFFERENCE')
-      !  call this%parser%DevOpt()
-      !  r = this%parser%GetDouble()
-      !  if (r > DZERO) then
-      !    this%pdmax = r
-      !    write(this%iout, fmtuzfopt) 'MAXIMUM_PERCENT_DIFFERENCE', this%pdmax
-      !  else
-      !    write(this%iout, fmtuzfopt) 'INVALID MAXIMUM_PERCENT_DIFFERENCE', r
-      !    write(this%iout, fmtuzfopt) 'USING DEFAULT MAXIMUM_PERCENT_DIFFERENCE', this%pdmax
-      !  end if
-      !  found = .true.
-     case default
-    ! -- No options found
-        found = .false.
-    end select
-    ! -- return
-    return
-  end subroutine uzf_options
-!
-  subroutine uzf_readdimensions(this)
-! ******************************************************************************
-! uzf_readdimensions -- set dimensions specific to UzfType
-!
-! uzf_readdimensions BoundaryPackageType%readdimensions
-! ******************************************************************************
-!
-!    SPECIFICATIONS:
-! ------------------------------------------------------------------------------
-    use InputOutputModule, only: urword
-    use SimModule, only: ustop, store_error, count_errors
-    class(uzftype),intent(inout) :: this
-    character(len=LINELENGTH) :: errmsg, keyword
-    integer(I4B) :: ierr
-    logical :: isfound, endOfBlock
-! ------------------------------------------------------------------------------
-    !
-    ! -- initialize dimensions to -1
-    this%nodes= -1
-    this%ntrail = 0
-    this%nsets = 0
-    !
-    ! -- get dimensions block
-    call this%parser%GetBlock('DIMENSIONS', isfound, ierr, &
-                              supportOpenClose=.true.)
-    !
-    ! -- parse dimensions block if detected
-    if (isfound) then
-      write(this%iout,'(/1x,a)')'PROCESSING '//trim(adjustl(this%text))// &
-        ' DIMENSIONS'
-      do
-        call this%parser%GetNextLine(endOfBlock)
-        if (endOfBlock) exit
-        call this%parser%GetStringCaps(keyword)
-        select case (keyword)
-          case ('NUZFCELLS')
-            this%nodes = this%parser%GetInteger()
-            write(this%iout,'(4x,a,i7)')'NUZFCELLS = ', this%nodes
-          case ('NTRAILWAVES')
-            this%ntrail = this%parser%GetInteger()
-            write(this%iout,'(4x,a,i7)')'NTRAILWAVES = ', this%ntrail
-          case ('NWAVESETS')
-            this%nsets = this%parser%GetInteger()
-            write(this%iout,'(4x,a,i7)')'NTRAILSETS = ', this%nsets
-          case default
-            write(errmsg,'(4x,a,a)') &
-              '****ERROR. UNKNOWN '//trim(this%text)//' DIMENSION: ', &
-                                     trim(keyword)
-            call store_error(errmsg)
-            call ustop()
-          end select
-      end do
-      write(this%iout,'(1x,a)')'END OF '//trim(adjustl(this%text))//' DIMENSIONS'
-    else
-      call store_error('ERROR.  REQUIRED DIMENSIONS BLOCK NOT FOUND.')
-      call this%parser%StoreErrorUnit()
-      call ustop()
-    end if
-    !
-    ! -- increment maxbound
-    this%maxbound = this%maxbound + this%nodes
-    !
-    ! -- verify dimensions were set
-    if(this%nodes <= 0) then
-      write(errmsg, '(1x,a)') &
-        'ERROR.  NUZFCELLS WAS NOT SPECIFIED OR WAS SPECIFIED INCORRECTLY.'
-      call store_error(errmsg)
-      call this%parser%StoreErrorUnit()
-      call ustop()
-    endif
-
-    if(this%ntrail <= 0) then
-      write(errmsg, '(1x,a)') &
-        'ERROR.  NTRAILWAVES WAS NOT SPECIFIED OR WAS SPECIFIED INCORRECTLY.'
-      call store_error(errmsg)
-      call this%parser%StoreErrorUnit()
-      call ustop()
-    endif
-    !
-    if(this%nsets <= 0) then
-      write(errmsg, '(1x,a)') &
-        'ERROR.  NWAVESETS WAS NOT SPECIFIED OR WAS SPECIFIED INCORRECTLY.'
-      call store_error(errmsg)
-      call this%parser%StoreErrorUnit()
-      call ustop()
-    endif
-    !
-    this%nwav = this%ntrail*this%nsets
-    !
-    ! -- Call define_listlabel to construct the list label that is written
-    !    when PRINT_INPUT option is used.
-    call this%define_listlabel()
-    !
-    ! -- Allocate arrays in package superclass
-    call this%uzf_allocate_arrays()
-    !
-    ! -- initialize uzf group object
-    allocate(this%uzfobj)
-    call this%uzfobj%init(this%nodes, this%nwav, this%origin)
-    !
-    ! -- Set pointers to GWF model arrays
-    call mem_setptr(this%gwftop, 'TOP', trim(this%name_model)//' DIS')
-    call mem_setptr(this%gwfbot, 'BOT', trim(this%name_model)//' DIS')
-    call mem_setptr(this%gwfarea, 'AREA', trim(this%name_model)//' DIS')
-    !
-    !--Read uzf cell properties and set values
-    call this%read_cell_properties()
-    !
-    ! -- print cell data
-    if (this%iprpak /= 0) then
-      call this%print_cell_properties()
-    end if
-    !
-    ! -- setup the budget object
-    call this%uzf_setup_budobj()
-    !
-    ! -- return
-    return
-  end subroutine uzf_readdimensions
-
-  subroutine uzf_rp(this)
-! ******************************************************************************
-! uzf_rp -- Read stress data
-! Subroutine: (1) check if bc changes
-!             (2) read new bc for stress period
-!             (3) set kinematic variables to bc values
-! ******************************************************************************
-!
-!    SPECIFICATIONS:
-! ------------------------------------------------------------------------------
-    ! -- modules
-    use TdisModule, only: kper, nper, perlen, totimsav
-    use TimeSeriesManagerModule, only: read_single_value_or_time_series
-    use InputOutputModule, only: urword
-    use SimModule, only: ustop, store_error, count_errors
-    ! -- dummy
-    class(UzfType), intent(inout) :: this
-    ! -- local
-    character(len=LENBOUNDNAME) :: bndName
-    character(len=LENBOUNDNAME) :: cval
-    integer (I4B) :: i
-    integer (I4B) :: j
-    integer (I4B) :: jj
-    integer (I4B) :: ipos
-    integer(I4B) :: ierr
-    real (DP) :: endtim
-    logical :: isfound, endOfBlock
-    character(len=LINELENGTH) :: line, errmsg
-    ! -- table output
-    character (len=20) :: cellid
-    character(len=LINELENGTH) :: title
-    character(len=LINELENGTH) :: tag
-    integer(I4B) :: ntabrows
-    integer(I4B) :: ntabcols
-    integer(I4B) :: node
-    !-- formats
-    character(len=*),parameter :: fmtlsp = &
-        "(1X,/1X,'REUSING ',A,'S FROM LAST STRESS PERIOD')"
-      character(len=*),parameter :: fmtblkerr = &
-        "('Error.  Looking for BEGIN PERIOD iper.  Found ', a, ' instead.')"
-    character(len=*), parameter :: fmtisvflow =                                &
-        "(4x,'CELL-BY-CELL FLOW INFORMATION WILL BE SAVED TO BINARY FILE " //  &
-        "WHENEVER ICBCFL IS NOT ZERO.')"
-    character(len=*),parameter :: fmtflow =                                    &
-        "(4x, 'FLOWS WILL BE SAVED TO FILE: ', a, /4x, 'OPENED ON UNIT: ', I7)"
-! ------------------------------------------------------------------------------
-    !
-    ! -- Set ionper to the stress period number for which a new block of data
-    !    will be read.
-    if(this%inunit == 0) return
-    !
-    ! -- Find time interval of current stress period.
-    endtim = totimsav + perlen(kper)
-    !
-    ! -- get stress period data
-    if (this%ionper < kper) then
-      !
-      ! -- get period block
-      call this%parser%GetBlock('PERIOD', isfound, ierr, &
-                                supportOpenClose=.true.)
-      if (isfound) then
-        !
-        ! -- read ionper and check for increasing period numbers
-        call this%read_check_ionper()
-      else
-        !
-        ! -- PERIOD block not found
-        if (ierr < 0) then
-          ! -- End of file found; data applies for remainder of simulation.
-          this%ionper = nper + 1
-        else
-          ! -- Found invalid block
-          call this%parser%GetCurrentLine(line)
-          write(errmsg, fmtblkerr) adjustl(trim(line))
-          call store_error(errmsg)
-          call this%parser%StoreErrorUnit()
-          call ustop()
-        end if
-      endif
-    end if
-    !
-    ! -- set steady-state flag based on gwfiss
-    this%issflag = this%gwfiss
-    !
-    ! -- read data if ionper == kper
-    if(this%ionper==kper) then
-      !
-      ! -- write header
-      if (this%iprpak /= 0) then
-        !
-        ! -- setup inputtab tableobj
-        !
-        ! -- table dimensions
-        ntabrows = 1
-        ntabcols = 3
-        if (this%ietflag /= 0) then
-          ntabcols = ntabcols + 3
-          if (this%ietflag == 2) then
-            ntabcols = ntabcols + 3
-          end if
-        end if
-        if (this%inamedbound == 1) then
-          ntabcols = ntabcols + 1
-        end if
-        !
-        ! -- initialize table and define columns
-        title = trim(adjustl(this%text)) // ' PACKAGE (' //                        &
-                trim(adjustl(this%name)) //') DATA FOR PERIOD'
-        write(title, '(a,1x,i6)') trim(adjustl(title)), kper
-        call table_cr(this%inputtab, this%name, title)
-        call this%inputtab%table_df(ntabrows, ntabcols, this%iout,               &
-                                    finalize=.FALSE.)
-        tag = 'NUMBER'
-        call this%inputtab%initialize_column(tag, 10)
-        tag = 'CELLID'
-        call this%inputtab%initialize_column(tag, 20, alignment=TABLEFT)
-        tag = 'FINF'
-        call this%inputtab%initialize_column(tag, 12)
-        if (this%ietflag /= 0) then
-          tag = 'PET'
-          call this%inputtab%initialize_column(tag, 12)
-          tag = 'EXTDEP'
-          call this%inputtab%initialize_column(tag, 12)
-          tag = 'EXTWC'
-          call this%inputtab%initialize_column(tag, 12)
-          if (this%ietflag == 2) then
-            tag = 'HA'
-            call this%inputtab%initialize_column(tag, 12)
-            tag = 'HROOT'
-            call this%inputtab%initialize_column(tag, 12)
-            tag = 'ROOTACT'
-            call this%inputtab%initialize_column(tag, 12)
-          end if
-        end if
-        if (this%inamedbound == 1) then
-          tag = 'BOUNDNAME'
-          call this%inputtab%initialize_column(tag, LENBOUNDNAME, alignment=TABLEFT)
-        end if
-      end if
-      !
-      ! -- read the stress period data
-      do
-        call this%parser%GetNextLine(endOfBlock)
-        if (endOfBlock) exit
-        !
-        ! -- check for valid uzf node
-        i = this%parser%GetInteger()
-        if (i < 1 .or. i > this%nodes) then
-          tag = trim(adjustl(this%text)) // ' PACKAGE (' //                      &
-                trim(adjustl(this%name)) //') DATA FOR PERIOD'
-          write(tag, '(a,1x,i0)') trim(adjustl(tag)), kper
-          write(errmsg,'(4x,a,1x,a,a,i0,1x,a,i0)')                               &
-            '****ERROR.', trim(adjustl(tag)), ': UZFNO ', i,                     &
-            'MUST BE > 0 and <= ', this%nodes
-          call store_error(errmsg)
-          cycle
-        end if
-        !
-        ! -- Setup boundname
-        if (this%inamedbound > 0) then
-          bndName = this%boundname(i)
-        else
-          bndName = ''
-        end if
-        !
-        ! -- FINF
-        call this%parser%GetStringCaps(cval)
-        jj = 1    ! For SINF
-        call read_single_value_or_time_series(cval, &
-                                              this%sinf(i)%value, &
-                                              this%sinf(i)%name, &
-                                              endtim,  &
-                                              this%name, 'BND', this%TsManager, &
-                                              this%iprpak, i, jj, 'SINF', &
-                                              bndName, this%inunit)
-        !
-        ! -- PET, EXTDP
-        call this%parser%GetStringCaps(cval)
-        jj = 1    ! For PET
-        call read_single_value_or_time_series(cval, &
-                                              this%pet(i)%value, &
-                                              this%pet(i)%name, &
-                                              endtim,  &
-                                              this%name, 'BND', this%TsManager, &
-                                              this%iprpak, i, jj, 'PET', &
-                                              bndName, this%inunit)
-        call this%parser%GetStringCaps(cval)
-        jj = 1    ! For EXTDP
-        call read_single_value_or_time_series(cval, &
-                                              this%extdp(i)%value, &
-                                              this%extdp(i)%name, &
-                                              endtim,  &
-                                              this%name, 'BND', this%TsManager, &
-                                              this%iprpak, i, jj, 'EXTDP', &
-                                              bndName, this%inunit)
-        !
-        ! -- ETWC
-        call this%parser%GetStringCaps(cval)
-        jj = 1    ! For EXTWC
-        call read_single_value_or_time_series(cval, &
-                                              this%extwc(i)%value, &
-                                              this%extwc(i)%name, &
-                                              endtim,  &
-                                              this%name, 'BND', this%TsManager, &
-                                              this%iprpak, i, jj, 'EXTWC', &
-                                              bndName, this%inunit)
-        !
-        ! -- HA, HROOT, ROOTACT
-        call this%parser%GetStringCaps(cval)
-        jj = 1    ! For HA
-        call read_single_value_or_time_series(cval, &
-                                              this%ha(i)%value, &
-                                              this%ha(i)%name, &
-                                              endtim,  &
-                                              this%name, 'BND', this%TsManager, &
-                                              this%iprpak, i, jj, 'HA', &
-                                              bndName, this%inunit)
-        call this%parser%GetStringCaps(cval)
-        jj = 1    ! For HROOT
-        call read_single_value_or_time_series(cval, &
-                                              this%hroot(i)%value, &
-                                              this%hroot(i)%name, &
-                                              endtim,  &
-                                              this%name, 'BND', this%TsManager, &
-                                              this%iprpak, i, jj, 'HROOT', &
-                                              bndName, this%inunit)
-        call this%parser%GetStringCaps(cval)
-        jj = 1    ! For ROOTACT
-        call read_single_value_or_time_series(cval, &
-                                              this%rootact(i)%value, &
-                                              this%rootact(i)%name, &
-                                              endtim,  &
-                                              this%name, 'BND', this%TsManager, &
-                                              this%iprpak, i, jj, 'ROOTACT', &
-                                              bndName, this%inunit)
-
-        !
-        ! -- read auxillary variables
-        do j = 1, this%naux
-          call this%parser%GetStringCaps(cval)
-          ipos = (i - 1) * this%naux + j
-          jj = 1
-          call read_single_value_or_time_series(cval, &
-                                                this%lauxvar(ipos)%value, &
-                                                this%lauxvar(ipos)%name, &
-                                                endtim,  &
-                                                this%name, 'BND', this%TsManager, &
-                                                this%iprpak, i, jj, &
-                                                this%auxname(j), bndName, &
-                                                this%inunit)
-        end do
-        !
-        ! -- write line
-        if (this%iprpak /= 0) then
-          !
-          ! -- get cellid
-          node = this%igwfnode(i)
-          if (node > 0) then
-            call this%dis%noder_to_string(node, cellid)
-          else
-            cellid = 'none'
-          end if
-          !
-          ! -- write data to the table
-          call this%inputtab%add_term(i)
-          call this%inputtab%add_term(cellid)
-          call this%inputtab%add_term(this%sinf(i)%value)
-          if (this%ietflag /= 0) then
-            call this%inputtab%add_term(this%pet(i)%value)
-            call this%inputtab%add_term(this%extdp(i)%value)
-            call this%inputtab%add_term(this%extwc(i)%value)
-            if (this%ietflag == 2) then
-            call this%inputtab%add_term(this%ha(i)%value)
-            call this%inputtab%add_term(this%hroot(i)%value)
-            call this%inputtab%add_term(this%rootact(i)%value)
-            end if
-          end if
-          if (this%inamedbound == 1) then
-            call this%inputtab%add_term(this%boundname(i))
-          end if
-        end if
-
-      end do
-      !
-      ! -- finalize the table
-      if (this%iprpak /= 0) then
-        call this%inputtab%finalize_table()
-      end if
-
-      write(this%iout,'(1x,a,1x,i6)')'END OF '//trim(adjustl(this%text)) //    &
-        ' PERIOD', kper
-    else
-      write(this%iout,fmtlsp) trim(this%filtyp)
-    endif
-    !
-    !write summary of uzf stress period error messages
-    ierr = count_errors()
-    if (ierr > 0) then
-      call this%parser%StoreErrorUnit()
-      call ustop()
-    end if
-    !
-    ! -- set wave data for first stress period and second that follows SS
-    if ((this%issflag == 0 .AND. kper == 1) .or.                              &
-      (kper == 2 .AND. this%issflagold == 1)) then
-      do i = 1, this%nodes
-        call this%uzfobj%setwaves(i)
-      end do
-    end if
-    this%issflagold = this%issflag
-    !
-    ! -- return
-    return
-  end subroutine uzf_rp
-
-  subroutine uzf_ad(this)
-! ******************************************************************************
-! uzf_ad -- Advance UZF Package
-! ******************************************************************************
-!
-!    SPECIFICATIONS:
-! ------------------------------------------------------------------------------
-    ! -- modules
-    ! -- dummy
-    class(UzfType) :: this
-    ! -- locals
-    integer(I4B) :: i
-    integer(I4B) :: ivertflag
-    integer(I4B) :: ipos
-    integer(I4B) :: n, iaux, ii
-    real (DP) :: rval1, rval2, rval3
-! ------------------------------------------------------------------------------
-    !
-    ! -- Advance the time series
-    call this%TsManager%ad()
-    !
-    ! -- update auxiliary variables by copying from the derived-type time
-    !    series variable into the bndpackage auxvar variable so that this
-    !    information is properly written to the GWF budget file
-    if (this%naux > 0) then
-      do n = 1, this%maxbound
-        do iaux = 1, this%naux
-          ii = (n - 1) * this%naux + iaux
-          this%auxvar(iaux, n) = this%lauxvar(ii)%value
-        end do
-      end do
-    end if
-    !
-    do i = 1, this%nodes
-        call this%uzfobj%advance(i)
-    end do
-    !
-    ! -- update uzf objects with timeseries aware variables
-    do i = 1, this%nodes
-      !
-      ! -- Set ivertflag
-      ivertflag = this%uzfobj%ivertcon(i)
-      !
-      ! -- recalculate uzfarea
-      if (this%iauxmultcol > 0) then
-        ipos = (i - 1) * this%naux + this%iauxmultcol
-        rval1 = this%lauxvar(ipos)%value
-        call this%uzfobj%setdatauzfarea(i, rval1)
-      end if
-      !
-      ! -- FINF
-      rval1 = this%sinf(i)%value
-      call this%uzfobj%setdatafinf(i, rval1)
-      !
-      ! -- PET, EXTDP
-      rval1 = this%pet(i)%value
-      rval2 = this%extdp(i)%value
-      call this%uzfobj%setdataet(i, ivertflag, rval1, rval2)
-      !
-      ! -- ETWC
-      rval1 = this%extwc(i)%value
-      call this%uzfobj%setdataetwc(i, ivertflag, rval1)
-      !
-      ! -- HA, HROOT, ROOTACT
-      rval1 = this%ha(i)%value
-      rval2 = this%hroot(i)%value
-      rval3 = this%rootact(i)%value
-      call this%uzfobj%setdataetha(i, ivertflag, rval1, rval2, rval3)
-    end do
-    !
-    ! -- check uzfarea
-    if (this%iauxmultcol > 0) then
-      call this%check_cell_area()
-    end if
-    !
-    ! -- pakmvrobj ad
-      if(this%imover == 1) then
-        call this%pakmvrobj%ad()
-      endif
-    !
-    ! -- For each observation, push simulated value and corresponding
-    !    simulation time from "current" to "preceding" and reset
-    !    "current" value.
-    call this%obs%obs_ad()
-    !
-    ! -- Return
-    return
-  end subroutine uzf_ad
-
-  subroutine uzf_cf(this, reset_mover)
-! ******************************************************************************
-! uzf_cf -- Formulate the HCOF and RHS terms
-! Subroutine: (1) skip if no UZF cells
-!             (2) calculate hcof and rhs
-! ******************************************************************************
-!
-!    SPECIFICATIONS:
-! ------------------------------------------------------------------------------
-    ! -- modules
-    ! -- dummy
-    class(UzfType) :: this
-    logical, intent(in), optional :: reset_mover
-    ! -- locals
-    integer(I4B) :: n
-    logical :: lrm
-! ------------------------------------------------------------------------------
-    !
-    ! -- Return if no UZF cells
-    if(this%nodes == 0) return
-    !
-    ! -- Store values at start of outer iteration to compare with calculated
-    !    values for convergence check
-    do n = 1, this%maxbound
-      this%rejinf0(n) = this%rejinf(n)
-      this%rch0(n) = this%rch(n)
-      this%gwd0(n) = this%gwd(n)
-    end do
-    !
-    ! -- pakmvrobj cf
-    lrm = .true.
-    if (present(reset_mover)) lrm = reset_mover
-    if(this%imover == 1 .and. lrm) then
-      call this%pakmvrobj%cf()
-    endif
-    !
-    ! -- return
-    return
-  end subroutine uzf_cf
-
-  subroutine uzf_fc(this, rhs, ia, idxglo, amatsln)
-! ******************************************************************************
-! uzf_fc -- Copy rhs and hcof into solution rhs and amat
-! ******************************************************************************
-!
-!    SPECIFICATIONS:
-! ------------------------------------------------------------------------------
-    ! -- dummy
-    class(UzfType) :: this
-    real(DP), dimension(:), intent(inout) :: rhs
-    integer(I4B), dimension(:), intent(in) :: ia
-    integer(I4B), dimension(:), intent(in) :: idxglo
-    real(DP), dimension(:), intent(inout) :: amatsln
-    ! -- local
-    integer(I4B) :: i, n, ipos
-! ------------------------------------------------------------------------------
-    !
-    ! -- pakmvrobj fc
-    if(this%imover == 1) then
-      call this%pakmvrobj%fc()
-    endif
-    !
-    ! -- Solve UZF
-    call this%uzf_solve()
-    !
-    ! -- Copy package rhs and hcof into solution rhs and amat
-    do i = 1, this%nodes
-      n = this%nodelist(i)
-      rhs(n) = rhs(n) + this%rhs(i)
-      ipos = ia(n)
-      amatsln(idxglo(ipos)) = amatsln(idxglo(ipos)) + this%hcof(i)
-    enddo
-    !
-    ! -- return
-    return
-  end subroutine uzf_fc
-!
-  subroutine uzf_fn(this, rhs, ia, idxglo, amatsln)
-! **************************************************************************
-! uzf_fn -- Fill newton terms
-! **************************************************************************
-!
-!    SPECIFICATIONS:
-! --------------------------------------------------------------------------
-    ! -- dummy
-    class(UzfType) :: this
-    real(DP), dimension(:), intent(inout) :: rhs
-    integer(I4B), dimension(:), intent(in) :: ia
-    integer(I4B), dimension(:), intent(in) :: idxglo
-    real(DP), dimension(:), intent(inout) :: amatsln
-    ! -- local
-    integer(I4B) :: i, n
-    integer(I4B) :: ipos
-! --------------------------------------------------------------------------
-    !
-    ! -- Add derivative terms to rhs and amat
-    do i = 1, this%nodes
-      n = this%nodelist(i)
-      ipos = ia(n)
-      amatsln(idxglo(ipos)) = amatsln(idxglo(ipos)) + this%deriv(i)
-      rhs(n) = rhs(n) + this%deriv(i) * this%xnew(n)
-    end do
-    !
-    ! -- return
-    return
-  end subroutine uzf_fn
-
-  subroutine uzf_cc(this, kiter, iend, icnvgmod, cpak, dpak)
-! **************************************************************************
-! uzf_cc -- Final convergence check for package
-! **************************************************************************
-!
-!    SPECIFICATIONS:
-! --------------------------------------------------------------------------
-    use TdisModule, only: totim, kstp, kper, delt
-    ! -- dummy
-    class(Uzftype), intent(inout) :: this
-    integer(I4B), intent(in) :: kiter
-    integer(I4B), intent(in) :: icnvgmod
-    integer(I4B), intent(in) :: iend
-    character(len=LENPAKLOC), intent(inout) :: cpak
-    real(DP), intent(inout) :: dpak
-    ! -- local
-    character(len=LENPAKLOC) :: cloc
-    character(len=LINELENGTH) :: title
-    character(len=LINELENGTH) :: tag
-    character(len=20) :: cellid
-    integer(I4B) :: icheck
-    integer(I4B) :: ipakfail
-    integer(I4B) :: locdrejinfmax
-    integer(I4B) :: locdrchmax
-    integer(I4B) :: locdseepmax
-    integer(I4B) :: ntabrows
-    integer(I4B) :: ntabcols
-    integer(I4B) :: n
-    integer(I4B) :: node
-    real(DP) :: qtolfact
-    real(DP) :: drejinf
-    real(DP) :: drejinfmax
-    real(DP) :: drch
-    real(DP) :: drchmax
-    real(DP) :: dseep
-    real(DP) :: dseepmax
-    real(DP) :: dmax
-    ! format
-! --------------------------------------------------------------------------
-    !
-    ! -- initialize local variables
-    icheck = this%iconvchk
-    ipakfail = 0
-    locdrejinfmax = 0
-    locdrchmax = 0
-    locdseepmax = 0
-    drejinfmax = DZERO
-    drchmax = DZERO
-    dseepmax = DZERO
-    !
-    ! -- if not saving package convergence data on check convergence if
-    !    the model is considered converged
-    if (this%ipakcsv == 0) then
-      if (icnvgmod == 0) then
-        icheck = 0
-      end if
-    else
-      !
-      ! -- header for package csv
-      if (.not. associated(this%pakcsvtab)) then
-        !
-        ! -- determine the number of columns and rows
-        ntabrows = 1
-        ntabcols = 8
-        if (this%iseepflag == 1) then
-          ntabcols = ntabcols + 2
-        end if
-        !
-        ! -- setup table
-        call table_cr(this%pakcsvtab, this%name, '')
-        call this%pakcsvtab%table_df(ntabrows, ntabcols, this%ipakcsv,           &
-                                     lineseparator=.FALSE., separator=',',       &
-                                     finalize=.FALSE.)
-        !
-        ! -- add columns to package csv
-        tag = 'totim'
-        call this%pakcsvtab%initialize_column(tag, 10, alignment=TABLEFT)
-        tag = 'kper'
-        call this%pakcsvtab%initialize_column(tag, 10, alignment=TABLEFT)
-        tag = 'kstp'
-        call this%pakcsvtab%initialize_column(tag, 10, alignment=TABLEFT)
-        tag = 'nouter'
-        call this%pakcsvtab%initialize_column(tag, 10, alignment=TABLEFT)
-        tag = 'drejinfmax'
-        call this%pakcsvtab%initialize_column(tag, 15, alignment=TABLEFT)
-        tag = 'drejinfmax_loc'
-        call this%pakcsvtab%initialize_column(tag, 15, alignment=TABLEFT)
-        tag = 'drchmax'
-        call this%pakcsvtab%initialize_column(tag, 15, alignment=TABLEFT)
-        tag = 'drchmax_loc'
-        call this%pakcsvtab%initialize_column(tag, 15, alignment=TABLEFT)
-        if (this%iseepflag == 1) then
-          tag = 'dseepmax'
-          call this%pakcsvtab%initialize_column(tag, 15, alignment=TABLEFT)
-          tag = 'dseepmax_loc'
-          call this%pakcsvtab%initialize_column(tag, 15, alignment=TABLEFT)
-        end if
-      end if
-    end if
-    !
-    ! -- perform package convergence check
-    if (icheck /= 0) then
-      final_check: do n = 1, this%nodes
-        !
-        ! -- set the Q to length factor
-        qtolfact = delt / this%uzfobj%uzfarea(n)
-        !
-        ! -- rejected infiltration
-        drejinf = qtolfact * (this%rejinf0(n) - this%rejinf(n))
-        !
-        ! -- groundwater recharge
-        drch = qtolfact * (this%rch0(n) - this%rch(n))
-        !
-        ! -- groundwater seepage to the land surface
-        dseep = DZERO
-        if (this%iseepflag == 1) then
-          dseep = qtolfact * (this%gwd0(n) - this%gwd(n))
-        end if
-        !
-        ! -- evaluate magnitude of differences
-        if (n == 1) then
-          drejinfmax = drejinf
-          locdrejinfmax = n
-          drchmax = drch
-          locdrchmax = n
-          dseepmax = dseep
-          locdseepmax = n
-        else
-          if (ABS(drejinf) > abs(drejinfmax)) then
-            drejinfmax = drejinf
-            locdrejinfmax = n
-          end if
-          if (ABS(drch) > abs(drchmax)) then
-            drchmax = drch
-            locdrchmax = n
-          end if
-          if (ABS(dseep) > abs(dseepmax)) then
-            dseepmax = dseep
-            locdseepmax = n
-          end if
-        end if
-      end do final_check
-      !
-      ! -- set dpak and cpak
-      if (ABS(drejinfmax) > abs(dpak)) then
-        dpak = drejinfmax
-        write(cloc, "(a,'-(',i0,')-',a)")                                        &
-          trim(this%name), locdrejinfmax, 'rejinf'
-        cpak = trim(cloc)
-      end if
-      if (ABS(drchmax) > abs(dpak)) then
-        dpak = drchmax
-        write(cloc, "(a,'-(',i0,')-',a)")                                        &
-          trim(this%name), locdrchmax, 'rech'
-        cpak = trim(cloc)
-      end if
-      if (this%iseepflag == 1) then
-        if (ABS(dseepmax) > abs(dpak)) then
-          dpak = dseepmax
-          write(cloc, "(a,'-(',i0,')-',a)")                                      &
-          trim(this%name), locdseepmax, 'seep'
-          cpak = trim(cloc)
-        end if
-      end if
-      !
-      ! -- write convergence data to package csv
-      if (this%ipakcsv /= 0) then
-        !
-        ! -- write the data
-        call this%pakcsvtab%add_term(totim)
-        call this%pakcsvtab%add_term(kper)
-        call this%pakcsvtab%add_term(kstp)
-        call this%pakcsvtab%add_term(kiter)
-        call this%pakcsvtab%add_term(drejinfmax)
-        call this%pakcsvtab%add_term(locdrejinfmax)
-        call this%pakcsvtab%add_term(drchmax)
-        call this%pakcsvtab%add_term(locdrchmax)
-        if (this%iseepflag == 1) then
-          call this%pakcsvtab%add_term(dseepmax)
-          call this%pakcsvtab%add_term(locdseepmax)
-        end if
-        !
-        ! -- finalize the package csv
-        if (iend == 1) then
-          call this%pakcsvtab%finalize_table()
-        end if
-      end if
-    end if
-    !
-    ! -- return
-    return
-  end subroutine uzf_cc
-
-  subroutine uzf_bd(this, x, idvfl, icbcfl, ibudfl, icbcun, iprobs,            &
-                    isuppress_output, model_budget, imap, iadv)
-! ******************************************************************************
-! uzf_bd -- Calculate Volumetric Budget
-! Note that the compact budget will always be used.
-! Subroutine: (1) Process each package entry
-!             (2) Write output
-! ******************************************************************************
-!
-!    SPECIFICATIONS:
-! ------------------------------------------------------------------------------
-    ! -- modules
-    use TdisModule, only: kstp, kper, delt, pertim, totim
-    use ConstantsModule, only: LENBOUNDNAME, DZERO, DHNOFLO, DHDRY
-    use BudgetModule, only: BudgetType
-    use InputOutputModule, only: ulasav, ubdsv06
-    ! -- dummy
-    class(UzfType) :: this
-    class(ObserveType),   pointer :: obsrv => null()
-    real(DP),dimension(:),intent(in) :: x
-    integer(I4B), intent(in) :: idvfl
-    integer(I4B), intent(in) :: icbcfl
-    integer(I4B), intent(in) :: ibudfl
-    integer(I4B), intent(in) :: icbcun
-    integer(I4B), intent(in) :: iprobs
-    integer(I4B), intent(in) :: isuppress_output
-    type(BudgetType), intent(inout) :: model_budget
-    integer(I4B), dimension(:), optional, intent(in) :: imap
-    integer(I4B), optional, intent(in) :: iadv
-    ! -- local
-    character(len=LINELENGTH) :: title
-    character(len=20) :: nodestr
-    integer(I4B) :: maxrows
-    integer(I4B) :: nodeu
-    integer(I4B) :: i, node, ibinun
-    integer(I4B) :: n, m, ivertflag, ierr
-    integer(I4B) :: n2
-    real(DP) :: rfinf
-    real(DP) :: rin,rout,rsto,ret,retgw,rgwseep,rvflux
-    real(DP) :: hgwf,hgwflm1,ratin,ratout,rrate,rrech
-    real(DP) :: trhsgwet,thcofgwet,gwet,derivgwet
-    real(DP) :: qfrommvr, qformvr, qgwformvr, sumaet
-    real(DP) :: qfinf
-    real(DP) :: qrejinf
-    real(DP) :: qrejinftomvr
-    real(DP) :: qout
-    real(DP) :: qfact
-    real(DP) :: qtomvr
-    real(DP) :: sqtomvr
-    real(DP) :: q
-    real(DP) :: rfrommvr
-    real(DP) :: qseep
-    real(DP) :: qseeptomvr
-    real(DP) :: qgwet
-    real(DP) :: cvv
-    integer(I4B) :: naux, numobs
-    ! -- for observations
-    integer(I4B) :: j
-    character(len=LENBOUNDNAME) :: bname
-    character(len=100) :: msg
-    ! -- formats
-    character(len=*), parameter :: fmttkk = &
-      "(1X,/1X,A,'   PERIOD ',I0,'   STEP ',I0)"
-    ! -- for table
-    !character(len=LENBUDTXT) :: aname(10)
-    !data aname(1)  /'    INFILTRATION'/
-    !data aname(2)  /'             GWF'/
-    !data aname(3)  /'         STORAGE'/
-    !data aname(4)  /'            UZET'/
-    !data aname(5)  /'        UZF-GWET'/
-    !data aname(6)  /'         UZF-GWD'/
-    !data aname(7)  /'SAT.-UNSAT. EXCH'/
-    !data aname(8)  /'         REJ-INF'/
-    !data aname(9)  /'  REJ-INF-TO-MVR'/
-    !data aname(10) /'        FROM-MVR'/
-! ------------------------------------------------------------------------------
-    !
-    ! -- initialize accumulators
-    ierr = 0
-    rfinf = DZERO
-    rin = DZERO
-    rout = DZERO
-    rrech = DZERO
-    rsto = DZERO
-    ret = DZERO
-    retgw = DZERO
-    rgwseep = DZERO
-    rvflux = DZERO
-    sumaet = DZERO
-    qfinf = DZERO
-    qfrommvr = DZERO
-    qtomvr = DZERO
-    qrejinf = DZERO
-    qrejinftomvr = DZERO
-    sqtomvr = DZERO
-    rfrommvr = DZERO
-    qseep = DZERO
-    qseeptomvr = DZERO
-    qgwet = DZERO
-    !
-    ! -- set maxrows
-    maxrows = 0
-    if (this%iprflow /= 0) then
-      do i = 1, this%nodes
-        node = this%nodelist(i)
-        if (this%ibound(node) > 0) then
-          maxrows = maxrows + 1
-        end if
-      end do
-      call this%outputtab%set_maxbound(maxrows)
-    end if
-    
-    !
-    ! -- Go through and process each UZF cell
-    do i = 1, this%nodes
-      !
-      ! -- Initialize variables
-      n = this%nodelist(i)
-      ivertflag = this%uzfobj%ivertcon(i)
-      !
-      ! -- Skip if cell is not active
-      if (this%ibound(n) < 1) cycle
-      !
-      ! -- Water mover added to infiltration
-      qfrommvr = DZERO
-      qformvr = DZERO
-      if(this%imover == 1) then
-        qfrommvr = this%pakmvrobj%get_qfrommvr(i)
-        rfrommvr = rfrommvr + qfrommvr
-      endif
-      !
-      hgwf = this%xnew(n)
-      !
-      m = n
-      hgwflm1 = hgwf
-      !
-      ! -- for now set cvv = DZERO
-      ! cvv = this%gwfhcond(m)
-      cvv = DZERO
-      !
-      ! -- Get obs information, check if there is obs in uzf cell
-      numobs = 0
-      do j = 1, this%obs%npakobs
-        obsrv => this%obs%pakobs(j)%obsrv
-        if ( obsrv%intPak1 == i ) then
-          numobs = numobs + 1
-          this%obs_num(numobs) = j
-          this%obs_depth(j) = obsrv%dblPak1
-        end if
-      end do
-      !
-      ! -- Call budget routine of the uzf kinematic object
-      call this%uzfobj%budget(ivertflag,i,this%totfluxtot,                     &
-                              rfinf,rin,rout,rsto,ret,retgw,rgwseep,rvflux,    &
-                              this%ietflag,this%iseepflag,this%issflag,hgwf,   &
-                              hgwflm1,cvv,numobs,this%obs_num,                 &
-                              this%obs_depth,this%obs_theta,qfrommvr,qformvr,  &
-                              qgwformvr,sumaet,ierr)
-      if ( ierr > 0 ) then
-        if ( ierr == 1 ) &
-          msg = 'Error: UZF variable NWAVESETS needs to be increased.'
-        call store_error(msg)
-        call ustop()
-      end if
-      !
-      ! -- Calculate gwet
-      if (this%igwetflag > 0) then
-        gwet = DZERO
-        derivgwet = DZERO
-        call this%uzfobj%simgwet(this%igwetflag, i, hgwf, trhsgwet, thcofgwet, &
-                                 gwet, derivgwet)
-        retgw = retgw + this%gwet(i)
-      end if
-      !
-      ! -- Calculate flows for cbc output and observations
-      if (hgwf > this%uzfobj%celbot(i)) then
-        this%recharge(i) = this%uzfobj%totflux(i) * this%uzfobj%uzfarea(i) / delt
-      else
-        if (ivertflag == 0) then
-          this%recharge(i) = this%uzfobj%surflux(i) * this%uzfobj%uzfarea(i)
-        else
-          this%recharge(i) = this%uzfobj%surflux(ivertflag) * this%uzfobj%uzfarea(i)
-        end if
-      end if
-
-      this%rch(i) = this%uzfobj%totflux(i) * this%uzfobj%uzfarea(i) / delt
-
-      this%appliedinf(i) = this%uzfobj%sinf(i) * this%uzfobj%uzfarea(i)
-      this%infiltration(i) = this%uzfobj%surflux(i) * this%uzfobj%uzfarea(i)
-
-      this%rejinf(i) = this%uzfobj%finf_rej(i) * this%uzfobj%uzfarea(i)
-
-      qout = this%rejinf(i) + this%uzfobj%surfseep(i)
-      qtomvr = DZERO
-      if (this%imover == 1) then
-        qtomvr = this%pakmvrobj%get_qtomvr(i)
-        sqtomvr = sqtomvr + qtomvr
-      end if
-
-      qfact = DZERO
-      if (qout > DZERO) then
-        qfact = this%rejinf(i) / qout
-      end if
-      q = this%rejinf(i)
-      this%rejinftomvr(i) = qfact * qtomvr
-      ! -- set rejected infiltration to the remainder
-      q = q - this%rejinftomvr(i)
-      ! -- values less than zero represent a volumetric error resulting
-      !    from qtomvr being greater than water available to the mover
-      if (q < DZERO) then
-        q = DZERO
-      end if
-      this%rejinf(i) = q
-
-      this%gwd(i) = this%uzfobj%surfseep(i)
-      qfact = DZERO
-      if (qout > DZERO) then
-        qfact = this%gwd(i) / qout
-      end if
-      q = this%gwd(i)
-      this%gwdtomvr(i) = qfact * qtomvr
-      ! -- set groundwater discharge to the remainder
-      q = q - this%gwdtomvr(i)
-      ! -- values less than zero represent a volumetric error resulting
-      !    from qtomvr being greater than water available to the mover
-      if (q < DZERO) then
-        q = DZERO
-      end if
-      this%gwd(i) = q
-
-      qfinf = qfinf + this%appliedinf(i)
-      qrejinf = qrejinf + this%rejinf(i)
-      qrejinftomvr = qrejinftomvr + this%rejinftomvr(i)
-
-      qseep = qseep + this%gwd(i)
-      qseeptomvr = qseeptomvr + this%gwdtomvr(i)
-
-      this%gwet(i) = this%uzfobj%gwet(i)
-      this%uzet(i) = this%uzfobj%etact(i) * this%uzfobj%uzfarea(i) / delt
-      this%qsto(i) = this%uzfobj%delstor(i) / delt
-
-      ! -- accumulate groundwater et
-      qgwet = qgwet + this%gwet(i)
-
-      !
-      ! -- End of UZF cell loop
-      !
-    end do
-    !
-    ! -- For continuous observations, save simulated values.
-    if (this%obs%npakobs > 0 .and. iprobs > 0) then
-      call this%uzf_bd_obs()
-    endif
-    !
-    ! add cumulative flows to UZF budget
-    this%infilsum = rin * delt
-    this%rechsum = rout * delt
-    rrech = rout
-    this%delstorsum = rsto * delt
-    this%uzetsum = ret * delt
-    this%vfluxsum = rvflux
-    !
-    !
-    rin = DZERO
-    rout = DZERO
-    if(rsto < DZERO) then
-      rin = -rsto
-    else
-      rout = rsto
-    endif
-    !
-    ! -- Clear accumulators and set flags
-    ratin = dzero
-    ratout = dzero
-    rrate = dzero
-    !iauxsv = 1  !always used compact budget
-    !
-    ! -- Set unit number for binary output
-    if(this%ipakcb < 0) then
-      ibinun = icbcun
-    elseif(this%ipakcb == 0) then
-      ibinun = 0
-    else
-      ibinun = this%ipakcb
-    endif
-    if(icbcfl == 0) ibinun = 0
-    if (isuppress_output /= 0) ibinun = 0
-    !
-    ! -- If cell-by-cell flows will be saved as a list, write header.
-    if (ibinun /= 0 .or. ibudfl /= 0) then
-      naux = this%naux
-      !
-      ! -- uzf-gwrch
-      if (ibinun /= 0) then
-        call this%dis%record_srcdst_list_header(this%bdtxt(2), this%name_model, &
-                    this%name_model, this%name_model, this%name, naux,          &
-                    this%auxname, ibinun, this%nodes, this%iout)
-      end if
-      !
-      ! -- Loop through each boundary calculating flow.
-      do i = 1, this%nodes
-        node = this%nodelist(i)
-        ! -- assign boundary name
-        if (this%inamedbound > 0) then
-          bname = this%boundname(i)
-        else
-          bname = ''
-        end if
-        !
-        ! -- reset table title
-        if (this%iprflow /= 0) then
-          title = trim(this%text) // ' PACKAGE (' // trim(this%name) //          &
-                  ') ' // trim(adjustl(this%bdtxt(2))) // ' FLOW RATES'
-          call this%outputtab%set_title(title)
-        end if
-        !
-        ! -- If cell is no-flow or constant-head, then ignore it.
-        rrate = DZERO
-        if (this%ibound(node) > 0) then
-          !
-          ! -- Calculate the flow rate into the cell.
-          !rrate = this%hcof(i) * x(node) - this%rhs(i)
-          rrate = this%rch(i)
-          !
-          ! -- Print the individual rates if requested(this%iprflow<0)
-          if (ibudfl /= 0) then
-            if (this%iprflow /= 0) then
-              !
-              ! -- set nodestr and write outputtab table
-              nodeu = this%dis%get_nodeuser(node)
-              call this%dis%nodeu_to_string(nodeu, nodestr)
-              call this%outputtab%print_list_entry(i, nodestr, rrate, bname)
-            end if
-          end if
-        end if
-        !
-        ! -- If saving cell-by-cell flows in list, write flow
-        if (ibinun /= 0) then
-          n2 = i
-          call this%dis%record_mf6_list_entry(ibinun, node, n2, rrate,         &
-                                                  naux, this%auxvar(:,i),      &
-                                                  olconv2=.FALSE.)
-        end if
-      end do
-      !
-      ! -- uzf-gwd
-      if (this%iseepflag == 1) then
-        if (ibinun /= 0) then
-          call this%dis%record_srcdst_list_header(this%bdtxt(3),               &
-                      this%name_model,                                         &
-                      this%name_model, this%name_model, this%name, naux,       &
-                      this%auxname, ibinun, this%nodes, this%iout)
-        end if
-        !
-        ! -- reset table title
-        if (this%iprflow /= 0) then
-          title = trim(this%text) // ' PACKAGE (' // trim(this%name) //          &
-                  ') ' // trim(adjustl(this%bdtxt(4))) // ' FLOW RATES'
-          call this%outputtab%set_title(title)
-        end if
-        !
-        ! -- Loop through each boundary calculating flow.
-        do i = 1, this%nodes
-          node = this%nodelist(i)
-          ! -- assign boundary name
-          if (this%inamedbound > 0) then
-            bname = this%boundname(i)
-          else
-            bname = ''
-          end if
-          !
-          ! -- If cell is no-flow or constant-head, then ignore it.
-          rrate = DZERO
-          if (this%ibound(node) > 0) then
-            !
-            ! -- Calculate the flow rate into the cell.
-            rrate = -this%gwd(i)
-            !
-            ! -- Print the individual rates if requested(this%iprflow<0)
-            if (ibudfl /= 0) then
-              if (this%iprflow /= 0) then
-                !
-                ! -- set nodestr and write outputtab table
-                nodeu = this%dis%get_nodeuser(node)
-                call this%dis%nodeu_to_string(nodeu, nodestr)
-                call this%outputtab%print_list_entry(i, nodestr, rrate, bname)
-              end if
-            end if
-          end if
-          !
-          ! -- If saving cell-by-cell flows in list, write flow
-          if (ibinun /= 0) then
-            n2 = i
-            call this%dis%record_mf6_list_entry(ibinun, node, n2, rrate,    &
-                                                    naux, this%auxvar(:,i),     &
-                                                    olconv2=.FALSE.)
-          end if
-        end do
-        !
-        ! -- uzf-gwd to mover
-        if (this%imover == 1) then
-          if (ibinun /= 0) then
-            call this%dis%record_srcdst_list_header(this%bdtxt(5),              &
-                        this%name_model, this%name_model,                       &
-                        this%name_model, this%name, naux,                       &
-                        this%auxname, ibinun, this%nodes, this%iout)
-          end if
-          !
-          ! -- reset table title
-          if (this%iprflow /= 0) then
-            title = trim(this%text) // ' PACKAGE (' // trim(this%name) //        &
-                    ') ' // trim(adjustl(this%bdtxt(5))) // ' FLOW RATES'
-            call this%outputtab%set_title(title)
-          end if
-          !
-          ! -- Loop through each boundary calculating flow.
-          do i = 1, this%nodes
-            node = this%nodelist(i)
-            ! -- assign boundary name
-            if (this%inamedbound > 0) then
-              bname = this%boundname(i)
-            else
-              bname = ''
-            end if
-            !
-            ! -- If cell is no-flow or constant-head, then ignore it.
-            rrate = DZERO
-            if (this%ibound(node) > 0) then
-              !
-              ! -- Calculate the flow rate into the cell.
-              rrate = -this%gwdtomvr(i)
-              !
-              ! -- Print the individual rates if requested(this%iprflow<0)
-              if (ibudfl /= 0) then
-                if (this%iprflow /= 0) then
-                  !
-                  ! -- set nodestr and write outputtab table
-                  nodeu = this%dis%get_nodeuser(node)
-                  call this%dis%nodeu_to_string(nodeu, nodestr)
-                  call this%outputtab%print_list_entry(i, nodestr, rrate, bname)
-                end if
-              end if
-            end if
-            !
-            ! -- If saving cell-by-cell flows in list, write flow
-            if (ibinun /= 0) then
-              n2 = i
-              call this%dis%record_mf6_list_entry(ibinun, node, n2, rrate,  &
-                                                      naux, this%auxvar(:,i),   &
-                                                      olconv2=.FALSE.)
-            end if
-          end do
-        end if
-      end if
-      ! -- uzf-evt
-      if (this%ietflag /= 0) then
-        if (ibinun /= 0) then
-          call this%dis%record_srcdst_list_header(this%bdtxt(4), this%name_model,&
-                      this%name_model, this%name_model, this%name, naux,        &
-                      this%auxname, ibinun, this%nodes, this%iout)
-        end if
-        !
-        ! -- reset table title
-        if (this%iprflow /= 0) then
-          title = trim(this%text) // ' PACKAGE (' // trim(this%name) //          &
-                  ') ' // trim(adjustl(this%bdtxt(4))) // ' FLOW RATES'
-          call this%outputtab%set_title(title)
-        end if
-        !
-        ! -- Loop through each boundary calculating flow.
-        do i = 1, this%nodes
-          node = this%nodelist(i)
-          ! -- assign boundary name
-          if (this%inamedbound > 0) then
-            bname = this%boundname(i)
-          else
-            bname = ''
-          end if
-          !
-          ! -- If cell is no-flow or constant-head, then ignore it.
-          rrate = DZERO
-          if (this%ibound(node) > 0) then
-            !
-            ! -- Calculate the flow rate into the cell.
-            rrate = -this%gwet(i)
-            !
-            ! -- Print the individual rates if requested(this%iprflow<0)
-            if (ibudfl /= 0) then
-              if (this%iprflow /= 0) then
-                !
-                ! -- set nodestr and write outputtab table
-                nodeu = this%dis%get_nodeuser(node)
-                call this%dis%nodeu_to_string(nodeu, nodestr)
-                call this%outputtab%print_list_entry(i, nodestr, rrate, bname)
-              end if
-            end if
-          end if
-          !
-          ! -- If saving cell-by-cell flows in list, write flow
-          if (ibinun /= 0) then
-            n2 = i
-            call this%dis%record_mf6_list_entry(ibinun, node, n2, rrate,    &
-                                                    naux, this%auxvar(:,i),     &
-                                                    olconv2=.FALSE.)
-          end if
-        end do
-      end if
-    end if
-    !
-    ! -- Add the UZF rates to the model budget
-    !uzf recharge
-    ratin = rrech
-    ratout = DZERO
-    call model_budget%addentry(ratin, ratout, delt, this%bdtxt(2),                   &
-                               isuppress_output, this%name)
-    !groundwater discharge
-    if (this%iseepflag == 1) then
-      ratin = DZERO
-      ratout = qseep !rgwseep
-      call model_budget%addentry(ratin, ratout, delt, this%bdtxt(3),                 &
-                                 isuppress_output, this%name)
-      !groundwater discharge to mover
-      if (this%imover == 1) then
-        ratin = DZERO
-        ratout = qseeptomvr
-        call model_budget%addentry(ratin, ratout, delt, this%bdtxt(5),               &
-                                   isuppress_output, this%name)
-      end if
-    end if
-    !groundwater et
-    if (this%igwetflag /= 0) then
-      ratin = DZERO
-      ratout = qgwet !retgw
-      !ratout = DZERO
-      !if (retgw > DZERO) then
-      !  ratout = -retgw
-      !end if
-      call model_budget%addentry(ratin, ratout, delt, this%bdtxt(4),                 &
-                                 isuppress_output, this%name)
-    end if
-    !
-    ! -- set unit number for binary dependent variable output
-    ibinun = 0
-    if(this%iwcontout /= 0) then
-      ibinun = this%iwcontout
-    end if
-    if(idvfl == 0) ibinun = 0
-    if (isuppress_output /= 0) ibinun = 0
-    !
-    ! -- write uzf binary moisture-content output
-    if (ibinun > 0) then
-      ! here is where you add the code to write the simulated moisture content
-      ! may want to write a cell-by-cell file with imeth=6 (see sfr and lake)
-    end if
-    !
-    ! -- fill the budget object
-    call this%uzf_fill_budobj()
-    !
-    ! -- write the flows from the budobj
-    ibinun = 0
-    if(this%ibudgetout /= 0) then
-      ibinun = this%ibudgetout
-    end if
-    if(icbcfl == 0) ibinun = 0
-    if (isuppress_output /= 0) ibinun = 0
-    if (ibinun > 0) then
-      call this%budobj%save_flows(this%dis, ibinun, kstp, kper, delt, &
-                                  pertim, totim, this%iout)
-    end if
-    !
-    ! -- return
-    return
-  end subroutine uzf_bd
-
-  subroutine uzf_ot(this, kstp, kper, iout, ihedfl, ibudfl)
-! ******************************************************************************
-! uzf_ot -- UZF package budget
-! ******************************************************************************
-!
-!    SPECIFICATIONS:
-! ------------------------------------------------------------------------------
-    ! -- dummy
-    class(UzfType) :: this
-    integer(I4B),intent(in) :: kstp
-    integer(I4B),intent(in) :: kper
-    integer(I4B),intent(in) :: iout
-    integer(I4B),intent(in) :: ihedfl
-    integer(I4B),intent(in) :: ibudfl
-    ! -- local
-    ! -- format
- 2000 FORMAT ( 1X, ///1X, A, A, A, '   PERIOD ', I6, '   STEP ', I8)
-! ------------------------------------------------------------------------------
-    !
-    ! -- write uzf moisture content
-    if (ihedfl /= 0 .and. this%iprwcont /= 0) then
-      write (iout, 2000) 'UZF (', trim(this%name), ') WATER-CONTENT', kper, kstp
-      ! add code to write moisture content
-    end if
-    !
-    ! -- Output uzf flow table
-    if (ibudfl /= 0 .and. this%iprflow /= 0) then
-      call this%budobj%write_flowtable(this%dis)
-    end if
-    !
-    ! -- Output uzf budget
-    call this%budobj%write_budtable(kstp, kper, iout)
-    !
-    ! -- return
-    return
-  end subroutine uzf_ot
-
-  subroutine uzf_solve(this)
-! ******************************************************************************
-! uzf_solve -- Formulate the HCOF and RHS terms
-! ******************************************************************************
-!
-!    SPECIFICATIONS:
-! ------------------------------------------------------------------------------
-    ! -- modules
-    use TdisModule, only : delt
-    ! -- dummy
-    class(UzfType) :: this
-    ! -- locals
-    integer(I4B) :: i, ivertflag
-    integer(I4B) :: n, m, ierr
-    real(DP) :: trhs1, thcof1, trhs2, thcof2
-    real(DP) :: hgwf, hgwflm1, cvv, uzderiv, gwet, derivgwet
-    real(DP) :: qfrommvr, qformvr,sumaet
-    character(len=100) :: msg
-    type(UzfCellGroupType) :: uzfobjwork
-! ------------------------------------------------------------------------------
-    !
-    ! -- Initialize
-    call uzfobjwork%init(1, this%nwav)
-    ierr = 0
-    sumaet = DZERO
-    !
-    ! -- Calculate hcof and rhs for each UZF entry
-    do i = 1, this%nodes
-      thcof1 = DZERO
-      thcof2 = DZERO
-      trhs1 = DZERO
-      trhs2 = DZERO
-      uzderiv = DZERO
-      gwet = DZERO
-      derivgwet = DZERO
-      ivertflag = this%uzfobj%ivertcon(i)
-      !
-      n = this%nodelist(i)
-      if ( this%ibound(n) > 0 ) then
-        !
-        ! -- Water mover added to infiltration
-        qfrommvr = DZERO
-        qformvr = DZERO
-        if(this%imover == 1) then
-          qfrommvr = this%pakmvrobj%get_qfrommvr(i)
-        endif
-        !
-        ! -- zero out hcof and rhs
-        this%hcof(i) = DZERO
-        this%rhs(i) = DZERO
-        !
-        hgwf = this%xnew(n)
-        !
-        m = n
-        hgwflm1 = hgwf
-        cvv = DZERO
-        !
-        ! -- solve for current uzf cell
-        call this%uzfobj%formulate(uzfobjwork, ivertflag, i,                   &
-                                    this%totfluxtot, this%ietflag,             &
-                                    this%issflag,this%iseepflag,               &
-                                    trhs1,thcof1,hgwf,hgwflm1,cvv,uzderiv,     &
-                                    qfrommvr,qformvr,ierr,sumaet,ivertflag)
-        if ( ierr > 0 ) then
-            if ( ierr == 1 ) &
-              msg = 'Error: UZF variable NWAVESETS needs to be increased '
-            call store_error(msg)
-            call ustop()
-        end if
-        if ( this%igwetflag > 0 )                                              &
-          call this%uzfobj%simgwet(this%igwetflag,i,hgwf,trhs2,thcof2,gwet,    &
-                                    derivgwet)
-        this%deriv(i) = uzderiv + derivgwet
-        !
-        ! -- save current rejected infiltration, groundwater recharge, and
-        !    groundwater discharge
-        this%rejinf(i) = this%uzfobj%finf_rej(i) * this%uzfobj%uzfarea(i)
-        this%rch(i) = this%uzfobj%totflux(i) * this%uzfobj%uzfarea(i) / delt
-        this%gwd(i) = this%uzfobj%surfseep(i)
-        !
-        ! -- add to hcof and rhs
-        this%hcof(i) = thcof1 + thcof2
-        this%rhs(i) = -trhs1 - trhs2
-        !
-        ! -- add spring discharge and rejected infiltration to mover
-        if(this%imover == 1) then
-          call this%pakmvrobj%accumulate_qformvr(i, qformvr)
-        endif
-      !
-      end if
-    end do
-  end subroutine uzf_solve
-
-  subroutine define_listlabel(this)
-! ******************************************************************************
-! define_listlabel -- Define the list heading that is written to iout when
-!   PRINT_INPUT option is used.
-! ******************************************************************************
-!
-!    SPECIFICATIONS:
-! ------------------------------------------------------------------------------
-    class(UzfType), intent(inout) :: this
-! ------------------------------------------------------------------------------
-    !
-    ! -- create the header list label
-    this%listlabel = trim(this%filtyp) // ' NO.'
-    if(this%dis%ndim == 3) then
-      write(this%listlabel, '(a, a7)') trim(this%listlabel), 'LAYER'
-      write(this%listlabel, '(a, a7)') trim(this%listlabel), 'ROW'
-      write(this%listlabel, '(a, a7)') trim(this%listlabel), 'COL'
-    elseif(this%dis%ndim == 2) then
-      write(this%listlabel, '(a, a7)') trim(this%listlabel), 'LAYER'
-      write(this%listlabel, '(a, a7)') trim(this%listlabel), 'CELL2D'
-    else
-      write(this%listlabel, '(a, a7)') trim(this%listlabel), 'NODE'
-    endif
-    write(this%listlabel, '(a, a16)') trim(this%listlabel), 'STRESS RATE'
-    if(this%inamedbound == 1) then
-      write(this%listlabel, '(a, a16)') trim(this%listlabel), 'BOUNDARY NAME'
-    endif
-    !
-    ! -- return
-    return
-  end subroutine define_listlabel
-
-   subroutine findcellabove(this,n,nml)
-    class(UzfType) :: this
-    integer(I4B), intent(in) :: n
-    integer(I4B), intent(inout) :: nml
-    integer(I4B) :: m, ipos
-! ------------------------------------------------------------------------------
-!
-    ! -- return nml = n if no cell is above it
-    nml = n
-    do ipos = this%dis%con%ia(n)+1, this%dis%con%ia(n+1)-1
-      m = this%dis%con%ja(ipos)
-      if(this%dis%con%ihc(ipos) /= 0) then
-        if (n < m) then
-          ! -- m is beneath n
-        else
-          nml = m  ! -- m is above n
-          exit
-        endif
-      end if
-    enddo
-    return
-   end subroutine findcellabove
-
-   subroutine read_cell_properties(this)
-! ******************************************************************************
-! read_cell_properties -- Read UZF cell properties and set them for 
-!                         UzfCellGroup type.
-! ******************************************************************************
-    use InputOutputModule, only: urword
-    use SimModule, only: ustop, store_error, count_errors
-! ------------------------------------------------------------------------------
-    ! -- dummy
-    class(UzfType), intent(inout) :: this
-    ! -- local
-    character(len=LINELENGTH) :: errmsg, cellid
-    integer(I4B) :: ierr
-    integer(I4B) :: i, n
-    integer(I4B) :: j
-    integer(I4B) :: ic
-    integer(I4B) :: jcol
-    logical :: isfound, endOfBlock
-    integer(I4B) :: landflag
-    integer(I4B) :: ivertcon
-    real(DP) :: surfdep, vks, thtr, thts, thti, eps, hgwf
-    integer(I4B), dimension(:), allocatable :: rowmaxnnz
-    type(sparsematrix) :: sparse
-    integer(I4B), dimension(:), allocatable :: nboundchk
-! ------------------------------------------------------------------------------
-!
-    !
-    ! -- allocate space for node counter and initilize
-    allocate(rowmaxnnz(this%dis%nodes))
-    do n = 1, this%dis%nodes
-      rowmaxnnz(n) = 0
-    end do
-    !
-    ! -- allocate space for local variables
-    allocate(nboundchk(this%nodes))
-    do n = 1, this%nodes
-      nboundchk(n) = 0
-    end do
-    !
-    ! -- initialize variables
-    landflag = 0
-    ivertcon = 0
-    surfdep = DZERO
-    vks = DZERO
-    thtr = DZERO
-    thts = DZERO
-    thti = DZERO
-    eps = DZERO
-    hgwf = DZERO
-    !
-    ! -- get uzf properties block
-    call this%parser%GetBlock('PACKAGEDATA', isfound, ierr, &
-      supportOpenClose=.true.)
-    !
-    ! -- parse locations block if detected
-    if (isfound) then
-      write(this%iout,'(/1x,3a)') 'PROCESSING ', trim(adjustl(this%text)),      &
-                                  ' PACKAGEDATA'
-      do
-        call this%parser%GetNextLine(endOfBlock)
-        if (endOfBlock) exit
-        !
-        ! -- get uzf cell number
-        i = this%parser%GetInteger()
-    
-        if (i < 1 .or. i > this%nodes) then
-          write(errmsg,'(4x,a,1x,i6)') &
-            '****ERROR. iuzno MUST BE > 0 and <= ', this%nodes
-          call store_error(errmsg)
-          cycle
-        end if 
-        !
-        ! -- increment nboundchk
-        nboundchk(i) = nboundchk(i) + 1
-        
-        ! -- store the reduced gwf nodenumber in igwfnode
-        call this%parser%GetCellid(this%dis%ndim, cellid)
-        ic = this%dis%noder_from_cellid(cellid,                                 &
-                                        this%parser%iuactive, this%iout)
-        this%igwfnode(i) = ic
-        rowmaxnnz(ic) = rowmaxnnz(ic) + 1
-        !
-        ! -- landflag
-        landflag = this%parser%GetInteger()
-        if (landflag < 0 .OR. landflag > 1) then
-          write(errmsg,'(4x,a,1x,i0,1x,a,1x,i0)') &
-            '****ERROR. LANDFLAG FOR UZF CELL', i,                              &
-            'MUST BE 0 or 1 - SPECIFIED VALUE =', landflag
-          call store_error(errmsg)
-        end if
-        !
-        ! -- ivertcon
-        ivertcon = this%parser%GetInteger()
-        if (ivertcon < 0 .OR. ivertcon > this%nodes) then
-          write(errmsg,'(4x,a,1x,i0,1x,a,1x,i0)')                                          &
-            '****ERROR. IVERTCON FOR UZF CELL', i,                                         &
-            'MUST BE 0 or less than NUZFCELLS - SPECIFIED VALUE =', ivertcon
-          call store_error(errmsg)
-          ivertcon = 0
-        end if
-        !
-        ! -- surfdep
-        surfdep =  this%parser%GetDouble()
-        if (surfdep <= DZERO) then   !need to check for cell thickness
-          write(errmsg,'(4x,a,1x,i0,1x,a,1x,g0)')                                          &
-            '****ERROR. SURFDEP FOR UZF CELL', i,                                          &
-             'MUST BE > 0 - SPECIFIED VALUE =', surfdep
-          call store_error(errmsg)
-          surfdep = DZERO
-        end if
-        !
-        ! -- vks
-        vks = this%parser%GetDouble()
-        if (vks <= DZERO) then
-          write(errmsg,'(4x,a,1x,i0,1x,a,1x,g0)')                                          &
-            '****ERROR. VKS FOR UZF CELL', i,                                              &
-             'MUST BE > 0 - SPECIFIED VALUE =', vks
-          call store_error(errmsg)
-          vks = DONE
-        end if
-        !
-        ! -- thtr
-        thtr = this%parser%GetDouble()
-        if (thtr <= DZERO) then
-          write(errmsg,'(4x,a,1x,i0,1x,a,1x,g0)')                                          &
-            '****ERROR. THTR FOR UZF CELL', i,                                             &
-             'MUST BE > 0 - SPECIFIED VALUE =', thtr
-          call store_error(errmsg)
-          thtr = 0.1
-        end if
-        !
-        ! -- thts
-        thts = this%parser%GetDouble()
-        if (thts <= thtr) then
-          write(errmsg,'(4x,a,1x,i0,1x,a,1x,g0)')                                          &
-            '****ERROR. THTS FOR UZF CELL', i,                                             &
-             'MUST BE > THTR - SPECIFIED VALUE =', thts
-          call store_error(errmsg)
-          thts = 0.2
-        end if
-        !
-        ! -- thti
-        thti = this%parser%GetDouble()
-        if (thti < thtr .OR. thti > thts) then
-          write(errmsg,'(4x,a,1x,i0,1x,a,1x,g0)')                                          &
-            '****ERROR. THTI FOR UZF CELL', i,                                             &
-             'MUST BE >= THTR AND < THTS - SPECIFIED VALUE =', thti
-          call store_error(errmsg)
-          thti = 0.1
-        end if
-        !
-        ! -- eps
-        eps = this%parser%GetDouble()
-        if (eps < 3.5 .OR. eps > 14) then
-          write(errmsg,'(4x,a,1x,i0,1x,a,1x,g0)')                                          &
-            '****ERROR. EPSILON FOR UZF CELL', i,                                          &
-             'MUST BE BETWEEN 3.5 and 14.0 - SPECIFIED VALUE =', eps
-          call store_error(errmsg)
-          eps = 3.5
-        end if
-        !
-        ! -- boundname
-        if (this%inamedbound == 1) then
-          call this%parser%GetStringCaps(this%uzfname(i))
-        endif
-        n = this%igwfnode(i)
-        !cdl hgwf = this%xnew(n)
-        call this%uzfobj%setdata(i,this%gwfarea(n),this%gwftop(n),this%gwfbot(n), &
-                                 surfdep,vks,thtr,thts,thti,eps,this%ntrail,      &
-                                 landflag,ivertcon) !,hgwf)
-        if (ivertcon > 0) then
-          this%iuzf2uzf = 1
-        end if
-       !
-      end do
-    else
-      call store_error('ERROR.  REQUIRED PACKAGEDATA BLOCK NOT FOUND.')
-    end if
-    !
-    ! -- check for duplicate or missing uzf cells
-    do i = 1, this%nodes
-      if (nboundchk(i) == 0) then
-        write(errmsg,'(a,1x,i0)')                                             &
-          'ERROR.  NO DATA SPECIFIED FOR UZF CELL', i
-        call store_error(errmsg)
-      else if (nboundchk(i) > 1) then
-        write(errmsg,'(a,1x,i0,1x,a,1x,i0,1x,a)')                             &
-          'ERROR.  DATA FOR UZF CELL', i, 'SPECIFIED', nboundchk(i), 'TIMES'
-        call store_error(errmsg)
-      end if
-    end do
-    !
-    ! -- write summary of UZF cell property error messages
-    ierr = count_errors()
-    if (ierr > 0) then
-      call this%parser%StoreErrorUnit()
-      call ustop()
-    end if
-    !
-    ! -- setup sparse for connectivity used to identify multiple uzf cells per
-    !    GWF model cell
-    call sparse%init(this%dis%nodes, this%dis%nodes, rowmaxnnz)
-    ! --
-    do i = 1, this%nodes
-      ic = this%igwfnode(i)
-      call sparse%addconnection(ic, i, 1)
-    end do
-    !
-    ! -- create ia and ja from sparse
-    call sparse%filliaja(this%ia,this%ja,ierr)
-    !
-    ! -- set imaxcellcnt
-    do i = 1, this%nodes
-      jcol = 0
-      do j = this%ia(i), this%ia(i+1) - 1
-        jcol = jcol + 1
-      end do
-      if (jcol > this%imaxcellcnt) then
-        this%imaxcellcnt = jcol
-      end if
-    end do
-    !
-    ! -- do an initial evaluation of the sum of uzfarea relative to the
-    !    GWF cell area in the case that there is more than one UZF cell
-    !    in a GWF cell and a auxmult value is not being applied to the
-    !    calculate the UZF cell area from the GWF cell area.
-    if (this%imaxcellcnt > 1 .and. this%iauxmultcol < 1) then
-      call this%check_cell_area()
-    end if
-    !
-    ! -- deallocate local variables
-    deallocate(rowmaxnnz)
-    deallocate(nboundchk)
-    !
-    ! -- return
-    return
-  end subroutine read_cell_properties
-
-  subroutine print_cell_properties(this)
-! ******************************************************************************
-! print_cell_properties -- Read UZF cell properties and set them for 
-!                          UZFCellGroup type.
-! ******************************************************************************
-! ------------------------------------------------------------------------------
-    ! -- dummy
-    class(UzfType), intent(inout) :: this
-    ! -- local
-    character (len=20) :: cellid
-    character(len=LINELENGTH) :: title
-    character(len=LINELENGTH) :: tag
-    integer(I4B) :: ntabrows
-    integer(I4B) :: ntabcols
-    integer(I4B) :: i
-    integer(I4B) :: node
-! ------------------------------------------------------------------------------
-!
-    !
-    ! -- setup inputtab tableobj
-    !
-    ! -- table dimensions
-    ntabrows = this%nodes
-    ntabcols = 10
-    if (this%inamedbound == 1) then
-      ntabcols = ntabcols + 1
-    end if
-    !
-    ! -- initialize table and define columns
-    title = trim(adjustl(this%text)) // ' PACKAGE (' //                        &
-            trim(adjustl(this%name)) //') STATIC UZF CELL DATA'
-    call table_cr(this%inputtab, this%name, title)
-    call this%inputtab%table_df(ntabrows, ntabcols, this%iout)
-    tag = 'NUMBER'
-    call this%inputtab%initialize_column(tag, 10)
-    tag = 'CELLID'
-    call this%inputtab%initialize_column(tag, 20, alignment=TABLEFT)
-    tag = 'LANDFLAG'
-    call this%inputtab%initialize_column(tag, 12)
-    tag = 'IVERTCON'
-    call this%inputtab%initialize_column(tag, 12)
-    tag = 'SURFDEP'
-    call this%inputtab%initialize_column(tag, 12)
-    tag = 'VKS'
-    call this%inputtab%initialize_column(tag, 12)
-    tag = 'THTR'
-    call this%inputtab%initialize_column(tag, 12)
-    tag = 'THTS'
-    call this%inputtab%initialize_column(tag, 12)
-    tag = 'THTI'
-    call this%inputtab%initialize_column(tag, 12)
-    tag = 'EPS'
-    call this%inputtab%initialize_column(tag, 12)
-    if (this%inamedbound == 1) then
-      tag = 'BOUNDNAME'
-      call this%inputtab%initialize_column(tag, LENBOUNDNAME, alignment=TABLEFT)
-    end if
-    !
-    ! -- write data for each cell
-    do i = 1, this%nodes
-      !
-      ! -- get cellid
-      node = this%igwfnode(i)
-      if (node > 0) then
-        call this%dis%noder_to_string(node, cellid)
-      else
-        cellid = 'none'
-      end if
-      !
-      ! -- add data
-      call this%inputtab%add_term(i)
-      call this%inputtab%add_term(cellid)
-      call this%inputtab%add_term(this%uzfobj%landflag(i))
-      call this%inputtab%add_term(this%uzfobj%ivertcon(i))
-      call this%inputtab%add_term(this%uzfobj%surfdep(i))
-      call this%inputtab%add_term(this%uzfobj%vks(i))
-      call this%inputtab%add_term(this%uzfobj%thtr(i))
-      call this%inputtab%add_term(this%uzfobj%thts(i))
-      call this%inputtab%add_term(this%uzfobj%thti(i))
-      call this%inputtab%add_term(this%uzfobj%eps(i))
-      if (this%inamedbound == 1) then
-        call this%inputtab%add_term(this%uzfname(i))
-      end if
-    end do
-    !
-    ! -- return
-    return
-  end subroutine print_cell_properties
-
-   subroutine check_cell_area(this)
-! ******************************************************************************
-! check_cell_area -- Check UZF cell areas.
-! ******************************************************************************
-    use InputOutputModule, only: urword
-    use SimModule, only: ustop, store_error, count_errors
-! ------------------------------------------------------------------------------
-    ! -- dummy
-    class(UzfType) :: this
-    ! -- local
-    character(len=LINELENGTH) :: errmsg
-    character(len=16) :: cuzf
-    character(len=20) :: cellid
-    character(len=LINELENGTH) :: cuzfcells
-    integer(I4B) :: ierr
-    integer(I4B) :: i
-    integer(I4B) :: i2
-    integer(I4B) :: j
-    integer(I4B) :: n
-    integer(I4B) :: i0
-    integer(I4B) :: i1
-    real(DP) :: area
-    real(DP) :: area2
-    real(DP) :: sumarea
-    real(DP) :: cellarea
-    real(DP) :: d
-! ------------------------------------------------------------------------------
-!
-    !
-    ! -- check that the area of vertically connected uzf cells is the equal
-    do i = 1, this%nodes
-      !
-      ! -- Initialize variables
-      i2 = this%uzfobj%ivertcon(i)
-      area = this%uzfobj%uzfarea(i)
-      !
-      ! Create pointer to object below
-      if (i2 > 0) then
-        area2 = this%uzfobj%uzfarea(i2)
-        d = abs(area - area2)
-        if (d > DEM6) then
-          write(errmsg,'(4x,2(a,1x,g15.7,1x,a,1x,i6,1x))')                    &
-            '****ERROR. UZF CELL AREA (', area, ') FOR CELL ', i,             &
-            'DOES NOT EQUAL UZF CELL AREA (', area2, ') FOR CELL ', i2
-          call store_error(errmsg)
-        end if
-      end if
-    end do
-    !
-    ! -- check that the area of uzf cells in a GWF cell is less than or equal
-    !    to the GWF cell area
-    do n = 1, this%dis%nodes
-      i0 = this%ia(n)
-      i1 = this%ia(n+1)
-      ! -- skip gwf cells with no UZF cells
-      if ((i1 - i0) < 1) cycle
-      sumarea = DZERO
-      cellarea = DZERO
-      cuzfcells = ''
-      do j = i0, i1 - 1
-        i = this%ja(j)
-        write(cuzf,'(i0)') i
-        cuzfcells = trim(adjustl(cuzfcells)) // ' ' // trim(adjustl(cuzf))
-        sumarea = sumarea + this%uzfobj%uzfarea(i)
-        cellarea = this%uzfobj%cellarea(i)
-      end do
-      ! -- calculate the difference between the sum of UZF areas and GWF cell area
-      d = abs(sumarea - cellarea)
-      if (d > DEM6) then
-        call this%dis%noder_to_string(n, cellid)
-        write(errmsg,'(4x,a,1x,g15.7,1x,a,1x,g15.7,1x,a,1x,a,1x,a,a)')      &
-          '****ERROR. TOTAL UZF CELL AREA (', sumarea,                      &
-          ') EXCEEDS THE GWF CELL AREA (', cellarea, ') OF CELL', cellid,   &
-          'WHICH INCLUDES UZF CELL(S): ', trim(adjustl(cuzfcells))
-        call store_error(errmsg)
-      end if
-    end do
-    !
-    ! -- terminate if errors were encountered
-    ierr = count_errors()
-    if (ierr > 0) then
-      call this%parser%StoreErrorUnit()
-      call ustop()
-    end if
-    ! -- return
-    return
-  end subroutine check_cell_area
-
-  ! -- Procedures related to observations (type-bound)
-  logical function uzf_obs_supported(this)
-! ******************************************************************************
-! uzf_obs_supported
-!   -- Return true because uzf package supports observations.
-!   -- Overrides BndType%bnd_obs_supported
-! ******************************************************************************
-!
-!    SPECIFICATIONS:
-! ------------------------------------------------------------------------------
-    class(UzfType) :: this
-! ------------------------------------------------------------------------------
-    uzf_obs_supported = .true.
-    return
-  end function uzf_obs_supported
-
-  subroutine uzf_df_obs(this)
-! ******************************************************************************
-! uzf_df_obs (implements bnd_df_obs)
-!   -- Store observation type supported by uzf package.
-!   -- Overrides BndType%bnd_df_obs
-! ******************************************************************************
-!
-!    SPECIFICATIONS:
-! ------------------------------------------------------------------------------
-    ! -- dummy
-    class(UzfType) :: this
-    ! -- local
-    integer(I4B) :: indx
-  ! ------------------------------------------------------------------------------
-    !
-    ! -- Store obs type and assign procedure pointer
-    !
-    !    for recharge observation type.
-    call this%obs%StoreObsType('uzf-gwrch', .true., indx)
-    this%obs%obsData(indx)%ProcessIdPtr => uzf_process_obsID
-    !
-    !    for discharge observation type.
-    call this%obs%StoreObsType('uzf-gwd', .true., indx)
-    this%obs%obsData(indx)%ProcessIdPtr => uzf_process_obsID
-    !
-    !    for discharge observation type.
-    call this%obs%StoreObsType('uzf-gwd-to-mvr', .true., indx)
-    this%obs%obsData(indx)%ProcessIdPtr => uzf_process_obsID
-    !
-    !    for gwet observation type.
-    call this%obs%StoreObsType('uzf-gwet', .true., indx)
-    this%obs%obsData(indx)%ProcessIdPtr => uzf_process_obsID
-    !
-    !    for infiltration observation type.
-    call this%obs%StoreObsType('infiltration', .true., indx)
-    this%obs%obsData(indx)%ProcessIdPtr => uzf_process_obsID
-    !
-    !    for from mover observation type.
-    call this%obs%StoreObsType('from-mvr', .true., indx)
-    this%obs%obsData(indx)%ProcessIdPtr => uzf_process_obsID
-    !
-    !    for rejected infiltration observation type.
-    call this%obs%StoreObsType('rej-inf', .true., indx)
-    this%obs%obsData(indx)%ProcessIdPtr => uzf_process_obsID
-    !
-    !    for rejected infiltration to mover observation type.
-    call this%obs%StoreObsType('rej-inf-to-mvr', .true., indx)
-    this%obs%obsData(indx)%ProcessIdPtr => uzf_process_obsID
-    !
-    !    for uzet observation type.
-    call this%obs%StoreObsType('uzet', .true., indx)
-    this%obs%obsData(indx)%ProcessIdPtr => uzf_process_obsID
-    !
-    !    for storage observation type.
-    call this%obs%StoreObsType('storage', .true., indx)
-    this%obs%obsData(indx)%ProcessIdPtr => uzf_process_obsID
-    !
-    !    for net infiltration observation type.
-    call this%obs%StoreObsType('net-infiltration', .true., indx)
-    this%obs%obsData(indx)%ProcessIdPtr => uzf_process_obsID
-    !
-    !    for water-content observation type.
-    call this%obs%StoreObsType('water-content', .false., indx)
-    this%obs%obsData(indx)%ProcessIdPtr => uzf_process_obsID
-    !
-    ! -- return
-    return
-  end subroutine uzf_df_obs
-!
-  subroutine uzf_bd_obs(this)
-    ! **************************************************************************
-    ! uzf_bd_obs
-    !   -- Calculate observations this time step and call
-    !      ObsType%SaveOneSimval for each UzfType observation.
-    ! **************************************************************************
-    !
-    !    SPECIFICATIONS:
-    ! --------------------------------------------------------------------------
-    ! -- dummy
-    class(UzfType) :: this
-    ! -- local
-    integer(I4B) :: i, ii, n, nn
-    real(DP) :: v
-    character(len=100) :: msg
-    type(ObserveType), pointer :: obsrv => null()
-    !---------------------------------------------------------------------------
-    !
-    ! Write simulated values for all uzf observations
-    if (this%obs%npakobs>0) then
-      call this%obs%obs_bd_clear()
-      do i = 1, this%obs%npakobs
-        obsrv => this%obs%pakobs(i)%obsrv
-        nn = size(obsrv%indxbnds)
-        do ii = 1, nn
-          n = obsrv%indxbnds(ii)
-          v = DNODATA
-          select case (obsrv%ObsTypeId)
-            case ('UZF-GWRCH')
-              v = this%rch(n)
-            case ('UZF-GWD')
-              v = this%gwd(n)
-              if (v > DZERO) then
-                v = -v
-              end if
-            case ('UZF-GWD-TO-MVR')
-              if (this%imover == 1) then
-                v = this%gwdtomvr(n)
-                if (v > DZERO) then
-                  v = -v
-                end if
-              end if
-            case ('UZF-GWET')
-              if (this%igwetflag > 0) then
-                v = this%gwet(n)
-                if (v > DZERO) then
-                  v = -v
-                end if
-              end if
-            case ('INFILTRATION')
-              v = this%appliedinf(n)
-            case ('FROM-MVR')
-              if (this%imover == 1) then
-                v = this%pakmvrobj%get_qfrommvr(n)
-              end if
-            case ('REJ-INF')
-              v = this%rejinf(n)
-              if (v > DZERO) then
-                v = -v
-              end if
-            case ('REJ-INF-TO-MVR')
-              if (this%imover == 1) then
-                v = this%rejinftomvr(n)
-                if (v > DZERO) then
-                  v = -v
-                end if
-              end if
-            case ('UZET')
-              if (this%ietflag /= 0) then
-                v = this%uzet(n)
-                if (v > DZERO) then
-                  v = -v
-                end if
-              end if
-            case ('STORAGE')
-              v = -this%qsto(n)
-            case ('NET-INFILTRATION')
-              v = this%infiltration(n)
-            case ('WATER-CONTENT')
-              v = this%obs_theta(i)  ! more than one obs per node
-            case default
-              msg = 'Error: Unrecognized observation type: ' // trim(obsrv%ObsTypeId)
-              call store_error(msg)
-          end select
-          call this%obs%SaveOneSimval(obsrv, v)
-        end do
-      end do
-    end if
-    !
-    ! -- write summary of package block error messages
-    if (count_errors() > 0) then
-      call this%parser%StoreErrorUnit()
-      call ustop()
-    end if
-    !
-    return
-  end subroutine uzf_bd_obs
-!
-  subroutine uzf_rp_obs(this)
-    ! -- dummy
-    class(UzfType), intent(inout) :: this
-    ! -- local
-    integer(I4B) :: i, j, n, nn
-    real(DP) :: obsdepth
-    real(DP) :: dmax
-    character(len=200) :: ermsg
-    character(len=LENBOUNDNAME) :: bname
-    class(ObserveType),   pointer :: obsrv => null()
-    ! --------------------------------------------------------------------------
-    ! -- formats
-60  format('Error: Invalid node number in OBS input: ',i5)
-    !
-    do i = 1, this%obs%npakobs
-      obsrv => this%obs%pakobs(i)%obsrv
-      ! -- indxbnds needs to be deallocated and reallocated (using
-      !    ExpandArray) each stress period because list of boundaries
-      !    can change each stress period.
-      if (allocated(obsrv%indxbnds)) then
-        deallocate(obsrv%indxbnds)
-      endif
-      !
-      ! -- get node number 1
-      nn = obsrv%NodeNumber
-      if (nn == NAMEDBOUNDFLAG) then
-        bname = obsrv%FeatureName
-        ! -- Observation location(s) is(are) based on a boundary name.
-        !    Iterate through all boundaries to identify and store
-        !    corresponding index(indices) in bound array.
-        do j = 1, this%nodes
-          if (this%boundname(j) == bname) then
-            !! In UZF, use of the same boundary name for multiple boundaries
-            !! in an observation is not supported for obs type UZF-WATERCONTENT
-            !if (obsrv%ObsTypeId=='WATER-CONTENT') then
-            !  if (obsrv%BndFound) then
-            !    ermsg = 'Duplicate names for multiple boundaries are not ' // &
-            !            'supported for UZF observations of type ' // &
-            !            '"UZF-WATERCONTENT". There are multiple' // &
-            !            ' boundaries named "' // trim(bname) // &
-            !            '" for observation: ' // &
-            !            trim(obsrv%Name) // '.'
-            !    call store_error(ermsg)
-            !    call store_error_unit(this%inunit)
-            !    call ustop()
-            !  endif
-            !endif
-            obsrv%BndFound = .true.
-            obsrv%CurrentTimeStepEndValue = DZERO
-            call ExpandArray(obsrv%indxbnds)
-            n = size(obsrv%indxbnds)
-            obsrv%indxbnds(n) = j
-            if (n==1) then
-              ! Define intPak1 so that obs_theta is stored (for first uzf
-              ! cell if multiple cells share the same boundname).
-              obsrv%intPak1 = j
-            endif
-          endif
-        enddo
-      else
-        ! -- get node number
-        nn = obsrv%NodeNumber
-        ! -- put nn (a value meaningful only to UZF) in intPak1
-        obsrv%intPak1 = nn
-        ! -- check that node number is valid; call store_error if not
-        if (nn < 1 .or. nn > this%nodes) then
-          write (ermsg, 60) nn
-          call store_error(ermsg)
-        else
-          obsrv%BndFound = .true.
-        endif
-        obsrv%CurrentTimeStepEndValue = DZERO
-        call ExpandArray(obsrv%indxbnds)
-        n = size(obsrv%indxbnds)
-        obsrv%indxbnds(n) = nn
-      end if
-      !
-      ! -- catch non-cumulative observation assigned to observation defined
-      !    by a boundname that is assigned to more than one element
-      if (obsrv%ObsTypeId == 'WATER-CONTENT') then
-        n = size(obsrv%indxbnds)
-        if (n > 1) then
-          write (ermsg, '(4x,a,4(1x,a))') &
-            'ERROR:', trim(adjustl(obsrv%ObsTypeId)), &
-            'for observation', trim(adjustl(obsrv%Name)), &
-            ' must be assigned to a UZF cell with a unique boundname.'
-          call store_error(ermsg)
-        end if
-        !
-        ! -- check WATER-CONTENT depth
-        obsdepth = obsrv%Obsdepth
-        ! -- put obsdepth (a value meaningful only to UZF) in dblPak1
-        obsrv%dblPak1 = obsdepth
-        !
-        ! -- determine maximum cell depth
-        dmax = this%uzfobj%celtop(n) - this%uzfobj%celbot(n)
-        ! -- check that obs depth is valid; call store_error if not
-        ! -- need to think about a way to put bounds on this depth
-        if (obsdepth < DZERO .or. obsdepth > dmax) then
-          write (ermsg, '(4x,a,4(1x,a),1x,g15.7,1x,a,1x,g15.7)') &
-            'ERROR:', trim(adjustl(obsrv%ObsTypeId)), &
-            'for observation', trim(adjustl(obsrv%Name)), &
-            ' specified depth (', obsdepth, ') must be between 0. and ', dmax
-          call store_error(ermsg)
-        endif
-      else
-        do j = 1, size(obsrv%indxbnds)
-          nn =  obsrv%indxbnds(j)
-          if (nn < 1 .or. nn > this%maxbound) then
-            write (ermsg, '(4x,a,1x,a,1x,a,1x,i0,1x,a,1x,i0,1x,a)') &
-              'ERROR:', trim(adjustl(obsrv%ObsTypeId)), &
-              ' uzfno must be > 0 and <=', this%maxbound, &
-              '(specified value is ', nn, ')'
-            call store_error(ermsg)
-          end if
-        end do
-      end if
-  !    !
-  !    select case (obsrv%ObsTypeId)
-  !      case ('WATER-CONTENT')
-  !        obsdepth = obsrv%Obsdepth
-  !        ! -- put obsdepth (a value meaningful only to UZF) in dblPak1
-  !        obsrv%dblPak1 = obsdepth
-  !        ! -- check that obs depth is valid; call store_error if not
-  !        ! -- need to think about a way to put bounds on this depth
-  !        if (obsdepth < -999999.d0 .or. obsdepth > 999999.d0) then
-  !          write (ermsg, 70) obsdepth
-  !          call store_error(ermsg)
-  !        endif
-  !      case default
-  !! left to check other types of observations
-  !    end select
-    end do
-    if (count_errors() > 0) then
-      call store_error_unit(this%inunit)
-      call ustop()
-    endif
-    !
-    return
-  end subroutine uzf_rp_obs
-  !
-  ! -- Procedures related to observations (NOT type-bound)
-  subroutine uzf_process_obsID(obsrv, dis, inunitobs, iout)
-    ! -- This procedure is pointed to by ObsDataType%ProcesssIdPtr. It processes
-    !    the ID string of an observation definition for UZF-package observations.
-    ! -- dummy
-    type(ObserveType),      intent(inout) :: obsrv
-    class(DisBaseType), intent(in)    :: dis
-    integer(I4B),            intent(in)    :: inunitobs
-    integer(I4B),            intent(in)    :: iout
-    ! -- local
-    integer(I4B) :: n, nn
-    real(DP) :: obsdepth
-    integer(I4B) :: icol, istart, istop, istat
-    real(DP) :: r
-    character(len=LINELENGTH) :: strng
-    ! formats
- 30 format(i10)
-    !
-    strng = obsrv%IDstring
-    ! -- Extract node number from strng and store it.
-    !    If 1st item is not an integer(I4B), it should be a
-    !    feature name--deal with it.
-    icol = 1
-    ! -- get node number
-    call urword(strng, icol, istart, istop, 1, n, r, iout, inunitobs)
-    read (strng(istart:istop), 30, iostat=istat) nn
-    if (istat==0) then
-      ! -- store uzf node number (NodeNumber)
-      obsrv%NodeNumber = nn
-    else
-      ! Integer can't be read from strng; it's presumed to be a boundary
-      ! name (already converted to uppercase)
-      obsrv%FeatureName = strng(istart:istop)
-      ! -- Observation may require summing rates from multiple boundaries,
-      !    so assign NodeNumber as a value that indicates observation
-      !    is for a named boundary or group of boundaries.
-      obsrv%NodeNumber = NAMEDBOUNDFLAG
-    endif
-    !
-    ! -- for soil water observation, store depth
-    if (obsrv%ObsTypeId=='WATER-CONTENT' ) then
-      call urword(strng, icol, istart, istop, 3, n, r, iout, inunitobs)
-      obsdepth = r
-      ! -- store observations depth
-      obsrv%Obsdepth = obsdepth
-    endif
-    !
-    return
-  end subroutine uzf_process_obsID
-
-  subroutine uzf_allocate_scalars(this)
-! ******************************************************************************
-! allocate_scalars -- allocate scalar members
-! ******************************************************************************
-!
-!    SPECIFICATIONS:
-! ------------------------------------------------------------------------------
-    ! -- modules
-
-    use MemoryManagerModule, only: mem_allocate
-    ! -- dummy
-    class(UzfType) :: this
-! ------------------------------------------------------------------------------
-    !
-    ! -- call standard BndType allocate scalars
-    call this%BndType%allocate_scalars()
-    !
-    ! -- allocate uzf specific scalars
-    call mem_allocate(this%iprwcont, 'IPRWCONT', this%origin)
-    call mem_allocate(this%iwcontout, 'IWCONTOUT', this%origin)
-    call mem_allocate(this%ibudgetout, 'IBUDGETOUT', this%origin)
-    call mem_allocate(this%ipakcsv, 'IPAKCSV', this%origin)
-    call mem_allocate(this%ntrail, 'NTRAIL', this%origin)
-    call mem_allocate(this%nsets, 'NSETS', this%origin)
-    call mem_allocate(this%nodes, 'NODES', this%origin)
-    call mem_allocate(this%istocb, 'ISTOCB', this%origin)
-    call mem_allocate(this%nwav, 'NWAV', this%origin)
-    call mem_allocate(this%outunitbud, 'OUTUNITBUD', this%origin)
-    call mem_allocate(this%totfluxtot, 'TOTFLUXTOT', this%origin)
-    call mem_allocate(this%infilsum, 'INFILSUM', this%origin)
-    call mem_allocate(this%uzetsum, 'UZETSUM', this%origin)
-    call mem_allocate(this%rechsum, 'RECHSUM', this%origin)
-    call mem_allocate(this%vfluxsum, 'VFLUXSUM', this%origin)
-    call mem_allocate(this%delstorsum, 'DELSTORSUM', this%origin)
-    call mem_allocate(this%bditems, 'BDITEMS', this%origin)
-    call mem_allocate(this%nbdtxt, 'NBDTXT', this%origin)
-    call mem_allocate(this%issflag, 'ISSFLAG', this%origin)
-    call mem_allocate(this%issflagold, 'ISSFLAGOLD', this%origin)
-    call mem_allocate(this%readflag, 'READFLAG', this%origin)
-    call mem_allocate(this%iseepflag, 'ISEEPFLAG', this%origin)
-    call mem_allocate(this%imaxcellcnt, 'IMAXCELLCNT', this%origin)
-    call mem_allocate(this%ietflag, 'IETFLAG', this%origin)
-    call mem_allocate(this%igwetflag, 'IGWETFLAG', this%origin)
-    call mem_allocate(this%iuzf2uzf, 'IUZF2UZF', this%origin)
-    call mem_allocate(this%cbcauxitems, 'CBCAUXITEMS', this%origin)
-
-    call mem_allocate(this%iconvchk, 'ICONVCHK', this%origin)
-    !
-    ! -- initialize scalars
-    this%iprwcont = 0
-    this%iwcontout = 0
-    this%ibudgetout = 0
-    this%ipakcsv = 0
-    this%infilsum = DZERO
-    this%uzetsum = DZERO
-    this%rechsum = DZERO
-    this%delstorsum = DZERO
-    this%vfluxsum = DZERO
-    this%istocb = 0
-    this%bditems = 7
-    this%nbdtxt = 5
-    this%issflag = 0
-    this%issflagold = 0
-    this%ietflag = 0
-    this%igwetflag = 0
-    this%iseepflag = 0
-    this%imaxcellcnt = 0
-    this%iuzf2uzf = 0
-    this%cbcauxitems = 1
-    this%imover = 0
-    !
-    ! -- convergence check
-    this%iconvchk = 1
-    !
-    ! -- return
-    return
-  end subroutine uzf_allocate_scalars
-!
-  subroutine uzf_da(this)
-! ******************************************************************************
-! uzf_da -- Deallocate objects
-! ******************************************************************************
-!
-!    SPECIFICATIONS:
-! ------------------------------------------------------------------------------
-    use MemoryManagerModule, only: mem_deallocate
-    ! -- dummy
-    class(UzfType) :: this
-    ! -- locals
-    ! -- format
-! ------------------------------------------------------------------------------
-    !
-    ! -- deallocate uzf objects
-    call this%uzfobj%dealloc()
-    nullify(this%uzfobj)
-    call this%budobj%budgetobject_da()
-    deallocate(this%budobj)
-    nullify(this%budobj)
-    !
-    ! -- character arrays
-    deallocate(this%bdtxt)
-    deallocate(this%cauxcbc)
-    deallocate(this%uzfname)
-    !
-    ! -- package csv table
-    if (this%ipakcsv > 0) then
-      call this%pakcsvtab%table_da()
-      deallocate(this%pakcsvtab)
-      nullify(this%pakcsvtab)
-    end if
-    !
-    ! -- deallocate scalars
-    call mem_deallocate(this%iprwcont)
-    call mem_deallocate(this%iwcontout)
-    call mem_deallocate(this%ibudgetout)
-    call mem_deallocate(this%ipakcsv)
-    call mem_deallocate(this%ntrail)
-    call mem_deallocate(this%nsets)
-    call mem_deallocate(this%nodes)
-    call mem_deallocate(this%istocb)
-    call mem_deallocate(this%nwav)
-    call mem_deallocate(this%outunitbud)
-    call mem_deallocate(this%totfluxtot)
-    call mem_deallocate(this%infilsum)
-    call mem_deallocate(this%uzetsum)
-    call mem_deallocate(this%rechsum)
-    call mem_deallocate(this%vfluxsum)
-    call mem_deallocate(this%delstorsum)
-    call mem_deallocate(this%bditems)
-    call mem_deallocate(this%nbdtxt)
-    call mem_deallocate(this%issflag)
-    call mem_deallocate(this%issflagold)
-    call mem_deallocate(this%readflag)
-    call mem_deallocate(this%iseepflag)
-    call mem_deallocate(this%imaxcellcnt)
-    call mem_deallocate(this%ietflag)
-    call mem_deallocate(this%igwetflag)
-    call mem_deallocate(this%iuzf2uzf)
-    call mem_deallocate(this%cbcauxitems)
-    !
-    ! -- convergence check
-    call mem_deallocate(this%iconvchk)
-    !
-    ! -- deallocate arrays
-    call mem_deallocate(this%igwfnode)
-    call mem_deallocate(this%appliedinf)
-    call mem_deallocate(this%rejinf)
-    call mem_deallocate(this%rejinf0)
-    call mem_deallocate(this%rejinftomvr)
-    call mem_deallocate(this%infiltration)
-    call mem_deallocate(this%recharge)
-    call mem_deallocate(this%gwet)
-    call mem_deallocate(this%uzet)
-    call mem_deallocate(this%gwd)
-    call mem_deallocate(this%gwd0)
-    call mem_deallocate(this%gwdtomvr)
-    call mem_deallocate(this%rch)
-    call mem_deallocate(this%rch0)
-    call mem_deallocate(this%qsto)
-    call mem_deallocate(this%deriv)
-    call mem_deallocate(this%qauxcbc)
-    !
-    ! -- deallocate integer arrays
-    call mem_deallocate(this%ia)
-    call mem_deallocate(this%ja)
-    !
-    ! -- deallocate timeseries aware variables
-    call mem_deallocate(this%sinf)
-    call mem_deallocate(this%pet)
-    call mem_deallocate(this%extdp)
-    call mem_deallocate(this%extwc)
-    call mem_deallocate(this%ha)
-    call mem_deallocate(this%hroot)
-    call mem_deallocate(this%rootact)
-    call mem_deallocate(this%lauxvar)
-    !
-    ! -- deallocate obs variables
-    call mem_deallocate(this%obs_theta)
-    call mem_deallocate(this%obs_depth)
-    call mem_deallocate(this%obs_num)
-    !
-    ! -- Parent object
-    call this%BndType%bnd_da()
-    !
-    ! -- Return
-    return
-  end subroutine uzf_da
-
-  subroutine uzf_setup_budobj(this)
-! ******************************************************************************
-! uzf_setup_budobj -- Set up the budget object that stores all the uzf flows
-!   The terms listed here must correspond in number and order to the ones 
-!   listed in the uzf_fill_budobj routine.
-! ******************************************************************************
-!
-!    SPECIFICATIONS:
-! ------------------------------------------------------------------------------
-    ! -- modules
-    use ConstantsModule, only: LENBUDTXT
-    ! -- dummy
-    class(UzfType) :: this
-    ! -- local
-    integer(I4B) :: nbudterm
-    integer(I4B) :: maxlist, naux
-    integer(I4B) :: idx
-    integer(I4B) :: nlen
-    integer(I4B) :: n, n1, n2
-    integer(I4B) :: ivertflag
-    real(DP) :: q
-    character(len=LENBUDTXT) :: text
-    character(len=LENBUDTXT), dimension(1) :: auxtxt
-! ------------------------------------------------------------------------------
-    !
-    ! -- Determine the number of uzf to uzf connections
-    nlen = 0
-    do n = 1, this%nodes
-      ivertflag = this%uzfobj%ivertcon(n)
-      if (ivertflag > 0) then
-        nlen = nlen + 1
-      end if
-    end do
-    !
-    ! -- Determine the number of uzf budget terms. These are fixed for 
-    !    the simulation and cannot change.  This includes FLOW-JA-FACE
-    !    so they can be written to the binary budget files, but these internal
-    !    flows are not included as part of the budget table.
-    nbudterm = 4
-    if (nlen > 0) nbudterm = nbudterm + 1
-    if (this%ietflag /= 0) nbudterm = nbudterm + 1
-    if (this%imover == 1) nbudterm = nbudterm + 2
-    if (this%naux > 0) nbudterm = nbudterm + 1
-    !
-    ! -- set up budobj
-    call budgetobject_cr(this%budobj, this%name)
-    call this%budobj%budgetobject_df(this%maxbound, nbudterm, 0, 0)
-    idx = 0
-    !
-    ! -- Go through and set up each budget term
-    text = '    FLOW-JA-FACE'
-    if (nlen > 0) then
-      idx = idx + 1
-      maxlist = nlen * 2
-      naux = 1
-      auxtxt(1) = '       FLOW-AREA'
-      call this%budobj%budterm(idx)%initialize(text, &
-                                               this%name_model, &
-                                               this%name, &
-                                               this%name_model, &
-                                               this%name, &
-                                               maxlist, .false., .false., &
-                                               naux, auxtxt, ordered_id1=.false.)
-      !
-      ! -- store connectivity
-      call this%budobj%budterm(idx)%reset(nlen * 2)
-      q = DZERO
-      do n = 1, this%nodes
-        ivertflag = this%uzfobj%ivertcon(n)
-        if (ivertflag > 0) then
-          n1 = n
-          n2 = ivertflag
-          call this%budobj%budterm(idx)%update_term(n1, n2, q)
-          call this%budobj%budterm(idx)%update_term(n2, n1, -q)
-        end if
-      end do
-    end if
-    !
-    ! -- 
-    text = '             GWF'
-    idx = idx + 1
-    maxlist = this%nodes 
-    naux = 1
-    auxtxt(1) = '       FLOW-AREA'
-    call this%budobj%budterm(idx)%initialize(text, &
-                                             this%name_model, &
-                                             this%name, &
-                                             this%name_model, &
-                                             this%name_model, &
-                                             maxlist, .false., .true., &
-                                             naux, auxtxt)
-    call this%budobj%budterm(idx)%reset(this%nodes)
-    q = DZERO
-    do n = 1, this%nodes
-      n2 = this%igwfnode(n)
-      call this%budobj%budterm(idx)%update_term(n, n2, q)
-    end do
-    !
-    ! -- 
-    text = '    INFILTRATION'
-    idx = idx + 1
-    maxlist = this%nodes
-    naux = 0
-    call this%budobj%budterm(idx)%initialize(text, &
-                                             this%name_model, &
-                                             this%name, &
-                                             this%name_model, &
-                                             this%name, &
-                                             maxlist, .false., .false., &
-                                             naux)
-    !
-    ! -- 
-    text = '         REJ-INF'
-    idx = idx + 1
-    maxlist = this%nodes
-    naux = 0
-    call this%budobj%budterm(idx)%initialize(text, &
-                                             this%name_model, &
-                                             this%name, &
-                                             this%name_model, &
-                                             this%name, &
-                                             maxlist, .false., .false., &
-                                             naux)
-    !
-    ! -- 
-    text = '            UZET'
-    if (this%ietflag /= 0) then
-      idx = idx + 1
-      maxlist = this%maxbound
-      naux = 0
-      call this%budobj%budterm(idx)%initialize(text, &
-                                               this%name_model, &
-                                               this%name, &
-                                               this%name_model, &
-                                               this%name, &
-                                               maxlist, .false., .false., &
-                                               naux)
-    end if
-    !
-    ! -- 
-    text = '         STORAGE'
-    idx = idx + 1
-    maxlist = this%nodes
-    naux = 1
-    auxtxt(1) = '          VOLUME'
-    call this%budobj%budterm(idx)%initialize(text, &
-                                             this%name_model, &
-                                             this%name, &
-                                             this%name_model, &
-                                             this%name, &
-                                             maxlist, .false., .false., &
-                                             naux, auxtxt)
-    !
-    ! -- 
-    if (this%imover == 1) then
-      !
-      ! -- 
-      text = '        FROM-MVR'
-      idx = idx + 1
-      maxlist = this%nodes
-      naux = 0
-      call this%budobj%budterm(idx)%initialize(text, &
-                                               this%name_model, &
-                                               this%name, &
-                                               this%name_model, &
-                                               this%name, &
-                                               maxlist, .false., .false., &
-                                               naux)
-      !
-      ! -- 
-      text = '  REJ-INF-TO-MVR'
-      idx = idx + 1
-      maxlist = this%nodes
-      naux = 0
-      call this%budobj%budterm(idx)%initialize(text, &
-                                               this%name_model, &
-                                               this%name, &
-                                               this%name_model, &
-                                               this%name, &
-                                               maxlist, .false., .false., &
-                                               naux)
-    end if
-    !
-    ! -- 
-    naux = this%naux
-    if (naux > 0) then
-      !
-      ! -- 
-      text = '       AUXILIARY'
-      idx = idx + 1
-      maxlist = this%maxbound
-      call this%budobj%budterm(idx)%initialize(text, &
-                                               this%name_model, &
-                                               this%name, &
-                                               this%name_model, &
-                                               this%name, &
-                                               maxlist, .false., .false., &
-                                               naux, this%auxname)
-    end if
-    !
-    ! -- if uzf flow for each reach are written to the listing file
-    if (this%iprflow /= 0) then
-      call this%budobj%flowtable_df(this%iout, cellids='GWF')
-    end if
-    !
-    ! -- return
-    return
-  end subroutine uzf_setup_budobj
-
-  subroutine uzf_fill_budobj(this)
-! ******************************************************************************
-! uzf_fill_budobj -- copy flow terms into this%budobj
-! ******************************************************************************
-!
-!    SPECIFICATIONS:
-! ------------------------------------------------------------------------------
-    ! -- modules
-    ! -- dummy
-    class(UzfType) :: this
-    ! -- local
-    integer(I4B) :: naux
-    integer(I4B) :: nlen
-    integer(I4B) :: ivertflag
-    integer(I4B) :: n, n1, n2
-    integer(I4B) :: idx
-    real(DP) :: q
-    real(DP) :: a
-    real(DP) :: top
-    real(DP) :: bot
-    real(DP) :: thick
-    real(DP) :: fm
-    real(DP) :: v
-    ! -- formats
-! -----------------------------------------------------------------------------
-    !
-    ! -- initialize counter
-    idx = 0
-
-    
-    ! -- FLOW JA FACE
-    nlen = 0
-    do n = 1, this%nodes
-      ivertflag = this%uzfobj%ivertcon(n)
-      if ( ivertflag > 0 ) then
-        nlen = nlen + 1
-      end if
-    end do
-    if (nlen > 0) then
-      idx = idx + 1
-      call this%budobj%budterm(idx)%reset(nlen * 2)
-      do n = 1, this%nodes
-        ivertflag = this%uzfobj%ivertcon(n)
-        if (ivertflag > 0) then
-          a = this%uzfobj%uzfarea(n)
-          q = this%uzfobj%surfluxbelow(n) * a
-          this%qauxcbc(1) = a
-          if (q > DZERO) then
-            q = -q
-          end if
-          n1 = n
-          n2 = ivertflag
-          call this%budobj%budterm(idx)%update_term(n1, n2, q, this%qauxcbc)
-          call this%budobj%budterm(idx)%update_term(n2, n1, -q, this%qauxcbc)
-        end if
-      end do
-    end if
-
-    
-    ! -- GWF (LEAKAGE)
-    idx = idx + 1
-    call this%budobj%budterm(idx)%reset(this%nodes)
-    do n = 1, this%nodes
-      this%qauxcbc(1) = this%uzfobj%uzfarea(n)
-      n2 = this%igwfnode(n)
-      q = -this%rch(n)
-      call this%budobj%budterm(idx)%update_term(n, n2, q, this%qauxcbc)
-    end do
-
-    
-    ! -- INFILTRATION
-    idx = idx + 1
-    call this%budobj%budterm(idx)%reset(this%nodes)
-    do n = 1, this%nodes
-      q = this%appliedinf(n)
-      call this%budobj%budterm(idx)%update_term(n, n, q)
-    end do
-    
-    
-    ! -- REJECTED INFILTRATION
-    idx = idx + 1
-    call this%budobj%budterm(idx)%reset(this%nodes)
-    do n = 1, this%nodes
-      q = this%rejinf(n)
-      if (q > DZERO) then
-        q = -q
-      end if
-      call this%budobj%budterm(idx)%update_term(n, n, q)
-    end do
-    
-
-    ! -- UNSATURATED EVT
-    if (this%ietflag /= 0) then
-      idx = idx + 1
-      call this%budobj%budterm(idx)%reset(this%nodes)
-      do n = 1, this%nodes
-        q = this%uzet(n)
-        if (q > DZERO) then
-          q = -q
-        end if
-        call this%budobj%budterm(idx)%update_term(n, n, q)
-      end do
-    end if
-
-    
-    ! -- STORAGE
-    idx = idx + 1
-    call this%budobj%budterm(idx)%reset(this%nodes)
-    do n = 1, this%nodes
-      q = -this%qsto(n)
-      top = this%uzfobj%celtop(n)
-      bot = this%uzfobj%watab(n)
-      thick = top - bot
-      if (thick > DZERO) then
-        fm = this%uzfobj%unsat_stor(n, thick)
-        v = fm * this%uzfobj%uzfarea(n)
-      else
-        v = DZERO
-      end if
-      this%qauxcbc(1) = v
-      call this%budobj%budterm(idx)%update_term(n, n, q, this%qauxcbc)
-    end do
-    
-    
-    ! -- MOVER
-    if (this%imover == 1) then
-      
-      ! -- FROM MOVER
-      idx = idx + 1
-      call this%budobj%budterm(idx)%reset(this%nodes)
-      do n = 1, this%nodes
-        q = this%pakmvrobj%get_qfrommvr(n)
-        call this%budobj%budterm(idx)%update_term(n, n, q)
-      end do
-      
-      
-      ! -- REJ-INF-TO-MVR
-      idx = idx + 1
-      call this%budobj%budterm(idx)%reset(this%nodes)
-      do n = 1, this%nodes
-        q = this%rejinftomvr(n)
-        if (q > DZERO) then
-          q = -q
-        end if
-        call this%budobj%budterm(idx)%update_term(n, n, q)
-      end do
-      
-    end if
-    
-    
-    ! -- AUXILIARY VARIABLES
-    naux = this%naux
-    if (naux > 0) then
-      idx = idx + 1
-      call this%budobj%budterm(idx)%reset(this%nodes)
-      do n = 1, this%nodes
-        q = DZERO
-        call this%budobj%budterm(idx)%update_term(n, n, q, this%auxvar(:, n))
-      end do
-    end if
-    !
-    ! --Terms are filled, now accumulate them for this time step
-    call this%budobj%accumulate_terms()
-    !
-    ! -- return
-    return
-  end subroutine uzf_fill_budobj
-
-end module UzfModule
->>>>>>> a391efb5
+end module UzfModule