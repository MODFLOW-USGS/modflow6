module SfrModule
  !
  use KindModule, only: DP, I4B
  use ConstantsModule, only: LINELENGTH, LENBOUNDNAME, LENTIMESERIESNAME,        &
                             DZERO, DPREC, DEM30, DEM6, DEM5, DEM4, DEM2,        &
                             DHALF, DP6, DTWOTHIRDS, DP7, DP9, DP99, DP999,      &
                             DONE, D1P1, DFIVETHIRDS, DTWO, DPI, DEIGHT,         &
                             DHUNDRED, DEP20,                                    &
                             NAMEDBOUNDFLAG, LENBOUNDNAME, LENFTYPE,             &
                             LENPACKAGENAME, LENPAKLOC, MAXCHARLEN,              &
                             DHNOFLO, DHDRY, DNODATA,                            &
                             TABLEFT, TABCENTER, TABRIGHT
  use SmoothingModule,  only: sQuadraticSaturation, sQSaturation,                &
                              sQuadraticSaturationDerivative,                    &
                              sQSaturationDerivative,                            &
                              sCubicSaturation, sChSmooth
  use BndModule, only: BndType
  use BudgetObjectModule, only: BudgetObjectType, budgetobject_cr
  use TableModule, only: TableType, table_cr
  use ObserveModule, only: ObserveType
  use ObsModule, only: ObsType
  use InputOutputModule, only: get_node, URWORD, extract_idnum_or_bndname
  use BaseDisModule, only: DisBaseType
  use SimModule, only: count_errors, store_error, store_error_unit,              &
                       store_warning, ustop
  use SimVariablesModule, only: errmsg, warnmsg
  use GenericUtilitiesModule, only: sim_message
  use ArrayHandlersModule, only: ExpandArray
  use BlockParserModule,   only: BlockParserType
  !
  implicit none
  !
  character(len=LENFTYPE)       :: ftype = 'SFR'
  character(len=LENPACKAGENAME) :: text  = '             SFR'
  !
  private
  public :: sfr_create
  public :: SfrType
  !
  type, extends(BndType) :: SfrType
    ! -- scalars
    ! -- for budgets
    ! -- characters
    character(len=16), dimension(:), pointer, contiguous :: csfrbudget => NULL()
    character(len=16), dimension(:), pointer, contiguous :: cauxcbc => NULL()
    character(len=LENBOUNDNAME), dimension(:), pointer,                         &
                                 contiguous :: sfrname => null()
    ! -- integers
    integer(I4B), pointer :: iprhed => null()
    integer(I4B), pointer :: istageout => null()
    integer(I4B), pointer :: ibudgetout => null()
    integer(I4B), pointer :: ipakcsv => null()
    integer(I4B), pointer :: idiversions => null()
    integer(I4B), pointer :: nconn => NULL()
    integer(I4B), pointer :: maxsfrpicard => NULL()
    integer(I4B), pointer :: maxsfrit => NULL()
    integer(I4B), pointer :: bditems => NULL()
    integer(I4B), pointer :: cbcauxitems => NULL()
    integer(I4B), pointer :: icheck => NULL()
    integer(I4B), pointer :: iconvchk => NULL()
    integer(I4B), pointer :: gwfiss => NULL()
    ! -- double precision
    real(DP), pointer :: unitconv => NULL()
    real(DP), pointer :: dmaxchg => NULL()
    real(DP), pointer :: deps => NULL()
    ! -- integer vectors
    integer(I4B), dimension(:), pointer, contiguous :: ia => null()
    integer(I4B), dimension(:), pointer, contiguous :: ja => null()
    ! -- double precision output vectors
    real(DP), dimension(:), pointer, contiguous :: qoutflow => null()
    real(DP), dimension(:), pointer, contiguous :: qextoutflow => null()
    real(DP), dimension(:), pointer, contiguous :: qauxcbc => null()
    real(DP), dimension(:), pointer, contiguous :: dbuff => null()
    !
    ! -- sfr budget object
    type(BudgetObjectType), pointer :: budobj => null()
    !
    ! -- sfr table objects
    type(TableType), pointer :: stagetab => null()
    type(TableType), pointer :: pakcsvtab => null()
    !
    ! -- moved from SfrDataType
    integer(I4B), dimension(:), pointer, contiguous :: iboundpak => null()
    integer(I4B), dimension(:), pointer, contiguous :: igwfnode => null()
    integer(I4B), dimension(:), pointer, contiguous :: igwftopnode => null()
    real(DP), dimension(:), pointer, contiguous :: length => null()
    real(DP), dimension(:), pointer, contiguous :: width => null()
    real(DP), dimension(:), pointer, contiguous :: strtop => null()
    real(DP), dimension(:), pointer, contiguous :: bthick => null()
    real(DP), dimension(:), pointer, contiguous :: hk => null()
    real(DP), dimension(:), pointer, contiguous :: slope => null()
    integer(I4B), dimension(:), pointer, contiguous :: nconnreach => null()
    real(DP), dimension(:), pointer, contiguous :: ustrf => null()
    real(DP), dimension(:), pointer, contiguous :: ftotnd => null()
    integer(I4B), dimension(:), pointer, contiguous :: ndiv => null()
    real(DP), dimension(:), pointer, contiguous :: usflow => null()
    real(DP), dimension(:), pointer, contiguous :: dsflow => null()
    real(DP), dimension(:), pointer, contiguous :: depth => null()
    real(DP), dimension(:), pointer, contiguous :: stage => null()
    real(DP), dimension(:), pointer, contiguous :: gwflow => null()
    real(DP), dimension(:), pointer, contiguous :: simevap => null()
    real(DP), dimension(:), pointer, contiguous :: simrunoff => null()
    real(DP), dimension(:), pointer, contiguous :: stage0 => null()
    real(DP), dimension(:), pointer, contiguous :: usflow0 => null()
    ! -- connection data
    integer(I4B), dimension(:), pointer, contiguous :: idir => null()
    integer(I4B), dimension(:), pointer, contiguous :: idiv => null()
    real(DP), dimension(:), pointer, contiguous :: qconn => null()
    ! -- boundary data
    real(DP), dimension(:), pointer, contiguous :: rough => null()
    real(DP), dimension(:), pointer, contiguous :: rain => null()
    real(DP), dimension(:), pointer, contiguous :: evap => null()
    real(DP), dimension(:), pointer, contiguous :: inflow => null()
    real(DP), dimension(:), pointer, contiguous :: runoff => null()
    real(DP), dimension(:), pointer, contiguous :: sstage => null()
    ! -- reach aux variables
    real(DP), dimension(:,:), pointer, contiguous :: rauxvar => null()
    ! -- diversion data
    integer(I4B), dimension(:), pointer, contiguous :: iadiv => null()
    integer(I4B), dimension(:), pointer, contiguous :: divreach => null()
    character (len=10), dimension(:), pointer, contiguous :: divcprior => null()
    real(DP), dimension(:), pointer, contiguous :: divflow => null()
    real(DP), dimension(:), pointer, contiguous :: divq => null()
    !
    ! -- density variables
    integer(I4B), pointer :: idense
    real(DP), dimension(:, :), pointer, contiguous  :: denseterms => null()
    !
    ! -- type bound procedures
    contains
    procedure :: sfr_allocate_scalars
    procedure :: sfr_allocate_arrays
    procedure :: bnd_options => sfr_options
    procedure :: read_dimensions => sfr_read_dimensions
    procedure :: set_pointers => sfr_set_pointers
    procedure :: bnd_ar => sfr_ar
    procedure :: bnd_rp => sfr_rp
    procedure :: bnd_ad => sfr_ad
    procedure :: bnd_cf => sfr_cf
    procedure :: bnd_fc => sfr_fc
    procedure :: bnd_fn => sfr_fn
    procedure :: bnd_cc => sfr_cc
    procedure :: bnd_bd => sfr_bd
    procedure :: bnd_ot => sfr_ot
    procedure :: bnd_da => sfr_da
    procedure :: define_listlabel
    ! -- methods for observations
    procedure, public :: bnd_obs_supported => sfr_obs_supported
    procedure, public :: bnd_df_obs => sfr_df_obs
    procedure, public :: bnd_rp_obs => sfr_rp_obs
    procedure, private :: sfr_bd_obs
    ! -- private procedures
    procedure, private :: sfr_set_stressperiod
    procedure, private :: sfr_solve
    procedure, private :: sfr_update_flows
    procedure, private :: sfr_calc_qgwf
    procedure, private :: sfr_calc_cond
    procedure, private :: sfr_calc_qman
    procedure, private :: sfr_calc_qd
    procedure, private :: sfr_calc_qsource
    procedure, private :: sfr_calc_div
    ! -- geometry 
    procedure, private :: area_wet
    procedure, private :: perimeter_wet
    procedure, private :: surface_area
    procedure, private :: surface_area_wet
    procedure, private :: top_width_wet
    ! -- reading
    procedure, private :: sfr_read_packagedata
    procedure, private :: sfr_read_connectiondata
    procedure, private :: sfr_read_diversions
    ! -- calculations
    procedure, private :: sfr_rectch_depth
    ! -- error checking
    procedure, private :: sfr_check_reaches
    procedure, private :: sfr_check_connections
    procedure, private :: sfr_check_diversions
    procedure, private :: sfr_check_ustrf
    ! -- budget
    procedure, private :: sfr_setup_budobj
    procedure, private :: sfr_fill_budobj
    ! -- table
    procedure, private :: sfr_setup_tableobj
    ! -- density
    procedure :: sfr_activate_density
    procedure, private :: sfr_calculate_density_exchange
  end type SfrType

contains

  subroutine sfr_create(packobj, id, ibcnum, inunit, iout, namemodel, pakname)
! ******************************************************************************
! sfr_create -- Create a New Streamflow Routing Package
! Subroutine: (1) create new-style package
!             (2) point bndobj to the new package
! ******************************************************************************
!
!    SPECIFICATIONS:
! ------------------------------------------------------------------------------
    ! -- dummy
    class(BndType), pointer :: packobj
    integer(I4B),intent(in) :: id
    integer(I4B),intent(in) :: ibcnum
    integer(I4B),intent(in) :: inunit
    integer(I4B),intent(in) :: iout
    character(len=*), intent(in) :: namemodel
    character(len=*), intent(in) :: pakname
    ! -- local
    type(SfrType), pointer :: sfrobj
! ------------------------------------------------------------------------------
    !
    ! -- allocate the object and assign values to object variables
    allocate(sfrobj)
    packobj => sfrobj
    !
    ! -- create name and origin
    call packobj%set_names(ibcnum, namemodel, pakname, ftype)
    packobj%text = text
    !
    ! -- allocate scalars
    call sfrobj%sfr_allocate_scalars()
    !
    ! -- initialize package
    call packobj%pack_initialize()

    packobj%inunit = inunit
    packobj%iout = iout
    packobj%id = id
    packobj%ibcnum = ibcnum
    packobj%ncolbnd = 4
    packobj%iscloc = 0  ! not supported
    packobj%ictorigin = 'NPF'
    !
    ! -- return
    return
  end subroutine sfr_create

  subroutine sfr_allocate_scalars(this)
! ******************************************************************************
! allocate_scalars -- allocate scalar members
! ******************************************************************************
!
!    SPECIFICATIONS:
! ------------------------------------------------------------------------------
    use MemoryManagerModule, only: mem_allocate, mem_setptr
    ! -- dummy
    class(SfrType),   intent(inout) :: this
! ------------------------------------------------------------------------------
    !
    ! -- call standard BndType allocate scalars
    call this%BndType%allocate_scalars()
    !
    ! -- allocate the object and assign values to object variables
    call mem_allocate(this%iprhed, 'IPRHED', this%origin)
    call mem_allocate(this%istageout, 'ISTAGEOUT', this%origin)
    call mem_allocate(this%ibudgetout, 'IBUDGETOUT', this%origin)
    call mem_allocate(this%ipakcsv, 'IPAKCSV', this%origin)
    call mem_allocate(this%idiversions, 'IDIVERSIONS', this%origin)
    call mem_allocate(this%maxsfrpicard, 'MAXSFRPICARD', this%origin)
    call mem_allocate(this%maxsfrit, 'MAXSFRIT', this%origin)
    call mem_allocate(this%bditems, 'BDITEMS', this%origin)
    call mem_allocate(this%cbcauxitems, 'CBCAUXITEMS', this%origin)
    call mem_allocate(this%unitconv, 'UNITCONV', this%origin)
    call mem_allocate(this%dmaxchg, 'DMAXCHG', this%origin)
    call mem_allocate(this%deps, 'DEPS', this%origin)
    call mem_allocate(this%nconn, 'NCONN', this%origin)
    call mem_allocate(this%icheck, 'ICHECK', this%origin)
    call mem_allocate(this%iconvchk, 'ICONVCHK', this%origin)
    call mem_allocate(this%idense, 'IDENSE', this%origin)
    !
    ! -- set pointer to gwf iss
    call mem_setptr(this%gwfiss, 'ISS', trim(this%name_model))
    !
    ! -- Set values
    this%iprhed = 0
    this%istageout = 0
    this%ibudgetout = 0
    this%ipakcsv = 0
    this%idiversions = 0
    this%maxsfrpicard = 100
    this%maxsfrit = 100
    this%bditems = 8
    this%cbcauxitems = 1
    this%unitconv = DONE
    this%dmaxchg = DEM5
    this%deps = DP999 * this%dmaxchg
    this%nconn = 0
    this%icheck = 1
    this%iconvchk = 1
    this%idense = 0
    !
    ! -- return
    return
  end subroutine sfr_allocate_scalars

  subroutine sfr_allocate_arrays(this)
! ******************************************************************************
! allocate_scalars -- allocate scalar members
! ******************************************************************************
!
!    SPECIFICATIONS:
! ------------------------------------------------------------------------------
    ! -- modules
    use MemoryManagerModule, only: mem_allocate
    ! -- dummy
    class(SfrType),   intent(inout) :: this
    ! -- local
    integer(I4B) :: i
    integer(I4B) :: j
! ------------------------------------------------------------------------------
    !
    ! -- call standard BndType allocate scalars
    !call this%BndType%allocate_arrays()
    !
    ! -- allocate character array for budget text
    allocate(this%csfrbudget(this%bditems))
    call mem_allocate(this%sfrname, LENBOUNDNAME, this%maxbound,                 &
                      'SFRNAME', this%origin)
    !
    ! -- variables originally in SfrDataType
    call mem_allocate(this%iboundpak, this%maxbound, 'IBOUNDPAK', this%origin)
    call mem_allocate(this%igwfnode, this%maxbound, 'IGWFNODE', this%origin)
    call mem_allocate(this%igwftopnode, this%maxbound, 'IGWFTOPNODE', this%origin)
    call mem_allocate(this%length, this%maxbound, 'LENGTH', this%origin)
    call mem_allocate(this%width, this%maxbound, 'WIDTH', this%origin)
    call mem_allocate(this%strtop, this%maxbound, 'STRTOP', this%origin)
    call mem_allocate(this%bthick, this%maxbound, 'BTHICK', this%origin)
    call mem_allocate(this%hk, this%maxbound, 'HK', this%origin)
    call mem_allocate(this%slope, this%maxbound, 'SLOPE', this%origin)
    call mem_allocate(this%nconnreach, this%maxbound, 'NCONNREACH', this%origin)
    call mem_allocate(this%ustrf, this%maxbound, 'USTRF', this%origin)
    call mem_allocate(this%ftotnd, this%maxbound, 'FTOTND', this%origin)
    call mem_allocate(this%ndiv, this%maxbound, 'NDIV', this%origin)
    call mem_allocate(this%usflow, this%maxbound, 'USFLOW', this%origin)
    call mem_allocate(this%dsflow, this%maxbound, 'DSFLOW', this%origin)
    call mem_allocate(this%depth, this%maxbound, 'DEPTH', this%origin)
    call mem_allocate(this%stage, this%maxbound, 'STAGE', this%origin)
    call mem_allocate(this%gwflow, this%maxbound, 'GWFLOW', this%origin)
    call mem_allocate(this%simevap, this%maxbound, 'SIMEVAP', this%origin)
    call mem_allocate(this%simrunoff, this%maxbound, 'SIMRUNOFF', this%origin)
    call mem_allocate(this%stage0, this%maxbound, 'STAGE0', this%origin)
    call mem_allocate(this%usflow0, this%maxbound, 'USFLOW0', this%origin)
    !
    ! -- connection data
    call mem_allocate(this%ia, this%maxbound+1, 'IA', this%origin)
    call mem_allocate(this%ja, 0, 'JA', this%origin)
    call mem_allocate(this%idir, 0, 'IDIR', this%origin)
    call mem_allocate(this%idiv, 0, 'IDIV', this%origin)
    call mem_allocate(this%qconn, 0, 'QCONN', this%origin)
    !
    ! -- boundary data
    call mem_allocate(this%rough, this%maxbound, 'ROUGH', this%origin)
    call mem_allocate(this%rain, this%maxbound, 'RAIN', this%origin)
    call mem_allocate(this%evap, this%maxbound, 'EVAP', this%origin)
    call mem_allocate(this%inflow, this%maxbound, 'INFLOW', this%origin)
    call mem_allocate(this%runoff, this%maxbound, 'RUNOFF', this%origin)
    call mem_allocate(this%sstage, this%maxbound, 'SSTAGE', this%origin)
    !
    ! -- aux variables
    call mem_allocate(this%rauxvar, this%naux, this%maxbound,                    &
                      'RAUXVAR', this%origin)
    !
    ! -- diversion variables
    call mem_allocate(this%iadiv, this%maxbound+1, 'IADIV', this%origin)
    call mem_allocate(this%divreach, 0, 'DIVREACH', this%origin)
    call mem_allocate(this%divflow, 0, 'DIVFLOW', this%origin)
    call mem_allocate(this%divq, 0, 'DIVQ', this%origin)
    !
    ! -- initialize variables
    do i = 1, this%maxbound
      this%iboundpak(i) = 1
      this%igwfnode(i) = 0
      this%igwftopnode(i) = 0
      this%length(i) = DZERO
      this%width(i) = DZERO
      this%strtop(i) = DZERO
      this%bthick(i) = DZERO
      this%hk(i) = DZERO
      this%slope(i) = DZERO
      this%nconnreach(i) = 0
      this%ustrf(i) = DZERO
      this%ftotnd(i) = DZERO
      this%ndiv(i) = 0
      this%usflow(i) = DZERO
      this%dsflow(i) = DZERO
      this%depth(i) = DZERO
      this%stage(i) = DZERO
      this%gwflow(i) = DZERO
      this%simevap(i) = DZERO
      this%simrunoff(i) = DZERO
      this%stage0(i) = DZERO
      this%usflow0(i) = DZERO
      !
      ! -- boundary data
      this%rough(i) = DZERO
      this%rain(i) = DZERO
      this%evap(i) = DZERO
      this%inflow(i) = DZERO
      this%runoff(i) = DZERO
      this%sstage(i) = DZERO
      !
      ! -- aux variables
      do j = 1, this%naux
        this%rauxvar(j, i) = DZERO
      end do
    end do
    
    !
    !
    !-- fill csfrbudget
    this%csfrbudget(1) = '        RAINFALL'
    this%csfrbudget(2) = '     EVAPORATION'
    this%csfrbudget(3) = '          RUNOFF'
    this%csfrbudget(4) = '      EXT-INFLOW'
    this%csfrbudget(5) = '             GWF'
    this%csfrbudget(6) = '     EXT-OUTFLOW'
    this%csfrbudget(7) = '        FROM-MVR'
    this%csfrbudget(8) = '          TO-MVR'
    !
    ! -- allocate and initialize budget output data
    call mem_allocate(this%qoutflow, this%maxbound, 'QOUTFLOW', this%origin)
    call mem_allocate(this%qextoutflow, this%maxbound, 'QEXTOUTFLOW', this%origin)
    do i = 1, this%maxbound
      this%qoutflow(i) = DZERO
      this%qextoutflow(i) = DZERO
    end do
    !
    ! -- allocate and initialize dbuff
    if (this%istageout > 0) then
      call mem_allocate(this%dbuff, this%maxbound, 'DBUFF', this%origin)
      do i = 1, this%maxbound
        this%dbuff(i) = DZERO
      end do
    else
      call mem_allocate(this%dbuff, 0, 'DBUFF', this%origin)
    end if
    !
    ! -- allocate character array for budget text
    allocate(this%cauxcbc(this%cbcauxitems))
    !
    ! -- allocate and initialize qauxcbc
    call mem_allocate(this%qauxcbc, this%cbcauxitems, 'QAUXCBC', this%origin)
    do i = 1, this%cbcauxitems
      this%qauxcbc(i) = DZERO
    end do
    !
    !-- fill cauxcbc
    this%cauxcbc(1) = 'FLOW-AREA       '
    !
    ! -- allocate denseterms to size 0
    call mem_allocate(this%denseterms, 3, 0, 'DENSETERMS', this%origin)
    !
    ! -- return
    return
  end subroutine sfr_allocate_arrays

  subroutine sfr_read_dimensions(this)
! ******************************************************************************
! pak1read_dimensions -- Read the dimensions for this package
! ******************************************************************************
!
!    SPECIFICATIONS:
! ------------------------------------------------------------------------------
    use ConstantsModule, only: LINELENGTH
    use InputOutputModule, only: urword
    use SimModule, only: ustop, store_error, count_errors
    ! -- dummy
    class(SfrType),intent(inout) :: this
    ! -- local
    character (len=LINELENGTH) :: keyword
    integer(I4B) :: ierr
    logical :: isfound, endOfBlock
    ! -- format
! ------------------------------------------------------------------------------
    !
    ! -- initialize dimensions to 0
    this%maxbound = 0
    !
    ! -- get dimensions block
    call this%parser%GetBlock('DIMENSIONS', isFound, ierr, &
                              supportOpenClose=.true.)
    !
    ! -- parse dimensions block if detected
    if (isfound) then
      write(this%iout,'(/1x,a)')                                                 &
        'PROCESSING ' // trim(adjustl(this%text)) // ' DIMENSIONS'
      do
        call this%parser%GetNextLine(endOfBlock)
        if (endOfBlock) exit
        call this%parser%GetStringCaps(keyword)
        select case (keyword)
          case ('NREACHES')
            this%maxbound = this%parser%GetInteger()
            write(this%iout,'(4x,a,i0)')'NREACHES = ', this%maxbound
          case default
            write(errmsg,'(2a)')                                                 &
              'Unknown ' // trim(this%text) // ' dimension: ', trim(keyword)
            call store_error(errmsg)
        end select
      end do
      write(this%iout,'(1x,a)')                                                  &
        'END OF ' // trim(adjustl(this%text)) // ' DIMENSIONS'
    else
      call store_error('Required dimensions block not found.')
    end if
    !
    ! -- verify dimensions were set
    if(this%maxbound < 1) then
      write(errmsg, '(a)')                                                       &
        'NREACHES was not specified or was specified incorrectly.'
      call store_error(errmsg)
    endif
    !
    ! -- write summary of error messages for block
    if (count_errors() > 0) then
      call this%parser%StoreErrorUnit()
      call ustop()
    end if
    !
    ! -- Call define_listlabel to construct the list label that is written
    !    when PRINT_INPUT option is used.
    call this%define_listlabel()
    !
    ! -- Allocate arrays in package superclass
    call this%sfr_allocate_arrays()
    !
    ! -- read package data
    call this%sfr_read_packagedata()
    !
    ! -- read connection data
    call this%sfr_read_connectiondata()
    !
    ! -- read diversion data
    call this%sfr_read_diversions()
    !
    ! -- setup the budget object
    call this%sfr_setup_budobj()
    !
    ! -- setup the stage table object
    call this%sfr_setup_tableobj()
    !
    ! -- return
    return
  end subroutine sfr_read_dimensions

  subroutine sfr_options(this, option, found)
! ******************************************************************************
! rch_options -- set options specific to RchType
!
! rch_options overrides BndType%bnd_options
! ******************************************************************************
!
!    SPECIFICATIONS:
! ------------------------------------------------------------------------------
<<<<<<< HEAD
    use ConstantsModule, only: DZERO
=======
    use ConstantsModule, only: DZERO, MNORMAL
>>>>>>> c92e4c45
    use OpenSpecModule, only: access, form
    use SimModule, only: ustop, store_error
    use InputOutputModule, only: urword, getunit, openfile
    ! -- dummy
    class(SfrType),   intent(inout) :: this
    character(len=*), intent(inout) :: option
    logical,          intent(inout) :: found
    ! -- local
    real(DP) :: r
    character(len=MAXCHARLEN) :: fname, keyword
    ! -- formats
    character(len=*),parameter :: fmtunitconv = &
      "(4x, 'UNIT CONVERSION VALUE (',g0,') SPECIFIED.')"
    character(len=*),parameter :: fmtpicard = &
      "(4x, 'MAXIMUM SFR PICARD ITERATION VALUE (',i0,') SPECIFIED.')"
    character(len=*),parameter :: fmtiter = &
      "(4x, 'MAXIMUM SFR ITERATION VALUE (',i0,') SPECIFIED.')"
    character(len=*),parameter :: fmtdmaxchg = &
      "(4x, 'MAXIMUM DEPTH CHANGE VALUE (',g0,') SPECIFIED.')"
    character(len=*),parameter :: fmtsfrbin = &
      "(4x, 'SFR ', 1x, a, 1x, ' WILL BE SAVED TO FILE: ', a, /4x,               &
     &'OPENED ON UNIT: ', I7)"
! ------------------------------------------------------------------------------
    !
    ! -- Check for SFR options
    select case (option)
      case ('PRINT_STAGE')
        this%iprhed = 1
        write(this%iout,'(4x,a)') trim(adjustl(this%text))//                     &
          ' STAGES WILL BE PRINTED TO LISTING FILE.'
        found = .true.
      case('STAGE')
        call this%parser%GetStringCaps(keyword)
        if (keyword == 'FILEOUT') then
          call this%parser%GetString(fname)
          this%istageout = getunit()
          call openfile(this%istageout, this%iout, fname, 'DATA(BINARY)',        &
<<<<<<< HEAD
                       form, access, 'REPLACE')
=======
                       form, access, 'REPLACE', MNORMAL)
>>>>>>> c92e4c45
          write(this%iout,fmtsfrbin) 'STAGE', fname, this%istageout
          found = .true.
        else
          call store_error('Optional stage keyword must be followed by fileout.')
        end if
      case('BUDGET')
        call this%parser%GetStringCaps(keyword)
        if (keyword == 'FILEOUT') then
          call this%parser%GetString(fname)
          this%ibudgetout = getunit()
          call openfile(this%ibudgetout, this%iout, fname, 'DATA(BINARY)',       &
<<<<<<< HEAD
                        form, access, 'REPLACE')
=======
                        form, access, 'REPLACE', MNORMAL)
>>>>>>> c92e4c45
          write(this%iout,fmtsfrbin) 'BUDGET', fname, this%ibudgetout
          found = .true.
        else
          call store_error('Optional budget keyword must be ' //                 &
                           'followed by fileout.')
        end if
      case('PACKAGE_CONVERGENCE')
        call this%parser%GetStringCaps(keyword)
        if (keyword == 'FILEOUT') then
          call this%parser%GetString(fname)
          this%ipakcsv = getunit()
          call openfile(this%ipakcsv, this%iout, fname, 'CSV',                   &
<<<<<<< HEAD
                        filstat_opt='REPLACE')
=======
                        filstat_opt='REPLACE', mode_opt=MNORMAL)
>>>>>>> c92e4c45
          write(this%iout,fmtsfrbin) 'PACKAGE_CONVERGENCE', fname, this%ipakcsv
          found = .true.
        else
          call store_error('Optional package_convergence keyword must be ' //    &
                           'followed by fileout.')
        end if
      case('UNIT_CONVERSION')
        this%unitconv = this%parser%GetDouble()
        write(this%iout, fmtunitconv) this%unitconv
        found = .true.
      case('MAXIMUM_PICARD_ITERATIONS')
        this%maxsfrpicard = this%parser%GetInteger()
        write(this%iout, fmtpicard) this%maxsfrpicard
        found = .true.
      case('MAXIMUM_ITERATIONS')
        this%maxsfrit = this%parser%GetInteger()
        write(this%iout, fmtiter) this%maxsfrit
        found = .true.
      case('MAXIMUM_DEPTH_CHANGE')
        r = this%parser%GetDouble()
        this%dmaxchg = r
        this%deps = DP999 * r
        write(this%iout, fmtdmaxchg) this%dmaxchg
        found = .true.
      case('MOVER')
        this%imover = 1
        write(this%iout, '(4x,A)') 'MOVER OPTION ENABLED'
        found = .true.
      !
      ! -- right now these are options that are only available in the
      !    development version and are not included in the documentation.
      !    These options are only available when IDEVELOPMODE in
      !    constants module is set to 1
      case('DEV_NO_CHECK')
        call this%parser%DevOpt()
        this%icheck = 0
        write(this%iout, '(4x,A)') 'SFR CHECKS OF REACH GEOMETRY ' //         &
                                   'RELATIVE TO MODEL GRID AND ' //           &
                                   'REASONABLE PARAMETERS WILL NOT ' //       &
                                   'BE PERFORMED.'
        found = .true.
      case('DEV_NO_FINAL_CHECK')
        call this%parser%DevOpt()
        this%iconvchk = 0
        write(this%iout, '(4x,a)')                                             &
     &    'A FINAL CONVERGENCE CHECK OF THE CHANGE IN STREAM FLOW ROUTING ' // &
     &    'STAGES AND FLOWS WILL NOT BE MADE'
        found = .true.
      !
      ! -- no valid options found
      case default
        !
        ! -- No options found
        found = .false.
    end select
    !
    ! -- return
    return
  end subroutine sfr_options

  subroutine sfr_ar(this)
  ! ******************************************************************************
  ! sfr_ar -- Allocate and Read
  ! Subroutine: (1) create new-style package
  !             (2) point bndobj to the new package
  ! ******************************************************************************
  !
  !    SPECIFICATIONS:
  ! ------------------------------------------------------------------------------
    use SimModule, only: ustop, count_errors
    ! -- dummy
    class(SfrType),intent(inout) :: this
    ! -- local
    integer(I4B) :: n, ierr
    ! -- format
  ! ------------------------------------------------------------------------------
    !
    call this%obs%obs_ar()
    !
    ! -- call standard BndType allocate scalars
    call this%BndType%allocate_arrays()
    !
    ! -- set boundname for each connection
    if (this%inamedbound /= 0) then
      do n = 1, this%maxbound
        this%boundname(n) = this%sfrname(n)
      end do
    endif
    !
    ! -- copy igwfnode into nodelist
    do n = 1, this%maxbound
      this%nodelist(n) = this%igwfnode(n)
    end do
    !
    ! -- check the sfr data
    call this%sfr_check_reaches()

    ! -- check the connection data
    call this%sfr_check_connections()

    ! -- check the diversion data
    if (this%idiversions /= 0) then
      call this%sfr_check_diversions()
    end if
    !
    ! -- terminate if errors were detected in any of the static sfr data
    ierr = count_errors()
    if (ierr > 0) then
      call this%parser%StoreErrorUnit()
      call ustop()
    end if
    !
    ! -- setup pakmvrobj
    if (this%imover /= 0) then
      allocate(this%pakmvrobj)
      call this%pakmvrobj%ar(this%maxbound, this%maxbound, this%origin)
    endif
    !
    ! -- return
    return
  end subroutine sfr_ar

  subroutine sfr_read_packagedata(this)
  ! ******************************************************************************
  ! sfr_read_packagedata -- read package data for each reach
  ! ******************************************************************************
  !
  !    SPECIFICATIONS:
  ! ------------------------------------------------------------------------------
    use ConstantsModule, only: LINELENGTH
    use SimModule, only: ustop, store_error, count_errors
    use TimeSeriesManagerModule, only: read_value_or_time_series_adv
    ! -- dummy
    class(SfrType),intent(inout) :: this
    ! -- local
    character(len=LINELENGTH) :: text
    character(len=LINELENGTH) :: cellid
    character(len=LINELENGTH) :: keyword
    character (len=10) :: cnum
    character(len=LENBOUNDNAME) :: bndName
    character(len=LENBOUNDNAME) :: bndNameTemp
    character(len=LENBOUNDNAME) :: manningname
    character(len=LENBOUNDNAME) :: ustrfname
    character(len=50), dimension(:), allocatable :: caux
    integer(I4B) :: n, ierr, ival
    logical :: isfound, endOfBlock
    integer(I4B) :: i
    integer(I4B) :: ii
    integer(I4B) :: jj
    integer(I4B) :: iaux
    integer, allocatable, dimension(:) :: nboundchk
    real(DP), pointer :: bndElem => null()
    ! -- format
  ! ------------------------------------------------------------------------------
    !
    ! -- allocate space for checking sfr reach data
    allocate(nboundchk(this%maxbound))
    do i = 1, this%maxbound
      nboundchk(i) = 0
    enddo 
    !
    ! -- allocate local storage for aux variables
    if (this%naux > 0) then
      allocate(caux(this%naux))
    end if
    !
    ! -- read reach data
    call this%parser%GetBlock('PACKAGEDATA', isfound, ierr, &
                              supportOpenClose=.true.)
    !
    ! -- parse reaches block if detected
    if (isfound) then
      write(this%iout,'(/1x,a)')'PROCESSING '//trim(adjustl(this%text))// &
        ' PACKAGEDATA'
      do
        call this%parser%GetNextLine(endOfBlock)
        if (endOfBlock) exit
        ! -- read reach number
        n = this%parser%GetInteger()

        if (n < 1 .or. n > this%maxbound) then
          write(errmsg,'(a,1x,a,1x,i0)')                                         &
            'Reach number (rno) must be greater than 0 and less',                &
            'than or equal to', this%maxbound
          call store_error(errmsg)
          cycle
        end if

        ! -- increment nboundchk
        nboundchk(n) = nboundchk(n) + 1
        !
        ! -- get model node number
        call this%parser%GetCellid(this%dis%ndim, cellid, flag_string=.true.)
        this%igwfnode(n) = this%dis%noder_from_cellid(cellid, &
                           this%inunit, this%iout, flag_string=.true.)
        this%igwftopnode(n) = this%igwfnode(n)
        !
        ! -- read the cellid string and determine if 'none' is specified
        if (this%igwfnode(n) < 1) then
          call this%parser%GetStringCaps(keyword)
          if (keyword /= 'NONE') then
            write(cnum, '(i0)') n
            errmsg = 'Cell ID (' // trim(cellid) //                              &
                     ') for unconnected reach ' //  trim(cnum) //                &
                     ' must be NONE'
            call store_error(errmsg)
          end if
        end if
        ! -- get reach length
        this%length(n) = this%parser%GetDouble()
        ! -- get reach width
        this%width(n) = this%parser%GetDouble()
        ! -- get reach slope
        this%slope(n) = this%parser%GetDouble()
        ! -- get reach stream bottom
        this%strtop(n) = this%parser%GetDouble()
        ! -- get reach bed thickness
        this%bthick(n) = this%parser%GetDouble()
        ! -- get reach bed hk
        this%hk(n) = this%parser%GetDouble()
        ! -- get reach roughness
        call this%parser%GetStringCaps(manningname)
        ! -- get number of connections for reach
        ival = this%parser%GetInteger()
        this%nconnreach(n) = ival
        this%nconn = this%nconn + ival
        if (ival < 0) then
          write(errmsg, '(a,1x,i0,1x,a,i0,a)')                                   &
            'NCON for reach', n,                                                 &
            'must be greater than or equal to 0 (', ival, ').'
          call store_error(errmsg)
        end if
        ! -- get upstream fraction for reach
        call this%parser%GetString(ustrfname)
        ! -- get number of diversions for reach
        ival = this%parser%GetInteger()
        this%ndiv(n) = ival
        if (ival > 0) then
          this%idiversions = 1
        else if (ival < 0) then
          ival = 0
        end if

        ! -- get aux data
        do iaux = 1, this%naux
          call this%parser%GetString(caux(iaux))
        end do

        ! -- set default bndName
        write(cnum,'(i10.10)') n
        bndName = 'Reach' // cnum

        ! -- get reach name
        if (this%inamedbound /= 0) then
          call this%parser%GetStringCaps(bndNameTemp)
          if (bndNameTemp /= '') then
            bndName = bndNameTemp(1:16)
          endif
          !this%boundname(n) = bndName
        end if
        this%sfrname(n) = bndName
        !
        ! -- set Mannings
        text = manningname
        jj = 1 !for 'ROUGH'
        bndElem => this%rough(n)
        call read_value_or_time_series_adv(text, n, jj, bndElem, this%name,      &
                                            'BND', this%tsManager, this%iprpak,  &
                                            'MANNING')
        !
        ! -- set upstream fraction
        text = ustrfname
        jj = 1  ! For 'USTRF'
        bndElem => this%ustrf(n)
        call read_value_or_time_series_adv(text, n, jj, bndElem, this%name,      &
                                           'BND', this%tsManager, this%iprpak,   &
                                           'USTRF')
        !
        ! -- get aux data
        do jj = 1, this%naux
          text = caux(jj)
          ii = n
          bndElem => this%rauxvar(jj, ii)
          call read_value_or_time_series_adv(text, ii, jj, bndElem, this%name,   &
                                             'AUX', this%tsManager, this%iprpak, &
                                             this%auxname(jj))
        end do
        !
        ! -- initialize sstage to the top of the reach
        !    this value would be used by simple routing reaches
        !    on kper = 1 and kstp = 1 if a stage is not specified
        !    on the status line for the reach
        this%sstage(n) = this%strtop(n)

      end do
      write(this%iout,'(1x,a)')                                                  &
        'END OF '//trim(adjustl(this%text))//' PACKAGEDATA'
    else
      call store_error('REQUIRED PACKAGEDATA BLOCK NOT FOUND.')
    end if
    !
    ! -- Check to make sure that every reach is specified and that no reach
    !    is specified more than once.
    do i = 1, this%maxbound
      if (nboundchk(i) == 0) then
        write(errmsg, '(a,i0,1x,a)')                                             &
          'Information for reach ', i, 'not specified in packagedata block.'
        call store_error(errmsg)
      else if (nboundchk(i) > 1) then
        write(errmsg, '(a,1x,i0,1x,a,1x,i0)')                                    &
          'Reach information specified', nboundchk(i), 'times for reach', i
        call store_error(errmsg)
      endif
    end do
    deallocate(nboundchk)
    !
    ! -- terminate if errors encountered in reach block
    if (count_errors() > 0) then
      call this%parser%StoreErrorUnit()
      call ustop()
    end if
    !
    ! -- deallocate local storage for aux variables
    if (this%naux > 0) then
      deallocate(caux)
    end if
    !
    ! -- return
    return
  end subroutine sfr_read_packagedata

  subroutine sfr_read_connectiondata(this)
  ! ******************************************************************************
  ! sfr_read_connectiondata -- read connection data for each reach
  ! ******************************************************************************
  !
  !    SPECIFICATIONS:
  ! ------------------------------------------------------------------------------
    use ConstantsModule, only: LINELENGTH
    use MemoryManagerModule, only: mem_reallocate
    use SimModule, only: ustop, store_error, count_errors
    use SparseModule, only: sparsematrix
    ! -- dummy
    class(SfrType),intent(inout) :: this
    ! -- local
    character (len=LINELENGTH) :: line
    logical :: isfound
    logical :: endOfBlock
    integer(I4B) :: n
    integer(I4B) :: i 
    integer(I4B) :: j
    integer(I4B) :: jj
    integer(I4B) :: jcol
    integer(I4B) :: jcol2
    integer(I4B) :: nja
    integer(I4B) :: ival
    integer(I4B) :: idir
    integer(I4B) :: ierr
    integer(I4B) :: nconnmax
    integer(I4B), dimension(:), pointer, contiguous :: rowmaxnnz => null()
    integer, allocatable, dimension(:) :: nboundchk
    integer, allocatable, dimension(:,:) :: iconndata
    type(sparsematrix), pointer :: sparse => null()
    ! -- format
  ! ------------------------------------------------------------------------------
    !
    ! -- allocate and initialize local variables for reach connections
    allocate(nboundchk(this%maxbound))
    do n = 1, this%maxbound
      nboundchk(n) = 0
    end do
    !
    ! -- calculate the number of non-zero entries (size of ja maxtrix)
    nja = 0
    nconnmax = 0
    allocate(rowmaxnnz(this%maxbound))
    do n = 1, this%maxbound
      ival = this%nconnreach(n)
      if (ival < 0) ival = 0
      rowmaxnnz(n) = ival + 1
      nja = nja + ival + 1
      if (ival > nconnmax) then
        nconnmax = ival
      end if
    end do 
    !
    ! -- reallocate connection data for package
    call mem_reallocate(this%ja, nja, 'JA', this%origin)
    call mem_reallocate(this%idir, nja, 'IDIR', this%origin)
    call mem_reallocate(this%idiv, nja, 'IDIV', this%origin)
    call mem_reallocate(this%qconn, nja, 'QCONN', this%origin)
    !
    ! -- initialize connection data
    do n = 1, nja
      this%idir(n) = 0
      this%idiv(n) = 0
      this%qconn(n) = DZERO
    end do
    !
    ! -- allocate space for iconndata
    allocate(iconndata(nconnmax, this%maxbound))
    !
    ! -- initialize iconndata
    do n = 1, this%maxbound
      do j = 1, nconnmax
        iconndata(j, n) = 0
      end do
    end do
    !
    ! -- allocate space for connectivity
    allocate(sparse)
    !
    ! -- set up sparse
    call sparse%init(this%maxbound, this%maxbound, rowmaxnnz)
    !
    ! -- read connection data
    call this%parser%GetBlock('CONNECTIONDATA', isfound, ierr, &
                              supportOpenClose=.true.)
    !
    ! -- parse reach connectivity block if detected
    if (isfound) then
      write(this%iout,'(/1x,a)')                                                 &
        'PROCESSING ' // trim(adjustl(this%text)) // ' CONNECTIONDATA'
      do
        call this%parser%GetNextLine(endOfBlock)
        if (endOfBlock) exit
        !
        ! -- get reach number
        n = this%parser%GetInteger()
        !
        ! -- check for error
        if (n < 1 .or. n > this%maxbound) then
          write(errmsg, '(a,1x,a,1x,i0)')                                        &
            'SFR reach in connectiondata block is less than one or greater',     &
            'than NREACHES:', n
          call store_error(errmsg)
          cycle
        endif
        !
        ! -- increment nboundchk
        if (this%nconnreach(n) > 0) then
          nboundchk(n) = nboundchk(n) + 1
        end if
        !
        ! -- add diagonal connection for reach
        call sparse%addconnection(n, n, 1)
        !
        ! -- fill off diagonals
        do i = 1, this%nconnreach(n)
          !
          ! -- get connected reach
          ival = this%parser%GetInteger()
          !
          ! -- save connection data to temporary iconndata
          iconndata(i, n) = ival
          !
          ! -- determine idir
          if (ival < 0) then
            idir = -1
            ival = abs(ival)
          elseif (ival == 0) then
            call store_error('Missing or zero connection reach in line:')
            call store_error(line)
          else
            idir = 1
          end if
          if (ival > this%maxbound) then
            call store_error('Reach number exceeds NREACHES in line:')
            call store_error(line)
          endif
          !
          ! -- add connection to sparse
          call sparse%addconnection(n, ival, 1)
        end do
      end do
      
      write(this%iout,'(1x,a)')                                                  &
        'END OF ' // trim(adjustl(this%text)) // ' CONNECTIONDATA'
      
      do n = 1, this%maxbound
        if (this%nconnreach(n) > 0) then
          !
          ! -- check for missing or duplicate sfr connections
          if (nboundchk(n) == 0) then
            write(errmsg,'(a,1x,i0)')                                            &
              'No connection data specified for reach', n
            call store_error(errmsg)
          else if (nboundchk(n) > 1) then
            write(errmsg,'(a,1x,i0,1x,a,1x,i0,1x,a)')                            &
              'Connection data for reach', n,                                    &
              'specified', nboundchk(n), 'times.'
            call store_error(errmsg)
          end if
        end if
      end do
      
    else
      call store_error('Required connectiondata block not found.')
    end if
    !
    ! -- terminate if errors encountered in connectiondata block
    if (count_errors() > 0) then
      call this%parser%StoreErrorUnit()
      call ustop()
    end if
    !
    ! -- create ia and ja from sparse
    call sparse%filliaja(this%ia, this%ja, ierr, sort=.TRUE.)
    !
    ! -- test for error condition
    if (ierr /= 0) then
      write(errmsg, '(a,3(1x,a))')                                               &
        'Could not fill', trim(this%name), 'package IA and JA connection data.', &
        'Check connectivity data in connectiondata block'
    end if
    !
    ! -- fill flat connection storage
    do n = 1, this%maxbound
      do j = this%ia(n) + 1, this%ia(n+1) - 1
        jcol = this%ja(j)
        do jj = 1, this%nconnreach(n)
          jcol2 = iconndata(jj, n)
          if (abs(jcol2) == jcol) then
            idir = 1
            if (jcol2 < 0) then
              idir = -1
            end if
            this%idir(j) = idir
            exit
          end if
        end do
      end do
    end do
    !
    ! -- deallocate temporary local storage for reach connections
    deallocate(rowmaxnnz)
    deallocate(nboundchk)
    deallocate(iconndata)
    !
    ! -- destroy sparse
    call sparse%destroy()
    deallocate(sparse)
    !
    ! -- return
    return
  end subroutine sfr_read_connectiondata


  subroutine sfr_read_diversions(this)
  ! ******************************************************************************
  ! sfr_read_diversions -- read diversion data for each diversion
  ! ******************************************************************************
  !
  !    SPECIFICATIONS:
  ! ------------------------------------------------------------------------------
    use ConstantsModule, only: LINELENGTH
    use MemoryManagerModule, only: mem_reallocate
    use SimModule, only: ustop, store_error, count_errors
    ! -- dummy
    class(SfrType),intent(inout) :: this
    ! -- local
    character (len=10) :: cnum
    character (len=10) :: cval
    integer(I4B) :: j
    integer(I4B) :: n
    integer(I4B) :: ierr
    integer(I4B) :: ival
    integer(I4B) :: i0
    integer(I4B) :: ipos
    integer(I4B) :: jpos
    integer(I4B) :: ndiv
    integer(I4B) :: ndiversions
    integer(I4B) :: idivreach
    logical :: isfound, endOfBlock
    integer(I4B) :: idiv
    integer, allocatable, dimension(:) :: iachk
    integer, allocatable, dimension(:) :: nboundchk
    ! -- format
  ! ------------------------------------------------------------------------------
    !
    ! -- determine the total number of diversions and fill iadiv
    ndiversions = 0
    i0 = 1
    this%iadiv(1) = i0
    do n = 1, this%maxbound
      ndiversions = ndiversions + this%ndiv(n)
      i0 = i0 + this%ndiv(n)
      this%iadiv(n+1) = i0
    end do
    !
    ! -- reallocate memory for diversions
    if (ndiversions > 0) then
      call mem_reallocate(this%divreach, ndiversions, 'DIVREACH', this%origin)
      allocate(this%divcprior(ndiversions))
      call mem_reallocate(this%divflow, ndiversions, 'DIVFLOW', this%origin)
      call mem_reallocate(this%divq, ndiversions, 'DIVQ', this%origin)
    end if
    !
    ! -- inititialize diversion flow
    do n = 1, ndiversions
      this%divflow(n) = DZERO
      this%divq(n) = DZERO
    end do
    !
    ! -- read diversions
    call this%parser%GetBlock('DIVERSIONS', isfound, ierr,                      &
                              supportOpenClose=.true.,                          &
                              blockRequired=.false.)
    !
    ! -- parse reach connectivity block if detected
    if (isfound) then
      if (this%idiversions /= 0) then
        write(this%iout,'(/1x,a)') 'PROCESSING ' // trim(adjustl(this%text)) // &
                                   ' DIVERSIONS'
        !
        ! -- allocate and initialize local variables for diversions
        ndiv = 0
        do n = 1, this%maxbound
          ndiv = ndiv + this%ndiv(n)
        end do
        allocate(iachk(this%maxbound+1))
        allocate(nboundchk(ndiv))
        iachk(1) = 1
        do n = 1, this%maxbound
          iachk(n+1) = iachk(n) + this%ndiv(n)
        end do
        do n = 1, ndiv
          nboundchk(n) = 0
        end do
        !
        ! -- read diversion data
        do
          call this%parser%GetNextLine(endOfBlock)
          if (endOfBlock) exit
          !
          ! -- get reach number
          n = this%parser%GetInteger()
          if (n < 1 .or. n > this%maxbound) then
            write(cnum, '(i0)') n
            errmsg = 'Reach number should be between 1 and ' //                  &
                      trim(cnum) // '.'
            call store_error(errmsg)
            cycle
          end if
          !
          ! -- make sure reach has at least one diversion
          if (this%ndiv(n) < 1) then
            write(cnum, '(i0)') n
            errmsg = 'Diversions cannot be specified ' //                        &
                     'for reach ' // trim(cnum)
            call store_error(errmsg)
            cycle
          end if
          !
          ! -- read diversion number
          ival = this%parser%GetInteger()
          if (ival < 1 .or. ival > this%ndiv(n)) then
            write(cnum, '(i0)') n
            errmsg = 'Reach  ' // trim(cnum)
            write(cnum, '(i0)') this%ndiv(n)
            errmsg = trim(errmsg) // ' diversion number should be between ' //   &
                     '1 and ' // trim(cnum) // '.'
            call store_error(errmsg)
            cycle
          end if
          
          ! -- increment nboundchk
          ipos = iachk(n) + ival - 1
          nboundchk(ipos) = nboundchk(ipos) + 1
          
          idiv = ival
          !
          ! -- get target reach for diversion
          ival = this%parser%GetInteger()
          if (ival < 1 .or. ival > this%maxbound) then
            write(cnum, '(i0)') ival
            errmsg = 'Diversion target reach number should be ' //               &
                     'between 1 and ' // trim(cnum) // '.'
            call store_error(errmsg)
            cycle
          end if
          idivreach = ival
          jpos = this%iadiv(n) + idiv - 1
          this%divreach(jpos) = idivreach
          !
          ! -- get cprior
          call this%parser%GetStringCaps(cval)
          ival = -1
          select case (cval)
            case('UPTO')
              ival = 0
            case('THRESHOLD')
              ival = -1
            case('FRACTION')
              ival = -2
            case('EXCESS')
              ival = -3
            case default
              errmsg = 'Invalid cprior type ' // trim(cval) // '.'
              call store_error(errmsg)
          end select
          !
          ! -- set cprior for diversion
          this%divcprior(jpos) = cval
        end do
        
        write(this%iout,'(1x,a)') 'END OF ' // trim(adjustl(this%text)) //       &
                                  ' DIVERSIONS'
        
        do n = 1, this%maxbound
          do j = 1, this%ndiv(n)
            ipos = iachk(n) + j - 1
            !
            ! -- check for missing or duplicate reach diversions
            if (nboundchk(ipos) == 0) then
              write(errmsg,'(a,1x,i0,1x,a,1x,i0)')                               &
                'No data specified for reach', n, 'diversion', j
              call store_error(errmsg)
            else if (nboundchk(ipos) > 1) then
              write(errmsg,'(a,1x,i0,1x,a,1x,i0,1x,a,1x,i0,1x,a)')               &
                'Data for reach', n, 'diversion', j,                             &
                'specified', nboundchk(ipos), 'times'
              call store_error(errmsg)
            end if
          end do
        end do
        !
        ! -- deallocate local variables
        deallocate(iachk)
        deallocate(nboundchk)
      else
        !
        ! -- error condition
        write(errmsg,'(a,1x,a)')                                                 &
          'A diversions block should not be',                                    &
          'specified if diversions are not specified.'
          call store_error(errmsg)
      end if
    else
      if (this%idiversions /= 0) then
        call store_error('REQUIRED DIVERSIONS BLOCK NOT FOUND.')
      end if
    end if
    !
    ! -- write summary of diversion error messages
    if (count_errors() > 0) then
      call this%parser%StoreErrorUnit()
      call ustop()
    end if
    !
    ! -- return
    return
  end subroutine sfr_read_diversions


  subroutine sfr_rp(this)
! ******************************************************************************
! sfr_rp -- Read and Prepare
! Subroutine: (1) read itmp
!             (2) read new boundaries if itmp>0
! ******************************************************************************
!
!    SPECIFICATIONS:
! ------------------------------------------------------------------------------
    ! -- modules
    use ConstantsModule, only: LINELENGTH
    use TdisModule, only: kper, nper
    use InputOutputModule, only: urword
    use SimModule, only: ustop, store_error, count_errors
    ! -- dummy
    class(SfrType),intent(inout) :: this
    ! -- local
    character(len=LINELENGTH) :: title
    character(len=LINELENGTH) :: line
    integer(I4B) :: ierr
    integer(I4B) :: n
    integer(I4B) :: ichkustrm
    logical :: isfound, endOfBlock
    ! -- formats
    character(len=*),parameter :: fmtblkerr = &
      "('Looking for BEGIN PERIOD iper.  Found ', a, ' instead.')"
    character(len=*),parameter :: fmtlsp = &
    &  "(1X,/1X,'REUSING ',A,'S FROM LAST STRESS PERIOD')"
    character(len=*), parameter :: fmtnbd = &
      "(1X,/1X,'The number of active ',A,'S (',I6, &
     &  ') is greater than maximum (',I6,')')"
! ------------------------------------------------------------------------------
    !
    ! -- initialize flags
    ichkustrm = 0
    if (kper == 1) then
      ichkustrm = 1
    end if
    !
    ! -- set nbound to maxbound
    this%nbound = this%maxbound
    !
    ! -- Set ionper to the stress period number for which a new block of data
    !    will be read.
    if (this%ionper < kper) then
      !
      ! -- get period block
      call this%parser%GetBlock('PERIOD', isfound, ierr, &
                                supportOpenClose=.true.)
      if(isfound) then
        !
        ! -- read ionper and check for increasing period numbers
        call this%read_check_ionper()
      else
        !
        ! -- PERIOD block not found
        if (ierr < 0) then
          ! -- End of file found; data applies for remainder of simulation.
          this%ionper = nper + 1
        else
          ! -- Found invalid block
          write(errmsg, fmtblkerr) adjustl(trim(line))
          call store_error(errmsg)
          call this%parser%StoreErrorUnit()
          call ustop()
        end if
      endif
    end if
    !
    ! -- Read data if ionper == kper
    if(this%ionper==kper) then
      !
      ! -- setup table for period data
      if (this%iprpak /= 0) then
        !
        ! -- reset the input table object
        title = trim(adjustl(this%text)) // ' PACKAGE (' //                        &
                trim(adjustl(this%name)) //') DATA FOR PERIOD'
        write(title, '(a,1x,i6)') trim(adjustl(title)), kper
        call table_cr(this%inputtab, this%name, title)
        call this%inputtab%table_df(1, 4, this%iout, finalize=.FALSE.)
        text = 'NUMBER'
        call this%inputtab%initialize_column(text, 10, alignment=TABCENTER)
        text = 'KEYWORD'
        call this%inputtab%initialize_column(text, 20, alignment=TABLEFT)
        do n = 1, 2
          write(text, '(a,1x,i6)') 'VALUE', n
          call this%inputtab%initialize_column(text, 15, alignment=TABCENTER)
        end do
      end if
      !
      ! -- read data
      do
        call this%parser%GetNextLine(endOfBlock)
        if (endOfBlock) exit
        n = this%parser%GetInteger()
        if (n < 1 .or. n > this%maxbound) then
          write(errmsg,'(a,1x,a,1x,i0,a)') &
            'Reach number (RNO) must be greater than 0 and',                     &
            'less than or equal to', this%maxbound, '.'
          call store_error(errmsg)
          cycle
        end if
        !
        ! -- read data from the rest of the line
        call this%sfr_set_stressperiod(n, ichkustrm)
        !
        ! -- write line to table
        if (this%iprpak /= 0) then
          call this%parser%GetCurrentLine(line)
          call this%inputtab%line_to_columns(line)
        end if
      end do
      if (this%iprpak /= 0) then
        call this%inputtab%finalize_table()
      end if
    !
    ! -- Reuse data from last stress period
    else
      write(this%iout,fmtlsp) trim(this%filtyp)
    endif
    !
    ! -- check upstream fraction values
    if (ichkustrm /= 0) then
      call this%sfr_check_ustrf()
    end if
    !
    ! -- write summary of package block error messages
    if (count_errors() > 0) then
      call this%parser%StoreErrorUnit()
      call ustop()
    end if
    !
    ! -- return
    return
  end subroutine sfr_rp

  subroutine sfr_ad(this)
! ******************************************************************************
! sfr_ad -- Add package connection to matrix
! ******************************************************************************
!
!    SPECIFICATIONS:
! ------------------------------------------------------------------------------
    use TimeSeriesManagerModule, only: var_timeseries
    ! -- dummy
    class(SfrType) :: this
    ! -- local
    integer(I4B) :: n
    integer(I4B) :: iaux
! ------------------------------------------------------------------------------
    !
    ! -- Advance the time series manager
    call this%TsManager%ad()
    !
    ! -- check upstream fractions if time series are being used to
    !    define this variable
    if (var_timeseries(this%tsManager, this%name, 'USTRF')) then
      call this%sfr_check_ustrf()
    end if
    !
    ! -- update auxiliary variables by copying from the derived-type time
    !    series variable into the bndpackage auxvar variable so that this
    !    information is properly written to the GWF budget file
    if (this%naux > 0) then
      do n = 1, this%maxbound
        do iaux = 1, this%naux
          if (this%noupdateauxvar(iaux) /= 0) cycle
          this%auxvar(iaux, n) = this%rauxvar(iaux, n)
        end do
      end do
    end if
    !
    ! -- reset upstream flow to zero and set specified stage
    do n = 1, this%maxbound
      this%usflow(n) = DZERO
      if (this%iboundpak(n) < 0) then
        this%stage(n) = this%sstage(n)
      end if
    end do
    !
    ! -- pakmvrobj ad
    if(this%imover == 1) then
      call this%pakmvrobj%ad()
    endif
    !
    ! -- For each observation, push simulated value and corresponding
    !    simulation time from "current" to "preceding" and reset
    !    "current" value.
    call this%obs%obs_ad()
    !
    ! -- return
    return
  end subroutine sfr_ad

  subroutine sfr_cf(this, reset_mover)
  ! ******************************************************************************
  ! sfr_cf -- Formulate the HCOF and RHS terms
  ! Subroutine: (1) skip in no wells
  !             (2) calculate hcof and rhs
  ! ******************************************************************************
  !
  !    SPECIFICATIONS:
  ! ------------------------------------------------------------------------------
    ! -- dummy
    class(SfrType) :: this
    logical, intent(in), optional :: reset_mover
    ! -- local variables
    integer(I4B) :: n
    integer(I4B) :: igwfnode
    logical :: lrm
  ! ------------------------------------------------------------------------------
    !
    ! -- Return if no sfr reaches
    if(this%nbound == 0) return
    !
    ! -- find highest active cell
    do n = 1, this%nbound
      igwfnode = this%igwftopnode(n)
      if (igwfnode > 0) then
        if (this%ibound(igwfnode) == 0) then
          call this%dis%highest_active(igwfnode, this%ibound)
        end if
      end if
      this%igwfnode(n) = igwfnode
      this%nodelist(n) = igwfnode
    end do
    !
    ! -- pakmvrobj cf
    lrm = .true.
    if (present(reset_mover)) lrm = reset_mover
    if(this%imover == 1 .and. lrm) then
      call this%pakmvrobj%cf()
    endif
    !
    ! -- return
    return
  end subroutine sfr_cf

  subroutine sfr_fc(this, rhs, ia, idxglo, amatsln)
  ! **************************************************************************
  ! sfr_fc -- Copy rhs and hcof into solution rhs and amat
  ! **************************************************************************
  !
  !    SPECIFICATIONS:
  ! --------------------------------------------------------------------------
    ! -- dummy
    class(SfrType) :: this
    real(DP), dimension(:), intent(inout) :: rhs
    integer(I4B), dimension(:), intent(in) :: ia
    integer(I4B), dimension(:), intent(in) :: idxglo
    real(DP), dimension(:), intent(inout) :: amatsln
    ! -- local
    integer(I4B) :: i
    integer(I4B) :: n
    integer(I4B) :: ipos
    integer(I4B) :: node
    real(DP) :: s0
    real(DP) :: ds
    real(DP) :: dsmax
    real(DP) :: hgwf
    real(DP) :: v
    real(DP) :: hhcof
    real(DP) :: rrhs
! --------------------------------------------------------------------------
    !
    ! -- picard iterations for sfr to achieve good solution regardless
    !    of reach order
    sfrpicard: do i = 1, this%maxsfrpicard
      !
      ! -- initialize maximum stage change for iteration to zero
      dsmax = DZERO
      !
      ! -- pakmvrobj fc - reset qformvr to zero
      if(this%imover == 1) then
        call this%pakmvrobj%fc()
      endif
      !
      ! -- solve for each sfr reach
      reachsolve: do n = 1, this%nbound
        node = this%igwfnode(n)
        if (node > 0) then
          hgwf = this%xnew(node)
        else
          hgwf = DEP20
        end if
        !
        ! -- save previous stage and upstream flow
        if (i == 1) then
          this%stage0(n) = this%stage(n)
          this%usflow0(n) = this%usflow(n)
        end if
        !
        ! -- set initial stage to calculate stage change
        s0 = this%stage(n)
        !
        ! -- solve for flow in swr
        if (this%iboundpak(n) /= 0) then
          call this%sfr_solve(n, hgwf, hhcof, rrhs)
        else
          this%depth(n) = DZERO
          this%stage(n) = this%strtop(n)
          v = DZERO
          call this%sfr_update_flows(n, v, v)
          hhcof = DZERO
          rrhs = DZERO
        end if
        !
        ! -- set package hcof and rhs
        this%hcof(n) = hhcof
        this%rhs(n) = rrhs
        !
        ! -- calculate stage change
        ds = s0 - this%stage(n)
        !
        ! -- evaluate if stage change exceeds dsmax
        if (abs(ds) > abs(dsmax)) then
          dsmax = ds
        end if
        
      end do reachsolve
      !
      ! -- evaluate if the sfr picard iterations should be terminated
      if (abs(dsmax) <= this%dmaxchg) then
        exit sfrpicard
      end if
    
    end do sfrpicard
    !
    ! -- Copy package rhs and hcof into solution rhs and amat
    do n = 1, this%nbound
      node = this%nodelist(n)
      if (node < 1) cycle
      rhs(node) = rhs(node) + this%rhs(n)
      ipos = ia(node)
      amatsln(idxglo(ipos)) = amatsln(idxglo(ipos)) + this%hcof(n)
    end do
    !
    ! -- return
    return
  end subroutine sfr_fc

  subroutine sfr_fn(this, rhs, ia, idxglo, amatsln)
! **************************************************************************
! pak1fn -- Fill newton terms
! **************************************************************************
!
!    SPECIFICATIONS:
! --------------------------------------------------------------------------
    ! -- dummy
    class(SfrType) :: this
    real(DP), dimension(:), intent(inout) :: rhs
    integer(I4B), dimension(:), intent(in) :: ia
    integer(I4B), dimension(:), intent(in) :: idxglo
    real(DP), dimension(:), intent(inout) :: amatsln
    ! -- local
    integer(I4B) :: i, n
    integer(I4B) :: ipos
    real(DP) :: rterm, drterm
    real(DP) :: rhs1, hcof1, q1
    real(DP) :: q2
    real(DP) :: hgwf
! --------------------------------------------------------------------------
    !
    ! -- Copy package rhs and hcof into solution rhs and amat
    do i = 1, this%nbound
      ! -- skip inactive reaches
      if (this%iboundpak(i) < 1) cycle
      ! -- skip if reach is not connected to gwf
      n = this%nodelist(i)
      if (n < 1) cycle
      ipos = ia(n)
      rterm = this%hcof(i) * this%xnew(n)
      ! -- calculate perturbed head
      hgwf = this%xnew(n) + DEM4
      call this%sfr_solve(i, hgwf, hcof1, rhs1, update=.false.)
      q1 = rhs1 - hcof1 * hgwf
      ! -- calculate unperturbed head
      q2 = this%rhs(i) - this%hcof(i) * this%xnew(n)
      ! -- calculate derivative
      drterm = (q2 - q1) / DEM4
      ! -- add terms to convert conductance formulation into
      !    newton-raphson formulation
      amatsln(idxglo(ipos)) = amatsln(idxglo(ipos)) + drterm - this%hcof(i)
      rhs(n) = rhs(n) - rterm + drterm * this%xnew(n)
    end do
    !
    ! -- return
    return
  end subroutine sfr_fn

  subroutine sfr_cc(this, innertot, kiter, iend, icnvgmod, cpak, ipak, dpak)
! **************************************************************************
! sfr_cc -- Final convergence check for package
! **************************************************************************
!
!    SPECIFICATIONS:
! --------------------------------------------------------------------------
    use TdisModule, only: totim, kstp, kper, delt
    ! -- dummy
    class(SfrType), intent(inout) :: this
    integer(I4B), intent(in) :: innertot
    integer(I4B), intent(in) :: kiter
    integer(I4B), intent(in) :: iend
    integer(I4B), intent(in) :: icnvgmod
    character(len=LENPAKLOC), intent(inout) :: cpak
    integer(I4B), intent(inout) :: ipak
    real(DP), intent(inout) :: dpak
    ! -- local
    character(len=LENPAKLOC) :: cloc
    character(len=LINELENGTH) :: tag
    integer(I4B) :: icheck
    integer(I4B) :: ipakfail
    integer(I4B) :: locdhmax
    integer(I4B) :: locrmax
    integer(I4B) :: ntabrows
    integer(I4B) :: ntabcols
    integer(I4B) :: n
    real(DP) :: dh
    real(DP) :: r
    real(DP) :: dhmax
    real(DP) :: rmax
    ! format
! --------------------------------------------------------------------------
    !
    ! -- initialize local variables
    icheck = this%iconvchk 
    ipakfail = 0
    locdhmax = 0
    locrmax = 0
    dhmax = DZERO
    rmax = DZERO
    !
    ! -- if not saving package convergence data on check convergence if
    !    the model is considered converged
    if (this%ipakcsv == 0) then
      if (icnvgmod == 0) then
        icheck = 0
      end if
    !
    ! -- saving package convergence data
    else
      !
      ! -- header for package csv
      if (.not. associated(this%pakcsvtab)) then
        !
        ! -- determine the number of columns and rows
        ntabrows = 1
        ntabcols = 9
        !
        ! -- setup table
        call table_cr(this%pakcsvtab, this%name, '')
        call this%pakcsvtab%table_df(ntabrows, ntabcols, this%ipakcsv,           &
                                     lineseparator=.FALSE., separator=',',       &
                                     finalize=.FALSE.)
        !
        ! -- add columns to package csv
        tag = 'total_inner_iterations'
        call this%pakcsvtab%initialize_column(tag, 10, alignment=TABLEFT)
        tag = 'totim'
        call this%pakcsvtab%initialize_column(tag, 10, alignment=TABLEFT)
        tag = 'kper'
        call this%pakcsvtab%initialize_column(tag, 10, alignment=TABLEFT)
        tag = 'kstp'
        call this%pakcsvtab%initialize_column(tag, 10, alignment=TABLEFT)
        tag = 'nouter'
        call this%pakcsvtab%initialize_column(tag, 10, alignment=TABLEFT)
        tag = 'dvmax'
        call this%pakcsvtab%initialize_column(tag, 15, alignment=TABLEFT)
        tag = 'dvmax_loc'
        call this%pakcsvtab%initialize_column(tag, 15, alignment=TABLEFT)
        tag = 'dinflowmax'
        call this%pakcsvtab%initialize_column(tag, 15, alignment=TABLEFT)
        tag = 'dinflowmax_loc'
        call this%pakcsvtab%initialize_column(tag, 15, alignment=TABLEFT)
      end if
    end if
    !
    ! -- perform package convergence check
    if (icheck /= 0) then
      final_check: do n = 1, this%maxbound
        if (this%iboundpak(n) == 0) cycle
        dh = this%stage0(n) - this%stage(n)
        r = this%usflow0(n) - this%usflow(n)
        !
        ! -- normalize flow difference and convert to a depth
        r = r * delt / this%surface_area(n)
        !
        ! -- evaluate magnitude of differences
        if (n == 1) then
          locdhmax = n
          dhmax = dh
          locrmax = n
          rmax = r
        else
          if (abs(dh) > abs(dhmax)) then
            locdhmax = n
            dhmax = dh
          end if
          if (abs(r) > abs(rmax)) then
            locrmax = n
            rmax = r
          end if
        end if
      end do final_check
      !
      ! -- set dpak and cpak
      if (ABS(dhmax) > abs(dpak)) then
        ipak = locdhmax
        dpak = dhmax
        write(cloc, "(a,'-',a)") trim(this%name), 'stage'
        cpak = trim(cloc)
      end if
      if (ABS(rmax) > abs(dpak)) then
        ipak = locrmax
        dpak = rmax
        write(cloc, "(a,'-',a)") trim(this%name), 'inflow'
        cpak = trim(cloc)
      end if
      !
      ! -- write convergence data to package csv
      if (this%ipakcsv /= 0) then
        !
        ! -- write the data
        call this%pakcsvtab%add_term(innertot)
        call this%pakcsvtab%add_term(totim)
        call this%pakcsvtab%add_term(kper)
        call this%pakcsvtab%add_term(kstp)
        call this%pakcsvtab%add_term(kiter)
        call this%pakcsvtab%add_term(dhmax)
        call this%pakcsvtab%add_term(locdhmax)
        call this%pakcsvtab%add_term(rmax)
        call this%pakcsvtab%add_term(locrmax)
        !
        ! -- finalize the package csv
        if (iend == 1) then
          call this%pakcsvtab%finalize_table()
        end if
      end if
    end if
    !
    ! -- return
    return
  end subroutine sfr_cc


  subroutine sfr_bd(this, x, idvfl, icbcfl, ibudfl, icbcun, iprobs,         &
                    isuppress_output, model_budget, imap, iadv)
! **************************************************************************
! bnd_bd -- Calculate Volumetric Budget
! Note that the compact budget will always be used.
! Subroutine: (1) Process each package entry
!             (2) Write output
! **************************************************************************
!
!    SPECIFICATIONS:
! --------------------------------------------------------------------------
    ! -- modules
    use TdisModule, only: kstp, kper, delt, pertim, totim
    use ConstantsModule, only: LENBOUNDNAME
    use InputOutputModule, only: ulasav, ubdsv06
    use BudgetModule, only: BudgetType
    ! -- dummy
    class(SfrType) :: this
    real(DP),dimension(:),intent(in) :: x
    integer(I4B), intent(in) :: idvfl
    integer(I4B), intent(in) :: icbcfl
    integer(I4B), intent(in) :: ibudfl
    integer(I4B), intent(in) :: icbcun
    integer(I4B), intent(in) :: iprobs
    integer(I4B), intent(in) :: isuppress_output
    type(BudgetType), intent(inout) :: model_budget
    integer(I4B), dimension(:), optional, intent(in) :: imap
    integer(I4B), optional, intent(in) :: iadv
    ! -- local
    integer(I4B) :: i
    integer(I4B) :: ibinun
    real(DP) :: qext
    ! -- for budget
    integer(I4B) :: n
    real(DP) :: d
    real(DP) :: v
    real(DP) :: qoutflow
    real(DP) :: qfrommvr
    real(DP) :: qtomvr
    ! -- for observations
    integer(I4B) :: iprobslocal
    ! -- formats
! --------------------------------------------------------------------------
    !
    ! -- Suppress saving of simulated values; they
    !    will be saved at end of this procedure.
    iprobslocal = 0
    !
    ! -- call base functionality in bnd_bd
    call this%BndType%bnd_bd(x, idvfl, icbcfl, ibudfl, icbcun, iprobslocal,    &
                             isuppress_output, model_budget, iadv=1)
    !
    ! -- Calculate qextoutflow and qoutflow for subsequent budgets
    do n = 1, this%maxbound
      !
      ! -- mover
      qfrommvr = DZERO
      qtomvr = DZERO
      if (this%imover == 1) then
        qfrommvr = this%pakmvrobj%get_qfrommvr(n)
        qtomvr = this%pakmvrobj%get_qtomvr(n)
        if (qtomvr > DZERO) then
          qtomvr = -qtomvr
        end if
      endif
      !
      ! -- external downstream stream flow
      qext = this%dsflow(n)
      qoutflow = DZERO
      if (qext > DZERO) then
        qext = -qext
      end if
      do i = this%ia(n) + 1, this%ia(n+1) - 1
        if (this%idir(i) > 0) cycle
        qext = DZERO
        exit
      end do
      !
      ! -- adjust external downstream stream flow using qtomvr
      if (qext < DZERO) then
        if (qtomvr < DZERO) then
          qext = qext - qtomvr
        end if
      else
        qoutflow = this%dsflow(n)
        if (qoutflow > DZERO) then
          qoutflow = -qoutflow
        end if
      end if
      !
      ! -- set qextoutflow and qoutflow for cell by cell budget
      !    output and observations
      this%qextoutflow(n) = qext
      this%qoutflow(n) = qoutflow
      !
    end do
    !
    ! -- For continuous observations, save simulated values.
    if (this%obs%npakobs > 0 .and. iprobs > 0) then
      call this%sfr_bd_obs()
    end if
    !
    ! -- set unit number for binary dependent variable output
    ibinun = 0
    if(this%istageout /= 0) then
      ibinun = this%istageout
    end if
    if(idvfl == 0) ibinun = 0
    if (isuppress_output /= 0) ibinun = 0
    !
    ! -- write sfr binary output
    if (ibinun > 0) then
      do n = 1, this%maxbound
        d = this%depth(n)
        v = this%stage(n)
        if (this%iboundpak(n) == 0) then
          v = DHNOFLO
        else if (d == DZERO) then
          v = DHDRY
        end if
        this%dbuff(n) = v
      end do
      call ulasav(this%dbuff, '           STAGE', kstp, kper, pertim, totim,   &
                  this%maxbound, 1, 1, ibinun)
    end if
    !
    ! -- fill the budget object
    call this%sfr_fill_budobj()
    !
    ! -- write the flows from the budobj
    ibinun = 0
    if(this%ibudgetout /= 0) then
      ibinun = this%ibudgetout
    end if
    if(icbcfl == 0) ibinun = 0
    if (isuppress_output /= 0) ibinun = 0
    if (ibinun > 0) then
      call this%budobj%save_flows(this%dis, ibinun, kstp, kper, delt, &
                                  pertim, totim, this%iout)
    end if
    !
    !
    ! -- return
    return
  end subroutine sfr_bd

  subroutine sfr_ot(this, kstp, kper, iout, ihedfl, ibudfl)
    ! **************************************************************************
    ! pak1t -- Output package budget
    ! **************************************************************************
    !
    !    SPECIFICATIONS:
    ! --------------------------------------------------------------------------
    ! -- dummy
    class(SfrType) :: this
    integer(I4B),intent(in) :: kstp
    integer(I4B),intent(in) :: kper
    integer(I4B),intent(in) :: iout
    integer(I4B),intent(in) :: ihedfl
    integer(I4B),intent(in) :: ibudfl
    ! -- locals
    character (len=20) :: cellid
    integer(I4B) :: n
    integer(I4B) :: node
    real(DP) :: hgwf
    real(DP) :: sbot
    real(DP) :: depth, stage
    real(DP) :: w, cond, grad
    ! format
     ! --------------------------------------------------------------------------
     !
     ! -- write sfr stage and depth table
     if (ihedfl /= 0 .and. this%iprhed /= 0) then
      !
      ! -- set table kstp and kper
      call this%stagetab%set_kstpkper(kstp, kper)
      !
      ! -- fill stage data
      do n = 1, this%maxbound
        node = this%igwfnode(n)
        if (node > 0) then
          call this%dis%noder_to_string(node, cellid)
          hgwf = this%xnew(node)
        else
          cellid = 'none'
        end if
        if(this%inamedbound==1) then
          call this%stagetab%add_term(this%boundname(n))
        end if
        call this%stagetab%add_term(n)
        call this%stagetab%add_term(cellid)
        depth = this%depth(n)
        stage = this%stage(n)
        w = this%top_width_wet(n, depth)
        call this%stagetab%add_term(stage)
        call this%stagetab%add_term(depth)
        call this%stagetab%add_term(w)
        call this%sfr_calc_cond(n, cond)
        if (node > 0) then
          sbot = this%strtop(n) - this%bthick(n)
          if (hgwf < sbot) then
            grad = stage - sbot
          else
            grad = stage - hgwf
          end if
          grad = grad / this%bthick(n)
          call this%stagetab%add_term(hgwf)
          call this%stagetab%add_term(cond)
          call this%stagetab%add_term(grad)
        else
          call this%stagetab%add_term('--')
          call this%stagetab%add_term('--')
          call this%stagetab%add_term('--')
        end if
      end do
     end if
    !
    ! -- Output sfr flow table
    if (ibudfl /= 0 .and. this%iprflow /= 0) then
      call this%budobj%write_flowtable(this%dis, kstp, kper)
    end if
    !
    ! -- Output sfr budget
    call this%budobj%write_budtable(kstp, kper, iout)
    !
    ! -- return
    return
  end subroutine sfr_ot

  subroutine sfr_da(this)
! ******************************************************************************
! sfr_da -- deallocate
! ******************************************************************************
!
!    SPECIFICATIONS:
! ------------------------------------------------------------------------------
    ! -- modules
    use MemoryManagerModule, only: mem_deallocate
    ! -- dummy
    class(SfrType) :: this
    ! -- local
! ------------------------------------------------------------------------------
    !
    ! -- arrays
    call mem_deallocate(this%qoutflow)
    call mem_deallocate(this%qextoutflow)
    deallocate(this%csfrbudget)
    call mem_deallocate(this%sfrname, 'SFRNAME', this%origin)
    call mem_deallocate(this%dbuff)
    deallocate(this%cauxcbc)
    call mem_deallocate(this%qauxcbc)
    call mem_deallocate(this%iboundpak)
    call mem_deallocate(this%igwfnode)
    call mem_deallocate(this%igwftopnode)
    call mem_deallocate(this%length)
    call mem_deallocate(this%width)
    call mem_deallocate(this%strtop)
    call mem_deallocate(this%bthick)
    call mem_deallocate(this%hk)
    call mem_deallocate(this%slope)
    call mem_deallocate(this%nconnreach)
    call mem_deallocate(this%ustrf)
    call mem_deallocate(this%ftotnd)
    call mem_deallocate(this%usflow)
    call mem_deallocate(this%dsflow)
    call mem_deallocate(this%depth)
    call mem_deallocate(this%stage)
    call mem_deallocate(this%gwflow)
    call mem_deallocate(this%simevap)
    call mem_deallocate(this%simrunoff)
    call mem_deallocate(this%stage0)
    call mem_deallocate(this%usflow0)
    call mem_deallocate(this%denseterms)
    !
    ! -- connection data
    call mem_deallocate(this%ia)
    call mem_deallocate(this%ja)
    call mem_deallocate(this%idir)
    call mem_deallocate(this%idiv)
    call mem_deallocate(this%qconn)
    !
    ! -- boundary data
    call mem_deallocate(this%rough)
    call mem_deallocate(this%rain)
    call mem_deallocate(this%evap)
    call mem_deallocate(this%inflow)
    call mem_deallocate(this%runoff)
    call mem_deallocate(this%sstage)
    !
    ! -- aux variables
    call mem_deallocate(this%rauxvar)
    !
    ! -- diversion variables
    call mem_deallocate(this%iadiv)
    call mem_deallocate(this%divreach)
    if (associated(this%divcprior)) then
      deallocate(this%divcprior)
    end if
    call mem_deallocate(this%divflow)
    call mem_deallocate(this%divq)
    call mem_deallocate(this%ndiv)
    !
    ! -- budobj
    call this%budobj%budgetobject_da()
    deallocate(this%budobj)
    nullify(this%budobj)
    !
    ! -- stage table
    if (this%iprhed > 0) then
      call this%stagetab%table_da()
      deallocate(this%stagetab)
      nullify(this%stagetab)
    end if
    !
    ! -- package csv table
    if (this%ipakcsv > 0) then
      call this%pakcsvtab%table_da()
      deallocate(this%pakcsvtab)
      nullify(this%pakcsvtab)
    end if
    !
    ! -- scalars
    call mem_deallocate(this%iprhed)
    call mem_deallocate(this%istageout)
    call mem_deallocate(this%ibudgetout)
    call mem_deallocate(this%ipakcsv)
    call mem_deallocate(this%idiversions)
    call mem_deallocate(this%maxsfrpicard)
    call mem_deallocate(this%maxsfrit)
    call mem_deallocate(this%bditems)
    call mem_deallocate(this%cbcauxitems)
    call mem_deallocate(this%unitconv)
    call mem_deallocate(this%dmaxchg)
    call mem_deallocate(this%deps)
    call mem_deallocate(this%nconn)
    call mem_deallocate(this%icheck)
    call mem_deallocate(this%iconvchk)
    call mem_deallocate(this%idense)
    nullify(this%gwfiss)
    !
    ! -- call BndType deallocate
    call this%BndType%bnd_da()
    !
    ! -- return
  end subroutine sfr_da

  subroutine define_listlabel(this)
! ******************************************************************************
! define_listlabel -- Define the list heading that is written to iout when
!   PRINT_INPUT option is used.
! ******************************************************************************
!
!    SPECIFICATIONS:
! ------------------------------------------------------------------------------
    class(SfrType), intent(inout) :: this
! ------------------------------------------------------------------------------
    !
    ! -- create the header list label
    this%listlabel = trim(this%filtyp) // ' NO.'
    if(this%dis%ndim == 3) then
      write(this%listlabel, '(a, a7)') trim(this%listlabel), 'LAYER'
      write(this%listlabel, '(a, a7)') trim(this%listlabel), 'ROW'
      write(this%listlabel, '(a, a7)') trim(this%listlabel), 'COL'
    elseif(this%dis%ndim == 2) then
      write(this%listlabel, '(a, a7)') trim(this%listlabel), 'LAYER'
      write(this%listlabel, '(a, a7)') trim(this%listlabel), 'CELL2D'
    else
      write(this%listlabel, '(a, a7)') trim(this%listlabel), 'NODE'
    endif
    write(this%listlabel, '(a, a16)') trim(this%listlabel), 'STRESS RATE'
    if(this%inamedbound == 1) then
      write(this%listlabel, '(a, a16)') trim(this%listlabel), 'BOUNDARY NAME'
    endif
    !
    ! -- return
    return
  end subroutine define_listlabel


  subroutine sfr_set_pointers(this, neq, ibound, xnew, xold, flowja)
! ******************************************************************************
! set_pointers -- Set pointers to model arrays and variables so that a package
!                 has access to these things.
! ******************************************************************************
!
!    SPECIFICATIONS:
! ------------------------------------------------------------------------------
    class(SfrType) :: this
    integer(I4B), pointer :: neq
    integer(I4B), dimension(:), pointer, contiguous :: ibound
    real(DP), dimension(:), pointer, contiguous :: xnew
    real(DP), dimension(:), pointer, contiguous :: xold
    real(DP), dimension(:), pointer, contiguous :: flowja
    ! -- local
! ------------------------------------------------------------------------------
    !
    ! -- call base BndType set_pointers
    call this%BndType%set_pointers(neq, ibound, xnew, xold, flowja)
    !
    ! -- return
  end subroutine sfr_set_pointers

  !
  ! -- Procedures related to observations (type-bound)
  logical function sfr_obs_supported(this)
  ! ******************************************************************************
  ! sfr_obs_supported
  !   -- Return true because sfr package supports observations.
  !   -- Overrides BndType%bnd_obs_supported()
  ! ******************************************************************************
  !
  !    SPECIFICATIONS:
  ! ------------------------------------------------------------------------------
    class(SfrType) :: this
  ! ------------------------------------------------------------------------------
    sfr_obs_supported = .true.
    return
  end function sfr_obs_supported


  subroutine sfr_df_obs(this)
  ! ******************************************************************************
  ! sfr_df_obs (implements bnd_df_obs)
  !   -- Store observation type supported by sfr package.
  !   -- Overrides BndType%bnd_df_obs
  ! ******************************************************************************
  !
  !    SPECIFICATIONS:
  ! ------------------------------------------------------------------------------
    ! -- dummy
    class(SfrType) :: this
    ! -- local
    integer(I4B) :: indx
  ! ------------------------------------------------------------------------------
    !
    ! -- Store obs type and assign procedure pointer
    !    for stage observation type.
    call this%obs%StoreObsType('stage', .false., indx)
    this%obs%obsData(indx)%ProcessIdPtr => sfr_process_obsID
    !
    ! -- Store obs type and assign procedure pointer
    !    for inflow observation type.
    call this%obs%StoreObsType('inflow', .true., indx)
    this%obs%obsData(indx)%ProcessIdPtr => sfr_process_obsID
    !
    ! -- Store obs type and assign procedure pointer
    !    for inflow observation type.
    call this%obs%StoreObsType('ext-inflow', .true., indx)
    this%obs%obsData(indx)%ProcessIdPtr => sfr_process_obsID
    !
    ! -- Store obs type and assign procedure pointer
    !    for rainfall observation type.
    call this%obs%StoreObsType('rainfall', .true., indx)
    this%obs%obsData(indx)%ProcessIdPtr => sfr_process_obsID
    !
    ! -- Store obs type and assign procedure pointer
    !    for runoff observation type.
    call this%obs%StoreObsType('runoff', .true., indx)
    this%obs%obsData(indx)%ProcessIdPtr => sfr_process_obsID
    !
    ! -- Store obs type and assign procedure pointer
    !    for evaporation observation type.
    call this%obs%StoreObsType('evaporation', .true., indx)
    this%obs%obsData(indx)%ProcessIdPtr => sfr_process_obsID
    !
    ! -- Store obs type and assign procedure pointer
    !    for outflow observation type.
    call this%obs%StoreObsType('outflow', .true., indx)
    this%obs%obsData(indx)%ProcessIdPtr => sfr_process_obsID
    !
    ! -- Store obs type and assign procedure pointer
    !    for ext-outflow observation type.
    call this%obs%StoreObsType('ext-outflow', .true., indx)
    this%obs%obsData(indx)%ProcessIdPtr => sfr_process_obsID
    !
    ! -- Store obs type and assign procedure pointer
    !    for to-mvr observation type.
    call this%obs%StoreObsType('to-mvr', .true., indx)
    this%obs%obsData(indx)%ProcessIdPtr => sfr_process_obsID
    !
    ! -- Store obs type and assign procedure pointer
    !    for sfr-frommvr observation type.
    call this%obs%StoreObsType('from-mvr', .true., indx)
    this%obs%obsData(indx)%ProcessIdPtr => sfr_process_obsID
    !
    ! -- Store obs type and assign procedure pointer
    !    for sfr observation type.
    call this%obs%StoreObsType('sfr', .true., indx)
    this%obs%obsData(indx)%ProcessIdPtr => sfr_process_obsID
    !
    ! -- Store obs type and assign procedure pointer
    !    for upstream flow observation type.
    call this%obs%StoreObsType('upstream-flow', .true., indx)
    this%obs%obsData(indx)%ProcessIdPtr => sfr_process_obsID
    !
    ! -- Store obs type and assign procedure pointer
    !    for downstream flow observation type.
    call this%obs%StoreObsType('downstream-flow', .true., indx)
    this%obs%obsData(indx)%ProcessIdPtr => sfr_process_obsID
    !
    return
  end subroutine sfr_df_obs


  subroutine sfr_bd_obs(this)
    ! **************************************************************************
    ! sfr_bd_obs
    !   -- Calculate observations this time step and call
    !      ObsType%SaveOneSimval for each SfrType observation.
    ! **************************************************************************
    !
    !    SPECIFICATIONS:
    ! --------------------------------------------------------------------------
    ! -- dummy
    class(SfrType), intent(inout) :: this
    ! -- local
    integer(I4B) :: i, j, n, nn
    real(DP) :: v
    character(len=100) :: msg
    type(ObserveType), pointer :: obsrv => null()
    !---------------------------------------------------------------------------
    !
    ! Write simulated values for all sfr observations
    if (this%obs%npakobs>0) then
      call this%obs%obs_bd_clear()
      do i=1 ,this%obs%npakobs
        obsrv => this%obs%pakobs(i)%obsrv
        nn = size(obsrv%indxbnds)
        do j = 1,nn
          n = obsrv%indxbnds(j)
          v = DZERO
          select case (obsrv%ObsTypeId)
            case ('STAGE')
              v = this%stage(n)
            case ('TO-MVR')
              v = DNODATA
              if (this%imover == 1) then
                v = this%pakmvrobj%get_qtomvr(n)
                if (v > DZERO) then
                  v = -v
                end if
              end if
            case ('FROM-MVR')
              v = DNODATA
              if (this%imover == 1) then
                v = this%pakmvrobj%get_qfrommvr(n)
              end if
            case ('EXT-INFLOW')
              v = this%inflow(n)
            case ('INFLOW')
              v = this%usflow(n)
            case ('OUTFLOW')
              v = this%qoutflow(n)
            case ('EXT-OUTFLOW')
              v = this%qextoutflow(n)
            case ('RAINFALL')
              v = this%rain(n)
            case ('RUNOFF')
              v = this%simrunoff(n)
            case ('EVAPORATION')
              v = this%simevap(n)
            case ('SFR')
              v = this%gwflow(n)
            case ('UPSTREAM-FLOW')
              v = this%usflow(n)
              if (this%imover == 1) then
                v = v + this%pakmvrobj%get_qfrommvr(n)
              end if
            case ('DOWNSTREAM-FLOW')
              v = this%dsflow(n)
              if (v > DZERO) then
                v = -v
              end if
            case default
              msg = 'Unrecognized observation type: ' // trim(obsrv%ObsTypeId)
              call store_error(msg)
          end select
          call this%obs%SaveOneSimval(obsrv, v)
        end do
      end do
    end if
    !
    ! -- write summary of package block error messages
    if (count_errors() > 0) then
      call this%parser%StoreErrorUnit()
      call ustop()
    end if
    !
    return
  end subroutine sfr_bd_obs


  subroutine sfr_rp_obs(this)
    ! -- dummy
    class(SfrType), intent(inout) :: this
    ! -- local
    integer(I4B) :: i, j, n, nn1
    character(len=LENBOUNDNAME) :: bname
    logical :: jfound
    class(ObserveType),   pointer :: obsrv => null()
    ! --------------------------------------------------------------------------
    ! -- formats
10  format('Boundary "',a,'" for observation "',a,                               &
           '" is invalid in package "',a,'"')
30  format('Boundary name not provided for observation "',a,                     &
           '" in package "',a,'"')
    do i = 1, this%obs%npakobs
      obsrv => this%obs%pakobs(i)%obsrv
      !
      ! -- indxbnds needs to be deallocated and reallocated (using
      !    ExpandArray) each stress period because list of boundaries
      !    can change each stress period.
      if (allocated(obsrv%indxbnds)) then
        deallocate(obsrv%indxbnds)
      end if
      !
      ! -- get node number 1
      nn1 = obsrv%NodeNumber
      if (nn1 == NAMEDBOUNDFLAG) then
        bname = obsrv%FeatureName
        if (bname /= '') then
          ! -- Observation location(s) is(are) based on a boundary name.
          !    Iterate through all boundaries to identify and store
          !    corresponding index(indices) in bound array.
          jfound = .false.
          do j = 1, this%maxbound
            if (this%boundname(j) == bname) then
              jfound = .true.
              call ExpandArray(obsrv%indxbnds)
              n = size(obsrv%indxbnds)
              obsrv%indxbnds(n) = j
            endif
          enddo
          if (.not. jfound) then
            write(errmsg,10) trim(bname), trim(obsrv%name), trim(this%name)
            call store_error(errmsg)
          endif
        else
          write(errmsg,30) trim(obsrv%name), trim(this%name)
          call store_error(errmsg)
        endif
      elseif (nn1 < 1 .or. nn1 > this%maxbound) then
        write(errmsg, '(a,1x,a,1x,i0,1x,a,1x,i0,a)')                             &
          trim(adjustl(obsrv%ObsTypeId)),                                        &
          'reach must be greater than 0 and less than or equal to',              &
          this%maxbound, '(specified value is ', nn1, ')'
        call store_error(errmsg)
      else
        call ExpandArray(obsrv%indxbnds)
        n = size(obsrv%indxbnds)
        if (n == 1) then
          obsrv%indxbnds(1) = nn1
        else
          errmsg = 'Programming error in sfr_rp_obs'
          call store_error(errmsg)
        endif
      end if
      !
      ! -- catch non-cumulative observation assigned to observation defined
      !    by a boundname that is assigned to more than one element
      if (obsrv%ObsTypeId == 'STAGE') then
        nn1 = obsrv%NodeNumber
        if (nn1 == NAMEDBOUNDFLAG) then
          n = size(obsrv%indxbnds)
          if (n > 1) then
            write(errmsg, '(a,3(1x,a))')                                         &
              trim(adjustl(obsrv%ObsTypeId)),                                    &
              'for observation', trim(adjustl(obsrv%Name)),                      &
              ' must be assigned to a reach with a unique boundname.'
            call store_error(errmsg)
          end if
        end if
      end if
      !
      ! -- check that node number 1 is valid; call store_error if not
      n = size(obsrv%indxbnds)
      do j = 1, n
        nn1 = obsrv%indxbnds(j)
        if (nn1 < 1 .or. nn1 > this%maxbound) then
          write(errmsg, '(a,1x,a,1x,i0,1x,a,1x,i0,a)')                           &
            trim(adjustl(obsrv%ObsTypeId)),                                      &
            'reach must be greater than 0 and less than or equal to',            &
            this%maxbound, '(specified value is ', nn1, ')'
          call store_error(errmsg)
        end if
      end do
    end do
    if (count_errors() > 0) then
      call this%parser%StoreErrorUnit()
      call ustop()
    endif
    !
    return
  end subroutine sfr_rp_obs


  !
  ! -- Procedures related to observations (NOT type-bound)
  subroutine sfr_process_obsID(obsrv, dis, inunitobs, iout)
    ! -- This procedure is pointed to by ObsDataType%ProcesssIdPtr. It processes
    !    the ID string of an observation definition for sfr-package observations.
    ! -- dummy
    type(ObserveType),      intent(inout) :: obsrv
    class(DisBaseType), intent(in)    :: dis
    integer(I4B),            intent(in)    :: inunitobs
    integer(I4B),            intent(in)    :: iout
    ! -- local
    integer(I4B) :: nn1
    integer(I4B) :: icol, istart, istop
    character(len=LINELENGTH) :: strng
    character(len=LENBOUNDNAME) :: bndname
    ! formats
    !
    strng = obsrv%IDstring
    !
    ! -- Extract reach number from strng and store it.
    !    If 1st item is not an integer(I4B), it should be a
    !    boundary name--deal with it.
    icol = 1
    !
    ! -- get reach number or boundary name
    call extract_idnum_or_bndname(strng, icol, istart, istop, nn1, bndname)
    if (nn1 == NAMEDBOUNDFLAG) then
      obsrv%FeatureName = bndname
    endif
    !
    ! -- store reach number (NodeNumber)
    obsrv%NodeNumber = nn1
    !
    return
  end subroutine sfr_process_obsID

  !
  ! -- private sfr methods
  !


  subroutine sfr_set_stressperiod(this, n, ichkustrm)
! ******************************************************************************
! sfr_set_stressperiod -- Set a stress period attribute for sfr reach n
!                         using keywords.
! ******************************************************************************
!
!    SPECIFICATIONS:
! ------------------------------------------------------------------------------
    use TimeSeriesManagerModule, only: read_value_or_time_series_adv
    use SimModule, only: ustop, store_error
    ! -- dummy
    class(SfrType),intent(inout) :: this
    integer(I4B), intent(in) :: n
    integer(I4B), intent(inout) :: ichkustrm
    ! -- local
    character(len=10) :: cnum
    character(len=LINELENGTH) :: text
    character(len=LINELENGTH) :: caux
    character(len=LINELENGTH) :: keyword
    integer(I4B) :: ival
    integer(I4B) :: ii
    integer(I4B) :: jj
    integer(I4B) :: idiv
    real(DP), pointer :: bndElem => null()
    ! -- formats
! ------------------------------------------------------------------------------
    !
    ! -- read line
    call this%parser%GetStringCaps(keyword)
    select case (keyword)
      case ('STATUS')
        ichkustrm = 1
        call this%parser%GetStringCaps(text)
        if (text == 'INACTIVE') then
          this%iboundpak(n) = 0
        else if (text == 'ACTIVE') then
          this%iboundpak(n) = 1
        else if (text == 'SIMPLE') then
          this%iboundpak(n) = -1
        else
          write(errmsg,'(2a)') &
            'Unknown ' // trim(this%text) // ' sfr status keyword: ', trim(text)
          call store_error(errmsg)
        end if
      case ('MANNING')
        call this%parser%GetString(text)
        jj = 1  ! For 'MANNING'
        bndElem => this%rough(n)
        call read_value_or_time_series_adv(text, n, jj, bndElem, this%name,      &
                                           'BND', this%tsManager, this%iprpak,   &
                                           'MANNING')
      case ('STAGE')
        call this%parser%GetString(text)
        jj = 1  ! For 'STAGE'
        bndElem => this%sstage(n)
        call read_value_or_time_series_adv(text, n, jj, bndElem, this%name,      &
                                           'BND', this%tsManager, this%iprpak,   &
                                           'STAGE')
      case ('RAINFALL')
        call this%parser%GetString(text)
        jj = 1  ! For 'RAIN'
        bndElem => this%rain(n)
        call read_value_or_time_series_adv(text, n, jj, bndElem, this%name,      &
                                           'BND', this%tsManager, this%iprpak,   &
                                           'RAIN')
      case ('EVAPORATION')
        call this%parser%GetString(text)
        jj = 1  ! For 'EVAP'
        bndElem => this%evap(n)
        call read_value_or_time_series_adv(text, n, jj, bndElem, this%name,      &
                                           'BND', this%tsManager, this%iprpak,   &
                                           'MANNING')
      case ('RUNOFF')
        call this%parser%GetString(text)
        jj = 1  ! For 'RUNOFF'
        bndElem => this%runoff(n)
        call read_value_or_time_series_adv(text, n, jj, bndElem, this%name,      &
                                           'BND', this%tsManager, this%iprpak,   &
                                           'RUNOFF')
     case ('INFLOW')
        call this%parser%GetString(text)
        jj = 1  ! For 'INFLOW'
        bndElem => this%inflow(n)
        call read_value_or_time_series_adv(text, n, jj, bndElem, this%name,      &
                                           'BND', this%tsManager, this%iprpak,   &
                                           'INFLOW')
      case ('DIVERSION')
        !
        ! -- make sure reach has at least one diversion
        if (this%ndiv(n) < 1) then
          write(cnum, '(i0)') n
          errmsg = 'diversions cannot be specified for reach ' // trim(cnum)
          call store_error(errmsg)
        end if
        !
        ! -- read diversion number
        ival = this%parser%GetInteger()
        if (ival < 1 .or. ival > this%ndiv(n)) then
          write(cnum, '(i0)') n
          errmsg = 'Reach  ' // trim(cnum)
          write(cnum, '(i0)') this%ndiv(n)
          errmsg = trim(errmsg) // ' diversion number should be between 1 ' //   &
                   'and ' // trim(cnum) // '.'
          call store_error(errmsg)
        end if
        idiv = ival
        !
        ! -- read value
        call this%parser%GetString(text)
        ii = this%iadiv(n) + idiv - 1
        jj = 1  ! For 'DIVERSION'
        bndElem => this%divflow(ii)
        call read_value_or_time_series_adv(text, ii, jj, bndElem, this%name,     &
                                           'BND', this%tsManager, this%iprpak,   &
                                           'DIVFLOW')
      case ('UPSTREAM_FRACTION')
        ichkustrm = 1
        call this%parser%GetString(text)
        jj = 1  ! For 'USTRF'
        bndElem => this%ustrf(n)
        call read_value_or_time_series_adv(text, n, jj, bndElem, this%name,      &
                                           'BND', this%tsManager, this%iprpak,   &
                                           'USTRF')
      case ('AUXILIARY')
        call this%parser%GetStringCaps(caux)
        do jj = 1, this%naux
          if (trim(adjustl(caux)) /= trim(adjustl(this%auxname(jj)))) cycle
          call this%parser%GetString(text)
          ii = n
          bndElem => this%rauxvar(jj, ii)
          call read_value_or_time_series_adv(text, ii, jj, bndElem, this%name,   &
                                             'AUX', this%tsManager, this%iprpak, &
                                             this%auxname(jj))
          exit
        end do

      case default
        write(errmsg,'(a,a)') &
          'Unknown ' // trim(this%text) // ' sfr data keyword: ',                &
          trim(keyword) // '.'
        call store_error(errmsg)
      end select
    !
    ! -- return
    return
  end subroutine sfr_set_stressperiod


  subroutine sfr_solve(this, n, h, hcof, rhs, update)
  ! ******************************************************************************
  ! sfr_solve -- Solve continuity equation
  ! ******************************************************************************
  !
  !    SPECIFICATIONS:
  ! ------------------------------------------------------------------------------
      class(SfrType) :: this
      integer(I4B), intent(in) :: n
      real(DP), intent(in) :: h
      real(DP), intent(inout) :: hcof
      real(DP), intent(inout) :: rhs
      logical, intent(in), optional :: update
      ! -- local
      logical :: lupdate
      integer(I4B) :: i, ii
      integer(I4B) :: n2
      integer(I4B) :: isolve
      integer(I4B) :: iic, iic2, iic3, iic4
      integer(I4B) :: ibflg
      real(DP) :: hgwf
      real(DP) :: qu, qi, qr, qe, qro, qmp, qsrc
      real(DP) :: qfrommvr
      real(DP) :: qgwf
      real(DP) :: qmpsrc
      real(DP) :: qc
      real(DP) :: qt
      real(DP) :: tp
      real(DP) :: bt
      real(DP) :: hsfr
      real(DP) :: cstr
      real(DP) :: qd
      real(DP) :: en1, en2
      real(DP) :: qen1
      real(DP) :: f1, f2
      real(DP) :: qgwf1, qgwf2, qgwfp, qgwfold
      real(DP) :: fhstr1, fhstr2
      real(DP) :: d1, d2, dpp, dx
      real(DP) :: q1, q2
      real(DP) :: derv
      real(DP) :: dlh, dlhold
      real(DP) :: fp
      real(DP) :: err, errold
      real(DP) :: sumleak, sumrch
      real(DP) :: gwfhcof, gwfrhs
  ! ------------------------------------------------------------------------------
    !
    ! -- Process optional dummy variables
    if (present(update)) then
      lupdate = update
    else
      lupdate = .true.
    end if
    !
    ! -- calculate hgwf
    hgwf = h
    !
    !
    hcof = DZERO
    rhs = DZERO
    !
    ! -- initialize d1, d2, q1, q2, qsrc, and qgwf
    d1 = DZERO
    d2 = DZERO
    q1 = DZERO
    q2 = DZERO
    qsrc = DZERO
    qgwf = DZERO
    qgwfold = DZERO
    !
    ! -- calculate initial depth assuming a wide cross-section and ignore
    !    groundwater leakage
    ! -- calculate upstream flow
    qu = DZERO
    do i = this%ia(n) + 1, this%ia(n+1) - 1
      if (this%idir(i) < 0) cycle
      n2 = this%ja(i)
      do ii = this%ia(n2) + 1, this%ia(n2+1) - 1
        if (this%idir(ii) > 0) cycle
        if (this%ja(ii) /= n) cycle
        qu = qu + this%qconn(ii)
      end do
    end do
    this%usflow(n) = qu
    ! -- calculate remaining terms
    qi = this%inflow(n)
    qr = this%rain(n) * this%width(n) * this%length(n)
    qe = this%evap(n) * this%width(n) * this%length(n)
    qro = this%runoff(n)
    !
    ! -- Water mover term; assume that it goes in at the upstream end of the reach
    qfrommvr = DZERO
    if(this%imover == 1) then
      qfrommvr = this%pakmvrobj%get_qfrommvr(n)
    endif
    !
    ! -- calculate sum of sources to the reach excluding groundwater leakage
    qc = qu + qi + qr - qe + qro + qfrommvr
    !
    ! -- adjust runoff or evaporation if sum of sources is negative
    if (qc < DZERO) then
      !
      ! -- calculate sources without et
      qt = qu + qi + qr + qro + qfrommvr
      !
      ! -- runoff exceeds sources of water for reach
      if (qt < DZERO) then
        qro = -(qu + qi + qr + qfrommvr)
        qe = DZERO
      !
      ! -- evaporation exceeds sources of water for reach
      else
        qe = qu + qi + qr + qro + qfrommvr
      end if
      qc = qu + qi + qr - qe + qro + qfrommvr
    end if
    !
    ! -- set simulated evaporation and runoff
    this%simevap(n) = qe
    this%simrunoff(n) = qro
    !
    ! -- calculate flow at the middle of the reach and excluding groundwater leakage
    qmp = qu + qi + qfrommvr + DHALF * (qr - qe + qro)
    qmpsrc = qmp
    !
    ! -- calculate stream depth at the midpoint
    if (this%iboundpak(n) > 0) then
      call this%sfr_rectch_depth(n, qmp, d1)
    else
      this%stage(n) = this%sstage(n)
      d1 = max(DZERO, this%stage(n) - this%strtop(n))
    end if
    !
    ! -- calculate sources/sinks for reach excluding groundwater leakage
    call this%sfr_calc_qsource(n, d1, qsrc)
    !
    ! -- calculate initial reach stage, downstream flow, and groundwater leakage
    tp = this%strtop(n)
    bt = tp - this%bthick(n)
    hsfr = d1 + tp
    qd = MAX(qsrc, DZERO)
    qgwf = DZERO
    !
    ! -- calculate reach conductance for a unit depth of water
    !    if equal to zero will skip iterations
    call this%sfr_calc_cond(n, cstr)
    !
    ! -- set flag to skip iterations
    isolve = 1
    if (hsfr <= tp .and. hgwf <= tp) isolve = 0
    if (hgwf <= tp .and. qc < DEM30) isolve = 0
    if (cstr < DEM30) isolve = 0
    if (this%iboundpak(n) < 0) isolve = 0
    !
    ! -- iterate to achieve solution
    itersol: if (isolve /= 0) then
      !
      ! -- estimate initial end points
      en1 = DZERO
      if (d1 > DEM30) then
        if ((tp - hgwf) > DEM30) then
          en2 = DP9 * d1
        else
          en2 = D1P1 * d1 - (tp - hgwf)
        end if
      else if ((tp - hgwf) > DEM30) then
        en2 = DONE
      else
        en2 = DP99 * (hgwf - tp)
      end if
      !
      ! -- estimate flow at end points
      ! -- end point 1
      if (hgwf > tp) then
        call this%sfr_calc_qgwf(n, DZERO, hgwf, qgwf1)
        qgwf1 = -qgwf1
        qen1 = qmp - DHALF * qgwf1
      else
        qgwf1 = DZERO
        qen1 = qmpsrc
      end if
      if (hgwf > bt) then
        call this%sfr_calc_qgwf(n, en2, hgwf, qgwf2)
        qgwf2 = -qgwf2
      else
        call this%sfr_calc_qgwf(n, en2, bt, qgwf2)
        qgwf2 = -qgwf2
      end if
      if (qgwf2 > qsrc) qgwf2 = qsrc
      ! -- calculate two depths
      call this%sfr_rectch_depth(n, (qmpsrc-DHALF*qgwf1), d1)
      call this%sfr_rectch_depth(n, (qmpsrc-DHALF*qgwf2), d2)
      ! -- determine roots
      if (d1 > DEM30) then
        f1 = en1 - d1
      else
        en1 = DZERO
        f1 = en1 - DZERO
      end if
      if (d2 > DEM30) then
        f2 = en2 - d2
        if (f2 < DEM30) en2 = d2
      else
        d2 = DZERO
        f2 = en2 - DZERO
      end if
      !
      ! -- iterate to find a solution
      dpp = DHALF * (en1 + en2)
      dx = dpp
      iic = 0
      iic2 = 0
      iic3 = 0
      fhstr1 = DZERO
      fhstr2 = DZERO
      qgwfp = DZERO
      dlhold = DZERO
      do i = 1, this%maxsfrit
        ibflg = 0
        d1 = dpp
        d2 = d1 + DTWO * this%deps
        ! -- calculate q at midpoint at both end points
        call this%sfr_calc_qman(n, d1, q1)
        call this%sfr_calc_qman(n, d2, q2)
        ! -- calculate groundwater leakage at both end points
        call this%sfr_calc_qgwf(n, d1, hgwf, qgwf1)
        qgwf1 = -qgwf1
        call this%sfr_calc_qgwf(n, d2, hgwf, qgwf2)
        qgwf2 = -qgwf2
        !
        if (qgwf1 >= qsrc) then
          en2 = dpp
          dpp = DHALF * (en1 + en2)
          call this%sfr_calc_qgwf(n, dpp, hgwf, qgwfp)
          qgwfp = -qgwfp
          if (qgwfp > qsrc) qgwfp = qsrc
          call this%sfr_rectch_depth(n, (qmpsrc-DHALF*qgwfp), dx)
          ibflg = 1
        else
          fhstr1 = (qmpsrc-DHALF*qgwf1) - q1
          fhstr2 = (qmpsrc-DHALF*qgwf2) - q2
        end if
        !
        if (ibflg == 0) then
          derv = DZERO
          if (abs(d1-d2) > DZERO) then
            derv = (fhstr1-fhstr2) / (d1 - d2)
          end if
          if (abs(derv) > DEM30) then
            dlh = -fhstr1 / derv
          else
            dlh = DZERO
          end if
          dpp = d1 + dlh
          !
          ! -- updated depth outside of endpoints - use bisection instead
          if ((dpp >= en2) .or. (dpp <= en1)) then
            if (abs(dlh) > abs(dlhold) .or. dpp < DEM30) then
              ibflg = 1
              dpp = DHALF * (en1 + en2)
            end if
          end if
          !
          ! -- check for slow convergence
          ! -- set flags to determine if the Newton-Raphson method oscillates
          !    or if convergence is slow
          if (qgwf1*qgwfold < DEM30) then
            iic2 = iic2 + 1
          else
            iic2 = 0
          end if
          if (qgwf1 < DEM30) then
            iic3 = iic3 + 1
          else
            iic3 = 0
          end if
          if (dlh*dlhold < DEM30 .or. ABS(dlh) > ABS(dlhold)) then
            iic = iic + 1
          end if
          iic4 = 0
          if (iic3 > 7 .and. iic > 12) then
            iic4 = 1
          end if
          !
          ! -- switch to bisection when the Newton-Raphson method oscillates
          !    or when convergence is slow
          if (iic2 > 7 .or. iic > 12 .or. iic4 == 1) then
            ibflg = 1
            dpp = DHALF * (en1 + en2)
          end if
          !
          ! -- Calculate perturbed gwf flow
          call this%sfr_calc_qgwf(n, dpp, hgwf, qgwfp)
          qgwfp = -qgwfp
          if (qgwfp > qsrc) then
            qgwfp = qsrc
            if (abs(en1-en2) < this%dmaxchg*DEM6) then
              call this%sfr_rectch_depth(n, (qmpsrc-DHALF*qgwfp), dpp)
            end if
          end if
          call this%sfr_rectch_depth(n, (qmpsrc-DHALF*qgwfp), dx)
        end if
        !
        ! --
        fp = dpp - dx
        if (ibflg == 1) then
          dlh = fp
          ! -- change end points
          ! -- root is between f1 and fp
          if (f1*fp < DZERO) then
            en2 = dpp
            f2 = fp
          ! -- root is between fp and f2
          else
            en1 = dpp
            f1 = fp
          end if
          err = min(abs(fp), abs(en2-en1))
        else
          err = abs(dlh)
        end if
        !
        ! -- check for convergence and exit if converged
        if (err < this%dmaxchg) then
          d1 = dpp
          qgwf = qgwfp
          qd = qsrc - qgwf
          exit
        end if
        !
        ! -- save iterates
        errold = err
        dlhold = dlh
        if (ibflg == 1) then
          qgwfold = qgwfp
        else
          qgwfold = qgwf1
        end if
      !
      ! -- end of iteration
      end do
    end if itersol

    ! -- simple routing option or where depth = 0 and hgwf < bt
    if (isolve == 0) then
      call this%sfr_calc_qgwf(n, d1, hgwf, qgwf)
      qgwf = -qgwf
      !
      ! -- leakage exceeds inflow
      if (qgwf > qsrc) then
        d1 = DZERO
        call this%sfr_calc_qsource(n, d1, qsrc)
        qgwf = qsrc
      end if
      ! -- set qd
      qd = qsrc - qgwf
    end if
    !
    ! -- update sfr stage
    hsfr = tp + d1
    !
    ! -- update stored values
    if (lupdate) then
      !
      ! -- save depth and calculate stage
      this%depth(n) = d1
      this%stage(n) = hsfr
      !
      ! -- update flows
      call this%sfr_update_flows(n, qd, qgwf)
    end if
    !
    ! -- calculate sumleak and sumrch
    sumleak = DZERO
    sumrch = DZERO
    if (this%gwfiss == 0) then
      sumleak = qgwf
    else
      sumleak = qgwf
    end if
    if (hgwf < bt) then
      sumrch = qgwf
    end if
    !
    ! -- make final qgwf calculation and obtain
    !    gwfhcof and gwfrhs values
    call this%sfr_calc_qgwf(n, d1, hgwf, qgwf, gwfhcof, gwfrhs)
    !
    !
    if (abs(sumleak) > DZERO) then
      ! -- stream leakage is not head dependent
      if (hgwf < bt) then
        rhs = rhs - sumrch
      !
      ! -- stream leakage is head dependent
      else if ((sumleak-qsrc) < -DEM30) then
        if (this%gwfiss == 0) then
          rhs = rhs + gwfrhs - sumrch
        else
          rhs = rhs + gwfrhs
        end if
        hcof = gwfhcof
      !
      ! -- place holder for UZF
      else
        if (this%gwfiss == 0) then
          rhs = rhs - sumleak - sumrch
        else
          rhs = rhs - sumleak
        end if
      end if
    !
    ! -- add groundwater leakage
    else if (hgwf < bt) then
      rhs = rhs - sumrch
    end if
    !
    ! -- return
    return
  end subroutine sfr_solve

  subroutine sfr_update_flows(this, n, qd, qgwf)
  ! ******************************************************************************
  ! sfr_update_flows -- Update downstream and groundwater leakage terms for reach
  ! ******************************************************************************
  !
  !    SPECIFICATIONS:
  ! ------------------------------------------------------------------------------
      class(SfrType), intent(inout) :: this
      integer(I4B), intent(in) :: n
      real(DP), intent(inout) :: qd
      real(DP), intent(in) :: qgwf
      ! -- local
      integer(I4B) :: i
      integer(I4B) :: n2
      integer(I4B) :: idiv
      integer(I4B) :: jpos
      real(DP) :: qdiv
      real(DP) :: f
  ! ------------------------------------------------------------------------------
    !
    ! -- update reach terms
    !
    ! -- save final downstream stream flow
    this%dsflow(n) = qd
    !
    ! -- save groundwater leakage
    this%gwflow(n) = qgwf
    !
    ! -- route downstream flow
    if (qd > DZERO) then
      !
      ! -- route water to diversions
      do i = this%ia(n) + 1, this%ia(n+1) - 1
        if (this%idir(i) > 0) cycle
        idiv = this%idiv(i)
        if (idiv == 0) cycle
        jpos = this%iadiv(n) + idiv - 1
        call this%sfr_calc_div(n, idiv, qd, qdiv)
        this%qconn(i) = qdiv
        this%divq(jpos) = qdiv
      end do
      !
      ! -- Mover terms: store outflow after diversion loss
      !    as qformvr and reduce outflow (qd)
      !    by how much was actually sent to the mover
      if (this%imover == 1) then
        call this%pakmvrobj%accumulate_qformvr(n, qd)
        qd = MAX(qd - this%pakmvrobj%get_qtomvr(n), DZERO)
      endif
      !
      ! -- route remaining water to downstream reaches
      do i = this%ia(n) + 1, this%ia(n+1) - 1
        if (this%idir(i) > 0) cycle
        if (this%idiv(i) > 0) cycle
        n2 = this%ja(i)
        f = this%ustrf(n2) / this%ftotnd(n)
        this%qconn(i) = qd * f
      end do
    else
      do i = this%ia(n) + 1, this%ia(n+1) - 1
        if (this%idir(i) > 0) cycle
        this%qconn(i) = DZERO
      end do
    end if
    !
    ! -- return
    return
  end subroutine sfr_update_flows

  subroutine sfr_calc_qd(this, n, depth, hgwf, qgwf, qd)
  ! ******************************************************************************
  ! sfr_calc_dq -- Calculate downstream flow for reach
  ! ******************************************************************************
  !
  !    SPECIFICATIONS:
  ! ------------------------------------------------------------------------------
      class(SfrType) :: this
      integer(I4B), intent(in) :: n
      real(DP), intent(in) :: depth
      real(DP), intent(in) :: hgwf
      real(DP), intent(inout) :: qgwf
      real(DP), intent(inout) :: qd
      ! -- local
      real(DP) :: qsrc
  ! ------------------------------------------------------------------------------
    !
    ! -- initialize residual
    qd = DZERO
    !
    ! -- calculate total water sources excluding groundwater leakage
    call this%sfr_calc_qsource(n, depth, qsrc)
    !
    ! -- estimate groundwater leakage
    call this%sfr_calc_qgwf(n, depth, hgwf, qgwf)
    if (-qgwf > qsrc) qgwf = -qsrc
    !
    ! -- calculate down stream flow
    qd = qsrc + qgwf
    !
    ! -- limit downstream flow to a positive value
    if (qd < DEM30) qd = DZERO
    !
    ! -- return
    return
  end subroutine sfr_calc_qd

  subroutine sfr_calc_qsource(this, n, depth, qsrc)
  ! ******************************************************************************
  ! sfr_calc_qsource -- Calculate sum of sources for reach - excluding
  !                     reach leakage
  ! ******************************************************************************
  !
  !    SPECIFICATIONS:
  ! ------------------------------------------------------------------------------
      class(SfrType) :: this
      integer(I4B), intent(in) :: n
      real(DP), intent(in) :: depth
      real(DP), intent(inout) :: qsrc
      ! -- local
      real(DP) :: qu, qi, qr, qe, qro, qfrommvr
      real(DP) :: qt
      real(DP) :: a, ae
  ! ------------------------------------------------------------------------------
    !
    ! -- initialize residual
    qsrc = DZERO
    !
    ! -- calculate flow terms
    qu = this%usflow(n)
    qi = this%inflow(n)
    qro = this%runoff(n)
    !
    ! -- calculate rainfall and evap
    a = this%surface_area(n)
    ae = this%surface_area_wet(n, depth)
    qr = this%rain(n) * a
    qe = this%evap(n) * a
    !
    ! -- calculate mover term
    qfrommvr = DZERO
    if (this%imover == 1) then
      qfrommvr = this%pakmvrobj%get_qfrommvr(n)
    endif
    !
    ! -- calculate down stream flow
    qsrc = qu + qi + qr - qe + qro + qfrommvr
    !
    ! -- adjust runoff or evaporation if sum of sources is negative
    if (qsrc < DZERO) then
      !
      ! -- calculate sources without et
      qt = qu + qi + qr + qro + qfrommvr
      !
      ! -- runoff exceeds sources of water for reach
      if (qt < DZERO) then
        qro = -(qu + qi + qr + qfrommvr)
        qe = DZERO
      !
      ! -- evaporation exceeds sources of water for reach
      else
        qe = qu + qi + qr + qro + qfrommvr
      end if
      qsrc = qu + qi + qr - qe + qro + qfrommvr
    end if
    !
    ! -- return
    return
  end subroutine sfr_calc_qsource


  subroutine sfr_calc_qman(this, n, depth, qman)
  ! ******************************************************************************
  ! sfr_calc_qman -- Calculate stream flow using Manning's equation
  ! ******************************************************************************
  !
  !    SPECIFICATIONS:
  ! ------------------------------------------------------------------------------
      class(SfrType) :: this
      integer(I4B), intent(in) :: n
      real(DP), intent(in) :: depth
      real(DP), intent(inout) :: qman
      ! -- local
      real(DP) :: sat
      real(DP) :: derv
      real(DP) :: s, r, aw, wp, rh
  ! ------------------------------------------------------------------------------
    !
    ! -- initialize qman
    qman = DZERO
    !
    ! -- calculate terms for Manning's equation
    call sChSmooth(depth, sat, derv)
    s = this%slope(n)
    r = this%rough(n)
    aw = this%area_wet(n, depth)
    wp = this%perimeter_wet(n)
    rh = DZERO
    if (wp > DZERO) then
      rh = aw / wp
    end if
    !
    ! -- calculate flow
    qman = sat * this%unitconv * aw * (rh**DTWOTHIRDS) * sqrt(s) / r
    !
    ! -- return
    return
  end subroutine sfr_calc_qman


  subroutine sfr_calc_qgwf(this, n, depth, hgwf, qgwf, gwfhcof, gwfrhs)
  ! ******************************************************************************
  ! sfr_calc_qgwf -- Calculate sfr-aquifer exchange (relative to sfr reach)
  !   so flow is positive into the stream reach
  ! ******************************************************************************
  !
  !    SPECIFICATIONS:
  ! ------------------------------------------------------------------------------
      class(SfrType) :: this
      integer(I4B), intent(in) :: n
      real(DP), intent(in) :: depth
      real(DP), intent(in) :: hgwf
      real(DP), intent(inout) :: qgwf
      real(DP), intent(inout), optional :: gwfhcof
      real(DP), intent(inout), optional :: gwfrhs
      ! -- local
      integer(I4B) :: node
      real(DP) :: tp
      real(DP) :: bt
      real(DP) :: hsfr
      real(DP) :: htmp
      real(DP) :: cond
      real(DP) :: sat
      real(DP) :: derv
      real(DP) :: gwfhcof0, gwfrhs0
  ! ------------------------------------------------------------------------------
    !
    ! -- initialize qgwf
    qgwf = DZERO
    !
    ! -- skip sfr-aquifer exchange in external cells
    node = this%igwfnode(n)
    if (node < 1) return
    !
    ! -- skip sfr-aquifer exchange in inactive cells
    if (this%ibound(node) == 0) return
    !
    ! -- calculate saturation
    call sChSmooth(depth, sat, derv)
    !
    ! -- calculate conductance
    call this%sfr_calc_cond(n, cond)
    !
    ! -- calculate groundwater leakage
    tp = this%strtop(n)
    bt = tp - this%bthick(n)
    hsfr = tp + depth
    htmp = hgwf
    if (htmp < bt) then
      htmp = bt
    end if
    qgwf = sat * cond * (htmp - hsfr)
    gwfrhs0 = -sat * cond * hsfr
    gwfhcof0 = -sat * cond
    !
    ! Add density contributions, if active
    if (this%idense /= 0) then
<<<<<<< HEAD
      call this%sfr_calculate_density_exchange(n, hsfr, hgwf, cond, tp,        &
=======
      call this%sfr_calculate_density_exchange(n, hsfr, hgwf, cond, bt,        &
>>>>>>> c92e4c45
                                               qgwf, gwfhcof0, gwfrhs0)
    end if
    !
    ! -- Set gwfhcof and gwfrhs if present
    if (present(gwfhcof)) gwfhcof = gwfhcof0
    if (present(gwfrhs)) gwfrhs = gwfrhs0
    !
    ! -- return
    return
  end subroutine sfr_calc_qgwf

  subroutine sfr_calc_cond(this, n, cond)
  ! ******************************************************************************
  ! sfr_calc_qgwf -- Calculate sfr-aquifer exchange
  ! ******************************************************************************
  !
  !    SPECIFICATIONS:
  ! ------------------------------------------------------------------------------
      class(SfrType) :: this
      integer(I4B), intent(in) :: n
      real(DP), intent(inout) :: cond
      ! -- local
      integer(I4B) :: node
      real(DP) :: wp
  ! ------------------------------------------------------------------------------
    !
    ! -- initialize a few variables
    cond = DZERO
    node = this%igwfnode(n)
    if (node > 0) then
      if (this%ibound(node) > 0) then
        wp = this%perimeter_wet(n)
        cond = this%hk(n) * this%length(n) * wp / this%bthick(n)
      end if
    end if
    !
    ! -- return
    return
  end subroutine sfr_calc_cond


  subroutine sfr_calc_div(this, n, i, qd, qdiv)
  ! ******************************************************************************
  ! sfr_calc_div -- Calculate the diversion flow for reach
  ! ******************************************************************************
  !
  !    SPECIFICATIONS:
  ! ------------------------------------------------------------------------------
      class(SfrType) :: this
      integer(I4B), intent(in) :: n
      integer(I4B), intent(in) :: i
      real(DP), intent(inout) :: qd
      real(DP), intent(inout) :: qdiv
      ! -- local
      character (len=10) :: cp
      integer(I4B) :: jpos
      integer(I4B) :: n2
      !integer(I4B) :: ip
      real(DP) :: v
  ! ------------------------------------------------------------------------------
    !
    ! -- set local variables
    jpos = this%iadiv(n) + i - 1
    n2 = this%divreach(jpos)
    cp = this%divcprior(jpos)
    v = this%divflow(jpos)
    !
    ! -- calculate diversion
    select case(cp)
      ! -- flood diversion
      case ('EXCESS')
        if (qd < v) then
          v = DZERO
        else
          v = qd - v
        end if
      ! -- diversion percentage
      case ('FRACTION')
        v = qd * v
      ! -- STR priority algorithm
      case ('THRESHOLD')
        if (qd < v) then
          v = DZERO
        end if
      ! -- specified diversion
      case ('UPTO')
        if (v > qd) then
          v = qd
        end if
      case default
        v = DZERO
    end select
    !
    ! -- update upstream from for downstream reaches
    qd = qd - v
    qdiv = v
    !
    ! -- return
    return
  end subroutine sfr_calc_div

  subroutine sfr_rectch_depth(this, n, q1, d1)
    class(SfrType) :: this
    integer(I4B), intent(in) :: n
    real(DP), intent(in) :: q1
    real(DP), intent(inout) :: d1
    ! -- local
    real(DP) :: w
    real(DP) :: s
    real(DP) :: r
    real(DP) :: qconst
    ! -- code
    ! -- calculate stream depth at the midpoint
    w = this%width(n)
    s = this%slope(n)
    r = this%rough(n)
    qconst = this%unitconv * w * sqrt(s) / r
    d1 = (q1 / qconst)**DP6
    if (d1 < DEM30) d1 = DZERO
    ! -- return
    return
  end subroutine sfr_rectch_depth


  subroutine sfr_check_reaches(this)
    class(SfrType) :: this
    ! -- local
    character (len= 5) :: crch
    character (len=10) :: cval
    character (len=30) :: nodestr
    character (len=LINELENGTH) :: title
    character (len=LINELENGTH) :: text
    integer(I4B) :: n, nn
    real(DP) :: btgwf, bt
    ! -- code
    !
    ! -- setup inputtab tableobj
    if (this%iprpak /= 0) then
      title = trim(adjustl(this%text)) // ' PACKAGE (' //                        &
              trim(adjustl(this%name)) //') STATIC REACH DATA'
      call table_cr(this%inputtab, this%name, title)
      call this%inputtab%table_df(this%maxbound, 10, this%iout)
      text = 'NUMBER'
      call this%inputtab%initialize_column(text, 10, alignment=TABCENTER)
      text = 'CELLID'
      call this%inputtab%initialize_column(text, 20, alignment=TABLEFT)
      text = 'LENGTH'
      call this%inputtab%initialize_column(text, 12, alignment=TABCENTER)
      text = 'WIDTH'
      call this%inputtab%initialize_column(text, 12, alignment=TABCENTER)
      text = 'SLOPE' 
      call this%inputtab%initialize_column(text, 12, alignment=TABCENTER)
      text = 'TOP'
      call this%inputtab%initialize_column(text, 12, alignment=TABCENTER)
      text = 'THICKNESS'
      call this%inputtab%initialize_column(text, 12, alignment=TABCENTER)
      text = 'HK'
      call this%inputtab%initialize_column(text, 12, alignment=TABCENTER)
      text = 'ROUGHNESS'
      call this%inputtab%initialize_column(text, 12, alignment=TABCENTER)
      text = 'UPSTREAM FRACTION'
      call this%inputtab%initialize_column(text, 12, alignment=TABCENTER)
    end if
    !
    ! -- check the reach data for simple errors
    do n = 1, this%maxbound
      write(crch, '(i5)') n
      nn = this%igwfnode(n)
      if (nn > 0) then
        btgwf = this%dis%bot(nn)
        call this%dis%noder_to_string(nn, nodestr)
      else
        nodestr = 'none'
      end if
      ! -- check reach length
      if (this%length(n) <= DZERO) then
        errmsg = 'Reach ' // crch // ' length must be greater than 0.0.'
        call store_error(errmsg)
      end if
      ! -- check reach width
      if (this%width(n) <= DZERO) then
        errmsg = 'Reach ' // crch // ' width must be greater than 0.0.'
        call store_error(errmsg)
      end if
      ! -- check reach slope
      if (this%slope(n) <= DZERO) then
        errmsg = 'Reach ' // crch // ' slope must be greater than 0.0.'
        call store_error(errmsg)
      end if
      ! -- check bed thickness and bed hk for reaches connected to GWF
      if (nn > 0) then
        bt = this%strtop(n) - this%bthick(n)
        if (bt <= btgwf .and. this%icheck /= 0) then
          write(cval,'(f10.4)') bt
          errmsg = 'Reach ' // crch // ' bed bottom (rtp-rbth =' //              &
                   cval // ') must be greater than the bottom of cell (' //      &
                   nodestr
          write(cval,'(f10.4)') btgwf
          errmsg = trim(adjustl(errmsg)) // '=' // cval // ').'
          call store_error(errmsg)
        end if
        if (this%hk(n) < DZERO) then
          errmsg = 'Reach ' // crch // ' hk must be greater than or equal to 0.0.'
          call store_error(errmsg)
        end if
      end if
      ! -- check reach roughness
      if (this%rough(n) <= DZERO) then
        errmsg = 'Reach ' // crch // " Manning's roughness " //                  &
                 'coefficient must be greater than 0.0.'
        call store_error(errmsg)
      end if
      ! -- check reach upstream fraction
      if (this%ustrf(n) < DZERO) then
        errmsg = 'Reach ' // crch // ' upstream fraction must be greater ' //    &
                 'than or equal to 0.0.'
        call store_error(errmsg)
      end if
      ! -- write summary of reach information
      if (this%iprpak /= 0) then
        call this%inputtab%add_term(n)
        call this%inputtab%add_term(nodestr)
        call this%inputtab%add_term(this%length(n))
        call this%inputtab%add_term(this%width(n))
        call this%inputtab%add_term(this%slope(n))
        call this%inputtab%add_term(this%strtop(n))
        call this%inputtab%add_term(this%bthick(n))
        call this%inputtab%add_term(this%hk(n))
        call this%inputtab%add_term(this%rough(n))
        call this%inputtab%add_term(this%ustrf(n))
      end if
    end do

    ! -- return
    return
  end subroutine sfr_check_reaches


  subroutine sfr_check_connections(this)
    class(SfrType) :: this
    ! -- local
    character (len= 5) :: crch
    character (len= 5) :: crch2
    character (len=LINELENGTH) :: text
    character (len=LINELENGTH) :: title
    integer(I4B) :: n, nn, nc
    integer(I4B) :: i, ii
    integer(I4B) :: ifound
    integer(I4B) :: ierr
    integer(I4B) :: maxconn
    integer(I4B) :: ntabcol
    ! -- code
    !
    ! -- create input table for reach connections data
    if (this%iprpak /= 0) then
      !
      ! -- calculate the maximum number of connections
      maxconn = 0
      do n = 1, this%maxbound
        maxconn = max(maxconn, this%nconnreach(n))
      end do
      ntabcol = 1 + maxconn
      !
      ! -- reset the input table object
      title = trim(adjustl(this%text)) // ' PACKAGE (' //                        &
              trim(adjustl(this%name)) //') STATIC REACH CONNECTION DATA'
      call table_cr(this%inputtab, this%name, title)
      call this%inputtab%table_df(this%maxbound, ntabcol, this%iout)
      text = 'REACH'
      call this%inputtab%initialize_column(text, 10, alignment=TABCENTER)
      do n = 1, maxconn
        write(text, '(a,1x,i6)') 'CONN', n
        call this%inputtab%initialize_column(text, 10, alignment=TABCENTER)
      end do
    end if
    !
    ! -- check the reach connections for simple errors
    ! -- connection check
    do n = 1, this%maxbound
      write(crch, '(i5)') n
      eachconn: do i = this%ia(n) + 1, this%ia(n+1) - 1
        nn = this%ja(i)
        write(crch2, '(i5)') nn
        ifound = 0
        connreach: do ii = this%ia(nn) + 1, this%ia(nn+1) - 1
          nc = this%ja(ii)
          if (nc == n) then
            ifound = 1
            exit connreach
          end if
        end do connreach
        if (ifound /= 1) then
          errmsg = 'Reach ' // crch // ' is connected to ' //                    &
                   'reach ' // crch2 // ' but reach ' // crch2 //                &
                   ' is not connected to reach ' // crch // '.'
          call store_error(errmsg)
        end if
      end do eachconn
      !
      ! -- write connection data to the table
      if (this%iprpak /= 0) then
        call this%inputtab%add_term(n)
        do i = this%ia(n) + 1, this%ia(n+1) - 1
          call this%inputtab%add_term(this%ja(i))
        end do
        nn = maxconn - this%nconnreach(n)
        do i = 1, nn
          call this%inputtab%add_term(' ')
        end do
      end if
    end do
    !
    ! -- check for incorrect connections between upstream connections
    !
    ! -- check upstream connections for each reach
    ierr = 0
    do n = 1, this%maxbound
      write(crch, '(i5)') n
      eachconnv: do i = this%ia(n) + 1, this%ia(n + 1) - 1
        !
        ! -- skip downstream connections
        if (this%idir(i) < 0) cycle eachconnv
        nn = this%ja(i)
        write(crch2, '(i5)') nn
        connreachv: do ii = this%ia(nn) + 1, this%ia(nn+1) - 1
          ! -- skip downstream connections
          if (this%idir(ii) < 0) cycle connreachv
          nc = this%ja(ii)
          !
          ! -- if nc == n then that means reach n is an upstream connection for
          !    reach nn and reach nn is an upstream connection for reach n
          if (nc == n) then
            ierr = ierr + 1
            errmsg = 'Reach ' // crch // ' is connected to ' //                  &
                     'reach ' // crch2 // ' but streamflow from reach ' //       &
                     crch // ' to reach ' // crch2 // ' is not permitted.'
            call store_error(errmsg)
            exit connreachv
          end if
        end do connreachv
      end do eachconnv
    end do
    !
    ! -- terminate if connectivity errors
    if (count_errors() > 0) then
      call this%parser%StoreErrorUnit()
      call ustop()
    end if
    !
    ! -- check that downstream reaches for a reach are
    !    the upstream reaches for the reach
    do n = 1, this%maxbound
      write(crch, '(i5)') n
      eachconnds: do i = this%ia(n) + 1, this%ia(n+1) - 1
        nn = this%ja(i)
        if (this%idir(i) > 0) cycle eachconnds
        write(crch2, '(i5)') nn
        ifound = 0
        connreachds: do ii = this%ia(nn) + 1, this%ia(nn+1) - 1
          nc = this%ja(ii)
          if (nc == n) then
            if (this%idir(i) /= this%idir(ii)) then
              ifound = 1
            end if
            exit connreachds
          end if
        end do connreachds
        if (ifound /= 1) then
          errmsg = 'Reach ' // crch // ' downstream connected reach ' //         &
                   'is reach ' // crch2 // ' but reach ' // crch // ' is not' // &
                   ' the upstream connected reach for reach ' // crch2 // '.'
          call store_error(errmsg)
        end if
      end do eachconnds
    end do
    !
    ! -- create input table for upstream and downstream connections
    if (this%iprpak /= 0) then
      !
      ! -- calculate the maximum number of upstream connections
      maxconn = 0
      do n = 1, this%maxbound
        ii = 0
        do i = this%ia(n) + 1, this%ia(n+1) - 1
          if (this%idir(i) > 0) then
            ii = ii + 1
          end if
        end do
        maxconn = max(maxconn, ii)
      end do
      ntabcol = 1 + maxconn
      !
      ! -- reset the input table object
      title = trim(adjustl(this%text)) // ' PACKAGE (' //                        &
              trim(adjustl(this%name)) //') STATIC UPSTREAM REACH ' //           &
              'CONNECTION DATA'
      call table_cr(this%inputtab, this%name, title)
      call this%inputtab%table_df(this%maxbound, ntabcol, this%iout)
      text = 'REACH'
      call this%inputtab%initialize_column(text, 10, alignment=TABCENTER)
      do n = 1, maxconn
        write(text, '(a,1x,i6)') 'UPSTREAM CONN', n
        call this%inputtab%initialize_column(text, 10, alignment=TABCENTER)
      end do
      !
      ! -- upstream connection data
      do n = 1, this%maxbound
        call this%inputtab%add_term(n)
        ii = 0
        do i = this%ia(n) + 1, this%ia(n+1) - 1
          if (this%idir(i) > 0) then
            call this%inputtab%add_term(this%ja(i))
            ii = ii + 1
          end if
        end do
        nn = maxconn - ii
        do i = 1, nn
          call this%inputtab%add_term(' ')
        end do  
      end do
      !
      ! -- calculate the maximum number of downstream connections
      maxconn = 0
      do n = 1, this%maxbound
        ii = 0
        do i = this%ia(n) + 1, this%ia(n+1) - 1
          if (this%idir(i) < 0) then
            ii = ii + 1
          end if
        end do
        maxconn = max(maxconn, ii)
      end do
      ntabcol = 1 + maxconn
      !
      ! -- reset the input table object
      title = trim(adjustl(this%text)) // ' PACKAGE (' //                        &
              trim(adjustl(this%name)) //') STATIC DOWNSTREAM ' //               &
              'REACH CONNECTION DATA'
      call table_cr(this%inputtab, this%name, title)
      call this%inputtab%table_df(this%maxbound, ntabcol, this%iout)
      text = 'REACH'
      call this%inputtab%initialize_column(text, 10, alignment=TABCENTER)
      do n = 1, maxconn
        write(text, '(a,1x,i6)') 'DOWNSTREAM CONN', n
        call this%inputtab%initialize_column(text, 10, alignment=TABCENTER)
      end do
      !
      ! -- downstream connection data
      do n = 1, this%maxbound
        call this%inputtab%add_term(n)
        ii = 0
        do i = this%ia(n) + 1, this%ia(n+1) - 1
          if (this%idir(i) < 0) then
            call this%inputtab%add_term(this%ja(i))
            ii = ii + 1
          end if
        end do
        nn = maxconn - ii
        do i = 1, nn
          call this%inputtab%add_term(' ')
        end do  
      end do
    end if
    !
    ! -- return
    return
  end subroutine sfr_check_connections


  subroutine sfr_check_diversions(this)
    class(SfrType) :: this
    ! -- local
    character (len=LINELENGTH) :: title
    character (len=LINELENGTH) :: text
    character (len= 5) :: crch
    character (len= 5) :: cdiv
    character (len= 5) :: crch2
    character (len=10) :: cprior
    integer(I4B) :: maxdiv
    integer(I4B) :: n
    integer(I4B) :: nn
    integer(I4B) :: nc
    integer(I4B) :: ii
    integer(I4B) :: idiv
    integer(I4B) :: ifound
    integer(I4B) :: jpos
    ! -- format
10  format('Diversion ',i0,' of reach ',i0,                                      &
           ' is invalid or has not been defined.')
    ! -- code
    !
    ! -- write header
    if (this%iprpak /= 0) then
      !
      ! -- determine the maximum number of diversions
      maxdiv = 0
      do n = 1, this%maxbound
        maxdiv = maxdiv + this%ndiv(n)
      end do
      !
      ! -- reset the input table object
      title = trim(adjustl(this%text)) // ' PACKAGE (' //                        &
              trim(adjustl(this%name)) //') REACH DIVERSION DATA'
      call table_cr(this%inputtab, this%name, title)
      call this%inputtab%table_df(maxdiv, 4, this%iout)
      text = 'REACH'
      call this%inputtab%initialize_column(text, 10, alignment=TABCENTER)
      text = 'DIVERSION'
      call this%inputtab%initialize_column(text, 10, alignment=TABCENTER)
      text = 'REACH 2'
      call this%inputtab%initialize_column(text, 10, alignment=TABCENTER)
      text = 'CPRIOR'
      call this%inputtab%initialize_column(text, 10, alignment=TABCENTER)
    end if
    !
    ! -- check that diversion data are correct
    do n = 1, this%maxbound
      if (this%ndiv(n) < 1) cycle
      write(crch, '(i5)') n
      
      do idiv = 1, this%ndiv(n)
        !
        ! -- determine diversion index
        jpos = this%iadiv(n) + idiv - 1
        !
        ! -- write idiv to cdiv
        write(cdiv, '(i5)') idiv
        !
        !
        nn = this%divreach(jpos)
        write(crch2, '(i5)') nn
        !
        ! -- make sure diversion reach is connected to current reach
        ifound = 0
        if (nn < 1 .or. nn > this%maxbound) then
          write(errmsg,10) idiv, n
          call store_error(errmsg)
          cycle
        end if
        connreach: do ii = this%ia(nn) + 1, this%ia(nn+1) - 1
          nc = this%ja(ii)
          if (nc == n) then
            if (this%idir(ii) > 0) then
              ifound = 1
            end if
            exit connreach
          end if
        end do connreach
        if (ifound /= 1) then
          errmsg = 'Reach ' // crch // ' is not a upstream reach for ' //        &
                   'reach ' // crch2 // ' as a result diversion ' // cdiv //     &
                   ' from reach ' // crch //' to reach ' // crch2 //             &
                   ' is not possible. Check reach connectivity.'
          call store_error(errmsg)
        end if
        ! -- iprior
        cprior = this%divcprior(jpos)
        !
        ! -- add terms to the table
        if (this%iprpak /= 0) then
          call this%inputtab%add_term(n)
          call this%inputtab%add_term(idiv)
          call this%inputtab%add_term(nn)
          call this%inputtab%add_term(cprior)
        end if
      end do
    end do
    !
    ! -- return
    return
  end subroutine sfr_check_diversions


  subroutine sfr_check_ustrf(this)
    class(SfrType) :: this
    ! -- local
    character (len=LINELENGTH) :: title
    character (len=LINELENGTH) :: text
    logical :: lcycle
    logical :: ladd
    character (len=5) :: crch, crch2
    character (len=10) :: cval
    integer(I4B) :: maxcols
    integer(I4B) :: npairs
    integer(I4B) :: ipair
    integer(I4B) :: i
    integer(I4B) :: n
    integer(I4B) :: n2
    integer(I4B) :: idiv
    integer(I4B) :: i0
    integer(I4B) :: i1
    integer(I4B) :: jpos
    integer(I4B) :: ids
    real(DP) :: f
    real(DP) :: rval
    ! -- code
    !
    ! -- write table header
    if (this%iprpak /= 0) then
      !
      ! -- determine the maximum number of columns
      npairs = 0
      do n = 1, this%maxbound
        ipair = 0
        ec: do i = this%ia(n) + 1, this%ia(n+1) - 1
          !
          ! -- skip upstream connections
          if (this%idir(i) > 0) cycle ec
          n2 = this%ja(i)
          !
          ! -- skip inactive downstream reaches
          if (this%iboundpak(n2) == 0) cycle ec
          !
          ! -- increment ipair and see if it exceeds npairs
          ipair = ipair + 1
          npairs = max(npairs, ipair)
        end do ec
      end do
      maxcols = 1 + npairs * 2
      !
      ! -- reset the input table object
      title = trim(adjustl(this%text)) // ' PACKAGE (' //                        &
              trim(adjustl(this%name)) //') CONNECTED REACH UPSTREAM '        // &
              'FRACTION DATA'
      call table_cr(this%inputtab, this%name, title)
      call this%inputtab%table_df(this%maxbound, maxcols, this%iout)
      text = 'REACH'
      call this%inputtab%initialize_column(text, 10, alignment=TABCENTER)
      do i = 1, npairs
        write(cval, '(i10)') i
        text = 'DOWNSTREAM REACH ' // trim(adjustl(cval)) 
        call this%inputtab%initialize_column(text, 10, alignment=TABCENTER)
        text = 'FRACTION ' // trim(adjustl(cval)) 
        call this%inputtab%initialize_column(text, 12, alignment=TABCENTER)
      end do
    end if
    !
    ! -- fill diversion number for each connection
    do n = 1, this%maxbound
      do idiv = 1, this%ndiv(n)
        i0 = this%iadiv(n)
        i1 = this%iadiv(n+1) - 1
        do jpos = i0, i1 
          do i = this%ia(n) + 1, this%ia(n+1) - 1
            n2 = this%ja(i)
            if (this%divreach(jpos) == n2) then
              this%idiv(i) = jpos - i0 + 1
              exit
            end if 
          end do
        end do
      end do
    end do
    !
    ! -- check that the upstream fraction for reach connected by
    !    a diversion is zero
    do n = 1, this%maxbound
      !
      ! -- determine the number of downstream reaches
      ids = 0
      do i = this%ia(n) + 1, this%ia(n+1) - 1
        if (this%idir(i) < 0) then
          ids = ids + 1
        end if
      end do
      !
      ! -- evaluate the diversions
      do idiv = 1, this%ndiv(n)
        jpos = this%iadiv(n) + idiv - 1
        n2 = this%divreach(jpos)
        f = this%ustrf(n2)
        if (f /= DZERO) then
          write(errmsg, '(a,2(1x,i0,1x,a),1x,a,g0,a,2(1x,a))')                   &
            'Reach', n, 'is connected to reach', n2, 'by a diversion',           &
            'but the upstream fraction is not equal to zero (', f, '). Check',   &
            trim(this%name), 'package diversion and package data.'
          if (ids > 1) then
            call store_error(errmsg)
          else
            write(warnmsg, '(a,3(1x,a))')                                        &
              trim(warnmsg), 'A warning instead of an error is issued because',  &
              'the reach is only connected to the diversion reach in the ',      &
              'downstream direction.'
            call store_warning(warnmsg)
          end if
        end if
      end do
    end do
    !
    ! -- calculate the total fraction of connected reaches that are
    !    not diversions and check that the sum of upstream fractions
    !    is equal to 1 for each reach
    do n = 1, this%maxbound
      ids = 0
      rval = DZERO
      f = DZERO
      write(crch, '(i5)') n
      if (this%iprpak /= 0) then
        call this%inputtab%add_term(n)
      end if
      ipair = 0
      eachconn: do i = this%ia(n) + 1, this%ia(n+1) - 1
        lcycle = .FALSE.
        !
        ! -- initialize downstream connection q
        this%qconn(i) = DZERO
        !
        ! -- skip upstream connections
        if (this%idir(i) > 0) then
          lcycle = .TRUE.
        end if
        n2 = this%ja(i)
        !
        ! -- skip inactive downstream reaches
        if (this%iboundpak(n2) == 0) then
          lcycle = .TRUE.
        end if
        if (lcycle) then
          cycle eachconn
        end if
        ipair = ipair + 1
        write(crch2, '(i5)') n2
        ids = ids + 1
        ladd = .true.
        f = f + this%ustrf(n2)
        write(cval, '(f10.4)') this%ustrf(n2)
        !
        ! -- write upstream fractions
        if (this%iprpak /= 0) then
          call this%inputtab%add_term(n2)
          call this%inputtab%add_term(this%ustrf(n2))
        end if
        eachdiv: do idiv = 1, this%ndiv(n)
          jpos = this%iadiv(n) + idiv - 1
          if (this%divreach(jpos) == n2) then
            ladd = .false.
            exit eachdiv
          end if
        end do eachdiv
        if (ladd) then
          rval = rval + this%ustrf(n2)
        end if
      end do eachconn
      this%ftotnd(n) = rval
      !
      ! -- write remaining table columns
      if (this%iprpak /= 0) then
        ipair = ipair + 1
        do i = ipair, npairs
          call this%inputtab%add_term('  ')
          call this%inputtab%add_term('  ')
        end do
      end if
      !
      ! -- evaluate if an error condition has occured
      !    the sum of fractions is not equal to 1
      if (ids /= 0) then
        if (abs(f-DONE) > DEM6) then
          write(errmsg, '(a,1x,i0,1x,a,g0,a,3(1x,a))')                           &
            'Upstream fractions for reach ', n, 'is not equal to one (', f,      &
            '). Check', trim(this%name), 'package reach connectivity and',       &
            'package data.'
          call store_error(errmsg)
        end if
      end if
    end do
    !
    ! -- return
    return
  end subroutine sfr_check_ustrf

  subroutine sfr_setup_budobj(this)
! ******************************************************************************
! sfr_setup_budobj -- Set up the budget object that stores all the sfr flows
!   The terms listed here must correspond in number and order to the ones 
!   listed in the sfr_fill_budobj routine.
! ******************************************************************************
!
!    SPECIFICATIONS:
! ------------------------------------------------------------------------------
    ! -- modules
    use ConstantsModule, only: LENBUDTXT
    ! -- dummy
    class(SfrType) :: this
    ! -- local
    integer(I4B) :: nbudterm
    integer(I4B) :: i, n, n1, n2
    integer(I4B) :: maxlist, naux
    integer(I4B) :: idx
    real(DP) :: q
    character(len=LENBUDTXT) :: text
    character(len=LENBUDTXT), dimension(1) :: auxtxt
! ------------------------------------------------------------------------------
    !
    ! -- Determine the number of sfr budget terms. These are fixed for 
    !    the simulation and cannot change.  This includes FLOW-JA-FACE
    !    so they can be written to the binary budget files, but these internal
    !    flows are not included as part of the budget table.
    nbudterm = 8
    if (this%imover == 1) nbudterm = nbudterm + 2
    if (this%naux > 0) nbudterm = nbudterm + 1
    !
    ! -- set up budobj
    call budgetobject_cr(this%budobj, this%name)
    call this%budobj%budgetobject_df(this%maxbound, nbudterm, 0, 0)
    idx = 0
    !
    ! -- Go through and set up each budget term
    text = '    FLOW-JA-FACE'
    idx = idx + 1
    maxlist = this%nconn
    naux = 1
    auxtxt(1) = '       FLOW-AREA'
    call this%budobj%budterm(idx)%initialize(text, &
                                             this%name_model, &
                                             this%name, &
                                             this%name_model, &
                                             this%name, &
                                             maxlist, .false., .false., &
                                             naux, auxtxt)
    !
    ! -- store connectivity
    call this%budobj%budterm(idx)%reset(this%nconn)
    q = DZERO
    do n = 1, this%maxbound
      n1 = n
      do i = this%ia(n) + 1, this%ia(n+1) - 1
        n2 = this%ja(i)
        call this%budobj%budterm(idx)%update_term(n1, n2, q)
      end do
    end do
    !
    ! -- 
    text = '             GWF'
    idx = idx + 1
    maxlist = this%maxbound 
    naux = 1
    auxtxt(1) = '       FLOW-AREA'
    call this%budobj%budterm(idx)%initialize(text, &
                                             this%name_model, &
                                             this%name, &
                                             this%name_model, &
                                             this%name_model, &
                                             maxlist, .false., .true., &
                                             naux, auxtxt)
    call this%budobj%budterm(idx)%reset(this%maxbound)
    q = DZERO
    do n = 1, this%maxbound
      n2 = this%igwfnode(n)
      call this%budobj%budterm(idx)%update_term(n, n2, q)
    end do
    !
    ! -- 
    text = '        RAINFALL'
    idx = idx + 1
    maxlist = this%maxbound
    naux = 0
    call this%budobj%budterm(idx)%initialize(text, &
                                             this%name_model, &
                                             this%name, &
                                             this%name_model, &
                                             this%name, &
                                             maxlist, .false., .false., &
                                             naux)
    !
    ! -- 
    text = '     EVAPORATION'
    idx = idx + 1
    maxlist = this%maxbound
    naux = 0
    call this%budobj%budterm(idx)%initialize(text, &
                                             this%name_model, &
                                             this%name, &
                                             this%name_model, &
                                             this%name, &
                                             maxlist, .false., .false., &
                                             naux)
    !
    ! -- 
    text = '          RUNOFF'
    idx = idx + 1
    maxlist = this%maxbound
    naux = 0
    call this%budobj%budterm(idx)%initialize(text, &
                                             this%name_model, &
                                             this%name, &
                                             this%name_model, &
                                             this%name, &
                                             maxlist, .false., .false., &
                                             naux)
    !
    ! -- 
    text = '      EXT-INFLOW'
    idx = idx + 1
    maxlist = this%maxbound
    naux = 0
    call this%budobj%budterm(idx)%initialize(text, &
                                             this%name_model, &
                                             this%name, &
                                             this%name_model, &
                                             this%name, &
                                             maxlist, .false., .false., &
                                             naux)
    !
    ! -- 
    text = '     EXT-OUTFLOW'
    idx = idx + 1
    maxlist = this%maxbound
    naux = 0
    call this%budobj%budterm(idx)%initialize(text, &
                                             this%name_model, &
                                             this%name, &
                                             this%name_model, &
                                             this%name, &
                                             maxlist, .false., .false., &
                                             naux)
    !
    ! -- 
    text = '         STORAGE'
    idx = idx + 1
    maxlist = this%maxbound
    naux = 1
    auxtxt(1) = '          VOLUME'
    call this%budobj%budterm(idx)%initialize(text, &
                                             this%name_model, &
                                             this%name, &
                                             this%name_model, &
                                             this%name, &
                                             maxlist, .false., .false., &
                                             naux, auxtxt)
    !
    ! -- 
    if (this%imover == 1) then
      !
      ! -- 
      text = '        FROM-MVR'
      idx = idx + 1
      maxlist = this%maxbound
      naux = 0
      call this%budobj%budterm(idx)%initialize(text, &
                                               this%name_model, &
                                               this%name, &
                                               this%name_model, &
                                               this%name, &
                                               maxlist, .false., .false., &
                                               naux)
      !
      ! -- 
      text = '          TO-MVR'
      idx = idx + 1
      maxlist = this%maxbound
      naux = 0
      call this%budobj%budterm(idx)%initialize(text, &
                                               this%name_model, &
                                               this%name, &
                                               this%name_model, &
                                               this%name, &
                                               maxlist, .false., .false., &
                                               naux)
    end if
    !
    ! -- 
    naux = this%naux
    if (naux > 0) then
      !
      ! -- 
      text = '       AUXILIARY'
      idx = idx + 1
      maxlist = this%maxbound
      call this%budobj%budterm(idx)%initialize(text, &
                                               this%name_model, &
                                               this%name, &
                                               this%name_model, &
                                               this%name, &
                                               maxlist, .false., .false., &
                                               naux, this%auxname)
    end if
    !
    ! -- if sfr flow for each reach are written to the listing file
    if (this%iprflow /= 0) then
      call this%budobj%flowtable_df(this%iout, cellids='GWF')
    end if
    !
    ! -- return
    return
  end subroutine sfr_setup_budobj

  subroutine sfr_fill_budobj(this)
! ******************************************************************************
! sfr_fill_budobj -- copy flow terms into this%budobj
! ******************************************************************************
!
!    SPECIFICATIONS:
! ------------------------------------------------------------------------------
    ! -- modules
    ! -- dummy
    class(SfrType) :: this
    ! -- local
    integer(I4B) :: naux
    integer(I4B) :: i, n, n1, n2
    integer(I4B) :: ii
    integer(I4B) :: idx
    integer(I4B) :: idiv
    integer(I4B) :: jpos
    real(DP) :: q
    real(DP) :: qt
    real(DP) :: d
    real(DP) :: a
    ! -- formats
! -----------------------------------------------------------------------------
    !
    ! -- initialize counter
    idx = 0
    !
    ! -- FLOW JA FACE
    idx = idx + 1
    call this%budobj%budterm(idx)%reset(this%nconn)
    do n = 1, this%maxbound
      n1 = n
      do i = this%ia(n) + 1, this%ia(n+1) - 1
        n2 = this%ja(i)
        ! flow to downstream reaches
        if (this%idir(i) < 0) then
          qt = this%dsflow(n)
          q = -this%qconn(i)
        ! flow from upstream reaches
        else
          qt = this%usflow(n)
          do ii = this%ia(n2) + 1, this%ia(n2+1) - 1
            if (this%idir(ii) > 0) cycle
            if (this%ja(ii) /= n) cycle
            q = this%qconn(ii)
            exit
          end do
        end if
        ! calculate flow area
        call this%sfr_rectch_depth(n, qt, d)
        this%qauxcbc(1) = d * this%width(n)
        call this%budobj%budterm(idx)%update_term(n1, n2, q, this%qauxcbc)
      end do
    end do
    !
    ! -- GWF (LEAKAGE)
    idx = idx + 1
    call this%budobj%budterm(idx)%reset(this%maxbound)
    do n = 1, this%maxbound
      this%qauxcbc(1) = this%width(n) * this%length(n)
      n2 = this%igwfnode(n)
      q = -this%gwflow(n)
      call this%budobj%budterm(idx)%update_term(n, n2, q, this%qauxcbc)
    end do
    !
    ! -- RAIN
    idx = idx + 1
    call this%budobj%budterm(idx)%reset(this%maxbound)
    do n = 1, this%maxbound
      a = this%surface_area(n)
      q = this%rain(n) * a
      call this%budobj%budterm(idx)%update_term(n, n, q)
    end do
    !
    ! -- EVAPORATION
    idx = idx + 1
    call this%budobj%budterm(idx)%reset(this%maxbound)
    do n = 1, this%maxbound
      q = -this%simevap(n)
      call this%budobj%budterm(idx)%update_term(n, n, q)
    end do
    !
    ! -- RUNOFF
    idx = idx + 1
    call this%budobj%budterm(idx)%reset(this%maxbound)
    do n = 1, this%maxbound
      q = this%simrunoff(n)
      call this%budobj%budterm(idx)%update_term(n, n, q)
    end do
    !
    ! -- INFLOW
    idx = idx + 1
    call this%budobj%budterm(idx)%reset(this%maxbound)
    do n = 1, this%maxbound
      q = this%inflow(n)
      call this%budobj%budterm(idx)%update_term(n, n, q)
    end do
    !
    ! -- EXTERNAL OUTFLOW
    idx = idx + 1
    call this%budobj%budterm(idx)%reset(this%maxbound)
    do n = 1, this%maxbound
      q = DZERO
      do i = this%ia(n) + 1, this%ia(n+1) - 1
        if (this%idir(i) > 0) cycle
        idiv = this%idiv(i)
        if (idiv > 0) then
          jpos = this%iadiv(n) + idiv - 1
          q = q + this%divq(jpos)
        else
          q = q + this%qconn(i)
        end if
      end do
      q = q - this%dsflow(n)
      if (this%imover == 1) then
        q = q + this%pakmvrobj%get_qtomvr(n)
      end if
      call this%budobj%budterm(idx)%update_term(n, n, q)
    end do
    !
    ! -- STORAGE
    idx = idx + 1
    call this%budobj%budterm(idx)%reset(this%maxbound)
    do n = 1, this%maxbound
      q = DZERO
      d = this%depth(n)
      a = this%width(n) * this%length(n)
      this%qauxcbc(1) = a * d
      call this%budobj%budterm(idx)%update_term(n, n, q, this%qauxcbc)
    end do
    !
    ! -- MOVER
    if (this%imover == 1) then
      ! 
      ! -- FROM MOVER
      idx = idx + 1
      call this%budobj%budterm(idx)%reset(this%maxbound)
      do n = 1, this%maxbound
        q = this%pakmvrobj%get_qfrommvr(n)
        call this%budobj%budterm(idx)%update_term(n, n, q)
      end do
      !
      ! -- TO MOVER
      idx = idx + 1
      call this%budobj%budterm(idx)%reset(this%maxbound)
      do n = 1, this%maxbound
        q = this%pakmvrobj%get_qtomvr(n)
        if (q > DZERO) then
          q = -q
        end if
        call this%budobj%budterm(idx)%update_term(n, n, q)
      end do
    end if
    !
    ! -- AUXILIARY VARIABLES
    naux = this%naux
    if (naux > 0) then
      idx = idx + 1
      call this%budobj%budterm(idx)%reset(this%maxbound)
      do n = 1, this%maxbound
        q = DZERO
        call this%budobj%budterm(idx)%update_term(n, n, q, this%auxvar(:, n))
      end do
    end if
    !
    ! --Terms are filled, now accumulate them for this time step
    call this%budobj%accumulate_terms()
    !
    ! -- return
    return
  end subroutine sfr_fill_budobj

  subroutine sfr_setup_tableobj(this)
! ******************************************************************************
! sfr_setup_tableobj -- Set up the table object that is used to write the sfr 
!                       stage data. The terms listed here must correspond in  
!                       number and order to the ones written to the stage table 
!                       in the sfr_ot method.
! ******************************************************************************
!
!    SPECIFICATIONS:
! ------------------------------------------------------------------------------
    ! -- modules
    use ConstantsModule, only: LINELENGTH, LENBUDTXT
    ! -- dummy
    class(SfrType) :: this
    ! -- local
    integer(I4B) :: nterms
    character(len=LINELENGTH) :: title
    character(len=LINELENGTH) :: text
! ------------------------------------------------------------------------------
    !
    ! -- setup stage table
    if (this%iprhed > 0) then
      !
      ! -- Determine the number of sfr budget terms. These are fixed for 
      !    the simulation and cannot change.  This includes FLOW-JA-FACE
      !    so they can be written to the binary budget files, but these internal
      !    flows are not included as part of the budget table.
      nterms = 8
      if (this%inamedbound == 1) then
        nterms = nterms + 1
      end if
      !
      ! -- set up table title
      title = trim(adjustl(this%text)) // ' PACKAGE (' //                        &
              trim(adjustl(this%name)) //') STAGES FOR EACH CONTROL VOLUME'
      !
      ! -- set up stage tableobj
      call table_cr(this%stagetab, this%name, title)
      call this%stagetab%table_df(this%maxbound, nterms, this%iout,              &
                                  transient=.TRUE.)
      !
      ! -- Go through and set up table budget term
      if (this%inamedbound == 1) then
        text = 'NAME'
        call this%stagetab%initialize_column(text, 20, alignment=TABLEFT)
      end if
      !
      ! -- reach number
      text = 'NUMBER'
      call this%stagetab%initialize_column(text, 10, alignment=TABCENTER)
      !
      ! -- cellids
      text = 'CELLID'
      call this%stagetab%initialize_column(text, 20, alignment=TABLEFT)
      !
      ! -- reach stage
      text = 'STAGE'
      call this%stagetab%initialize_column(text, 12, alignment=TABCENTER)
      !
      ! -- reach depth
      text = 'DEPTH'
      call this%stagetab%initialize_column(text, 12, alignment=TABCENTER)
      !
      ! -- reach width
      text = 'WIDTH'
      call this%stagetab%initialize_column(text, 12, alignment=TABCENTER)
      !
      ! -- gwf head
      text = 'GWF HEAD'
      call this%stagetab%initialize_column(text, 12, alignment=TABCENTER)
      !
      ! -- streambed conductance
      text = 'STREAMBED CONDUCTANCE'
      call this%stagetab%initialize_column(text, 12, alignment=TABCENTER)
      !
      ! -- streambed gradient
      text = 'STREAMBED GRADIENT'
      call this%stagetab%initialize_column(text, 12, alignment=TABCENTER)
    end if
    !
    ! -- return
    return
  end subroutine sfr_setup_tableobj
  
  

  ! -- geometry functions
  function area_wet(this, n, depth)
! ******************************************************************************
! area_wet -- return wetted area
! ******************************************************************************
!
!    SPECIFICATIONS:
! ------------------------------------------------------------------------------
    ! -- modules
    ! -- return
    real(DP) :: area_wet
    ! -- dummy
    class(SfrType) :: this
    integer(I4B), intent(in) :: n
    real(DP), intent(in) :: depth
! ------------------------------------------------------------------------------
    !
    ! -- Calculate area
    area_wet = depth * this%width(n)
    !
    ! -- Return
    return
  end function area_wet
  
  
  function perimeter_wet(this, n)
! ******************************************************************************
! perimeter_wet -- return wetted perimeter
! ******************************************************************************
!
!    SPECIFICATIONS:
! ------------------------------------------------------------------------------
    ! -- modules
    ! -- return
    real(DP) :: perimeter_wet
    ! -- dummy
    class(SfrType) :: this
    integer(I4B), intent(in) :: n
! ------------------------------------------------------------------------------
    !
    ! -- Calculate wetted perimeter
    perimeter_wet = this%width(n)
    !
    ! -- return
    return
  end function perimeter_wet

  function surface_area(this, n)
! ******************************************************************************
! surface_area -- return surface area
! ******************************************************************************
!
!    SPECIFICATIONS:
! ------------------------------------------------------------------------------
    ! -- modules
    ! -- return variable
    real(DP) :: surface_area
    ! -- dummy
    class(SfrType) :: this
    integer(I4B), intent(in) :: n
! ------------------------------------------------------------------------------
    !
    ! -- Calculate surface area
    surface_area = this%width(n) * this%length(n)
    !
    ! -- Return
    return
  end function surface_area  
  
  function surface_area_wet(this, n, depth)
! ******************************************************************************
! area_wet -- return wetted surface area
! ******************************************************************************
!
!    SPECIFICATIONS:
! ------------------------------------------------------------------------------
    ! -- modules
    ! -- return
    real(DP) :: surface_area_wet
    ! -- dummy
    class(SfrType) :: this
    integer(I4B), intent(in) :: n
    real(DP), intent(in) :: depth
    ! -- local
    real(DP) :: top_width
! ------------------------------------------------------------------------------
    !
    ! -- Calculate surface area
    top_width = this%top_width_wet(n, depth)
    surface_area_wet = top_width * this%length(n)
    !
    ! -- Return
    return
  end function surface_area_wet
  
  function top_width_wet(this, n, depth)
! ******************************************************************************
! area_wet -- return wetted surface area
! ******************************************************************************
!
!    SPECIFICATIONS:
! ------------------------------------------------------------------------------
    ! -- modules
    use ConstantsModule, only: DEM5, DZERO
    ! -- return
    real(DP) :: top_width_wet
    ! -- dummy
    class(SfrType) :: this
    integer(I4B), intent(in) :: n
    real(DP), intent(in) :: depth
    ! -- local
    real(DP) :: sat
! ------------------------------------------------------------------------------
    !
    ! -- Calculate surface area
    sat = sCubicSaturation(DEM5, DZERO, depth, DEM5)
    top_width_wet = this%width(n) * sat
    !
    ! -- Return
    return
  end function top_width_wet

  subroutine sfr_activate_density(this)
! ******************************************************************************
! sfr_activate_density -- Activate addition of density terms
! ******************************************************************************
!
!    SPECIFICATIONS:
! ------------------------------------------------------------------------------
    ! -- module
    use MemoryManagerModule, only: mem_reallocate
    ! -- dummy
    class(SfrType),intent(inout) :: this
    ! -- local
    integer(I4B) :: i, j
    ! -- formats
! ------------------------------------------------------------------------------
    !
    ! -- Set idense and reallocate denseterms to be of size MAXBOUND
    this%idense = 1
    call mem_reallocate(this%denseterms, 3, this%MAXBOUND, 'DENSETERMS', &
                        this%origin)
    do i = 1, this%maxbound
      do j = 1, 3
        this%denseterms(j, i) = DZERO
      end do
    end do
    write(this%iout,'(/1x,a)') 'DENSITY TERMS HAVE BEEN ACTIVATED FOR SFR &
      &PACKAGE: ' // trim(adjustl(this%name))
    !
    ! -- return
    return
  end subroutine sfr_activate_density

  subroutine sfr_calculate_density_exchange(this, n, stage, head, cond,        &
                                            bots, flow, gwfhcof, gwfrhs)
! ******************************************************************************
! sfr_calculate_density_exchange -- Calculate the groundwater-sfr density 
!                                   exchange terms.
!
! -- Arguments are as follows:
!     n           : sfr reach number
!     stage       : sfr stage
!     head        : gwf head
!     cond        : conductance
!     bots        : bottom elevation of the stream
!     flow        : calculated flow, updated here with density terms
!     gwfhcof     : gwf head coefficient, updated here with density terms
!     gwfrhs      : gwf right-hand-side value, updated here with density terms
!
! -- Member variable used here
!     denseterms  : shape (3, MAXBOUND), filled by buoyancy package
!                     col 1 is relative density of sfr (densesfr / denseref)
!                     col 2 is relative density of gwf cell (densegwf / denseref)
!                     col 3 is elevation of gwf cell
!
! ******************************************************************************
!
!    SPECIFICATIONS:
! ------------------------------------------------------------------------------
    ! -- dummy
    class(SfrType),intent(inout) :: this
    integer(I4B), intent(in) :: n
    real(DP), intent(in) :: stage
    real(DP), intent(in) :: head
    real(DP), intent(in) :: cond
    real(DP), intent(in) :: bots
    real(DP), intent(inout) :: flow
    real(DP), intent(inout) :: gwfhcof
    real(DP), intent(inout) :: gwfrhs
    ! -- local
    real(DP) :: ss
    real(DP) :: hh
    real(DP) :: havg
    real(DP) :: rdensesfr
    real(DP) :: rdensegwf
    real(DP) :: rdenseavg
    real(DP) :: elevsfr
    real(DP) :: elevgwf
    real(DP) :: elevavg
    real(DP) :: d1
    real(DP) :: d2
    logical :: stage_below_bot
    logical :: head_below_bot
    ! -- formats
! ------------------------------------------------------------------------------
    !
    ! -- Set sfr density to sfr density or gwf density
    if (stage >= bots) then
      ss = stage
      stage_below_bot = .false.
      rdensesfr = this%denseterms(1, n)  ! sfr rel density
    else
      ss = bots
      stage_below_bot = .true.
      rdensesfr = this%denseterms(2, n)  ! gwf rel density
    end if
    !
    ! -- set hh to head or bots
    if (head >= bots) then
      hh = head
      head_below_bot = .false.
      rdensegwf = this%denseterms(2, n)  ! gwf rel density
    else
      hh = bots
      head_below_bot = .true.
      rdensegwf = this%denseterms(1, n)  ! sfr rel density
    end if
    !
    ! -- todo: hack because denseterms not updated in a cf calculation
    if (rdensegwf == DZERO) return
    !
    ! -- Update flow
    if (stage_below_bot .and. head_below_bot) then
      !
      ! -- flow is zero, so no terms are updated
      !
    else
      !
      ! -- calulate average relative density
      rdenseavg = DHALF * (rdensesfr + rdensegwf)
      !
      ! -- Add contribution of first density term: 
      !      cond * (denseavg/denseref - 1) * (hgwf - hsfr)
      d1 = cond * (rdenseavg - DONE) 
      gwfhcof = gwfhcof - d1
      gwfrhs = gwfrhs - d1 * ss
      d1 = d1 * (hh - ss)
      flow = flow + d1
      !
      ! -- Add second density term if stage and head not below bottom
      if (.not. stage_below_bot .and. .not. head_below_bot) then
        !
        ! -- Add contribution of second density term:
        !      cond * (havg - elevavg) * (densegwf - densesfr) / denseref
        elevgwf = this%denseterms(3, n)
        elevsfr = bots
        elevavg = DHALF * (elevsfr + elevgwf)
        havg = DHALF * (hh + ss)
        d2 = cond * (havg - elevavg) * (rdensegwf - rdensesfr)
        gwfrhs = gwfrhs + d2
        flow = flow + d2
      end if
    end if
    !
    ! -- return
    return
  end subroutine sfr_calculate_density_exchange


end module SfrModule<|MERGE_RESOLUTION|>--- conflicted
+++ resolved
@@ -552,11 +552,7 @@
 !
 !    SPECIFICATIONS:
 ! ------------------------------------------------------------------------------
-<<<<<<< HEAD
-    use ConstantsModule, only: DZERO
-=======
     use ConstantsModule, only: DZERO, MNORMAL
->>>>>>> c92e4c45
     use OpenSpecModule, only: access, form
     use SimModule, only: ustop, store_error
     use InputOutputModule, only: urword, getunit, openfile
@@ -594,11 +590,7 @@
           call this%parser%GetString(fname)
           this%istageout = getunit()
           call openfile(this%istageout, this%iout, fname, 'DATA(BINARY)',        &
-<<<<<<< HEAD
-                       form, access, 'REPLACE')
-=======
                        form, access, 'REPLACE', MNORMAL)
->>>>>>> c92e4c45
           write(this%iout,fmtsfrbin) 'STAGE', fname, this%istageout
           found = .true.
         else
@@ -610,11 +602,7 @@
           call this%parser%GetString(fname)
           this%ibudgetout = getunit()
           call openfile(this%ibudgetout, this%iout, fname, 'DATA(BINARY)',       &
-<<<<<<< HEAD
-                        form, access, 'REPLACE')
-=======
                         form, access, 'REPLACE', MNORMAL)
->>>>>>> c92e4c45
           write(this%iout,fmtsfrbin) 'BUDGET', fname, this%ibudgetout
           found = .true.
         else
@@ -627,11 +615,7 @@
           call this%parser%GetString(fname)
           this%ipakcsv = getunit()
           call openfile(this%ipakcsv, this%iout, fname, 'CSV',                   &
-<<<<<<< HEAD
-                        filstat_opt='REPLACE')
-=======
                         filstat_opt='REPLACE', mode_opt=MNORMAL)
->>>>>>> c92e4c45
           write(this%iout,fmtsfrbin) 'PACKAGE_CONVERGENCE', fname, this%ipakcsv
           found = .true.
         else
@@ -3505,11 +3489,7 @@
     !
     ! Add density contributions, if active
     if (this%idense /= 0) then
-<<<<<<< HEAD
       call this%sfr_calculate_density_exchange(n, hsfr, hgwf, cond, tp,        &
-=======
-      call this%sfr_calculate_density_exchange(n, hsfr, hgwf, cond, bt,        &
->>>>>>> c92e4c45
                                                qgwf, gwfhcof0, gwfrhs0)
     end if
     !
