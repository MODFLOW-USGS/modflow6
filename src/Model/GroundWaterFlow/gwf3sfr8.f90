module SfrModule
  !
  use KindModule, only: DP, I4B
  use ConstantsModule, only: LINELENGTH, LENBOUNDNAME, LENTIMESERIESNAME,      &
                             DZERO, DPREC, DEM30, DEM6, DEM5, DEM4, DEM2,      &
                             DHALF, DP6, DTWOTHIRDS, DP7, DP9, DP99, DP999,    &
                             DONE, D1P1, DFIVETHIRDS, DTWO, DPI, DEIGHT,       &
                             DHUNDRED, DEP20,                                  &
                             NAMEDBOUNDFLAG, LENBOUNDNAME, LENFTYPE,           &
                             LENPACKAGENAME, MAXCHARLEN,                       &
                             DHNOFLO, DHDRY, DNODATA,                          &
                             TABLEFT, TABCENTER, TABRIGHT
    
  use SmoothingModule,  only: sQuadraticSaturation, sQSaturation, &
                              sQuadraticSaturationDerivative, sQSaturationDerivative, &
                              sCubicSaturation, sChSmooth
  use BndModule, only: BndType
  use BudgetObjectModule, only: BudgetObjectType, budgetobject_cr
  use TableModule, only: TableType, table_cr
  use ObserveModule, only: ObserveType
  use ObsModule, only: ObsType
  use InputOutputModule, only: get_node, URWORD, extract_idnum_or_bndname
  use BaseDisModule, only: DisBaseType
  use SimModule, only: count_errors, store_error, store_error_unit, ustop
  use SparseModule, only: sparsematrix
  use ArrayHandlersModule, only: ExpandArray
  use BlockParserModule,   only: BlockParserType
  !
  implicit none
  !
  character(len=LENFTYPE)       :: ftype = 'SFR'
  character(len=LENPACKAGENAME) :: text  = '             SFR'
  !
  ! -- timeseries type for
  type :: SfrTSType
    character (len=LENTIMESERIESNAME), pointer :: name => null()
    real(DP), pointer :: value => null()
  end type SfrTSType
  !
  type :: SfrDivType
    integer(I4B), pointer :: reach => null()
    integer(I4B), pointer :: iprior => null()
    character (len=10), pointer :: cprior => null()
    type (SfrTSType), pointer :: rate => null()
  end type SfrDivType
  !
  ! -- Streamflow Routing derived data type
  type :: SfrDataType
    ! -- diversion data
    type (SfrDivType), dimension(:), pointer, contiguous :: diversion => null()
    ! -- aux data
    type (SfrTSType), dimension(:), pointer, contiguous :: auxvar => null()
    ! -- boundary data
    type (SfrTSType), pointer :: rough => null()
    type (SfrTSType), pointer :: rain => null()
    type (SfrTSType), pointer :: evap => null()
    type (SfrTSType), pointer :: inflow => null()
    type (SfrTSType), pointer :: runoff => null()
    type (SfrTSType), pointer :: sstage => null()
    ! -- arrays of data for reach
    integer(I4B), dimension(:), pointer, contiguous :: iconn => null()
    integer(I4B), dimension(:), pointer, contiguous :: idir => null()
    integer(I4B), dimension(:), pointer, contiguous :: idiv => null()
    ! -- double precision arrays for reach
    real(DP), dimension(:), pointer, contiguous :: qconn => null()
  end type SfrDataType
  !
  private
  public :: sfr_create
  public :: SfrType
  !
  type, extends(BndType) :: SfrType
    ! -- scalars
    ! -- for budgets
    ! -- characters
    character(len=16), dimension(:), pointer, contiguous :: csfrbudget => NULL()
    character(len=16), dimension(:), pointer, contiguous :: cauxcbc => NULL()
    character(len=LENBOUNDNAME), dimension(:), pointer,                         &
                                 contiguous :: sfrname => null()
    ! -- integers
    integer(I4B), pointer :: iprhed => null()
    integer(I4B), pointer :: istageout => null()
    integer(I4B), pointer :: ibudgetout => null()
    integer(I4B), pointer :: idiversions => null()
    integer(I4B), pointer :: nconn => NULL()
    integer(I4B), pointer :: maxsfrit => NULL()
    integer(I4B), pointer :: bditems => NULL()
    integer(I4B), pointer :: cbcauxitems => NULL()
    integer(I4B), pointer :: icheck => NULL()
    integer(I4B), pointer :: iconvchk => NULL()
    integer(I4B), pointer :: gwfiss => NULL()
    ! -- double precision
    real(DP), pointer :: unitconv => NULL()
    real(DP), pointer :: dmaxchg => NULL()
    real(DP), pointer :: deps => NULL()
    ! -- integer vectors
    integer(I4B), dimension(:), pointer, contiguous :: ia => null()
    integer(I4B), dimension(:), pointer, contiguous :: ja => null()
    ! -- double precision output vectors
    real(DP), dimension(:), pointer, contiguous :: qoutflow => null()
    real(DP), dimension(:), pointer, contiguous :: qextoutflow => null()
    real(DP), dimension(:), pointer, contiguous :: qauxcbc => null()
    real(DP), dimension(:), pointer, contiguous :: dbuff => null()
    !
    ! -- sfr budget object
    type(BudgetObjectType), pointer :: budobj => null()
    type(SfrDataType), dimension(:), pointer, contiguous :: reaches => NULL()
    type(sparsematrix), pointer :: sparse => null()
    !
    ! -- sfr table objects
    type(TableType), pointer :: stagetab => null()
    !
    ! -- moved from SfrDataType
    integer(I4B), dimension(:), pointer, contiguous :: iboundpak => null()
    integer(I4B), dimension(:), pointer, contiguous :: igwfnode => null()
    integer(I4B), dimension(:), pointer, contiguous :: igwftopnode => null()
    real(DP), dimension(:), pointer, contiguous :: length => null()
    real(DP), dimension(:), pointer, contiguous :: width => null()
    real(DP), dimension(:), pointer, contiguous :: strtop => null()
    real(DP), dimension(:), pointer, contiguous :: bthick => null()
    real(DP), dimension(:), pointer, contiguous :: hk => null()
    real(DP), dimension(:), pointer, contiguous :: slope => null()
    integer(I4B), dimension(:), pointer, contiguous :: nconnreach => null()
    real(DP), dimension(:), pointer, contiguous :: ustrf => null()
    real(DP), dimension(:), pointer, contiguous :: ftotnd => null()
    integer(I4B), dimension(:), pointer, contiguous :: ndiv => null()
    real(DP), dimension(:), pointer, contiguous :: usflow => null()
    real(DP), dimension(:), pointer, contiguous :: dsflow => null()
    real(DP), dimension(:), pointer, contiguous :: depth => null()
    real(DP), dimension(:), pointer, contiguous :: stage => null()
    real(DP), dimension(:), pointer, contiguous :: gwflow => null()
    real(DP), dimension(:), pointer, contiguous :: simevap => null()
    real(DP), dimension(:), pointer, contiguous :: simrunoff => null()
    real(DP), dimension(:), pointer, contiguous :: stage0 => null()
    real(DP), dimension(:), pointer, contiguous :: usflow0 => null()
    ! -- type bound procedures
    contains
    procedure :: sfr_allocate_scalars
    procedure :: sfr_allocate_arrays
    procedure :: bnd_options => sfr_options
    procedure :: read_dimensions => sfr_read_dimensions
    procedure :: set_pointers => sfr_set_pointers
    procedure :: bnd_ar => sfr_ar
    procedure :: bnd_rp => sfr_rp
    procedure :: bnd_ad => sfr_ad
    procedure :: bnd_cf => sfr_cf
    procedure :: bnd_fc => sfr_fc
    procedure :: bnd_fn => sfr_fn
    procedure :: bnd_cc => sfr_cc
    procedure :: bnd_bd => sfr_bd
    procedure :: bnd_ot => sfr_ot
    procedure :: bnd_da => sfr_da
    procedure :: define_listlabel
    ! -- methods for observations
    procedure, public :: bnd_obs_supported => sfr_obs_supported
    procedure, public :: bnd_df_obs => sfr_df_obs
    procedure, public :: bnd_rp_obs => sfr_rp_obs
    procedure, private :: sfr_bd_obs
    ! -- private procedures
    procedure, private :: allocate_reach
    procedure, private :: deallocate_reach
    procedure, private :: allocate_diversion
    procedure, private :: deallocate_diversion
    procedure, private :: sfr_set_stressperiod
    procedure, private :: sfr_solve
    procedure, private :: sfr_update_flows
    procedure, private :: sfr_calc_qgwf
    procedure, private :: sfr_calc_cond
    procedure, private :: sfr_calc_qman
    procedure, private :: sfr_calc_qd
    procedure, private :: sfr_calc_qsource
    procedure, private :: sfr_calc_div
    ! -- geometry 
    procedure, private :: area_wet
    procedure, private :: perimeter_wet
    procedure, private :: surface_area
    procedure, private :: surface_area_wet
    procedure, private :: top_width_wet
    ! -- reading
    procedure, private :: sfr_read_packagedata
    procedure, private :: sfr_read_connectiondata
    procedure, private :: sfr_read_diversions
    ! -- calculations
    procedure, private :: sfr_rectch_depth
    ! -- error checking
    procedure, private :: sfr_check_reaches
    procedure, private :: sfr_check_connections
    procedure, private :: sfr_check_diversions
    procedure, private :: sfr_check_ustrf
    ! -- budget
    procedure, private :: sfr_setup_budobj
    procedure, private :: sfr_fill_budobj
    ! -- table
    procedure, private :: sfr_setup_tableobj
  end type SfrType

contains

  subroutine sfr_create(packobj, id, ibcnum, inunit, iout, namemodel, pakname)
! ******************************************************************************
! sfr_create -- Create a New Streamflow Routing Package
! Subroutine: (1) create new-style package
!             (2) point bndobj to the new package
! ******************************************************************************
!
!    SPECIFICATIONS:
! ------------------------------------------------------------------------------
    ! -- dummy
    class(BndType), pointer :: packobj
    integer(I4B),intent(in) :: id
    integer(I4B),intent(in) :: ibcnum
    integer(I4B),intent(in) :: inunit
    integer(I4B),intent(in) :: iout
    character(len=*), intent(in) :: namemodel
    character(len=*), intent(in) :: pakname
    ! -- local
    type(SfrType), pointer :: sfrobj
! ------------------------------------------------------------------------------
    !
    ! -- allocate the object and assign values to object variables
    allocate(sfrobj)
    packobj => sfrobj
    !
    ! -- create name and origin
    call packobj%set_names(ibcnum, namemodel, pakname, ftype)
    packobj%text = text
    !
    ! -- allocate scalars
    call sfrobj%sfr_allocate_scalars()
    !
    ! -- initialize package
    call packobj%pack_initialize()

    packobj%inunit = inunit
    packobj%iout = iout
    packobj%id = id
    packobj%ibcnum = ibcnum
    packobj%ncolbnd = 4
    packobj%iscloc = 0  ! not supported
    packobj%ictorigin = 'NPF'
    !
    ! -- return
    return
  end subroutine sfr_create

  subroutine sfr_allocate_scalars(this)
! ******************************************************************************
! allocate_scalars -- allocate scalar members
! ******************************************************************************
!
!    SPECIFICATIONS:
! ------------------------------------------------------------------------------
    use MemoryManagerModule, only: mem_allocate, mem_setptr
    ! -- dummy
    class(SfrType),   intent(inout) :: this
! ------------------------------------------------------------------------------
    !
    ! -- call standard BndType allocate scalars
    call this%BndType%allocate_scalars()
    !
    ! -- allocate the object and assign values to object variables
    call mem_allocate(this%iprhed, 'IPRHED', this%origin)
    call mem_allocate(this%istageout, 'ISTAGEOUT', this%origin)
    call mem_allocate(this%ibudgetout, 'IBUDGETOUT', this%origin)
    call mem_allocate(this%idiversions, 'IDIVERSIONS', this%origin)
    call mem_allocate(this%maxsfrit, 'MAXSFRIT', this%origin)
    call mem_allocate(this%bditems, 'BDITEMS', this%origin)
    call mem_allocate(this%cbcauxitems, 'CBCAUXITEMS', this%origin)
    call mem_allocate(this%unitconv, 'UNITCONV', this%origin)
    call mem_allocate(this%dmaxchg, 'DMAXCHG', this%origin)
    call mem_allocate(this%deps, 'DEPS', this%origin)
    call mem_allocate(this%nconn, 'NCONN', this%origin)
    call mem_allocate(this%icheck, 'ICHECK', this%origin)
    call mem_allocate(this%iconvchk, 'ICONVCHK', this%origin)
    !
    ! -- set pointer to gwf iss
    call mem_setptr(this%gwfiss, 'ISS', trim(this%name_model))
    !
    ! -- Set values
    this%iprhed = 0
    this%istageout = 0
    this%ibudgetout = 0
    this%idiversions = 0
    this%maxsfrit = 100
    this%bditems = 8
    this%cbcauxitems = 1
    this%unitconv = DONE
    this%dmaxchg = DEM5
    this%deps = DP999 * this%dmaxchg
    !this%imover = 0
    this%nconn = 0
    this%icheck = 1
    this%iconvchk = 1
    !
    ! -- return
    return
  end subroutine sfr_allocate_scalars

  subroutine sfr_allocate_arrays(this)
! ******************************************************************************
! allocate_scalars -- allocate scalar members
! ******************************************************************************
!
!    SPECIFICATIONS:
! ------------------------------------------------------------------------------
    ! -- modules
    use MemoryManagerModule, only: mem_allocate
    ! -- dummy
    class(SfrType),   intent(inout) :: this
    ! -- local
    integer(I4B) :: i
! ------------------------------------------------------------------------------
    !
    ! -- call standard BndType allocate scalars
    !call this%BndType%allocate_arrays()
    !
    ! -- allocate character array for budget text
    allocate(this%csfrbudget(this%bditems))
    allocate(this%sfrname(this%maxbound))
    !
    ! -- variables originally in SfrDataType
    call mem_allocate(this%iboundpak, this%maxbound, 'IBOUNDPAK', this%origin)
    call mem_allocate(this%igwfnode, this%maxbound, 'IGWFNODE', this%origin)
    call mem_allocate(this%igwftopnode, this%maxbound, 'IGWFTOPNODE', this%origin)
    call mem_allocate(this%length, this%maxbound, 'LENGTH', this%origin)
    call mem_allocate(this%width, this%maxbound, 'WIDTH', this%origin)
    call mem_allocate(this%strtop, this%maxbound, 'STRTOP', this%origin)
    call mem_allocate(this%bthick, this%maxbound, 'BTHICK', this%origin)
    call mem_allocate(this%hk, this%maxbound, 'HK', this%origin)
    call mem_allocate(this%slope, this%maxbound, 'SLOPE', this%origin)
    call mem_allocate(this%nconnreach, this%maxbound, 'NCONNREACH', this%origin)
    call mem_allocate(this%ustrf, this%maxbound, 'USTRF', this%origin)
    call mem_allocate(this%ftotnd, this%maxbound, 'FTOTND', this%origin)
    call mem_allocate(this%ndiv, this%maxbound, 'NDIV', this%origin)
    call mem_allocate(this%usflow, this%maxbound, 'USFLOW', this%origin)
    call mem_allocate(this%dsflow, this%maxbound, 'DSFLOW', this%origin)
    call mem_allocate(this%depth, this%maxbound, 'DEPTH', this%origin)
    call mem_allocate(this%stage, this%maxbound, 'STAGE', this%origin)
    call mem_allocate(this%gwflow, this%maxbound, 'GWFLOW', this%origin)
    call mem_allocate(this%simevap, this%maxbound, 'SIMEVAP', this%origin)
    call mem_allocate(this%simrunoff, this%maxbound, 'SIMRUNOFF', this%origin)
    call mem_allocate(this%stage0, this%maxbound, 'STAGE0', this%origin)
    call mem_allocate(this%usflow0, this%maxbound, 'USFLOW0', this%origin)
    do i = 1, this%maxbound
      this%iboundpak(i) = 1
      this%igwfnode(i) = 0
      this%igwftopnode(i) = 0
      this%length(i) = DZERO
      this%width(i) = DZERO
      this%strtop(i) = DZERO
      this%bthick(i) = DZERO
      this%hk(i) = DZERO
      this%slope(i) = DZERO
      this%nconnreach(i) = 0
      this%ustrf(i) = DZERO
      this%ftotnd(i) = DZERO
      this%ndiv(i) = 0
      this%usflow(i) = DZERO
      this%dsflow(i) = DZERO
      this%depth(i) = DZERO
      this%stage(i) = DZERO
      this%gwflow(i) = DZERO
      this%simevap(i) = DZERO
      this%simrunoff(i) = DZERO
      this%stage0(i) = DZERO
      this%usflow0(i) = DZERO
    end do
    
    !
    !
    !-- fill csfrbudget
    this%csfrbudget(1) = '        RAINFALL'
    this%csfrbudget(2) = '     EVAPORATION'
    this%csfrbudget(3) = '          RUNOFF'
    this%csfrbudget(4) = '      EXT-INFLOW'
    this%csfrbudget(5) = '             GWF'
    this%csfrbudget(6) = '     EXT-OUTFLOW'
    this%csfrbudget(7) = '        FROM-MVR'
    this%csfrbudget(8) = '          TO-MVR'
    !
    ! -- allocate and initialize budget output data
    call mem_allocate(this%qoutflow, this%maxbound, 'QOUTFLOW', this%origin)
    call mem_allocate(this%qextoutflow, this%maxbound, 'QEXTOUTFLOW', this%origin)
    do i = 1, this%maxbound
      this%qoutflow(i) = DZERO
      this%qextoutflow(i) = DZERO
    end do
    !
    ! -- allocate and initialize dbuff
    if (this%istageout > 0) then
      call mem_allocate(this%dbuff, this%maxbound, 'DBUFF', this%origin)
      do i = 1, this%maxbound
        this%dbuff(i) = DZERO
      end do
    else
      call mem_allocate(this%dbuff, 0, 'DBUFF', this%origin)
    end if
    !
    ! -- allocate character array for budget text
    allocate(this%cauxcbc(this%cbcauxitems))
    !
    ! -- allocate and initialize qauxcbc
    call mem_allocate(this%qauxcbc, this%cbcauxitems, 'QAUXCBC', this%origin)
    do i = 1, this%cbcauxitems
      this%qauxcbc(i) = DZERO
    end do
    !
    !-- fill cauxcbc
    this%cauxcbc(1) = 'FLOW-AREA       '
    !
    ! -- return
    return
  end subroutine sfr_allocate_arrays

  subroutine sfr_read_dimensions(this)
! ******************************************************************************
! pak1read_dimensions -- Read the dimensions for this package
! ******************************************************************************
!
!    SPECIFICATIONS:
! ------------------------------------------------------------------------------
    use ConstantsModule, only: LINELENGTH
    use InputOutputModule, only: urword
    use SimModule, only: ustop, store_error, count_errors
    ! -- dummy
    class(SfrType),intent(inout) :: this
    ! -- local
    character (len=LINELENGTH) :: errmsg, keyword
    integer(I4B) :: ierr
    logical :: isfound, endOfBlock
    ! -- format
! ------------------------------------------------------------------------------
    !
    ! -- initialize dimensions to 0
    this%maxbound = 0
    !
    ! -- get dimensions block
    call this%parser%GetBlock('DIMENSIONS', isFound, ierr, &
                              supportOpenClose=.true.)
    !
    ! -- parse dimensions block if detected
    if (isfound) then
      write(this%iout,'(/1x,a)')'PROCESSING '//trim(adjustl(this%text))//        &
        ' DIMENSIONS'
      do
        call this%parser%GetNextLine(endOfBlock)
        if (endOfBlock) exit
        call this%parser%GetStringCaps(keyword)
        select case (keyword)
          case ('NREACHES')
            this%maxbound = this%parser%GetInteger()
            write(this%iout,'(4x,a,i0)')'NREACHES = ', this%maxbound
          case default
            write(errmsg,'(4x,a,a)')                                             &
              '****ERROR. UNKNOWN '//trim(this%text)//' DIMENSION: ',            &
              trim(keyword)
            call store_error(errmsg)
        end select
      end do
      write(this%iout,'(1x,a)')'END OF '//trim(adjustl(this%text))//' DIMENSIONS'
    else
      call store_error('ERROR.  REQUIRED DIMENSIONS BLOCK NOT FOUND.')
    end if
    !
    ! -- verify dimensions were set
    if(this%maxbound < 1) then
      write(errmsg, '(1x,a)') &
        'ERROR.  NREACHES WAS NOT SPECIFIED OR WAS SPECIFIED INCORRECTLY.'
      call store_error(errmsg)
    endif
    !
    ! -- write summary of error messages for block
    if (count_errors() > 0) then
      call this%parser%StoreErrorUnit()
      call ustop()
    end if
    !
    ! -- Call define_listlabel to construct the list label that is written
    !    when PRINT_INPUT option is used.
    call this%define_listlabel()

    
    
    
    !
    ! -- Allocate arrays in package superclass
    call this%sfr_allocate_arrays()
    !
    ! -- read package data
    call this%sfr_read_packagedata()
    !
    ! -- read connection data
    call this%sfr_read_connectiondata()
    !
    ! -- read diversion data
    call this%sfr_read_diversions()
    !
    ! -- setup the budget object
    call this%sfr_setup_budobj()
    !
    ! -- setup the stage table object
    call this%sfr_setup_tableobj()
    !
    ! -- return
    return
  end subroutine sfr_read_dimensions

  subroutine sfr_options(this, option, found)
! ******************************************************************************
! rch_options -- set options specific to RchType
!
! rch_options overrides BndType%bnd_options
! ******************************************************************************
!
!    SPECIFICATIONS:
! ------------------------------------------------------------------------------
    use ConstantsModule, only: DZERO
    use OpenSpecModule, only: access, form
    use SimModule, only: ustop, store_error
    use InputOutputModule, only: urword, getunit, openfile
    ! -- dummy
    class(SfrType),   intent(inout) :: this
    character(len=*), intent(inout) :: option
    logical,          intent(inout) :: found
    ! -- local
    real(DP) :: r
    character(len=MAXCHARLEN) :: fname, keyword
    ! -- formats
    character(len=*),parameter :: fmtunitconv = &
      "(4x, 'UNIT CONVERSION VALUE (',g15.7,') SPECIFIED.')"
    character(len=*),parameter :: fmtiter = &
      "(4x, 'MAXIMUM SFR ITERATION VALUE (',i15,') SPECIFIED.')"
    character(len=*),parameter :: fmtdmaxchg = &
      "(4x, 'MAXIMUM DEPTH CHANGE VALUE (',g15.7,') SPECIFIED.')"
    character(len=*),parameter :: fmtsfrbin = &
      "(4x, 'SFR ', 1x, a, 1x, ' WILL BE SAVED TO FILE: ', a, /4x, 'OPENED ON UNIT: ', I7)"
! ------------------------------------------------------------------------------
    !
    ! -- Check for SFR options
    select case (option)
      case ('PRINT_STAGE')
        this%iprhed = 1
        write(this%iout,'(4x,a)') trim(adjustl(this%text))// &
          ' STAGES WILL BE PRINTED TO LISTING FILE.'
        found = .true.
      case('STAGE')
        call this%parser%GetStringCaps(keyword)
        if (keyword == 'FILEOUT') then
          call this%parser%GetString(fname)
          this%istageout = getunit()
          call openfile(this%istageout, this%iout, fname, 'DATA(BINARY)',  &
                       form, access, 'REPLACE')
          write(this%iout,fmtsfrbin) 'STAGE', fname, this%istageout
          found = .true.
        else
          call store_error('OPTIONAL STAGE KEYWORD MUST BE FOLLOWED BY FILEOUT')
        end if
      case('BUDGET')
        call this%parser%GetStringCaps(keyword)
        if (keyword == 'FILEOUT') then
          call this%parser%GetString(fname)
          this%ibudgetout = getunit()
          call openfile(this%ibudgetout, this%iout, fname, 'DATA(BINARY)',  &
                        form, access, 'REPLACE')
          write(this%iout,fmtsfrbin) 'BUDGET', fname, this%ibudgetout
          found = .true.
        else
          call store_error('OPTIONAL BUDGET KEYWORD MUST BE FOLLOWED BY FILEOUT')
        end if
      case('UNIT_CONVERSION')
        this%unitconv = this%parser%GetDouble()
        write(this%iout, fmtunitconv) this%unitconv
        found = .true.
      case('MAXIMUM_ITERATIONS')
        this%maxsfrit = this%parser%GetInteger()
        write(this%iout, fmtiter) this%maxsfrit
        found = .true.
      case('MAXIMUM_DEPTH_CHANGE')
        r = this%parser%GetDouble()
        this%dmaxchg = r
        this%deps = DP999 * r
        write(this%iout, fmtdmaxchg) this%dmaxchg
        found = .true.
      case('MOVER')
        this%imover = 1
        write(this%iout, '(4x,A)') 'MOVER OPTION ENABLED'
        found = .true.
      !
      ! -- right now these are options that are only available in the
      !    development version and are not included in the documentation.
      !    These options are only available when IDEVELOPMODE in
      !    constants module is set to 1
      case('DEV_NO_CHECK')
        call this%parser%DevOpt()
        this%icheck = 0
        write(this%iout, '(4x,A)') 'SFR CHECKS OF REACH GEOMETRY ' //         &
                                   'RELATIVE TO MODEL GRID AND ' //           &
                                   'REASONABLE PARAMETERS WILL NOT ' //       &
                                   'BE PERFORMED.'
        found = .true.
      case('DEV_NO_FINAL_CHECK')
        call this%parser%DevOpt()
        this%iconvchk = 0
        write(this%iout, '(4x,a)')                                             &
     &    'A FINAL CONVERGENCE CHECK OF THE CHANGE IN STREAM FLOW ROUTING ' // &
     &    'STAGES AND FLOWS WILL NOT BE MADE'
        found = .true.
      !
      ! -- no valid options found
      case default
        !
        ! -- No options found
        found = .false.
    end select
    !
    ! -- return
    return
  end subroutine sfr_options

  subroutine sfr_ar(this)
  ! ******************************************************************************
  ! sfr_ar -- Allocate and Read
  ! Subroutine: (1) create new-style package
  !             (2) point bndobj to the new package
  ! ******************************************************************************
  !
  !    SPECIFICATIONS:
  ! ------------------------------------------------------------------------------
    use SimModule, only: ustop, count_errors
    ! -- dummy
    class(SfrType),intent(inout) :: this
    ! -- local
    integer(I4B) :: n, ierr
    ! -- format
  ! ------------------------------------------------------------------------------
    !
    call this%obs%obs_ar()
    !
    ! -- call standard BndType allocate scalars
    call this%BndType%allocate_arrays()
    !
    ! -- set boundname for each connection
    if (this%inamedbound /= 0) then
      do n = 1, this%maxbound
        this%boundname(n) = this%sfrname(n)
      end do
    endif
    !
    ! -- copy igwfnode into nodelist
    do n = 1, this%maxbound
      this%nodelist(n) = this%igwfnode(n)
    end do
    !
    ! -- check the sfr data
    call this%sfr_check_reaches()

    ! -- check the connection data
    call this%sfr_check_connections()

    ! -- check the diversion data
    if (this%idiversions /= 0) then
      call this%sfr_check_diversions()
    end if
    !
    ! -- terminate if errors were detected in any of the static sfr data
    ierr = count_errors()
    if (ierr > 0) then
      call this%parser%StoreErrorUnit()
      call ustop()
    end if
    !
    ! -- setup pakmvrobj
    if (this%imover /= 0) then
      allocate(this%pakmvrobj)
      call this%pakmvrobj%ar(this%maxbound, this%maxbound, this%origin)
    endif
    !
    ! -- return
    return
  end subroutine sfr_ar

  subroutine sfr_read_packagedata(this)
  ! ******************************************************************************
  ! sfr_read_packagedata -- read package data
  ! ******************************************************************************
  !
  !    SPECIFICATIONS:
  ! ------------------------------------------------------------------------------
    use ConstantsModule, only: LINELENGTH
    use SimModule, only: ustop, store_error, count_errors
    use TimeSeriesManagerModule, only: read_single_value_or_time_series
    ! -- dummy
    class(SfrType),intent(inout) :: this
    ! -- local
    character (len=LINELENGTH) :: errmsg
    character(len=LINELENGTH) :: text, cellid, keyword
    character (len=10) :: cnum
    character(len=LENBOUNDNAME) :: bndName, bndNameTemp, manningname
    character(len=50), dimension(:), allocatable :: caux
    integer(I4B) :: n, ierr, ival
    logical :: isfound, endOfBlock
    integer(I4B) :: i
    integer(I4B) :: jj
    integer(I4B) :: iaux
    integer, allocatable, dimension(:) :: nboundchk
    ! -- format
  ! ------------------------------------------------------------------------------
    !
    ! -- allocate space for sfr reach data
    allocate(this%reaches(this%maxbound))
    allocate(nboundchk(this%maxbound))
    do i = 1, this%maxbound
      nboundchk(i) = 0
    enddo 
    !
    ! -- allocate local storage for aux variables
    if (this%naux > 0) then
      allocate(caux(this%naux))
    end if
    !
    ! -- read reach data
    call this%parser%GetBlock('PACKAGEDATA', isfound, ierr, &
                              supportOpenClose=.true.)
    !
    ! -- parse reaches block if detected
    if (isfound) then
      write(this%iout,'(/1x,a)')'PROCESSING '//trim(adjustl(this%text))// &
        ' PACKAGEDATA'
      do
        call this%parser%GetNextLine(endOfBlock)
        if (endOfBlock) exit
        ! -- read reach number
        n = this%parser%GetInteger()

        if (n < 1 .or. n > this%maxbound) then
          write(errmsg,'(4x,a,1x,i6)') &
            '****ERROR. REACH NUMBER (rno) MUST BE > 0 and <= ', this%maxbound
          call store_error(errmsg)
          cycle
        end if

        ! -- increment nboundchk
        nboundchk(n) = nboundchk(n) + 1

        ! -- allocate data for this reach
        call this%allocate_reach(n, nboundchk(n))
        ! -- get model node number
        call this%parser%GetCellid(this%dis%ndim, cellid, flag_string=.true.)
        this%igwfnode(n) = this%dis%noder_from_cellid(cellid, &
                           this%inunit, this%iout, flag_string=.true.)
        this%igwftopnode(n) = this%igwfnode(n)
        !cdl this%nodelist(n) = this%igwfnode(n)
        ! -- read the cellid string and determine if 'none' is specified
        if (this%igwfnode(n) < 1) then
          call this%parser%GetStringCaps(keyword)
          if (keyword .ne. 'NONE') then
            write (cnum, '(i0)') n
            errmsg = 'ERROR: cellid (' // trim(cellid) //                        &
                     ') for unconnected reach ' //  trim(cnum) //                &
                     ' must be NONE'
            call store_error(errmsg)
          end if
        end if
        ! -- get reach length
        this%length(n) = this%parser%GetDouble()
        ! -- get reach width
        this%width(n) = this%parser%GetDouble()
        ! -- get reach slope
        this%slope(n) = this%parser%GetDouble()
        ! -- get reach stream bottom
        this%strtop(n) = this%parser%GetDouble()
        ! -- get reach bed thickness
        this%bthick(n) = this%parser%GetDouble()
        ! -- get reach bed hk
        this%hk(n) = this%parser%GetDouble()
        ! -- get reach roughness
        !this%reaches(n)%rough = this%parser%GetDouble()
        call this%parser%GetStringCaps(manningname)
        ! -- get number of connections for reach
        ival = this%parser%GetInteger()
        this%nconnreach(n) = ival
        this%nconn = this%nconn + ival
        if (ival > 0) then
          allocate(this%reaches(n)%iconn(ival))
          allocate(this%reaches(n)%idir(ival))
          allocate(this%reaches(n)%idiv(ival))
          allocate(this%reaches(n)%qconn(ival))
        else if (ival < 0) then
          ival = 0
        end if
        ! -- get upstream fraction for reach
        this%ustrf(n) = this%parser%GetDouble()
        ! -- get number of diversions for reach
        ival = this%parser%GetInteger()
        this%ndiv(n) = ival
        if (ival > 0) then
          this%idiversions = 1
          call this%allocate_diversion(n, ival)
        else if (ival < 0) then
          ival = 0
        end if

        ! -- get aux data
        do iaux = 1, this%naux
          call this%parser%GetString(caux(iaux))
        end do

        ! -- set default bndName
        write (cnum,'(i10.10)') n
        bndName = 'Reach' // cnum

        ! -- get reach name
        if (this%inamedbound /= 0) then
          call this%parser%GetStringCaps(bndNameTemp)
          if (bndNameTemp /= '') then
            bndName = bndNameTemp(1:16)
          endif
          !this%boundname(n) = bndName
        end if
        this%sfrname(n) = bndName

        ! -- set Mannings
        text = manningname
        jj = 1 !iaux
        call read_single_value_or_time_series(text, &
                                              this%reaches(n)%rough%value, &
                                              this%reaches(n)%rough%name, &
                                              DZERO,  &
                                              this%Name, 'BND', this%TsManager, &
                                              this%iprpak, n, jj, &
                                              'MANNING', bndName, &
                                              this%parser%iuactive)


        ! -- get aux data
        do iaux = 1, this%naux
          text = caux(iaux)
          jj = 1 !iaux
          call read_single_value_or_time_series(text, &
                                                this%reaches(n)%auxvar(iaux)%value, &
                                                this%reaches(n)%auxvar(iaux)%name, &
                                                DZERO,  &
                                                this%Name, 'AUX', this%TsManager, &
                                                this%iprpak, n, jj, &
                                                this%auxname(iaux), bndName, &
                                                this%parser%iuactive)
        end do

        ! -- initialize sstage to the top of the reach
        !    this value would be used by simple routing reaches
        !    on kper = 1 and kstp = 1 if a stage is not specified
        !    on the status line for the reach
        this%reaches(n)%sstage%name = ''
        this%reaches(n)%sstage%value = this%strtop(n)

      end do
      write(this%iout,'(1x,a)')'END OF '//trim(adjustl(this%text))//' PACKAGEDATA'
    else
      call store_error('ERROR.  REQUIRED PACKAGEDATA BLOCK NOT FOUND.')
    end if
    !
    ! -- Check to make sure that every reach is specified and that no reach
    !    is specified more than once.
    do i = 1, this%maxbound
      if (nboundchk(i) == 0) then
        write(errmsg, '(a, i0, a)') 'ERROR: INFORMATION FOR REACH ', i,        &
                                    ' NOT SPECIFIED IN PACKAGEDATA BLOCK.'
        call store_error(errmsg)
      else if (nboundchk(i) > 1) then
        write(errmsg, '(a, i0, i0)') 'ERROR: INFORMATION SPECIFIED ',          &
                                     nboundchk(i), ' TIMES FOR REACH ', i
        call store_error(errmsg)
      endif
    end do
    deallocate(nboundchk)
    !
    ! -- terminate if errors encountered in reach block
    if (count_errors() > 0) then
      call this%parser%StoreErrorUnit()
      call ustop()
    end if
    !
    ! -- deallocate local storage for aux variables
    if (this%naux > 0) then
      deallocate(caux)
    end if
    !
    ! -- return
    return
  end subroutine sfr_read_packagedata

  subroutine sfr_read_connectiondata(this)
  ! ******************************************************************************
  ! sfr_read_connectiondata -- 
  ! ******************************************************************************
  !
  !    SPECIFICATIONS:
  ! ------------------------------------------------------------------------------
    use ConstantsModule, only: LINELENGTH
    use SimModule, only: ustop, store_error, count_errors
    ! -- dummy
    class(SfrType),intent(inout) :: this
    ! -- local
    character (len=LINELENGTH) :: line, errmsg
    integer(I4B) :: n, ierr, ival
    logical :: isfound, endOfBlock
    integer(I4B) :: i
    integer(I4B) :: nja
    integer(I4B), dimension(:), pointer, contiguous :: rowmaxnnz => null()
    integer, allocatable, dimension(:) :: nboundchk
    ! -- format
  ! ------------------------------------------------------------------------------
    !
    ! -- allocate and initialize local variables for reach connections
    allocate(nboundchk(this%maxbound))
    do n = 1, this%maxbound
      nboundchk(n) = 0
    end do
    !
    ! -- 
    nja = 0
    allocate(rowmaxnnz(this%maxbound))
    do n = 1, this%maxbound
      ival = this%nconnreach(n)
      if (ival < 0) ival = 0
      rowmaxnnz(n) = ival + 1
      nja = nja + ival + 1
    enddo 
    !
    ! -- allocate space for connectivity
    allocate(this%sparse)
    !
    ! -- set up sparse
    
    call this%sparse%init(this%maxbound, this%maxbound, rowmaxnnz)
    !
    ! -- read connection data
    call this%parser%GetBlock('CONNECTIONDATA', isfound, ierr, &
                              supportOpenClose=.true.)
    !
    ! -- parse reach connectivity block if detected
    if (isfound) then
      write(this%iout,'(/1x,a)')'PROCESSING '//trim(adjustl(this%text))// &
        ' CONNECTIONDATA'
      do
        call this%parser%GetNextLine(endOfBlock)
        if (endOfBlock) exit
        !
        ! -- get reach number
        n = this%parser%GetInteger()
        !
        ! -- check for error
        if(n < 1 .or. n > this%maxbound) then
          write(errmsg, '(a, i0)') 'SFR REACH LESS THAN ONE OR > NREACHES: ', n
          call store_error(errmsg)
          cycle
        endif
        !
        ! -- increment nboundchk
        if (this%nconnreach(n) > 0) then
          nboundchk(n) = nboundchk(n) + 1
        end if
        !
        ! -- add diagonal connection for reach
        call this%sparse%addconnection(n, n, 1)
        !
        ! -- fill off diagonals
        do i = 1, this%nconnreach(n)
          ival = this%parser%GetInteger()
          if (ival < 0) then
            this%reaches(n)%idir(i) = -1
            ival = abs(ival)
          elseif (ival == 0) then
            call store_error('Missing or zero connection reach in line:')
            call store_error(line)
          else
            this%reaches(n)%idir(i) = 1
          end if
          if (ival > this%maxbound) then
            call store_error('Reach number exceeds NREACHES in line:')
            call store_error(line)
          endif
          this%reaches(n)%iconn(i) = ival
          this%reaches(n)%idiv(i) = 0
          call this%sparse%addconnection(n, ival, 1)
        end do
      end do
      
      write(this%iout,'(1x,a)') 'END OF '//trim(adjustl(this%text))//            &
                                ' CONNECTIONDATA'
      
      do n = 1, this%maxbound
        if (this%nconnreach(n) > 0) then
          !
          ! -- check for missing or duplicate sfr connections
          if (nboundchk(n) == 0) then
            write(errmsg,'(a,1x,i0)')                                             &
              'ERROR.  NO CONNECTION DATA SPECIFIED FOR REACH', n
            call store_error(errmsg)
          else if (nboundchk(n) > 1) then
            write(errmsg,'(a,1x,i0,1x,a,1x,i0,1x,a)')                             &
              'ERROR.  CONNECTION DATA FOR REACH', n,                             &
              'SPECIFIED', nboundchk(n), 'TIMES'
            call store_error(errmsg)
          end if
        end if
      end do
      
    else
      call store_error('ERROR.  REQUIRED CONNECTIONDATA BLOCK NOT FOUND.')
    end if
    !
    ! -- deallocate local storage for reach connections
    deallocate(nboundchk)
    !
    ! -- terminate if errors encountered in connectiondata block
    if (count_errors() > 0) then
      call this%parser%StoreErrorUnit()
      call ustop()
    end if
    !
    ! -- allocate ia and ja for package
    allocate(this%ia(this%maxbound+1))
    allocate(this%ja(nja))
    !
    ! -- create ia and ja from sparse
    call this%sparse%filliaja(this%ia,this%ja,ierr)
    !
    ! -- deallocate temporary storage
    deallocate(rowmaxnnz)
    !
    ! -- destroy sparse
    call this%sparse%destroy()
    deallocate(this%sparse)
    !
    ! -- return
    return
  end subroutine sfr_read_connectiondata


  subroutine sfr_read_diversions(this)
  ! ******************************************************************************
  ! sfr_read_diversions -- 
  ! ******************************************************************************
  !
  !    SPECIFICATIONS:
  ! ------------------------------------------------------------------------------
    use ConstantsModule, only: LINELENGTH
    use SimModule, only: ustop, store_error, count_errors
    ! -- dummy
    class(SfrType),intent(inout) :: this
    ! -- local
    character (len=LINELENGTH) :: errmsg
    character (len=10) :: cnum
    character (len=10) :: cval
    integer(I4B) :: j, n, ierr, ival
    integer(I4B) :: ipos
    integer(I4B) :: ndiv
    logical :: isfound, endOfBlock
    integer(I4B) :: idiv
    integer, allocatable, dimension(:) :: iachk
    integer, allocatable, dimension(:) :: nboundchk
    ! -- format
  ! ------------------------------------------------------------------------------
    !
    ! -- read diversions
    call this%parser%GetBlock('DIVERSIONS', isfound, ierr,                      &
                              supportOpenClose=.true.,                          &
                              blockRequired=.false.)
    !
    ! -- parse reach connectivity block if detected
    if (isfound) then
      if (this%idiversions /= 0) then
        write(this%iout,'(/1x,a)') 'PROCESSING ' // trim(adjustl(this%text)) // &
                                   ' DIVERSIONS'
        !
        ! -- allocate and initialize local variables for diversions
        ndiv = 0
        do n = 1, this%maxbound
          ndiv = ndiv + this%ndiv(n)
        end do
        allocate(iachk(this%maxbound+1))
        allocate(nboundchk(ndiv))
        iachk(1) = 1
        do n = 1, this%maxbound
          iachk(n+1) = iachk(n) + this%ndiv(n)
        end do
        do n = 1, ndiv
          nboundchk(n) = 0
        end do
        !
        ! -- read diversion data
        do
          call this%parser%GetNextLine(endOfBlock)
          if (endOfBlock) exit
          !
          ! -- get reach number
          n = this%parser%GetInteger()
          if (n < 1 .or. n > this%maxbound) then
            write (cnum, '(i0)') n
            errmsg = 'ERROR: reach number should be between 1 and ' //          &
                      trim(cnum) // '.'
            call store_error(errmsg)
            cycle
          end if
          !
          ! -- make sure reach has at least one diversion
          if (this%ndiv(n) < 1) then
            write (cnum, '(i0)') n
            errmsg = 'ERROR: diversions cannot be specified ' //                &
                     'for reach ' // trim(cnum)
            call store_error(errmsg)
            cycle
          end if
          !
          ! -- read diversion number
          ival = this%parser%GetInteger()
          if (ival < 1 .or. ival > this%ndiv(n)) then
            write (cnum, '(i0)') n
            errmsg = 'ERROR: reach  ' // trim(cnum)
            write (cnum, '(i0)') this%ndiv(n)
            errmsg = trim(errmsg) // ' diversion number should be between ' //  &
                     '1 and ' // trim(cnum) // '.'
            call store_error(errmsg)
            cycle
          end if
          
          ! -- increment nboundchk
          ipos = iachk(n) + ival - 1
          nboundchk(ipos) = nboundchk(ipos) + 1
          
          idiv = ival
          !
          ! -- get target reach for diversion
          ival = this%parser%GetInteger()
          if (ival < 1 .or. ival > this%maxbound) then
            write (cnum, '(i0)') ival
            errmsg = 'ERROR: diversion target reach number should be ' //       &
                     'between 1 and ' // trim(cnum) // '.'
            call store_error(errmsg)
            cycle
          end if
          this%reaches(n)%diversion(idiv)%reach = ival
          !
          ! -- get cprior
          call this%parser%GetStringCaps(cval)
          ival = -1
          select case (cval)
            case('UPTO')
              ival = 0
            case('THRESHOLD')
              ival = -1
            case('FRACTION')
              ival = -2
            case('EXCESS')
              ival = -3
            case default
              errmsg = 'ERROR: INVALID CPRIOR TYPE ' // trim(cval)
              call store_error(errmsg)
          end select
          this%reaches(n)%diversion(idiv)%cprior = cval
          this%reaches(n)%diversion(idiv)%iprior = ival

        end do
        
        write(this%iout,'(1x,a)') 'END OF ' // trim(adjustl(this%text)) //      &
                                  ' DIVERSIONS'
        
        do n = 1, this%maxbound
          do j = 1, this%ndiv(n)
            ipos = iachk(n) + j - 1
            !
            ! -- check for missing or duplicate reach diversions
            if (nboundchk(ipos) == 0) then
              write(errmsg,'(a,1x,i0,1x,a,1x,i0)')                              &
                'ERROR.  NO DATA SPECIFIED FOR REACH', n, 'DIVERSION', j
              call store_error(errmsg)
            else if (nboundchk(ipos) > 1) then
              write(errmsg,'(a,1x,i0,1x,a,1x,i0,1x,a,1x,i0,1x,a)')              &
                'ERROR.  DATA FOR REACH', n, 'DIVERSION', j,                    &
                'SPECIFIED', nboundchk(ipos), 'TIMES'
              call store_error(errmsg)
            end if
          end do
        end do
        !
        ! -- deallocate local variables
        deallocate(iachk)
        deallocate(nboundchk)
      else
        !
        ! -- error condition
        write(errmsg,'(a,1x,a)') 'ERROR.  A DIVERSIONS BLOCK SHOULD NOT BE',    &
          'SPECIFIED IF DIVERSIONS ARE NOT SPECIFIED.'
          call store_error(errmsg)
      end if
    else
      if (this%idiversions /= 0) then
        call store_error('ERROR.  REQUIRED DIVERSIONS BLOCK NOT FOUND.')
      end if
    end if
    !
    ! -- write summary of diversion error messages
    if (count_errors() > 0) then
      call this%parser%StoreErrorUnit()
      call ustop()
    end if
    !
    ! -- return
    return
  end subroutine sfr_read_diversions


  subroutine sfr_rp(this)
! ******************************************************************************
! sfr_rp -- Read and Prepare
! Subroutine: (1) read itmp
!             (2) read new boundaries if itmp>0
! ******************************************************************************
!
!    SPECIFICATIONS:
! ------------------------------------------------------------------------------
    ! -- modules
    use ConstantsModule, only: LINELENGTH
    use TdisModule, only: kper, nper
    use InputOutputModule, only: urword
    use SimModule, only: ustop, store_error, count_errors
    ! -- dummy
    class(SfrType),intent(inout) :: this
    ! -- local
    character(len=LINELENGTH) :: title
    character(len=LINELENGTH) :: line
    character(len=LINELENGTH) :: errmsg
    integer(I4B) :: ierr
    integer(I4B) :: n
    integer(I4B) :: ichkustrm
    logical :: isfound, endOfBlock
    ! -- formats
    character(len=*),parameter :: fmtblkerr = &
      "('Error.  Looking for BEGIN PERIOD iper.  Found ', a, ' instead.')"
    character(len=*),parameter :: fmtlsp = &
    &  "(1X,/1X,'REUSING ',A,'S FROM LAST STRESS PERIOD')"
    character(len=*), parameter :: fmtnbd = &
      "(1X,/1X,'THE NUMBER OF ACTIVE ',A,'S (',I6, &
     &  ') IS GREATER THAN MAXIMUM(',I6,')')"
! ------------------------------------------------------------------------------
    !
    ! -- initialize flags
<<<<<<< HEAD
    ichkustrm =  0
    !isfirst = 1
=======
    ichkustrm = 0
    if (kper == 1) then
      ichkustrm = 1
    end if
>>>>>>> ff705cec
    !
    ! -- set nbound to maxbound
    this%nbound = this%maxbound
    !
    ! -- Set ionper to the stress period number for which a new block of data
    !    will be read.
    if (this%ionper < kper) then
      !
      ! -- get period block
      call this%parser%GetBlock('PERIOD', isfound, ierr, &
                                supportOpenClose=.true.)
      if(isfound) then
        !
        ! -- read ionper and check for increasing period numbers
        call this%read_check_ionper()
      else
        !
        ! -- PERIOD block not found
        if (ierr < 0) then
          ! -- End of file found; data applies for remainder of simulation.
          this%ionper = nper + 1
        else
          ! -- Found invalid block
          write(errmsg, fmtblkerr) adjustl(trim(line))
          call store_error(errmsg)
          call this%parser%StoreErrorUnit()
          call ustop()
        end if
      endif
    end if
    !
    ! -- Read data if ionper == kper
    if(this%ionper==kper) then
      !
      ! -- setup table for period data
      if (this%iprpak /= 0) then
        !
        ! -- reset the input table object
        title = trim(adjustl(this%text)) // ' PACKAGE (' //                        &
                trim(adjustl(this%name)) //') DATA FOR PERIOD'
        write(title, '(a,1x,i6)') trim(adjustl(title)), kper
        call table_cr(this%inputtab, this%name, title)
        call this%inputtab%table_df(1, 4, this%iout)
        text = 'NUMBER'
        call this%inputtab%initialize_column(text, 10, alignment=TABCENTER)
        text = 'KEYWORD'
        call this%inputtab%initialize_column(text, 20, alignment=TABLEFT)
        do n = 1, 2
          write(text, '(a,1x,i6)') 'VALUE', n
          call this%inputtab%initialize_column(text, 15, alignment=TABCENTER)
        end do
      end if
      !
      ! -- read data
      do
        call this%parser%GetNextLine(endOfBlock)
        if (endOfBlock) exit
        n = this%parser%GetInteger()
        if (n < 1 .or. n > this%maxbound) then
          write(errmsg,'(4x,a,1x,i6)') &
            '****ERROR. RNO MUST BE > 0 and <= ', this%maxbound
          call store_error(errmsg)
          cycle
        end if
        !
        ! -- read data from the rest of the line
        call this%parser%GetRemainingLine(line)
        call this%sfr_set_stressperiod(n, line, ichkustrm)
        !
        ! -- write line to table
        if (this%iprpak /= 0) then
          call this%inputtab%add_term(n, finalize=.FALSE.)
          call this%inputtab%line_to_columns(line, finalize=.FALSE.)
        end if
      end do
      if (this%iprpak /= 0) then
        call this%inputtab%finalize_table()
<<<<<<< HEAD
      end if
      !
      ! -- check upstream fraction values
      if (ichkustrm /= 0) then
        call this%sfr_check_ustrf()
=======
>>>>>>> ff705cec
      end if

    ! -- Reuse data from last stress period
    else
      write(this%iout,fmtlsp) trim(this%filtyp)
    endif
    !
    ! -- check upstream fraction values
    if (ichkustrm /= 0) then
      call this%sfr_check_ustrf()
    end if
    !
    ! -- write summary of package block error messages
    if (count_errors() > 0) then
      call this%parser%StoreErrorUnit()
      call ustop()
    end if
    !
    ! -- return
    return
  end subroutine sfr_rp

  subroutine sfr_ad(this)
! ******************************************************************************
! sfr_ad -- Add package connection to matrix
! ******************************************************************************
!
!    SPECIFICATIONS:
! ------------------------------------------------------------------------------
    ! -- dummy
    class(SfrType) :: this
    ! -- local
    integer(I4B) :: n
    integer(I4B) :: iaux
! ------------------------------------------------------------------------------
    !
    ! -- Advance the time series manager
    call this%TsManager%ad()
    !
    ! -- update auxiliary variables by copying from the derived-type time
    !    series variable into the bndpackage auxvar variable so that this
    !    information is properly written to the GWF budget file
    if (this%naux > 0) then
      do n = 1, this%maxbound
        do iaux = 1, this%naux
          this%auxvar(iaux, n) = this%reaches(n)%auxvar(iaux)%value
        end do
      end do
    end if
    !
    ! -- reset upstream flow to zero and set specified stage
    do n = 1, this%maxbound
      this%usflow(n) = DZERO
      if (this%iboundpak(n) < 0) then
        this%stage(n) = this%reaches(n)%sstage%value
      end if
    end do
    !
    ! -- pakmvrobj ad
    if(this%imover == 1) then
      call this%pakmvrobj%ad()
    endif
    !
    ! -- For each observation, push simulated value and corresponding
    !    simulation time from "current" to "preceding" and reset
    !    "current" value.
    call this%obs%obs_ad()
    !
    ! -- return
    return
  end subroutine sfr_ad

  subroutine sfr_cf(this)
  ! ******************************************************************************
  ! sfr_cf -- Formulate the HCOF and RHS terms
  ! Subroutine: (1) skip in no wells
  !             (2) calculate hcof and rhs
  ! ******************************************************************************
  !
  !    SPECIFICATIONS:
  ! ------------------------------------------------------------------------------
      ! -- dummy variables
      class(SfrType) :: this
      ! -- local variables
      integer(I4B) :: n
      integer(I4B) :: igwfnode

  ! ------------------------------------------------------------------------------
    !
    ! -- Return if no sfr reaches
    if(this%nbound == 0) return
    !
    ! -- find highest active cell
    do n = 1, this%nbound
      igwfnode = this%igwftopnode(n)
      if (igwfnode > 0) then
        if (this%ibound(igwfnode) == 0) then
          call this%dis%highest_active(igwfnode, this%ibound)
        end if
      end if
      this%igwfnode(n) = igwfnode
      this%nodelist(n) = igwfnode
    end do
    !
    ! -- pakmvrobj cf
    if(this%imover == 1) then
      call this%pakmvrobj%cf()
    endif
    !
    ! -- return
    return
  end subroutine sfr_cf

  subroutine sfr_fc(this, rhs, ia, idxglo, amatsln)
  ! **************************************************************************
  ! sfr_fc -- Copy rhs and hcof into solution rhs and amat
  ! **************************************************************************
  !
  !    SPECIFICATIONS:
  ! --------------------------------------------------------------------------
    ! -- dummy
    class(SfrType) :: this
    real(DP), dimension(:), intent(inout) :: rhs
    integer(I4B), dimension(:), intent(in) :: ia
    integer(I4B), dimension(:), intent(in) :: idxglo
    real(DP), dimension(:), intent(inout) :: amatsln
    ! -- local
    integer(I4B) :: i, n
    integer(I4B) :: ipos
    integer(I4B) :: node
    real(DP) :: hgwf
    real(DP) :: v
    real(DP) :: hhcof
    real(DP) :: rrhs
! --------------------------------------------------------------------------
    !
    ! -- pakmvrobj fc
    if(this%imover == 1) then
      call this%pakmvrobj%fc()
    endif
    !
    ! -- solve for each sfr reach
    do n = 1, this%nbound
      node = this%igwfnode(n)
      if (node > 0) then
        hgwf = this%xnew(node)
      else
        hgwf = DEP20
      end if
      !
      ! -- save previous stage and upstream flow
      this%stage0(n) = this%stage(n)
      this%usflow0(n) = this%usflow(n)
      !
      ! -- solve for flow in swr
      if (this%iboundpak(n) /= 0) then
        call this%sfr_solve(n, hgwf, hhcof, rrhs)
      else
        this%depth(n) = DZERO
        this%stage(n) = this%strtop(n)
        v = DZERO
        call this%sfr_update_flows(n, v, v)
        hhcof = DZERO
        rrhs = DZERO
      end if
      this%hcof(n) = hhcof
      this%rhs(n) = rrhs
    end do
    !
    ! -- Copy package rhs and hcof into solution rhs and amat
    do i = 1, this%nbound
      n = this%nodelist(i)
      if (n < 1) cycle
      rhs(n) = rhs(n) + this%rhs(i)
      ipos = ia(n)
      amatsln(idxglo(ipos)) = amatsln(idxglo(ipos)) + this%hcof(i)
    enddo
    !
    ! -- return
    return
  end subroutine sfr_fc

  subroutine sfr_fn(this, rhs, ia, idxglo, amatsln)
! **************************************************************************
! pak1fn -- Fill newton terms
! **************************************************************************
!
!    SPECIFICATIONS:
! --------------------------------------------------------------------------
    ! -- dummy
    class(SfrType) :: this
    real(DP), dimension(:), intent(inout) :: rhs
    integer(I4B), dimension(:), intent(in) :: ia
    integer(I4B), dimension(:), intent(in) :: idxglo
    real(DP), dimension(:), intent(inout) :: amatsln
    ! -- local
    integer(I4B) :: i, n
    integer(I4B) :: ipos
    real(DP) :: rterm, drterm
    real(DP) :: rhs1, hcof1, q1
    real(DP) :: q2
    real(DP) :: hgwf
! --------------------------------------------------------------------------
    !
    ! -- Copy package rhs and hcof into solution rhs and amat
    do i = 1, this%nbound
      ! -- skip inactive reaches
      if (this%iboundpak(i) < 1) cycle
      ! -- skip if reach is not connected to gwf
      n = this%nodelist(i)
      if (n < 1) cycle
      ipos = ia(n)
      !rterm = this%hcof(i) * this%xnew(n) - this%rhs(i)
      rterm = this%hcof(i) * this%xnew(n)
      ! -- calculate perturbed head
      hgwf = this%xnew(n) + DEM4
      call this%sfr_solve(i, hgwf, hcof1, rhs1, update=.false.)
      q1 = rhs1 - hcof1 * hgwf
      ! -- calculate unperturbed head
      !hgwf = this%xnew(n)
      !call this%sfr_solve(i, hgwf, hcof2, rhs2)
      !q2 = rhs2 - hcof2 * hgwf
      q2 = this%rhs(i) - this%hcof(i) * this%xnew(n)
      ! -- calculate derivative
      drterm = (q2 - q1) / DEM4
      ! -- add terms to convert conductance formulation into
      !    newton-raphson formulation
      !amatsln(idxglo(ipos)) = amatsln(idxglo(ipos)) + drterm
      amatsln(idxglo(ipos)) = amatsln(idxglo(ipos)) + drterm - this%hcof(i)
      rhs(n) = rhs(n) - rterm + drterm * this%xnew(n)
    end do
    !
    ! -- return
    return
  end subroutine sfr_fn

  subroutine sfr_cc(this, iend, icnvg, hclose, rclose)
! **************************************************************************
! sfr_cc -- Final convergence check for package
! **************************************************************************
!
!    SPECIFICATIONS:
! --------------------------------------------------------------------------
    ! -- dummy
    class(SfrType), intent(inout) :: this
    integer(I4B), intent(in) :: iend
    integer(I4B), intent(inout) :: icnvg
    real(DP), intent(in) :: hclose
    real(DP), intent(in) :: rclose
    ! -- local
    character(len=15) :: cdhmax
    character(len=15) :: crmax
    integer(I4B) :: n
    integer(I4B) :: ifirst
    real(DP) :: dh
    real(DP) :: r
    ! format
02000 format(4x,'STREAMFLOW ROUTING PACKAGE FAILED CONVERGENCE CRITERIA',//,    &
             4x,a10,2(1x,a15),/,4x,74('-'))
02010 format(4x,i10,2(1x,G15.7))
02020 format(4x,74('-'))
02030 format('CONVERGENCE FAILED AS A RESULT OF STREAMFLOW ROUTING PACKAGE',    &
             1x,a)
! --------------------------------------------------------------------------
    ifirst = 1
    if (this%iconvchk /= 0) then
      final_check: do n = 1, this%maxbound
        if (this%iboundpak(n) == 0) cycle
        dh = this%stage0(n) - this%stage(n)
        r = this%usflow0(n) - this%usflow(n)
        if (ABS(dh) > hclose .or. ABS(r) > rclose) then
          icnvg = 0
          ! write convergence check information if this is the last outer iteration
          if (iend == 1) then
            if (ifirst == 1) then
              ifirst = 0
              write(*,2030) this%name
              write(this%iout, 2000) '     REACH',                              &
                 '        MAX. DH', '  MAX. RESIDUAL'
            end if
            cdhmax = '               '
            crmax = '               '
            if (ABS(dh) > hclose) then
              write(cdhmax, '(G15.7)') dh
            end if
            if (ABS(r) > rclose) then
              write(crmax, '(G15.7)') r
            end if
            write(this%iout,2010) n, cdhmax, crmax
          ! terminate check since no need to find more than one non-convergence
          else
            exit final_check
          end if
        end if
      end do final_check
      if (ifirst == 0) then
        write(this%iout,2020)
      end if
    end if
    !
    ! -- return
    return
  end subroutine sfr_cc


  subroutine sfr_bd(this, x, idvfl, icbcfl, ibudfl, icbcun, iprobs,         &
                    isuppress_output, model_budget, imap, iadv)
! **************************************************************************
! bnd_bd -- Calculate Volumetric Budget
! Note that the compact budget will always be used.
! Subroutine: (1) Process each package entry
!             (2) Write output
! **************************************************************************
!
!    SPECIFICATIONS:
! --------------------------------------------------------------------------
    ! -- modules
    use TdisModule, only: kstp, kper, delt, pertim, totim
    use ConstantsModule, only: LENBOUNDNAME
    use InputOutputModule, only: ulasav, ubdsv06
    use BudgetModule, only: BudgetType
    ! -- dummy
    class(SfrType) :: this
    real(DP),dimension(:),intent(in) :: x
    integer(I4B), intent(in) :: idvfl
    integer(I4B), intent(in) :: icbcfl
    integer(I4B), intent(in) :: ibudfl
    integer(I4B), intent(in) :: icbcun
    integer(I4B), intent(in) :: iprobs
    integer(I4B), intent(in) :: isuppress_output
    type(BudgetType), intent(inout) :: model_budget
    integer(I4B), dimension(:), optional, intent(in) :: imap
    integer(I4B), optional, intent(in) :: iadv
    ! -- local
    integer(I4B) :: i
    integer(I4B) :: ibinun
    real(DP) :: qext
    ! -- for budget
    integer(I4B) :: n
    real(DP) :: d
    real(DP) :: v
    real(DP) :: qoutflow
    real(DP) :: qfrommvr
    real(DP) :: qtomvr
    ! -- for observations
    integer(I4B) :: iprobslocal
    ! -- formats
! --------------------------------------------------------------------------
    !
    ! -- Suppress saving of simulated values; they
    !    will be saved at end of this procedure.
    iprobslocal = 0
    !
    ! -- call base functionality in bnd_bd
    call this%BndType%bnd_bd(x, idvfl, icbcfl, ibudfl, icbcun, iprobslocal,    &
                             isuppress_output, model_budget, iadv=1)
    !
    ! -- Calculate qextoutflow and qoutflow for subsequent budgets
    do n = 1, this%maxbound
      !
      ! -- mover
      qfrommvr = DZERO
      qtomvr = DZERO
      if (this%imover == 1) then
        qfrommvr = this%pakmvrobj%get_qfrommvr(n)
        qtomvr = this%pakmvrobj%get_qtomvr(n)
        if (qtomvr > DZERO) then
          qtomvr = -qtomvr
        end if
      endif
      !
      ! -- external downstream stream flow
      qext = this%dsflow(n)
      qoutflow = DZERO
      if (qext > DZERO) then
        qext = -qext
      end if
      do i = 1, this%nconnreach(n)
        if (this%reaches(n)%idir(i) > 0) cycle
        qext = DZERO
        exit
      end do
      !
      ! -- adjust external downstream stream flow using qtomvr
      if (qext < DZERO) then
        if (qtomvr < DZERO) then
          qext = qext - qtomvr
        end if
      else
        qoutflow = this%dsflow(n)
        if (qoutflow > DZERO) then
          qoutflow = -qoutflow
        end if
      end if
      !
      ! -- set qextoutflow and qoutflow for cell by cell budget
      !    output and observations
      this%qextoutflow(n) = qext
      this%qoutflow(n) = qoutflow
      !
    end do
    !
    ! -- For continuous observations, save simulated values.
    if (this%obs%npakobs > 0 .and. iprobs > 0) then
      call this%sfr_bd_obs()
    end if
    !
    ! -- set unit number for binary dependent variable output
    ibinun = 0
    if(this%istageout /= 0) then
      ibinun = this%istageout
    end if
    if(idvfl == 0) ibinun = 0
    if (isuppress_output /= 0) ibinun = 0
    !
    ! -- write sfr binary output
    if (ibinun > 0) then
      do n = 1, this%maxbound
        d = this%depth(n)
        v = this%stage(n)
        if (this%iboundpak(n) == 0) then
          v = DHNOFLO
        else if (d == DZERO) then
          v = DHDRY
        end if
        this%dbuff(n) = v
      end do
      call ulasav(this%dbuff, '           STAGE', kstp, kper, pertim, totim,   &
                  this%maxbound, 1, 1, ibinun)
    end if
    !
    ! -- fill the budget object
    call this%sfr_fill_budobj()
    !
    ! -- write the flows from the budobj
    ibinun = 0
    if(this%ibudgetout /= 0) then
      ibinun = this%ibudgetout
    end if
    if(icbcfl == 0) ibinun = 0
    if (isuppress_output /= 0) ibinun = 0
    if (ibinun > 0) then
      call this%budobj%save_flows(this%dis, ibinun, kstp, kper, delt, &
                                  pertim, totim, this%iout)
    end if
    !
    !
    ! -- return
    return
  end subroutine sfr_bd

  subroutine sfr_ot(this, kstp, kper, iout, ihedfl, ibudfl)
    ! **************************************************************************
    ! pak1t -- Output package budget
    ! **************************************************************************
    !
    !    SPECIFICATIONS:
    ! --------------------------------------------------------------------------
    ! -- dummy
    class(SfrType) :: this
    integer(I4B),intent(in) :: kstp
    integer(I4B),intent(in) :: kper
    integer(I4B),intent(in) :: iout
    integer(I4B),intent(in) :: ihedfl
    integer(I4B),intent(in) :: ibudfl
    ! -- locals
    character (len=20) :: cellid
    integer(I4B) :: n
    integer(I4B) :: node
    real(DP) :: hgwf
    real(DP) :: sbot
    real(DP) :: depth, stage
    real(DP) :: w, cond, grad
    ! format
     ! --------------------------------------------------------------------------
     !
     ! -- write sfr stage and depth table
     if (ihedfl /= 0 .and. this%iprhed /= 0) then
      !
      ! -- fill stage data
      do n = 1, this%maxbound
        node = this%igwfnode(n)
        if (node > 0) then
          call this%dis%noder_to_string(node, cellid)
          hgwf = this%xnew(node)
        else
          cellid = 'none'
        end if
        if(this%inamedbound==1) then
          call this%stagetab%add_term(this%boundname(n))
        end if
        call this%stagetab%add_term(n)
        call this%stagetab%add_term(cellid)
        depth = this%depth(n)
        stage = this%stage(n)
        w = this%top_width_wet(n, depth)
        call this%stagetab%add_term(stage)
        call this%stagetab%add_term(depth)
        call this%stagetab%add_term(w)
        call this%sfr_calc_cond(n, cond)
        if (node > 0) then
          sbot = this%strtop(n) - this%bthick(n)
          if (hgwf < sbot) then
            grad = stage - sbot
          else
            grad = stage - hgwf
          end if
          grad = grad / this%bthick(n)
          call this%stagetab%add_term(hgwf)
          call this%stagetab%add_term(cond)
          call this%stagetab%add_term(grad)
        else
          call this%stagetab%add_term('--')
          call this%stagetab%add_term('--')
          call this%stagetab%add_term('--')
        end if
      end do
     end if
    !
    ! -- Output sfr flow table
    if (ibudfl /= 0 .and. this%iprflow /= 0) then
      call this%budobj%write_flowtable(this%dis)
    end if
    !
    ! -- Output sfr budget
    call this%budobj%write_budtable(kstp, kper, iout)
    !
    ! -- return
    return
  end subroutine sfr_ot

  subroutine sfr_da(this)
! ******************************************************************************
! sfr_da -- deallocate
! ******************************************************************************
!
!    SPECIFICATIONS:
! ------------------------------------------------------------------------------
    ! -- modules
    use MemoryManagerModule, only: mem_deallocate
    ! -- dummy
    class(SfrType) :: this
    ! -- local
    integer(I4B) :: n
! ------------------------------------------------------------------------------
    !
    ! -- arrays
    call mem_deallocate(this%qoutflow)
    call mem_deallocate(this%qextoutflow)
    deallocate(this%csfrbudget)
    deallocate(this%sfrname)
    call mem_deallocate(this%dbuff)
    deallocate(this%cauxcbc)
    call mem_deallocate(this%qauxcbc)
    call mem_deallocate(this%iboundpak)
    call mem_deallocate(this%igwfnode)
    call mem_deallocate(this%igwftopnode)
    call mem_deallocate(this%length)
    call mem_deallocate(this%width)
    call mem_deallocate(this%strtop)
    call mem_deallocate(this%bthick)
    call mem_deallocate(this%hk)
    call mem_deallocate(this%slope)
    call mem_deallocate(this%ustrf)
    call mem_deallocate(this%ftotnd)
    call mem_deallocate(this%usflow)
    call mem_deallocate(this%dsflow)
    call mem_deallocate(this%depth)
    call mem_deallocate(this%stage)
    call mem_deallocate(this%gwflow)
    call mem_deallocate(this%simevap)
    call mem_deallocate(this%simrunoff)
    call mem_deallocate(this%stage0)
    call mem_deallocate(this%usflow0)
    !
    ! -- deallocation diversions
    do n = 1, this%maxbound
      if (this%ndiv(n) > 0) then
        call this%deallocate_diversion(n)
      endif
    enddo
    call mem_deallocate(this%ndiv)
    !
    ! -- deallocate reaches
    do n = 1, this%maxbound
      call this%deallocate_reach(n)
    enddo
    deallocate(this%reaches)
    call mem_deallocate(this%nconnreach)
    !
    ! -- ia ja
    deallocate(this%ia)
    deallocate(this%ja)
    !
    ! -- budobj
    call this%budobj%budgetobject_da()
    deallocate(this%budobj)
    nullify(this%budobj)
    !
    ! -- stage table
    if (this%iprhed > 0) then
      call this%stagetab%table_da()
      deallocate(this%stagetab)
      nullify(this%stagetab)
    end if
    !
    ! -- scalars
    call mem_deallocate(this%iprhed)
    call mem_deallocate(this%istageout)
    call mem_deallocate(this%ibudgetout)
    call mem_deallocate(this%idiversions)
    call mem_deallocate(this%maxsfrit)
    call mem_deallocate(this%bditems)
    call mem_deallocate(this%cbcauxitems)
    call mem_deallocate(this%unitconv)
    call mem_deallocate(this%dmaxchg)
    call mem_deallocate(this%deps)
    call mem_deallocate(this%nconn)
    call mem_deallocate(this%icheck)
    call mem_deallocate(this%iconvchk)
    nullify(this%gwfiss)
    !
    ! -- call BndType deallocate
    call this%BndType%bnd_da()
    !
    ! -- return
  end subroutine sfr_da

  subroutine define_listlabel(this)
! ******************************************************************************
! define_listlabel -- Define the list heading that is written to iout when
!   PRINT_INPUT option is used.
! ******************************************************************************
!
!    SPECIFICATIONS:
! ------------------------------------------------------------------------------
    class(SfrType), intent(inout) :: this
! ------------------------------------------------------------------------------
    !
    ! -- create the header list label
    this%listlabel = trim(this%filtyp) // ' NO.'
    if(this%dis%ndim == 3) then
      write(this%listlabel, '(a, a7)') trim(this%listlabel), 'LAYER'
      write(this%listlabel, '(a, a7)') trim(this%listlabel), 'ROW'
      write(this%listlabel, '(a, a7)') trim(this%listlabel), 'COL'
    elseif(this%dis%ndim == 2) then
      write(this%listlabel, '(a, a7)') trim(this%listlabel), 'LAYER'
      write(this%listlabel, '(a, a7)') trim(this%listlabel), 'CELL2D'
    else
      write(this%listlabel, '(a, a7)') trim(this%listlabel), 'NODE'
    endif
    write(this%listlabel, '(a, a16)') trim(this%listlabel), 'STRESS RATE'
    if(this%inamedbound == 1) then
      write(this%listlabel, '(a, a16)') trim(this%listlabel), 'BOUNDARY NAME'
    endif
    !
    ! -- return
    return
  end subroutine define_listlabel


  subroutine sfr_set_pointers(this, neq, ibound, xnew, xold, flowja)
! ******************************************************************************
! set_pointers -- Set pointers to model arrays and variables so that a package
!                 has access to these things.
! ******************************************************************************
!
!    SPECIFICATIONS:
! ------------------------------------------------------------------------------
    class(SfrType) :: this
    integer(I4B), pointer :: neq
    integer(I4B), dimension(:), pointer, contiguous :: ibound
    real(DP), dimension(:), pointer, contiguous :: xnew
    real(DP), dimension(:), pointer, contiguous :: xold
    real(DP), dimension(:), pointer, contiguous :: flowja
    ! -- local
! ------------------------------------------------------------------------------
    !
    ! -- call base BndType set_pointers
    call this%BndType%set_pointers(neq, ibound, xnew, xold, flowja)
    !
    ! -- return
  end subroutine sfr_set_pointers

  !
  ! -- Procedures related to observations (type-bound)
  logical function sfr_obs_supported(this)
  ! ******************************************************************************
  ! sfr_obs_supported
  !   -- Return true because sfr package supports observations.
  !   -- Overrides BndType%bnd_obs_supported()
  ! ******************************************************************************
  !
  !    SPECIFICATIONS:
  ! ------------------------------------------------------------------------------
    class(SfrType) :: this
  ! ------------------------------------------------------------------------------
    sfr_obs_supported = .true.
    return
  end function sfr_obs_supported


  subroutine sfr_df_obs(this)
  ! ******************************************************************************
  ! sfr_df_obs (implements bnd_df_obs)
  !   -- Store observation type supported by sfr package.
  !   -- Overrides BndType%bnd_df_obs
  ! ******************************************************************************
  !
  !    SPECIFICATIONS:
  ! ------------------------------------------------------------------------------
    ! -- dummy
    class(SfrType) :: this
    ! -- local
    integer(I4B) :: indx
  ! ------------------------------------------------------------------------------
    !
    ! -- Store obs type and assign procedure pointer
    !    for stage observation type.
    call this%obs%StoreObsType('stage', .false., indx)
    this%obs%obsData(indx)%ProcessIdPtr => sfr_process_obsID
    !
    ! -- Store obs type and assign procedure pointer
    !    for inflow observation type.
    call this%obs%StoreObsType('inflow', .true., indx)
    this%obs%obsData(indx)%ProcessIdPtr => sfr_process_obsID
    !
    ! -- Store obs type and assign procedure pointer
    !    for inflow observation type.
    call this%obs%StoreObsType('ext-inflow', .true., indx)
    this%obs%obsData(indx)%ProcessIdPtr => sfr_process_obsID
    !
    ! -- Store obs type and assign procedure pointer
    !    for rainfall observation type.
    call this%obs%StoreObsType('rainfall', .true., indx)
    this%obs%obsData(indx)%ProcessIdPtr => sfr_process_obsID
    !
    ! -- Store obs type and assign procedure pointer
    !    for runoff observation type.
    call this%obs%StoreObsType('runoff', .true., indx)
    this%obs%obsData(indx)%ProcessIdPtr => sfr_process_obsID
    !
    ! -- Store obs type and assign procedure pointer
    !    for evaporation observation type.
    call this%obs%StoreObsType('evaporation', .true., indx)
    this%obs%obsData(indx)%ProcessIdPtr => sfr_process_obsID
    !
    ! -- Store obs type and assign procedure pointer
    !    for outflow observation type.
    call this%obs%StoreObsType('outflow', .true., indx)
    this%obs%obsData(indx)%ProcessIdPtr => sfr_process_obsID
    !
    ! -- Store obs type and assign procedure pointer
    !    for ext-outflow observation type.
    call this%obs%StoreObsType('ext-outflow', .true., indx)
    this%obs%obsData(indx)%ProcessIdPtr => sfr_process_obsID
    !
    ! -- Store obs type and assign procedure pointer
    !    for to-mvr observation type.
    call this%obs%StoreObsType('to-mvr', .true., indx)
    this%obs%obsData(indx)%ProcessIdPtr => sfr_process_obsID
    !
    ! -- Store obs type and assign procedure pointer
    !    for sfr-frommvr observation type.
    call this%obs%StoreObsType('from-mvr', .true., indx)
    this%obs%obsData(indx)%ProcessIdPtr => sfr_process_obsID
    !
    ! -- Store obs type and assign procedure pointer
    !    for sfr observation type.
    call this%obs%StoreObsType('sfr', .true., indx)
    this%obs%obsData(indx)%ProcessIdPtr => sfr_process_obsID
    !
    ! -- Store obs type and assign procedure pointer
    !    for upstream flow observation type.
    call this%obs%StoreObsType('upstream-flow', .true., indx)
    this%obs%obsData(indx)%ProcessIdPtr => sfr_process_obsID
    !
    ! -- Store obs type and assign procedure pointer
    !    for downstream flow observation type.
    call this%obs%StoreObsType('downstream-flow', .true., indx)
    this%obs%obsData(indx)%ProcessIdPtr => sfr_process_obsID
    !
    return
  end subroutine sfr_df_obs


  subroutine sfr_bd_obs(this)
    ! **************************************************************************
    ! sfr_bd_obs
    !   -- Calculate observations this time step and call
    !      ObsType%SaveOneSimval for each SfrType observation.
    ! **************************************************************************
    !
    !    SPECIFICATIONS:
    ! --------------------------------------------------------------------------
    ! -- dummy
    class(SfrType), intent(inout) :: this
    ! -- local
    integer(I4B) :: i, j, n, nn
    real(DP) :: v
    character(len=100) :: msg
    type(ObserveType), pointer :: obsrv => null()
    !---------------------------------------------------------------------------
    !
    ! Write simulated values for all sfr observations
    if (this%obs%npakobs>0) then
      call this%obs%obs_bd_clear()
      do i=1 ,this%obs%npakobs
        obsrv => this%obs%pakobs(i)%obsrv
        nn = size(obsrv%indxbnds)
        do j = 1,nn
          n = obsrv%indxbnds(j)
          v = DZERO
          select case (obsrv%ObsTypeId)
            case ('STAGE')
              v = this%stage(n)
            case ('TO-MVR')
              v = DNODATA
              if (this%imover == 1) then
                v = this%pakmvrobj%get_qtomvr(n)
                if (v > DZERO) then
                  v = -v
                end if
              end if
            case ('FROM-MVR')
              v = DNODATA
              if (this%imover == 1) then
                v = this%pakmvrobj%get_qfrommvr(n)
              end if
            case ('EXT-INFLOW')
              v = this%reaches(n)%inflow%value
            case ('INFLOW')
              v = this%usflow(n)
            case ('OUTFLOW')
              v = this%qoutflow(n)
            case ('EXT-OUTFLOW')
              v = this%qextoutflow(n)
            case ('RAINFALL')
              v = this%reaches(n)%rain%value
            case ('RUNOFF')
              v = this%simrunoff(n)
            case ('EVAPORATION')
              v = this%simevap(n)
            case ('SFR')
              v = this%gwflow(n)
            case ('UPSTREAM-FLOW')
              v = this%usflow(n)
              if (this%imover == 1) then
                v = v + this%pakmvrobj%get_qfrommvr(n)
              end if
            case ('DOWNSTREAM-FLOW')
              v = this%dsflow(n)
              if (v > DZERO) then
                v = -v
              end if
            case default
              msg = 'Error: Unrecognized observation type: ' // trim(obsrv%ObsTypeId)
              call store_error(msg)
          end select
          call this%obs%SaveOneSimval(obsrv, v)
        end do
      end do
    end if
    !
    ! -- write summary of package block error messages
    if (count_errors() > 0) then
      call this%parser%StoreErrorUnit()
      call ustop()
    end if
    !
    return
  end subroutine sfr_bd_obs


  subroutine sfr_rp_obs(this)
    ! -- dummy
    class(SfrType), intent(inout) :: this
    ! -- local
    integer(I4B) :: i, j, n, nn1
    character(len=200) :: errmsg
    character(len=LENBOUNDNAME) :: bname
    logical :: jfound
    class(ObserveType),   pointer :: obsrv => null()
    ! --------------------------------------------------------------------------
    ! -- formats
10  format('Error: Boundary "',a,'" for observation "',a, &
           '" is invalid in package "',a,'"')
30  format('Error: Boundary name not provided for observation "',a, &
           '" in package "',a,'"')
    do i = 1, this%obs%npakobs
      obsrv => this%obs%pakobs(i)%obsrv
      !
      ! -- indxbnds needs to be deallocated and reallocated (using
      !    ExpandArray) each stress period because list of boundaries
      !    can change each stress period.
      if (allocated(obsrv%indxbnds)) then
        deallocate(obsrv%indxbnds)
      end if
      !
      ! -- get node number 1
      nn1 = obsrv%NodeNumber
      if (nn1 == NAMEDBOUNDFLAG) then
        bname = obsrv%FeatureName
        if (bname /= '') then
          ! -- Observation location(s) is(are) based on a boundary name.
          !    Iterate through all boundaries to identify and store
          !    corresponding index(indices) in bound array.
          jfound = .false.
          do j = 1, this%maxbound
            if (this%boundname(j) == bname) then
              jfound = .true.
              call ExpandArray(obsrv%indxbnds)
              n = size(obsrv%indxbnds)
              obsrv%indxbnds(n) = j
            endif
          enddo
          if (.not. jfound) then
            write(errmsg,10)trim(bname), trim(obsrv%name), trim(this%name)
            call store_error(errmsg)
          endif
        else
          write (errmsg,30) trim(obsrv%name), trim(this%name)
          call store_error(errmsg)
        endif
      elseif (nn1 < 1 .or. nn1 > this%maxbound) then
        write (errmsg, '(4x,a,1x,a,1x,a,1x,i0,1x,a,1x,i0,1x,a)') &
          'ERROR:', trim(adjustl(obsrv%ObsTypeId)), &
          ' reach must be > 0 and <=', this%maxbound, &
          '(specified value is ', nn1, ')'
        call store_error(errmsg)
      else
        call ExpandArray(obsrv%indxbnds)
        n = size(obsrv%indxbnds)
        if (n == 1) then
          obsrv%indxbnds(1) = nn1
        else
          errmsg = 'Programming error in sfr_rp_obs'
          call store_error(errmsg)
        endif
      end if
      !
      ! -- catch non-cumulative observation assigned to observation defined
      !    by a boundname that is assigned to more than one element
      if (obsrv%ObsTypeId == 'STAGE') then
        nn1 = obsrv%NodeNumber
        if (nn1 == NAMEDBOUNDFLAG) then
          n = size(obsrv%indxbnds)
          if (n > 1) then
            write (errmsg, '(4x,a,4(1x,a))') &
              'ERROR:', trim(adjustl(obsrv%ObsTypeId)), &
              'for observation', trim(adjustl(obsrv%Name)), &
              ' must be assigned to a reach with a unique boundname.'
            call store_error(errmsg)
          end if
        end if
      end if
      !
      ! -- check that node number 1 is valid; call store_error if not
      n = size(obsrv%indxbnds)
      do j = 1, n
        nn1 = obsrv%indxbnds(j)
        if (nn1 < 1 .or. nn1 > this%maxbound) then
          write (errmsg, '(4x,a,1x,a,1x,a,1x,i0,1x,a,1x,i0,1x,a)') &
            'ERROR:', trim(adjustl(obsrv%ObsTypeId)), &
            ' reach must be > 0 and <=', this%maxbound, &
            '(specified value is ', nn1, ')'
          call store_error(errmsg)
        end if
      end do
    end do
    if (count_errors() > 0) then
      call this%parser%StoreErrorUnit()
      call ustop()
    endif
    !
    return
  end subroutine sfr_rp_obs


  !
  ! -- Procedures related to observations (NOT type-bound)
  subroutine sfr_process_obsID(obsrv, dis, inunitobs, iout)
    ! -- This procedure is pointed to by ObsDataType%ProcesssIdPtr. It processes
    !    the ID string of an observation definition for sfr-package observations.
    ! -- dummy
    type(ObserveType),      intent(inout) :: obsrv
    class(DisBaseType), intent(in)    :: dis
    integer(I4B),            intent(in)    :: inunitobs
    integer(I4B),            intent(in)    :: iout
    ! -- local
    integer(I4B) :: nn1
    integer(I4B) :: icol, istart, istop
    character(len=LINELENGTH) :: strng
    character(len=LENBOUNDNAME) :: bndname
    ! formats
    !
    strng = obsrv%IDstring
    ! -- Extract reach number from strng and store it.
    !    If 1st item is not an integer(I4B), it should be a
    !    boundary name--deal with it.
    icol = 1
    ! -- get reach number or boundary name
    call extract_idnum_or_bndname(strng, icol, istart, istop, nn1, bndname)
    if (nn1 == NAMEDBOUNDFLAG) then
      obsrv%FeatureName = bndname
    endif
    ! -- store reach number (NodeNumber)
    obsrv%NodeNumber = nn1
    !
    return
  end subroutine sfr_process_obsID

  !
  ! -- private sfr methods
  !


  subroutine sfr_set_stressperiod(this, n, line, ichkustrm)
! ******************************************************************************
! sfr_set_stressperiod -- Set a stress period attribute for sfr reach n
!                         using keywords.
! ******************************************************************************
!
!    SPECIFICATIONS:
! ------------------------------------------------------------------------------
    !use ConstantsModule, only: LINELENGTH, DTWO
    use TdisModule, only: kper, perlen, totimsav
    use TimeSeriesManagerModule, only: read_single_value_or_time_series
    use InputOutputModule, only: urword
    use SimModule, only: ustop, store_error
    ! -- dummy
    class(SfrType),intent(inout) :: this
    integer(I4B), intent(in) :: n
    character (len=*), intent(in) :: line
    integer(I4B), intent(inout) :: ichkustrm
    ! -- local
    character(len=10) :: cnum
    character(len=LINELENGTH) :: text
    character(len=LINELENGTH) :: caux
    character(len=LINELENGTH) :: keyword
    character(len=LINELENGTH) :: errmsg
    character(len=LENBOUNDNAME) :: bndName
    integer(I4B) :: ival, istart, istop, jj
    integer(I4B) :: i0
    integer(I4B) :: lloc
    integer(I4B) :: idiv
    integer(I4B) :: iaux
    real(DP) :: rval
    real(DP) :: endtim
    ! -- formats
! ------------------------------------------------------------------------------
    !
    ! -- Find time interval of current stress period.
    endtim = totimsav + perlen(kper)
    !
    ! -- Assign boundary name
    if (this%inamedbound==1) then
      bndName = this%boundname(n)
    else
      bndName = ''
    end if
    !
    ! -- read line
    lloc = 1
    call urword(line, lloc, istart, istop, 1, ival, rval, this%iout, this%inunit)
    i0 = istart
    keyword = line(istart:istop)
    select case (line(istart:istop))
      case ('STATUS')
        ichkustrm = 1
        call urword(line, lloc, istart, istop, 1, ival, rval, this%iout, this%inunit)
        text = line(istart:istop)
        if (text == 'INACTIVE') then
          this%iboundpak(n) = 0
        else if (text == 'ACTIVE') then
          this%iboundpak(n) = 1
        else if (text == 'SIMPLE') then
          this%iboundpak(n) = -1
        else
          write(errmsg,'(4x,a,a)') &
            '****ERROR. UNKNOWN '//trim(this%text)//' SFR STATUS KEYWORD: ', &
            text
          call store_error(errmsg)
        end if
      case ('MANNING')
        call urword(line, lloc, istart, istop, 0, ival, rval, this%iout, this%inunit)
        text = line(istart:istop)
        jj = 1  ! For 'MANNING'
        call read_single_value_or_time_series(text, &
                                              this%reaches(n)%rough%value, &
                                              this%reaches(n)%rough%name, &
                                              endtim,  &
                                              this%Name, 'BND', this%TsManager, &
                                              this%iprpak, n, jj, 'MANNING', &
                                              bndName, this%inunit)
      case ('STAGE')
        call urword(line, lloc, istart, istop, 0, ival, rval, this%iout, this%inunit)
        text = line(istart:istop)
        jj = 1  ! For 'STAGE'
        call read_single_value_or_time_series(text, &
                                              this%reaches(n)%sstage%value, &
                                              this%reaches(n)%sstage%name, &
                                              endtim,  &
                                              this%Name, 'BND', this%TsManager, &
                                              this%iprpak, n, jj, 'STAGE', &
                                              bndName, this%inunit)
      case ('RAINFALL')
        call urword(line, lloc, istart, istop, 0, ival, rval, this%iout, this%inunit)
        text = line(istart:istop)
        jj = 1  ! For 'RAIN'
        call read_single_value_or_time_series(text, &
                                              this%reaches(n)%rain%value, &
                                              this%reaches(n)%rain%name, &
                                              endtim,  &
                                              this%Name, 'BND', this%TsManager, &
                                              this%iprpak, n, jj, 'RAINFALL', &
                                              bndName, this%inunit)
      case ('EVAPORATION')
        call urword(line, lloc, istart, istop, 0, ival, rval, this%iout, this%inunit)
        text = line(istart:istop)
        jj = 2  ! For 'EVAP'
        call read_single_value_or_time_series(text, &
                                              this%reaches(n)%evap%value, &
                                              this%reaches(n)%evap%name, &
                                              endtim,  &
                                              this%Name, 'BND', this%TsManager, &
                                              this%iprpak, n, jj, &
                                              'EVAPORATION', bndName, &
                                              this%inunit)
      case ('RUNOFF')
        call urword(line, lloc, istart, istop, 0, ival, rval, this%iout, this%inunit)
        text = line(istart:istop)
        jj = 3  ! For 'RUNOFF'
        call read_single_value_or_time_series(text, &
                                              this%reaches(n)%runoff%value, &
                                              this%reaches(n)%runoff%name, &
                                              endtim,  &
                                              this%Name, 'BND', this%TsManager, &
                                              this%iprpak, n, jj, 'RUNOFF', &
                                              bndName, this%inunit)
      case ('INFLOW')
        call urword(line, lloc, istart, istop, 0, ival, rval, this%iout, this%inunit)
        text = line(istart:istop)
        jj = 4  ! For 'INFLOW'
        call read_single_value_or_time_series(text, &
                                              this%reaches(n)%inflow%value, &
                                              this%reaches(n)%inflow%name, &
                                              endtim,  &
                                              this%Name, 'BND', this%TsManager, &
                                              this%iprpak, n, jj, 'INFLOW', &
                                              bndName, this%inunit)
      case ('DIVERSION')
        !
        ! -- make sure reach has at least one diversion
        if (this%ndiv(n) < 1) then
          write (cnum, '(i0)') n
          errmsg = 'ERROR: diversions cannot be specified for reach ' // trim(cnum)
          call store_error(errmsg)
          call this%parser%StoreErrorUnit()
          call ustop()
        end if
        !
        ! -- read diversion number
        call urword(line, lloc, istart, istop, 2, ival, rval, this%iout, this%inunit)
        if (ival < 1 .or. ival > this%ndiv(n)) then
          write (cnum, '(i0)') n
          errmsg = 'ERROR: reach  ' // trim(cnum)
          write (cnum, '(i0)') this%ndiv(n)
          errmsg = trim(errmsg) // ' diversion number should be between 1 ' //   &
                   'and ' // trim(cnum) // '.'
          call store_error(errmsg)
          call this%parser%StoreErrorUnit()
          call ustop()
        end if
        idiv = ival
        !
        ! -- read value
        call urword(line, lloc, istart, istop, 0, ival, rval, this%iout, this%inunit)
        text = line(istart:istop)
        jj = 5   ! for 'DIVERSION'
        call read_single_value_or_time_series(text, &
                                              this%reaches(n)%diversion(idiv)%rate%value, &
                                              this%reaches(n)%diversion(idiv)%rate%name, &
                                              endtim,  &
                                              this%Name, 'BND', this%TsManager, &
                                              this%iprpak, n, jj, 'DIVERSION', &
                                              bndName, this%inunit)

      case ('UPSTREAM_FRACTION')
        ichkustrm = 1
        call urword(line, lloc, istart, istop, 3, ival, rval, this%iout, this%inunit)
        this%ustrf(n) = rval

      case ('AUXILIARY')
        call urword(line, lloc, istart, istop, 1, ival, rval, this%iout, this%inunit)
        caux = line(istart:istop)
        do iaux = 1, this%naux
          if (trim(adjustl(caux)) /= trim(adjustl(this%auxname(iaux)))) cycle
          call urword(line, lloc, istart, istop, 0, ival, rval, this%iout, this%inunit)
          text = line(istart:istop)
          jj = 1 !iaux
          call read_single_value_or_time_series(text, &
                                                this%reaches(n)%auxvar(iaux)%value, &
                                                this%reaches(n)%auxvar(iaux)%name, &
                                                endtim,  &
                                                this%Name, 'BND', this%TsManager, &
                                                this%iprpak, n, jj, &
                                                this%auxname(iaux), bndName, &
                                                this%inunit)
          exit
        end do

      case default
        write(errmsg,'(4x,a,a)') &
          '****ERROR. UNKNOWN '//trim(this%text)//' SFR DATA KEYWORD: ', &
                                  line(istart:istop)
        call store_error(errmsg)
        call this%parser%StoreErrorUnit()
        call ustop()
      end select
    !
    ! -- return
    return
  end subroutine sfr_set_stressperiod

  subroutine allocate_reach(this, n, nboundchk)
! ******************************************************************************
! allocate_reach -- Allocate pointers for reach(n).
! ******************************************************************************
!
!    SPECIFICATIONS:
! ------------------------------------------------------------------------------
    class(SfrType) :: this
    integer(I4B), intent(in) :: n
    integer(I4B), intent(in) :: nboundchk
    ! -- local
    character(len=LINELENGTH) :: errmsg
    character(len=10) :: crch
    integer(I4B) :: iaux
! ------------------------------------------------------------------------------
    !
    ! -- make sure reach has not been allocated
    if (nboundchk > 1) then
      write (crch, '(i10)') n
      errmsg = 'reach ' // trim(crch) // ' is already allocated'
      call store_error(errmsg)
      call this%parser%StoreErrorUnit()
      call ustop()
    end if
    ! -- allocate pointers
    allocate(this%reaches(n)%rough)
    allocate(this%reaches(n)%rough%name)
    allocate(this%reaches(n)%rough%value)
    allocate(this%reaches(n)%rain)
    allocate(this%reaches(n)%rain%name)
    allocate(this%reaches(n)%rain%value)
    allocate(this%reaches(n)%evap)
    allocate(this%reaches(n)%evap%name)
    allocate(this%reaches(n)%evap%value)
    allocate(this%reaches(n)%inflow)
    allocate(this%reaches(n)%inflow%name)
    allocate(this%reaches(n)%inflow%value)
    allocate(this%reaches(n)%runoff)
    allocate(this%reaches(n)%runoff%name)
    allocate(this%reaches(n)%runoff%value)
    allocate(this%reaches(n)%sstage)
    allocate(this%reaches(n)%sstage%name)
    allocate(this%reaches(n)%sstage%value)
    if (this%naux > 0) then
      allocate(this%reaches(n)%auxvar(this%naux))
      do iaux = 1, this%naux
        allocate(this%reaches(n)%auxvar(iaux)%name)
        allocate(this%reaches(n)%auxvar(iaux)%value)
      end do
    end if
    !
    ! -- initialize a few items
    this%reaches(n)%rough%name = ''
    this%reaches(n)%rain%name = ''
    this%reaches(n)%evap%name = ''
    this%reaches(n)%inflow%name = ''
    this%reaches(n)%runoff%name = ''
    this%reaches(n)%sstage%name = ''
    this%reaches(n)%rough%value = DZERO
    this%reaches(n)%rain%value = DZERO
    this%reaches(n)%evap%value = DZERO
    this%reaches(n)%inflow%value = DZERO
    this%reaches(n)%runoff%value = DZERO
    this%reaches(n)%sstage%value = DZERO
    do iaux = 1, this%naux
      this%reaches(n)%auxvar(iaux)%value = DZERO
    end do
    !
    ! -- return
    return
  end subroutine allocate_reach

  subroutine deallocate_reach(this, n)
! ******************************************************************************
! deallocate_reach -- Deallocate pointers for reach(n).
! ******************************************************************************
!
!    SPECIFICATIONS:
! ------------------------------------------------------------------------------
    ! -- dummy
    class(SfrType) :: this
    integer(I4B), intent(in) :: n
    ! -- local
    integer(I4B) :: iaux
! ------------------------------------------------------------------------------
    !
    ! -- connections
    if (this%nconnreach(n) > 0) then
      deallocate(this%reaches(n)%iconn)
      deallocate(this%reaches(n)%idir)
      deallocate(this%reaches(n)%idiv)
      deallocate(this%reaches(n)%qconn)
    endif
    !
    ! -- deallocate pointers
    deallocate(this%reaches(n)%rough%name)
    deallocate(this%reaches(n)%rough%value)
    deallocate(this%reaches(n)%rough)
    deallocate(this%reaches(n)%rain%name)
    deallocate(this%reaches(n)%rain%value)
    deallocate(this%reaches(n)%rain)
    deallocate(this%reaches(n)%evap%name)
    deallocate(this%reaches(n)%evap%value)
    deallocate(this%reaches(n)%evap)
    deallocate(this%reaches(n)%inflow%name)
    deallocate(this%reaches(n)%inflow%value)
    deallocate(this%reaches(n)%inflow)
    deallocate(this%reaches(n)%runoff%name)
    deallocate(this%reaches(n)%runoff%value)
    deallocate(this%reaches(n)%runoff)
    deallocate(this%reaches(n)%sstage%name)
    deallocate(this%reaches(n)%sstage%value)
    deallocate(this%reaches(n)%sstage)
    if (this%naux > 0) then
      do iaux = 1, this%naux
        deallocate(this%reaches(n)%auxvar(iaux)%name)
        deallocate(this%reaches(n)%auxvar(iaux)%value)
      end do
      deallocate(this%reaches(n)%auxvar)
    end if
    !
    ! -- return
    return
  end subroutine deallocate_reach

  subroutine allocate_diversion(this, n, ndiv)
! ******************************************************************************
! allocate_diversion -- Allocate diversion pointers for reach(n).
! ******************************************************************************
!
!    SPECIFICATIONS:
! ------------------------------------------------------------------------------
    class(SfrType) :: this
    integer(I4B), intent(in) :: n
    integer(I4B), intent(in) :: ndiv
    ! -- local
    character(len=LINELENGTH) :: errmsg
    character(len=10) :: crch
    integer(I4B) :: j
! ------------------------------------------------------------------------------
    !
    ! -- make sure reach has not been allocated
    if (associated(this%reaches(n)%diversion)) then
      write (crch, '(i10)') n
      errmsg = 'ERROR: reach ' // trim(adjustl(crch)) // &
              ' diversions are already allocated'
      call store_error(errmsg)
      call this%parser%StoreErrorUnit()
      call ustop()
    end if
    ! -- allocate pointers
    allocate(this%reaches(n)%diversion(ndiv))
    do j = 1, ndiv
      allocate(this%reaches(n)%diversion(j)%reach)
      allocate(this%reaches(n)%diversion(j)%cprior)
      allocate(this%reaches(n)%diversion(j)%iprior)
      allocate(this%reaches(n)%diversion(j)%rate)
      allocate(this%reaches(n)%diversion(j)%rate%name)
      allocate(this%reaches(n)%diversion(j)%rate%value)
      ! -- initialize a few variables
      this%reaches(n)%diversion(j)%reach = 0
      this%reaches(n)%diversion(j)%cprior = ''
      this%reaches(n)%diversion(j)%iprior = 0
      this%reaches(n)%diversion(j)%rate%name = ''
      this%reaches(n)%diversion(j)%rate%value = DZERO
    end do
    !
    ! -- return
    return
  end subroutine allocate_diversion

  subroutine deallocate_diversion(this, n)
! ******************************************************************************
! deallocate_diversion
! ******************************************************************************
!
!    SPECIFICATIONS:
! ------------------------------------------------------------------------------
    class(SfrType) :: this
    integer(I4B), intent(in) :: n
    ! -- local
    integer(I4B) :: j
! ------------------------------------------------------------------------------
    !
    ! -- make sure reach has not been allocated
    ! -- allocate pointers
    do j = 1, this%ndiv(n)
      deallocate(this%reaches(n)%diversion(j)%reach)
      deallocate(this%reaches(n)%diversion(j)%cprior)
      deallocate(this%reaches(n)%diversion(j)%iprior)
      deallocate(this%reaches(n)%diversion(j)%rate%name)
      deallocate(this%reaches(n)%diversion(j)%rate%value)
      deallocate(this%reaches(n)%diversion(j)%rate)
    end do
    deallocate(this%reaches(n)%diversion)
    !
    ! -- return
    return
  end subroutine deallocate_diversion

  subroutine sfr_solve(this, n, h, hcof, rhs, update)
  ! ******************************************************************************
  ! sfr_solve -- Solve continuity equation
  ! ******************************************************************************
  !
  !    SPECIFICATIONS:
  ! ------------------------------------------------------------------------------
      class(SfrType) :: this
      integer(I4B), intent(in) :: n
      real(DP), intent(in) :: h
      real(DP), intent(inout) :: hcof
      real(DP), intent(inout) :: rhs
      logical, intent(in), optional :: update
      ! -- local
      logical :: lupdate
      integer(I4B) :: i, ii
      integer(I4B) :: n2
      integer(I4B) :: isolve
      integer(I4B) :: iic, iic2, iic3, iic4
      integer(I4B) :: ibflg
      real(DP) :: hgwf
      real(DP) :: qu, qi, qr, qe, qro, qmp, qsrc
      real(DP) :: qfrommvr
      real(DP) :: qgwf
      real(DP) :: qmpsrc
      real(DP) :: qc
      real(DP) :: qt
      real(DP) :: tp
      real(DP) :: bt
      real(DP) :: hsfr
      real(DP) :: cstr
      real(DP) :: qd
      real(DP) :: en1, en2
      real(DP) :: qen1
      real(DP) :: f1, f2
      real(DP) :: qgwf1, qgwf2, qgwfp, qgwfold
      real(DP) :: fhstr1, fhstr2
      real(DP) :: d1, d2, dpp, dx
      real(DP) :: q1, q2
      real(DP) :: derv
      real(DP) :: dlh, dlhold
      real(DP) :: fp
      real(DP) :: sat, sat1, sat2
      real(DP) :: err, errold
      real(DP) :: sumleak, sumrch
  ! ------------------------------------------------------------------------------
    !
    ! --
    if (present(update)) then
      lupdate = update
    else
      lupdate = .true.
    end if
    !
    ! -- calculate hgwf
    hgwf = h
    !
    !
    hcof = DZERO
    rhs = DZERO
    !
    ! -- initialize q1, q2, and qgwf
    q1 = DZERO
    q2 = DZERO
    qgwf = DZERO
    qgwfold = DZERO
    !
    ! -- calculate initial depth assuming a wide cross-section and ignore
    !    groundwater leakage
    ! -- calculate upstream flow
    qu = DZERO
    do i = 1, this%nconnreach(n)
      if (this%reaches(n)%idir(i) < 0) cycle
      n2 = this%reaches(n)%iconn(i)
      do ii = 1, this%nconnreach(n2)
        if (this%reaches(n2)%idir(ii) > 0) cycle
        if (this%reaches(n2)%iconn(ii) /= n) cycle
        qu = qu + this%reaches(n2)%qconn(ii)
      end do
    end do
    this%usflow(n) = qu
    ! -- calculate remaining terms
    qi = this%reaches(n)%inflow%value
    qr = this%reaches(n)%rain%value * this%width(n) * this%length(n)
    qe = this%reaches(n)%evap%value * this%width(n) * this%length(n)
    qro = this%reaches(n)%runoff%value
    !
    ! -- Water mover term; assume that it goes in at the upstream end of the reach
    qfrommvr = DZERO
    if(this%imover == 1) then
      qfrommvr = this%pakmvrobj%get_qfrommvr(n)
    endif
    !
    ! -- calculate sum of sources to the reach excluding groundwater leakage
    qc = qu + qi + qr - qe + qro + qfrommvr
    !
    ! -- adjust runoff or evaporation if sum of sources is negative
    if (qc < DZERO) then
      !
      ! -- calculate sources without et
      qt = qu + qi + qr + qro + qfrommvr
      !
      ! -- runoff exceeds sources of water for reach
      if (qt < DZERO) then
        qro = -(qu + qi + qr + qfrommvr)
        qe = DZERO
      !
      ! -- evaporation exceeds sources of water for reach
      else
        qe = qu + qi + qr + qro + qfrommvr
      end if
      qc = qu + qi + qr - qe + qro + qfrommvr
    end if
    !
    ! -- set simulated evaporation and runoff
    this%simevap(n) = qe
    this%simrunoff(n) = qro
    !
    ! -- calculate flow at the middle of the reach and excluding groundwater leakage
    qmp = qu + qi + qfrommvr + DHALF * (qr - qe + qro)
    qmpsrc = qmp
    !
    ! -- calculate stream depth at the midpoint
    if (this%iboundpak(n) > 0) then
      call this%sfr_rectch_depth(n, qmp, d1)
    else
      this%stage(n) = this%reaches(n)%sstage%value
      d1 = max(DZERO, this%stage(n) - this%strtop(n))
    end if
    !
    ! -- calculate sources/sinks for reach excluding groundwater leakage
    call this%sfr_calc_qsource(n, d1, qsrc)
    !
    ! -- calculate initial reach stage, downstream flow, and groundwater leakage
    tp = this%strtop(n)
    bt = tp - this%bthick(n)
    hsfr = d1 + tp
    qd = MAX(qsrc, DZERO)
    qgwf = DZERO
    !
    ! -- calculate reach conductance for a unit depth of water
    !    if equal to zero will skip iterations
    call this%sfr_calc_cond(n, cstr)
    !
    ! -- set flag to skip iterations
    isolve = 1
    if (hsfr <= tp .and. hgwf <= tp) isolve = 0
    if (hgwf <= tp .and. qc < DEM30) isolve = 0
    if (cstr < DEM30) isolve = 0
    if (this%iboundpak(n) < 0) isolve = 0
    !
    ! -- iterate to achieve solution
    itersol: if (isolve /= 0) then
      !
      ! -- estimate initial end points
      en1 = DZERO
      if (d1 > DEM30) then
        if ((tp - hgwf) > DEM30) then
          en2 = DP9 * d1
        else
          en2 = D1P1 * d1 - (tp - hgwf)
        end if
      else if ((tp - hgwf) > DEM30) then
        en2 = DONE
      else
        en2 = DP99 * (hgwf - tp)
      end if
      !
      ! -- estimate flow at end points
      ! -- end point 1
      if (hgwf > tp) then
        qgwf1 = cstr * (tp - hgwf)
        qen1 = qmp - DHALF * qgwf1
      else
        qgwf1 = DZERO
        qen1 = qmpsrc
      end if
      if (hgwf > bt) then
        qgwf2 = cstr * (tp + en2 - hgwf)
      else
        qgwf2 = cstr * (tp + en2 - bt)
      end if
      if (qgwf2 > qsrc) qgwf2 = qsrc
      ! -- calculate two depths
      call this%sfr_rectch_depth(n, (qmpsrc-DHALF*qgwf1), d1)
      call this%sfr_rectch_depth(n, (qmpsrc-DHALF*qgwf2), d2)
      ! -- determine roots
      if (d1 > DEM30) then
        f1 = en1 - d1
      else
        en1 = DZERO
        f1 = en1 - DZERO
      end if
      if (d2 > DEM30) then
        f2 = en2 - d2
        if (f2 < DEM30) en2 = d2
      else
        d2 = DZERO
        f2 = en2 - DZERO
      end if
      !
      ! -- iterate to find a solution
      dpp = DHALF * (en1 + en2)
      dx = dpp
      iic = 0
      iic2 = 0
      iic3 = 0
      fhstr1 = DZERO
      fhstr2 = DZERO
      qgwfp = DZERO
      dlhold = DZERO
      do i = 1, this%maxsfrit
        ibflg = 0
        d1 = dpp
        d2 = d1 + DTWO * this%deps
        ! -- calculate q at midpoint at both end points
        call this%sfr_calc_qman(n, d1, q1)
        call this%sfr_calc_qman(n, d2, q2)
        ! -- calculate groundwater leakage at both end points
        call sChSmooth(d1, sat1, derv)
        call sChSmooth(d2, sat2, derv)
        if (hgwf > bt) then
          qgwf1 = sat1 * cstr * (d1 + tp - hgwf)
          qgwf2 = sat2 * cstr * (d2 + tp - hgwf)
        else
          qgwf1 = sat1 * cstr * (d1 + tp - bt)
          qgwf2 = sat2 * cstr * (d2 + tp - bt)
        end if
        !
        if (qgwf1 >= qsrc) then
          en2 = dpp
          dpp = DHALF * (en1 + en2)
          call sChSmooth(dpp, sat, derv)
          if (hgwf > bt) then
            qgwfp = sat * cstr * (dpp + tp - hgwf)
          else
            qgwfp = sat * cstr * (dpp + tp - bt)
          end if
          if (qgwfp > qsrc) qgwfp = qsrc
          call this%sfr_rectch_depth(n, (qmpsrc-DHALF*qgwfp), dx)
          ibflg = 1
        else
          fhstr1 = (qmpsrc-DHALF*qgwf1) - q1
          fhstr2 = (qmpsrc-DHALF*qgwf2) - q2
        end if
        !
        if (ibflg == 0) then
          derv = DZERO
          if (abs(d1-d2) > DZERO) then
            derv = (fhstr1-fhstr2) / (d1 - d2)
          end if
          if (abs(derv) > DEM30) then
            dlh = -fhstr1 / derv
          else
            dlh = DZERO
          end if
          dpp = d1 + dlh
          !
          ! -- updated depth outside of endpoints - use bisection instead
          if ((dpp >= en2) .or. (dpp <= en1)) then
            if (abs(dlh) > abs(dlhold) .or. dpp < DEM30) then
              ibflg = 1
              dpp = DHALF * (en1 + en2)
            end if
          end if
          !
          ! -- check for slow convergence
          ! -- set flags to determine if the Newton-Raphson method oscillates
          !    or if convergence is slow
          if (qgwf1*qgwfold < DEM30) then
            iic2 = iic2 + 1
          else
            iic2 = 0
          end if
          if (qgwf1 < DEM30) then
            iic3 = iic3 + 1
          else
            iic3 = 0
          end if
          if (dlh*dlhold < DEM30 .or. ABS(dlh) > ABS(dlhold)) then
            iic = iic + 1
          end if
          iic4 = 0
          if (iic3 > 7 .and. iic > 12) then
            iic4 = 1
          end if
          !
          ! -- switch to bisection when the Newton-Raphson method oscillates
          !    or when convergence is slow
          if (iic2 > 7 .or. iic > 12 .or. iic4 == 1) then
            ibflg = 1
            dpp = DHALF * (en1 + en2)
          end if
          !
          ! --
          call sChSmooth(dpp, sat, derv)
          if (hgwf > bt) then
            qgwfp = sat * cstr * (dpp + tp - hgwf)
          else
            qgwfp = sat * cstr * (dpp + tp - bt)
          end if
          if (qgwfp > qsrc) then
            qgwfp = qsrc
            if (abs(en1-en2) < this%dmaxchg*DEM6) then
              call this%sfr_rectch_depth(n, (qmpsrc-DHALF*qgwfp), dpp)
            end if
          end if
          call this%sfr_rectch_depth(n, (qmpsrc-DHALF*qgwfp), dx)
        end if
        !
        ! --
        fp = dpp - dx
        if (ibflg == 1) then
          dlh = fp
          ! -- change end points
          ! -- root is between f1 and fp
          if (f1*fp < DZERO) then
            en2 = dpp
            f2 = fp
          ! -- root is between fp and f2
          else
            en1 = dpp
            f1 = fp
          end if
          err = min(abs(fp), abs(en2-en1))
        else
          err = abs(dlh)
        end if
        if (err < this%dmaxchg) then
          d1 = dpp
          qgwf = qgwfp
          qd = qsrc - qgwf
          exit
        end if
        !
        ! -- save iterates
        errold = err
        dlhold = dlh
        if (ibflg == 1) then
          qgwfold = qgwfp
        else
          qgwfold = qgwf1
        end if
      !
      ! -- end of iteration
      end do
    end if itersol

    ! -- simple routing option or where depth = 0 and hgwf < bt
    if (isolve == 0) then
      call sChSmooth(d1, sat, derv)
      if (hgwf > bt) then
        qgwf = sat * cstr * (d1 + tp - hgwf)
      else
        qgwf = sat * cstr * (d1 + tp - bt)
      end if
      ! -- leakage exceeds inflow
      if (qgwf > qsrc) then
        d1 = DZERO
        call this%sfr_calc_qsource(n, d1, qsrc)
        qgwf = qsrc
      end if
      ! -- set qd
      qd = qsrc - qgwf
    end if

    ! -- update sfr stage
    hsfr = tp + d1

    ! -- update stored values
    if (lupdate) then
      !
      ! -- save depth and calculate stage
      this%depth(n) = d1
      this%stage(n) = hsfr
      !
      call this%sfr_update_flows(n, qd, qgwf)
    end if
    !
    ! -- calculate sumleak and sumrch
    sumleak = DZERO
    sumrch = DZERO
    if (this%gwfiss == 0) then
      sumleak = qgwf
    else
      sumleak = qgwf
    end if
    if (hgwf < bt) then
      sumrch = qgwf
    end if
    !
    ! -- calculate hcof and rhs for MODFLOW
    call sChSmooth(d1, sat, derv)
    if (abs(sumleak) > DZERO) then
      ! -- stream leakage is not head dependent
      if (hgwf < bt) then
        rhs = rhs - sumrch
      ! -- stream leakage is head dependent
      else if ((sumleak-qsrc) < -DEM30) then
        if (this%gwfiss == 0) then
          rhs = rhs - sat * cstr * hsfr - sumrch
        else
          rhs = rhs - sat * cstr * hsfr
        end if
        hcof = -cstr
      ! -- place holder for UZF
      else
        if (this%gwfiss == 0) then
          rhs = rhs - sumleak - sumrch
        else
          rhs = rhs - sumleak
        end if
      end if
    ! -- add groundwater leakage
    else if (hgwf < bt) then
      rhs = rhs - sumrch
    end if
    !
    ! -- return
    return
  end subroutine sfr_solve

  subroutine sfr_update_flows(this, n, qd, qgwf)
  ! ******************************************************************************
  ! sfr_update_flows -- Update downstream and groundwater leakage terms for reach
  ! ******************************************************************************
  !
  !    SPECIFICATIONS:
  ! ------------------------------------------------------------------------------
      class(SfrType), intent(inout) :: this
      integer(I4B), intent(in) :: n
      real(DP), intent(inout) :: qd
      real(DP), intent(in) :: qgwf
      ! -- local
      integer(I4B) :: i
      integer(I4B) :: n2
      real(DP) :: q2
      real(DP) :: f
  ! ------------------------------------------------------------------------------
    !
    ! -- update reach terms
    !
    ! -- save final downstream stream flow
    this%dsflow(n) = qd
    !
    ! -- save groundwater leakage
    this%gwflow(n) = qgwf
    !
    ! -- route downstream flow
    if (qd > DZERO) then
      !
      ! -- route water to diversions
      do i = 1, this%nconnreach(n)
        if (this%reaches(n)%idir(i) > 0) cycle
        if (this%reaches(n)%idiv(i) == 0) cycle
        call this%sfr_calc_div(n, this%reaches(n)%idiv(i), qd, q2)
        this%reaches(n)%qconn(i) = q2
      end do
      !
      ! -- Mover terms: store outflow after diversion loss
      !    as qformvr and reduce outflow (qd)
      !    by how much was actually sent to the mover
      if (this%imover == 1) then
        call this%pakmvrobj%accumulate_qformvr(n, qd)
        qd = MAX(qd - this%pakmvrobj%get_qtomvr(n), DZERO)
      endif
      !
      ! -- route remaining water to downstream reaches
      do i = 1, this%nconnreach(n)
        if (this%reaches(n)%idir(i) > 0) cycle
        if (this%reaches(n)%idiv(i) > 0) cycle
        n2 = this%reaches(n)%iconn(i)
        f = this%ustrf(n2) / this%ftotnd(n)
        this%reaches(n)%qconn(i) = qd * f
      end do
    else
      do i = 1, this%nconnreach(n)
        if (this%reaches(n)%idir(i) > 0) cycle
        this%reaches(n)%qconn(i) = DZERO
      end do
    end if
    !
    ! -- return
    return
  end subroutine sfr_update_flows

  subroutine sfr_calc_qd(this, n, depth, hgwf, qgwf, qd)
  ! ******************************************************************************
  ! sfr_calc_dq -- Calculate downstream flow for reach
  ! ******************************************************************************
  !
  !    SPECIFICATIONS:
  ! ------------------------------------------------------------------------------
      class(SfrType) :: this
      integer(I4B), intent(in) :: n
      real(DP), intent(in) :: depth
      real(DP), intent(in) :: hgwf
      real(DP), intent(inout) :: qgwf
      real(DP), intent(inout) :: qd
      ! -- local
      real(DP) :: qsrc
  ! ------------------------------------------------------------------------------
    !
    ! -- initialize residual
    qd = DZERO
    !
    ! -- calculate total water sources excluding groundwater leakage
    call this%sfr_calc_qsource(n, depth, qsrc)
    !
    ! -- estimate groundwater leakage
    call this%sfr_calc_qgwf(n, depth, hgwf, qgwf)
    if (-qgwf > qsrc) qgwf = -qsrc
    !
    ! -- calculate down stream flow
    qd = qsrc + qgwf
    !
    ! -- limit downstream flow to a positive value
    if (qd < DEM30) qd = DZERO
    !
    ! -- return
    return
  end subroutine sfr_calc_qd

  subroutine sfr_calc_qsource(this, n, depth, qsrc)
  ! ******************************************************************************
  ! sfr_calc_qsource -- Calculate sum of sources for reach - excluding
  !                     reach leakage
  ! ******************************************************************************
  !
  !    SPECIFICATIONS:
  ! ------------------------------------------------------------------------------
      class(SfrType) :: this
      integer(I4B), intent(in) :: n
      real(DP), intent(in) :: depth
      real(DP), intent(inout) :: qsrc
      ! -- local
      real(DP) :: qu, qi, qr, qe, qro, qfrommvr
      real(DP) :: qt
      real(DP) :: a, ae
  ! ------------------------------------------------------------------------------
    !
    ! -- initialize residual
    qsrc = DZERO
    !
    ! -- calculate flow terms
    qu = this%usflow(n)
    qi = this%reaches(n)%inflow%value
    qro = this%reaches(n)%runoff%value
    !
    ! -- calculate rainfall and evap
    a = this%surface_area(n)
    ae = this%surface_area_wet(n, depth)
    qr = this%reaches(n)%rain%value * a
    !qe = this%reaches(n)%evap%value * ae
    qe = this%reaches(n)%evap%value * a
    !
    ! -- calculate mover term
    qfrommvr = DZERO
    if (this%imover == 1) then
      qfrommvr = this%pakmvrobj%get_qfrommvr(n)
    endif
    !
    ! -- calculate down stream flow
    qsrc = qu + qi + qr - qe + qro + qfrommvr
    !
    ! -- adjust runoff or evaporation if sum of sources is negative
    if (qsrc < DZERO) then
      !
      ! -- calculate sources without et
      qt = qu + qi + qr + qro + qfrommvr
      !
      ! -- runoff exceeds sources of water for reach
      if (qt < DZERO) then
        qro = -(qu + qi + qr + qfrommvr)
        qe = DZERO
      !
      ! -- evaporation exceeds sources of water for reach
      else
        qe = qu + qi + qr + qro + qfrommvr
      end if
      qsrc = qu + qi + qr - qe + qro + qfrommvr
    end if
    !
    ! -- return
    return
  end subroutine sfr_calc_qsource


  subroutine sfr_calc_qman(this, n, depth, qman)
  ! ******************************************************************************
  ! sfr_calc_qman -- Calculate stream flow using Manning's equation
  ! ******************************************************************************
  !
  !    SPECIFICATIONS:
  ! ------------------------------------------------------------------------------
      class(SfrType) :: this
      integer(I4B), intent(in) :: n
      real(DP), intent(in) :: depth
      real(DP), intent(inout) :: qman
      ! -- local
      real(DP) :: sat
      real(DP) :: derv
      real(DP) :: s, r, aw, wp, rh
  ! ------------------------------------------------------------------------------
    !
    ! -- initialize qman
    qman = DZERO
    !
    ! -- calculate terms for Manning's equation
    call sChSmooth(depth, sat, derv)
    s = this%slope(n)
    r = this%reaches(n)%rough%value
    aw = this%area_wet(n, depth)
    wp = this%perimeter_wet(n)
    rh = DZERO
    if (wp > DZERO) then
      rh = aw / wp
    end if
    !
    ! -- calculate flow
    qman = sat * this%unitconv * aw * (rh**DTWOTHIRDS) * sqrt(s) / r
    !
    ! -- return
    return
  end subroutine sfr_calc_qman


  subroutine sfr_calc_qgwf(this, n, depth, hgwf, qgwf)
  ! ******************************************************************************
  ! sfr_calc_qgwf -- Calculate sfr-aquifer exchange (relative to sfr reach)
  ! ******************************************************************************
  !
  !    SPECIFICATIONS:
  ! ------------------------------------------------------------------------------
      class(SfrType) :: this
      integer(I4B), intent(in) :: n
      real(DP), intent(in) :: depth
      real(DP), intent(in) :: hgwf
      real(DP), intent(inout) :: qgwf
      ! -- local
      integer(I4B) :: node
      real(DP) :: tp
      real(DP) :: bt
      real(DP) :: hsfr
      real(DP) :: htmp
      real(DP) :: cond
      real(DP) :: sat
      real(DP) :: derv
  ! ------------------------------------------------------------------------------
    !
    ! -- initialize qgwf
    qgwf = DZERO
    !
    ! -- skip sfr-aquifer exchange in external cells
    node = this%igwfnode(n)
    if (node < 1) return
    !
    ! -- skip sfr-aquifer exchange in inactive cells
    if (this%ibound(node) == 0) return
    !
    ! -- calculate saturation
    call sChSmooth(depth, sat, derv)
    !
    ! -- calculate conductance
    call this%sfr_calc_cond(n, cond)
    !
    ! -- calculate groundwater leakage
    tp = this%strtop(n)
    bt = tp - this%bthick(n)
    hsfr = tp + depth
    htmp = hgwf
    if (htmp < bt) then
      htmp = bt
    end if
    qgwf = sat * cond * (htmp - hsfr)
    !
    ! -- return
    return
  end subroutine sfr_calc_qgwf

  subroutine sfr_calc_cond(this, n, cond)
  ! ******************************************************************************
  ! sfr_calc_qgwf -- Calculate sfr-aquifer exchange
  ! ******************************************************************************
  !
  !    SPECIFICATIONS:
  ! ------------------------------------------------------------------------------
      class(SfrType) :: this
      integer(I4B), intent(in) :: n
      real(DP), intent(inout) :: cond
      ! -- local
      integer(I4B) :: node
      real(DP) :: wp
  ! ------------------------------------------------------------------------------
    !
    ! -- initialize a few variables
    cond = DZERO
    node = this%igwfnode(n)
    if (node > 0) then
      if (this%ibound(node) > 0) then
        wp = this%perimeter_wet(n)
        cond = this%hk(n) * this%length(n) * wp / this%bthick(n)
      end if
    end if
    !
    ! -- return
    return
  end subroutine sfr_calc_cond


  subroutine sfr_calc_div(this, n, i, q, qd)
  ! ******************************************************************************
  ! sfr_calc_resid -- Calculate residual for reach
  ! ******************************************************************************
  !
  !    SPECIFICATIONS:
  ! ------------------------------------------------------------------------------
      class(SfrType) :: this
      integer(I4B), intent(in) :: n
      integer(I4B), intent(in) :: i
      real(DP), intent(inout) :: q
      real(DP), intent(inout) :: qd
      ! -- local
      character (len=10) :: cp
      integer(I4B) :: n2
      !integer(I4B) :: ip
      real(DP) :: v
  ! ------------------------------------------------------------------------------
    !
    ! -- set local variables
    n2 = this%reaches(n)%diversion(i)%reach
    cp = this%reaches(n)%diversion(i)%cprior
    !ip = this%reaches(n)%diversion(i)%iprior
    v = this%reaches(n)%diversion(i)%rate%value
    !
    ! -- calculate diversion
    select case(cp)
      ! -- flood diversion
      !case (-3)
      case ('EXCESS')
        if (q < v) then
          v = DZERO
        else
          v = q - v
        end if
      ! -- diversion percentage
      !case (-2)
      case ('FRACTION')
        v = q * v
      ! -- STR priority algorithm
      !case (-1)
      case ('THRESHOLD')
        if (q < v) then
          v = DZERO
        end if
      ! -- specified diversion
      !case (0)
      case ('UPTO')
        if (v > q) then
          v = q
        end if
      case default
        v = DZERO
    end select
    !
    ! -- update upstream from for downstream reaches
    q = q - v
    qd = v
    !
    ! -- return
    return
  end subroutine sfr_calc_div

  subroutine sfr_rectch_depth(this, n, q1, d1)
    class(SfrType) :: this
    integer(I4B), intent(in) :: n
    real(DP), intent(in) :: q1
    real(DP), intent(inout) :: d1
    ! -- local
    real(DP) :: w
    real(DP) :: s
    real(DP) :: r
    real(DP) :: qconst
    ! -- code
    ! -- calculate stream depth at the midpoint
    w = this%width(n)
    s = this%slope(n)
    r = this%reaches(n)%rough%value
    qconst = this%unitconv * w * sqrt(s) / r
    d1 = (q1 / qconst)**DP6
    if (d1 < DEM30) d1 = DZERO
    ! -- return
    return
  end subroutine sfr_rectch_depth


  subroutine sfr_check_reaches(this)
    class(SfrType) :: this
    ! -- local
    character (len= 5) :: crch
    character (len=10) :: cval
    character (len=30) :: nodestr
    character (len=LINELENGTH) :: title
    character (len=LINELENGTH) :: text
    character (len=LINELENGTH) :: errmsg
    integer(I4B) :: n, nn
    real(DP) :: btgwf, bt
    ! -- code
    !
    ! -- setup inputtab tableobj
    if (this%iprpak /= 0) then
      title = trim(adjustl(this%text)) // ' PACKAGE (' //                        &
              trim(adjustl(this%name)) //') STATIC REACH DATA'
      call table_cr(this%inputtab, this%name, title)
      call this%inputtab%table_df(this%maxbound, 10, this%iout)
      text = 'NUMBER'
      call this%inputtab%initialize_column(text, 10, alignment=TABCENTER)
      text = 'CELLID'
      call this%inputtab%initialize_column(text, 20, alignment=TABLEFT)
      text = 'LENGTH'
      call this%inputtab%initialize_column(text, 12, alignment=TABCENTER)
      text = 'WIDTH'
      call this%inputtab%initialize_column(text, 12, alignment=TABCENTER)
      text = 'SLOPE' 
      call this%inputtab%initialize_column(text, 12, alignment=TABCENTER)
      text = 'TOP'
      call this%inputtab%initialize_column(text, 12, alignment=TABCENTER)
      text = 'THICKNESS'
      call this%inputtab%initialize_column(text, 12, alignment=TABCENTER)
      text = 'HK'
      call this%inputtab%initialize_column(text, 12, alignment=TABCENTER)
      text = 'ROUGHNESS'
      call this%inputtab%initialize_column(text, 12, alignment=TABCENTER)
      text = 'UPSTREAM FRACTION'
      call this%inputtab%initialize_column(text, 12, alignment=TABCENTER)
    end if
    !
    ! -- check the reach data for simple errors
    do n = 1, this%maxbound
      write (crch, '(i5)') n
      nn = this%igwfnode(n)
      if (nn > 0) then
        btgwf = this%dis%bot(nn)
        call this%dis%noder_to_string(nn, nodestr)
      else
        nodestr = 'none'
      end if
      ! -- check reach length
      if (this%length(n) <= DZERO) then
        errmsg = 'ERROR: Reach ' // crch // ' length must be > 0.0'
        call store_error(errmsg)
      end if
      ! -- check reach width
      if (this%width(n) <= DZERO) then
        errmsg = 'ERROR: Reach ' // crch // ' width must be > 0.0'
        call store_error(errmsg)
      end if
      ! -- check reach slope
      if (this%slope(n) <= DZERO) then
        errmsg = 'ERROR: Reach ' // crch // ' slope must be > 0.0'
        call store_error(errmsg)
      end if
      ! -- check bed thickness and bed hk for reaches connected to GWF
      if (nn > 0) then
        bt = this%strtop(n) - this%bthick(n)
        if (bt <= btgwf .and. this%icheck /= 0) then
          write (cval,'(f10.4)') bt
          errmsg = 'ERROR: Reach ' // crch // ' bed bottom (rtp-rbth =' //       &
                   cval // ') must be > the bottom of cell (' // nodestr
          write (cval,'(f10.4)') btgwf
          errmsg = trim(adjustl(errmsg)) // '=' // cval // ').'
          call store_error(errmsg)
        end if
        if (this%hk(n) < DZERO) then
          errmsg = 'ERROR: Reach ' // crch // ' hk must be >= 0.0'
          call store_error(errmsg)
        end if
      end if
      ! -- check reach roughness
      if (this%reaches(n)%rough%value <= DZERO) then
        errmsg = 'ERROR: Reach ' // crch // " Manning's roughness " //           &
                 'coefficient must be > 0.0'
        call store_error(errmsg)
      end if
      ! -- check reach upstream fraction
      if (this%ustrf(n) < DZERO) then
        errmsg = 'ERROR: Reach ' // crch // " upstream fraction must be >= 0.0"
        call store_error(errmsg)
      end if
      ! -- write summary of reach information
      if (this%iprpak /= 0) then
        call this%inputtab%add_term(n)
        call this%inputtab%add_term(nodestr)
        call this%inputtab%add_term(this%length(n))
        call this%inputtab%add_term(this%width(n))
        call this%inputtab%add_term(this%slope(n))
        call this%inputtab%add_term(this%strtop(n))
        call this%inputtab%add_term(this%bthick(n))
        call this%inputtab%add_term(this%hk(n))
        call this%inputtab%add_term(this%reaches(n)%rough%value)
        call this%inputtab%add_term(this%ustrf(n))
      end if
    end do

    ! -- return
    return
  end subroutine sfr_check_reaches


  subroutine sfr_check_connections(this)
    class(SfrType) :: this
    ! -- local
    character (len= 5) :: crch
    character (len= 5) :: crch2
    character (len=LINELENGTH) :: text
    character (len=LINELENGTH) :: title
    character (len=LINELENGTH) :: errmsg
    integer(I4B) :: n, nn, nc
    integer(I4B) :: i, ii
    integer(I4B) :: ifound
    integer(I4B) :: ierr
    integer(I4B) :: maxconn
    integer(I4B) :: ntabcol
    ! -- code
    !
    ! -- create input table for reach connections data
    if (this%iprpak /= 0) then
      !
      ! -- calculate the maximum number of connections
      maxconn = 0
      do n = 1, this%maxbound
        maxconn = max(maxconn, this%nconnreach(n))
      end do
      ntabcol = 1 + maxconn
      !
      ! -- reset the input table object
      title = trim(adjustl(this%text)) // ' PACKAGE (' //                        &
              trim(adjustl(this%name)) //') STATIC REACH CONNECTION DATA'
      call table_cr(this%inputtab, this%name, title)
      call this%inputtab%table_df(this%maxbound, ntabcol, this%iout)
      text = 'REACH'
      call this%inputtab%initialize_column(text, 10, alignment=TABCENTER)
      do n = 1, maxconn
        write(text, '(a,1x,i6)') 'CONN', n
        call this%inputtab%initialize_column(text, 10, alignment=TABCENTER)
      end do
    end if
    !
    ! -- check the reach connections for simple errors
    ! -- connection check
    do n = 1, this%maxbound
      write (crch, '(i5)') n
      eachconn: do i = 1, this%nconnreach(n)
        nn = this%reaches(n)%iconn(i)
        write (crch2, '(i5)') nn
        ifound = 0
        connreach: do ii = 1, this%nconnreach(nn)
          nc = this%reaches(nn)%iconn(ii)
          if (nc == n) then
            ifound = 1
            exit connreach
          end if
        end do connreach
        if (ifound /= 1) then
          errmsg = 'ERROR: Reach ' // crch // ' is connected to ' //             &
                   'reach ' // crch2 // ' but reach ' // crch2 //                &
                   ' is not connected to reach ' // crch // '.'
          call store_error(errmsg)
          call this%parser%StoreErrorUnit()
          call ustop()
        end if
      end do eachconn
      !
      ! -- write connection data to the table
      if (this%iprpak /= 0) then
        call this%inputtab%add_term(n)
        do i = 1, this%nconnreach(n)
          call this%inputtab%add_term(this%reaches(n)%iconn(i))
        end do
        nn = maxconn - this%nconnreach(n)
        do i = 1, nn
          call this%inputtab%add_term(' ')
        end do
      end if
    end do
    !
    ! -- check for incorrect connections between upstream connections
    !
    ! -- check upstream connections for each reach
    ierr = 0
    do n = 1, this%maxbound
      write (crch, '(i5)') n
      eachconnv: do i = 1, this%nconnreach(n)
        !
        ! -- skip downstream connections
        if (this%reaches(n)%idir(i) < 0) cycle eachconnv
        nn = this%reaches(n)%iconn(i)
        write (crch2, '(i5)') nn
        connreachv: do ii = 1, this%nconnreach(nn)
          ! -- skip downstream connections
          if (this%reaches(nn)%idir(ii) < 0) cycle connreachv
          nc = this%reaches(nn)%iconn(ii)
          !
          ! -- if n == n then that means reach n is an upstream connection for
          !    reach nn and reach nn is an upstream connection for reach n
          if (nc == n) then
            ierr = ierr + 1
            errmsg = 'ERROR: Reach ' // crch // ' is connected to ' //           &
                     'reach ' // crch2 // ' but streamflow from reach ' //       &
                     crch // ' to reach ' // crch2 // ' is not permitted.'
            call store_error(errmsg)
            exit connreachv
          end if
        end do connreachv
      end do eachconnv
    end do
    if (ierr > 0) then
      call this%parser%StoreErrorUnit()
      call ustop()
    end if
    !
    ! -- check that downstream reaches for a reach are
    !    the upstream reaches for the reach
    do n = 1, this%maxbound
      write (crch, '(i5)') n
      eachconnds: do i = 1, this%nconnreach(n)
        nn = this%reaches(n)%iconn(i)
        if (this%reaches(n)%idir(i) > 0) cycle eachconnds
        write (crch2, '(i5)') nn
        ifound = 0
        connreachds: do ii = 1, this%nconnreach(nn)
          nc = this%reaches(nn)%iconn(ii)
          if (nc == n) then
            if (this%reaches(n)%idir(i) /= this%reaches(nn)%idir(ii)) then
              ifound = 1
            end if
            exit connreachds
          end if
        end do connreachds
        if (ifound /= 1) then
          errmsg = 'ERROR: Reach ' // crch // ' downstream connected reach ' //  &
                   'is reach ' // crch2 // ' but reach ' // crch // ' is not' // &
                   ' the upstream connected reach for reach ' // crch2 // '.'
          call store_error(errmsg)
        end if
      end do eachconnds
    end do
    !
    ! -- create input table for upstream and downstream connections
    if (this%iprpak /= 0) then
      !
      ! -- calculate the maximum number of upstream connections
      maxconn = 0
      do n = 1, this%maxbound
        ii = 0
        do i = 1, this%nconnreach(n)
          if (this%reaches(n)%idir(i) > 0) then
            ii = ii + 1
          end if
        end do
        maxconn = max(maxconn, ii)
      end do
      ntabcol = 1 + maxconn
      !
      ! -- reset the input table object
      title = trim(adjustl(this%text)) // ' PACKAGE (' //                        &
              trim(adjustl(this%name)) //') STATIC UPSTREAM REACH ' //           &
              'CONNECTION DATA'
      call table_cr(this%inputtab, this%name, title)
      call this%inputtab%table_df(this%maxbound, ntabcol, this%iout)
      text = 'REACH'
      call this%inputtab%initialize_column(text, 10, alignment=TABCENTER)
      do n = 1, maxconn
        write(text, '(a,1x,i6)') 'UPSTREAM CONN', n
        call this%inputtab%initialize_column(text, 10, alignment=TABCENTER)
      end do
      !
      ! -- upstream connection data
      do n = 1, this%maxbound
        call this%inputtab%add_term(n)
        ii = 0
        do i = 1, this%nconnreach(n)
          if (this%reaches(n)%idir(i) > 0) then
            call this%inputtab%add_term(this%reaches(n)%iconn(i))
            ii = ii + 1
          end if
        end do
        nn = maxconn - ii
        do i = 1, nn
          call this%inputtab%add_term(' ')
        end do  
      end do
      !
      ! -- calculate the maximum number of downstream connections
      maxconn = 0
      do n = 1, this%maxbound
        ii = 0
        do i = 1, this%nconnreach(n)
          if (this%reaches(n)%idir(i) < 0) then
            ii = ii + 1
          end if
        end do
        maxconn = max(maxconn, ii)
      end do
      ntabcol = 1 + maxconn
      !
      ! -- reset the input table object
      title = trim(adjustl(this%text)) // ' PACKAGE (' //                        &
              trim(adjustl(this%name)) //') STATIC DOWNSTREAM ' //               &
              'REACH CONNECTION DATA'
      call table_cr(this%inputtab, this%name, title)
      call this%inputtab%table_df(this%maxbound, ntabcol, this%iout)
      text = 'REACH'
      call this%inputtab%initialize_column(text, 10, alignment=TABCENTER)
      do n = 1, maxconn
        write(text, '(a,1x,i6)') 'DOWNSTREAM CONN', n
        call this%inputtab%initialize_column(text, 10, alignment=TABCENTER)
      end do
      !
      ! -- downstream connection data
      do n = 1, this%maxbound
        call this%inputtab%add_term(n)
        ii = 0
        do i = 1, this%nconnreach(n)
          if (this%reaches(n)%idir(i) < 0) then
            call this%inputtab%add_term(this%reaches(n)%iconn(i))
            ii = ii + 1
          end if
        end do
        nn = maxconn - ii
        do i = 1, nn
          call this%inputtab%add_term(' ')
        end do  
      end do
    end if
    !
    ! -- return
    return
  end subroutine sfr_check_connections


  subroutine sfr_check_diversions(this)
    class(SfrType) :: this
    ! -- local
    character (len=LINELENGTH) :: title
    character (len=LINELENGTH) :: text
    character (len= 5) :: crch
    character (len= 5) :: cdiv
    character (len= 5) :: crch2
    character (len=10) :: cprior
    character (len=LINELENGTH) :: errmsg
    integer(I4B) :: maxdiv
    integer(I4B) :: n, nn, nc
    integer(I4B) :: ii
    integer(I4B) :: idiv
    integer(I4B) :: ifound
    ! -- format
10  format('Diversion ',i0,' of reach ',i0,                                      &
           ' is invalid or has not been defined.')
    ! -- code
    !
    ! -- write header
    if (this%iprpak /= 0) then
      !
      ! -- determine the maximum number of diversions
      maxdiv = 0
      do n = 1, this%maxbound
        maxdiv = maxdiv + this%ndiv(n)
      end do
      !
      ! -- reset the input table object
      title = trim(adjustl(this%text)) // ' PACKAGE (' //                        &
              trim(adjustl(this%name)) //') REACH DIVERSION DATA'
      call table_cr(this%inputtab, this%name, title)
      call this%inputtab%table_df(maxdiv, 4, this%iout)
      text = 'REACH'
      call this%inputtab%initialize_column(text, 10, alignment=TABCENTER)
      text = 'DIVERSION'
      call this%inputtab%initialize_column(text, 10, alignment=TABCENTER)
      text = 'REACH 2'
      call this%inputtab%initialize_column(text, 10, alignment=TABCENTER)
      text = 'CPRIOR'
      call this%inputtab%initialize_column(text, 10, alignment=TABCENTER)
    end if
    !
    ! -- check that diversion data are correct
    do n = 1, this%maxbound
      if (this%ndiv(n) < 1) cycle
      write (crch, '(i5)') n
      !line = '     ' // crch
      
      do idiv = 1, this%ndiv(n)
        write (cdiv, '(i5)') idiv
        !
        !
        nn = this%reaches(n)%diversion(idiv)%reach
        write (crch2, '(i5)') nn
        !
        ! -- make sure diversion reach is connected to current reach
        ifound = 0
        if (nn < 1 .or. nn > this%maxbound) then
          write(errmsg,10)idiv, n
          call store_error(errmsg)
          call this%parser%StoreErrorUnit()
          call ustop()
        endif
        connreach: do ii = 1, this%nconnreach(nn)
          nc = this%reaches(nn)%iconn(ii)
          if (nc == n) then
            if (this%reaches(nn)%idir(ii) > 0) then
              ifound = 1
            end if
            exit connreach
          end if
        end do connreach
        if (ifound /= 1) then
          errmsg = 'ERROR: Reach ' // crch // ' is not a upstream reach for ' // &
                   'reach ' // crch2 // ' as a result diversion ' // cdiv //     &
                   ' from reach ' // crch //' to reach ' // crch2 //             &
                   ' is not possible. Check reach connectivity.'
          call store_error(errmsg)
        end if
        ! -- iprior
        cprior = this%reaches(n)%diversion(idiv)%cprior
        !
        ! -- add terms to the table
        if (this%iprpak /= 0) then
          call this%inputtab%add_term(n)
          call this%inputtab%add_term(idiv)
          call this%inputtab%add_term(nn)
          call this%inputtab%add_term(this%reaches(n)%diversion(idiv)%cprior)
        end if
      end do
    end do
    !
    ! -- return
    return
  end subroutine sfr_check_diversions


  subroutine sfr_check_ustrf(this)
    class(SfrType) :: this
    ! -- local
    character (len=LINELENGTH) :: title
    character (len=LINELENGTH) :: text
    logical :: lcycle
    logical :: ladd
    character (len=5) :: crch, crch2
    character (len=10) :: cval
    character (len=LINELENGTH) :: errmsg
    integer(I4B) :: maxcols
    integer(I4B) :: npairs
    integer(I4B) :: ipair
    integer(I4B) :: i, n
    integer(I4B) :: n2
    integer(I4B) :: idiv
    integer(I4B) :: ids
    real(DP) :: f
    real(DP) :: rval
    ! -- code
    !
    ! -- write table header
    if (this%iprpak /= 0) then
      !
      ! -- determine the maximum number of columns
      npairs = 0
      do n = 1, this%maxbound
        ipair = 0
        ec: do i = 1, this%nconnreach(n)
          !
          ! -- skip upstream connections
          if (this%reaches(n)%idir(i) > 0) cycle ec
          n2 = this%reaches(n)%iconn(i)
          !
          ! -- skip inactive downstream reaches
          if (this%iboundpak(n2) == 0) cycle ec
          !
          ! -- increment ipair and see if it exceeds npairs
          ipair = ipair + 1
          npairs = max(npairs, ipair)
        end do ec
      end do
      maxcols = 1 + npairs * 2
      !
      ! -- reset the input table object
      title = trim(adjustl(this%text)) // ' PACKAGE (' //                        &
              trim(adjustl(this%name)) //') CONNECTED REACH UPSTREAM '        // &
              'FRACTION DATA'
      call table_cr(this%inputtab, this%name, title)
      call this%inputtab%table_df(this%maxbound, maxcols, this%iout)
      text = 'REACH'
      call this%inputtab%initialize_column(text, 10, alignment=TABCENTER)
      do i = 1, npairs
        write(cval, '(i10)') i
        text = 'DOWNSTREAM REACH ' // trim(adjustl(cval)) 
        call this%inputtab%initialize_column(text, 10, alignment=TABCENTER)
        text = 'FRACTION ' // trim(adjustl(cval)) 
        call this%inputtab%initialize_column(text, 12, alignment=TABCENTER)
      end do
    end if
    !
    ! -- calculate the total fraction of connected reaches that are
    !    not diversions and check that the sum of upstream fractions
    !    is equal to 1 for each reach
    do n = 1, this%maxbound
      ids = 0
      rval = DZERO
      f = DZERO
      write (crch, '(i5)') n
      if (this%iprpak /= 0) then
        call this%inputtab%add_term(n)
      end if
      ipair = 0
      eachconn: do i = 1, this%nconnreach(n)
        lcycle = .FALSE.
        !
        ! -- initialize downstream connection q
        this%reaches(n)%qconn(i) = DZERO
        !
        ! -- skip upstream connections
        if (this%reaches(n)%idir(i) > 0) then
          lcycle = .TRUE.
        end if
        n2 = this%reaches(n)%iconn(i)
        !
        ! -- skip inactive downstream reaches
        if (this%iboundpak(n2) == 0) then
          lcycle = .TRUE.
        end if
        if (lcycle) then
          cycle eachconn
        end if
        ipair = ipair + 1
        write (crch2, '(i5)') n2
        ids = ids + 1
        ladd = .true.
        f = f + this%ustrf(n2)
        write (cval, '(f10.4)') this%ustrf(n2)
        !
        ! -- write upstream fractions
        if (this%iprpak /= 0) then
          call this%inputtab%add_term(n2)
          call this%inputtab%add_term(this%ustrf(n2))
        end if
        eachdiv: do idiv = 1, this%ndiv(n)
          if (this%reaches(n)%diversion(idiv)%reach == n2) then
            this%reaches(n)%idiv(i) = idiv
            ladd = .false.
            exit eachconn
          end if
        end do eachdiv
        if (ladd) then
          rval = rval + this%ustrf(n2)
        end if
      end do eachconn
      this%ftotnd(n) = rval
      !
      ! -- write remaining table columns
      if (this%iprpak /= 0) then
        ipair = ipair + 1
        do i = ipair, npairs
          call this%inputtab%add_term('  ')
          call this%inputtab%add_term('  ')
        end do
      end if
      !
      ! -- evaluate if an error condition has occured
      !    the sum of fractions is not equal to 1
      if (ids /= 0) then
        if (abs(f-DONE) > DEM6) then
          write (cval, '(f10.4)') f
          errmsg = 'ERROR: upstream fractions for reach ' // crch // ' not ' //   &
                  'equal to one (' // cval // '). Check reach connectivity.'
          call store_error(errmsg)
        end if
      end if
    end do
    !
    ! -- return
    return
  end subroutine sfr_check_ustrf

  subroutine sfr_setup_budobj(this)
! ******************************************************************************
! sfr_setup_budobj -- Set up the budget object that stores all the sfr flows
!   The terms listed here must correspond in number and order to the ones 
!   listed in the sfr_fill_budobj routine.
! ******************************************************************************
!
!    SPECIFICATIONS:
! ------------------------------------------------------------------------------
    ! -- modules
    use ConstantsModule, only: LENBUDTXT
    ! -- dummy
    class(SfrType) :: this
    ! -- local
    integer(I4B) :: nbudterm
    integer(I4B) :: i, n, n1, n2
    integer(I4B) :: maxlist, naux
    integer(I4B) :: idx
    real(DP) :: q
    character(len=LENBUDTXT) :: text
    character(len=LENBUDTXT), dimension(1) :: auxtxt
! ------------------------------------------------------------------------------
    !
    ! -- Determine the number of sfr budget terms. These are fixed for 
    !    the simulation and cannot change.  This includes FLOW-JA-FACE
    !    so they can be written to the binary budget files, but these internal
    !    flows are not included as part of the budget table.
    nbudterm = 8
    if (this%imover == 1) nbudterm = nbudterm + 2
    if (this%naux > 0) nbudterm = nbudterm + 1
    !
    ! -- set up budobj
    call budgetobject_cr(this%budobj, this%name)
    call this%budobj%budgetobject_df(this%maxbound, nbudterm, 0, 0)
    idx = 0
    !
    ! -- Go through and set up each budget term
    text = '    FLOW-JA-FACE'
    idx = idx + 1
    maxlist = this%nconn
    naux = 1
    auxtxt(1) = '       FLOW-AREA'
    call this%budobj%budterm(idx)%initialize(text, &
                                             this%name_model, &
                                             this%name, &
                                             this%name_model, &
                                             this%name, &
                                             maxlist, .false., .false., &
                                             naux, auxtxt)
    !
    ! -- store connectivity
    call this%budobj%budterm(idx)%reset(this%nconn)
    q = DZERO
    do n = 1, this%maxbound
      n1 = n
      do i = 1, this%nconnreach(n)
        n2 = this%reaches(n)%iconn(i)
        call this%budobj%budterm(idx)%update_term(n1, n2, q)
      end do
    end do
    !
    ! -- 
    text = '             GWF'
    idx = idx + 1
    maxlist = this%maxbound 
    naux = 1
    auxtxt(1) = '       FLOW-AREA'
    call this%budobj%budterm(idx)%initialize(text, &
                                             this%name_model, &
                                             this%name, &
                                             this%name_model, &
                                             this%name_model, &
                                             maxlist, .false., .true., &
                                             naux, auxtxt)
    call this%budobj%budterm(idx)%reset(this%maxbound)
    q = DZERO
    do n = 1, this%maxbound
      n2 = this%igwfnode(n)
      call this%budobj%budterm(idx)%update_term(n, n2, q)
    end do
    !
    ! -- 
    text = '        RAINFALL'
    idx = idx + 1
    maxlist = this%maxbound
    naux = 0
    call this%budobj%budterm(idx)%initialize(text, &
                                             this%name_model, &
                                             this%name, &
                                             this%name_model, &
                                             this%name, &
                                             maxlist, .false., .false., &
                                             naux)
    !
    ! -- 
    text = '     EVAPORATION'
    idx = idx + 1
    maxlist = this%maxbound
    naux = 0
    call this%budobj%budterm(idx)%initialize(text, &
                                             this%name_model, &
                                             this%name, &
                                             this%name_model, &
                                             this%name, &
                                             maxlist, .false., .false., &
                                             naux)
    !
    ! -- 
    text = '          RUNOFF'
    idx = idx + 1
    maxlist = this%maxbound
    naux = 0
    call this%budobj%budterm(idx)%initialize(text, &
                                             this%name_model, &
                                             this%name, &
                                             this%name_model, &
                                             this%name, &
                                             maxlist, .false., .false., &
                                             naux)
    !
    ! -- 
    text = '      EXT-INFLOW'
    idx = idx + 1
    maxlist = this%maxbound
    naux = 0
    call this%budobj%budterm(idx)%initialize(text, &
                                             this%name_model, &
                                             this%name, &
                                             this%name_model, &
                                             this%name, &
                                             maxlist, .false., .false., &
                                             naux)
    !
    ! -- 
    text = '     EXT-OUTFLOW'
    idx = idx + 1
    maxlist = this%maxbound
    naux = 0
    call this%budobj%budterm(idx)%initialize(text, &
                                             this%name_model, &
                                             this%name, &
                                             this%name_model, &
                                             this%name, &
                                             maxlist, .false., .false., &
                                             naux)
    !
    ! -- 
    text = '         STORAGE'
    idx = idx + 1
    maxlist = this%maxbound
    naux = 1
    auxtxt(1) = '          VOLUME'
    call this%budobj%budterm(idx)%initialize(text, &
                                             this%name_model, &
                                             this%name, &
                                             this%name_model, &
                                             this%name, &
                                             maxlist, .false., .false., &
                                             naux, auxtxt)
    !
    ! -- 
    if (this%imover == 1) then
      !
      ! -- 
      text = '        FROM-MVR'
      idx = idx + 1
      maxlist = this%maxbound
      naux = 0
      call this%budobj%budterm(idx)%initialize(text, &
                                               this%name_model, &
                                               this%name, &
                                               this%name_model, &
                                               this%name, &
                                               maxlist, .false., .false., &
                                               naux)
      !
      ! -- 
      text = '          TO-MVR'
      idx = idx + 1
      maxlist = this%maxbound
      naux = 0
      call this%budobj%budterm(idx)%initialize(text, &
                                               this%name_model, &
                                               this%name, &
                                               this%name_model, &
                                               this%name, &
                                               maxlist, .false., .false., &
                                               naux)
    end if
    !
    ! -- 
    naux = this%naux
    if (naux > 0) then
      !
      ! -- 
      text = '       AUXILIARY'
      idx = idx + 1
      maxlist = this%maxbound
      call this%budobj%budterm(idx)%initialize(text, &
                                               this%name_model, &
                                               this%name, &
                                               this%name_model, &
                                               this%name, &
                                               maxlist, .false., .false., &
                                               naux, this%auxname)
    end if
    !
    ! -- if sfr flow for each reach are written to the listing file
    if (this%iprflow /= 0) then
      call this%budobj%flowtable_df(this%iout, cellids='GWF')
    end if
    !
    ! -- return
    return
  end subroutine sfr_setup_budobj

  subroutine sfr_fill_budobj(this)
! ******************************************************************************
! sfr_fill_budobj -- copy flow terms into this%budobj
! ******************************************************************************
!
!    SPECIFICATIONS:
! ------------------------------------------------------------------------------
    ! -- modules
    ! -- dummy
    class(SfrType) :: this
    ! -- local
    integer(I4B) :: naux
    integer(I4B) :: i, n, n1, n2
    integer(I4B) :: ii
    integer(I4B) :: idx
    real(DP) :: q
    real(DP) :: qt
    real(DP) :: d
    real(DP) :: a
    ! -- formats
! -----------------------------------------------------------------------------
    !
    ! -- initialize counter
    idx = 0

    
    ! -- FLOW JA FACE
    idx = idx + 1
    call this%budobj%budterm(idx)%reset(this%nconn)
    do n = 1, this%maxbound
      n1 = n
      do i = 1, this%nconnreach(n)
        n2 = this%reaches(n)%iconn(i)
        ! flow to downstream reaches
        if (this%reaches(n)%idir(i) < 0) then
          qt = this%dsflow(n)
          q = -this%reaches(n)%qconn(i)
        ! flow from upstream reaches
        else
          qt = this%usflow(n)
          do ii = 1, this%nconnreach(n2)
            if (this%reaches(n2)%idir(ii) > 0) cycle
            if (this%reaches(n2)%iconn(ii) /= n) cycle
            q = this%reaches(n2)%qconn(ii)
            exit
          end do
        end if
        ! calculate flow area
        call this%sfr_rectch_depth(n, qt, d)
        this%qauxcbc(1) = d * this%width(n)
        call this%budobj%budterm(idx)%update_term(n1, n2, q, this%qauxcbc)
      end do
    end do

    
    ! -- GWF (LEAKAGE)
    idx = idx + 1
    call this%budobj%budterm(idx)%reset(this%maxbound)
    do n = 1, this%maxbound
      this%qauxcbc(1) = this%width(n) * this%length(n)
      n2 = this%igwfnode(n)
      q = -this%gwflow(n)
      call this%budobj%budterm(idx)%update_term(n, n2, q, this%qauxcbc)
    end do

    
    ! -- RAIN
    idx = idx + 1
    call this%budobj%budterm(idx)%reset(this%maxbound)
    do n = 1, this%maxbound
      a = this%surface_area(n)
      q = this%reaches(n)%rain%value * a
      call this%budobj%budterm(idx)%update_term(n, n, q)
    end do
    
    
    ! -- EVAPORATION
    idx = idx + 1
    call this%budobj%budterm(idx)%reset(this%maxbound)
    do n = 1, this%maxbound
      q = -this%simevap(n)
      call this%budobj%budterm(idx)%update_term(n, n, q)
    end do
    

    ! -- RUNOFF
    idx = idx + 1
    call this%budobj%budterm(idx)%reset(this%maxbound)
    do n = 1, this%maxbound
      q = this%simrunoff(n)
      call this%budobj%budterm(idx)%update_term(n, n, q)
    end do

    
    ! -- INFLOW
    idx = idx + 1
    call this%budobj%budterm(idx)%reset(this%maxbound)
    do n = 1, this%maxbound
      q = this%reaches(n)%inflow%value
      call this%budobj%budterm(idx)%update_term(n, n, q)
    end do
    
    
    ! -- EXTERNAL OUTFLOW
    idx = idx + 1
    call this%budobj%budterm(idx)%reset(this%maxbound)
    do n = 1, this%maxbound
      q = this%dsflow(n)
      if (q > DZERO) q = -q
      do i = 1, this%nconnreach(n)
        if (this%reaches(n)%idir(i) > 0) cycle
        q = DZERO
        exit
      end do
      if (this%imover == 1) then
        q = q + this%pakmvrobj%get_qtomvr(n)
      end if
      call this%budobj%budterm(idx)%update_term(n, n, q)
    end do

    ! -- STORAGE
    idx = idx + 1
    call this%budobj%budterm(idx)%reset(this%maxbound)
    do n = 1, this%maxbound
      q = DZERO
      d = this%depth(n)
      a = this%width(n) * this%length(n)
      this%qauxcbc(1) = a * d
      call this%budobj%budterm(idx)%update_term(n, n, q, this%qauxcbc)
    end do
    
    ! -- MOVER
    if (this%imover == 1) then
      
      ! -- FROM MOVER
      idx = idx + 1
      call this%budobj%budterm(idx)%reset(this%maxbound)
      do n = 1, this%maxbound
        q = this%pakmvrobj%get_qfrommvr(n)
        call this%budobj%budterm(idx)%update_term(n, n, q)
      end do
      
      
      ! -- TO MOVER
      idx = idx + 1
      call this%budobj%budterm(idx)%reset(this%maxbound)
      do n = 1, this%maxbound
        q = this%pakmvrobj%get_qtomvr(n)
        if (q > DZERO) then
          q = -q
        end if
        call this%budobj%budterm(idx)%update_term(n, n, q)
      end do
      
    end if
    
    
    ! -- AUXILIARY VARIABLES
    naux = this%naux
    if (naux > 0) then
      idx = idx + 1
      call this%budobj%budterm(idx)%reset(this%maxbound)
      do n = 1, this%maxbound
        q = DZERO
        call this%budobj%budterm(idx)%update_term(n, n, q, this%auxvar(:, n))
      end do
    end if
    !
    ! --Terms are filled, now accumulate them for this time step
    call this%budobj%accumulate_terms()
    !
    ! -- return
    return
  end subroutine sfr_fill_budobj

  subroutine sfr_setup_tableobj(this)
! ******************************************************************************
! sfr_setup_tableobj -- Set up the table object that is used to write the sfr 
!                       stage data. The terms listed here must correspond in  
!                       number and order to the ones written to the stage table 
!                       in the sfr_ot method.
! ******************************************************************************
!
!    SPECIFICATIONS:
! ------------------------------------------------------------------------------
    ! -- modules
    use ConstantsModule, only: LINELENGTH, LENBUDTXT
    ! -- dummy
    class(SfrType) :: this
    ! -- local
    integer(I4B) :: nterms
    character(len=LINELENGTH) :: title
    character(len=LINELENGTH) :: text
! ------------------------------------------------------------------------------
    !
    ! -- setup stage table
    if (this%iprhed > 0) then
      !
      ! -- Determine the number of sfr budget terms. These are fixed for 
      !    the simulation and cannot change.  This includes FLOW-JA-FACE
      !    so they can be written to the binary budget files, but these internal
      !    flows are not included as part of the budget table.
      nterms = 8
      if (this%inamedbound == 1) nterms = nterms + 1
      !
      ! -- set up table title
      title = trim(adjustl(this%text)) // ' PACKAGE (' //                        &
              trim(adjustl(this%name)) //') STAGES FOR EACH CONTROL VOLUME'
      !
      ! -- set up stage tableobj
      call table_cr(this%stagetab, this%name, title)
      call this%stagetab%table_df(this%maxbound, nterms, this%iout,              &
                                  transient=.TRUE.)
      !
      ! -- Go through and set up table budget term
      if (this%inamedbound == 1) then
        text = 'NAME'
        call this%stagetab%initialize_column(text, 20, alignment=TABLEFT)
      end if
      !
      ! -- reach number
      text = 'NUMBER'
      call this%stagetab%initialize_column(text, 10, alignment=TABCENTER)
      !
      ! -- cellids
      text = 'CELLID'
      call this%stagetab%initialize_column(text, 20, alignment=TABLEFT)
      !
      ! -- reach stage
      text = 'STAGE'
      call this%stagetab%initialize_column(text, 12, alignment=TABCENTER)
      !
      ! -- reach depth
      text = 'DEPTH'
      call this%stagetab%initialize_column(text, 12, alignment=TABCENTER)
      !
      ! -- reach width
      text = 'WIDTH'
      call this%stagetab%initialize_column(text, 12, alignment=TABCENTER)
      !
      ! -- gwf head
      text = 'GWF HEAD'
      call this%stagetab%initialize_column(text, 12, alignment=TABCENTER)
      !
      ! -- streambed conductance
      text = 'STREAMBED CONDUCTANCE'
      call this%stagetab%initialize_column(text, 12, alignment=TABCENTER)
      !
      ! -- streambed gradient
      text = 'STREAMBED GRADIENT'
      call this%stagetab%initialize_column(text, 12, alignment=TABCENTER)
    end if
    !
    ! -- return
    return
  end subroutine sfr_setup_tableobj
  
  

  ! -- geometry functions
  function area_wet(this, n, depth)
! ******************************************************************************
! area_wet -- return wetted area
! ******************************************************************************
!
!    SPECIFICATIONS:
! ------------------------------------------------------------------------------
    ! -- modules
    ! -- return
    real(DP) :: area_wet
    ! -- dummy
    class(SfrType) :: this
    integer(I4B), intent(in) :: n
    real(DP), intent(in) :: depth
! ------------------------------------------------------------------------------
    !
    ! -- Calculate area
    area_wet = depth * this%width(n)
    !
    ! -- Return
    return
  end function area_wet
  
  
  function perimeter_wet(this, n)
! ******************************************************************************
! perimeter_wet -- return wetted perimeter
! ******************************************************************************
!
!    SPECIFICATIONS:
! ------------------------------------------------------------------------------
    ! -- modules
    ! -- return
    real(DP) :: perimeter_wet
    ! -- dummy
    class(SfrType) :: this
    integer(I4B), intent(in) :: n
! ------------------------------------------------------------------------------
    !
    ! -- Calculate wetted perimeter
    perimeter_wet = this%width(n)
    !
    ! -- return
    return
  end function perimeter_wet

  function surface_area(this, n)
! ******************************************************************************
! surface_area -- return surface area
! ******************************************************************************
!
!    SPECIFICATIONS:
! ------------------------------------------------------------------------------
    ! -- modules
    ! -- return variable
    real(DP) :: surface_area
    ! -- dummy
    class(SfrType) :: this
    integer(I4B), intent(in) :: n
! ------------------------------------------------------------------------------
    !
    ! -- Calculate surface area
    surface_area = this%width(n) * this%length(n)
    !
    ! -- Return
    return
  end function surface_area  
  
  function surface_area_wet(this, n, depth)
! ******************************************************************************
! area_wet -- return wetted surface area
! ******************************************************************************
!
!    SPECIFICATIONS:
! ------------------------------------------------------------------------------
    ! -- modules
    ! -- return
    real(DP) :: surface_area_wet
    ! -- dummy
    class(SfrType) :: this
    integer(I4B), intent(in) :: n
    real(DP), intent(in) :: depth
    ! -- local
    real(DP) :: top_width
! ------------------------------------------------------------------------------
    !
    ! -- Calculate surface area
    top_width = this%top_width_wet(n, depth)
    surface_area_wet = top_width * this%length(n)
    !
    ! -- Return
    return
  end function surface_area_wet
  
  function top_width_wet(this, n, depth)
! ******************************************************************************
! area_wet -- return wetted surface area
! ******************************************************************************
!
!    SPECIFICATIONS:
! ------------------------------------------------------------------------------
    ! -- modules
    use ConstantsModule, only: DEM5, DZERO
    ! -- return
    real(DP) :: top_width_wet
    ! -- dummy
    class(SfrType) :: this
    integer(I4B), intent(in) :: n
    real(DP), intent(in) :: depth
    ! -- local
    real(DP) :: sat
! ------------------------------------------------------------------------------
    !
    ! -- Calculate surface area
    sat = sCubicSaturation(DEM5, DZERO, depth, DEM5)
    top_width_wet = this%width(n) * sat
    !
    ! -- Return
    return
  end function top_width_wet

end module SfrModule
<|MERGE_RESOLUTION|>--- conflicted
+++ resolved
@@ -1,4747 +1,4734 @@
-module SfrModule
-  !
-  use KindModule, only: DP, I4B
-  use ConstantsModule, only: LINELENGTH, LENBOUNDNAME, LENTIMESERIESNAME,      &
-                             DZERO, DPREC, DEM30, DEM6, DEM5, DEM4, DEM2,      &
-                             DHALF, DP6, DTWOTHIRDS, DP7, DP9, DP99, DP999,    &
-                             DONE, D1P1, DFIVETHIRDS, DTWO, DPI, DEIGHT,       &
-                             DHUNDRED, DEP20,                                  &
-                             NAMEDBOUNDFLAG, LENBOUNDNAME, LENFTYPE,           &
-                             LENPACKAGENAME, MAXCHARLEN,                       &
-                             DHNOFLO, DHDRY, DNODATA,                          &
-                             TABLEFT, TABCENTER, TABRIGHT
-    
-  use SmoothingModule,  only: sQuadraticSaturation, sQSaturation, &
-                              sQuadraticSaturationDerivative, sQSaturationDerivative, &
-                              sCubicSaturation, sChSmooth
-  use BndModule, only: BndType
-  use BudgetObjectModule, only: BudgetObjectType, budgetobject_cr
-  use TableModule, only: TableType, table_cr
-  use ObserveModule, only: ObserveType
-  use ObsModule, only: ObsType
-  use InputOutputModule, only: get_node, URWORD, extract_idnum_or_bndname
-  use BaseDisModule, only: DisBaseType
-  use SimModule, only: count_errors, store_error, store_error_unit, ustop
-  use SparseModule, only: sparsematrix
-  use ArrayHandlersModule, only: ExpandArray
-  use BlockParserModule,   only: BlockParserType
-  !
-  implicit none
-  !
-  character(len=LENFTYPE)       :: ftype = 'SFR'
-  character(len=LENPACKAGENAME) :: text  = '             SFR'
-  !
-  ! -- timeseries type for
-  type :: SfrTSType
-    character (len=LENTIMESERIESNAME), pointer :: name => null()
-    real(DP), pointer :: value => null()
-  end type SfrTSType
-  !
-  type :: SfrDivType
-    integer(I4B), pointer :: reach => null()
-    integer(I4B), pointer :: iprior => null()
-    character (len=10), pointer :: cprior => null()
-    type (SfrTSType), pointer :: rate => null()
-  end type SfrDivType
-  !
-  ! -- Streamflow Routing derived data type
-  type :: SfrDataType
-    ! -- diversion data
-    type (SfrDivType), dimension(:), pointer, contiguous :: diversion => null()
-    ! -- aux data
-    type (SfrTSType), dimension(:), pointer, contiguous :: auxvar => null()
-    ! -- boundary data
-    type (SfrTSType), pointer :: rough => null()
-    type (SfrTSType), pointer :: rain => null()
-    type (SfrTSType), pointer :: evap => null()
-    type (SfrTSType), pointer :: inflow => null()
-    type (SfrTSType), pointer :: runoff => null()
-    type (SfrTSType), pointer :: sstage => null()
-    ! -- arrays of data for reach
-    integer(I4B), dimension(:), pointer, contiguous :: iconn => null()
-    integer(I4B), dimension(:), pointer, contiguous :: idir => null()
-    integer(I4B), dimension(:), pointer, contiguous :: idiv => null()
-    ! -- double precision arrays for reach
-    real(DP), dimension(:), pointer, contiguous :: qconn => null()
-  end type SfrDataType
-  !
-  private
-  public :: sfr_create
-  public :: SfrType
-  !
-  type, extends(BndType) :: SfrType
-    ! -- scalars
-    ! -- for budgets
-    ! -- characters
-    character(len=16), dimension(:), pointer, contiguous :: csfrbudget => NULL()
-    character(len=16), dimension(:), pointer, contiguous :: cauxcbc => NULL()
-    character(len=LENBOUNDNAME), dimension(:), pointer,                         &
-                                 contiguous :: sfrname => null()
-    ! -- integers
-    integer(I4B), pointer :: iprhed => null()
-    integer(I4B), pointer :: istageout => null()
-    integer(I4B), pointer :: ibudgetout => null()
-    integer(I4B), pointer :: idiversions => null()
-    integer(I4B), pointer :: nconn => NULL()
-    integer(I4B), pointer :: maxsfrit => NULL()
-    integer(I4B), pointer :: bditems => NULL()
-    integer(I4B), pointer :: cbcauxitems => NULL()
-    integer(I4B), pointer :: icheck => NULL()
-    integer(I4B), pointer :: iconvchk => NULL()
-    integer(I4B), pointer :: gwfiss => NULL()
-    ! -- double precision
-    real(DP), pointer :: unitconv => NULL()
-    real(DP), pointer :: dmaxchg => NULL()
-    real(DP), pointer :: deps => NULL()
-    ! -- integer vectors
-    integer(I4B), dimension(:), pointer, contiguous :: ia => null()
-    integer(I4B), dimension(:), pointer, contiguous :: ja => null()
-    ! -- double precision output vectors
-    real(DP), dimension(:), pointer, contiguous :: qoutflow => null()
-    real(DP), dimension(:), pointer, contiguous :: qextoutflow => null()
-    real(DP), dimension(:), pointer, contiguous :: qauxcbc => null()
-    real(DP), dimension(:), pointer, contiguous :: dbuff => null()
-    !
-    ! -- sfr budget object
-    type(BudgetObjectType), pointer :: budobj => null()
-    type(SfrDataType), dimension(:), pointer, contiguous :: reaches => NULL()
-    type(sparsematrix), pointer :: sparse => null()
-    !
-    ! -- sfr table objects
-    type(TableType), pointer :: stagetab => null()
-    !
-    ! -- moved from SfrDataType
-    integer(I4B), dimension(:), pointer, contiguous :: iboundpak => null()
-    integer(I4B), dimension(:), pointer, contiguous :: igwfnode => null()
-    integer(I4B), dimension(:), pointer, contiguous :: igwftopnode => null()
-    real(DP), dimension(:), pointer, contiguous :: length => null()
-    real(DP), dimension(:), pointer, contiguous :: width => null()
-    real(DP), dimension(:), pointer, contiguous :: strtop => null()
-    real(DP), dimension(:), pointer, contiguous :: bthick => null()
-    real(DP), dimension(:), pointer, contiguous :: hk => null()
-    real(DP), dimension(:), pointer, contiguous :: slope => null()
-    integer(I4B), dimension(:), pointer, contiguous :: nconnreach => null()
-    real(DP), dimension(:), pointer, contiguous :: ustrf => null()
-    real(DP), dimension(:), pointer, contiguous :: ftotnd => null()
-    integer(I4B), dimension(:), pointer, contiguous :: ndiv => null()
-    real(DP), dimension(:), pointer, contiguous :: usflow => null()
-    real(DP), dimension(:), pointer, contiguous :: dsflow => null()
-    real(DP), dimension(:), pointer, contiguous :: depth => null()
-    real(DP), dimension(:), pointer, contiguous :: stage => null()
-    real(DP), dimension(:), pointer, contiguous :: gwflow => null()
-    real(DP), dimension(:), pointer, contiguous :: simevap => null()
-    real(DP), dimension(:), pointer, contiguous :: simrunoff => null()
-    real(DP), dimension(:), pointer, contiguous :: stage0 => null()
-    real(DP), dimension(:), pointer, contiguous :: usflow0 => null()
-    ! -- type bound procedures
-    contains
-    procedure :: sfr_allocate_scalars
-    procedure :: sfr_allocate_arrays
-    procedure :: bnd_options => sfr_options
-    procedure :: read_dimensions => sfr_read_dimensions
-    procedure :: set_pointers => sfr_set_pointers
-    procedure :: bnd_ar => sfr_ar
-    procedure :: bnd_rp => sfr_rp
-    procedure :: bnd_ad => sfr_ad
-    procedure :: bnd_cf => sfr_cf
-    procedure :: bnd_fc => sfr_fc
-    procedure :: bnd_fn => sfr_fn
-    procedure :: bnd_cc => sfr_cc
-    procedure :: bnd_bd => sfr_bd
-    procedure :: bnd_ot => sfr_ot
-    procedure :: bnd_da => sfr_da
-    procedure :: define_listlabel
-    ! -- methods for observations
-    procedure, public :: bnd_obs_supported => sfr_obs_supported
-    procedure, public :: bnd_df_obs => sfr_df_obs
-    procedure, public :: bnd_rp_obs => sfr_rp_obs
-    procedure, private :: sfr_bd_obs
-    ! -- private procedures
-    procedure, private :: allocate_reach
-    procedure, private :: deallocate_reach
-    procedure, private :: allocate_diversion
-    procedure, private :: deallocate_diversion
-    procedure, private :: sfr_set_stressperiod
-    procedure, private :: sfr_solve
-    procedure, private :: sfr_update_flows
-    procedure, private :: sfr_calc_qgwf
-    procedure, private :: sfr_calc_cond
-    procedure, private :: sfr_calc_qman
-    procedure, private :: sfr_calc_qd
-    procedure, private :: sfr_calc_qsource
-    procedure, private :: sfr_calc_div
-    ! -- geometry 
-    procedure, private :: area_wet
-    procedure, private :: perimeter_wet
-    procedure, private :: surface_area
-    procedure, private :: surface_area_wet
-    procedure, private :: top_width_wet
-    ! -- reading
-    procedure, private :: sfr_read_packagedata
-    procedure, private :: sfr_read_connectiondata
-    procedure, private :: sfr_read_diversions
-    ! -- calculations
-    procedure, private :: sfr_rectch_depth
-    ! -- error checking
-    procedure, private :: sfr_check_reaches
-    procedure, private :: sfr_check_connections
-    procedure, private :: sfr_check_diversions
-    procedure, private :: sfr_check_ustrf
-    ! -- budget
-    procedure, private :: sfr_setup_budobj
-    procedure, private :: sfr_fill_budobj
-    ! -- table
-    procedure, private :: sfr_setup_tableobj
-  end type SfrType
-
-contains
-
-  subroutine sfr_create(packobj, id, ibcnum, inunit, iout, namemodel, pakname)
-! ******************************************************************************
-! sfr_create -- Create a New Streamflow Routing Package
-! Subroutine: (1) create new-style package
-!             (2) point bndobj to the new package
-! ******************************************************************************
-!
-!    SPECIFICATIONS:
-! ------------------------------------------------------------------------------
-    ! -- dummy
-    class(BndType), pointer :: packobj
-    integer(I4B),intent(in) :: id
-    integer(I4B),intent(in) :: ibcnum
-    integer(I4B),intent(in) :: inunit
-    integer(I4B),intent(in) :: iout
-    character(len=*), intent(in) :: namemodel
-    character(len=*), intent(in) :: pakname
-    ! -- local
-    type(SfrType), pointer :: sfrobj
-! ------------------------------------------------------------------------------
-    !
-    ! -- allocate the object and assign values to object variables
-    allocate(sfrobj)
-    packobj => sfrobj
-    !
-    ! -- create name and origin
-    call packobj%set_names(ibcnum, namemodel, pakname, ftype)
-    packobj%text = text
-    !
-    ! -- allocate scalars
-    call sfrobj%sfr_allocate_scalars()
-    !
-    ! -- initialize package
-    call packobj%pack_initialize()
-
-    packobj%inunit = inunit
-    packobj%iout = iout
-    packobj%id = id
-    packobj%ibcnum = ibcnum
-    packobj%ncolbnd = 4
-    packobj%iscloc = 0  ! not supported
-    packobj%ictorigin = 'NPF'
-    !
-    ! -- return
-    return
-  end subroutine sfr_create
-
-  subroutine sfr_allocate_scalars(this)
-! ******************************************************************************
-! allocate_scalars -- allocate scalar members
-! ******************************************************************************
-!
-!    SPECIFICATIONS:
-! ------------------------------------------------------------------------------
-    use MemoryManagerModule, only: mem_allocate, mem_setptr
-    ! -- dummy
-    class(SfrType),   intent(inout) :: this
-! ------------------------------------------------------------------------------
-    !
-    ! -- call standard BndType allocate scalars
-    call this%BndType%allocate_scalars()
-    !
-    ! -- allocate the object and assign values to object variables
-    call mem_allocate(this%iprhed, 'IPRHED', this%origin)
-    call mem_allocate(this%istageout, 'ISTAGEOUT', this%origin)
-    call mem_allocate(this%ibudgetout, 'IBUDGETOUT', this%origin)
-    call mem_allocate(this%idiversions, 'IDIVERSIONS', this%origin)
-    call mem_allocate(this%maxsfrit, 'MAXSFRIT', this%origin)
-    call mem_allocate(this%bditems, 'BDITEMS', this%origin)
-    call mem_allocate(this%cbcauxitems, 'CBCAUXITEMS', this%origin)
-    call mem_allocate(this%unitconv, 'UNITCONV', this%origin)
-    call mem_allocate(this%dmaxchg, 'DMAXCHG', this%origin)
-    call mem_allocate(this%deps, 'DEPS', this%origin)
-    call mem_allocate(this%nconn, 'NCONN', this%origin)
-    call mem_allocate(this%icheck, 'ICHECK', this%origin)
-    call mem_allocate(this%iconvchk, 'ICONVCHK', this%origin)
-    !
-    ! -- set pointer to gwf iss
-    call mem_setptr(this%gwfiss, 'ISS', trim(this%name_model))
-    !
-    ! -- Set values
-    this%iprhed = 0
-    this%istageout = 0
-    this%ibudgetout = 0
-    this%idiversions = 0
-    this%maxsfrit = 100
-    this%bditems = 8
-    this%cbcauxitems = 1
-    this%unitconv = DONE
-    this%dmaxchg = DEM5
-    this%deps = DP999 * this%dmaxchg
-    !this%imover = 0
-    this%nconn = 0
-    this%icheck = 1
-    this%iconvchk = 1
-    !
-    ! -- return
-    return
-  end subroutine sfr_allocate_scalars
-
-  subroutine sfr_allocate_arrays(this)
-! ******************************************************************************
-! allocate_scalars -- allocate scalar members
-! ******************************************************************************
-!
-!    SPECIFICATIONS:
-! ------------------------------------------------------------------------------
-    ! -- modules
-    use MemoryManagerModule, only: mem_allocate
-    ! -- dummy
-    class(SfrType),   intent(inout) :: this
-    ! -- local
-    integer(I4B) :: i
-! ------------------------------------------------------------------------------
-    !
-    ! -- call standard BndType allocate scalars
-    !call this%BndType%allocate_arrays()
-    !
-    ! -- allocate character array for budget text
-    allocate(this%csfrbudget(this%bditems))
-    allocate(this%sfrname(this%maxbound))
-    !
-    ! -- variables originally in SfrDataType
-    call mem_allocate(this%iboundpak, this%maxbound, 'IBOUNDPAK', this%origin)
-    call mem_allocate(this%igwfnode, this%maxbound, 'IGWFNODE', this%origin)
-    call mem_allocate(this%igwftopnode, this%maxbound, 'IGWFTOPNODE', this%origin)
-    call mem_allocate(this%length, this%maxbound, 'LENGTH', this%origin)
-    call mem_allocate(this%width, this%maxbound, 'WIDTH', this%origin)
-    call mem_allocate(this%strtop, this%maxbound, 'STRTOP', this%origin)
-    call mem_allocate(this%bthick, this%maxbound, 'BTHICK', this%origin)
-    call mem_allocate(this%hk, this%maxbound, 'HK', this%origin)
-    call mem_allocate(this%slope, this%maxbound, 'SLOPE', this%origin)
-    call mem_allocate(this%nconnreach, this%maxbound, 'NCONNREACH', this%origin)
-    call mem_allocate(this%ustrf, this%maxbound, 'USTRF', this%origin)
-    call mem_allocate(this%ftotnd, this%maxbound, 'FTOTND', this%origin)
-    call mem_allocate(this%ndiv, this%maxbound, 'NDIV', this%origin)
-    call mem_allocate(this%usflow, this%maxbound, 'USFLOW', this%origin)
-    call mem_allocate(this%dsflow, this%maxbound, 'DSFLOW', this%origin)
-    call mem_allocate(this%depth, this%maxbound, 'DEPTH', this%origin)
-    call mem_allocate(this%stage, this%maxbound, 'STAGE', this%origin)
-    call mem_allocate(this%gwflow, this%maxbound, 'GWFLOW', this%origin)
-    call mem_allocate(this%simevap, this%maxbound, 'SIMEVAP', this%origin)
-    call mem_allocate(this%simrunoff, this%maxbound, 'SIMRUNOFF', this%origin)
-    call mem_allocate(this%stage0, this%maxbound, 'STAGE0', this%origin)
-    call mem_allocate(this%usflow0, this%maxbound, 'USFLOW0', this%origin)
-    do i = 1, this%maxbound
-      this%iboundpak(i) = 1
-      this%igwfnode(i) = 0
-      this%igwftopnode(i) = 0
-      this%length(i) = DZERO
-      this%width(i) = DZERO
-      this%strtop(i) = DZERO
-      this%bthick(i) = DZERO
-      this%hk(i) = DZERO
-      this%slope(i) = DZERO
-      this%nconnreach(i) = 0
-      this%ustrf(i) = DZERO
-      this%ftotnd(i) = DZERO
-      this%ndiv(i) = 0
-      this%usflow(i) = DZERO
-      this%dsflow(i) = DZERO
-      this%depth(i) = DZERO
-      this%stage(i) = DZERO
-      this%gwflow(i) = DZERO
-      this%simevap(i) = DZERO
-      this%simrunoff(i) = DZERO
-      this%stage0(i) = DZERO
-      this%usflow0(i) = DZERO
-    end do
-    
-    !
-    !
-    !-- fill csfrbudget
-    this%csfrbudget(1) = '        RAINFALL'
-    this%csfrbudget(2) = '     EVAPORATION'
-    this%csfrbudget(3) = '          RUNOFF'
-    this%csfrbudget(4) = '      EXT-INFLOW'
-    this%csfrbudget(5) = '             GWF'
-    this%csfrbudget(6) = '     EXT-OUTFLOW'
-    this%csfrbudget(7) = '        FROM-MVR'
-    this%csfrbudget(8) = '          TO-MVR'
-    !
-    ! -- allocate and initialize budget output data
-    call mem_allocate(this%qoutflow, this%maxbound, 'QOUTFLOW', this%origin)
-    call mem_allocate(this%qextoutflow, this%maxbound, 'QEXTOUTFLOW', this%origin)
-    do i = 1, this%maxbound
-      this%qoutflow(i) = DZERO
-      this%qextoutflow(i) = DZERO
-    end do
-    !
-    ! -- allocate and initialize dbuff
-    if (this%istageout > 0) then
-      call mem_allocate(this%dbuff, this%maxbound, 'DBUFF', this%origin)
-      do i = 1, this%maxbound
-        this%dbuff(i) = DZERO
-      end do
-    else
-      call mem_allocate(this%dbuff, 0, 'DBUFF', this%origin)
-    end if
-    !
-    ! -- allocate character array for budget text
-    allocate(this%cauxcbc(this%cbcauxitems))
-    !
-    ! -- allocate and initialize qauxcbc
-    call mem_allocate(this%qauxcbc, this%cbcauxitems, 'QAUXCBC', this%origin)
-    do i = 1, this%cbcauxitems
-      this%qauxcbc(i) = DZERO
-    end do
-    !
-    !-- fill cauxcbc
-    this%cauxcbc(1) = 'FLOW-AREA       '
-    !
-    ! -- return
-    return
-  end subroutine sfr_allocate_arrays
-
-  subroutine sfr_read_dimensions(this)
-! ******************************************************************************
-! pak1read_dimensions -- Read the dimensions for this package
-! ******************************************************************************
-!
-!    SPECIFICATIONS:
-! ------------------------------------------------------------------------------
-    use ConstantsModule, only: LINELENGTH
-    use InputOutputModule, only: urword
-    use SimModule, only: ustop, store_error, count_errors
-    ! -- dummy
-    class(SfrType),intent(inout) :: this
-    ! -- local
-    character (len=LINELENGTH) :: errmsg, keyword
-    integer(I4B) :: ierr
-    logical :: isfound, endOfBlock
-    ! -- format
-! ------------------------------------------------------------------------------
-    !
-    ! -- initialize dimensions to 0
-    this%maxbound = 0
-    !
-    ! -- get dimensions block
-    call this%parser%GetBlock('DIMENSIONS', isFound, ierr, &
-                              supportOpenClose=.true.)
-    !
-    ! -- parse dimensions block if detected
-    if (isfound) then
-      write(this%iout,'(/1x,a)')'PROCESSING '//trim(adjustl(this%text))//        &
-        ' DIMENSIONS'
-      do
-        call this%parser%GetNextLine(endOfBlock)
-        if (endOfBlock) exit
-        call this%parser%GetStringCaps(keyword)
-        select case (keyword)
-          case ('NREACHES')
-            this%maxbound = this%parser%GetInteger()
-            write(this%iout,'(4x,a,i0)')'NREACHES = ', this%maxbound
-          case default
-            write(errmsg,'(4x,a,a)')                                             &
-              '****ERROR. UNKNOWN '//trim(this%text)//' DIMENSION: ',            &
-              trim(keyword)
-            call store_error(errmsg)
-        end select
-      end do
-      write(this%iout,'(1x,a)')'END OF '//trim(adjustl(this%text))//' DIMENSIONS'
-    else
-      call store_error('ERROR.  REQUIRED DIMENSIONS BLOCK NOT FOUND.')
-    end if
-    !
-    ! -- verify dimensions were set
-    if(this%maxbound < 1) then
-      write(errmsg, '(1x,a)') &
-        'ERROR.  NREACHES WAS NOT SPECIFIED OR WAS SPECIFIED INCORRECTLY.'
-      call store_error(errmsg)
-    endif
-    !
-    ! -- write summary of error messages for block
-    if (count_errors() > 0) then
-      call this%parser%StoreErrorUnit()
-      call ustop()
-    end if
-    !
-    ! -- Call define_listlabel to construct the list label that is written
-    !    when PRINT_INPUT option is used.
-    call this%define_listlabel()
-
-    
-    
-    
-    !
-    ! -- Allocate arrays in package superclass
-    call this%sfr_allocate_arrays()
-    !
-    ! -- read package data
-    call this%sfr_read_packagedata()
-    !
-    ! -- read connection data
-    call this%sfr_read_connectiondata()
-    !
-    ! -- read diversion data
-    call this%sfr_read_diversions()
-    !
-    ! -- setup the budget object
-    call this%sfr_setup_budobj()
-    !
-    ! -- setup the stage table object
-    call this%sfr_setup_tableobj()
-    !
-    ! -- return
-    return
-  end subroutine sfr_read_dimensions
-
-  subroutine sfr_options(this, option, found)
-! ******************************************************************************
-! rch_options -- set options specific to RchType
-!
-! rch_options overrides BndType%bnd_options
-! ******************************************************************************
-!
-!    SPECIFICATIONS:
-! ------------------------------------------------------------------------------
-    use ConstantsModule, only: DZERO
-    use OpenSpecModule, only: access, form
-    use SimModule, only: ustop, store_error
-    use InputOutputModule, only: urword, getunit, openfile
-    ! -- dummy
-    class(SfrType),   intent(inout) :: this
-    character(len=*), intent(inout) :: option
-    logical,          intent(inout) :: found
-    ! -- local
-    real(DP) :: r
-    character(len=MAXCHARLEN) :: fname, keyword
-    ! -- formats
-    character(len=*),parameter :: fmtunitconv = &
-      "(4x, 'UNIT CONVERSION VALUE (',g15.7,') SPECIFIED.')"
-    character(len=*),parameter :: fmtiter = &
-      "(4x, 'MAXIMUM SFR ITERATION VALUE (',i15,') SPECIFIED.')"
-    character(len=*),parameter :: fmtdmaxchg = &
-      "(4x, 'MAXIMUM DEPTH CHANGE VALUE (',g15.7,') SPECIFIED.')"
-    character(len=*),parameter :: fmtsfrbin = &
-      "(4x, 'SFR ', 1x, a, 1x, ' WILL BE SAVED TO FILE: ', a, /4x, 'OPENED ON UNIT: ', I7)"
-! ------------------------------------------------------------------------------
-    !
-    ! -- Check for SFR options
-    select case (option)
-      case ('PRINT_STAGE')
-        this%iprhed = 1
-        write(this%iout,'(4x,a)') trim(adjustl(this%text))// &
-          ' STAGES WILL BE PRINTED TO LISTING FILE.'
-        found = .true.
-      case('STAGE')
-        call this%parser%GetStringCaps(keyword)
-        if (keyword == 'FILEOUT') then
-          call this%parser%GetString(fname)
-          this%istageout = getunit()
-          call openfile(this%istageout, this%iout, fname, 'DATA(BINARY)',  &
-                       form, access, 'REPLACE')
-          write(this%iout,fmtsfrbin) 'STAGE', fname, this%istageout
-          found = .true.
-        else
-          call store_error('OPTIONAL STAGE KEYWORD MUST BE FOLLOWED BY FILEOUT')
-        end if
-      case('BUDGET')
-        call this%parser%GetStringCaps(keyword)
-        if (keyword == 'FILEOUT') then
-          call this%parser%GetString(fname)
-          this%ibudgetout = getunit()
-          call openfile(this%ibudgetout, this%iout, fname, 'DATA(BINARY)',  &
-                        form, access, 'REPLACE')
-          write(this%iout,fmtsfrbin) 'BUDGET', fname, this%ibudgetout
-          found = .true.
-        else
-          call store_error('OPTIONAL BUDGET KEYWORD MUST BE FOLLOWED BY FILEOUT')
-        end if
-      case('UNIT_CONVERSION')
-        this%unitconv = this%parser%GetDouble()
-        write(this%iout, fmtunitconv) this%unitconv
-        found = .true.
-      case('MAXIMUM_ITERATIONS')
-        this%maxsfrit = this%parser%GetInteger()
-        write(this%iout, fmtiter) this%maxsfrit
-        found = .true.
-      case('MAXIMUM_DEPTH_CHANGE')
-        r = this%parser%GetDouble()
-        this%dmaxchg = r
-        this%deps = DP999 * r
-        write(this%iout, fmtdmaxchg) this%dmaxchg
-        found = .true.
-      case('MOVER')
-        this%imover = 1
-        write(this%iout, '(4x,A)') 'MOVER OPTION ENABLED'
-        found = .true.
-      !
-      ! -- right now these are options that are only available in the
-      !    development version and are not included in the documentation.
-      !    These options are only available when IDEVELOPMODE in
-      !    constants module is set to 1
-      case('DEV_NO_CHECK')
-        call this%parser%DevOpt()
-        this%icheck = 0
-        write(this%iout, '(4x,A)') 'SFR CHECKS OF REACH GEOMETRY ' //         &
-                                   'RELATIVE TO MODEL GRID AND ' //           &
-                                   'REASONABLE PARAMETERS WILL NOT ' //       &
-                                   'BE PERFORMED.'
-        found = .true.
-      case('DEV_NO_FINAL_CHECK')
-        call this%parser%DevOpt()
-        this%iconvchk = 0
-        write(this%iout, '(4x,a)')                                             &
-     &    'A FINAL CONVERGENCE CHECK OF THE CHANGE IN STREAM FLOW ROUTING ' // &
-     &    'STAGES AND FLOWS WILL NOT BE MADE'
-        found = .true.
-      !
-      ! -- no valid options found
-      case default
-        !
-        ! -- No options found
-        found = .false.
-    end select
-    !
-    ! -- return
-    return
-  end subroutine sfr_options
-
-  subroutine sfr_ar(this)
-  ! ******************************************************************************
-  ! sfr_ar -- Allocate and Read
-  ! Subroutine: (1) create new-style package
-  !             (2) point bndobj to the new package
-  ! ******************************************************************************
-  !
-  !    SPECIFICATIONS:
-  ! ------------------------------------------------------------------------------
-    use SimModule, only: ustop, count_errors
-    ! -- dummy
-    class(SfrType),intent(inout) :: this
-    ! -- local
-    integer(I4B) :: n, ierr
-    ! -- format
-  ! ------------------------------------------------------------------------------
-    !
-    call this%obs%obs_ar()
-    !
-    ! -- call standard BndType allocate scalars
-    call this%BndType%allocate_arrays()
-    !
-    ! -- set boundname for each connection
-    if (this%inamedbound /= 0) then
-      do n = 1, this%maxbound
-        this%boundname(n) = this%sfrname(n)
-      end do
-    endif
-    !
-    ! -- copy igwfnode into nodelist
-    do n = 1, this%maxbound
-      this%nodelist(n) = this%igwfnode(n)
-    end do
-    !
-    ! -- check the sfr data
-    call this%sfr_check_reaches()
-
-    ! -- check the connection data
-    call this%sfr_check_connections()
-
-    ! -- check the diversion data
-    if (this%idiversions /= 0) then
-      call this%sfr_check_diversions()
-    end if
-    !
-    ! -- terminate if errors were detected in any of the static sfr data
-    ierr = count_errors()
-    if (ierr > 0) then
-      call this%parser%StoreErrorUnit()
-      call ustop()
-    end if
-    !
-    ! -- setup pakmvrobj
-    if (this%imover /= 0) then
-      allocate(this%pakmvrobj)
-      call this%pakmvrobj%ar(this%maxbound, this%maxbound, this%origin)
-    endif
-    !
-    ! -- return
-    return
-  end subroutine sfr_ar
-
-  subroutine sfr_read_packagedata(this)
-  ! ******************************************************************************
-  ! sfr_read_packagedata -- read package data
-  ! ******************************************************************************
-  !
-  !    SPECIFICATIONS:
-  ! ------------------------------------------------------------------------------
-    use ConstantsModule, only: LINELENGTH
-    use SimModule, only: ustop, store_error, count_errors
-    use TimeSeriesManagerModule, only: read_single_value_or_time_series
-    ! -- dummy
-    class(SfrType),intent(inout) :: this
-    ! -- local
-    character (len=LINELENGTH) :: errmsg
-    character(len=LINELENGTH) :: text, cellid, keyword
-    character (len=10) :: cnum
-    character(len=LENBOUNDNAME) :: bndName, bndNameTemp, manningname
-    character(len=50), dimension(:), allocatable :: caux
-    integer(I4B) :: n, ierr, ival
-    logical :: isfound, endOfBlock
-    integer(I4B) :: i
-    integer(I4B) :: jj
-    integer(I4B) :: iaux
-    integer, allocatable, dimension(:) :: nboundchk
-    ! -- format
-  ! ------------------------------------------------------------------------------
-    !
-    ! -- allocate space for sfr reach data
-    allocate(this%reaches(this%maxbound))
-    allocate(nboundchk(this%maxbound))
-    do i = 1, this%maxbound
-      nboundchk(i) = 0
-    enddo 
-    !
-    ! -- allocate local storage for aux variables
-    if (this%naux > 0) then
-      allocate(caux(this%naux))
-    end if
-    !
-    ! -- read reach data
-    call this%parser%GetBlock('PACKAGEDATA', isfound, ierr, &
-                              supportOpenClose=.true.)
-    !
-    ! -- parse reaches block if detected
-    if (isfound) then
-      write(this%iout,'(/1x,a)')'PROCESSING '//trim(adjustl(this%text))// &
-        ' PACKAGEDATA'
-      do
-        call this%parser%GetNextLine(endOfBlock)
-        if (endOfBlock) exit
-        ! -- read reach number
-        n = this%parser%GetInteger()
-
-        if (n < 1 .or. n > this%maxbound) then
-          write(errmsg,'(4x,a,1x,i6)') &
-            '****ERROR. REACH NUMBER (rno) MUST BE > 0 and <= ', this%maxbound
-          call store_error(errmsg)
-          cycle
-        end if
-
-        ! -- increment nboundchk
-        nboundchk(n) = nboundchk(n) + 1
-
-        ! -- allocate data for this reach
-        call this%allocate_reach(n, nboundchk(n))
-        ! -- get model node number
-        call this%parser%GetCellid(this%dis%ndim, cellid, flag_string=.true.)
-        this%igwfnode(n) = this%dis%noder_from_cellid(cellid, &
-                           this%inunit, this%iout, flag_string=.true.)
-        this%igwftopnode(n) = this%igwfnode(n)
-        !cdl this%nodelist(n) = this%igwfnode(n)
-        ! -- read the cellid string and determine if 'none' is specified
-        if (this%igwfnode(n) < 1) then
-          call this%parser%GetStringCaps(keyword)
-          if (keyword .ne. 'NONE') then
-            write (cnum, '(i0)') n
-            errmsg = 'ERROR: cellid (' // trim(cellid) //                        &
-                     ') for unconnected reach ' //  trim(cnum) //                &
-                     ' must be NONE'
-            call store_error(errmsg)
-          end if
-        end if
-        ! -- get reach length
-        this%length(n) = this%parser%GetDouble()
-        ! -- get reach width
-        this%width(n) = this%parser%GetDouble()
-        ! -- get reach slope
-        this%slope(n) = this%parser%GetDouble()
-        ! -- get reach stream bottom
-        this%strtop(n) = this%parser%GetDouble()
-        ! -- get reach bed thickness
-        this%bthick(n) = this%parser%GetDouble()
-        ! -- get reach bed hk
-        this%hk(n) = this%parser%GetDouble()
-        ! -- get reach roughness
-        !this%reaches(n)%rough = this%parser%GetDouble()
-        call this%parser%GetStringCaps(manningname)
-        ! -- get number of connections for reach
-        ival = this%parser%GetInteger()
-        this%nconnreach(n) = ival
-        this%nconn = this%nconn + ival
-        if (ival > 0) then
-          allocate(this%reaches(n)%iconn(ival))
-          allocate(this%reaches(n)%idir(ival))
-          allocate(this%reaches(n)%idiv(ival))
-          allocate(this%reaches(n)%qconn(ival))
-        else if (ival < 0) then
-          ival = 0
-        end if
-        ! -- get upstream fraction for reach
-        this%ustrf(n) = this%parser%GetDouble()
-        ! -- get number of diversions for reach
-        ival = this%parser%GetInteger()
-        this%ndiv(n) = ival
-        if (ival > 0) then
-          this%idiversions = 1
-          call this%allocate_diversion(n, ival)
-        else if (ival < 0) then
-          ival = 0
-        end if
-
-        ! -- get aux data
-        do iaux = 1, this%naux
-          call this%parser%GetString(caux(iaux))
-        end do
-
-        ! -- set default bndName
-        write (cnum,'(i10.10)') n
-        bndName = 'Reach' // cnum
-
-        ! -- get reach name
-        if (this%inamedbound /= 0) then
-          call this%parser%GetStringCaps(bndNameTemp)
-          if (bndNameTemp /= '') then
-            bndName = bndNameTemp(1:16)
-          endif
-          !this%boundname(n) = bndName
-        end if
-        this%sfrname(n) = bndName
-
-        ! -- set Mannings
-        text = manningname
-        jj = 1 !iaux
-        call read_single_value_or_time_series(text, &
-                                              this%reaches(n)%rough%value, &
-                                              this%reaches(n)%rough%name, &
-                                              DZERO,  &
-                                              this%Name, 'BND', this%TsManager, &
-                                              this%iprpak, n, jj, &
-                                              'MANNING', bndName, &
-                                              this%parser%iuactive)
-
-
-        ! -- get aux data
-        do iaux = 1, this%naux
-          text = caux(iaux)
-          jj = 1 !iaux
-          call read_single_value_or_time_series(text, &
-                                                this%reaches(n)%auxvar(iaux)%value, &
-                                                this%reaches(n)%auxvar(iaux)%name, &
-                                                DZERO,  &
-                                                this%Name, 'AUX', this%TsManager, &
-                                                this%iprpak, n, jj, &
-                                                this%auxname(iaux), bndName, &
-                                                this%parser%iuactive)
-        end do
-
-        ! -- initialize sstage to the top of the reach
-        !    this value would be used by simple routing reaches
-        !    on kper = 1 and kstp = 1 if a stage is not specified
-        !    on the status line for the reach
-        this%reaches(n)%sstage%name = ''
-        this%reaches(n)%sstage%value = this%strtop(n)
-
-      end do
-      write(this%iout,'(1x,a)')'END OF '//trim(adjustl(this%text))//' PACKAGEDATA'
-    else
-      call store_error('ERROR.  REQUIRED PACKAGEDATA BLOCK NOT FOUND.')
-    end if
-    !
-    ! -- Check to make sure that every reach is specified and that no reach
-    !    is specified more than once.
-    do i = 1, this%maxbound
-      if (nboundchk(i) == 0) then
-        write(errmsg, '(a, i0, a)') 'ERROR: INFORMATION FOR REACH ', i,        &
-                                    ' NOT SPECIFIED IN PACKAGEDATA BLOCK.'
-        call store_error(errmsg)
-      else if (nboundchk(i) > 1) then
-        write(errmsg, '(a, i0, i0)') 'ERROR: INFORMATION SPECIFIED ',          &
-                                     nboundchk(i), ' TIMES FOR REACH ', i
-        call store_error(errmsg)
-      endif
-    end do
-    deallocate(nboundchk)
-    !
-    ! -- terminate if errors encountered in reach block
-    if (count_errors() > 0) then
-      call this%parser%StoreErrorUnit()
-      call ustop()
-    end if
-    !
-    ! -- deallocate local storage for aux variables
-    if (this%naux > 0) then
-      deallocate(caux)
-    end if
-    !
-    ! -- return
-    return
-  end subroutine sfr_read_packagedata
-
-  subroutine sfr_read_connectiondata(this)
-  ! ******************************************************************************
-  ! sfr_read_connectiondata -- 
-  ! ******************************************************************************
-  !
-  !    SPECIFICATIONS:
-  ! ------------------------------------------------------------------------------
-    use ConstantsModule, only: LINELENGTH
-    use SimModule, only: ustop, store_error, count_errors
-    ! -- dummy
-    class(SfrType),intent(inout) :: this
-    ! -- local
-    character (len=LINELENGTH) :: line, errmsg
-    integer(I4B) :: n, ierr, ival
-    logical :: isfound, endOfBlock
-    integer(I4B) :: i
-    integer(I4B) :: nja
-    integer(I4B), dimension(:), pointer, contiguous :: rowmaxnnz => null()
-    integer, allocatable, dimension(:) :: nboundchk
-    ! -- format
-  ! ------------------------------------------------------------------------------
-    !
-    ! -- allocate and initialize local variables for reach connections
-    allocate(nboundchk(this%maxbound))
-    do n = 1, this%maxbound
-      nboundchk(n) = 0
-    end do
-    !
-    ! -- 
-    nja = 0
-    allocate(rowmaxnnz(this%maxbound))
-    do n = 1, this%maxbound
-      ival = this%nconnreach(n)
-      if (ival < 0) ival = 0
-      rowmaxnnz(n) = ival + 1
-      nja = nja + ival + 1
-    enddo 
-    !
-    ! -- allocate space for connectivity
-    allocate(this%sparse)
-    !
-    ! -- set up sparse
-    
-    call this%sparse%init(this%maxbound, this%maxbound, rowmaxnnz)
-    !
-    ! -- read connection data
-    call this%parser%GetBlock('CONNECTIONDATA', isfound, ierr, &
-                              supportOpenClose=.true.)
-    !
-    ! -- parse reach connectivity block if detected
-    if (isfound) then
-      write(this%iout,'(/1x,a)')'PROCESSING '//trim(adjustl(this%text))// &
-        ' CONNECTIONDATA'
-      do
-        call this%parser%GetNextLine(endOfBlock)
-        if (endOfBlock) exit
-        !
-        ! -- get reach number
-        n = this%parser%GetInteger()
-        !
-        ! -- check for error
-        if(n < 1 .or. n > this%maxbound) then
-          write(errmsg, '(a, i0)') 'SFR REACH LESS THAN ONE OR > NREACHES: ', n
-          call store_error(errmsg)
-          cycle
-        endif
-        !
-        ! -- increment nboundchk
-        if (this%nconnreach(n) > 0) then
-          nboundchk(n) = nboundchk(n) + 1
-        end if
-        !
-        ! -- add diagonal connection for reach
-        call this%sparse%addconnection(n, n, 1)
-        !
-        ! -- fill off diagonals
-        do i = 1, this%nconnreach(n)
-          ival = this%parser%GetInteger()
-          if (ival < 0) then
-            this%reaches(n)%idir(i) = -1
-            ival = abs(ival)
-          elseif (ival == 0) then
-            call store_error('Missing or zero connection reach in line:')
-            call store_error(line)
-          else
-            this%reaches(n)%idir(i) = 1
-          end if
-          if (ival > this%maxbound) then
-            call store_error('Reach number exceeds NREACHES in line:')
-            call store_error(line)
-          endif
-          this%reaches(n)%iconn(i) = ival
-          this%reaches(n)%idiv(i) = 0
-          call this%sparse%addconnection(n, ival, 1)
-        end do
-      end do
-      
-      write(this%iout,'(1x,a)') 'END OF '//trim(adjustl(this%text))//            &
-                                ' CONNECTIONDATA'
-      
-      do n = 1, this%maxbound
-        if (this%nconnreach(n) > 0) then
-          !
-          ! -- check for missing or duplicate sfr connections
-          if (nboundchk(n) == 0) then
-            write(errmsg,'(a,1x,i0)')                                             &
-              'ERROR.  NO CONNECTION DATA SPECIFIED FOR REACH', n
-            call store_error(errmsg)
-          else if (nboundchk(n) > 1) then
-            write(errmsg,'(a,1x,i0,1x,a,1x,i0,1x,a)')                             &
-              'ERROR.  CONNECTION DATA FOR REACH', n,                             &
-              'SPECIFIED', nboundchk(n), 'TIMES'
-            call store_error(errmsg)
-          end if
-        end if
-      end do
-      
-    else
-      call store_error('ERROR.  REQUIRED CONNECTIONDATA BLOCK NOT FOUND.')
-    end if
-    !
-    ! -- deallocate local storage for reach connections
-    deallocate(nboundchk)
-    !
-    ! -- terminate if errors encountered in connectiondata block
-    if (count_errors() > 0) then
-      call this%parser%StoreErrorUnit()
-      call ustop()
-    end if
-    !
-    ! -- allocate ia and ja for package
-    allocate(this%ia(this%maxbound+1))
-    allocate(this%ja(nja))
-    !
-    ! -- create ia and ja from sparse
-    call this%sparse%filliaja(this%ia,this%ja,ierr)
-    !
-    ! -- deallocate temporary storage
-    deallocate(rowmaxnnz)
-    !
-    ! -- destroy sparse
-    call this%sparse%destroy()
-    deallocate(this%sparse)
-    !
-    ! -- return
-    return
-  end subroutine sfr_read_connectiondata
-
-
-  subroutine sfr_read_diversions(this)
-  ! ******************************************************************************
-  ! sfr_read_diversions -- 
-  ! ******************************************************************************
-  !
-  !    SPECIFICATIONS:
-  ! ------------------------------------------------------------------------------
-    use ConstantsModule, only: LINELENGTH
-    use SimModule, only: ustop, store_error, count_errors
-    ! -- dummy
-    class(SfrType),intent(inout) :: this
-    ! -- local
-    character (len=LINELENGTH) :: errmsg
-    character (len=10) :: cnum
-    character (len=10) :: cval
-    integer(I4B) :: j, n, ierr, ival
-    integer(I4B) :: ipos
-    integer(I4B) :: ndiv
-    logical :: isfound, endOfBlock
-    integer(I4B) :: idiv
-    integer, allocatable, dimension(:) :: iachk
-    integer, allocatable, dimension(:) :: nboundchk
-    ! -- format
-  ! ------------------------------------------------------------------------------
-    !
-    ! -- read diversions
-    call this%parser%GetBlock('DIVERSIONS', isfound, ierr,                      &
-                              supportOpenClose=.true.,                          &
-                              blockRequired=.false.)
-    !
-    ! -- parse reach connectivity block if detected
-    if (isfound) then
-      if (this%idiversions /= 0) then
-        write(this%iout,'(/1x,a)') 'PROCESSING ' // trim(adjustl(this%text)) // &
-                                   ' DIVERSIONS'
-        !
-        ! -- allocate and initialize local variables for diversions
-        ndiv = 0
-        do n = 1, this%maxbound
-          ndiv = ndiv + this%ndiv(n)
-        end do
-        allocate(iachk(this%maxbound+1))
-        allocate(nboundchk(ndiv))
-        iachk(1) = 1
-        do n = 1, this%maxbound
-          iachk(n+1) = iachk(n) + this%ndiv(n)
-        end do
-        do n = 1, ndiv
-          nboundchk(n) = 0
-        end do
-        !
-        ! -- read diversion data
-        do
-          call this%parser%GetNextLine(endOfBlock)
-          if (endOfBlock) exit
-          !
-          ! -- get reach number
-          n = this%parser%GetInteger()
-          if (n < 1 .or. n > this%maxbound) then
-            write (cnum, '(i0)') n
-            errmsg = 'ERROR: reach number should be between 1 and ' //          &
-                      trim(cnum) // '.'
-            call store_error(errmsg)
-            cycle
-          end if
-          !
-          ! -- make sure reach has at least one diversion
-          if (this%ndiv(n) < 1) then
-            write (cnum, '(i0)') n
-            errmsg = 'ERROR: diversions cannot be specified ' //                &
-                     'for reach ' // trim(cnum)
-            call store_error(errmsg)
-            cycle
-          end if
-          !
-          ! -- read diversion number
-          ival = this%parser%GetInteger()
-          if (ival < 1 .or. ival > this%ndiv(n)) then
-            write (cnum, '(i0)') n
-            errmsg = 'ERROR: reach  ' // trim(cnum)
-            write (cnum, '(i0)') this%ndiv(n)
-            errmsg = trim(errmsg) // ' diversion number should be between ' //  &
-                     '1 and ' // trim(cnum) // '.'
-            call store_error(errmsg)
-            cycle
-          end if
-          
-          ! -- increment nboundchk
-          ipos = iachk(n) + ival - 1
-          nboundchk(ipos) = nboundchk(ipos) + 1
-          
-          idiv = ival
-          !
-          ! -- get target reach for diversion
-          ival = this%parser%GetInteger()
-          if (ival < 1 .or. ival > this%maxbound) then
-            write (cnum, '(i0)') ival
-            errmsg = 'ERROR: diversion target reach number should be ' //       &
-                     'between 1 and ' // trim(cnum) // '.'
-            call store_error(errmsg)
-            cycle
-          end if
-          this%reaches(n)%diversion(idiv)%reach = ival
-          !
-          ! -- get cprior
-          call this%parser%GetStringCaps(cval)
-          ival = -1
-          select case (cval)
-            case('UPTO')
-              ival = 0
-            case('THRESHOLD')
-              ival = -1
-            case('FRACTION')
-              ival = -2
-            case('EXCESS')
-              ival = -3
-            case default
-              errmsg = 'ERROR: INVALID CPRIOR TYPE ' // trim(cval)
-              call store_error(errmsg)
-          end select
-          this%reaches(n)%diversion(idiv)%cprior = cval
-          this%reaches(n)%diversion(idiv)%iprior = ival
-
-        end do
-        
-        write(this%iout,'(1x,a)') 'END OF ' // trim(adjustl(this%text)) //      &
-                                  ' DIVERSIONS'
-        
-        do n = 1, this%maxbound
-          do j = 1, this%ndiv(n)
-            ipos = iachk(n) + j - 1
-            !
-            ! -- check for missing or duplicate reach diversions
-            if (nboundchk(ipos) == 0) then
-              write(errmsg,'(a,1x,i0,1x,a,1x,i0)')                              &
-                'ERROR.  NO DATA SPECIFIED FOR REACH', n, 'DIVERSION', j
-              call store_error(errmsg)
-            else if (nboundchk(ipos) > 1) then
-              write(errmsg,'(a,1x,i0,1x,a,1x,i0,1x,a,1x,i0,1x,a)')              &
-                'ERROR.  DATA FOR REACH', n, 'DIVERSION', j,                    &
-                'SPECIFIED', nboundchk(ipos), 'TIMES'
-              call store_error(errmsg)
-            end if
-          end do
-        end do
-        !
-        ! -- deallocate local variables
-        deallocate(iachk)
-        deallocate(nboundchk)
-      else
-        !
-        ! -- error condition
-        write(errmsg,'(a,1x,a)') 'ERROR.  A DIVERSIONS BLOCK SHOULD NOT BE',    &
-          'SPECIFIED IF DIVERSIONS ARE NOT SPECIFIED.'
-          call store_error(errmsg)
-      end if
-    else
-      if (this%idiversions /= 0) then
-        call store_error('ERROR.  REQUIRED DIVERSIONS BLOCK NOT FOUND.')
-      end if
-    end if
-    !
-    ! -- write summary of diversion error messages
-    if (count_errors() > 0) then
-      call this%parser%StoreErrorUnit()
-      call ustop()
-    end if
-    !
-    ! -- return
-    return
-  end subroutine sfr_read_diversions
-
-
-  subroutine sfr_rp(this)
-! ******************************************************************************
-! sfr_rp -- Read and Prepare
-! Subroutine: (1) read itmp
-!             (2) read new boundaries if itmp>0
-! ******************************************************************************
-!
-!    SPECIFICATIONS:
-! ------------------------------------------------------------------------------
-    ! -- modules
-    use ConstantsModule, only: LINELENGTH
-    use TdisModule, only: kper, nper
-    use InputOutputModule, only: urword
-    use SimModule, only: ustop, store_error, count_errors
-    ! -- dummy
-    class(SfrType),intent(inout) :: this
-    ! -- local
-    character(len=LINELENGTH) :: title
-    character(len=LINELENGTH) :: line
-    character(len=LINELENGTH) :: errmsg
-    integer(I4B) :: ierr
-    integer(I4B) :: n
-    integer(I4B) :: ichkustrm
-    logical :: isfound, endOfBlock
-    ! -- formats
-    character(len=*),parameter :: fmtblkerr = &
-      "('Error.  Looking for BEGIN PERIOD iper.  Found ', a, ' instead.')"
-    character(len=*),parameter :: fmtlsp = &
-    &  "(1X,/1X,'REUSING ',A,'S FROM LAST STRESS PERIOD')"
-    character(len=*), parameter :: fmtnbd = &
-      "(1X,/1X,'THE NUMBER OF ACTIVE ',A,'S (',I6, &
-     &  ') IS GREATER THAN MAXIMUM(',I6,')')"
-! ------------------------------------------------------------------------------
-    !
-    ! -- initialize flags
-<<<<<<< HEAD
-    ichkustrm =  0
-    !isfirst = 1
-=======
-    ichkustrm = 0
-    if (kper == 1) then
-      ichkustrm = 1
-    end if
->>>>>>> ff705cec
-    !
-    ! -- set nbound to maxbound
-    this%nbound = this%maxbound
-    !
-    ! -- Set ionper to the stress period number for which a new block of data
-    !    will be read.
-    if (this%ionper < kper) then
-      !
-      ! -- get period block
-      call this%parser%GetBlock('PERIOD', isfound, ierr, &
-                                supportOpenClose=.true.)
-      if(isfound) then
-        !
-        ! -- read ionper and check for increasing period numbers
-        call this%read_check_ionper()
-      else
-        !
-        ! -- PERIOD block not found
-        if (ierr < 0) then
-          ! -- End of file found; data applies for remainder of simulation.
-          this%ionper = nper + 1
-        else
-          ! -- Found invalid block
-          write(errmsg, fmtblkerr) adjustl(trim(line))
-          call store_error(errmsg)
-          call this%parser%StoreErrorUnit()
-          call ustop()
-        end if
-      endif
-    end if
-    !
-    ! -- Read data if ionper == kper
-    if(this%ionper==kper) then
-      !
-      ! -- setup table for period data
-      if (this%iprpak /= 0) then
-        !
-        ! -- reset the input table object
-        title = trim(adjustl(this%text)) // ' PACKAGE (' //                        &
-                trim(adjustl(this%name)) //') DATA FOR PERIOD'
-        write(title, '(a,1x,i6)') trim(adjustl(title)), kper
-        call table_cr(this%inputtab, this%name, title)
-        call this%inputtab%table_df(1, 4, this%iout)
-        text = 'NUMBER'
-        call this%inputtab%initialize_column(text, 10, alignment=TABCENTER)
-        text = 'KEYWORD'
-        call this%inputtab%initialize_column(text, 20, alignment=TABLEFT)
-        do n = 1, 2
-          write(text, '(a,1x,i6)') 'VALUE', n
-          call this%inputtab%initialize_column(text, 15, alignment=TABCENTER)
-        end do
-      end if
-      !
-      ! -- read data
-      do
-        call this%parser%GetNextLine(endOfBlock)
-        if (endOfBlock) exit
-        n = this%parser%GetInteger()
-        if (n < 1 .or. n > this%maxbound) then
-          write(errmsg,'(4x,a,1x,i6)') &
-            '****ERROR. RNO MUST BE > 0 and <= ', this%maxbound
-          call store_error(errmsg)
-          cycle
-        end if
-        !
-        ! -- read data from the rest of the line
-        call this%parser%GetRemainingLine(line)
-        call this%sfr_set_stressperiod(n, line, ichkustrm)
-        !
-        ! -- write line to table
-        if (this%iprpak /= 0) then
-          call this%inputtab%add_term(n, finalize=.FALSE.)
-          call this%inputtab%line_to_columns(line, finalize=.FALSE.)
-        end if
-      end do
-      if (this%iprpak /= 0) then
-        call this%inputtab%finalize_table()
-<<<<<<< HEAD
-      end if
-      !
-      ! -- check upstream fraction values
-      if (ichkustrm /= 0) then
-        call this%sfr_check_ustrf()
-=======
->>>>>>> ff705cec
-      end if
-
-    ! -- Reuse data from last stress period
-    else
-      write(this%iout,fmtlsp) trim(this%filtyp)
-    endif
-    !
-    ! -- check upstream fraction values
-    if (ichkustrm /= 0) then
-      call this%sfr_check_ustrf()
-    end if
-    !
-    ! -- write summary of package block error messages
-    if (count_errors() > 0) then
-      call this%parser%StoreErrorUnit()
-      call ustop()
-    end if
-    !
-    ! -- return
-    return
-  end subroutine sfr_rp
-
-  subroutine sfr_ad(this)
-! ******************************************************************************
-! sfr_ad -- Add package connection to matrix
-! ******************************************************************************
-!
-!    SPECIFICATIONS:
-! ------------------------------------------------------------------------------
-    ! -- dummy
-    class(SfrType) :: this
-    ! -- local
-    integer(I4B) :: n
-    integer(I4B) :: iaux
-! ------------------------------------------------------------------------------
-    !
-    ! -- Advance the time series manager
-    call this%TsManager%ad()
-    !
-    ! -- update auxiliary variables by copying from the derived-type time
-    !    series variable into the bndpackage auxvar variable so that this
-    !    information is properly written to the GWF budget file
-    if (this%naux > 0) then
-      do n = 1, this%maxbound
-        do iaux = 1, this%naux
-          this%auxvar(iaux, n) = this%reaches(n)%auxvar(iaux)%value
-        end do
-      end do
-    end if
-    !
-    ! -- reset upstream flow to zero and set specified stage
-    do n = 1, this%maxbound
-      this%usflow(n) = DZERO
-      if (this%iboundpak(n) < 0) then
-        this%stage(n) = this%reaches(n)%sstage%value
-      end if
-    end do
-    !
-    ! -- pakmvrobj ad
-    if(this%imover == 1) then
-      call this%pakmvrobj%ad()
-    endif
-    !
-    ! -- For each observation, push simulated value and corresponding
-    !    simulation time from "current" to "preceding" and reset
-    !    "current" value.
-    call this%obs%obs_ad()
-    !
-    ! -- return
-    return
-  end subroutine sfr_ad
-
-  subroutine sfr_cf(this)
-  ! ******************************************************************************
-  ! sfr_cf -- Formulate the HCOF and RHS terms
-  ! Subroutine: (1) skip in no wells
-  !             (2) calculate hcof and rhs
-  ! ******************************************************************************
-  !
-  !    SPECIFICATIONS:
-  ! ------------------------------------------------------------------------------
-      ! -- dummy variables
-      class(SfrType) :: this
-      ! -- local variables
-      integer(I4B) :: n
-      integer(I4B) :: igwfnode
-
-  ! ------------------------------------------------------------------------------
-    !
-    ! -- Return if no sfr reaches
-    if(this%nbound == 0) return
-    !
-    ! -- find highest active cell
-    do n = 1, this%nbound
-      igwfnode = this%igwftopnode(n)
-      if (igwfnode > 0) then
-        if (this%ibound(igwfnode) == 0) then
-          call this%dis%highest_active(igwfnode, this%ibound)
-        end if
-      end if
-      this%igwfnode(n) = igwfnode
-      this%nodelist(n) = igwfnode
-    end do
-    !
-    ! -- pakmvrobj cf
-    if(this%imover == 1) then
-      call this%pakmvrobj%cf()
-    endif
-    !
-    ! -- return
-    return
-  end subroutine sfr_cf
-
-  subroutine sfr_fc(this, rhs, ia, idxglo, amatsln)
-  ! **************************************************************************
-  ! sfr_fc -- Copy rhs and hcof into solution rhs and amat
-  ! **************************************************************************
-  !
-  !    SPECIFICATIONS:
-  ! --------------------------------------------------------------------------
-    ! -- dummy
-    class(SfrType) :: this
-    real(DP), dimension(:), intent(inout) :: rhs
-    integer(I4B), dimension(:), intent(in) :: ia
-    integer(I4B), dimension(:), intent(in) :: idxglo
-    real(DP), dimension(:), intent(inout) :: amatsln
-    ! -- local
-    integer(I4B) :: i, n
-    integer(I4B) :: ipos
-    integer(I4B) :: node
-    real(DP) :: hgwf
-    real(DP) :: v
-    real(DP) :: hhcof
-    real(DP) :: rrhs
-! --------------------------------------------------------------------------
-    !
-    ! -- pakmvrobj fc
-    if(this%imover == 1) then
-      call this%pakmvrobj%fc()
-    endif
-    !
-    ! -- solve for each sfr reach
-    do n = 1, this%nbound
-      node = this%igwfnode(n)
-      if (node > 0) then
-        hgwf = this%xnew(node)
-      else
-        hgwf = DEP20
-      end if
-      !
-      ! -- save previous stage and upstream flow
-      this%stage0(n) = this%stage(n)
-      this%usflow0(n) = this%usflow(n)
-      !
-      ! -- solve for flow in swr
-      if (this%iboundpak(n) /= 0) then
-        call this%sfr_solve(n, hgwf, hhcof, rrhs)
-      else
-        this%depth(n) = DZERO
-        this%stage(n) = this%strtop(n)
-        v = DZERO
-        call this%sfr_update_flows(n, v, v)
-        hhcof = DZERO
-        rrhs = DZERO
-      end if
-      this%hcof(n) = hhcof
-      this%rhs(n) = rrhs
-    end do
-    !
-    ! -- Copy package rhs and hcof into solution rhs and amat
-    do i = 1, this%nbound
-      n = this%nodelist(i)
-      if (n < 1) cycle
-      rhs(n) = rhs(n) + this%rhs(i)
-      ipos = ia(n)
-      amatsln(idxglo(ipos)) = amatsln(idxglo(ipos)) + this%hcof(i)
-    enddo
-    !
-    ! -- return
-    return
-  end subroutine sfr_fc
-
-  subroutine sfr_fn(this, rhs, ia, idxglo, amatsln)
-! **************************************************************************
-! pak1fn -- Fill newton terms
-! **************************************************************************
-!
-!    SPECIFICATIONS:
-! --------------------------------------------------------------------------
-    ! -- dummy
-    class(SfrType) :: this
-    real(DP), dimension(:), intent(inout) :: rhs
-    integer(I4B), dimension(:), intent(in) :: ia
-    integer(I4B), dimension(:), intent(in) :: idxglo
-    real(DP), dimension(:), intent(inout) :: amatsln
-    ! -- local
-    integer(I4B) :: i, n
-    integer(I4B) :: ipos
-    real(DP) :: rterm, drterm
-    real(DP) :: rhs1, hcof1, q1
-    real(DP) :: q2
-    real(DP) :: hgwf
-! --------------------------------------------------------------------------
-    !
-    ! -- Copy package rhs and hcof into solution rhs and amat
-    do i = 1, this%nbound
-      ! -- skip inactive reaches
-      if (this%iboundpak(i) < 1) cycle
-      ! -- skip if reach is not connected to gwf
-      n = this%nodelist(i)
-      if (n < 1) cycle
-      ipos = ia(n)
-      !rterm = this%hcof(i) * this%xnew(n) - this%rhs(i)
-      rterm = this%hcof(i) * this%xnew(n)
-      ! -- calculate perturbed head
-      hgwf = this%xnew(n) + DEM4
-      call this%sfr_solve(i, hgwf, hcof1, rhs1, update=.false.)
-      q1 = rhs1 - hcof1 * hgwf
-      ! -- calculate unperturbed head
-      !hgwf = this%xnew(n)
-      !call this%sfr_solve(i, hgwf, hcof2, rhs2)
-      !q2 = rhs2 - hcof2 * hgwf
-      q2 = this%rhs(i) - this%hcof(i) * this%xnew(n)
-      ! -- calculate derivative
-      drterm = (q2 - q1) / DEM4
-      ! -- add terms to convert conductance formulation into
-      !    newton-raphson formulation
-      !amatsln(idxglo(ipos)) = amatsln(idxglo(ipos)) + drterm
-      amatsln(idxglo(ipos)) = amatsln(idxglo(ipos)) + drterm - this%hcof(i)
-      rhs(n) = rhs(n) - rterm + drterm * this%xnew(n)
-    end do
-    !
-    ! -- return
-    return
-  end subroutine sfr_fn
-
-  subroutine sfr_cc(this, iend, icnvg, hclose, rclose)
-! **************************************************************************
-! sfr_cc -- Final convergence check for package
-! **************************************************************************
-!
-!    SPECIFICATIONS:
-! --------------------------------------------------------------------------
-    ! -- dummy
-    class(SfrType), intent(inout) :: this
-    integer(I4B), intent(in) :: iend
-    integer(I4B), intent(inout) :: icnvg
-    real(DP), intent(in) :: hclose
-    real(DP), intent(in) :: rclose
-    ! -- local
-    character(len=15) :: cdhmax
-    character(len=15) :: crmax
-    integer(I4B) :: n
-    integer(I4B) :: ifirst
-    real(DP) :: dh
-    real(DP) :: r
-    ! format
-02000 format(4x,'STREAMFLOW ROUTING PACKAGE FAILED CONVERGENCE CRITERIA',//,    &
-             4x,a10,2(1x,a15),/,4x,74('-'))
-02010 format(4x,i10,2(1x,G15.7))
-02020 format(4x,74('-'))
-02030 format('CONVERGENCE FAILED AS A RESULT OF STREAMFLOW ROUTING PACKAGE',    &
-             1x,a)
-! --------------------------------------------------------------------------
-    ifirst = 1
-    if (this%iconvchk /= 0) then
-      final_check: do n = 1, this%maxbound
-        if (this%iboundpak(n) == 0) cycle
-        dh = this%stage0(n) - this%stage(n)
-        r = this%usflow0(n) - this%usflow(n)
-        if (ABS(dh) > hclose .or. ABS(r) > rclose) then
-          icnvg = 0
-          ! write convergence check information if this is the last outer iteration
-          if (iend == 1) then
-            if (ifirst == 1) then
-              ifirst = 0
-              write(*,2030) this%name
-              write(this%iout, 2000) '     REACH',                              &
-                 '        MAX. DH', '  MAX. RESIDUAL'
-            end if
-            cdhmax = '               '
-            crmax = '               '
-            if (ABS(dh) > hclose) then
-              write(cdhmax, '(G15.7)') dh
-            end if
-            if (ABS(r) > rclose) then
-              write(crmax, '(G15.7)') r
-            end if
-            write(this%iout,2010) n, cdhmax, crmax
-          ! terminate check since no need to find more than one non-convergence
-          else
-            exit final_check
-          end if
-        end if
-      end do final_check
-      if (ifirst == 0) then
-        write(this%iout,2020)
-      end if
-    end if
-    !
-    ! -- return
-    return
-  end subroutine sfr_cc
-
-
-  subroutine sfr_bd(this, x, idvfl, icbcfl, ibudfl, icbcun, iprobs,         &
-                    isuppress_output, model_budget, imap, iadv)
-! **************************************************************************
-! bnd_bd -- Calculate Volumetric Budget
-! Note that the compact budget will always be used.
-! Subroutine: (1) Process each package entry
-!             (2) Write output
-! **************************************************************************
-!
-!    SPECIFICATIONS:
-! --------------------------------------------------------------------------
-    ! -- modules
-    use TdisModule, only: kstp, kper, delt, pertim, totim
-    use ConstantsModule, only: LENBOUNDNAME
-    use InputOutputModule, only: ulasav, ubdsv06
-    use BudgetModule, only: BudgetType
-    ! -- dummy
-    class(SfrType) :: this
-    real(DP),dimension(:),intent(in) :: x
-    integer(I4B), intent(in) :: idvfl
-    integer(I4B), intent(in) :: icbcfl
-    integer(I4B), intent(in) :: ibudfl
-    integer(I4B), intent(in) :: icbcun
-    integer(I4B), intent(in) :: iprobs
-    integer(I4B), intent(in) :: isuppress_output
-    type(BudgetType), intent(inout) :: model_budget
-    integer(I4B), dimension(:), optional, intent(in) :: imap
-    integer(I4B), optional, intent(in) :: iadv
-    ! -- local
-    integer(I4B) :: i
-    integer(I4B) :: ibinun
-    real(DP) :: qext
-    ! -- for budget
-    integer(I4B) :: n
-    real(DP) :: d
-    real(DP) :: v
-    real(DP) :: qoutflow
-    real(DP) :: qfrommvr
-    real(DP) :: qtomvr
-    ! -- for observations
-    integer(I4B) :: iprobslocal
-    ! -- formats
-! --------------------------------------------------------------------------
-    !
-    ! -- Suppress saving of simulated values; they
-    !    will be saved at end of this procedure.
-    iprobslocal = 0
-    !
-    ! -- call base functionality in bnd_bd
-    call this%BndType%bnd_bd(x, idvfl, icbcfl, ibudfl, icbcun, iprobslocal,    &
-                             isuppress_output, model_budget, iadv=1)
-    !
-    ! -- Calculate qextoutflow and qoutflow for subsequent budgets
-    do n = 1, this%maxbound
-      !
-      ! -- mover
-      qfrommvr = DZERO
-      qtomvr = DZERO
-      if (this%imover == 1) then
-        qfrommvr = this%pakmvrobj%get_qfrommvr(n)
-        qtomvr = this%pakmvrobj%get_qtomvr(n)
-        if (qtomvr > DZERO) then
-          qtomvr = -qtomvr
-        end if
-      endif
-      !
-      ! -- external downstream stream flow
-      qext = this%dsflow(n)
-      qoutflow = DZERO
-      if (qext > DZERO) then
-        qext = -qext
-      end if
-      do i = 1, this%nconnreach(n)
-        if (this%reaches(n)%idir(i) > 0) cycle
-        qext = DZERO
-        exit
-      end do
-      !
-      ! -- adjust external downstream stream flow using qtomvr
-      if (qext < DZERO) then
-        if (qtomvr < DZERO) then
-          qext = qext - qtomvr
-        end if
-      else
-        qoutflow = this%dsflow(n)
-        if (qoutflow > DZERO) then
-          qoutflow = -qoutflow
-        end if
-      end if
-      !
-      ! -- set qextoutflow and qoutflow for cell by cell budget
-      !    output and observations
-      this%qextoutflow(n) = qext
-      this%qoutflow(n) = qoutflow
-      !
-    end do
-    !
-    ! -- For continuous observations, save simulated values.
-    if (this%obs%npakobs > 0 .and. iprobs > 0) then
-      call this%sfr_bd_obs()
-    end if
-    !
-    ! -- set unit number for binary dependent variable output
-    ibinun = 0
-    if(this%istageout /= 0) then
-      ibinun = this%istageout
-    end if
-    if(idvfl == 0) ibinun = 0
-    if (isuppress_output /= 0) ibinun = 0
-    !
-    ! -- write sfr binary output
-    if (ibinun > 0) then
-      do n = 1, this%maxbound
-        d = this%depth(n)
-        v = this%stage(n)
-        if (this%iboundpak(n) == 0) then
-          v = DHNOFLO
-        else if (d == DZERO) then
-          v = DHDRY
-        end if
-        this%dbuff(n) = v
-      end do
-      call ulasav(this%dbuff, '           STAGE', kstp, kper, pertim, totim,   &
-                  this%maxbound, 1, 1, ibinun)
-    end if
-    !
-    ! -- fill the budget object
-    call this%sfr_fill_budobj()
-    !
-    ! -- write the flows from the budobj
-    ibinun = 0
-    if(this%ibudgetout /= 0) then
-      ibinun = this%ibudgetout
-    end if
-    if(icbcfl == 0) ibinun = 0
-    if (isuppress_output /= 0) ibinun = 0
-    if (ibinun > 0) then
-      call this%budobj%save_flows(this%dis, ibinun, kstp, kper, delt, &
-                                  pertim, totim, this%iout)
-    end if
-    !
-    !
-    ! -- return
-    return
-  end subroutine sfr_bd
-
-  subroutine sfr_ot(this, kstp, kper, iout, ihedfl, ibudfl)
-    ! **************************************************************************
-    ! pak1t -- Output package budget
-    ! **************************************************************************
-    !
-    !    SPECIFICATIONS:
-    ! --------------------------------------------------------------------------
-    ! -- dummy
-    class(SfrType) :: this
-    integer(I4B),intent(in) :: kstp
-    integer(I4B),intent(in) :: kper
-    integer(I4B),intent(in) :: iout
-    integer(I4B),intent(in) :: ihedfl
-    integer(I4B),intent(in) :: ibudfl
-    ! -- locals
-    character (len=20) :: cellid
-    integer(I4B) :: n
-    integer(I4B) :: node
-    real(DP) :: hgwf
-    real(DP) :: sbot
-    real(DP) :: depth, stage
-    real(DP) :: w, cond, grad
-    ! format
-     ! --------------------------------------------------------------------------
-     !
-     ! -- write sfr stage and depth table
-     if (ihedfl /= 0 .and. this%iprhed /= 0) then
-      !
-      ! -- fill stage data
-      do n = 1, this%maxbound
-        node = this%igwfnode(n)
-        if (node > 0) then
-          call this%dis%noder_to_string(node, cellid)
-          hgwf = this%xnew(node)
-        else
-          cellid = 'none'
-        end if
-        if(this%inamedbound==1) then
-          call this%stagetab%add_term(this%boundname(n))
-        end if
-        call this%stagetab%add_term(n)
-        call this%stagetab%add_term(cellid)
-        depth = this%depth(n)
-        stage = this%stage(n)
-        w = this%top_width_wet(n, depth)
-        call this%stagetab%add_term(stage)
-        call this%stagetab%add_term(depth)
-        call this%stagetab%add_term(w)
-        call this%sfr_calc_cond(n, cond)
-        if (node > 0) then
-          sbot = this%strtop(n) - this%bthick(n)
-          if (hgwf < sbot) then
-            grad = stage - sbot
-          else
-            grad = stage - hgwf
-          end if
-          grad = grad / this%bthick(n)
-          call this%stagetab%add_term(hgwf)
-          call this%stagetab%add_term(cond)
-          call this%stagetab%add_term(grad)
-        else
-          call this%stagetab%add_term('--')
-          call this%stagetab%add_term('--')
-          call this%stagetab%add_term('--')
-        end if
-      end do
-     end if
-    !
-    ! -- Output sfr flow table
-    if (ibudfl /= 0 .and. this%iprflow /= 0) then
-      call this%budobj%write_flowtable(this%dis)
-    end if
-    !
-    ! -- Output sfr budget
-    call this%budobj%write_budtable(kstp, kper, iout)
-    !
-    ! -- return
-    return
-  end subroutine sfr_ot
-
-  subroutine sfr_da(this)
-! ******************************************************************************
-! sfr_da -- deallocate
-! ******************************************************************************
-!
-!    SPECIFICATIONS:
-! ------------------------------------------------------------------------------
-    ! -- modules
-    use MemoryManagerModule, only: mem_deallocate
-    ! -- dummy
-    class(SfrType) :: this
-    ! -- local
-    integer(I4B) :: n
-! ------------------------------------------------------------------------------
-    !
-    ! -- arrays
-    call mem_deallocate(this%qoutflow)
-    call mem_deallocate(this%qextoutflow)
-    deallocate(this%csfrbudget)
-    deallocate(this%sfrname)
-    call mem_deallocate(this%dbuff)
-    deallocate(this%cauxcbc)
-    call mem_deallocate(this%qauxcbc)
-    call mem_deallocate(this%iboundpak)
-    call mem_deallocate(this%igwfnode)
-    call mem_deallocate(this%igwftopnode)
-    call mem_deallocate(this%length)
-    call mem_deallocate(this%width)
-    call mem_deallocate(this%strtop)
-    call mem_deallocate(this%bthick)
-    call mem_deallocate(this%hk)
-    call mem_deallocate(this%slope)
-    call mem_deallocate(this%ustrf)
-    call mem_deallocate(this%ftotnd)
-    call mem_deallocate(this%usflow)
-    call mem_deallocate(this%dsflow)
-    call mem_deallocate(this%depth)
-    call mem_deallocate(this%stage)
-    call mem_deallocate(this%gwflow)
-    call mem_deallocate(this%simevap)
-    call mem_deallocate(this%simrunoff)
-    call mem_deallocate(this%stage0)
-    call mem_deallocate(this%usflow0)
-    !
-    ! -- deallocation diversions
-    do n = 1, this%maxbound
-      if (this%ndiv(n) > 0) then
-        call this%deallocate_diversion(n)
-      endif
-    enddo
-    call mem_deallocate(this%ndiv)
-    !
-    ! -- deallocate reaches
-    do n = 1, this%maxbound
-      call this%deallocate_reach(n)
-    enddo
-    deallocate(this%reaches)
-    call mem_deallocate(this%nconnreach)
-    !
-    ! -- ia ja
-    deallocate(this%ia)
-    deallocate(this%ja)
-    !
-    ! -- budobj
-    call this%budobj%budgetobject_da()
-    deallocate(this%budobj)
-    nullify(this%budobj)
-    !
-    ! -- stage table
-    if (this%iprhed > 0) then
-      call this%stagetab%table_da()
-      deallocate(this%stagetab)
-      nullify(this%stagetab)
-    end if
-    !
-    ! -- scalars
-    call mem_deallocate(this%iprhed)
-    call mem_deallocate(this%istageout)
-    call mem_deallocate(this%ibudgetout)
-    call mem_deallocate(this%idiversions)
-    call mem_deallocate(this%maxsfrit)
-    call mem_deallocate(this%bditems)
-    call mem_deallocate(this%cbcauxitems)
-    call mem_deallocate(this%unitconv)
-    call mem_deallocate(this%dmaxchg)
-    call mem_deallocate(this%deps)
-    call mem_deallocate(this%nconn)
-    call mem_deallocate(this%icheck)
-    call mem_deallocate(this%iconvchk)
-    nullify(this%gwfiss)
-    !
-    ! -- call BndType deallocate
-    call this%BndType%bnd_da()
-    !
-    ! -- return
-  end subroutine sfr_da
-
-  subroutine define_listlabel(this)
-! ******************************************************************************
-! define_listlabel -- Define the list heading that is written to iout when
-!   PRINT_INPUT option is used.
-! ******************************************************************************
-!
-!    SPECIFICATIONS:
-! ------------------------------------------------------------------------------
-    class(SfrType), intent(inout) :: this
-! ------------------------------------------------------------------------------
-    !
-    ! -- create the header list label
-    this%listlabel = trim(this%filtyp) // ' NO.'
-    if(this%dis%ndim == 3) then
-      write(this%listlabel, '(a, a7)') trim(this%listlabel), 'LAYER'
-      write(this%listlabel, '(a, a7)') trim(this%listlabel), 'ROW'
-      write(this%listlabel, '(a, a7)') trim(this%listlabel), 'COL'
-    elseif(this%dis%ndim == 2) then
-      write(this%listlabel, '(a, a7)') trim(this%listlabel), 'LAYER'
-      write(this%listlabel, '(a, a7)') trim(this%listlabel), 'CELL2D'
-    else
-      write(this%listlabel, '(a, a7)') trim(this%listlabel), 'NODE'
-    endif
-    write(this%listlabel, '(a, a16)') trim(this%listlabel), 'STRESS RATE'
-    if(this%inamedbound == 1) then
-      write(this%listlabel, '(a, a16)') trim(this%listlabel), 'BOUNDARY NAME'
-    endif
-    !
-    ! -- return
-    return
-  end subroutine define_listlabel
-
-
-  subroutine sfr_set_pointers(this, neq, ibound, xnew, xold, flowja)
-! ******************************************************************************
-! set_pointers -- Set pointers to model arrays and variables so that a package
-!                 has access to these things.
-! ******************************************************************************
-!
-!    SPECIFICATIONS:
-! ------------------------------------------------------------------------------
-    class(SfrType) :: this
-    integer(I4B), pointer :: neq
-    integer(I4B), dimension(:), pointer, contiguous :: ibound
-    real(DP), dimension(:), pointer, contiguous :: xnew
-    real(DP), dimension(:), pointer, contiguous :: xold
-    real(DP), dimension(:), pointer, contiguous :: flowja
-    ! -- local
-! ------------------------------------------------------------------------------
-    !
-    ! -- call base BndType set_pointers
-    call this%BndType%set_pointers(neq, ibound, xnew, xold, flowja)
-    !
-    ! -- return
-  end subroutine sfr_set_pointers
-
-  !
-  ! -- Procedures related to observations (type-bound)
-  logical function sfr_obs_supported(this)
-  ! ******************************************************************************
-  ! sfr_obs_supported
-  !   -- Return true because sfr package supports observations.
-  !   -- Overrides BndType%bnd_obs_supported()
-  ! ******************************************************************************
-  !
-  !    SPECIFICATIONS:
-  ! ------------------------------------------------------------------------------
-    class(SfrType) :: this
-  ! ------------------------------------------------------------------------------
-    sfr_obs_supported = .true.
-    return
-  end function sfr_obs_supported
-
-
-  subroutine sfr_df_obs(this)
-  ! ******************************************************************************
-  ! sfr_df_obs (implements bnd_df_obs)
-  !   -- Store observation type supported by sfr package.
-  !   -- Overrides BndType%bnd_df_obs
-  ! ******************************************************************************
-  !
-  !    SPECIFICATIONS:
-  ! ------------------------------------------------------------------------------
-    ! -- dummy
-    class(SfrType) :: this
-    ! -- local
-    integer(I4B) :: indx
-  ! ------------------------------------------------------------------------------
-    !
-    ! -- Store obs type and assign procedure pointer
-    !    for stage observation type.
-    call this%obs%StoreObsType('stage', .false., indx)
-    this%obs%obsData(indx)%ProcessIdPtr => sfr_process_obsID
-    !
-    ! -- Store obs type and assign procedure pointer
-    !    for inflow observation type.
-    call this%obs%StoreObsType('inflow', .true., indx)
-    this%obs%obsData(indx)%ProcessIdPtr => sfr_process_obsID
-    !
-    ! -- Store obs type and assign procedure pointer
-    !    for inflow observation type.
-    call this%obs%StoreObsType('ext-inflow', .true., indx)
-    this%obs%obsData(indx)%ProcessIdPtr => sfr_process_obsID
-    !
-    ! -- Store obs type and assign procedure pointer
-    !    for rainfall observation type.
-    call this%obs%StoreObsType('rainfall', .true., indx)
-    this%obs%obsData(indx)%ProcessIdPtr => sfr_process_obsID
-    !
-    ! -- Store obs type and assign procedure pointer
-    !    for runoff observation type.
-    call this%obs%StoreObsType('runoff', .true., indx)
-    this%obs%obsData(indx)%ProcessIdPtr => sfr_process_obsID
-    !
-    ! -- Store obs type and assign procedure pointer
-    !    for evaporation observation type.
-    call this%obs%StoreObsType('evaporation', .true., indx)
-    this%obs%obsData(indx)%ProcessIdPtr => sfr_process_obsID
-    !
-    ! -- Store obs type and assign procedure pointer
-    !    for outflow observation type.
-    call this%obs%StoreObsType('outflow', .true., indx)
-    this%obs%obsData(indx)%ProcessIdPtr => sfr_process_obsID
-    !
-    ! -- Store obs type and assign procedure pointer
-    !    for ext-outflow observation type.
-    call this%obs%StoreObsType('ext-outflow', .true., indx)
-    this%obs%obsData(indx)%ProcessIdPtr => sfr_process_obsID
-    !
-    ! -- Store obs type and assign procedure pointer
-    !    for to-mvr observation type.
-    call this%obs%StoreObsType('to-mvr', .true., indx)
-    this%obs%obsData(indx)%ProcessIdPtr => sfr_process_obsID
-    !
-    ! -- Store obs type and assign procedure pointer
-    !    for sfr-frommvr observation type.
-    call this%obs%StoreObsType('from-mvr', .true., indx)
-    this%obs%obsData(indx)%ProcessIdPtr => sfr_process_obsID
-    !
-    ! -- Store obs type and assign procedure pointer
-    !    for sfr observation type.
-    call this%obs%StoreObsType('sfr', .true., indx)
-    this%obs%obsData(indx)%ProcessIdPtr => sfr_process_obsID
-    !
-    ! -- Store obs type and assign procedure pointer
-    !    for upstream flow observation type.
-    call this%obs%StoreObsType('upstream-flow', .true., indx)
-    this%obs%obsData(indx)%ProcessIdPtr => sfr_process_obsID
-    !
-    ! -- Store obs type and assign procedure pointer
-    !    for downstream flow observation type.
-    call this%obs%StoreObsType('downstream-flow', .true., indx)
-    this%obs%obsData(indx)%ProcessIdPtr => sfr_process_obsID
-    !
-    return
-  end subroutine sfr_df_obs
-
-
-  subroutine sfr_bd_obs(this)
-    ! **************************************************************************
-    ! sfr_bd_obs
-    !   -- Calculate observations this time step and call
-    !      ObsType%SaveOneSimval for each SfrType observation.
-    ! **************************************************************************
-    !
-    !    SPECIFICATIONS:
-    ! --------------------------------------------------------------------------
-    ! -- dummy
-    class(SfrType), intent(inout) :: this
-    ! -- local
-    integer(I4B) :: i, j, n, nn
-    real(DP) :: v
-    character(len=100) :: msg
-    type(ObserveType), pointer :: obsrv => null()
-    !---------------------------------------------------------------------------
-    !
-    ! Write simulated values for all sfr observations
-    if (this%obs%npakobs>0) then
-      call this%obs%obs_bd_clear()
-      do i=1 ,this%obs%npakobs
-        obsrv => this%obs%pakobs(i)%obsrv
-        nn = size(obsrv%indxbnds)
-        do j = 1,nn
-          n = obsrv%indxbnds(j)
-          v = DZERO
-          select case (obsrv%ObsTypeId)
-            case ('STAGE')
-              v = this%stage(n)
-            case ('TO-MVR')
-              v = DNODATA
-              if (this%imover == 1) then
-                v = this%pakmvrobj%get_qtomvr(n)
-                if (v > DZERO) then
-                  v = -v
-                end if
-              end if
-            case ('FROM-MVR')
-              v = DNODATA
-              if (this%imover == 1) then
-                v = this%pakmvrobj%get_qfrommvr(n)
-              end if
-            case ('EXT-INFLOW')
-              v = this%reaches(n)%inflow%value
-            case ('INFLOW')
-              v = this%usflow(n)
-            case ('OUTFLOW')
-              v = this%qoutflow(n)
-            case ('EXT-OUTFLOW')
-              v = this%qextoutflow(n)
-            case ('RAINFALL')
-              v = this%reaches(n)%rain%value
-            case ('RUNOFF')
-              v = this%simrunoff(n)
-            case ('EVAPORATION')
-              v = this%simevap(n)
-            case ('SFR')
-              v = this%gwflow(n)
-            case ('UPSTREAM-FLOW')
-              v = this%usflow(n)
-              if (this%imover == 1) then
-                v = v + this%pakmvrobj%get_qfrommvr(n)
-              end if
-            case ('DOWNSTREAM-FLOW')
-              v = this%dsflow(n)
-              if (v > DZERO) then
-                v = -v
-              end if
-            case default
-              msg = 'Error: Unrecognized observation type: ' // trim(obsrv%ObsTypeId)
-              call store_error(msg)
-          end select
-          call this%obs%SaveOneSimval(obsrv, v)
-        end do
-      end do
-    end if
-    !
-    ! -- write summary of package block error messages
-    if (count_errors() > 0) then
-      call this%parser%StoreErrorUnit()
-      call ustop()
-    end if
-    !
-    return
-  end subroutine sfr_bd_obs
-
-
-  subroutine sfr_rp_obs(this)
-    ! -- dummy
-    class(SfrType), intent(inout) :: this
-    ! -- local
-    integer(I4B) :: i, j, n, nn1
-    character(len=200) :: errmsg
-    character(len=LENBOUNDNAME) :: bname
-    logical :: jfound
-    class(ObserveType),   pointer :: obsrv => null()
-    ! --------------------------------------------------------------------------
-    ! -- formats
-10  format('Error: Boundary "',a,'" for observation "',a, &
-           '" is invalid in package "',a,'"')
-30  format('Error: Boundary name not provided for observation "',a, &
-           '" in package "',a,'"')
-    do i = 1, this%obs%npakobs
-      obsrv => this%obs%pakobs(i)%obsrv
-      !
-      ! -- indxbnds needs to be deallocated and reallocated (using
-      !    ExpandArray) each stress period because list of boundaries
-      !    can change each stress period.
-      if (allocated(obsrv%indxbnds)) then
-        deallocate(obsrv%indxbnds)
-      end if
-      !
-      ! -- get node number 1
-      nn1 = obsrv%NodeNumber
-      if (nn1 == NAMEDBOUNDFLAG) then
-        bname = obsrv%FeatureName
-        if (bname /= '') then
-          ! -- Observation location(s) is(are) based on a boundary name.
-          !    Iterate through all boundaries to identify and store
-          !    corresponding index(indices) in bound array.
-          jfound = .false.
-          do j = 1, this%maxbound
-            if (this%boundname(j) == bname) then
-              jfound = .true.
-              call ExpandArray(obsrv%indxbnds)
-              n = size(obsrv%indxbnds)
-              obsrv%indxbnds(n) = j
-            endif
-          enddo
-          if (.not. jfound) then
-            write(errmsg,10)trim(bname), trim(obsrv%name), trim(this%name)
-            call store_error(errmsg)
-          endif
-        else
-          write (errmsg,30) trim(obsrv%name), trim(this%name)
-          call store_error(errmsg)
-        endif
-      elseif (nn1 < 1 .or. nn1 > this%maxbound) then
-        write (errmsg, '(4x,a,1x,a,1x,a,1x,i0,1x,a,1x,i0,1x,a)') &
-          'ERROR:', trim(adjustl(obsrv%ObsTypeId)), &
-          ' reach must be > 0 and <=', this%maxbound, &
-          '(specified value is ', nn1, ')'
-        call store_error(errmsg)
-      else
-        call ExpandArray(obsrv%indxbnds)
-        n = size(obsrv%indxbnds)
-        if (n == 1) then
-          obsrv%indxbnds(1) = nn1
-        else
-          errmsg = 'Programming error in sfr_rp_obs'
-          call store_error(errmsg)
-        endif
-      end if
-      !
-      ! -- catch non-cumulative observation assigned to observation defined
-      !    by a boundname that is assigned to more than one element
-      if (obsrv%ObsTypeId == 'STAGE') then
-        nn1 = obsrv%NodeNumber
-        if (nn1 == NAMEDBOUNDFLAG) then
-          n = size(obsrv%indxbnds)
-          if (n > 1) then
-            write (errmsg, '(4x,a,4(1x,a))') &
-              'ERROR:', trim(adjustl(obsrv%ObsTypeId)), &
-              'for observation', trim(adjustl(obsrv%Name)), &
-              ' must be assigned to a reach with a unique boundname.'
-            call store_error(errmsg)
-          end if
-        end if
-      end if
-      !
-      ! -- check that node number 1 is valid; call store_error if not
-      n = size(obsrv%indxbnds)
-      do j = 1, n
-        nn1 = obsrv%indxbnds(j)
-        if (nn1 < 1 .or. nn1 > this%maxbound) then
-          write (errmsg, '(4x,a,1x,a,1x,a,1x,i0,1x,a,1x,i0,1x,a)') &
-            'ERROR:', trim(adjustl(obsrv%ObsTypeId)), &
-            ' reach must be > 0 and <=', this%maxbound, &
-            '(specified value is ', nn1, ')'
-          call store_error(errmsg)
-        end if
-      end do
-    end do
-    if (count_errors() > 0) then
-      call this%parser%StoreErrorUnit()
-      call ustop()
-    endif
-    !
-    return
-  end subroutine sfr_rp_obs
-
-
-  !
-  ! -- Procedures related to observations (NOT type-bound)
-  subroutine sfr_process_obsID(obsrv, dis, inunitobs, iout)
-    ! -- This procedure is pointed to by ObsDataType%ProcesssIdPtr. It processes
-    !    the ID string of an observation definition for sfr-package observations.
-    ! -- dummy
-    type(ObserveType),      intent(inout) :: obsrv
-    class(DisBaseType), intent(in)    :: dis
-    integer(I4B),            intent(in)    :: inunitobs
-    integer(I4B),            intent(in)    :: iout
-    ! -- local
-    integer(I4B) :: nn1
-    integer(I4B) :: icol, istart, istop
-    character(len=LINELENGTH) :: strng
-    character(len=LENBOUNDNAME) :: bndname
-    ! formats
-    !
-    strng = obsrv%IDstring
-    ! -- Extract reach number from strng and store it.
-    !    If 1st item is not an integer(I4B), it should be a
-    !    boundary name--deal with it.
-    icol = 1
-    ! -- get reach number or boundary name
-    call extract_idnum_or_bndname(strng, icol, istart, istop, nn1, bndname)
-    if (nn1 == NAMEDBOUNDFLAG) then
-      obsrv%FeatureName = bndname
-    endif
-    ! -- store reach number (NodeNumber)
-    obsrv%NodeNumber = nn1
-    !
-    return
-  end subroutine sfr_process_obsID
-
-  !
-  ! -- private sfr methods
-  !
-
-
-  subroutine sfr_set_stressperiod(this, n, line, ichkustrm)
-! ******************************************************************************
-! sfr_set_stressperiod -- Set a stress period attribute for sfr reach n
-!                         using keywords.
-! ******************************************************************************
-!
-!    SPECIFICATIONS:
-! ------------------------------------------------------------------------------
-    !use ConstantsModule, only: LINELENGTH, DTWO
-    use TdisModule, only: kper, perlen, totimsav
-    use TimeSeriesManagerModule, only: read_single_value_or_time_series
-    use InputOutputModule, only: urword
-    use SimModule, only: ustop, store_error
-    ! -- dummy
-    class(SfrType),intent(inout) :: this
-    integer(I4B), intent(in) :: n
-    character (len=*), intent(in) :: line
-    integer(I4B), intent(inout) :: ichkustrm
-    ! -- local
-    character(len=10) :: cnum
-    character(len=LINELENGTH) :: text
-    character(len=LINELENGTH) :: caux
-    character(len=LINELENGTH) :: keyword
-    character(len=LINELENGTH) :: errmsg
-    character(len=LENBOUNDNAME) :: bndName
-    integer(I4B) :: ival, istart, istop, jj
-    integer(I4B) :: i0
-    integer(I4B) :: lloc
-    integer(I4B) :: idiv
-    integer(I4B) :: iaux
-    real(DP) :: rval
-    real(DP) :: endtim
-    ! -- formats
-! ------------------------------------------------------------------------------
-    !
-    ! -- Find time interval of current stress period.
-    endtim = totimsav + perlen(kper)
-    !
-    ! -- Assign boundary name
-    if (this%inamedbound==1) then
-      bndName = this%boundname(n)
-    else
-      bndName = ''
-    end if
-    !
-    ! -- read line
-    lloc = 1
-    call urword(line, lloc, istart, istop, 1, ival, rval, this%iout, this%inunit)
-    i0 = istart
-    keyword = line(istart:istop)
-    select case (line(istart:istop))
-      case ('STATUS')
-        ichkustrm = 1
-        call urword(line, lloc, istart, istop, 1, ival, rval, this%iout, this%inunit)
-        text = line(istart:istop)
-        if (text == 'INACTIVE') then
-          this%iboundpak(n) = 0
-        else if (text == 'ACTIVE') then
-          this%iboundpak(n) = 1
-        else if (text == 'SIMPLE') then
-          this%iboundpak(n) = -1
-        else
-          write(errmsg,'(4x,a,a)') &
-            '****ERROR. UNKNOWN '//trim(this%text)//' SFR STATUS KEYWORD: ', &
-            text
-          call store_error(errmsg)
-        end if
-      case ('MANNING')
-        call urword(line, lloc, istart, istop, 0, ival, rval, this%iout, this%inunit)
-        text = line(istart:istop)
-        jj = 1  ! For 'MANNING'
-        call read_single_value_or_time_series(text, &
-                                              this%reaches(n)%rough%value, &
-                                              this%reaches(n)%rough%name, &
-                                              endtim,  &
-                                              this%Name, 'BND', this%TsManager, &
-                                              this%iprpak, n, jj, 'MANNING', &
-                                              bndName, this%inunit)
-      case ('STAGE')
-        call urword(line, lloc, istart, istop, 0, ival, rval, this%iout, this%inunit)
-        text = line(istart:istop)
-        jj = 1  ! For 'STAGE'
-        call read_single_value_or_time_series(text, &
-                                              this%reaches(n)%sstage%value, &
-                                              this%reaches(n)%sstage%name, &
-                                              endtim,  &
-                                              this%Name, 'BND', this%TsManager, &
-                                              this%iprpak, n, jj, 'STAGE', &
-                                              bndName, this%inunit)
-      case ('RAINFALL')
-        call urword(line, lloc, istart, istop, 0, ival, rval, this%iout, this%inunit)
-        text = line(istart:istop)
-        jj = 1  ! For 'RAIN'
-        call read_single_value_or_time_series(text, &
-                                              this%reaches(n)%rain%value, &
-                                              this%reaches(n)%rain%name, &
-                                              endtim,  &
-                                              this%Name, 'BND', this%TsManager, &
-                                              this%iprpak, n, jj, 'RAINFALL', &
-                                              bndName, this%inunit)
-      case ('EVAPORATION')
-        call urword(line, lloc, istart, istop, 0, ival, rval, this%iout, this%inunit)
-        text = line(istart:istop)
-        jj = 2  ! For 'EVAP'
-        call read_single_value_or_time_series(text, &
-                                              this%reaches(n)%evap%value, &
-                                              this%reaches(n)%evap%name, &
-                                              endtim,  &
-                                              this%Name, 'BND', this%TsManager, &
-                                              this%iprpak, n, jj, &
-                                              'EVAPORATION', bndName, &
-                                              this%inunit)
-      case ('RUNOFF')
-        call urword(line, lloc, istart, istop, 0, ival, rval, this%iout, this%inunit)
-        text = line(istart:istop)
-        jj = 3  ! For 'RUNOFF'
-        call read_single_value_or_time_series(text, &
-                                              this%reaches(n)%runoff%value, &
-                                              this%reaches(n)%runoff%name, &
-                                              endtim,  &
-                                              this%Name, 'BND', this%TsManager, &
-                                              this%iprpak, n, jj, 'RUNOFF', &
-                                              bndName, this%inunit)
-      case ('INFLOW')
-        call urword(line, lloc, istart, istop, 0, ival, rval, this%iout, this%inunit)
-        text = line(istart:istop)
-        jj = 4  ! For 'INFLOW'
-        call read_single_value_or_time_series(text, &
-                                              this%reaches(n)%inflow%value, &
-                                              this%reaches(n)%inflow%name, &
-                                              endtim,  &
-                                              this%Name, 'BND', this%TsManager, &
-                                              this%iprpak, n, jj, 'INFLOW', &
-                                              bndName, this%inunit)
-      case ('DIVERSION')
-        !
-        ! -- make sure reach has at least one diversion
-        if (this%ndiv(n) < 1) then
-          write (cnum, '(i0)') n
-          errmsg = 'ERROR: diversions cannot be specified for reach ' // trim(cnum)
-          call store_error(errmsg)
-          call this%parser%StoreErrorUnit()
-          call ustop()
-        end if
-        !
-        ! -- read diversion number
-        call urword(line, lloc, istart, istop, 2, ival, rval, this%iout, this%inunit)
-        if (ival < 1 .or. ival > this%ndiv(n)) then
-          write (cnum, '(i0)') n
-          errmsg = 'ERROR: reach  ' // trim(cnum)
-          write (cnum, '(i0)') this%ndiv(n)
-          errmsg = trim(errmsg) // ' diversion number should be between 1 ' //   &
-                   'and ' // trim(cnum) // '.'
-          call store_error(errmsg)
-          call this%parser%StoreErrorUnit()
-          call ustop()
-        end if
-        idiv = ival
-        !
-        ! -- read value
-        call urword(line, lloc, istart, istop, 0, ival, rval, this%iout, this%inunit)
-        text = line(istart:istop)
-        jj = 5   ! for 'DIVERSION'
-        call read_single_value_or_time_series(text, &
-                                              this%reaches(n)%diversion(idiv)%rate%value, &
-                                              this%reaches(n)%diversion(idiv)%rate%name, &
-                                              endtim,  &
-                                              this%Name, 'BND', this%TsManager, &
-                                              this%iprpak, n, jj, 'DIVERSION', &
-                                              bndName, this%inunit)
-
-      case ('UPSTREAM_FRACTION')
-        ichkustrm = 1
-        call urword(line, lloc, istart, istop, 3, ival, rval, this%iout, this%inunit)
-        this%ustrf(n) = rval
-
-      case ('AUXILIARY')
-        call urword(line, lloc, istart, istop, 1, ival, rval, this%iout, this%inunit)
-        caux = line(istart:istop)
-        do iaux = 1, this%naux
-          if (trim(adjustl(caux)) /= trim(adjustl(this%auxname(iaux)))) cycle
-          call urword(line, lloc, istart, istop, 0, ival, rval, this%iout, this%inunit)
-          text = line(istart:istop)
-          jj = 1 !iaux
-          call read_single_value_or_time_series(text, &
-                                                this%reaches(n)%auxvar(iaux)%value, &
-                                                this%reaches(n)%auxvar(iaux)%name, &
-                                                endtim,  &
-                                                this%Name, 'BND', this%TsManager, &
-                                                this%iprpak, n, jj, &
-                                                this%auxname(iaux), bndName, &
-                                                this%inunit)
-          exit
-        end do
-
-      case default
-        write(errmsg,'(4x,a,a)') &
-          '****ERROR. UNKNOWN '//trim(this%text)//' SFR DATA KEYWORD: ', &
-                                  line(istart:istop)
-        call store_error(errmsg)
-        call this%parser%StoreErrorUnit()
-        call ustop()
-      end select
-    !
-    ! -- return
-    return
-  end subroutine sfr_set_stressperiod
-
-  subroutine allocate_reach(this, n, nboundchk)
-! ******************************************************************************
-! allocate_reach -- Allocate pointers for reach(n).
-! ******************************************************************************
-!
-!    SPECIFICATIONS:
-! ------------------------------------------------------------------------------
-    class(SfrType) :: this
-    integer(I4B), intent(in) :: n
-    integer(I4B), intent(in) :: nboundchk
-    ! -- local
-    character(len=LINELENGTH) :: errmsg
-    character(len=10) :: crch
-    integer(I4B) :: iaux
-! ------------------------------------------------------------------------------
-    !
-    ! -- make sure reach has not been allocated
-    if (nboundchk > 1) then
-      write (crch, '(i10)') n
-      errmsg = 'reach ' // trim(crch) // ' is already allocated'
-      call store_error(errmsg)
-      call this%parser%StoreErrorUnit()
-      call ustop()
-    end if
-    ! -- allocate pointers
-    allocate(this%reaches(n)%rough)
-    allocate(this%reaches(n)%rough%name)
-    allocate(this%reaches(n)%rough%value)
-    allocate(this%reaches(n)%rain)
-    allocate(this%reaches(n)%rain%name)
-    allocate(this%reaches(n)%rain%value)
-    allocate(this%reaches(n)%evap)
-    allocate(this%reaches(n)%evap%name)
-    allocate(this%reaches(n)%evap%value)
-    allocate(this%reaches(n)%inflow)
-    allocate(this%reaches(n)%inflow%name)
-    allocate(this%reaches(n)%inflow%value)
-    allocate(this%reaches(n)%runoff)
-    allocate(this%reaches(n)%runoff%name)
-    allocate(this%reaches(n)%runoff%value)
-    allocate(this%reaches(n)%sstage)
-    allocate(this%reaches(n)%sstage%name)
-    allocate(this%reaches(n)%sstage%value)
-    if (this%naux > 0) then
-      allocate(this%reaches(n)%auxvar(this%naux))
-      do iaux = 1, this%naux
-        allocate(this%reaches(n)%auxvar(iaux)%name)
-        allocate(this%reaches(n)%auxvar(iaux)%value)
-      end do
-    end if
-    !
-    ! -- initialize a few items
-    this%reaches(n)%rough%name = ''
-    this%reaches(n)%rain%name = ''
-    this%reaches(n)%evap%name = ''
-    this%reaches(n)%inflow%name = ''
-    this%reaches(n)%runoff%name = ''
-    this%reaches(n)%sstage%name = ''
-    this%reaches(n)%rough%value = DZERO
-    this%reaches(n)%rain%value = DZERO
-    this%reaches(n)%evap%value = DZERO
-    this%reaches(n)%inflow%value = DZERO
-    this%reaches(n)%runoff%value = DZERO
-    this%reaches(n)%sstage%value = DZERO
-    do iaux = 1, this%naux
-      this%reaches(n)%auxvar(iaux)%value = DZERO
-    end do
-    !
-    ! -- return
-    return
-  end subroutine allocate_reach
-
-  subroutine deallocate_reach(this, n)
-! ******************************************************************************
-! deallocate_reach -- Deallocate pointers for reach(n).
-! ******************************************************************************
-!
-!    SPECIFICATIONS:
-! ------------------------------------------------------------------------------
-    ! -- dummy
-    class(SfrType) :: this
-    integer(I4B), intent(in) :: n
-    ! -- local
-    integer(I4B) :: iaux
-! ------------------------------------------------------------------------------
-    !
-    ! -- connections
-    if (this%nconnreach(n) > 0) then
-      deallocate(this%reaches(n)%iconn)
-      deallocate(this%reaches(n)%idir)
-      deallocate(this%reaches(n)%idiv)
-      deallocate(this%reaches(n)%qconn)
-    endif
-    !
-    ! -- deallocate pointers
-    deallocate(this%reaches(n)%rough%name)
-    deallocate(this%reaches(n)%rough%value)
-    deallocate(this%reaches(n)%rough)
-    deallocate(this%reaches(n)%rain%name)
-    deallocate(this%reaches(n)%rain%value)
-    deallocate(this%reaches(n)%rain)
-    deallocate(this%reaches(n)%evap%name)
-    deallocate(this%reaches(n)%evap%value)
-    deallocate(this%reaches(n)%evap)
-    deallocate(this%reaches(n)%inflow%name)
-    deallocate(this%reaches(n)%inflow%value)
-    deallocate(this%reaches(n)%inflow)
-    deallocate(this%reaches(n)%runoff%name)
-    deallocate(this%reaches(n)%runoff%value)
-    deallocate(this%reaches(n)%runoff)
-    deallocate(this%reaches(n)%sstage%name)
-    deallocate(this%reaches(n)%sstage%value)
-    deallocate(this%reaches(n)%sstage)
-    if (this%naux > 0) then
-      do iaux = 1, this%naux
-        deallocate(this%reaches(n)%auxvar(iaux)%name)
-        deallocate(this%reaches(n)%auxvar(iaux)%value)
-      end do
-      deallocate(this%reaches(n)%auxvar)
-    end if
-    !
-    ! -- return
-    return
-  end subroutine deallocate_reach
-
-  subroutine allocate_diversion(this, n, ndiv)
-! ******************************************************************************
-! allocate_diversion -- Allocate diversion pointers for reach(n).
-! ******************************************************************************
-!
-!    SPECIFICATIONS:
-! ------------------------------------------------------------------------------
-    class(SfrType) :: this
-    integer(I4B), intent(in) :: n
-    integer(I4B), intent(in) :: ndiv
-    ! -- local
-    character(len=LINELENGTH) :: errmsg
-    character(len=10) :: crch
-    integer(I4B) :: j
-! ------------------------------------------------------------------------------
-    !
-    ! -- make sure reach has not been allocated
-    if (associated(this%reaches(n)%diversion)) then
-      write (crch, '(i10)') n
-      errmsg = 'ERROR: reach ' // trim(adjustl(crch)) // &
-              ' diversions are already allocated'
-      call store_error(errmsg)
-      call this%parser%StoreErrorUnit()
-      call ustop()
-    end if
-    ! -- allocate pointers
-    allocate(this%reaches(n)%diversion(ndiv))
-    do j = 1, ndiv
-      allocate(this%reaches(n)%diversion(j)%reach)
-      allocate(this%reaches(n)%diversion(j)%cprior)
-      allocate(this%reaches(n)%diversion(j)%iprior)
-      allocate(this%reaches(n)%diversion(j)%rate)
-      allocate(this%reaches(n)%diversion(j)%rate%name)
-      allocate(this%reaches(n)%diversion(j)%rate%value)
-      ! -- initialize a few variables
-      this%reaches(n)%diversion(j)%reach = 0
-      this%reaches(n)%diversion(j)%cprior = ''
-      this%reaches(n)%diversion(j)%iprior = 0
-      this%reaches(n)%diversion(j)%rate%name = ''
-      this%reaches(n)%diversion(j)%rate%value = DZERO
-    end do
-    !
-    ! -- return
-    return
-  end subroutine allocate_diversion
-
-  subroutine deallocate_diversion(this, n)
-! ******************************************************************************
-! deallocate_diversion
-! ******************************************************************************
-!
-!    SPECIFICATIONS:
-! ------------------------------------------------------------------------------
-    class(SfrType) :: this
-    integer(I4B), intent(in) :: n
-    ! -- local
-    integer(I4B) :: j
-! ------------------------------------------------------------------------------
-    !
-    ! -- make sure reach has not been allocated
-    ! -- allocate pointers
-    do j = 1, this%ndiv(n)
-      deallocate(this%reaches(n)%diversion(j)%reach)
-      deallocate(this%reaches(n)%diversion(j)%cprior)
-      deallocate(this%reaches(n)%diversion(j)%iprior)
-      deallocate(this%reaches(n)%diversion(j)%rate%name)
-      deallocate(this%reaches(n)%diversion(j)%rate%value)
-      deallocate(this%reaches(n)%diversion(j)%rate)
-    end do
-    deallocate(this%reaches(n)%diversion)
-    !
-    ! -- return
-    return
-  end subroutine deallocate_diversion
-
-  subroutine sfr_solve(this, n, h, hcof, rhs, update)
-  ! ******************************************************************************
-  ! sfr_solve -- Solve continuity equation
-  ! ******************************************************************************
-  !
-  !    SPECIFICATIONS:
-  ! ------------------------------------------------------------------------------
-      class(SfrType) :: this
-      integer(I4B), intent(in) :: n
-      real(DP), intent(in) :: h
-      real(DP), intent(inout) :: hcof
-      real(DP), intent(inout) :: rhs
-      logical, intent(in), optional :: update
-      ! -- local
-      logical :: lupdate
-      integer(I4B) :: i, ii
-      integer(I4B) :: n2
-      integer(I4B) :: isolve
-      integer(I4B) :: iic, iic2, iic3, iic4
-      integer(I4B) :: ibflg
-      real(DP) :: hgwf
-      real(DP) :: qu, qi, qr, qe, qro, qmp, qsrc
-      real(DP) :: qfrommvr
-      real(DP) :: qgwf
-      real(DP) :: qmpsrc
-      real(DP) :: qc
-      real(DP) :: qt
-      real(DP) :: tp
-      real(DP) :: bt
-      real(DP) :: hsfr
-      real(DP) :: cstr
-      real(DP) :: qd
-      real(DP) :: en1, en2
-      real(DP) :: qen1
-      real(DP) :: f1, f2
-      real(DP) :: qgwf1, qgwf2, qgwfp, qgwfold
-      real(DP) :: fhstr1, fhstr2
-      real(DP) :: d1, d2, dpp, dx
-      real(DP) :: q1, q2
-      real(DP) :: derv
-      real(DP) :: dlh, dlhold
-      real(DP) :: fp
-      real(DP) :: sat, sat1, sat2
-      real(DP) :: err, errold
-      real(DP) :: sumleak, sumrch
-  ! ------------------------------------------------------------------------------
-    !
-    ! --
-    if (present(update)) then
-      lupdate = update
-    else
-      lupdate = .true.
-    end if
-    !
-    ! -- calculate hgwf
-    hgwf = h
-    !
-    !
-    hcof = DZERO
-    rhs = DZERO
-    !
-    ! -- initialize q1, q2, and qgwf
-    q1 = DZERO
-    q2 = DZERO
-    qgwf = DZERO
-    qgwfold = DZERO
-    !
-    ! -- calculate initial depth assuming a wide cross-section and ignore
-    !    groundwater leakage
-    ! -- calculate upstream flow
-    qu = DZERO
-    do i = 1, this%nconnreach(n)
-      if (this%reaches(n)%idir(i) < 0) cycle
-      n2 = this%reaches(n)%iconn(i)
-      do ii = 1, this%nconnreach(n2)
-        if (this%reaches(n2)%idir(ii) > 0) cycle
-        if (this%reaches(n2)%iconn(ii) /= n) cycle
-        qu = qu + this%reaches(n2)%qconn(ii)
-      end do
-    end do
-    this%usflow(n) = qu
-    ! -- calculate remaining terms
-    qi = this%reaches(n)%inflow%value
-    qr = this%reaches(n)%rain%value * this%width(n) * this%length(n)
-    qe = this%reaches(n)%evap%value * this%width(n) * this%length(n)
-    qro = this%reaches(n)%runoff%value
-    !
-    ! -- Water mover term; assume that it goes in at the upstream end of the reach
-    qfrommvr = DZERO
-    if(this%imover == 1) then
-      qfrommvr = this%pakmvrobj%get_qfrommvr(n)
-    endif
-    !
-    ! -- calculate sum of sources to the reach excluding groundwater leakage
-    qc = qu + qi + qr - qe + qro + qfrommvr
-    !
-    ! -- adjust runoff or evaporation if sum of sources is negative
-    if (qc < DZERO) then
-      !
-      ! -- calculate sources without et
-      qt = qu + qi + qr + qro + qfrommvr
-      !
-      ! -- runoff exceeds sources of water for reach
-      if (qt < DZERO) then
-        qro = -(qu + qi + qr + qfrommvr)
-        qe = DZERO
-      !
-      ! -- evaporation exceeds sources of water for reach
-      else
-        qe = qu + qi + qr + qro + qfrommvr
-      end if
-      qc = qu + qi + qr - qe + qro + qfrommvr
-    end if
-    !
-    ! -- set simulated evaporation and runoff
-    this%simevap(n) = qe
-    this%simrunoff(n) = qro
-    !
-    ! -- calculate flow at the middle of the reach and excluding groundwater leakage
-    qmp = qu + qi + qfrommvr + DHALF * (qr - qe + qro)
-    qmpsrc = qmp
-    !
-    ! -- calculate stream depth at the midpoint
-    if (this%iboundpak(n) > 0) then
-      call this%sfr_rectch_depth(n, qmp, d1)
-    else
-      this%stage(n) = this%reaches(n)%sstage%value
-      d1 = max(DZERO, this%stage(n) - this%strtop(n))
-    end if
-    !
-    ! -- calculate sources/sinks for reach excluding groundwater leakage
-    call this%sfr_calc_qsource(n, d1, qsrc)
-    !
-    ! -- calculate initial reach stage, downstream flow, and groundwater leakage
-    tp = this%strtop(n)
-    bt = tp - this%bthick(n)
-    hsfr = d1 + tp
-    qd = MAX(qsrc, DZERO)
-    qgwf = DZERO
-    !
-    ! -- calculate reach conductance for a unit depth of water
-    !    if equal to zero will skip iterations
-    call this%sfr_calc_cond(n, cstr)
-    !
-    ! -- set flag to skip iterations
-    isolve = 1
-    if (hsfr <= tp .and. hgwf <= tp) isolve = 0
-    if (hgwf <= tp .and. qc < DEM30) isolve = 0
-    if (cstr < DEM30) isolve = 0
-    if (this%iboundpak(n) < 0) isolve = 0
-    !
-    ! -- iterate to achieve solution
-    itersol: if (isolve /= 0) then
-      !
-      ! -- estimate initial end points
-      en1 = DZERO
-      if (d1 > DEM30) then
-        if ((tp - hgwf) > DEM30) then
-          en2 = DP9 * d1
-        else
-          en2 = D1P1 * d1 - (tp - hgwf)
-        end if
-      else if ((tp - hgwf) > DEM30) then
-        en2 = DONE
-      else
-        en2 = DP99 * (hgwf - tp)
-      end if
-      !
-      ! -- estimate flow at end points
-      ! -- end point 1
-      if (hgwf > tp) then
-        qgwf1 = cstr * (tp - hgwf)
-        qen1 = qmp - DHALF * qgwf1
-      else
-        qgwf1 = DZERO
-        qen1 = qmpsrc
-      end if
-      if (hgwf > bt) then
-        qgwf2 = cstr * (tp + en2 - hgwf)
-      else
-        qgwf2 = cstr * (tp + en2 - bt)
-      end if
-      if (qgwf2 > qsrc) qgwf2 = qsrc
-      ! -- calculate two depths
-      call this%sfr_rectch_depth(n, (qmpsrc-DHALF*qgwf1), d1)
-      call this%sfr_rectch_depth(n, (qmpsrc-DHALF*qgwf2), d2)
-      ! -- determine roots
-      if (d1 > DEM30) then
-        f1 = en1 - d1
-      else
-        en1 = DZERO
-        f1 = en1 - DZERO
-      end if
-      if (d2 > DEM30) then
-        f2 = en2 - d2
-        if (f2 < DEM30) en2 = d2
-      else
-        d2 = DZERO
-        f2 = en2 - DZERO
-      end if
-      !
-      ! -- iterate to find a solution
-      dpp = DHALF * (en1 + en2)
-      dx = dpp
-      iic = 0
-      iic2 = 0
-      iic3 = 0
-      fhstr1 = DZERO
-      fhstr2 = DZERO
-      qgwfp = DZERO
-      dlhold = DZERO
-      do i = 1, this%maxsfrit
-        ibflg = 0
-        d1 = dpp
-        d2 = d1 + DTWO * this%deps
-        ! -- calculate q at midpoint at both end points
-        call this%sfr_calc_qman(n, d1, q1)
-        call this%sfr_calc_qman(n, d2, q2)
-        ! -- calculate groundwater leakage at both end points
-        call sChSmooth(d1, sat1, derv)
-        call sChSmooth(d2, sat2, derv)
-        if (hgwf > bt) then
-          qgwf1 = sat1 * cstr * (d1 + tp - hgwf)
-          qgwf2 = sat2 * cstr * (d2 + tp - hgwf)
-        else
-          qgwf1 = sat1 * cstr * (d1 + tp - bt)
-          qgwf2 = sat2 * cstr * (d2 + tp - bt)
-        end if
-        !
-        if (qgwf1 >= qsrc) then
-          en2 = dpp
-          dpp = DHALF * (en1 + en2)
-          call sChSmooth(dpp, sat, derv)
-          if (hgwf > bt) then
-            qgwfp = sat * cstr * (dpp + tp - hgwf)
-          else
-            qgwfp = sat * cstr * (dpp + tp - bt)
-          end if
-          if (qgwfp > qsrc) qgwfp = qsrc
-          call this%sfr_rectch_depth(n, (qmpsrc-DHALF*qgwfp), dx)
-          ibflg = 1
-        else
-          fhstr1 = (qmpsrc-DHALF*qgwf1) - q1
-          fhstr2 = (qmpsrc-DHALF*qgwf2) - q2
-        end if
-        !
-        if (ibflg == 0) then
-          derv = DZERO
-          if (abs(d1-d2) > DZERO) then
-            derv = (fhstr1-fhstr2) / (d1 - d2)
-          end if
-          if (abs(derv) > DEM30) then
-            dlh = -fhstr1 / derv
-          else
-            dlh = DZERO
-          end if
-          dpp = d1 + dlh
-          !
-          ! -- updated depth outside of endpoints - use bisection instead
-          if ((dpp >= en2) .or. (dpp <= en1)) then
-            if (abs(dlh) > abs(dlhold) .or. dpp < DEM30) then
-              ibflg = 1
-              dpp = DHALF * (en1 + en2)
-            end if
-          end if
-          !
-          ! -- check for slow convergence
-          ! -- set flags to determine if the Newton-Raphson method oscillates
-          !    or if convergence is slow
-          if (qgwf1*qgwfold < DEM30) then
-            iic2 = iic2 + 1
-          else
-            iic2 = 0
-          end if
-          if (qgwf1 < DEM30) then
-            iic3 = iic3 + 1
-          else
-            iic3 = 0
-          end if
-          if (dlh*dlhold < DEM30 .or. ABS(dlh) > ABS(dlhold)) then
-            iic = iic + 1
-          end if
-          iic4 = 0
-          if (iic3 > 7 .and. iic > 12) then
-            iic4 = 1
-          end if
-          !
-          ! -- switch to bisection when the Newton-Raphson method oscillates
-          !    or when convergence is slow
-          if (iic2 > 7 .or. iic > 12 .or. iic4 == 1) then
-            ibflg = 1
-            dpp = DHALF * (en1 + en2)
-          end if
-          !
-          ! --
-          call sChSmooth(dpp, sat, derv)
-          if (hgwf > bt) then
-            qgwfp = sat * cstr * (dpp + tp - hgwf)
-          else
-            qgwfp = sat * cstr * (dpp + tp - bt)
-          end if
-          if (qgwfp > qsrc) then
-            qgwfp = qsrc
-            if (abs(en1-en2) < this%dmaxchg*DEM6) then
-              call this%sfr_rectch_depth(n, (qmpsrc-DHALF*qgwfp), dpp)
-            end if
-          end if
-          call this%sfr_rectch_depth(n, (qmpsrc-DHALF*qgwfp), dx)
-        end if
-        !
-        ! --
-        fp = dpp - dx
-        if (ibflg == 1) then
-          dlh = fp
-          ! -- change end points
-          ! -- root is between f1 and fp
-          if (f1*fp < DZERO) then
-            en2 = dpp
-            f2 = fp
-          ! -- root is between fp and f2
-          else
-            en1 = dpp
-            f1 = fp
-          end if
-          err = min(abs(fp), abs(en2-en1))
-        else
-          err = abs(dlh)
-        end if
-        if (err < this%dmaxchg) then
-          d1 = dpp
-          qgwf = qgwfp
-          qd = qsrc - qgwf
-          exit
-        end if
-        !
-        ! -- save iterates
-        errold = err
-        dlhold = dlh
-        if (ibflg == 1) then
-          qgwfold = qgwfp
-        else
-          qgwfold = qgwf1
-        end if
-      !
-      ! -- end of iteration
-      end do
-    end if itersol
-
-    ! -- simple routing option or where depth = 0 and hgwf < bt
-    if (isolve == 0) then
-      call sChSmooth(d1, sat, derv)
-      if (hgwf > bt) then
-        qgwf = sat * cstr * (d1 + tp - hgwf)
-      else
-        qgwf = sat * cstr * (d1 + tp - bt)
-      end if
-      ! -- leakage exceeds inflow
-      if (qgwf > qsrc) then
-        d1 = DZERO
-        call this%sfr_calc_qsource(n, d1, qsrc)
-        qgwf = qsrc
-      end if
-      ! -- set qd
-      qd = qsrc - qgwf
-    end if
-
-    ! -- update sfr stage
-    hsfr = tp + d1
-
-    ! -- update stored values
-    if (lupdate) then
-      !
-      ! -- save depth and calculate stage
-      this%depth(n) = d1
-      this%stage(n) = hsfr
-      !
-      call this%sfr_update_flows(n, qd, qgwf)
-    end if
-    !
-    ! -- calculate sumleak and sumrch
-    sumleak = DZERO
-    sumrch = DZERO
-    if (this%gwfiss == 0) then
-      sumleak = qgwf
-    else
-      sumleak = qgwf
-    end if
-    if (hgwf < bt) then
-      sumrch = qgwf
-    end if
-    !
-    ! -- calculate hcof and rhs for MODFLOW
-    call sChSmooth(d1, sat, derv)
-    if (abs(sumleak) > DZERO) then
-      ! -- stream leakage is not head dependent
-      if (hgwf < bt) then
-        rhs = rhs - sumrch
-      ! -- stream leakage is head dependent
-      else if ((sumleak-qsrc) < -DEM30) then
-        if (this%gwfiss == 0) then
-          rhs = rhs - sat * cstr * hsfr - sumrch
-        else
-          rhs = rhs - sat * cstr * hsfr
-        end if
-        hcof = -cstr
-      ! -- place holder for UZF
-      else
-        if (this%gwfiss == 0) then
-          rhs = rhs - sumleak - sumrch
-        else
-          rhs = rhs - sumleak
-        end if
-      end if
-    ! -- add groundwater leakage
-    else if (hgwf < bt) then
-      rhs = rhs - sumrch
-    end if
-    !
-    ! -- return
-    return
-  end subroutine sfr_solve
-
-  subroutine sfr_update_flows(this, n, qd, qgwf)
-  ! ******************************************************************************
-  ! sfr_update_flows -- Update downstream and groundwater leakage terms for reach
-  ! ******************************************************************************
-  !
-  !    SPECIFICATIONS:
-  ! ------------------------------------------------------------------------------
-      class(SfrType), intent(inout) :: this
-      integer(I4B), intent(in) :: n
-      real(DP), intent(inout) :: qd
-      real(DP), intent(in) :: qgwf
-      ! -- local
-      integer(I4B) :: i
-      integer(I4B) :: n2
-      real(DP) :: q2
-      real(DP) :: f
-  ! ------------------------------------------------------------------------------
-    !
-    ! -- update reach terms
-    !
-    ! -- save final downstream stream flow
-    this%dsflow(n) = qd
-    !
-    ! -- save groundwater leakage
-    this%gwflow(n) = qgwf
-    !
-    ! -- route downstream flow
-    if (qd > DZERO) then
-      !
-      ! -- route water to diversions
-      do i = 1, this%nconnreach(n)
-        if (this%reaches(n)%idir(i) > 0) cycle
-        if (this%reaches(n)%idiv(i) == 0) cycle
-        call this%sfr_calc_div(n, this%reaches(n)%idiv(i), qd, q2)
-        this%reaches(n)%qconn(i) = q2
-      end do
-      !
-      ! -- Mover terms: store outflow after diversion loss
-      !    as qformvr and reduce outflow (qd)
-      !    by how much was actually sent to the mover
-      if (this%imover == 1) then
-        call this%pakmvrobj%accumulate_qformvr(n, qd)
-        qd = MAX(qd - this%pakmvrobj%get_qtomvr(n), DZERO)
-      endif
-      !
-      ! -- route remaining water to downstream reaches
-      do i = 1, this%nconnreach(n)
-        if (this%reaches(n)%idir(i) > 0) cycle
-        if (this%reaches(n)%idiv(i) > 0) cycle
-        n2 = this%reaches(n)%iconn(i)
-        f = this%ustrf(n2) / this%ftotnd(n)
-        this%reaches(n)%qconn(i) = qd * f
-      end do
-    else
-      do i = 1, this%nconnreach(n)
-        if (this%reaches(n)%idir(i) > 0) cycle
-        this%reaches(n)%qconn(i) = DZERO
-      end do
-    end if
-    !
-    ! -- return
-    return
-  end subroutine sfr_update_flows
-
-  subroutine sfr_calc_qd(this, n, depth, hgwf, qgwf, qd)
-  ! ******************************************************************************
-  ! sfr_calc_dq -- Calculate downstream flow for reach
-  ! ******************************************************************************
-  !
-  !    SPECIFICATIONS:
-  ! ------------------------------------------------------------------------------
-      class(SfrType) :: this
-      integer(I4B), intent(in) :: n
-      real(DP), intent(in) :: depth
-      real(DP), intent(in) :: hgwf
-      real(DP), intent(inout) :: qgwf
-      real(DP), intent(inout) :: qd
-      ! -- local
-      real(DP) :: qsrc
-  ! ------------------------------------------------------------------------------
-    !
-    ! -- initialize residual
-    qd = DZERO
-    !
-    ! -- calculate total water sources excluding groundwater leakage
-    call this%sfr_calc_qsource(n, depth, qsrc)
-    !
-    ! -- estimate groundwater leakage
-    call this%sfr_calc_qgwf(n, depth, hgwf, qgwf)
-    if (-qgwf > qsrc) qgwf = -qsrc
-    !
-    ! -- calculate down stream flow
-    qd = qsrc + qgwf
-    !
-    ! -- limit downstream flow to a positive value
-    if (qd < DEM30) qd = DZERO
-    !
-    ! -- return
-    return
-  end subroutine sfr_calc_qd
-
-  subroutine sfr_calc_qsource(this, n, depth, qsrc)
-  ! ******************************************************************************
-  ! sfr_calc_qsource -- Calculate sum of sources for reach - excluding
-  !                     reach leakage
-  ! ******************************************************************************
-  !
-  !    SPECIFICATIONS:
-  ! ------------------------------------------------------------------------------
-      class(SfrType) :: this
-      integer(I4B), intent(in) :: n
-      real(DP), intent(in) :: depth
-      real(DP), intent(inout) :: qsrc
-      ! -- local
-      real(DP) :: qu, qi, qr, qe, qro, qfrommvr
-      real(DP) :: qt
-      real(DP) :: a, ae
-  ! ------------------------------------------------------------------------------
-    !
-    ! -- initialize residual
-    qsrc = DZERO
-    !
-    ! -- calculate flow terms
-    qu = this%usflow(n)
-    qi = this%reaches(n)%inflow%value
-    qro = this%reaches(n)%runoff%value
-    !
-    ! -- calculate rainfall and evap
-    a = this%surface_area(n)
-    ae = this%surface_area_wet(n, depth)
-    qr = this%reaches(n)%rain%value * a
-    !qe = this%reaches(n)%evap%value * ae
-    qe = this%reaches(n)%evap%value * a
-    !
-    ! -- calculate mover term
-    qfrommvr = DZERO
-    if (this%imover == 1) then
-      qfrommvr = this%pakmvrobj%get_qfrommvr(n)
-    endif
-    !
-    ! -- calculate down stream flow
-    qsrc = qu + qi + qr - qe + qro + qfrommvr
-    !
-    ! -- adjust runoff or evaporation if sum of sources is negative
-    if (qsrc < DZERO) then
-      !
-      ! -- calculate sources without et
-      qt = qu + qi + qr + qro + qfrommvr
-      !
-      ! -- runoff exceeds sources of water for reach
-      if (qt < DZERO) then
-        qro = -(qu + qi + qr + qfrommvr)
-        qe = DZERO
-      !
-      ! -- evaporation exceeds sources of water for reach
-      else
-        qe = qu + qi + qr + qro + qfrommvr
-      end if
-      qsrc = qu + qi + qr - qe + qro + qfrommvr
-    end if
-    !
-    ! -- return
-    return
-  end subroutine sfr_calc_qsource
-
-
-  subroutine sfr_calc_qman(this, n, depth, qman)
-  ! ******************************************************************************
-  ! sfr_calc_qman -- Calculate stream flow using Manning's equation
-  ! ******************************************************************************
-  !
-  !    SPECIFICATIONS:
-  ! ------------------------------------------------------------------------------
-      class(SfrType) :: this
-      integer(I4B), intent(in) :: n
-      real(DP), intent(in) :: depth
-      real(DP), intent(inout) :: qman
-      ! -- local
-      real(DP) :: sat
-      real(DP) :: derv
-      real(DP) :: s, r, aw, wp, rh
-  ! ------------------------------------------------------------------------------
-    !
-    ! -- initialize qman
-    qman = DZERO
-    !
-    ! -- calculate terms for Manning's equation
-    call sChSmooth(depth, sat, derv)
-    s = this%slope(n)
-    r = this%reaches(n)%rough%value
-    aw = this%area_wet(n, depth)
-    wp = this%perimeter_wet(n)
-    rh = DZERO
-    if (wp > DZERO) then
-      rh = aw / wp
-    end if
-    !
-    ! -- calculate flow
-    qman = sat * this%unitconv * aw * (rh**DTWOTHIRDS) * sqrt(s) / r
-    !
-    ! -- return
-    return
-  end subroutine sfr_calc_qman
-
-
-  subroutine sfr_calc_qgwf(this, n, depth, hgwf, qgwf)
-  ! ******************************************************************************
-  ! sfr_calc_qgwf -- Calculate sfr-aquifer exchange (relative to sfr reach)
-  ! ******************************************************************************
-  !
-  !    SPECIFICATIONS:
-  ! ------------------------------------------------------------------------------
-      class(SfrType) :: this
-      integer(I4B), intent(in) :: n
-      real(DP), intent(in) :: depth
-      real(DP), intent(in) :: hgwf
-      real(DP), intent(inout) :: qgwf
-      ! -- local
-      integer(I4B) :: node
-      real(DP) :: tp
-      real(DP) :: bt
-      real(DP) :: hsfr
-      real(DP) :: htmp
-      real(DP) :: cond
-      real(DP) :: sat
-      real(DP) :: derv
-  ! ------------------------------------------------------------------------------
-    !
-    ! -- initialize qgwf
-    qgwf = DZERO
-    !
-    ! -- skip sfr-aquifer exchange in external cells
-    node = this%igwfnode(n)
-    if (node < 1) return
-    !
-    ! -- skip sfr-aquifer exchange in inactive cells
-    if (this%ibound(node) == 0) return
-    !
-    ! -- calculate saturation
-    call sChSmooth(depth, sat, derv)
-    !
-    ! -- calculate conductance
-    call this%sfr_calc_cond(n, cond)
-    !
-    ! -- calculate groundwater leakage
-    tp = this%strtop(n)
-    bt = tp - this%bthick(n)
-    hsfr = tp + depth
-    htmp = hgwf
-    if (htmp < bt) then
-      htmp = bt
-    end if
-    qgwf = sat * cond * (htmp - hsfr)
-    !
-    ! -- return
-    return
-  end subroutine sfr_calc_qgwf
-
-  subroutine sfr_calc_cond(this, n, cond)
-  ! ******************************************************************************
-  ! sfr_calc_qgwf -- Calculate sfr-aquifer exchange
-  ! ******************************************************************************
-  !
-  !    SPECIFICATIONS:
-  ! ------------------------------------------------------------------------------
-      class(SfrType) :: this
-      integer(I4B), intent(in) :: n
-      real(DP), intent(inout) :: cond
-      ! -- local
-      integer(I4B) :: node
-      real(DP) :: wp
-  ! ------------------------------------------------------------------------------
-    !
-    ! -- initialize a few variables
-    cond = DZERO
-    node = this%igwfnode(n)
-    if (node > 0) then
-      if (this%ibound(node) > 0) then
-        wp = this%perimeter_wet(n)
-        cond = this%hk(n) * this%length(n) * wp / this%bthick(n)
-      end if
-    end if
-    !
-    ! -- return
-    return
-  end subroutine sfr_calc_cond
-
-
-  subroutine sfr_calc_div(this, n, i, q, qd)
-  ! ******************************************************************************
-  ! sfr_calc_resid -- Calculate residual for reach
-  ! ******************************************************************************
-  !
-  !    SPECIFICATIONS:
-  ! ------------------------------------------------------------------------------
-      class(SfrType) :: this
-      integer(I4B), intent(in) :: n
-      integer(I4B), intent(in) :: i
-      real(DP), intent(inout) :: q
-      real(DP), intent(inout) :: qd
-      ! -- local
-      character (len=10) :: cp
-      integer(I4B) :: n2
-      !integer(I4B) :: ip
-      real(DP) :: v
-  ! ------------------------------------------------------------------------------
-    !
-    ! -- set local variables
-    n2 = this%reaches(n)%diversion(i)%reach
-    cp = this%reaches(n)%diversion(i)%cprior
-    !ip = this%reaches(n)%diversion(i)%iprior
-    v = this%reaches(n)%diversion(i)%rate%value
-    !
-    ! -- calculate diversion
-    select case(cp)
-      ! -- flood diversion
-      !case (-3)
-      case ('EXCESS')
-        if (q < v) then
-          v = DZERO
-        else
-          v = q - v
-        end if
-      ! -- diversion percentage
-      !case (-2)
-      case ('FRACTION')
-        v = q * v
-      ! -- STR priority algorithm
-      !case (-1)
-      case ('THRESHOLD')
-        if (q < v) then
-          v = DZERO
-        end if
-      ! -- specified diversion
-      !case (0)
-      case ('UPTO')
-        if (v > q) then
-          v = q
-        end if
-      case default
-        v = DZERO
-    end select
-    !
-    ! -- update upstream from for downstream reaches
-    q = q - v
-    qd = v
-    !
-    ! -- return
-    return
-  end subroutine sfr_calc_div
-
-  subroutine sfr_rectch_depth(this, n, q1, d1)
-    class(SfrType) :: this
-    integer(I4B), intent(in) :: n
-    real(DP), intent(in) :: q1
-    real(DP), intent(inout) :: d1
-    ! -- local
-    real(DP) :: w
-    real(DP) :: s
-    real(DP) :: r
-    real(DP) :: qconst
-    ! -- code
-    ! -- calculate stream depth at the midpoint
-    w = this%width(n)
-    s = this%slope(n)
-    r = this%reaches(n)%rough%value
-    qconst = this%unitconv * w * sqrt(s) / r
-    d1 = (q1 / qconst)**DP6
-    if (d1 < DEM30) d1 = DZERO
-    ! -- return
-    return
-  end subroutine sfr_rectch_depth
-
-
-  subroutine sfr_check_reaches(this)
-    class(SfrType) :: this
-    ! -- local
-    character (len= 5) :: crch
-    character (len=10) :: cval
-    character (len=30) :: nodestr
-    character (len=LINELENGTH) :: title
-    character (len=LINELENGTH) :: text
-    character (len=LINELENGTH) :: errmsg
-    integer(I4B) :: n, nn
-    real(DP) :: btgwf, bt
-    ! -- code
-    !
-    ! -- setup inputtab tableobj
-    if (this%iprpak /= 0) then
-      title = trim(adjustl(this%text)) // ' PACKAGE (' //                        &
-              trim(adjustl(this%name)) //') STATIC REACH DATA'
-      call table_cr(this%inputtab, this%name, title)
-      call this%inputtab%table_df(this%maxbound, 10, this%iout)
-      text = 'NUMBER'
-      call this%inputtab%initialize_column(text, 10, alignment=TABCENTER)
-      text = 'CELLID'
-      call this%inputtab%initialize_column(text, 20, alignment=TABLEFT)
-      text = 'LENGTH'
-      call this%inputtab%initialize_column(text, 12, alignment=TABCENTER)
-      text = 'WIDTH'
-      call this%inputtab%initialize_column(text, 12, alignment=TABCENTER)
-      text = 'SLOPE' 
-      call this%inputtab%initialize_column(text, 12, alignment=TABCENTER)
-      text = 'TOP'
-      call this%inputtab%initialize_column(text, 12, alignment=TABCENTER)
-      text = 'THICKNESS'
-      call this%inputtab%initialize_column(text, 12, alignment=TABCENTER)
-      text = 'HK'
-      call this%inputtab%initialize_column(text, 12, alignment=TABCENTER)
-      text = 'ROUGHNESS'
-      call this%inputtab%initialize_column(text, 12, alignment=TABCENTER)
-      text = 'UPSTREAM FRACTION'
-      call this%inputtab%initialize_column(text, 12, alignment=TABCENTER)
-    end if
-    !
-    ! -- check the reach data for simple errors
-    do n = 1, this%maxbound
-      write (crch, '(i5)') n
-      nn = this%igwfnode(n)
-      if (nn > 0) then
-        btgwf = this%dis%bot(nn)
-        call this%dis%noder_to_string(nn, nodestr)
-      else
-        nodestr = 'none'
-      end if
-      ! -- check reach length
-      if (this%length(n) <= DZERO) then
-        errmsg = 'ERROR: Reach ' // crch // ' length must be > 0.0'
-        call store_error(errmsg)
-      end if
-      ! -- check reach width
-      if (this%width(n) <= DZERO) then
-        errmsg = 'ERROR: Reach ' // crch // ' width must be > 0.0'
-        call store_error(errmsg)
-      end if
-      ! -- check reach slope
-      if (this%slope(n) <= DZERO) then
-        errmsg = 'ERROR: Reach ' // crch // ' slope must be > 0.0'
-        call store_error(errmsg)
-      end if
-      ! -- check bed thickness and bed hk for reaches connected to GWF
-      if (nn > 0) then
-        bt = this%strtop(n) - this%bthick(n)
-        if (bt <= btgwf .and. this%icheck /= 0) then
-          write (cval,'(f10.4)') bt
-          errmsg = 'ERROR: Reach ' // crch // ' bed bottom (rtp-rbth =' //       &
-                   cval // ') must be > the bottom of cell (' // nodestr
-          write (cval,'(f10.4)') btgwf
-          errmsg = trim(adjustl(errmsg)) // '=' // cval // ').'
-          call store_error(errmsg)
-        end if
-        if (this%hk(n) < DZERO) then
-          errmsg = 'ERROR: Reach ' // crch // ' hk must be >= 0.0'
-          call store_error(errmsg)
-        end if
-      end if
-      ! -- check reach roughness
-      if (this%reaches(n)%rough%value <= DZERO) then
-        errmsg = 'ERROR: Reach ' // crch // " Manning's roughness " //           &
-                 'coefficient must be > 0.0'
-        call store_error(errmsg)
-      end if
-      ! -- check reach upstream fraction
-      if (this%ustrf(n) < DZERO) then
-        errmsg = 'ERROR: Reach ' // crch // " upstream fraction must be >= 0.0"
-        call store_error(errmsg)
-      end if
-      ! -- write summary of reach information
-      if (this%iprpak /= 0) then
-        call this%inputtab%add_term(n)
-        call this%inputtab%add_term(nodestr)
-        call this%inputtab%add_term(this%length(n))
-        call this%inputtab%add_term(this%width(n))
-        call this%inputtab%add_term(this%slope(n))
-        call this%inputtab%add_term(this%strtop(n))
-        call this%inputtab%add_term(this%bthick(n))
-        call this%inputtab%add_term(this%hk(n))
-        call this%inputtab%add_term(this%reaches(n)%rough%value)
-        call this%inputtab%add_term(this%ustrf(n))
-      end if
-    end do
-
-    ! -- return
-    return
-  end subroutine sfr_check_reaches
-
-
-  subroutine sfr_check_connections(this)
-    class(SfrType) :: this
-    ! -- local
-    character (len= 5) :: crch
-    character (len= 5) :: crch2
-    character (len=LINELENGTH) :: text
-    character (len=LINELENGTH) :: title
-    character (len=LINELENGTH) :: errmsg
-    integer(I4B) :: n, nn, nc
-    integer(I4B) :: i, ii
-    integer(I4B) :: ifound
-    integer(I4B) :: ierr
-    integer(I4B) :: maxconn
-    integer(I4B) :: ntabcol
-    ! -- code
-    !
-    ! -- create input table for reach connections data
-    if (this%iprpak /= 0) then
-      !
-      ! -- calculate the maximum number of connections
-      maxconn = 0
-      do n = 1, this%maxbound
-        maxconn = max(maxconn, this%nconnreach(n))
-      end do
-      ntabcol = 1 + maxconn
-      !
-      ! -- reset the input table object
-      title = trim(adjustl(this%text)) // ' PACKAGE (' //                        &
-              trim(adjustl(this%name)) //') STATIC REACH CONNECTION DATA'
-      call table_cr(this%inputtab, this%name, title)
-      call this%inputtab%table_df(this%maxbound, ntabcol, this%iout)
-      text = 'REACH'
-      call this%inputtab%initialize_column(text, 10, alignment=TABCENTER)
-      do n = 1, maxconn
-        write(text, '(a,1x,i6)') 'CONN', n
-        call this%inputtab%initialize_column(text, 10, alignment=TABCENTER)
-      end do
-    end if
-    !
-    ! -- check the reach connections for simple errors
-    ! -- connection check
-    do n = 1, this%maxbound
-      write (crch, '(i5)') n
-      eachconn: do i = 1, this%nconnreach(n)
-        nn = this%reaches(n)%iconn(i)
-        write (crch2, '(i5)') nn
-        ifound = 0
-        connreach: do ii = 1, this%nconnreach(nn)
-          nc = this%reaches(nn)%iconn(ii)
-          if (nc == n) then
-            ifound = 1
-            exit connreach
-          end if
-        end do connreach
-        if (ifound /= 1) then
-          errmsg = 'ERROR: Reach ' // crch // ' is connected to ' //             &
-                   'reach ' // crch2 // ' but reach ' // crch2 //                &
-                   ' is not connected to reach ' // crch // '.'
-          call store_error(errmsg)
-          call this%parser%StoreErrorUnit()
-          call ustop()
-        end if
-      end do eachconn
-      !
-      ! -- write connection data to the table
-      if (this%iprpak /= 0) then
-        call this%inputtab%add_term(n)
-        do i = 1, this%nconnreach(n)
-          call this%inputtab%add_term(this%reaches(n)%iconn(i))
-        end do
-        nn = maxconn - this%nconnreach(n)
-        do i = 1, nn
-          call this%inputtab%add_term(' ')
-        end do
-      end if
-    end do
-    !
-    ! -- check for incorrect connections between upstream connections
-    !
-    ! -- check upstream connections for each reach
-    ierr = 0
-    do n = 1, this%maxbound
-      write (crch, '(i5)') n
-      eachconnv: do i = 1, this%nconnreach(n)
-        !
-        ! -- skip downstream connections
-        if (this%reaches(n)%idir(i) < 0) cycle eachconnv
-        nn = this%reaches(n)%iconn(i)
-        write (crch2, '(i5)') nn
-        connreachv: do ii = 1, this%nconnreach(nn)
-          ! -- skip downstream connections
-          if (this%reaches(nn)%idir(ii) < 0) cycle connreachv
-          nc = this%reaches(nn)%iconn(ii)
-          !
-          ! -- if n == n then that means reach n is an upstream connection for
-          !    reach nn and reach nn is an upstream connection for reach n
-          if (nc == n) then
-            ierr = ierr + 1
-            errmsg = 'ERROR: Reach ' // crch // ' is connected to ' //           &
-                     'reach ' // crch2 // ' but streamflow from reach ' //       &
-                     crch // ' to reach ' // crch2 // ' is not permitted.'
-            call store_error(errmsg)
-            exit connreachv
-          end if
-        end do connreachv
-      end do eachconnv
-    end do
-    if (ierr > 0) then
-      call this%parser%StoreErrorUnit()
-      call ustop()
-    end if
-    !
-    ! -- check that downstream reaches for a reach are
-    !    the upstream reaches for the reach
-    do n = 1, this%maxbound
-      write (crch, '(i5)') n
-      eachconnds: do i = 1, this%nconnreach(n)
-        nn = this%reaches(n)%iconn(i)
-        if (this%reaches(n)%idir(i) > 0) cycle eachconnds
-        write (crch2, '(i5)') nn
-        ifound = 0
-        connreachds: do ii = 1, this%nconnreach(nn)
-          nc = this%reaches(nn)%iconn(ii)
-          if (nc == n) then
-            if (this%reaches(n)%idir(i) /= this%reaches(nn)%idir(ii)) then
-              ifound = 1
-            end if
-            exit connreachds
-          end if
-        end do connreachds
-        if (ifound /= 1) then
-          errmsg = 'ERROR: Reach ' // crch // ' downstream connected reach ' //  &
-                   'is reach ' // crch2 // ' but reach ' // crch // ' is not' // &
-                   ' the upstream connected reach for reach ' // crch2 // '.'
-          call store_error(errmsg)
-        end if
-      end do eachconnds
-    end do
-    !
-    ! -- create input table for upstream and downstream connections
-    if (this%iprpak /= 0) then
-      !
-      ! -- calculate the maximum number of upstream connections
-      maxconn = 0
-      do n = 1, this%maxbound
-        ii = 0
-        do i = 1, this%nconnreach(n)
-          if (this%reaches(n)%idir(i) > 0) then
-            ii = ii + 1
-          end if
-        end do
-        maxconn = max(maxconn, ii)
-      end do
-      ntabcol = 1 + maxconn
-      !
-      ! -- reset the input table object
-      title = trim(adjustl(this%text)) // ' PACKAGE (' //                        &
-              trim(adjustl(this%name)) //') STATIC UPSTREAM REACH ' //           &
-              'CONNECTION DATA'
-      call table_cr(this%inputtab, this%name, title)
-      call this%inputtab%table_df(this%maxbound, ntabcol, this%iout)
-      text = 'REACH'
-      call this%inputtab%initialize_column(text, 10, alignment=TABCENTER)
-      do n = 1, maxconn
-        write(text, '(a,1x,i6)') 'UPSTREAM CONN', n
-        call this%inputtab%initialize_column(text, 10, alignment=TABCENTER)
-      end do
-      !
-      ! -- upstream connection data
-      do n = 1, this%maxbound
-        call this%inputtab%add_term(n)
-        ii = 0
-        do i = 1, this%nconnreach(n)
-          if (this%reaches(n)%idir(i) > 0) then
-            call this%inputtab%add_term(this%reaches(n)%iconn(i))
-            ii = ii + 1
-          end if
-        end do
-        nn = maxconn - ii
-        do i = 1, nn
-          call this%inputtab%add_term(' ')
-        end do  
-      end do
-      !
-      ! -- calculate the maximum number of downstream connections
-      maxconn = 0
-      do n = 1, this%maxbound
-        ii = 0
-        do i = 1, this%nconnreach(n)
-          if (this%reaches(n)%idir(i) < 0) then
-            ii = ii + 1
-          end if
-        end do
-        maxconn = max(maxconn, ii)
-      end do
-      ntabcol = 1 + maxconn
-      !
-      ! -- reset the input table object
-      title = trim(adjustl(this%text)) // ' PACKAGE (' //                        &
-              trim(adjustl(this%name)) //') STATIC DOWNSTREAM ' //               &
-              'REACH CONNECTION DATA'
-      call table_cr(this%inputtab, this%name, title)
-      call this%inputtab%table_df(this%maxbound, ntabcol, this%iout)
-      text = 'REACH'
-      call this%inputtab%initialize_column(text, 10, alignment=TABCENTER)
-      do n = 1, maxconn
-        write(text, '(a,1x,i6)') 'DOWNSTREAM CONN', n
-        call this%inputtab%initialize_column(text, 10, alignment=TABCENTER)
-      end do
-      !
-      ! -- downstream connection data
-      do n = 1, this%maxbound
-        call this%inputtab%add_term(n)
-        ii = 0
-        do i = 1, this%nconnreach(n)
-          if (this%reaches(n)%idir(i) < 0) then
-            call this%inputtab%add_term(this%reaches(n)%iconn(i))
-            ii = ii + 1
-          end if
-        end do
-        nn = maxconn - ii
-        do i = 1, nn
-          call this%inputtab%add_term(' ')
-        end do  
-      end do
-    end if
-    !
-    ! -- return
-    return
-  end subroutine sfr_check_connections
-
-
-  subroutine sfr_check_diversions(this)
-    class(SfrType) :: this
-    ! -- local
-    character (len=LINELENGTH) :: title
-    character (len=LINELENGTH) :: text
-    character (len= 5) :: crch
-    character (len= 5) :: cdiv
-    character (len= 5) :: crch2
-    character (len=10) :: cprior
-    character (len=LINELENGTH) :: errmsg
-    integer(I4B) :: maxdiv
-    integer(I4B) :: n, nn, nc
-    integer(I4B) :: ii
-    integer(I4B) :: idiv
-    integer(I4B) :: ifound
-    ! -- format
-10  format('Diversion ',i0,' of reach ',i0,                                      &
-           ' is invalid or has not been defined.')
-    ! -- code
-    !
-    ! -- write header
-    if (this%iprpak /= 0) then
-      !
-      ! -- determine the maximum number of diversions
-      maxdiv = 0
-      do n = 1, this%maxbound
-        maxdiv = maxdiv + this%ndiv(n)
-      end do
-      !
-      ! -- reset the input table object
-      title = trim(adjustl(this%text)) // ' PACKAGE (' //                        &
-              trim(adjustl(this%name)) //') REACH DIVERSION DATA'
-      call table_cr(this%inputtab, this%name, title)
-      call this%inputtab%table_df(maxdiv, 4, this%iout)
-      text = 'REACH'
-      call this%inputtab%initialize_column(text, 10, alignment=TABCENTER)
-      text = 'DIVERSION'
-      call this%inputtab%initialize_column(text, 10, alignment=TABCENTER)
-      text = 'REACH 2'
-      call this%inputtab%initialize_column(text, 10, alignment=TABCENTER)
-      text = 'CPRIOR'
-      call this%inputtab%initialize_column(text, 10, alignment=TABCENTER)
-    end if
-    !
-    ! -- check that diversion data are correct
-    do n = 1, this%maxbound
-      if (this%ndiv(n) < 1) cycle
-      write (crch, '(i5)') n
-      !line = '     ' // crch
-      
-      do idiv = 1, this%ndiv(n)
-        write (cdiv, '(i5)') idiv
-        !
-        !
-        nn = this%reaches(n)%diversion(idiv)%reach
-        write (crch2, '(i5)') nn
-        !
-        ! -- make sure diversion reach is connected to current reach
-        ifound = 0
-        if (nn < 1 .or. nn > this%maxbound) then
-          write(errmsg,10)idiv, n
-          call store_error(errmsg)
-          call this%parser%StoreErrorUnit()
-          call ustop()
-        endif
-        connreach: do ii = 1, this%nconnreach(nn)
-          nc = this%reaches(nn)%iconn(ii)
-          if (nc == n) then
-            if (this%reaches(nn)%idir(ii) > 0) then
-              ifound = 1
-            end if
-            exit connreach
-          end if
-        end do connreach
-        if (ifound /= 1) then
-          errmsg = 'ERROR: Reach ' // crch // ' is not a upstream reach for ' // &
-                   'reach ' // crch2 // ' as a result diversion ' // cdiv //     &
-                   ' from reach ' // crch //' to reach ' // crch2 //             &
-                   ' is not possible. Check reach connectivity.'
-          call store_error(errmsg)
-        end if
-        ! -- iprior
-        cprior = this%reaches(n)%diversion(idiv)%cprior
-        !
-        ! -- add terms to the table
-        if (this%iprpak /= 0) then
-          call this%inputtab%add_term(n)
-          call this%inputtab%add_term(idiv)
-          call this%inputtab%add_term(nn)
-          call this%inputtab%add_term(this%reaches(n)%diversion(idiv)%cprior)
-        end if
-      end do
-    end do
-    !
-    ! -- return
-    return
-  end subroutine sfr_check_diversions
-
-
-  subroutine sfr_check_ustrf(this)
-    class(SfrType) :: this
-    ! -- local
-    character (len=LINELENGTH) :: title
-    character (len=LINELENGTH) :: text
-    logical :: lcycle
-    logical :: ladd
-    character (len=5) :: crch, crch2
-    character (len=10) :: cval
-    character (len=LINELENGTH) :: errmsg
-    integer(I4B) :: maxcols
-    integer(I4B) :: npairs
-    integer(I4B) :: ipair
-    integer(I4B) :: i, n
-    integer(I4B) :: n2
-    integer(I4B) :: idiv
-    integer(I4B) :: ids
-    real(DP) :: f
-    real(DP) :: rval
-    ! -- code
-    !
-    ! -- write table header
-    if (this%iprpak /= 0) then
-      !
-      ! -- determine the maximum number of columns
-      npairs = 0
-      do n = 1, this%maxbound
-        ipair = 0
-        ec: do i = 1, this%nconnreach(n)
-          !
-          ! -- skip upstream connections
-          if (this%reaches(n)%idir(i) > 0) cycle ec
-          n2 = this%reaches(n)%iconn(i)
-          !
-          ! -- skip inactive downstream reaches
-          if (this%iboundpak(n2) == 0) cycle ec
-          !
-          ! -- increment ipair and see if it exceeds npairs
-          ipair = ipair + 1
-          npairs = max(npairs, ipair)
-        end do ec
-      end do
-      maxcols = 1 + npairs * 2
-      !
-      ! -- reset the input table object
-      title = trim(adjustl(this%text)) // ' PACKAGE (' //                        &
-              trim(adjustl(this%name)) //') CONNECTED REACH UPSTREAM '        // &
-              'FRACTION DATA'
-      call table_cr(this%inputtab, this%name, title)
-      call this%inputtab%table_df(this%maxbound, maxcols, this%iout)
-      text = 'REACH'
-      call this%inputtab%initialize_column(text, 10, alignment=TABCENTER)
-      do i = 1, npairs
-        write(cval, '(i10)') i
-        text = 'DOWNSTREAM REACH ' // trim(adjustl(cval)) 
-        call this%inputtab%initialize_column(text, 10, alignment=TABCENTER)
-        text = 'FRACTION ' // trim(adjustl(cval)) 
-        call this%inputtab%initialize_column(text, 12, alignment=TABCENTER)
-      end do
-    end if
-    !
-    ! -- calculate the total fraction of connected reaches that are
-    !    not diversions and check that the sum of upstream fractions
-    !    is equal to 1 for each reach
-    do n = 1, this%maxbound
-      ids = 0
-      rval = DZERO
-      f = DZERO
-      write (crch, '(i5)') n
-      if (this%iprpak /= 0) then
-        call this%inputtab%add_term(n)
-      end if
-      ipair = 0
-      eachconn: do i = 1, this%nconnreach(n)
-        lcycle = .FALSE.
-        !
-        ! -- initialize downstream connection q
-        this%reaches(n)%qconn(i) = DZERO
-        !
-        ! -- skip upstream connections
-        if (this%reaches(n)%idir(i) > 0) then
-          lcycle = .TRUE.
-        end if
-        n2 = this%reaches(n)%iconn(i)
-        !
-        ! -- skip inactive downstream reaches
-        if (this%iboundpak(n2) == 0) then
-          lcycle = .TRUE.
-        end if
-        if (lcycle) then
-          cycle eachconn
-        end if
-        ipair = ipair + 1
-        write (crch2, '(i5)') n2
-        ids = ids + 1
-        ladd = .true.
-        f = f + this%ustrf(n2)
-        write (cval, '(f10.4)') this%ustrf(n2)
-        !
-        ! -- write upstream fractions
-        if (this%iprpak /= 0) then
-          call this%inputtab%add_term(n2)
-          call this%inputtab%add_term(this%ustrf(n2))
-        end if
-        eachdiv: do idiv = 1, this%ndiv(n)
-          if (this%reaches(n)%diversion(idiv)%reach == n2) then
-            this%reaches(n)%idiv(i) = idiv
-            ladd = .false.
-            exit eachconn
-          end if
-        end do eachdiv
-        if (ladd) then
-          rval = rval + this%ustrf(n2)
-        end if
-      end do eachconn
-      this%ftotnd(n) = rval
-      !
-      ! -- write remaining table columns
-      if (this%iprpak /= 0) then
-        ipair = ipair + 1
-        do i = ipair, npairs
-          call this%inputtab%add_term('  ')
-          call this%inputtab%add_term('  ')
-        end do
-      end if
-      !
-      ! -- evaluate if an error condition has occured
-      !    the sum of fractions is not equal to 1
-      if (ids /= 0) then
-        if (abs(f-DONE) > DEM6) then
-          write (cval, '(f10.4)') f
-          errmsg = 'ERROR: upstream fractions for reach ' // crch // ' not ' //   &
-                  'equal to one (' // cval // '). Check reach connectivity.'
-          call store_error(errmsg)
-        end if
-      end if
-    end do
-    !
-    ! -- return
-    return
-  end subroutine sfr_check_ustrf
-
-  subroutine sfr_setup_budobj(this)
-! ******************************************************************************
-! sfr_setup_budobj -- Set up the budget object that stores all the sfr flows
-!   The terms listed here must correspond in number and order to the ones 
-!   listed in the sfr_fill_budobj routine.
-! ******************************************************************************
-!
-!    SPECIFICATIONS:
-! ------------------------------------------------------------------------------
-    ! -- modules
-    use ConstantsModule, only: LENBUDTXT
-    ! -- dummy
-    class(SfrType) :: this
-    ! -- local
-    integer(I4B) :: nbudterm
-    integer(I4B) :: i, n, n1, n2
-    integer(I4B) :: maxlist, naux
-    integer(I4B) :: idx
-    real(DP) :: q
-    character(len=LENBUDTXT) :: text
-    character(len=LENBUDTXT), dimension(1) :: auxtxt
-! ------------------------------------------------------------------------------
-    !
-    ! -- Determine the number of sfr budget terms. These are fixed for 
-    !    the simulation and cannot change.  This includes FLOW-JA-FACE
-    !    so they can be written to the binary budget files, but these internal
-    !    flows are not included as part of the budget table.
-    nbudterm = 8
-    if (this%imover == 1) nbudterm = nbudterm + 2
-    if (this%naux > 0) nbudterm = nbudterm + 1
-    !
-    ! -- set up budobj
-    call budgetobject_cr(this%budobj, this%name)
-    call this%budobj%budgetobject_df(this%maxbound, nbudterm, 0, 0)
-    idx = 0
-    !
-    ! -- Go through and set up each budget term
-    text = '    FLOW-JA-FACE'
-    idx = idx + 1
-    maxlist = this%nconn
-    naux = 1
-    auxtxt(1) = '       FLOW-AREA'
-    call this%budobj%budterm(idx)%initialize(text, &
-                                             this%name_model, &
-                                             this%name, &
-                                             this%name_model, &
-                                             this%name, &
-                                             maxlist, .false., .false., &
-                                             naux, auxtxt)
-    !
-    ! -- store connectivity
-    call this%budobj%budterm(idx)%reset(this%nconn)
-    q = DZERO
-    do n = 1, this%maxbound
-      n1 = n
-      do i = 1, this%nconnreach(n)
-        n2 = this%reaches(n)%iconn(i)
-        call this%budobj%budterm(idx)%update_term(n1, n2, q)
-      end do
-    end do
-    !
-    ! -- 
-    text = '             GWF'
-    idx = idx + 1
-    maxlist = this%maxbound 
-    naux = 1
-    auxtxt(1) = '       FLOW-AREA'
-    call this%budobj%budterm(idx)%initialize(text, &
-                                             this%name_model, &
-                                             this%name, &
-                                             this%name_model, &
-                                             this%name_model, &
-                                             maxlist, .false., .true., &
-                                             naux, auxtxt)
-    call this%budobj%budterm(idx)%reset(this%maxbound)
-    q = DZERO
-    do n = 1, this%maxbound
-      n2 = this%igwfnode(n)
-      call this%budobj%budterm(idx)%update_term(n, n2, q)
-    end do
-    !
-    ! -- 
-    text = '        RAINFALL'
-    idx = idx + 1
-    maxlist = this%maxbound
-    naux = 0
-    call this%budobj%budterm(idx)%initialize(text, &
-                                             this%name_model, &
-                                             this%name, &
-                                             this%name_model, &
-                                             this%name, &
-                                             maxlist, .false., .false., &
-                                             naux)
-    !
-    ! -- 
-    text = '     EVAPORATION'
-    idx = idx + 1
-    maxlist = this%maxbound
-    naux = 0
-    call this%budobj%budterm(idx)%initialize(text, &
-                                             this%name_model, &
-                                             this%name, &
-                                             this%name_model, &
-                                             this%name, &
-                                             maxlist, .false., .false., &
-                                             naux)
-    !
-    ! -- 
-    text = '          RUNOFF'
-    idx = idx + 1
-    maxlist = this%maxbound
-    naux = 0
-    call this%budobj%budterm(idx)%initialize(text, &
-                                             this%name_model, &
-                                             this%name, &
-                                             this%name_model, &
-                                             this%name, &
-                                             maxlist, .false., .false., &
-                                             naux)
-    !
-    ! -- 
-    text = '      EXT-INFLOW'
-    idx = idx + 1
-    maxlist = this%maxbound
-    naux = 0
-    call this%budobj%budterm(idx)%initialize(text, &
-                                             this%name_model, &
-                                             this%name, &
-                                             this%name_model, &
-                                             this%name, &
-                                             maxlist, .false., .false., &
-                                             naux)
-    !
-    ! -- 
-    text = '     EXT-OUTFLOW'
-    idx = idx + 1
-    maxlist = this%maxbound
-    naux = 0
-    call this%budobj%budterm(idx)%initialize(text, &
-                                             this%name_model, &
-                                             this%name, &
-                                             this%name_model, &
-                                             this%name, &
-                                             maxlist, .false., .false., &
-                                             naux)
-    !
-    ! -- 
-    text = '         STORAGE'
-    idx = idx + 1
-    maxlist = this%maxbound
-    naux = 1
-    auxtxt(1) = '          VOLUME'
-    call this%budobj%budterm(idx)%initialize(text, &
-                                             this%name_model, &
-                                             this%name, &
-                                             this%name_model, &
-                                             this%name, &
-                                             maxlist, .false., .false., &
-                                             naux, auxtxt)
-    !
-    ! -- 
-    if (this%imover == 1) then
-      !
-      ! -- 
-      text = '        FROM-MVR'
-      idx = idx + 1
-      maxlist = this%maxbound
-      naux = 0
-      call this%budobj%budterm(idx)%initialize(text, &
-                                               this%name_model, &
-                                               this%name, &
-                                               this%name_model, &
-                                               this%name, &
-                                               maxlist, .false., .false., &
-                                               naux)
-      !
-      ! -- 
-      text = '          TO-MVR'
-      idx = idx + 1
-      maxlist = this%maxbound
-      naux = 0
-      call this%budobj%budterm(idx)%initialize(text, &
-                                               this%name_model, &
-                                               this%name, &
-                                               this%name_model, &
-                                               this%name, &
-                                               maxlist, .false., .false., &
-                                               naux)
-    end if
-    !
-    ! -- 
-    naux = this%naux
-    if (naux > 0) then
-      !
-      ! -- 
-      text = '       AUXILIARY'
-      idx = idx + 1
-      maxlist = this%maxbound
-      call this%budobj%budterm(idx)%initialize(text, &
-                                               this%name_model, &
-                                               this%name, &
-                                               this%name_model, &
-                                               this%name, &
-                                               maxlist, .false., .false., &
-                                               naux, this%auxname)
-    end if
-    !
-    ! -- if sfr flow for each reach are written to the listing file
-    if (this%iprflow /= 0) then
-      call this%budobj%flowtable_df(this%iout, cellids='GWF')
-    end if
-    !
-    ! -- return
-    return
-  end subroutine sfr_setup_budobj
-
-  subroutine sfr_fill_budobj(this)
-! ******************************************************************************
-! sfr_fill_budobj -- copy flow terms into this%budobj
-! ******************************************************************************
-!
-!    SPECIFICATIONS:
-! ------------------------------------------------------------------------------
-    ! -- modules
-    ! -- dummy
-    class(SfrType) :: this
-    ! -- local
-    integer(I4B) :: naux
-    integer(I4B) :: i, n, n1, n2
-    integer(I4B) :: ii
-    integer(I4B) :: idx
-    real(DP) :: q
-    real(DP) :: qt
-    real(DP) :: d
-    real(DP) :: a
-    ! -- formats
-! -----------------------------------------------------------------------------
-    !
-    ! -- initialize counter
-    idx = 0
-
-    
-    ! -- FLOW JA FACE
-    idx = idx + 1
-    call this%budobj%budterm(idx)%reset(this%nconn)
-    do n = 1, this%maxbound
-      n1 = n
-      do i = 1, this%nconnreach(n)
-        n2 = this%reaches(n)%iconn(i)
-        ! flow to downstream reaches
-        if (this%reaches(n)%idir(i) < 0) then
-          qt = this%dsflow(n)
-          q = -this%reaches(n)%qconn(i)
-        ! flow from upstream reaches
-        else
-          qt = this%usflow(n)
-          do ii = 1, this%nconnreach(n2)
-            if (this%reaches(n2)%idir(ii) > 0) cycle
-            if (this%reaches(n2)%iconn(ii) /= n) cycle
-            q = this%reaches(n2)%qconn(ii)
-            exit
-          end do
-        end if
-        ! calculate flow area
-        call this%sfr_rectch_depth(n, qt, d)
-        this%qauxcbc(1) = d * this%width(n)
-        call this%budobj%budterm(idx)%update_term(n1, n2, q, this%qauxcbc)
-      end do
-    end do
-
-    
-    ! -- GWF (LEAKAGE)
-    idx = idx + 1
-    call this%budobj%budterm(idx)%reset(this%maxbound)
-    do n = 1, this%maxbound
-      this%qauxcbc(1) = this%width(n) * this%length(n)
-      n2 = this%igwfnode(n)
-      q = -this%gwflow(n)
-      call this%budobj%budterm(idx)%update_term(n, n2, q, this%qauxcbc)
-    end do
-
-    
-    ! -- RAIN
-    idx = idx + 1
-    call this%budobj%budterm(idx)%reset(this%maxbound)
-    do n = 1, this%maxbound
-      a = this%surface_area(n)
-      q = this%reaches(n)%rain%value * a
-      call this%budobj%budterm(idx)%update_term(n, n, q)
-    end do
-    
-    
-    ! -- EVAPORATION
-    idx = idx + 1
-    call this%budobj%budterm(idx)%reset(this%maxbound)
-    do n = 1, this%maxbound
-      q = -this%simevap(n)
-      call this%budobj%budterm(idx)%update_term(n, n, q)
-    end do
-    
-
-    ! -- RUNOFF
-    idx = idx + 1
-    call this%budobj%budterm(idx)%reset(this%maxbound)
-    do n = 1, this%maxbound
-      q = this%simrunoff(n)
-      call this%budobj%budterm(idx)%update_term(n, n, q)
-    end do
-
-    
-    ! -- INFLOW
-    idx = idx + 1
-    call this%budobj%budterm(idx)%reset(this%maxbound)
-    do n = 1, this%maxbound
-      q = this%reaches(n)%inflow%value
-      call this%budobj%budterm(idx)%update_term(n, n, q)
-    end do
-    
-    
-    ! -- EXTERNAL OUTFLOW
-    idx = idx + 1
-    call this%budobj%budterm(idx)%reset(this%maxbound)
-    do n = 1, this%maxbound
-      q = this%dsflow(n)
-      if (q > DZERO) q = -q
-      do i = 1, this%nconnreach(n)
-        if (this%reaches(n)%idir(i) > 0) cycle
-        q = DZERO
-        exit
-      end do
-      if (this%imover == 1) then
-        q = q + this%pakmvrobj%get_qtomvr(n)
-      end if
-      call this%budobj%budterm(idx)%update_term(n, n, q)
-    end do
-
-    ! -- STORAGE
-    idx = idx + 1
-    call this%budobj%budterm(idx)%reset(this%maxbound)
-    do n = 1, this%maxbound
-      q = DZERO
-      d = this%depth(n)
-      a = this%width(n) * this%length(n)
-      this%qauxcbc(1) = a * d
-      call this%budobj%budterm(idx)%update_term(n, n, q, this%qauxcbc)
-    end do
-    
-    ! -- MOVER
-    if (this%imover == 1) then
-      
-      ! -- FROM MOVER
-      idx = idx + 1
-      call this%budobj%budterm(idx)%reset(this%maxbound)
-      do n = 1, this%maxbound
-        q = this%pakmvrobj%get_qfrommvr(n)
-        call this%budobj%budterm(idx)%update_term(n, n, q)
-      end do
-      
-      
-      ! -- TO MOVER
-      idx = idx + 1
-      call this%budobj%budterm(idx)%reset(this%maxbound)
-      do n = 1, this%maxbound
-        q = this%pakmvrobj%get_qtomvr(n)
-        if (q > DZERO) then
-          q = -q
-        end if
-        call this%budobj%budterm(idx)%update_term(n, n, q)
-      end do
-      
-    end if
-    
-    
-    ! -- AUXILIARY VARIABLES
-    naux = this%naux
-    if (naux > 0) then
-      idx = idx + 1
-      call this%budobj%budterm(idx)%reset(this%maxbound)
-      do n = 1, this%maxbound
-        q = DZERO
-        call this%budobj%budterm(idx)%update_term(n, n, q, this%auxvar(:, n))
-      end do
-    end if
-    !
-    ! --Terms are filled, now accumulate them for this time step
-    call this%budobj%accumulate_terms()
-    !
-    ! -- return
-    return
-  end subroutine sfr_fill_budobj
-
-  subroutine sfr_setup_tableobj(this)
-! ******************************************************************************
-! sfr_setup_tableobj -- Set up the table object that is used to write the sfr 
-!                       stage data. The terms listed here must correspond in  
-!                       number and order to the ones written to the stage table 
-!                       in the sfr_ot method.
-! ******************************************************************************
-!
-!    SPECIFICATIONS:
-! ------------------------------------------------------------------------------
-    ! -- modules
-    use ConstantsModule, only: LINELENGTH, LENBUDTXT
-    ! -- dummy
-    class(SfrType) :: this
-    ! -- local
-    integer(I4B) :: nterms
-    character(len=LINELENGTH) :: title
-    character(len=LINELENGTH) :: text
-! ------------------------------------------------------------------------------
-    !
-    ! -- setup stage table
-    if (this%iprhed > 0) then
-      !
-      ! -- Determine the number of sfr budget terms. These are fixed for 
-      !    the simulation and cannot change.  This includes FLOW-JA-FACE
-      !    so they can be written to the binary budget files, but these internal
-      !    flows are not included as part of the budget table.
-      nterms = 8
-      if (this%inamedbound == 1) nterms = nterms + 1
-      !
-      ! -- set up table title
-      title = trim(adjustl(this%text)) // ' PACKAGE (' //                        &
-              trim(adjustl(this%name)) //') STAGES FOR EACH CONTROL VOLUME'
-      !
-      ! -- set up stage tableobj
-      call table_cr(this%stagetab, this%name, title)
-      call this%stagetab%table_df(this%maxbound, nterms, this%iout,              &
-                                  transient=.TRUE.)
-      !
-      ! -- Go through and set up table budget term
-      if (this%inamedbound == 1) then
-        text = 'NAME'
-        call this%stagetab%initialize_column(text, 20, alignment=TABLEFT)
-      end if
-      !
-      ! -- reach number
-      text = 'NUMBER'
-      call this%stagetab%initialize_column(text, 10, alignment=TABCENTER)
-      !
-      ! -- cellids
-      text = 'CELLID'
-      call this%stagetab%initialize_column(text, 20, alignment=TABLEFT)
-      !
-      ! -- reach stage
-      text = 'STAGE'
-      call this%stagetab%initialize_column(text, 12, alignment=TABCENTER)
-      !
-      ! -- reach depth
-      text = 'DEPTH'
-      call this%stagetab%initialize_column(text, 12, alignment=TABCENTER)
-      !
-      ! -- reach width
-      text = 'WIDTH'
-      call this%stagetab%initialize_column(text, 12, alignment=TABCENTER)
-      !
-      ! -- gwf head
-      text = 'GWF HEAD'
-      call this%stagetab%initialize_column(text, 12, alignment=TABCENTER)
-      !
-      ! -- streambed conductance
-      text = 'STREAMBED CONDUCTANCE'
-      call this%stagetab%initialize_column(text, 12, alignment=TABCENTER)
-      !
-      ! -- streambed gradient
-      text = 'STREAMBED GRADIENT'
-      call this%stagetab%initialize_column(text, 12, alignment=TABCENTER)
-    end if
-    !
-    ! -- return
-    return
-  end subroutine sfr_setup_tableobj
-  
-  
-
-  ! -- geometry functions
-  function area_wet(this, n, depth)
-! ******************************************************************************
-! area_wet -- return wetted area
-! ******************************************************************************
-!
-!    SPECIFICATIONS:
-! ------------------------------------------------------------------------------
-    ! -- modules
-    ! -- return
-    real(DP) :: area_wet
-    ! -- dummy
-    class(SfrType) :: this
-    integer(I4B), intent(in) :: n
-    real(DP), intent(in) :: depth
-! ------------------------------------------------------------------------------
-    !
-    ! -- Calculate area
-    area_wet = depth * this%width(n)
-    !
-    ! -- Return
-    return
-  end function area_wet
-  
-  
-  function perimeter_wet(this, n)
-! ******************************************************************************
-! perimeter_wet -- return wetted perimeter
-! ******************************************************************************
-!
-!    SPECIFICATIONS:
-! ------------------------------------------------------------------------------
-    ! -- modules
-    ! -- return
-    real(DP) :: perimeter_wet
-    ! -- dummy
-    class(SfrType) :: this
-    integer(I4B), intent(in) :: n
-! ------------------------------------------------------------------------------
-    !
-    ! -- Calculate wetted perimeter
-    perimeter_wet = this%width(n)
-    !
-    ! -- return
-    return
-  end function perimeter_wet
-
-  function surface_area(this, n)
-! ******************************************************************************
-! surface_area -- return surface area
-! ******************************************************************************
-!
-!    SPECIFICATIONS:
-! ------------------------------------------------------------------------------
-    ! -- modules
-    ! -- return variable
-    real(DP) :: surface_area
-    ! -- dummy
-    class(SfrType) :: this
-    integer(I4B), intent(in) :: n
-! ------------------------------------------------------------------------------
-    !
-    ! -- Calculate surface area
-    surface_area = this%width(n) * this%length(n)
-    !
-    ! -- Return
-    return
-  end function surface_area  
-  
-  function surface_area_wet(this, n, depth)
-! ******************************************************************************
-! area_wet -- return wetted surface area
-! ******************************************************************************
-!
-!    SPECIFICATIONS:
-! ------------------------------------------------------------------------------
-    ! -- modules
-    ! -- return
-    real(DP) :: surface_area_wet
-    ! -- dummy
-    class(SfrType) :: this
-    integer(I4B), intent(in) :: n
-    real(DP), intent(in) :: depth
-    ! -- local
-    real(DP) :: top_width
-! ------------------------------------------------------------------------------
-    !
-    ! -- Calculate surface area
-    top_width = this%top_width_wet(n, depth)
-    surface_area_wet = top_width * this%length(n)
-    !
-    ! -- Return
-    return
-  end function surface_area_wet
-  
-  function top_width_wet(this, n, depth)
-! ******************************************************************************
-! area_wet -- return wetted surface area
-! ******************************************************************************
-!
-!    SPECIFICATIONS:
-! ------------------------------------------------------------------------------
-    ! -- modules
-    use ConstantsModule, only: DEM5, DZERO
-    ! -- return
-    real(DP) :: top_width_wet
-    ! -- dummy
-    class(SfrType) :: this
-    integer(I4B), intent(in) :: n
-    real(DP), intent(in) :: depth
-    ! -- local
-    real(DP) :: sat
-! ------------------------------------------------------------------------------
-    !
-    ! -- Calculate surface area
-    sat = sCubicSaturation(DEM5, DZERO, depth, DEM5)
-    top_width_wet = this%width(n) * sat
-    !
-    ! -- Return
-    return
-  end function top_width_wet
-
-end module SfrModule
+module SfrModule
+  !
+  use KindModule, only: DP, I4B
+  use ConstantsModule, only: LINELENGTH, LENBOUNDNAME, LENTIMESERIESNAME,      &
+                             DZERO, DPREC, DEM30, DEM6, DEM5, DEM4, DEM2,      &
+                             DHALF, DP6, DTWOTHIRDS, DP7, DP9, DP99, DP999,    &
+                             DONE, D1P1, DFIVETHIRDS, DTWO, DPI, DEIGHT,       &
+                             DHUNDRED, DEP20,                                  &
+                             NAMEDBOUNDFLAG, LENBOUNDNAME, LENFTYPE,           &
+                             LENPACKAGENAME, MAXCHARLEN,                       &
+                             DHNOFLO, DHDRY, DNODATA,                          &
+                             TABLEFT, TABCENTER, TABRIGHT
+    
+  use SmoothingModule,  only: sQuadraticSaturation, sQSaturation, &
+                              sQuadraticSaturationDerivative, sQSaturationDerivative, &
+                              sCubicSaturation, sChSmooth
+  use BndModule, only: BndType
+  use BudgetObjectModule, only: BudgetObjectType, budgetobject_cr
+  use TableModule, only: TableType, table_cr
+  use ObserveModule, only: ObserveType
+  use ObsModule, only: ObsType
+  use InputOutputModule, only: get_node, URWORD, extract_idnum_or_bndname
+  use BaseDisModule, only: DisBaseType
+  use SimModule, only: count_errors, store_error, store_error_unit, ustop
+  use SparseModule, only: sparsematrix
+  use ArrayHandlersModule, only: ExpandArray
+  use BlockParserModule,   only: BlockParserType
+  !
+  implicit none
+  !
+  character(len=LENFTYPE)       :: ftype = 'SFR'
+  character(len=LENPACKAGENAME) :: text  = '             SFR'
+  !
+  ! -- timeseries type for
+  type :: SfrTSType
+    character (len=LENTIMESERIESNAME), pointer :: name => null()
+    real(DP), pointer :: value => null()
+  end type SfrTSType
+  !
+  type :: SfrDivType
+    integer(I4B), pointer :: reach => null()
+    integer(I4B), pointer :: iprior => null()
+    character (len=10), pointer :: cprior => null()
+    type (SfrTSType), pointer :: rate => null()
+  end type SfrDivType
+  !
+  ! -- Streamflow Routing derived data type
+  type :: SfrDataType
+    ! -- diversion data
+    type (SfrDivType), dimension(:), pointer, contiguous :: diversion => null()
+    ! -- aux data
+    type (SfrTSType), dimension(:), pointer, contiguous :: auxvar => null()
+    ! -- boundary data
+    type (SfrTSType), pointer :: rough => null()
+    type (SfrTSType), pointer :: rain => null()
+    type (SfrTSType), pointer :: evap => null()
+    type (SfrTSType), pointer :: inflow => null()
+    type (SfrTSType), pointer :: runoff => null()
+    type (SfrTSType), pointer :: sstage => null()
+    ! -- arrays of data for reach
+    integer(I4B), dimension(:), pointer, contiguous :: iconn => null()
+    integer(I4B), dimension(:), pointer, contiguous :: idir => null()
+    integer(I4B), dimension(:), pointer, contiguous :: idiv => null()
+    ! -- double precision arrays for reach
+    real(DP), dimension(:), pointer, contiguous :: qconn => null()
+  end type SfrDataType
+  !
+  private
+  public :: sfr_create
+  public :: SfrType
+  !
+  type, extends(BndType) :: SfrType
+    ! -- scalars
+    ! -- for budgets
+    ! -- characters
+    character(len=16), dimension(:), pointer, contiguous :: csfrbudget => NULL()
+    character(len=16), dimension(:), pointer, contiguous :: cauxcbc => NULL()
+    character(len=LENBOUNDNAME), dimension(:), pointer,                         &
+                                 contiguous :: sfrname => null()
+    ! -- integers
+    integer(I4B), pointer :: iprhed => null()
+    integer(I4B), pointer :: istageout => null()
+    integer(I4B), pointer :: ibudgetout => null()
+    integer(I4B), pointer :: idiversions => null()
+    integer(I4B), pointer :: nconn => NULL()
+    integer(I4B), pointer :: maxsfrit => NULL()
+    integer(I4B), pointer :: bditems => NULL()
+    integer(I4B), pointer :: cbcauxitems => NULL()
+    integer(I4B), pointer :: icheck => NULL()
+    integer(I4B), pointer :: iconvchk => NULL()
+    integer(I4B), pointer :: gwfiss => NULL()
+    ! -- double precision
+    real(DP), pointer :: unitconv => NULL()
+    real(DP), pointer :: dmaxchg => NULL()
+    real(DP), pointer :: deps => NULL()
+    ! -- integer vectors
+    integer(I4B), dimension(:), pointer, contiguous :: ia => null()
+    integer(I4B), dimension(:), pointer, contiguous :: ja => null()
+    ! -- double precision output vectors
+    real(DP), dimension(:), pointer, contiguous :: qoutflow => null()
+    real(DP), dimension(:), pointer, contiguous :: qextoutflow => null()
+    real(DP), dimension(:), pointer, contiguous :: qauxcbc => null()
+    real(DP), dimension(:), pointer, contiguous :: dbuff => null()
+    !
+    ! -- sfr budget object
+    type(BudgetObjectType), pointer :: budobj => null()
+    type(SfrDataType), dimension(:), pointer, contiguous :: reaches => NULL()
+    type(sparsematrix), pointer :: sparse => null()
+    !
+    ! -- sfr table objects
+    type(TableType), pointer :: stagetab => null()
+    !
+    ! -- moved from SfrDataType
+    integer(I4B), dimension(:), pointer, contiguous :: iboundpak => null()
+    integer(I4B), dimension(:), pointer, contiguous :: igwfnode => null()
+    integer(I4B), dimension(:), pointer, contiguous :: igwftopnode => null()
+    real(DP), dimension(:), pointer, contiguous :: length => null()
+    real(DP), dimension(:), pointer, contiguous :: width => null()
+    real(DP), dimension(:), pointer, contiguous :: strtop => null()
+    real(DP), dimension(:), pointer, contiguous :: bthick => null()
+    real(DP), dimension(:), pointer, contiguous :: hk => null()
+    real(DP), dimension(:), pointer, contiguous :: slope => null()
+    integer(I4B), dimension(:), pointer, contiguous :: nconnreach => null()
+    real(DP), dimension(:), pointer, contiguous :: ustrf => null()
+    real(DP), dimension(:), pointer, contiguous :: ftotnd => null()
+    integer(I4B), dimension(:), pointer, contiguous :: ndiv => null()
+    real(DP), dimension(:), pointer, contiguous :: usflow => null()
+    real(DP), dimension(:), pointer, contiguous :: dsflow => null()
+    real(DP), dimension(:), pointer, contiguous :: depth => null()
+    real(DP), dimension(:), pointer, contiguous :: stage => null()
+    real(DP), dimension(:), pointer, contiguous :: gwflow => null()
+    real(DP), dimension(:), pointer, contiguous :: simevap => null()
+    real(DP), dimension(:), pointer, contiguous :: simrunoff => null()
+    real(DP), dimension(:), pointer, contiguous :: stage0 => null()
+    real(DP), dimension(:), pointer, contiguous :: usflow0 => null()
+    ! -- type bound procedures
+    contains
+    procedure :: sfr_allocate_scalars
+    procedure :: sfr_allocate_arrays
+    procedure :: bnd_options => sfr_options
+    procedure :: read_dimensions => sfr_read_dimensions
+    procedure :: set_pointers => sfr_set_pointers
+    procedure :: bnd_ar => sfr_ar
+    procedure :: bnd_rp => sfr_rp
+    procedure :: bnd_ad => sfr_ad
+    procedure :: bnd_cf => sfr_cf
+    procedure :: bnd_fc => sfr_fc
+    procedure :: bnd_fn => sfr_fn
+    procedure :: bnd_cc => sfr_cc
+    procedure :: bnd_bd => sfr_bd
+    procedure :: bnd_ot => sfr_ot
+    procedure :: bnd_da => sfr_da
+    procedure :: define_listlabel
+    ! -- methods for observations
+    procedure, public :: bnd_obs_supported => sfr_obs_supported
+    procedure, public :: bnd_df_obs => sfr_df_obs
+    procedure, public :: bnd_rp_obs => sfr_rp_obs
+    procedure, private :: sfr_bd_obs
+    ! -- private procedures
+    procedure, private :: allocate_reach
+    procedure, private :: deallocate_reach
+    procedure, private :: allocate_diversion
+    procedure, private :: deallocate_diversion
+    procedure, private :: sfr_set_stressperiod
+    procedure, private :: sfr_solve
+    procedure, private :: sfr_update_flows
+    procedure, private :: sfr_calc_qgwf
+    procedure, private :: sfr_calc_cond
+    procedure, private :: sfr_calc_qman
+    procedure, private :: sfr_calc_qd
+    procedure, private :: sfr_calc_qsource
+    procedure, private :: sfr_calc_div
+    ! -- geometry 
+    procedure, private :: area_wet
+    procedure, private :: perimeter_wet
+    procedure, private :: surface_area
+    procedure, private :: surface_area_wet
+    procedure, private :: top_width_wet
+    ! -- reading
+    procedure, private :: sfr_read_packagedata
+    procedure, private :: sfr_read_connectiondata
+    procedure, private :: sfr_read_diversions
+    ! -- calculations
+    procedure, private :: sfr_rectch_depth
+    ! -- error checking
+    procedure, private :: sfr_check_reaches
+    procedure, private :: sfr_check_connections
+    procedure, private :: sfr_check_diversions
+    procedure, private :: sfr_check_ustrf
+    ! -- budget
+    procedure, private :: sfr_setup_budobj
+    procedure, private :: sfr_fill_budobj
+    ! -- table
+    procedure, private :: sfr_setup_tableobj
+  end type SfrType
+
+contains
+
+  subroutine sfr_create(packobj, id, ibcnum, inunit, iout, namemodel, pakname)
+! ******************************************************************************
+! sfr_create -- Create a New Streamflow Routing Package
+! Subroutine: (1) create new-style package
+!             (2) point bndobj to the new package
+! ******************************************************************************
+!
+!    SPECIFICATIONS:
+! ------------------------------------------------------------------------------
+    ! -- dummy
+    class(BndType), pointer :: packobj
+    integer(I4B),intent(in) :: id
+    integer(I4B),intent(in) :: ibcnum
+    integer(I4B),intent(in) :: inunit
+    integer(I4B),intent(in) :: iout
+    character(len=*), intent(in) :: namemodel
+    character(len=*), intent(in) :: pakname
+    ! -- local
+    type(SfrType), pointer :: sfrobj
+! ------------------------------------------------------------------------------
+    !
+    ! -- allocate the object and assign values to object variables
+    allocate(sfrobj)
+    packobj => sfrobj
+    !
+    ! -- create name and origin
+    call packobj%set_names(ibcnum, namemodel, pakname, ftype)
+    packobj%text = text
+    !
+    ! -- allocate scalars
+    call sfrobj%sfr_allocate_scalars()
+    !
+    ! -- initialize package
+    call packobj%pack_initialize()
+
+    packobj%inunit = inunit
+    packobj%iout = iout
+    packobj%id = id
+    packobj%ibcnum = ibcnum
+    packobj%ncolbnd = 4
+    packobj%iscloc = 0  ! not supported
+    packobj%ictorigin = 'NPF'
+    !
+    ! -- return
+    return
+  end subroutine sfr_create
+
+  subroutine sfr_allocate_scalars(this)
+! ******************************************************************************
+! allocate_scalars -- allocate scalar members
+! ******************************************************************************
+!
+!    SPECIFICATIONS:
+! ------------------------------------------------------------------------------
+    use MemoryManagerModule, only: mem_allocate, mem_setptr
+    ! -- dummy
+    class(SfrType),   intent(inout) :: this
+! ------------------------------------------------------------------------------
+    !
+    ! -- call standard BndType allocate scalars
+    call this%BndType%allocate_scalars()
+    !
+    ! -- allocate the object and assign values to object variables
+    call mem_allocate(this%iprhed, 'IPRHED', this%origin)
+    call mem_allocate(this%istageout, 'ISTAGEOUT', this%origin)
+    call mem_allocate(this%ibudgetout, 'IBUDGETOUT', this%origin)
+    call mem_allocate(this%idiversions, 'IDIVERSIONS', this%origin)
+    call mem_allocate(this%maxsfrit, 'MAXSFRIT', this%origin)
+    call mem_allocate(this%bditems, 'BDITEMS', this%origin)
+    call mem_allocate(this%cbcauxitems, 'CBCAUXITEMS', this%origin)
+    call mem_allocate(this%unitconv, 'UNITCONV', this%origin)
+    call mem_allocate(this%dmaxchg, 'DMAXCHG', this%origin)
+    call mem_allocate(this%deps, 'DEPS', this%origin)
+    call mem_allocate(this%nconn, 'NCONN', this%origin)
+    call mem_allocate(this%icheck, 'ICHECK', this%origin)
+    call mem_allocate(this%iconvchk, 'ICONVCHK', this%origin)
+    !
+    ! -- set pointer to gwf iss
+    call mem_setptr(this%gwfiss, 'ISS', trim(this%name_model))
+    !
+    ! -- Set values
+    this%iprhed = 0
+    this%istageout = 0
+    this%ibudgetout = 0
+    this%idiversions = 0
+    this%maxsfrit = 100
+    this%bditems = 8
+    this%cbcauxitems = 1
+    this%unitconv = DONE
+    this%dmaxchg = DEM5
+    this%deps = DP999 * this%dmaxchg
+    !this%imover = 0
+    this%nconn = 0
+    this%icheck = 1
+    this%iconvchk = 1
+    !
+    ! -- return
+    return
+  end subroutine sfr_allocate_scalars
+
+  subroutine sfr_allocate_arrays(this)
+! ******************************************************************************
+! allocate_scalars -- allocate scalar members
+! ******************************************************************************
+!
+!    SPECIFICATIONS:
+! ------------------------------------------------------------------------------
+    ! -- modules
+    use MemoryManagerModule, only: mem_allocate
+    ! -- dummy
+    class(SfrType),   intent(inout) :: this
+    ! -- local
+    integer(I4B) :: i
+! ------------------------------------------------------------------------------
+    !
+    ! -- call standard BndType allocate scalars
+    !call this%BndType%allocate_arrays()
+    !
+    ! -- allocate character array for budget text
+    allocate(this%csfrbudget(this%bditems))
+    allocate(this%sfrname(this%maxbound))
+    !
+    ! -- variables originally in SfrDataType
+    call mem_allocate(this%iboundpak, this%maxbound, 'IBOUNDPAK', this%origin)
+    call mem_allocate(this%igwfnode, this%maxbound, 'IGWFNODE', this%origin)
+    call mem_allocate(this%igwftopnode, this%maxbound, 'IGWFTOPNODE', this%origin)
+    call mem_allocate(this%length, this%maxbound, 'LENGTH', this%origin)
+    call mem_allocate(this%width, this%maxbound, 'WIDTH', this%origin)
+    call mem_allocate(this%strtop, this%maxbound, 'STRTOP', this%origin)
+    call mem_allocate(this%bthick, this%maxbound, 'BTHICK', this%origin)
+    call mem_allocate(this%hk, this%maxbound, 'HK', this%origin)
+    call mem_allocate(this%slope, this%maxbound, 'SLOPE', this%origin)
+    call mem_allocate(this%nconnreach, this%maxbound, 'NCONNREACH', this%origin)
+    call mem_allocate(this%ustrf, this%maxbound, 'USTRF', this%origin)
+    call mem_allocate(this%ftotnd, this%maxbound, 'FTOTND', this%origin)
+    call mem_allocate(this%ndiv, this%maxbound, 'NDIV', this%origin)
+    call mem_allocate(this%usflow, this%maxbound, 'USFLOW', this%origin)
+    call mem_allocate(this%dsflow, this%maxbound, 'DSFLOW', this%origin)
+    call mem_allocate(this%depth, this%maxbound, 'DEPTH', this%origin)
+    call mem_allocate(this%stage, this%maxbound, 'STAGE', this%origin)
+    call mem_allocate(this%gwflow, this%maxbound, 'GWFLOW', this%origin)
+    call mem_allocate(this%simevap, this%maxbound, 'SIMEVAP', this%origin)
+    call mem_allocate(this%simrunoff, this%maxbound, 'SIMRUNOFF', this%origin)
+    call mem_allocate(this%stage0, this%maxbound, 'STAGE0', this%origin)
+    call mem_allocate(this%usflow0, this%maxbound, 'USFLOW0', this%origin)
+    do i = 1, this%maxbound
+      this%iboundpak(i) = 1
+      this%igwfnode(i) = 0
+      this%igwftopnode(i) = 0
+      this%length(i) = DZERO
+      this%width(i) = DZERO
+      this%strtop(i) = DZERO
+      this%bthick(i) = DZERO
+      this%hk(i) = DZERO
+      this%slope(i) = DZERO
+      this%nconnreach(i) = 0
+      this%ustrf(i) = DZERO
+      this%ftotnd(i) = DZERO
+      this%ndiv(i) = 0
+      this%usflow(i) = DZERO
+      this%dsflow(i) = DZERO
+      this%depth(i) = DZERO
+      this%stage(i) = DZERO
+      this%gwflow(i) = DZERO
+      this%simevap(i) = DZERO
+      this%simrunoff(i) = DZERO
+      this%stage0(i) = DZERO
+      this%usflow0(i) = DZERO
+    end do
+    
+    !
+    !
+    !-- fill csfrbudget
+    this%csfrbudget(1) = '        RAINFALL'
+    this%csfrbudget(2) = '     EVAPORATION'
+    this%csfrbudget(3) = '          RUNOFF'
+    this%csfrbudget(4) = '      EXT-INFLOW'
+    this%csfrbudget(5) = '             GWF'
+    this%csfrbudget(6) = '     EXT-OUTFLOW'
+    this%csfrbudget(7) = '        FROM-MVR'
+    this%csfrbudget(8) = '          TO-MVR'
+    !
+    ! -- allocate and initialize budget output data
+    call mem_allocate(this%qoutflow, this%maxbound, 'QOUTFLOW', this%origin)
+    call mem_allocate(this%qextoutflow, this%maxbound, 'QEXTOUTFLOW', this%origin)
+    do i = 1, this%maxbound
+      this%qoutflow(i) = DZERO
+      this%qextoutflow(i) = DZERO
+    end do
+    !
+    ! -- allocate and initialize dbuff
+    if (this%istageout > 0) then
+      call mem_allocate(this%dbuff, this%maxbound, 'DBUFF', this%origin)
+      do i = 1, this%maxbound
+        this%dbuff(i) = DZERO
+      end do
+    else
+      call mem_allocate(this%dbuff, 0, 'DBUFF', this%origin)
+    end if
+    !
+    ! -- allocate character array for budget text
+    allocate(this%cauxcbc(this%cbcauxitems))
+    !
+    ! -- allocate and initialize qauxcbc
+    call mem_allocate(this%qauxcbc, this%cbcauxitems, 'QAUXCBC', this%origin)
+    do i = 1, this%cbcauxitems
+      this%qauxcbc(i) = DZERO
+    end do
+    !
+    !-- fill cauxcbc
+    this%cauxcbc(1) = 'FLOW-AREA       '
+    !
+    ! -- return
+    return
+  end subroutine sfr_allocate_arrays
+
+  subroutine sfr_read_dimensions(this)
+! ******************************************************************************
+! pak1read_dimensions -- Read the dimensions for this package
+! ******************************************************************************
+!
+!    SPECIFICATIONS:
+! ------------------------------------------------------------------------------
+    use ConstantsModule, only: LINELENGTH
+    use InputOutputModule, only: urword
+    use SimModule, only: ustop, store_error, count_errors
+    ! -- dummy
+    class(SfrType),intent(inout) :: this
+    ! -- local
+    character (len=LINELENGTH) :: errmsg, keyword
+    integer(I4B) :: ierr
+    logical :: isfound, endOfBlock
+    ! -- format
+! ------------------------------------------------------------------------------
+    !
+    ! -- initialize dimensions to 0
+    this%maxbound = 0
+    !
+    ! -- get dimensions block
+    call this%parser%GetBlock('DIMENSIONS', isFound, ierr, &
+                              supportOpenClose=.true.)
+    !
+    ! -- parse dimensions block if detected
+    if (isfound) then
+      write(this%iout,'(/1x,a)')'PROCESSING '//trim(adjustl(this%text))//        &
+        ' DIMENSIONS'
+      do
+        call this%parser%GetNextLine(endOfBlock)
+        if (endOfBlock) exit
+        call this%parser%GetStringCaps(keyword)
+        select case (keyword)
+          case ('NREACHES')
+            this%maxbound = this%parser%GetInteger()
+            write(this%iout,'(4x,a,i0)')'NREACHES = ', this%maxbound
+          case default
+            write(errmsg,'(4x,a,a)')                                             &
+              '****ERROR. UNKNOWN '//trim(this%text)//' DIMENSION: ',            &
+              trim(keyword)
+            call store_error(errmsg)
+        end select
+      end do
+      write(this%iout,'(1x,a)')'END OF '//trim(adjustl(this%text))//' DIMENSIONS'
+    else
+      call store_error('ERROR.  REQUIRED DIMENSIONS BLOCK NOT FOUND.')
+    end if
+    !
+    ! -- verify dimensions were set
+    if(this%maxbound < 1) then
+      write(errmsg, '(1x,a)') &
+        'ERROR.  NREACHES WAS NOT SPECIFIED OR WAS SPECIFIED INCORRECTLY.'
+      call store_error(errmsg)
+    endif
+    !
+    ! -- write summary of error messages for block
+    if (count_errors() > 0) then
+      call this%parser%StoreErrorUnit()
+      call ustop()
+    end if
+    !
+    ! -- Call define_listlabel to construct the list label that is written
+    !    when PRINT_INPUT option is used.
+    call this%define_listlabel()
+
+    
+    
+    
+    !
+    ! -- Allocate arrays in package superclass
+    call this%sfr_allocate_arrays()
+    !
+    ! -- read package data
+    call this%sfr_read_packagedata()
+    !
+    ! -- read connection data
+    call this%sfr_read_connectiondata()
+    !
+    ! -- read diversion data
+    call this%sfr_read_diversions()
+    !
+    ! -- setup the budget object
+    call this%sfr_setup_budobj()
+    !
+    ! -- setup the stage table object
+    call this%sfr_setup_tableobj()
+    !
+    ! -- return
+    return
+  end subroutine sfr_read_dimensions
+
+  subroutine sfr_options(this, option, found)
+! ******************************************************************************
+! rch_options -- set options specific to RchType
+!
+! rch_options overrides BndType%bnd_options
+! ******************************************************************************
+!
+!    SPECIFICATIONS:
+! ------------------------------------------------------------------------------
+    use ConstantsModule, only: DZERO
+    use OpenSpecModule, only: access, form
+    use SimModule, only: ustop, store_error
+    use InputOutputModule, only: urword, getunit, openfile
+    ! -- dummy
+    class(SfrType),   intent(inout) :: this
+    character(len=*), intent(inout) :: option
+    logical,          intent(inout) :: found
+    ! -- local
+    real(DP) :: r
+    character(len=MAXCHARLEN) :: fname, keyword
+    ! -- formats
+    character(len=*),parameter :: fmtunitconv = &
+      "(4x, 'UNIT CONVERSION VALUE (',g15.7,') SPECIFIED.')"
+    character(len=*),parameter :: fmtiter = &
+      "(4x, 'MAXIMUM SFR ITERATION VALUE (',i15,') SPECIFIED.')"
+    character(len=*),parameter :: fmtdmaxchg = &
+      "(4x, 'MAXIMUM DEPTH CHANGE VALUE (',g15.7,') SPECIFIED.')"
+    character(len=*),parameter :: fmtsfrbin = &
+      "(4x, 'SFR ', 1x, a, 1x, ' WILL BE SAVED TO FILE: ', a, /4x, 'OPENED ON UNIT: ', I7)"
+! ------------------------------------------------------------------------------
+    !
+    ! -- Check for SFR options
+    select case (option)
+      case ('PRINT_STAGE')
+        this%iprhed = 1
+        write(this%iout,'(4x,a)') trim(adjustl(this%text))// &
+          ' STAGES WILL BE PRINTED TO LISTING FILE.'
+        found = .true.
+      case('STAGE')
+        call this%parser%GetStringCaps(keyword)
+        if (keyword == 'FILEOUT') then
+          call this%parser%GetString(fname)
+          this%istageout = getunit()
+          call openfile(this%istageout, this%iout, fname, 'DATA(BINARY)',  &
+                       form, access, 'REPLACE')
+          write(this%iout,fmtsfrbin) 'STAGE', fname, this%istageout
+          found = .true.
+        else
+          call store_error('OPTIONAL STAGE KEYWORD MUST BE FOLLOWED BY FILEOUT')
+        end if
+      case('BUDGET')
+        call this%parser%GetStringCaps(keyword)
+        if (keyword == 'FILEOUT') then
+          call this%parser%GetString(fname)
+          this%ibudgetout = getunit()
+          call openfile(this%ibudgetout, this%iout, fname, 'DATA(BINARY)',  &
+                        form, access, 'REPLACE')
+          write(this%iout,fmtsfrbin) 'BUDGET', fname, this%ibudgetout
+          found = .true.
+        else
+          call store_error('OPTIONAL BUDGET KEYWORD MUST BE FOLLOWED BY FILEOUT')
+        end if
+      case('UNIT_CONVERSION')
+        this%unitconv = this%parser%GetDouble()
+        write(this%iout, fmtunitconv) this%unitconv
+        found = .true.
+      case('MAXIMUM_ITERATIONS')
+        this%maxsfrit = this%parser%GetInteger()
+        write(this%iout, fmtiter) this%maxsfrit
+        found = .true.
+      case('MAXIMUM_DEPTH_CHANGE')
+        r = this%parser%GetDouble()
+        this%dmaxchg = r
+        this%deps = DP999 * r
+        write(this%iout, fmtdmaxchg) this%dmaxchg
+        found = .true.
+      case('MOVER')
+        this%imover = 1
+        write(this%iout, '(4x,A)') 'MOVER OPTION ENABLED'
+        found = .true.
+      !
+      ! -- right now these are options that are only available in the
+      !    development version and are not included in the documentation.
+      !    These options are only available when IDEVELOPMODE in
+      !    constants module is set to 1
+      case('DEV_NO_CHECK')
+        call this%parser%DevOpt()
+        this%icheck = 0
+        write(this%iout, '(4x,A)') 'SFR CHECKS OF REACH GEOMETRY ' //         &
+                                   'RELATIVE TO MODEL GRID AND ' //           &
+                                   'REASONABLE PARAMETERS WILL NOT ' //       &
+                                   'BE PERFORMED.'
+        found = .true.
+      case('DEV_NO_FINAL_CHECK')
+        call this%parser%DevOpt()
+        this%iconvchk = 0
+        write(this%iout, '(4x,a)')                                             &
+     &    'A FINAL CONVERGENCE CHECK OF THE CHANGE IN STREAM FLOW ROUTING ' // &
+     &    'STAGES AND FLOWS WILL NOT BE MADE'
+        found = .true.
+      !
+      ! -- no valid options found
+      case default
+        !
+        ! -- No options found
+        found = .false.
+    end select
+    !
+    ! -- return
+    return
+  end subroutine sfr_options
+
+  subroutine sfr_ar(this)
+  ! ******************************************************************************
+  ! sfr_ar -- Allocate and Read
+  ! Subroutine: (1) create new-style package
+  !             (2) point bndobj to the new package
+  ! ******************************************************************************
+  !
+  !    SPECIFICATIONS:
+  ! ------------------------------------------------------------------------------
+    use SimModule, only: ustop, count_errors
+    ! -- dummy
+    class(SfrType),intent(inout) :: this
+    ! -- local
+    integer(I4B) :: n, ierr
+    ! -- format
+  ! ------------------------------------------------------------------------------
+    !
+    call this%obs%obs_ar()
+    !
+    ! -- call standard BndType allocate scalars
+    call this%BndType%allocate_arrays()
+    !
+    ! -- set boundname for each connection
+    if (this%inamedbound /= 0) then
+      do n = 1, this%maxbound
+        this%boundname(n) = this%sfrname(n)
+      end do
+    endif
+    !
+    ! -- copy igwfnode into nodelist
+    do n = 1, this%maxbound
+      this%nodelist(n) = this%igwfnode(n)
+    end do
+    !
+    ! -- check the sfr data
+    call this%sfr_check_reaches()
+
+    ! -- check the connection data
+    call this%sfr_check_connections()
+
+    ! -- check the diversion data
+    if (this%idiversions /= 0) then
+      call this%sfr_check_diversions()
+    end if
+    !
+    ! -- terminate if errors were detected in any of the static sfr data
+    ierr = count_errors()
+    if (ierr > 0) then
+      call this%parser%StoreErrorUnit()
+      call ustop()
+    end if
+    !
+    ! -- setup pakmvrobj
+    if (this%imover /= 0) then
+      allocate(this%pakmvrobj)
+      call this%pakmvrobj%ar(this%maxbound, this%maxbound, this%origin)
+    endif
+    !
+    ! -- return
+    return
+  end subroutine sfr_ar
+
+  subroutine sfr_read_packagedata(this)
+  ! ******************************************************************************
+  ! sfr_read_packagedata -- read package data
+  ! ******************************************************************************
+  !
+  !    SPECIFICATIONS:
+  ! ------------------------------------------------------------------------------
+    use ConstantsModule, only: LINELENGTH
+    use SimModule, only: ustop, store_error, count_errors
+    use TimeSeriesManagerModule, only: read_single_value_or_time_series
+    ! -- dummy
+    class(SfrType),intent(inout) :: this
+    ! -- local
+    character (len=LINELENGTH) :: errmsg
+    character(len=LINELENGTH) :: text, cellid, keyword
+    character (len=10) :: cnum
+    character(len=LENBOUNDNAME) :: bndName, bndNameTemp, manningname
+    character(len=50), dimension(:), allocatable :: caux
+    integer(I4B) :: n, ierr, ival
+    logical :: isfound, endOfBlock
+    integer(I4B) :: i
+    integer(I4B) :: jj
+    integer(I4B) :: iaux
+    integer, allocatable, dimension(:) :: nboundchk
+    ! -- format
+  ! ------------------------------------------------------------------------------
+    !
+    ! -- allocate space for sfr reach data
+    allocate(this%reaches(this%maxbound))
+    allocate(nboundchk(this%maxbound))
+    do i = 1, this%maxbound
+      nboundchk(i) = 0
+    enddo 
+    !
+    ! -- allocate local storage for aux variables
+    if (this%naux > 0) then
+      allocate(caux(this%naux))
+    end if
+    !
+    ! -- read reach data
+    call this%parser%GetBlock('PACKAGEDATA', isfound, ierr, &
+                              supportOpenClose=.true.)
+    !
+    ! -- parse reaches block if detected
+    if (isfound) then
+      write(this%iout,'(/1x,a)')'PROCESSING '//trim(adjustl(this%text))// &
+        ' PACKAGEDATA'
+      do
+        call this%parser%GetNextLine(endOfBlock)
+        if (endOfBlock) exit
+        ! -- read reach number
+        n = this%parser%GetInteger()
+
+        if (n < 1 .or. n > this%maxbound) then
+          write(errmsg,'(4x,a,1x,i6)') &
+            '****ERROR. REACH NUMBER (rno) MUST BE > 0 and <= ', this%maxbound
+          call store_error(errmsg)
+          cycle
+        end if
+
+        ! -- increment nboundchk
+        nboundchk(n) = nboundchk(n) + 1
+
+        ! -- allocate data for this reach
+        call this%allocate_reach(n, nboundchk(n))
+        ! -- get model node number
+        call this%parser%GetCellid(this%dis%ndim, cellid, flag_string=.true.)
+        this%igwfnode(n) = this%dis%noder_from_cellid(cellid, &
+                           this%inunit, this%iout, flag_string=.true.)
+        this%igwftopnode(n) = this%igwfnode(n)
+        !cdl this%nodelist(n) = this%igwfnode(n)
+        ! -- read the cellid string and determine if 'none' is specified
+        if (this%igwfnode(n) < 1) then
+          call this%parser%GetStringCaps(keyword)
+          if (keyword .ne. 'NONE') then
+            write (cnum, '(i0)') n
+            errmsg = 'ERROR: cellid (' // trim(cellid) //                        &
+                     ') for unconnected reach ' //  trim(cnum) //                &
+                     ' must be NONE'
+            call store_error(errmsg)
+          end if
+        end if
+        ! -- get reach length
+        this%length(n) = this%parser%GetDouble()
+        ! -- get reach width
+        this%width(n) = this%parser%GetDouble()
+        ! -- get reach slope
+        this%slope(n) = this%parser%GetDouble()
+        ! -- get reach stream bottom
+        this%strtop(n) = this%parser%GetDouble()
+        ! -- get reach bed thickness
+        this%bthick(n) = this%parser%GetDouble()
+        ! -- get reach bed hk
+        this%hk(n) = this%parser%GetDouble()
+        ! -- get reach roughness
+        !this%reaches(n)%rough = this%parser%GetDouble()
+        call this%parser%GetStringCaps(manningname)
+        ! -- get number of connections for reach
+        ival = this%parser%GetInteger()
+        this%nconnreach(n) = ival
+        this%nconn = this%nconn + ival
+        if (ival > 0) then
+          allocate(this%reaches(n)%iconn(ival))
+          allocate(this%reaches(n)%idir(ival))
+          allocate(this%reaches(n)%idiv(ival))
+          allocate(this%reaches(n)%qconn(ival))
+        else if (ival < 0) then
+          ival = 0
+        end if
+        ! -- get upstream fraction for reach
+        this%ustrf(n) = this%parser%GetDouble()
+        ! -- get number of diversions for reach
+        ival = this%parser%GetInteger()
+        this%ndiv(n) = ival
+        if (ival > 0) then
+          this%idiversions = 1
+          call this%allocate_diversion(n, ival)
+        else if (ival < 0) then
+          ival = 0
+        end if
+
+        ! -- get aux data
+        do iaux = 1, this%naux
+          call this%parser%GetString(caux(iaux))
+        end do
+
+        ! -- set default bndName
+        write (cnum,'(i10.10)') n
+        bndName = 'Reach' // cnum
+
+        ! -- get reach name
+        if (this%inamedbound /= 0) then
+          call this%parser%GetStringCaps(bndNameTemp)
+          if (bndNameTemp /= '') then
+            bndName = bndNameTemp(1:16)
+          endif
+          !this%boundname(n) = bndName
+        end if
+        this%sfrname(n) = bndName
+
+        ! -- set Mannings
+        text = manningname
+        jj = 1 !iaux
+        call read_single_value_or_time_series(text, &
+                                              this%reaches(n)%rough%value, &
+                                              this%reaches(n)%rough%name, &
+                                              DZERO,  &
+                                              this%Name, 'BND', this%TsManager, &
+                                              this%iprpak, n, jj, &
+                                              'MANNING', bndName, &
+                                              this%parser%iuactive)
+
+
+        ! -- get aux data
+        do iaux = 1, this%naux
+          text = caux(iaux)
+          jj = 1 !iaux
+          call read_single_value_or_time_series(text, &
+                                                this%reaches(n)%auxvar(iaux)%value, &
+                                                this%reaches(n)%auxvar(iaux)%name, &
+                                                DZERO,  &
+                                                this%Name, 'AUX', this%TsManager, &
+                                                this%iprpak, n, jj, &
+                                                this%auxname(iaux), bndName, &
+                                                this%parser%iuactive)
+        end do
+
+        ! -- initialize sstage to the top of the reach
+        !    this value would be used by simple routing reaches
+        !    on kper = 1 and kstp = 1 if a stage is not specified
+        !    on the status line for the reach
+        this%reaches(n)%sstage%name = ''
+        this%reaches(n)%sstage%value = this%strtop(n)
+
+      end do
+      write(this%iout,'(1x,a)')'END OF '//trim(adjustl(this%text))//' PACKAGEDATA'
+    else
+      call store_error('ERROR.  REQUIRED PACKAGEDATA BLOCK NOT FOUND.')
+    end if
+    !
+    ! -- Check to make sure that every reach is specified and that no reach
+    !    is specified more than once.
+    do i = 1, this%maxbound
+      if (nboundchk(i) == 0) then
+        write(errmsg, '(a, i0, a)') 'ERROR: INFORMATION FOR REACH ', i,        &
+                                    ' NOT SPECIFIED IN PACKAGEDATA BLOCK.'
+        call store_error(errmsg)
+      else if (nboundchk(i) > 1) then
+        write(errmsg, '(a, i0, i0)') 'ERROR: INFORMATION SPECIFIED ',          &
+                                     nboundchk(i), ' TIMES FOR REACH ', i
+        call store_error(errmsg)
+      endif
+    end do
+    deallocate(nboundchk)
+    !
+    ! -- terminate if errors encountered in reach block
+    if (count_errors() > 0) then
+      call this%parser%StoreErrorUnit()
+      call ustop()
+    end if
+    !
+    ! -- deallocate local storage for aux variables
+    if (this%naux > 0) then
+      deallocate(caux)
+    end if
+    !
+    ! -- return
+    return
+  end subroutine sfr_read_packagedata
+
+  subroutine sfr_read_connectiondata(this)
+  ! ******************************************************************************
+  ! sfr_read_connectiondata -- 
+  ! ******************************************************************************
+  !
+  !    SPECIFICATIONS:
+  ! ------------------------------------------------------------------------------
+    use ConstantsModule, only: LINELENGTH
+    use SimModule, only: ustop, store_error, count_errors
+    ! -- dummy
+    class(SfrType),intent(inout) :: this
+    ! -- local
+    character (len=LINELENGTH) :: line, errmsg
+    integer(I4B) :: n, ierr, ival
+    logical :: isfound, endOfBlock
+    integer(I4B) :: i
+    integer(I4B) :: nja
+    integer(I4B), dimension(:), pointer, contiguous :: rowmaxnnz => null()
+    integer, allocatable, dimension(:) :: nboundchk
+    ! -- format
+  ! ------------------------------------------------------------------------------
+    !
+    ! -- allocate and initialize local variables for reach connections
+    allocate(nboundchk(this%maxbound))
+    do n = 1, this%maxbound
+      nboundchk(n) = 0
+    end do
+    !
+    ! -- 
+    nja = 0
+    allocate(rowmaxnnz(this%maxbound))
+    do n = 1, this%maxbound
+      ival = this%nconnreach(n)
+      if (ival < 0) ival = 0
+      rowmaxnnz(n) = ival + 1
+      nja = nja + ival + 1
+    enddo 
+    !
+    ! -- allocate space for connectivity
+    allocate(this%sparse)
+    !
+    ! -- set up sparse
+    
+    call this%sparse%init(this%maxbound, this%maxbound, rowmaxnnz)
+    !
+    ! -- read connection data
+    call this%parser%GetBlock('CONNECTIONDATA', isfound, ierr, &
+                              supportOpenClose=.true.)
+    !
+    ! -- parse reach connectivity block if detected
+    if (isfound) then
+      write(this%iout,'(/1x,a)')'PROCESSING '//trim(adjustl(this%text))// &
+        ' CONNECTIONDATA'
+      do
+        call this%parser%GetNextLine(endOfBlock)
+        if (endOfBlock) exit
+        !
+        ! -- get reach number
+        n = this%parser%GetInteger()
+        !
+        ! -- check for error
+        if(n < 1 .or. n > this%maxbound) then
+          write(errmsg, '(a, i0)') 'SFR REACH LESS THAN ONE OR > NREACHES: ', n
+          call store_error(errmsg)
+          cycle
+        endif
+        !
+        ! -- increment nboundchk
+        if (this%nconnreach(n) > 0) then
+          nboundchk(n) = nboundchk(n) + 1
+        end if
+        !
+        ! -- add diagonal connection for reach
+        call this%sparse%addconnection(n, n, 1)
+        !
+        ! -- fill off diagonals
+        do i = 1, this%nconnreach(n)
+          ival = this%parser%GetInteger()
+          if (ival < 0) then
+            this%reaches(n)%idir(i) = -1
+            ival = abs(ival)
+          elseif (ival == 0) then
+            call store_error('Missing or zero connection reach in line:')
+            call store_error(line)
+          else
+            this%reaches(n)%idir(i) = 1
+          end if
+          if (ival > this%maxbound) then
+            call store_error('Reach number exceeds NREACHES in line:')
+            call store_error(line)
+          endif
+          this%reaches(n)%iconn(i) = ival
+          this%reaches(n)%idiv(i) = 0
+          call this%sparse%addconnection(n, ival, 1)
+        end do
+      end do
+      
+      write(this%iout,'(1x,a)') 'END OF '//trim(adjustl(this%text))//            &
+                                ' CONNECTIONDATA'
+      
+      do n = 1, this%maxbound
+        if (this%nconnreach(n) > 0) then
+          !
+          ! -- check for missing or duplicate sfr connections
+          if (nboundchk(n) == 0) then
+            write(errmsg,'(a,1x,i0)')                                             &
+              'ERROR.  NO CONNECTION DATA SPECIFIED FOR REACH', n
+            call store_error(errmsg)
+          else if (nboundchk(n) > 1) then
+            write(errmsg,'(a,1x,i0,1x,a,1x,i0,1x,a)')                             &
+              'ERROR.  CONNECTION DATA FOR REACH', n,                             &
+              'SPECIFIED', nboundchk(n), 'TIMES'
+            call store_error(errmsg)
+          end if
+        end if
+      end do
+      
+    else
+      call store_error('ERROR.  REQUIRED CONNECTIONDATA BLOCK NOT FOUND.')
+    end if
+    !
+    ! -- deallocate local storage for reach connections
+    deallocate(nboundchk)
+    !
+    ! -- terminate if errors encountered in connectiondata block
+    if (count_errors() > 0) then
+      call this%parser%StoreErrorUnit()
+      call ustop()
+    end if
+    !
+    ! -- allocate ia and ja for package
+    allocate(this%ia(this%maxbound+1))
+    allocate(this%ja(nja))
+    !
+    ! -- create ia and ja from sparse
+    call this%sparse%filliaja(this%ia,this%ja,ierr)
+    !
+    ! -- deallocate temporary storage
+    deallocate(rowmaxnnz)
+    !
+    ! -- destroy sparse
+    call this%sparse%destroy()
+    deallocate(this%sparse)
+    !
+    ! -- return
+    return
+  end subroutine sfr_read_connectiondata
+
+
+  subroutine sfr_read_diversions(this)
+  ! ******************************************************************************
+  ! sfr_read_diversions -- 
+  ! ******************************************************************************
+  !
+  !    SPECIFICATIONS:
+  ! ------------------------------------------------------------------------------
+    use ConstantsModule, only: LINELENGTH
+    use SimModule, only: ustop, store_error, count_errors
+    ! -- dummy
+    class(SfrType),intent(inout) :: this
+    ! -- local
+    character (len=LINELENGTH) :: errmsg
+    character (len=10) :: cnum
+    character (len=10) :: cval
+    integer(I4B) :: j, n, ierr, ival
+    integer(I4B) :: ipos
+    integer(I4B) :: ndiv
+    logical :: isfound, endOfBlock
+    integer(I4B) :: idiv
+    integer, allocatable, dimension(:) :: iachk
+    integer, allocatable, dimension(:) :: nboundchk
+    ! -- format
+  ! ------------------------------------------------------------------------------
+    !
+    ! -- read diversions
+    call this%parser%GetBlock('DIVERSIONS', isfound, ierr,                      &
+                              supportOpenClose=.true.,                          &
+                              blockRequired=.false.)
+    !
+    ! -- parse reach connectivity block if detected
+    if (isfound) then
+      if (this%idiversions /= 0) then
+        write(this%iout,'(/1x,a)') 'PROCESSING ' // trim(adjustl(this%text)) // &
+                                   ' DIVERSIONS'
+        !
+        ! -- allocate and initialize local variables for diversions
+        ndiv = 0
+        do n = 1, this%maxbound
+          ndiv = ndiv + this%ndiv(n)
+        end do
+        allocate(iachk(this%maxbound+1))
+        allocate(nboundchk(ndiv))
+        iachk(1) = 1
+        do n = 1, this%maxbound
+          iachk(n+1) = iachk(n) + this%ndiv(n)
+        end do
+        do n = 1, ndiv
+          nboundchk(n) = 0
+        end do
+        !
+        ! -- read diversion data
+        do
+          call this%parser%GetNextLine(endOfBlock)
+          if (endOfBlock) exit
+          !
+          ! -- get reach number
+          n = this%parser%GetInteger()
+          if (n < 1 .or. n > this%maxbound) then
+            write (cnum, '(i0)') n
+            errmsg = 'ERROR: reach number should be between 1 and ' //          &
+                      trim(cnum) // '.'
+            call store_error(errmsg)
+            cycle
+          end if
+          !
+          ! -- make sure reach has at least one diversion
+          if (this%ndiv(n) < 1) then
+            write (cnum, '(i0)') n
+            errmsg = 'ERROR: diversions cannot be specified ' //                &
+                     'for reach ' // trim(cnum)
+            call store_error(errmsg)
+            cycle
+          end if
+          !
+          ! -- read diversion number
+          ival = this%parser%GetInteger()
+          if (ival < 1 .or. ival > this%ndiv(n)) then
+            write (cnum, '(i0)') n
+            errmsg = 'ERROR: reach  ' // trim(cnum)
+            write (cnum, '(i0)') this%ndiv(n)
+            errmsg = trim(errmsg) // ' diversion number should be between ' //  &
+                     '1 and ' // trim(cnum) // '.'
+            call store_error(errmsg)
+            cycle
+          end if
+          
+          ! -- increment nboundchk
+          ipos = iachk(n) + ival - 1
+          nboundchk(ipos) = nboundchk(ipos) + 1
+          
+          idiv = ival
+          !
+          ! -- get target reach for diversion
+          ival = this%parser%GetInteger()
+          if (ival < 1 .or. ival > this%maxbound) then
+            write (cnum, '(i0)') ival
+            errmsg = 'ERROR: diversion target reach number should be ' //       &
+                     'between 1 and ' // trim(cnum) // '.'
+            call store_error(errmsg)
+            cycle
+          end if
+          this%reaches(n)%diversion(idiv)%reach = ival
+          !
+          ! -- get cprior
+          call this%parser%GetStringCaps(cval)
+          ival = -1
+          select case (cval)
+            case('UPTO')
+              ival = 0
+            case('THRESHOLD')
+              ival = -1
+            case('FRACTION')
+              ival = -2
+            case('EXCESS')
+              ival = -3
+            case default
+              errmsg = 'ERROR: INVALID CPRIOR TYPE ' // trim(cval)
+              call store_error(errmsg)
+          end select
+          this%reaches(n)%diversion(idiv)%cprior = cval
+          this%reaches(n)%diversion(idiv)%iprior = ival
+
+        end do
+        
+        write(this%iout,'(1x,a)') 'END OF ' // trim(adjustl(this%text)) //      &
+                                  ' DIVERSIONS'
+        
+        do n = 1, this%maxbound
+          do j = 1, this%ndiv(n)
+            ipos = iachk(n) + j - 1
+            !
+            ! -- check for missing or duplicate reach diversions
+            if (nboundchk(ipos) == 0) then
+              write(errmsg,'(a,1x,i0,1x,a,1x,i0)')                              &
+                'ERROR.  NO DATA SPECIFIED FOR REACH', n, 'DIVERSION', j
+              call store_error(errmsg)
+            else if (nboundchk(ipos) > 1) then
+              write(errmsg,'(a,1x,i0,1x,a,1x,i0,1x,a,1x,i0,1x,a)')              &
+                'ERROR.  DATA FOR REACH', n, 'DIVERSION', j,                    &
+                'SPECIFIED', nboundchk(ipos), 'TIMES'
+              call store_error(errmsg)
+            end if
+          end do
+        end do
+        !
+        ! -- deallocate local variables
+        deallocate(iachk)
+        deallocate(nboundchk)
+      else
+        !
+        ! -- error condition
+        write(errmsg,'(a,1x,a)') 'ERROR.  A DIVERSIONS BLOCK SHOULD NOT BE',    &
+          'SPECIFIED IF DIVERSIONS ARE NOT SPECIFIED.'
+          call store_error(errmsg)
+      end if
+    else
+      if (this%idiversions /= 0) then
+        call store_error('ERROR.  REQUIRED DIVERSIONS BLOCK NOT FOUND.')
+      end if
+    end if
+    !
+    ! -- write summary of diversion error messages
+    if (count_errors() > 0) then
+      call this%parser%StoreErrorUnit()
+      call ustop()
+    end if
+    !
+    ! -- return
+    return
+  end subroutine sfr_read_diversions
+
+
+  subroutine sfr_rp(this)
+! ******************************************************************************
+! sfr_rp -- Read and Prepare
+! Subroutine: (1) read itmp
+!             (2) read new boundaries if itmp>0
+! ******************************************************************************
+!
+!    SPECIFICATIONS:
+! ------------------------------------------------------------------------------
+    ! -- modules
+    use ConstantsModule, only: LINELENGTH
+    use TdisModule, only: kper, nper
+    use InputOutputModule, only: urword
+    use SimModule, only: ustop, store_error, count_errors
+    ! -- dummy
+    class(SfrType),intent(inout) :: this
+    ! -- local
+    character(len=LINELENGTH) :: title
+    character(len=LINELENGTH) :: line
+    character(len=LINELENGTH) :: errmsg
+    integer(I4B) :: ierr
+    integer(I4B) :: n
+    integer(I4B) :: ichkustrm
+    logical :: isfound, endOfBlock
+    ! -- formats
+    character(len=*),parameter :: fmtblkerr = &
+      "('Error.  Looking for BEGIN PERIOD iper.  Found ', a, ' instead.')"
+    character(len=*),parameter :: fmtlsp = &
+    &  "(1X,/1X,'REUSING ',A,'S FROM LAST STRESS PERIOD')"
+    character(len=*), parameter :: fmtnbd = &
+      "(1X,/1X,'THE NUMBER OF ACTIVE ',A,'S (',I6, &
+     &  ') IS GREATER THAN MAXIMUM(',I6,')')"
+! ------------------------------------------------------------------------------
+    !
+    ! -- initialize flags
+    ichkustrm = 0
+    if (kper == 1) then
+      ichkustrm = 1
+    end if
+    !
+    ! -- set nbound to maxbound
+    this%nbound = this%maxbound
+    !
+    ! -- Set ionper to the stress period number for which a new block of data
+    !    will be read.
+    if (this%ionper < kper) then
+      !
+      ! -- get period block
+      call this%parser%GetBlock('PERIOD', isfound, ierr, &
+                                supportOpenClose=.true.)
+      if(isfound) then
+        !
+        ! -- read ionper and check for increasing period numbers
+        call this%read_check_ionper()
+      else
+        !
+        ! -- PERIOD block not found
+        if (ierr < 0) then
+          ! -- End of file found; data applies for remainder of simulation.
+          this%ionper = nper + 1
+        else
+          ! -- Found invalid block
+          write(errmsg, fmtblkerr) adjustl(trim(line))
+          call store_error(errmsg)
+          call this%parser%StoreErrorUnit()
+          call ustop()
+        end if
+      endif
+    end if
+    !
+    ! -- Read data if ionper == kper
+    if(this%ionper==kper) then
+      !
+      ! -- setup table for period data
+      if (this%iprpak /= 0) then
+        !
+        ! -- reset the input table object
+        title = trim(adjustl(this%text)) // ' PACKAGE (' //                        &
+                trim(adjustl(this%name)) //') DATA FOR PERIOD'
+        write(title, '(a,1x,i6)') trim(adjustl(title)), kper
+        call table_cr(this%inputtab, this%name, title)
+        call this%inputtab%table_df(1, 4, this%iout)
+        text = 'NUMBER'
+        call this%inputtab%initialize_column(text, 10, alignment=TABCENTER)
+        text = 'KEYWORD'
+        call this%inputtab%initialize_column(text, 20, alignment=TABLEFT)
+        do n = 1, 2
+          write(text, '(a,1x,i6)') 'VALUE', n
+          call this%inputtab%initialize_column(text, 15, alignment=TABCENTER)
+        end do
+      end if
+      !
+      ! -- read data
+      do
+        call this%parser%GetNextLine(endOfBlock)
+        if (endOfBlock) exit
+        n = this%parser%GetInteger()
+        if (n < 1 .or. n > this%maxbound) then
+          write(errmsg,'(4x,a,1x,i6)') &
+            '****ERROR. RNO MUST BE > 0 and <= ', this%maxbound
+          call store_error(errmsg)
+          cycle
+        end if
+        !
+        ! -- read data from the rest of the line
+        call this%parser%GetRemainingLine(line)
+        call this%sfr_set_stressperiod(n, line, ichkustrm)
+        !
+        ! -- write line to table
+        if (this%iprpak /= 0) then
+          call this%inputtab%add_term(n, finalize=.FALSE.)
+          call this%inputtab%line_to_columns(line, finalize=.FALSE.)
+        end if
+      end do
+      if (this%iprpak /= 0) then
+        call this%inputtab%finalize_table()
+      end if
+
+    ! -- Reuse data from last stress period
+    else
+      write(this%iout,fmtlsp) trim(this%filtyp)
+    endif
+    !
+    ! -- check upstream fraction values
+    if (ichkustrm /= 0) then
+      call this%sfr_check_ustrf()
+    end if
+    !
+    ! -- write summary of package block error messages
+    if (count_errors() > 0) then
+      call this%parser%StoreErrorUnit()
+      call ustop()
+    end if
+    !
+    ! -- return
+    return
+  end subroutine sfr_rp
+
+  subroutine sfr_ad(this)
+! ******************************************************************************
+! sfr_ad -- Add package connection to matrix
+! ******************************************************************************
+!
+!    SPECIFICATIONS:
+! ------------------------------------------------------------------------------
+    ! -- dummy
+    class(SfrType) :: this
+    ! -- local
+    integer(I4B) :: n
+    integer(I4B) :: iaux
+! ------------------------------------------------------------------------------
+    !
+    ! -- Advance the time series manager
+    call this%TsManager%ad()
+    !
+    ! -- update auxiliary variables by copying from the derived-type time
+    !    series variable into the bndpackage auxvar variable so that this
+    !    information is properly written to the GWF budget file
+    if (this%naux > 0) then
+      do n = 1, this%maxbound
+        do iaux = 1, this%naux
+          this%auxvar(iaux, n) = this%reaches(n)%auxvar(iaux)%value
+        end do
+      end do
+    end if
+    !
+    ! -- reset upstream flow to zero and set specified stage
+    do n = 1, this%maxbound
+      this%usflow(n) = DZERO
+      if (this%iboundpak(n) < 0) then
+        this%stage(n) = this%reaches(n)%sstage%value
+      end if
+    end do
+    !
+    ! -- pakmvrobj ad
+    if(this%imover == 1) then
+      call this%pakmvrobj%ad()
+    endif
+    !
+    ! -- For each observation, push simulated value and corresponding
+    !    simulation time from "current" to "preceding" and reset
+    !    "current" value.
+    call this%obs%obs_ad()
+    !
+    ! -- return
+    return
+  end subroutine sfr_ad
+
+  subroutine sfr_cf(this)
+  ! ******************************************************************************
+  ! sfr_cf -- Formulate the HCOF and RHS terms
+  ! Subroutine: (1) skip in no wells
+  !             (2) calculate hcof and rhs
+  ! ******************************************************************************
+  !
+  !    SPECIFICATIONS:
+  ! ------------------------------------------------------------------------------
+      ! -- dummy variables
+      class(SfrType) :: this
+      ! -- local variables
+      integer(I4B) :: n
+      integer(I4B) :: igwfnode
+
+  ! ------------------------------------------------------------------------------
+    !
+    ! -- Return if no sfr reaches
+    if(this%nbound == 0) return
+    !
+    ! -- find highest active cell
+    do n = 1, this%nbound
+      igwfnode = this%igwftopnode(n)
+      if (igwfnode > 0) then
+        if (this%ibound(igwfnode) == 0) then
+          call this%dis%highest_active(igwfnode, this%ibound)
+        end if
+      end if
+      this%igwfnode(n) = igwfnode
+      this%nodelist(n) = igwfnode
+    end do
+    !
+    ! -- pakmvrobj cf
+    if(this%imover == 1) then
+      call this%pakmvrobj%cf()
+    endif
+    !
+    ! -- return
+    return
+  end subroutine sfr_cf
+
+  subroutine sfr_fc(this, rhs, ia, idxglo, amatsln)
+  ! **************************************************************************
+  ! sfr_fc -- Copy rhs and hcof into solution rhs and amat
+  ! **************************************************************************
+  !
+  !    SPECIFICATIONS:
+  ! --------------------------------------------------------------------------
+    ! -- dummy
+    class(SfrType) :: this
+    real(DP), dimension(:), intent(inout) :: rhs
+    integer(I4B), dimension(:), intent(in) :: ia
+    integer(I4B), dimension(:), intent(in) :: idxglo
+    real(DP), dimension(:), intent(inout) :: amatsln
+    ! -- local
+    integer(I4B) :: i, n
+    integer(I4B) :: ipos
+    integer(I4B) :: node
+    real(DP) :: hgwf
+    real(DP) :: v
+    real(DP) :: hhcof
+    real(DP) :: rrhs
+! --------------------------------------------------------------------------
+    !
+    ! -- pakmvrobj fc
+    if(this%imover == 1) then
+      call this%pakmvrobj%fc()
+    endif
+    !
+    ! -- solve for each sfr reach
+    do n = 1, this%nbound
+      node = this%igwfnode(n)
+      if (node > 0) then
+        hgwf = this%xnew(node)
+      else
+        hgwf = DEP20
+      end if
+      !
+      ! -- save previous stage and upstream flow
+      this%stage0(n) = this%stage(n)
+      this%usflow0(n) = this%usflow(n)
+      !
+      ! -- solve for flow in swr
+      if (this%iboundpak(n) /= 0) then
+        call this%sfr_solve(n, hgwf, hhcof, rrhs)
+      else
+        this%depth(n) = DZERO
+        this%stage(n) = this%strtop(n)
+        v = DZERO
+        call this%sfr_update_flows(n, v, v)
+        hhcof = DZERO
+        rrhs = DZERO
+      end if
+      this%hcof(n) = hhcof
+      this%rhs(n) = rrhs
+    end do
+    !
+    ! -- Copy package rhs and hcof into solution rhs and amat
+    do i = 1, this%nbound
+      n = this%nodelist(i)
+      if (n < 1) cycle
+      rhs(n) = rhs(n) + this%rhs(i)
+      ipos = ia(n)
+      amatsln(idxglo(ipos)) = amatsln(idxglo(ipos)) + this%hcof(i)
+    enddo
+    !
+    ! -- return
+    return
+  end subroutine sfr_fc
+
+  subroutine sfr_fn(this, rhs, ia, idxglo, amatsln)
+! **************************************************************************
+! pak1fn -- Fill newton terms
+! **************************************************************************
+!
+!    SPECIFICATIONS:
+! --------------------------------------------------------------------------
+    ! -- dummy
+    class(SfrType) :: this
+    real(DP), dimension(:), intent(inout) :: rhs
+    integer(I4B), dimension(:), intent(in) :: ia
+    integer(I4B), dimension(:), intent(in) :: idxglo
+    real(DP), dimension(:), intent(inout) :: amatsln
+    ! -- local
+    integer(I4B) :: i, n
+    integer(I4B) :: ipos
+    real(DP) :: rterm, drterm
+    real(DP) :: rhs1, hcof1, q1
+    real(DP) :: q2
+    real(DP) :: hgwf
+! --------------------------------------------------------------------------
+    !
+    ! -- Copy package rhs and hcof into solution rhs and amat
+    do i = 1, this%nbound
+      ! -- skip inactive reaches
+      if (this%iboundpak(i) < 1) cycle
+      ! -- skip if reach is not connected to gwf
+      n = this%nodelist(i)
+      if (n < 1) cycle
+      ipos = ia(n)
+      !rterm = this%hcof(i) * this%xnew(n) - this%rhs(i)
+      rterm = this%hcof(i) * this%xnew(n)
+      ! -- calculate perturbed head
+      hgwf = this%xnew(n) + DEM4
+      call this%sfr_solve(i, hgwf, hcof1, rhs1, update=.false.)
+      q1 = rhs1 - hcof1 * hgwf
+      ! -- calculate unperturbed head
+      !hgwf = this%xnew(n)
+      !call this%sfr_solve(i, hgwf, hcof2, rhs2)
+      !q2 = rhs2 - hcof2 * hgwf
+      q2 = this%rhs(i) - this%hcof(i) * this%xnew(n)
+      ! -- calculate derivative
+      drterm = (q2 - q1) / DEM4
+      ! -- add terms to convert conductance formulation into
+      !    newton-raphson formulation
+      !amatsln(idxglo(ipos)) = amatsln(idxglo(ipos)) + drterm
+      amatsln(idxglo(ipos)) = amatsln(idxglo(ipos)) + drterm - this%hcof(i)
+      rhs(n) = rhs(n) - rterm + drterm * this%xnew(n)
+    end do
+    !
+    ! -- return
+    return
+  end subroutine sfr_fn
+
+  subroutine sfr_cc(this, iend, icnvg, hclose, rclose)
+! **************************************************************************
+! sfr_cc -- Final convergence check for package
+! **************************************************************************
+!
+!    SPECIFICATIONS:
+! --------------------------------------------------------------------------
+    ! -- dummy
+    class(SfrType), intent(inout) :: this
+    integer(I4B), intent(in) :: iend
+    integer(I4B), intent(inout) :: icnvg
+    real(DP), intent(in) :: hclose
+    real(DP), intent(in) :: rclose
+    ! -- local
+    character(len=15) :: cdhmax
+    character(len=15) :: crmax
+    integer(I4B) :: n
+    integer(I4B) :: ifirst
+    real(DP) :: dh
+    real(DP) :: r
+    ! format
+02000 format(4x,'STREAMFLOW ROUTING PACKAGE FAILED CONVERGENCE CRITERIA',//,    &
+             4x,a10,2(1x,a15),/,4x,74('-'))
+02010 format(4x,i10,2(1x,G15.7))
+02020 format(4x,74('-'))
+02030 format('CONVERGENCE FAILED AS A RESULT OF STREAMFLOW ROUTING PACKAGE',    &
+             1x,a)
+! --------------------------------------------------------------------------
+    ifirst = 1
+    if (this%iconvchk /= 0) then
+      final_check: do n = 1, this%maxbound
+        if (this%iboundpak(n) == 0) cycle
+        dh = this%stage0(n) - this%stage(n)
+        r = this%usflow0(n) - this%usflow(n)
+        if (ABS(dh) > hclose .or. ABS(r) > rclose) then
+          icnvg = 0
+          ! write convergence check information if this is the last outer iteration
+          if (iend == 1) then
+            if (ifirst == 1) then
+              ifirst = 0
+              write(*,2030) this%name
+              write(this%iout, 2000) '     REACH',                              &
+                 '        MAX. DH', '  MAX. RESIDUAL'
+            end if
+            cdhmax = '               '
+            crmax = '               '
+            if (ABS(dh) > hclose) then
+              write(cdhmax, '(G15.7)') dh
+            end if
+            if (ABS(r) > rclose) then
+              write(crmax, '(G15.7)') r
+            end if
+            write(this%iout,2010) n, cdhmax, crmax
+          ! terminate check since no need to find more than one non-convergence
+          else
+            exit final_check
+          end if
+        end if
+      end do final_check
+      if (ifirst == 0) then
+        write(this%iout,2020)
+      end if
+    end if
+    !
+    ! -- return
+    return
+  end subroutine sfr_cc
+
+
+  subroutine sfr_bd(this, x, idvfl, icbcfl, ibudfl, icbcun, iprobs,         &
+                    isuppress_output, model_budget, imap, iadv)
+! **************************************************************************
+! bnd_bd -- Calculate Volumetric Budget
+! Note that the compact budget will always be used.
+! Subroutine: (1) Process each package entry
+!             (2) Write output
+! **************************************************************************
+!
+!    SPECIFICATIONS:
+! --------------------------------------------------------------------------
+    ! -- modules
+    use TdisModule, only: kstp, kper, delt, pertim, totim
+    use ConstantsModule, only: LENBOUNDNAME
+    use InputOutputModule, only: ulasav, ubdsv06
+    use BudgetModule, only: BudgetType
+    ! -- dummy
+    class(SfrType) :: this
+    real(DP),dimension(:),intent(in) :: x
+    integer(I4B), intent(in) :: idvfl
+    integer(I4B), intent(in) :: icbcfl
+    integer(I4B), intent(in) :: ibudfl
+    integer(I4B), intent(in) :: icbcun
+    integer(I4B), intent(in) :: iprobs
+    integer(I4B), intent(in) :: isuppress_output
+    type(BudgetType), intent(inout) :: model_budget
+    integer(I4B), dimension(:), optional, intent(in) :: imap
+    integer(I4B), optional, intent(in) :: iadv
+    ! -- local
+    integer(I4B) :: i
+    integer(I4B) :: ibinun
+    real(DP) :: qext
+    ! -- for budget
+    integer(I4B) :: n
+    real(DP) :: d
+    real(DP) :: v
+    real(DP) :: qoutflow
+    real(DP) :: qfrommvr
+    real(DP) :: qtomvr
+    ! -- for observations
+    integer(I4B) :: iprobslocal
+    ! -- formats
+! --------------------------------------------------------------------------
+    !
+    ! -- Suppress saving of simulated values; they
+    !    will be saved at end of this procedure.
+    iprobslocal = 0
+    !
+    ! -- call base functionality in bnd_bd
+    call this%BndType%bnd_bd(x, idvfl, icbcfl, ibudfl, icbcun, iprobslocal,    &
+                             isuppress_output, model_budget, iadv=1)
+    !
+    ! -- Calculate qextoutflow and qoutflow for subsequent budgets
+    do n = 1, this%maxbound
+      !
+      ! -- mover
+      qfrommvr = DZERO
+      qtomvr = DZERO
+      if (this%imover == 1) then
+        qfrommvr = this%pakmvrobj%get_qfrommvr(n)
+        qtomvr = this%pakmvrobj%get_qtomvr(n)
+        if (qtomvr > DZERO) then
+          qtomvr = -qtomvr
+        end if
+      endif
+      !
+      ! -- external downstream stream flow
+      qext = this%dsflow(n)
+      qoutflow = DZERO
+      if (qext > DZERO) then
+        qext = -qext
+      end if
+      do i = 1, this%nconnreach(n)
+        if (this%reaches(n)%idir(i) > 0) cycle
+        qext = DZERO
+        exit
+      end do
+      !
+      ! -- adjust external downstream stream flow using qtomvr
+      if (qext < DZERO) then
+        if (qtomvr < DZERO) then
+          qext = qext - qtomvr
+        end if
+      else
+        qoutflow = this%dsflow(n)
+        if (qoutflow > DZERO) then
+          qoutflow = -qoutflow
+        end if
+      end if
+      !
+      ! -- set qextoutflow and qoutflow for cell by cell budget
+      !    output and observations
+      this%qextoutflow(n) = qext
+      this%qoutflow(n) = qoutflow
+      !
+    end do
+    !
+    ! -- For continuous observations, save simulated values.
+    if (this%obs%npakobs > 0 .and. iprobs > 0) then
+      call this%sfr_bd_obs()
+    end if
+    !
+    ! -- set unit number for binary dependent variable output
+    ibinun = 0
+    if(this%istageout /= 0) then
+      ibinun = this%istageout
+    end if
+    if(idvfl == 0) ibinun = 0
+    if (isuppress_output /= 0) ibinun = 0
+    !
+    ! -- write sfr binary output
+    if (ibinun > 0) then
+      do n = 1, this%maxbound
+        d = this%depth(n)
+        v = this%stage(n)
+        if (this%iboundpak(n) == 0) then
+          v = DHNOFLO
+        else if (d == DZERO) then
+          v = DHDRY
+        end if
+        this%dbuff(n) = v
+      end do
+      call ulasav(this%dbuff, '           STAGE', kstp, kper, pertim, totim,   &
+                  this%maxbound, 1, 1, ibinun)
+    end if
+    !
+    ! -- fill the budget object
+    call this%sfr_fill_budobj()
+    !
+    ! -- write the flows from the budobj
+    ibinun = 0
+    if(this%ibudgetout /= 0) then
+      ibinun = this%ibudgetout
+    end if
+    if(icbcfl == 0) ibinun = 0
+    if (isuppress_output /= 0) ibinun = 0
+    if (ibinun > 0) then
+      call this%budobj%save_flows(this%dis, ibinun, kstp, kper, delt, &
+                                  pertim, totim, this%iout)
+    end if
+    !
+    !
+    ! -- return
+    return
+  end subroutine sfr_bd
+
+  subroutine sfr_ot(this, kstp, kper, iout, ihedfl, ibudfl)
+    ! **************************************************************************
+    ! pak1t -- Output package budget
+    ! **************************************************************************
+    !
+    !    SPECIFICATIONS:
+    ! --------------------------------------------------------------------------
+    ! -- dummy
+    class(SfrType) :: this
+    integer(I4B),intent(in) :: kstp
+    integer(I4B),intent(in) :: kper
+    integer(I4B),intent(in) :: iout
+    integer(I4B),intent(in) :: ihedfl
+    integer(I4B),intent(in) :: ibudfl
+    ! -- locals
+    character (len=20) :: cellid
+    integer(I4B) :: n
+    integer(I4B) :: node
+    real(DP) :: hgwf
+    real(DP) :: sbot
+    real(DP) :: depth, stage
+    real(DP) :: w, cond, grad
+    ! format
+     ! --------------------------------------------------------------------------
+     !
+     ! -- write sfr stage and depth table
+     if (ihedfl /= 0 .and. this%iprhed /= 0) then
+      !
+      ! -- fill stage data
+      do n = 1, this%maxbound
+        node = this%igwfnode(n)
+        if (node > 0) then
+          call this%dis%noder_to_string(node, cellid)
+          hgwf = this%xnew(node)
+        else
+          cellid = 'none'
+        end if
+        if(this%inamedbound==1) then
+          call this%stagetab%add_term(this%boundname(n))
+        end if
+        call this%stagetab%add_term(n)
+        call this%stagetab%add_term(cellid)
+        depth = this%depth(n)
+        stage = this%stage(n)
+        w = this%top_width_wet(n, depth)
+        call this%stagetab%add_term(stage)
+        call this%stagetab%add_term(depth)
+        call this%stagetab%add_term(w)
+        call this%sfr_calc_cond(n, cond)
+        if (node > 0) then
+          sbot = this%strtop(n) - this%bthick(n)
+          if (hgwf < sbot) then
+            grad = stage - sbot
+          else
+            grad = stage - hgwf
+          end if
+          grad = grad / this%bthick(n)
+          call this%stagetab%add_term(hgwf)
+          call this%stagetab%add_term(cond)
+          call this%stagetab%add_term(grad)
+        else
+          call this%stagetab%add_term('--')
+          call this%stagetab%add_term('--')
+          call this%stagetab%add_term('--')
+        end if
+      end do
+     end if
+    !
+    ! -- Output sfr flow table
+    if (ibudfl /= 0 .and. this%iprflow /= 0) then
+      call this%budobj%write_flowtable(this%dis)
+    end if
+    !
+    ! -- Output sfr budget
+    call this%budobj%write_budtable(kstp, kper, iout)
+    !
+    ! -- return
+    return
+  end subroutine sfr_ot
+
+  subroutine sfr_da(this)
+! ******************************************************************************
+! sfr_da -- deallocate
+! ******************************************************************************
+!
+!    SPECIFICATIONS:
+! ------------------------------------------------------------------------------
+    ! -- modules
+    use MemoryManagerModule, only: mem_deallocate
+    ! -- dummy
+    class(SfrType) :: this
+    ! -- local
+    integer(I4B) :: n
+! ------------------------------------------------------------------------------
+    !
+    ! -- arrays
+    call mem_deallocate(this%qoutflow)
+    call mem_deallocate(this%qextoutflow)
+    deallocate(this%csfrbudget)
+    deallocate(this%sfrname)
+    call mem_deallocate(this%dbuff)
+    deallocate(this%cauxcbc)
+    call mem_deallocate(this%qauxcbc)
+    call mem_deallocate(this%iboundpak)
+    call mem_deallocate(this%igwfnode)
+    call mem_deallocate(this%igwftopnode)
+    call mem_deallocate(this%length)
+    call mem_deallocate(this%width)
+    call mem_deallocate(this%strtop)
+    call mem_deallocate(this%bthick)
+    call mem_deallocate(this%hk)
+    call mem_deallocate(this%slope)
+    call mem_deallocate(this%ustrf)
+    call mem_deallocate(this%ftotnd)
+    call mem_deallocate(this%usflow)
+    call mem_deallocate(this%dsflow)
+    call mem_deallocate(this%depth)
+    call mem_deallocate(this%stage)
+    call mem_deallocate(this%gwflow)
+    call mem_deallocate(this%simevap)
+    call mem_deallocate(this%simrunoff)
+    call mem_deallocate(this%stage0)
+    call mem_deallocate(this%usflow0)
+    !
+    ! -- deallocation diversions
+    do n = 1, this%maxbound
+      if (this%ndiv(n) > 0) then
+        call this%deallocate_diversion(n)
+      endif
+    enddo
+    call mem_deallocate(this%ndiv)
+    !
+    ! -- deallocate reaches
+    do n = 1, this%maxbound
+      call this%deallocate_reach(n)
+    enddo
+    deallocate(this%reaches)
+    call mem_deallocate(this%nconnreach)
+    !
+    ! -- ia ja
+    deallocate(this%ia)
+    deallocate(this%ja)
+    !
+    ! -- budobj
+    call this%budobj%budgetobject_da()
+    deallocate(this%budobj)
+    nullify(this%budobj)
+    !
+    ! -- stage table
+    if (this%iprhed > 0) then
+      call this%stagetab%table_da()
+      deallocate(this%stagetab)
+      nullify(this%stagetab)
+    end if
+    !
+    ! -- scalars
+    call mem_deallocate(this%iprhed)
+    call mem_deallocate(this%istageout)
+    call mem_deallocate(this%ibudgetout)
+    call mem_deallocate(this%idiversions)
+    call mem_deallocate(this%maxsfrit)
+    call mem_deallocate(this%bditems)
+    call mem_deallocate(this%cbcauxitems)
+    call mem_deallocate(this%unitconv)
+    call mem_deallocate(this%dmaxchg)
+    call mem_deallocate(this%deps)
+    call mem_deallocate(this%nconn)
+    call mem_deallocate(this%icheck)
+    call mem_deallocate(this%iconvchk)
+    nullify(this%gwfiss)
+    !
+    ! -- call BndType deallocate
+    call this%BndType%bnd_da()
+    !
+    ! -- return
+  end subroutine sfr_da
+
+  subroutine define_listlabel(this)
+! ******************************************************************************
+! define_listlabel -- Define the list heading that is written to iout when
+!   PRINT_INPUT option is used.
+! ******************************************************************************
+!
+!    SPECIFICATIONS:
+! ------------------------------------------------------------------------------
+    class(SfrType), intent(inout) :: this
+! ------------------------------------------------------------------------------
+    !
+    ! -- create the header list label
+    this%listlabel = trim(this%filtyp) // ' NO.'
+    if(this%dis%ndim == 3) then
+      write(this%listlabel, '(a, a7)') trim(this%listlabel), 'LAYER'
+      write(this%listlabel, '(a, a7)') trim(this%listlabel), 'ROW'
+      write(this%listlabel, '(a, a7)') trim(this%listlabel), 'COL'
+    elseif(this%dis%ndim == 2) then
+      write(this%listlabel, '(a, a7)') trim(this%listlabel), 'LAYER'
+      write(this%listlabel, '(a, a7)') trim(this%listlabel), 'CELL2D'
+    else
+      write(this%listlabel, '(a, a7)') trim(this%listlabel), 'NODE'
+    endif
+    write(this%listlabel, '(a, a16)') trim(this%listlabel), 'STRESS RATE'
+    if(this%inamedbound == 1) then
+      write(this%listlabel, '(a, a16)') trim(this%listlabel), 'BOUNDARY NAME'
+    endif
+    !
+    ! -- return
+    return
+  end subroutine define_listlabel
+
+
+  subroutine sfr_set_pointers(this, neq, ibound, xnew, xold, flowja)
+! ******************************************************************************
+! set_pointers -- Set pointers to model arrays and variables so that a package
+!                 has access to these things.
+! ******************************************************************************
+!
+!    SPECIFICATIONS:
+! ------------------------------------------------------------------------------
+    class(SfrType) :: this
+    integer(I4B), pointer :: neq
+    integer(I4B), dimension(:), pointer, contiguous :: ibound
+    real(DP), dimension(:), pointer, contiguous :: xnew
+    real(DP), dimension(:), pointer, contiguous :: xold
+    real(DP), dimension(:), pointer, contiguous :: flowja
+    ! -- local
+! ------------------------------------------------------------------------------
+    !
+    ! -- call base BndType set_pointers
+    call this%BndType%set_pointers(neq, ibound, xnew, xold, flowja)
+    !
+    ! -- return
+  end subroutine sfr_set_pointers
+
+  !
+  ! -- Procedures related to observations (type-bound)
+  logical function sfr_obs_supported(this)
+  ! ******************************************************************************
+  ! sfr_obs_supported
+  !   -- Return true because sfr package supports observations.
+  !   -- Overrides BndType%bnd_obs_supported()
+  ! ******************************************************************************
+  !
+  !    SPECIFICATIONS:
+  ! ------------------------------------------------------------------------------
+    class(SfrType) :: this
+  ! ------------------------------------------------------------------------------
+    sfr_obs_supported = .true.
+    return
+  end function sfr_obs_supported
+
+
+  subroutine sfr_df_obs(this)
+  ! ******************************************************************************
+  ! sfr_df_obs (implements bnd_df_obs)
+  !   -- Store observation type supported by sfr package.
+  !   -- Overrides BndType%bnd_df_obs
+  ! ******************************************************************************
+  !
+  !    SPECIFICATIONS:
+  ! ------------------------------------------------------------------------------
+    ! -- dummy
+    class(SfrType) :: this
+    ! -- local
+    integer(I4B) :: indx
+  ! ------------------------------------------------------------------------------
+    !
+    ! -- Store obs type and assign procedure pointer
+    !    for stage observation type.
+    call this%obs%StoreObsType('stage', .false., indx)
+    this%obs%obsData(indx)%ProcessIdPtr => sfr_process_obsID
+    !
+    ! -- Store obs type and assign procedure pointer
+    !    for inflow observation type.
+    call this%obs%StoreObsType('inflow', .true., indx)
+    this%obs%obsData(indx)%ProcessIdPtr => sfr_process_obsID
+    !
+    ! -- Store obs type and assign procedure pointer
+    !    for inflow observation type.
+    call this%obs%StoreObsType('ext-inflow', .true., indx)
+    this%obs%obsData(indx)%ProcessIdPtr => sfr_process_obsID
+    !
+    ! -- Store obs type and assign procedure pointer
+    !    for rainfall observation type.
+    call this%obs%StoreObsType('rainfall', .true., indx)
+    this%obs%obsData(indx)%ProcessIdPtr => sfr_process_obsID
+    !
+    ! -- Store obs type and assign procedure pointer
+    !    for runoff observation type.
+    call this%obs%StoreObsType('runoff', .true., indx)
+    this%obs%obsData(indx)%ProcessIdPtr => sfr_process_obsID
+    !
+    ! -- Store obs type and assign procedure pointer
+    !    for evaporation observation type.
+    call this%obs%StoreObsType('evaporation', .true., indx)
+    this%obs%obsData(indx)%ProcessIdPtr => sfr_process_obsID
+    !
+    ! -- Store obs type and assign procedure pointer
+    !    for outflow observation type.
+    call this%obs%StoreObsType('outflow', .true., indx)
+    this%obs%obsData(indx)%ProcessIdPtr => sfr_process_obsID
+    !
+    ! -- Store obs type and assign procedure pointer
+    !    for ext-outflow observation type.
+    call this%obs%StoreObsType('ext-outflow', .true., indx)
+    this%obs%obsData(indx)%ProcessIdPtr => sfr_process_obsID
+    !
+    ! -- Store obs type and assign procedure pointer
+    !    for to-mvr observation type.
+    call this%obs%StoreObsType('to-mvr', .true., indx)
+    this%obs%obsData(indx)%ProcessIdPtr => sfr_process_obsID
+    !
+    ! -- Store obs type and assign procedure pointer
+    !    for sfr-frommvr observation type.
+    call this%obs%StoreObsType('from-mvr', .true., indx)
+    this%obs%obsData(indx)%ProcessIdPtr => sfr_process_obsID
+    !
+    ! -- Store obs type and assign procedure pointer
+    !    for sfr observation type.
+    call this%obs%StoreObsType('sfr', .true., indx)
+    this%obs%obsData(indx)%ProcessIdPtr => sfr_process_obsID
+    !
+    ! -- Store obs type and assign procedure pointer
+    !    for upstream flow observation type.
+    call this%obs%StoreObsType('upstream-flow', .true., indx)
+    this%obs%obsData(indx)%ProcessIdPtr => sfr_process_obsID
+    !
+    ! -- Store obs type and assign procedure pointer
+    !    for downstream flow observation type.
+    call this%obs%StoreObsType('downstream-flow', .true., indx)
+    this%obs%obsData(indx)%ProcessIdPtr => sfr_process_obsID
+    !
+    return
+  end subroutine sfr_df_obs
+
+
+  subroutine sfr_bd_obs(this)
+    ! **************************************************************************
+    ! sfr_bd_obs
+    !   -- Calculate observations this time step and call
+    !      ObsType%SaveOneSimval for each SfrType observation.
+    ! **************************************************************************
+    !
+    !    SPECIFICATIONS:
+    ! --------------------------------------------------------------------------
+    ! -- dummy
+    class(SfrType), intent(inout) :: this
+    ! -- local
+    integer(I4B) :: i, j, n, nn
+    real(DP) :: v
+    character(len=100) :: msg
+    type(ObserveType), pointer :: obsrv => null()
+    !---------------------------------------------------------------------------
+    !
+    ! Write simulated values for all sfr observations
+    if (this%obs%npakobs>0) then
+      call this%obs%obs_bd_clear()
+      do i=1 ,this%obs%npakobs
+        obsrv => this%obs%pakobs(i)%obsrv
+        nn = size(obsrv%indxbnds)
+        do j = 1,nn
+          n = obsrv%indxbnds(j)
+          v = DZERO
+          select case (obsrv%ObsTypeId)
+            case ('STAGE')
+              v = this%stage(n)
+            case ('TO-MVR')
+              v = DNODATA
+              if (this%imover == 1) then
+                v = this%pakmvrobj%get_qtomvr(n)
+                if (v > DZERO) then
+                  v = -v
+                end if
+              end if
+            case ('FROM-MVR')
+              v = DNODATA
+              if (this%imover == 1) then
+                v = this%pakmvrobj%get_qfrommvr(n)
+              end if
+            case ('EXT-INFLOW')
+              v = this%reaches(n)%inflow%value
+            case ('INFLOW')
+              v = this%usflow(n)
+            case ('OUTFLOW')
+              v = this%qoutflow(n)
+            case ('EXT-OUTFLOW')
+              v = this%qextoutflow(n)
+            case ('RAINFALL')
+              v = this%reaches(n)%rain%value
+            case ('RUNOFF')
+              v = this%simrunoff(n)
+            case ('EVAPORATION')
+              v = this%simevap(n)
+            case ('SFR')
+              v = this%gwflow(n)
+            case ('UPSTREAM-FLOW')
+              v = this%usflow(n)
+              if (this%imover == 1) then
+                v = v + this%pakmvrobj%get_qfrommvr(n)
+              end if
+            case ('DOWNSTREAM-FLOW')
+              v = this%dsflow(n)
+              if (v > DZERO) then
+                v = -v
+              end if
+            case default
+              msg = 'Error: Unrecognized observation type: ' // trim(obsrv%ObsTypeId)
+              call store_error(msg)
+          end select
+          call this%obs%SaveOneSimval(obsrv, v)
+        end do
+      end do
+    end if
+    !
+    ! -- write summary of package block error messages
+    if (count_errors() > 0) then
+      call this%parser%StoreErrorUnit()
+      call ustop()
+    end if
+    !
+    return
+  end subroutine sfr_bd_obs
+
+
+  subroutine sfr_rp_obs(this)
+    ! -- dummy
+    class(SfrType), intent(inout) :: this
+    ! -- local
+    integer(I4B) :: i, j, n, nn1
+    character(len=200) :: errmsg
+    character(len=LENBOUNDNAME) :: bname
+    logical :: jfound
+    class(ObserveType),   pointer :: obsrv => null()
+    ! --------------------------------------------------------------------------
+    ! -- formats
+10  format('Error: Boundary "',a,'" for observation "',a, &
+           '" is invalid in package "',a,'"')
+30  format('Error: Boundary name not provided for observation "',a, &
+           '" in package "',a,'"')
+    do i = 1, this%obs%npakobs
+      obsrv => this%obs%pakobs(i)%obsrv
+      !
+      ! -- indxbnds needs to be deallocated and reallocated (using
+      !    ExpandArray) each stress period because list of boundaries
+      !    can change each stress period.
+      if (allocated(obsrv%indxbnds)) then
+        deallocate(obsrv%indxbnds)
+      end if
+      !
+      ! -- get node number 1
+      nn1 = obsrv%NodeNumber
+      if (nn1 == NAMEDBOUNDFLAG) then
+        bname = obsrv%FeatureName
+        if (bname /= '') then
+          ! -- Observation location(s) is(are) based on a boundary name.
+          !    Iterate through all boundaries to identify and store
+          !    corresponding index(indices) in bound array.
+          jfound = .false.
+          do j = 1, this%maxbound
+            if (this%boundname(j) == bname) then
+              jfound = .true.
+              call ExpandArray(obsrv%indxbnds)
+              n = size(obsrv%indxbnds)
+              obsrv%indxbnds(n) = j
+            endif
+          enddo
+          if (.not. jfound) then
+            write(errmsg,10)trim(bname), trim(obsrv%name), trim(this%name)
+            call store_error(errmsg)
+          endif
+        else
+          write (errmsg,30) trim(obsrv%name), trim(this%name)
+          call store_error(errmsg)
+        endif
+      elseif (nn1 < 1 .or. nn1 > this%maxbound) then
+        write (errmsg, '(4x,a,1x,a,1x,a,1x,i0,1x,a,1x,i0,1x,a)') &
+          'ERROR:', trim(adjustl(obsrv%ObsTypeId)), &
+          ' reach must be > 0 and <=', this%maxbound, &
+          '(specified value is ', nn1, ')'
+        call store_error(errmsg)
+      else
+        call ExpandArray(obsrv%indxbnds)
+        n = size(obsrv%indxbnds)
+        if (n == 1) then
+          obsrv%indxbnds(1) = nn1
+        else
+          errmsg = 'Programming error in sfr_rp_obs'
+          call store_error(errmsg)
+        endif
+      end if
+      !
+      ! -- catch non-cumulative observation assigned to observation defined
+      !    by a boundname that is assigned to more than one element
+      if (obsrv%ObsTypeId == 'STAGE') then
+        nn1 = obsrv%NodeNumber
+        if (nn1 == NAMEDBOUNDFLAG) then
+          n = size(obsrv%indxbnds)
+          if (n > 1) then
+            write (errmsg, '(4x,a,4(1x,a))') &
+              'ERROR:', trim(adjustl(obsrv%ObsTypeId)), &
+              'for observation', trim(adjustl(obsrv%Name)), &
+              ' must be assigned to a reach with a unique boundname.'
+            call store_error(errmsg)
+          end if
+        end if
+      end if
+      !
+      ! -- check that node number 1 is valid; call store_error if not
+      n = size(obsrv%indxbnds)
+      do j = 1, n
+        nn1 = obsrv%indxbnds(j)
+        if (nn1 < 1 .or. nn1 > this%maxbound) then
+          write (errmsg, '(4x,a,1x,a,1x,a,1x,i0,1x,a,1x,i0,1x,a)') &
+            'ERROR:', trim(adjustl(obsrv%ObsTypeId)), &
+            ' reach must be > 0 and <=', this%maxbound, &
+            '(specified value is ', nn1, ')'
+          call store_error(errmsg)
+        end if
+      end do
+    end do
+    if (count_errors() > 0) then
+      call this%parser%StoreErrorUnit()
+      call ustop()
+    endif
+    !
+    return
+  end subroutine sfr_rp_obs
+
+
+  !
+  ! -- Procedures related to observations (NOT type-bound)
+  subroutine sfr_process_obsID(obsrv, dis, inunitobs, iout)
+    ! -- This procedure is pointed to by ObsDataType%ProcesssIdPtr. It processes
+    !    the ID string of an observation definition for sfr-package observations.
+    ! -- dummy
+    type(ObserveType),      intent(inout) :: obsrv
+    class(DisBaseType), intent(in)    :: dis
+    integer(I4B),            intent(in)    :: inunitobs
+    integer(I4B),            intent(in)    :: iout
+    ! -- local
+    integer(I4B) :: nn1
+    integer(I4B) :: icol, istart, istop
+    character(len=LINELENGTH) :: strng
+    character(len=LENBOUNDNAME) :: bndname
+    ! formats
+    !
+    strng = obsrv%IDstring
+    ! -- Extract reach number from strng and store it.
+    !    If 1st item is not an integer(I4B), it should be a
+    !    boundary name--deal with it.
+    icol = 1
+    ! -- get reach number or boundary name
+    call extract_idnum_or_bndname(strng, icol, istart, istop, nn1, bndname)
+    if (nn1 == NAMEDBOUNDFLAG) then
+      obsrv%FeatureName = bndname
+    endif
+    ! -- store reach number (NodeNumber)
+    obsrv%NodeNumber = nn1
+    !
+    return
+  end subroutine sfr_process_obsID
+
+  !
+  ! -- private sfr methods
+  !
+
+
+  subroutine sfr_set_stressperiod(this, n, line, ichkustrm)
+! ******************************************************************************
+! sfr_set_stressperiod -- Set a stress period attribute for sfr reach n
+!                         using keywords.
+! ******************************************************************************
+!
+!    SPECIFICATIONS:
+! ------------------------------------------------------------------------------
+    !use ConstantsModule, only: LINELENGTH, DTWO
+    use TdisModule, only: kper, perlen, totimsav
+    use TimeSeriesManagerModule, only: read_single_value_or_time_series
+    use InputOutputModule, only: urword
+    use SimModule, only: ustop, store_error
+    ! -- dummy
+    class(SfrType),intent(inout) :: this
+    integer(I4B), intent(in) :: n
+    character (len=*), intent(in) :: line
+    integer(I4B), intent(inout) :: ichkustrm
+    ! -- local
+    character(len=10) :: cnum
+    character(len=LINELENGTH) :: text
+    character(len=LINELENGTH) :: caux
+    character(len=LINELENGTH) :: keyword
+    character(len=LINELENGTH) :: errmsg
+    character(len=LENBOUNDNAME) :: bndName
+    integer(I4B) :: ival, istart, istop, jj
+    integer(I4B) :: i0
+    integer(I4B) :: lloc
+    integer(I4B) :: idiv
+    integer(I4B) :: iaux
+    real(DP) :: rval
+    real(DP) :: endtim
+    ! -- formats
+! ------------------------------------------------------------------------------
+    !
+    ! -- Find time interval of current stress period.
+    endtim = totimsav + perlen(kper)
+    !
+    ! -- Assign boundary name
+    if (this%inamedbound==1) then
+      bndName = this%boundname(n)
+    else
+      bndName = ''
+    end if
+    !
+    ! -- read line
+    lloc = 1
+    call urword(line, lloc, istart, istop, 1, ival, rval, this%iout, this%inunit)
+    i0 = istart
+    keyword = line(istart:istop)
+    select case (line(istart:istop))
+      case ('STATUS')
+        ichkustrm = 1
+        call urword(line, lloc, istart, istop, 1, ival, rval, this%iout, this%inunit)
+        text = line(istart:istop)
+        if (text == 'INACTIVE') then
+          this%iboundpak(n) = 0
+        else if (text == 'ACTIVE') then
+          this%iboundpak(n) = 1
+        else if (text == 'SIMPLE') then
+          this%iboundpak(n) = -1
+        else
+          write(errmsg,'(4x,a,a)') &
+            '****ERROR. UNKNOWN '//trim(this%text)//' SFR STATUS KEYWORD: ', &
+            text
+          call store_error(errmsg)
+        end if
+      case ('MANNING')
+        call urword(line, lloc, istart, istop, 0, ival, rval, this%iout, this%inunit)
+        text = line(istart:istop)
+        jj = 1  ! For 'MANNING'
+        call read_single_value_or_time_series(text, &
+                                              this%reaches(n)%rough%value, &
+                                              this%reaches(n)%rough%name, &
+                                              endtim,  &
+                                              this%Name, 'BND', this%TsManager, &
+                                              this%iprpak, n, jj, 'MANNING', &
+                                              bndName, this%inunit)
+      case ('STAGE')
+        call urword(line, lloc, istart, istop, 0, ival, rval, this%iout, this%inunit)
+        text = line(istart:istop)
+        jj = 1  ! For 'STAGE'
+        call read_single_value_or_time_series(text, &
+                                              this%reaches(n)%sstage%value, &
+                                              this%reaches(n)%sstage%name, &
+                                              endtim,  &
+                                              this%Name, 'BND', this%TsManager, &
+                                              this%iprpak, n, jj, 'STAGE', &
+                                              bndName, this%inunit)
+      case ('RAINFALL')
+        call urword(line, lloc, istart, istop, 0, ival, rval, this%iout, this%inunit)
+        text = line(istart:istop)
+        jj = 1  ! For 'RAIN'
+        call read_single_value_or_time_series(text, &
+                                              this%reaches(n)%rain%value, &
+                                              this%reaches(n)%rain%name, &
+                                              endtim,  &
+                                              this%Name, 'BND', this%TsManager, &
+                                              this%iprpak, n, jj, 'RAINFALL', &
+                                              bndName, this%inunit)
+      case ('EVAPORATION')
+        call urword(line, lloc, istart, istop, 0, ival, rval, this%iout, this%inunit)
+        text = line(istart:istop)
+        jj = 2  ! For 'EVAP'
+        call read_single_value_or_time_series(text, &
+                                              this%reaches(n)%evap%value, &
+                                              this%reaches(n)%evap%name, &
+                                              endtim,  &
+                                              this%Name, 'BND', this%TsManager, &
+                                              this%iprpak, n, jj, &
+                                              'EVAPORATION', bndName, &
+                                              this%inunit)
+      case ('RUNOFF')
+        call urword(line, lloc, istart, istop, 0, ival, rval, this%iout, this%inunit)
+        text = line(istart:istop)
+        jj = 3  ! For 'RUNOFF'
+        call read_single_value_or_time_series(text, &
+                                              this%reaches(n)%runoff%value, &
+                                              this%reaches(n)%runoff%name, &
+                                              endtim,  &
+                                              this%Name, 'BND', this%TsManager, &
+                                              this%iprpak, n, jj, 'RUNOFF', &
+                                              bndName, this%inunit)
+      case ('INFLOW')
+        call urword(line, lloc, istart, istop, 0, ival, rval, this%iout, this%inunit)
+        text = line(istart:istop)
+        jj = 4  ! For 'INFLOW'
+        call read_single_value_or_time_series(text, &
+                                              this%reaches(n)%inflow%value, &
+                                              this%reaches(n)%inflow%name, &
+                                              endtim,  &
+                                              this%Name, 'BND', this%TsManager, &
+                                              this%iprpak, n, jj, 'INFLOW', &
+                                              bndName, this%inunit)
+      case ('DIVERSION')
+        !
+        ! -- make sure reach has at least one diversion
+        if (this%ndiv(n) < 1) then
+          write (cnum, '(i0)') n
+          errmsg = 'ERROR: diversions cannot be specified for reach ' // trim(cnum)
+          call store_error(errmsg)
+          call this%parser%StoreErrorUnit()
+          call ustop()
+        end if
+        !
+        ! -- read diversion number
+        call urword(line, lloc, istart, istop, 2, ival, rval, this%iout, this%inunit)
+        if (ival < 1 .or. ival > this%ndiv(n)) then
+          write (cnum, '(i0)') n
+          errmsg = 'ERROR: reach  ' // trim(cnum)
+          write (cnum, '(i0)') this%ndiv(n)
+          errmsg = trim(errmsg) // ' diversion number should be between 1 ' //   &
+                   'and ' // trim(cnum) // '.'
+          call store_error(errmsg)
+          call this%parser%StoreErrorUnit()
+          call ustop()
+        end if
+        idiv = ival
+        !
+        ! -- read value
+        call urword(line, lloc, istart, istop, 0, ival, rval, this%iout, this%inunit)
+        text = line(istart:istop)
+        jj = 5   ! for 'DIVERSION'
+        call read_single_value_or_time_series(text, &
+                                              this%reaches(n)%diversion(idiv)%rate%value, &
+                                              this%reaches(n)%diversion(idiv)%rate%name, &
+                                              endtim,  &
+                                              this%Name, 'BND', this%TsManager, &
+                                              this%iprpak, n, jj, 'DIVERSION', &
+                                              bndName, this%inunit)
+
+      case ('UPSTREAM_FRACTION')
+        ichkustrm = 1
+        call urword(line, lloc, istart, istop, 3, ival, rval, this%iout, this%inunit)
+        this%ustrf(n) = rval
+
+      case ('AUXILIARY')
+        call urword(line, lloc, istart, istop, 1, ival, rval, this%iout, this%inunit)
+        caux = line(istart:istop)
+        do iaux = 1, this%naux
+          if (trim(adjustl(caux)) /= trim(adjustl(this%auxname(iaux)))) cycle
+          call urword(line, lloc, istart, istop, 0, ival, rval, this%iout, this%inunit)
+          text = line(istart:istop)
+          jj = 1 !iaux
+          call read_single_value_or_time_series(text, &
+                                                this%reaches(n)%auxvar(iaux)%value, &
+                                                this%reaches(n)%auxvar(iaux)%name, &
+                                                endtim,  &
+                                                this%Name, 'BND', this%TsManager, &
+                                                this%iprpak, n, jj, &
+                                                this%auxname(iaux), bndName, &
+                                                this%inunit)
+          exit
+        end do
+
+      case default
+        write(errmsg,'(4x,a,a)') &
+          '****ERROR. UNKNOWN '//trim(this%text)//' SFR DATA KEYWORD: ', &
+                                  line(istart:istop)
+        call store_error(errmsg)
+        call this%parser%StoreErrorUnit()
+        call ustop()
+      end select
+    !
+    ! -- return
+    return
+  end subroutine sfr_set_stressperiod
+
+  subroutine allocate_reach(this, n, nboundchk)
+! ******************************************************************************
+! allocate_reach -- Allocate pointers for reach(n).
+! ******************************************************************************
+!
+!    SPECIFICATIONS:
+! ------------------------------------------------------------------------------
+    class(SfrType) :: this
+    integer(I4B), intent(in) :: n
+    integer(I4B), intent(in) :: nboundchk
+    ! -- local
+    character(len=LINELENGTH) :: errmsg
+    character(len=10) :: crch
+    integer(I4B) :: iaux
+! ------------------------------------------------------------------------------
+    !
+    ! -- make sure reach has not been allocated
+    if (nboundchk > 1) then
+      write (crch, '(i10)') n
+      errmsg = 'reach ' // trim(crch) // ' is already allocated'
+      call store_error(errmsg)
+      call this%parser%StoreErrorUnit()
+      call ustop()
+    end if
+    ! -- allocate pointers
+    allocate(this%reaches(n)%rough)
+    allocate(this%reaches(n)%rough%name)
+    allocate(this%reaches(n)%rough%value)
+    allocate(this%reaches(n)%rain)
+    allocate(this%reaches(n)%rain%name)
+    allocate(this%reaches(n)%rain%value)
+    allocate(this%reaches(n)%evap)
+    allocate(this%reaches(n)%evap%name)
+    allocate(this%reaches(n)%evap%value)
+    allocate(this%reaches(n)%inflow)
+    allocate(this%reaches(n)%inflow%name)
+    allocate(this%reaches(n)%inflow%value)
+    allocate(this%reaches(n)%runoff)
+    allocate(this%reaches(n)%runoff%name)
+    allocate(this%reaches(n)%runoff%value)
+    allocate(this%reaches(n)%sstage)
+    allocate(this%reaches(n)%sstage%name)
+    allocate(this%reaches(n)%sstage%value)
+    if (this%naux > 0) then
+      allocate(this%reaches(n)%auxvar(this%naux))
+      do iaux = 1, this%naux
+        allocate(this%reaches(n)%auxvar(iaux)%name)
+        allocate(this%reaches(n)%auxvar(iaux)%value)
+      end do
+    end if
+    !
+    ! -- initialize a few items
+    this%reaches(n)%rough%name = ''
+    this%reaches(n)%rain%name = ''
+    this%reaches(n)%evap%name = ''
+    this%reaches(n)%inflow%name = ''
+    this%reaches(n)%runoff%name = ''
+    this%reaches(n)%sstage%name = ''
+    this%reaches(n)%rough%value = DZERO
+    this%reaches(n)%rain%value = DZERO
+    this%reaches(n)%evap%value = DZERO
+    this%reaches(n)%inflow%value = DZERO
+    this%reaches(n)%runoff%value = DZERO
+    this%reaches(n)%sstage%value = DZERO
+    do iaux = 1, this%naux
+      this%reaches(n)%auxvar(iaux)%value = DZERO
+    end do
+    !
+    ! -- return
+    return
+  end subroutine allocate_reach
+
+  subroutine deallocate_reach(this, n)
+! ******************************************************************************
+! deallocate_reach -- Deallocate pointers for reach(n).
+! ******************************************************************************
+!
+!    SPECIFICATIONS:
+! ------------------------------------------------------------------------------
+    ! -- dummy
+    class(SfrType) :: this
+    integer(I4B), intent(in) :: n
+    ! -- local
+    integer(I4B) :: iaux
+! ------------------------------------------------------------------------------
+    !
+    ! -- connections
+    if (this%nconnreach(n) > 0) then
+      deallocate(this%reaches(n)%iconn)
+      deallocate(this%reaches(n)%idir)
+      deallocate(this%reaches(n)%idiv)
+      deallocate(this%reaches(n)%qconn)
+    endif
+    !
+    ! -- deallocate pointers
+    deallocate(this%reaches(n)%rough%name)
+    deallocate(this%reaches(n)%rough%value)
+    deallocate(this%reaches(n)%rough)
+    deallocate(this%reaches(n)%rain%name)
+    deallocate(this%reaches(n)%rain%value)
+    deallocate(this%reaches(n)%rain)
+    deallocate(this%reaches(n)%evap%name)
+    deallocate(this%reaches(n)%evap%value)
+    deallocate(this%reaches(n)%evap)
+    deallocate(this%reaches(n)%inflow%name)
+    deallocate(this%reaches(n)%inflow%value)
+    deallocate(this%reaches(n)%inflow)
+    deallocate(this%reaches(n)%runoff%name)
+    deallocate(this%reaches(n)%runoff%value)
+    deallocate(this%reaches(n)%runoff)
+    deallocate(this%reaches(n)%sstage%name)
+    deallocate(this%reaches(n)%sstage%value)
+    deallocate(this%reaches(n)%sstage)
+    if (this%naux > 0) then
+      do iaux = 1, this%naux
+        deallocate(this%reaches(n)%auxvar(iaux)%name)
+        deallocate(this%reaches(n)%auxvar(iaux)%value)
+      end do
+      deallocate(this%reaches(n)%auxvar)
+    end if
+    !
+    ! -- return
+    return
+  end subroutine deallocate_reach
+
+  subroutine allocate_diversion(this, n, ndiv)
+! ******************************************************************************
+! allocate_diversion -- Allocate diversion pointers for reach(n).
+! ******************************************************************************
+!
+!    SPECIFICATIONS:
+! ------------------------------------------------------------------------------
+    class(SfrType) :: this
+    integer(I4B), intent(in) :: n
+    integer(I4B), intent(in) :: ndiv
+    ! -- local
+    character(len=LINELENGTH) :: errmsg
+    character(len=10) :: crch
+    integer(I4B) :: j
+! ------------------------------------------------------------------------------
+    !
+    ! -- make sure reach has not been allocated
+    if (associated(this%reaches(n)%diversion)) then
+      write (crch, '(i10)') n
+      errmsg = 'ERROR: reach ' // trim(adjustl(crch)) // &
+              ' diversions are already allocated'
+      call store_error(errmsg)
+      call this%parser%StoreErrorUnit()
+      call ustop()
+    end if
+    ! -- allocate pointers
+    allocate(this%reaches(n)%diversion(ndiv))
+    do j = 1, ndiv
+      allocate(this%reaches(n)%diversion(j)%reach)
+      allocate(this%reaches(n)%diversion(j)%cprior)
+      allocate(this%reaches(n)%diversion(j)%iprior)
+      allocate(this%reaches(n)%diversion(j)%rate)
+      allocate(this%reaches(n)%diversion(j)%rate%name)
+      allocate(this%reaches(n)%diversion(j)%rate%value)
+      ! -- initialize a few variables
+      this%reaches(n)%diversion(j)%reach = 0
+      this%reaches(n)%diversion(j)%cprior = ''
+      this%reaches(n)%diversion(j)%iprior = 0
+      this%reaches(n)%diversion(j)%rate%name = ''
+      this%reaches(n)%diversion(j)%rate%value = DZERO
+    end do
+    !
+    ! -- return
+    return
+  end subroutine allocate_diversion
+
+  subroutine deallocate_diversion(this, n)
+! ******************************************************************************
+! deallocate_diversion
+! ******************************************************************************
+!
+!    SPECIFICATIONS:
+! ------------------------------------------------------------------------------
+    class(SfrType) :: this
+    integer(I4B), intent(in) :: n
+    ! -- local
+    integer(I4B) :: j
+! ------------------------------------------------------------------------------
+    !
+    ! -- make sure reach has not been allocated
+    ! -- allocate pointers
+    do j = 1, this%ndiv(n)
+      deallocate(this%reaches(n)%diversion(j)%reach)
+      deallocate(this%reaches(n)%diversion(j)%cprior)
+      deallocate(this%reaches(n)%diversion(j)%iprior)
+      deallocate(this%reaches(n)%diversion(j)%rate%name)
+      deallocate(this%reaches(n)%diversion(j)%rate%value)
+      deallocate(this%reaches(n)%diversion(j)%rate)
+    end do
+    deallocate(this%reaches(n)%diversion)
+    !
+    ! -- return
+    return
+  end subroutine deallocate_diversion
+
+  subroutine sfr_solve(this, n, h, hcof, rhs, update)
+  ! ******************************************************************************
+  ! sfr_solve -- Solve continuity equation
+  ! ******************************************************************************
+  !
+  !    SPECIFICATIONS:
+  ! ------------------------------------------------------------------------------
+      class(SfrType) :: this
+      integer(I4B), intent(in) :: n
+      real(DP), intent(in) :: h
+      real(DP), intent(inout) :: hcof
+      real(DP), intent(inout) :: rhs
+      logical, intent(in), optional :: update
+      ! -- local
+      logical :: lupdate
+      integer(I4B) :: i, ii
+      integer(I4B) :: n2
+      integer(I4B) :: isolve
+      integer(I4B) :: iic, iic2, iic3, iic4
+      integer(I4B) :: ibflg
+      real(DP) :: hgwf
+      real(DP) :: qu, qi, qr, qe, qro, qmp, qsrc
+      real(DP) :: qfrommvr
+      real(DP) :: qgwf
+      real(DP) :: qmpsrc
+      real(DP) :: qc
+      real(DP) :: qt
+      real(DP) :: tp
+      real(DP) :: bt
+      real(DP) :: hsfr
+      real(DP) :: cstr
+      real(DP) :: qd
+      real(DP) :: en1, en2
+      real(DP) :: qen1
+      real(DP) :: f1, f2
+      real(DP) :: qgwf1, qgwf2, qgwfp, qgwfold
+      real(DP) :: fhstr1, fhstr2
+      real(DP) :: d1, d2, dpp, dx
+      real(DP) :: q1, q2
+      real(DP) :: derv
+      real(DP) :: dlh, dlhold
+      real(DP) :: fp
+      real(DP) :: sat, sat1, sat2
+      real(DP) :: err, errold
+      real(DP) :: sumleak, sumrch
+  ! ------------------------------------------------------------------------------
+    !
+    ! --
+    if (present(update)) then
+      lupdate = update
+    else
+      lupdate = .true.
+    end if
+    !
+    ! -- calculate hgwf
+    hgwf = h
+    !
+    !
+    hcof = DZERO
+    rhs = DZERO
+    !
+    ! -- initialize q1, q2, and qgwf
+    q1 = DZERO
+    q2 = DZERO
+    qgwf = DZERO
+    qgwfold = DZERO
+    !
+    ! -- calculate initial depth assuming a wide cross-section and ignore
+    !    groundwater leakage
+    ! -- calculate upstream flow
+    qu = DZERO
+    do i = 1, this%nconnreach(n)
+      if (this%reaches(n)%idir(i) < 0) cycle
+      n2 = this%reaches(n)%iconn(i)
+      do ii = 1, this%nconnreach(n2)
+        if (this%reaches(n2)%idir(ii) > 0) cycle
+        if (this%reaches(n2)%iconn(ii) /= n) cycle
+        qu = qu + this%reaches(n2)%qconn(ii)
+      end do
+    end do
+    this%usflow(n) = qu
+    ! -- calculate remaining terms
+    qi = this%reaches(n)%inflow%value
+    qr = this%reaches(n)%rain%value * this%width(n) * this%length(n)
+    qe = this%reaches(n)%evap%value * this%width(n) * this%length(n)
+    qro = this%reaches(n)%runoff%value
+    !
+    ! -- Water mover term; assume that it goes in at the upstream end of the reach
+    qfrommvr = DZERO
+    if(this%imover == 1) then
+      qfrommvr = this%pakmvrobj%get_qfrommvr(n)
+    endif
+    !
+    ! -- calculate sum of sources to the reach excluding groundwater leakage
+    qc = qu + qi + qr - qe + qro + qfrommvr
+    !
+    ! -- adjust runoff or evaporation if sum of sources is negative
+    if (qc < DZERO) then
+      !
+      ! -- calculate sources without et
+      qt = qu + qi + qr + qro + qfrommvr
+      !
+      ! -- runoff exceeds sources of water for reach
+      if (qt < DZERO) then
+        qro = -(qu + qi + qr + qfrommvr)
+        qe = DZERO
+      !
+      ! -- evaporation exceeds sources of water for reach
+      else
+        qe = qu + qi + qr + qro + qfrommvr
+      end if
+      qc = qu + qi + qr - qe + qro + qfrommvr
+    end if
+    !
+    ! -- set simulated evaporation and runoff
+    this%simevap(n) = qe
+    this%simrunoff(n) = qro
+    !
+    ! -- calculate flow at the middle of the reach and excluding groundwater leakage
+    qmp = qu + qi + qfrommvr + DHALF * (qr - qe + qro)
+    qmpsrc = qmp
+    !
+    ! -- calculate stream depth at the midpoint
+    if (this%iboundpak(n) > 0) then
+      call this%sfr_rectch_depth(n, qmp, d1)
+    else
+      this%stage(n) = this%reaches(n)%sstage%value
+      d1 = max(DZERO, this%stage(n) - this%strtop(n))
+    end if
+    !
+    ! -- calculate sources/sinks for reach excluding groundwater leakage
+    call this%sfr_calc_qsource(n, d1, qsrc)
+    !
+    ! -- calculate initial reach stage, downstream flow, and groundwater leakage
+    tp = this%strtop(n)
+    bt = tp - this%bthick(n)
+    hsfr = d1 + tp
+    qd = MAX(qsrc, DZERO)
+    qgwf = DZERO
+    !
+    ! -- calculate reach conductance for a unit depth of water
+    !    if equal to zero will skip iterations
+    call this%sfr_calc_cond(n, cstr)
+    !
+    ! -- set flag to skip iterations
+    isolve = 1
+    if (hsfr <= tp .and. hgwf <= tp) isolve = 0
+    if (hgwf <= tp .and. qc < DEM30) isolve = 0
+    if (cstr < DEM30) isolve = 0
+    if (this%iboundpak(n) < 0) isolve = 0
+    !
+    ! -- iterate to achieve solution
+    itersol: if (isolve /= 0) then
+      !
+      ! -- estimate initial end points
+      en1 = DZERO
+      if (d1 > DEM30) then
+        if ((tp - hgwf) > DEM30) then
+          en2 = DP9 * d1
+        else
+          en2 = D1P1 * d1 - (tp - hgwf)
+        end if
+      else if ((tp - hgwf) > DEM30) then
+        en2 = DONE
+      else
+        en2 = DP99 * (hgwf - tp)
+      end if
+      !
+      ! -- estimate flow at end points
+      ! -- end point 1
+      if (hgwf > tp) then
+        qgwf1 = cstr * (tp - hgwf)
+        qen1 = qmp - DHALF * qgwf1
+      else
+        qgwf1 = DZERO
+        qen1 = qmpsrc
+      end if
+      if (hgwf > bt) then
+        qgwf2 = cstr * (tp + en2 - hgwf)
+      else
+        qgwf2 = cstr * (tp + en2 - bt)
+      end if
+      if (qgwf2 > qsrc) qgwf2 = qsrc
+      ! -- calculate two depths
+      call this%sfr_rectch_depth(n, (qmpsrc-DHALF*qgwf1), d1)
+      call this%sfr_rectch_depth(n, (qmpsrc-DHALF*qgwf2), d2)
+      ! -- determine roots
+      if (d1 > DEM30) then
+        f1 = en1 - d1
+      else
+        en1 = DZERO
+        f1 = en1 - DZERO
+      end if
+      if (d2 > DEM30) then
+        f2 = en2 - d2
+        if (f2 < DEM30) en2 = d2
+      else
+        d2 = DZERO
+        f2 = en2 - DZERO
+      end if
+      !
+      ! -- iterate to find a solution
+      dpp = DHALF * (en1 + en2)
+      dx = dpp
+      iic = 0
+      iic2 = 0
+      iic3 = 0
+      fhstr1 = DZERO
+      fhstr2 = DZERO
+      qgwfp = DZERO
+      dlhold = DZERO
+      do i = 1, this%maxsfrit
+        ibflg = 0
+        d1 = dpp
+        d2 = d1 + DTWO * this%deps
+        ! -- calculate q at midpoint at both end points
+        call this%sfr_calc_qman(n, d1, q1)
+        call this%sfr_calc_qman(n, d2, q2)
+        ! -- calculate groundwater leakage at both end points
+        call sChSmooth(d1, sat1, derv)
+        call sChSmooth(d2, sat2, derv)
+        if (hgwf > bt) then
+          qgwf1 = sat1 * cstr * (d1 + tp - hgwf)
+          qgwf2 = sat2 * cstr * (d2 + tp - hgwf)
+        else
+          qgwf1 = sat1 * cstr * (d1 + tp - bt)
+          qgwf2 = sat2 * cstr * (d2 + tp - bt)
+        end if
+        !
+        if (qgwf1 >= qsrc) then
+          en2 = dpp
+          dpp = DHALF * (en1 + en2)
+          call sChSmooth(dpp, sat, derv)
+          if (hgwf > bt) then
+            qgwfp = sat * cstr * (dpp + tp - hgwf)
+          else
+            qgwfp = sat * cstr * (dpp + tp - bt)
+          end if
+          if (qgwfp > qsrc) qgwfp = qsrc
+          call this%sfr_rectch_depth(n, (qmpsrc-DHALF*qgwfp), dx)
+          ibflg = 1
+        else
+          fhstr1 = (qmpsrc-DHALF*qgwf1) - q1
+          fhstr2 = (qmpsrc-DHALF*qgwf2) - q2
+        end if
+        !
+        if (ibflg == 0) then
+          derv = DZERO
+          if (abs(d1-d2) > DZERO) then
+            derv = (fhstr1-fhstr2) / (d1 - d2)
+          end if
+          if (abs(derv) > DEM30) then
+            dlh = -fhstr1 / derv
+          else
+            dlh = DZERO
+          end if
+          dpp = d1 + dlh
+          !
+          ! -- updated depth outside of endpoints - use bisection instead
+          if ((dpp >= en2) .or. (dpp <= en1)) then
+            if (abs(dlh) > abs(dlhold) .or. dpp < DEM30) then
+              ibflg = 1
+              dpp = DHALF * (en1 + en2)
+            end if
+          end if
+          !
+          ! -- check for slow convergence
+          ! -- set flags to determine if the Newton-Raphson method oscillates
+          !    or if convergence is slow
+          if (qgwf1*qgwfold < DEM30) then
+            iic2 = iic2 + 1
+          else
+            iic2 = 0
+          end if
+          if (qgwf1 < DEM30) then
+            iic3 = iic3 + 1
+          else
+            iic3 = 0
+          end if
+          if (dlh*dlhold < DEM30 .or. ABS(dlh) > ABS(dlhold)) then
+            iic = iic + 1
+          end if
+          iic4 = 0
+          if (iic3 > 7 .and. iic > 12) then
+            iic4 = 1
+          end if
+          !
+          ! -- switch to bisection when the Newton-Raphson method oscillates
+          !    or when convergence is slow
+          if (iic2 > 7 .or. iic > 12 .or. iic4 == 1) then
+            ibflg = 1
+            dpp = DHALF * (en1 + en2)
+          end if
+          !
+          ! --
+          call sChSmooth(dpp, sat, derv)
+          if (hgwf > bt) then
+            qgwfp = sat * cstr * (dpp + tp - hgwf)
+          else
+            qgwfp = sat * cstr * (dpp + tp - bt)
+          end if
+          if (qgwfp > qsrc) then
+            qgwfp = qsrc
+            if (abs(en1-en2) < this%dmaxchg*DEM6) then
+              call this%sfr_rectch_depth(n, (qmpsrc-DHALF*qgwfp), dpp)
+            end if
+          end if
+          call this%sfr_rectch_depth(n, (qmpsrc-DHALF*qgwfp), dx)
+        end if
+        !
+        ! --
+        fp = dpp - dx
+        if (ibflg == 1) then
+          dlh = fp
+          ! -- change end points
+          ! -- root is between f1 and fp
+          if (f1*fp < DZERO) then
+            en2 = dpp
+            f2 = fp
+          ! -- root is between fp and f2
+          else
+            en1 = dpp
+            f1 = fp
+          end if
+          err = min(abs(fp), abs(en2-en1))
+        else
+          err = abs(dlh)
+        end if
+        if (err < this%dmaxchg) then
+          d1 = dpp
+          qgwf = qgwfp
+          qd = qsrc - qgwf
+          exit
+        end if
+        !
+        ! -- save iterates
+        errold = err
+        dlhold = dlh
+        if (ibflg == 1) then
+          qgwfold = qgwfp
+        else
+          qgwfold = qgwf1
+        end if
+      !
+      ! -- end of iteration
+      end do
+    end if itersol
+
+    ! -- simple routing option or where depth = 0 and hgwf < bt
+    if (isolve == 0) then
+      call sChSmooth(d1, sat, derv)
+      if (hgwf > bt) then
+        qgwf = sat * cstr * (d1 + tp - hgwf)
+      else
+        qgwf = sat * cstr * (d1 + tp - bt)
+      end if
+      ! -- leakage exceeds inflow
+      if (qgwf > qsrc) then
+        d1 = DZERO
+        call this%sfr_calc_qsource(n, d1, qsrc)
+        qgwf = qsrc
+      end if
+      ! -- set qd
+      qd = qsrc - qgwf
+    end if
+
+    ! -- update sfr stage
+    hsfr = tp + d1
+
+    ! -- update stored values
+    if (lupdate) then
+      !
+      ! -- save depth and calculate stage
+      this%depth(n) = d1
+      this%stage(n) = hsfr
+      !
+      call this%sfr_update_flows(n, qd, qgwf)
+    end if
+    !
+    ! -- calculate sumleak and sumrch
+    sumleak = DZERO
+    sumrch = DZERO
+    if (this%gwfiss == 0) then
+      sumleak = qgwf
+    else
+      sumleak = qgwf
+    end if
+    if (hgwf < bt) then
+      sumrch = qgwf
+    end if
+    !
+    ! -- calculate hcof and rhs for MODFLOW
+    call sChSmooth(d1, sat, derv)
+    if (abs(sumleak) > DZERO) then
+      ! -- stream leakage is not head dependent
+      if (hgwf < bt) then
+        rhs = rhs - sumrch
+      ! -- stream leakage is head dependent
+      else if ((sumleak-qsrc) < -DEM30) then
+        if (this%gwfiss == 0) then
+          rhs = rhs - sat * cstr * hsfr - sumrch
+        else
+          rhs = rhs - sat * cstr * hsfr
+        end if
+        hcof = -cstr
+      ! -- place holder for UZF
+      else
+        if (this%gwfiss == 0) then
+          rhs = rhs - sumleak - sumrch
+        else
+          rhs = rhs - sumleak
+        end if
+      end if
+    ! -- add groundwater leakage
+    else if (hgwf < bt) then
+      rhs = rhs - sumrch
+    end if
+    !
+    ! -- return
+    return
+  end subroutine sfr_solve
+
+  subroutine sfr_update_flows(this, n, qd, qgwf)
+  ! ******************************************************************************
+  ! sfr_update_flows -- Update downstream and groundwater leakage terms for reach
+  ! ******************************************************************************
+  !
+  !    SPECIFICATIONS:
+  ! ------------------------------------------------------------------------------
+      class(SfrType), intent(inout) :: this
+      integer(I4B), intent(in) :: n
+      real(DP), intent(inout) :: qd
+      real(DP), intent(in) :: qgwf
+      ! -- local
+      integer(I4B) :: i
+      integer(I4B) :: n2
+      real(DP) :: q2
+      real(DP) :: f
+  ! ------------------------------------------------------------------------------
+    !
+    ! -- update reach terms
+    !
+    ! -- save final downstream stream flow
+    this%dsflow(n) = qd
+    !
+    ! -- save groundwater leakage
+    this%gwflow(n) = qgwf
+    !
+    ! -- route downstream flow
+    if (qd > DZERO) then
+      !
+      ! -- route water to diversions
+      do i = 1, this%nconnreach(n)
+        if (this%reaches(n)%idir(i) > 0) cycle
+        if (this%reaches(n)%idiv(i) == 0) cycle
+        call this%sfr_calc_div(n, this%reaches(n)%idiv(i), qd, q2)
+        this%reaches(n)%qconn(i) = q2
+      end do
+      !
+      ! -- Mover terms: store outflow after diversion loss
+      !    as qformvr and reduce outflow (qd)
+      !    by how much was actually sent to the mover
+      if (this%imover == 1) then
+        call this%pakmvrobj%accumulate_qformvr(n, qd)
+        qd = MAX(qd - this%pakmvrobj%get_qtomvr(n), DZERO)
+      endif
+      !
+      ! -- route remaining water to downstream reaches
+      do i = 1, this%nconnreach(n)
+        if (this%reaches(n)%idir(i) > 0) cycle
+        if (this%reaches(n)%idiv(i) > 0) cycle
+        n2 = this%reaches(n)%iconn(i)
+        f = this%ustrf(n2) / this%ftotnd(n)
+        this%reaches(n)%qconn(i) = qd * f
+      end do
+    else
+      do i = 1, this%nconnreach(n)
+        if (this%reaches(n)%idir(i) > 0) cycle
+        this%reaches(n)%qconn(i) = DZERO
+      end do
+    end if
+    !
+    ! -- return
+    return
+  end subroutine sfr_update_flows
+
+  subroutine sfr_calc_qd(this, n, depth, hgwf, qgwf, qd)
+  ! ******************************************************************************
+  ! sfr_calc_dq -- Calculate downstream flow for reach
+  ! ******************************************************************************
+  !
+  !    SPECIFICATIONS:
+  ! ------------------------------------------------------------------------------
+      class(SfrType) :: this
+      integer(I4B), intent(in) :: n
+      real(DP), intent(in) :: depth
+      real(DP), intent(in) :: hgwf
+      real(DP), intent(inout) :: qgwf
+      real(DP), intent(inout) :: qd
+      ! -- local
+      real(DP) :: qsrc
+  ! ------------------------------------------------------------------------------
+    !
+    ! -- initialize residual
+    qd = DZERO
+    !
+    ! -- calculate total water sources excluding groundwater leakage
+    call this%sfr_calc_qsource(n, depth, qsrc)
+    !
+    ! -- estimate groundwater leakage
+    call this%sfr_calc_qgwf(n, depth, hgwf, qgwf)
+    if (-qgwf > qsrc) qgwf = -qsrc
+    !
+    ! -- calculate down stream flow
+    qd = qsrc + qgwf
+    !
+    ! -- limit downstream flow to a positive value
+    if (qd < DEM30) qd = DZERO
+    !
+    ! -- return
+    return
+  end subroutine sfr_calc_qd
+
+  subroutine sfr_calc_qsource(this, n, depth, qsrc)
+  ! ******************************************************************************
+  ! sfr_calc_qsource -- Calculate sum of sources for reach - excluding
+  !                     reach leakage
+  ! ******************************************************************************
+  !
+  !    SPECIFICATIONS:
+  ! ------------------------------------------------------------------------------
+      class(SfrType) :: this
+      integer(I4B), intent(in) :: n
+      real(DP), intent(in) :: depth
+      real(DP), intent(inout) :: qsrc
+      ! -- local
+      real(DP) :: qu, qi, qr, qe, qro, qfrommvr
+      real(DP) :: qt
+      real(DP) :: a, ae
+  ! ------------------------------------------------------------------------------
+    !
+    ! -- initialize residual
+    qsrc = DZERO
+    !
+    ! -- calculate flow terms
+    qu = this%usflow(n)
+    qi = this%reaches(n)%inflow%value
+    qro = this%reaches(n)%runoff%value
+    !
+    ! -- calculate rainfall and evap
+    a = this%surface_area(n)
+    ae = this%surface_area_wet(n, depth)
+    qr = this%reaches(n)%rain%value * a
+    !qe = this%reaches(n)%evap%value * ae
+    qe = this%reaches(n)%evap%value * a
+    !
+    ! -- calculate mover term
+    qfrommvr = DZERO
+    if (this%imover == 1) then
+      qfrommvr = this%pakmvrobj%get_qfrommvr(n)
+    endif
+    !
+    ! -- calculate down stream flow
+    qsrc = qu + qi + qr - qe + qro + qfrommvr
+    !
+    ! -- adjust runoff or evaporation if sum of sources is negative
+    if (qsrc < DZERO) then
+      !
+      ! -- calculate sources without et
+      qt = qu + qi + qr + qro + qfrommvr
+      !
+      ! -- runoff exceeds sources of water for reach
+      if (qt < DZERO) then
+        qro = -(qu + qi + qr + qfrommvr)
+        qe = DZERO
+      !
+      ! -- evaporation exceeds sources of water for reach
+      else
+        qe = qu + qi + qr + qro + qfrommvr
+      end if
+      qsrc = qu + qi + qr - qe + qro + qfrommvr
+    end if
+    !
+    ! -- return
+    return
+  end subroutine sfr_calc_qsource
+
+
+  subroutine sfr_calc_qman(this, n, depth, qman)
+  ! ******************************************************************************
+  ! sfr_calc_qman -- Calculate stream flow using Manning's equation
+  ! ******************************************************************************
+  !
+  !    SPECIFICATIONS:
+  ! ------------------------------------------------------------------------------
+      class(SfrType) :: this
+      integer(I4B), intent(in) :: n
+      real(DP), intent(in) :: depth
+      real(DP), intent(inout) :: qman
+      ! -- local
+      real(DP) :: sat
+      real(DP) :: derv
+      real(DP) :: s, r, aw, wp, rh
+  ! ------------------------------------------------------------------------------
+    !
+    ! -- initialize qman
+    qman = DZERO
+    !
+    ! -- calculate terms for Manning's equation
+    call sChSmooth(depth, sat, derv)
+    s = this%slope(n)
+    r = this%reaches(n)%rough%value
+    aw = this%area_wet(n, depth)
+    wp = this%perimeter_wet(n)
+    rh = DZERO
+    if (wp > DZERO) then
+      rh = aw / wp
+    end if
+    !
+    ! -- calculate flow
+    qman = sat * this%unitconv * aw * (rh**DTWOTHIRDS) * sqrt(s) / r
+    !
+    ! -- return
+    return
+  end subroutine sfr_calc_qman
+
+
+  subroutine sfr_calc_qgwf(this, n, depth, hgwf, qgwf)
+  ! ******************************************************************************
+  ! sfr_calc_qgwf -- Calculate sfr-aquifer exchange (relative to sfr reach)
+  ! ******************************************************************************
+  !
+  !    SPECIFICATIONS:
+  ! ------------------------------------------------------------------------------
+      class(SfrType) :: this
+      integer(I4B), intent(in) :: n
+      real(DP), intent(in) :: depth
+      real(DP), intent(in) :: hgwf
+      real(DP), intent(inout) :: qgwf
+      ! -- local
+      integer(I4B) :: node
+      real(DP) :: tp
+      real(DP) :: bt
+      real(DP) :: hsfr
+      real(DP) :: htmp
+      real(DP) :: cond
+      real(DP) :: sat
+      real(DP) :: derv
+  ! ------------------------------------------------------------------------------
+    !
+    ! -- initialize qgwf
+    qgwf = DZERO
+    !
+    ! -- skip sfr-aquifer exchange in external cells
+    node = this%igwfnode(n)
+    if (node < 1) return
+    !
+    ! -- skip sfr-aquifer exchange in inactive cells
+    if (this%ibound(node) == 0) return
+    !
+    ! -- calculate saturation
+    call sChSmooth(depth, sat, derv)
+    !
+    ! -- calculate conductance
+    call this%sfr_calc_cond(n, cond)
+    !
+    ! -- calculate groundwater leakage
+    tp = this%strtop(n)
+    bt = tp - this%bthick(n)
+    hsfr = tp + depth
+    htmp = hgwf
+    if (htmp < bt) then
+      htmp = bt
+    end if
+    qgwf = sat * cond * (htmp - hsfr)
+    !
+    ! -- return
+    return
+  end subroutine sfr_calc_qgwf
+
+  subroutine sfr_calc_cond(this, n, cond)
+  ! ******************************************************************************
+  ! sfr_calc_qgwf -- Calculate sfr-aquifer exchange
+  ! ******************************************************************************
+  !
+  !    SPECIFICATIONS:
+  ! ------------------------------------------------------------------------------
+      class(SfrType) :: this
+      integer(I4B), intent(in) :: n
+      real(DP), intent(inout) :: cond
+      ! -- local
+      integer(I4B) :: node
+      real(DP) :: wp
+  ! ------------------------------------------------------------------------------
+    !
+    ! -- initialize a few variables
+    cond = DZERO
+    node = this%igwfnode(n)
+    if (node > 0) then
+      if (this%ibound(node) > 0) then
+        wp = this%perimeter_wet(n)
+        cond = this%hk(n) * this%length(n) * wp / this%bthick(n)
+      end if
+    end if
+    !
+    ! -- return
+    return
+  end subroutine sfr_calc_cond
+
+
+  subroutine sfr_calc_div(this, n, i, q, qd)
+  ! ******************************************************************************
+  ! sfr_calc_resid -- Calculate residual for reach
+  ! ******************************************************************************
+  !
+  !    SPECIFICATIONS:
+  ! ------------------------------------------------------------------------------
+      class(SfrType) :: this
+      integer(I4B), intent(in) :: n
+      integer(I4B), intent(in) :: i
+      real(DP), intent(inout) :: q
+      real(DP), intent(inout) :: qd
+      ! -- local
+      character (len=10) :: cp
+      integer(I4B) :: n2
+      !integer(I4B) :: ip
+      real(DP) :: v
+  ! ------------------------------------------------------------------------------
+    !
+    ! -- set local variables
+    n2 = this%reaches(n)%diversion(i)%reach
+    cp = this%reaches(n)%diversion(i)%cprior
+    !ip = this%reaches(n)%diversion(i)%iprior
+    v = this%reaches(n)%diversion(i)%rate%value
+    !
+    ! -- calculate diversion
+    select case(cp)
+      ! -- flood diversion
+      !case (-3)
+      case ('EXCESS')
+        if (q < v) then
+          v = DZERO
+        else
+          v = q - v
+        end if
+      ! -- diversion percentage
+      !case (-2)
+      case ('FRACTION')
+        v = q * v
+      ! -- STR priority algorithm
+      !case (-1)
+      case ('THRESHOLD')
+        if (q < v) then
+          v = DZERO
+        end if
+      ! -- specified diversion
+      !case (0)
+      case ('UPTO')
+        if (v > q) then
+          v = q
+        end if
+      case default
+        v = DZERO
+    end select
+    !
+    ! -- update upstream from for downstream reaches
+    q = q - v
+    qd = v
+    !
+    ! -- return
+    return
+  end subroutine sfr_calc_div
+
+  subroutine sfr_rectch_depth(this, n, q1, d1)
+    class(SfrType) :: this
+    integer(I4B), intent(in) :: n
+    real(DP), intent(in) :: q1
+    real(DP), intent(inout) :: d1
+    ! -- local
+    real(DP) :: w
+    real(DP) :: s
+    real(DP) :: r
+    real(DP) :: qconst
+    ! -- code
+    ! -- calculate stream depth at the midpoint
+    w = this%width(n)
+    s = this%slope(n)
+    r = this%reaches(n)%rough%value
+    qconst = this%unitconv * w * sqrt(s) / r
+    d1 = (q1 / qconst)**DP6
+    if (d1 < DEM30) d1 = DZERO
+    ! -- return
+    return
+  end subroutine sfr_rectch_depth
+
+
+  subroutine sfr_check_reaches(this)
+    class(SfrType) :: this
+    ! -- local
+    character (len= 5) :: crch
+    character (len=10) :: cval
+    character (len=30) :: nodestr
+    character (len=LINELENGTH) :: title
+    character (len=LINELENGTH) :: text
+    character (len=LINELENGTH) :: errmsg
+    integer(I4B) :: n, nn
+    real(DP) :: btgwf, bt
+    ! -- code
+    !
+    ! -- setup inputtab tableobj
+    if (this%iprpak /= 0) then
+      title = trim(adjustl(this%text)) // ' PACKAGE (' //                        &
+              trim(adjustl(this%name)) //') STATIC REACH DATA'
+      call table_cr(this%inputtab, this%name, title)
+      call this%inputtab%table_df(this%maxbound, 10, this%iout)
+      text = 'NUMBER'
+      call this%inputtab%initialize_column(text, 10, alignment=TABCENTER)
+      text = 'CELLID'
+      call this%inputtab%initialize_column(text, 20, alignment=TABLEFT)
+      text = 'LENGTH'
+      call this%inputtab%initialize_column(text, 12, alignment=TABCENTER)
+      text = 'WIDTH'
+      call this%inputtab%initialize_column(text, 12, alignment=TABCENTER)
+      text = 'SLOPE' 
+      call this%inputtab%initialize_column(text, 12, alignment=TABCENTER)
+      text = 'TOP'
+      call this%inputtab%initialize_column(text, 12, alignment=TABCENTER)
+      text = 'THICKNESS'
+      call this%inputtab%initialize_column(text, 12, alignment=TABCENTER)
+      text = 'HK'
+      call this%inputtab%initialize_column(text, 12, alignment=TABCENTER)
+      text = 'ROUGHNESS'
+      call this%inputtab%initialize_column(text, 12, alignment=TABCENTER)
+      text = 'UPSTREAM FRACTION'
+      call this%inputtab%initialize_column(text, 12, alignment=TABCENTER)
+    end if
+    !
+    ! -- check the reach data for simple errors
+    do n = 1, this%maxbound
+      write (crch, '(i5)') n
+      nn = this%igwfnode(n)
+      if (nn > 0) then
+        btgwf = this%dis%bot(nn)
+        call this%dis%noder_to_string(nn, nodestr)
+      else
+        nodestr = 'none'
+      end if
+      ! -- check reach length
+      if (this%length(n) <= DZERO) then
+        errmsg = 'ERROR: Reach ' // crch // ' length must be > 0.0'
+        call store_error(errmsg)
+      end if
+      ! -- check reach width
+      if (this%width(n) <= DZERO) then
+        errmsg = 'ERROR: Reach ' // crch // ' width must be > 0.0'
+        call store_error(errmsg)
+      end if
+      ! -- check reach slope
+      if (this%slope(n) <= DZERO) then
+        errmsg = 'ERROR: Reach ' // crch // ' slope must be > 0.0'
+        call store_error(errmsg)
+      end if
+      ! -- check bed thickness and bed hk for reaches connected to GWF
+      if (nn > 0) then
+        bt = this%strtop(n) - this%bthick(n)
+        if (bt <= btgwf .and. this%icheck /= 0) then
+          write (cval,'(f10.4)') bt
+          errmsg = 'ERROR: Reach ' // crch // ' bed bottom (rtp-rbth =' //       &
+                   cval // ') must be > the bottom of cell (' // nodestr
+          write (cval,'(f10.4)') btgwf
+          errmsg = trim(adjustl(errmsg)) // '=' // cval // ').'
+          call store_error(errmsg)
+        end if
+        if (this%hk(n) < DZERO) then
+          errmsg = 'ERROR: Reach ' // crch // ' hk must be >= 0.0'
+          call store_error(errmsg)
+        end if
+      end if
+      ! -- check reach roughness
+      if (this%reaches(n)%rough%value <= DZERO) then
+        errmsg = 'ERROR: Reach ' // crch // " Manning's roughness " //           &
+                 'coefficient must be > 0.0'
+        call store_error(errmsg)
+      end if
+      ! -- check reach upstream fraction
+      if (this%ustrf(n) < DZERO) then
+        errmsg = 'ERROR: Reach ' // crch // " upstream fraction must be >= 0.0"
+        call store_error(errmsg)
+      end if
+      ! -- write summary of reach information
+      if (this%iprpak /= 0) then
+        call this%inputtab%add_term(n)
+        call this%inputtab%add_term(nodestr)
+        call this%inputtab%add_term(this%length(n))
+        call this%inputtab%add_term(this%width(n))
+        call this%inputtab%add_term(this%slope(n))
+        call this%inputtab%add_term(this%strtop(n))
+        call this%inputtab%add_term(this%bthick(n))
+        call this%inputtab%add_term(this%hk(n))
+        call this%inputtab%add_term(this%reaches(n)%rough%value)
+        call this%inputtab%add_term(this%ustrf(n))
+      end if
+    end do
+
+    ! -- return
+    return
+  end subroutine sfr_check_reaches
+
+
+  subroutine sfr_check_connections(this)
+    class(SfrType) :: this
+    ! -- local
+    character (len= 5) :: crch
+    character (len= 5) :: crch2
+    character (len=LINELENGTH) :: text
+    character (len=LINELENGTH) :: title
+    character (len=LINELENGTH) :: errmsg
+    integer(I4B) :: n, nn, nc
+    integer(I4B) :: i, ii
+    integer(I4B) :: ifound
+    integer(I4B) :: ierr
+    integer(I4B) :: maxconn
+    integer(I4B) :: ntabcol
+    ! -- code
+    !
+    ! -- create input table for reach connections data
+    if (this%iprpak /= 0) then
+      !
+      ! -- calculate the maximum number of connections
+      maxconn = 0
+      do n = 1, this%maxbound
+        maxconn = max(maxconn, this%nconnreach(n))
+      end do
+      ntabcol = 1 + maxconn
+      !
+      ! -- reset the input table object
+      title = trim(adjustl(this%text)) // ' PACKAGE (' //                        &
+              trim(adjustl(this%name)) //') STATIC REACH CONNECTION DATA'
+      call table_cr(this%inputtab, this%name, title)
+      call this%inputtab%table_df(this%maxbound, ntabcol, this%iout)
+      text = 'REACH'
+      call this%inputtab%initialize_column(text, 10, alignment=TABCENTER)
+      do n = 1, maxconn
+        write(text, '(a,1x,i6)') 'CONN', n
+        call this%inputtab%initialize_column(text, 10, alignment=TABCENTER)
+      end do
+    end if
+    !
+    ! -- check the reach connections for simple errors
+    ! -- connection check
+    do n = 1, this%maxbound
+      write (crch, '(i5)') n
+      eachconn: do i = 1, this%nconnreach(n)
+        nn = this%reaches(n)%iconn(i)
+        write (crch2, '(i5)') nn
+        ifound = 0
+        connreach: do ii = 1, this%nconnreach(nn)
+          nc = this%reaches(nn)%iconn(ii)
+          if (nc == n) then
+            ifound = 1
+            exit connreach
+          end if
+        end do connreach
+        if (ifound /= 1) then
+          errmsg = 'ERROR: Reach ' // crch // ' is connected to ' //             &
+                   'reach ' // crch2 // ' but reach ' // crch2 //                &
+                   ' is not connected to reach ' // crch // '.'
+          call store_error(errmsg)
+          call this%parser%StoreErrorUnit()
+          call ustop()
+        end if
+      end do eachconn
+      !
+      ! -- write connection data to the table
+      if (this%iprpak /= 0) then
+        call this%inputtab%add_term(n)
+        do i = 1, this%nconnreach(n)
+          call this%inputtab%add_term(this%reaches(n)%iconn(i))
+        end do
+        nn = maxconn - this%nconnreach(n)
+        do i = 1, nn
+          call this%inputtab%add_term(' ')
+        end do
+      end if
+    end do
+    !
+    ! -- check for incorrect connections between upstream connections
+    !
+    ! -- check upstream connections for each reach
+    ierr = 0
+    do n = 1, this%maxbound
+      write (crch, '(i5)') n
+      eachconnv: do i = 1, this%nconnreach(n)
+        !
+        ! -- skip downstream connections
+        if (this%reaches(n)%idir(i) < 0) cycle eachconnv
+        nn = this%reaches(n)%iconn(i)
+        write (crch2, '(i5)') nn
+        connreachv: do ii = 1, this%nconnreach(nn)
+          ! -- skip downstream connections
+          if (this%reaches(nn)%idir(ii) < 0) cycle connreachv
+          nc = this%reaches(nn)%iconn(ii)
+          !
+          ! -- if n == n then that means reach n is an upstream connection for
+          !    reach nn and reach nn is an upstream connection for reach n
+          if (nc == n) then
+            ierr = ierr + 1
+            errmsg = 'ERROR: Reach ' // crch // ' is connected to ' //           &
+                     'reach ' // crch2 // ' but streamflow from reach ' //       &
+                     crch // ' to reach ' // crch2 // ' is not permitted.'
+            call store_error(errmsg)
+            exit connreachv
+          end if
+        end do connreachv
+      end do eachconnv
+    end do
+    if (ierr > 0) then
+      call this%parser%StoreErrorUnit()
+      call ustop()
+    end if
+    !
+    ! -- check that downstream reaches for a reach are
+    !    the upstream reaches for the reach
+    do n = 1, this%maxbound
+      write (crch, '(i5)') n
+      eachconnds: do i = 1, this%nconnreach(n)
+        nn = this%reaches(n)%iconn(i)
+        if (this%reaches(n)%idir(i) > 0) cycle eachconnds
+        write (crch2, '(i5)') nn
+        ifound = 0
+        connreachds: do ii = 1, this%nconnreach(nn)
+          nc = this%reaches(nn)%iconn(ii)
+          if (nc == n) then
+            if (this%reaches(n)%idir(i) /= this%reaches(nn)%idir(ii)) then
+              ifound = 1
+            end if
+            exit connreachds
+          end if
+        end do connreachds
+        if (ifound /= 1) then
+          errmsg = 'ERROR: Reach ' // crch // ' downstream connected reach ' //  &
+                   'is reach ' // crch2 // ' but reach ' // crch // ' is not' // &
+                   ' the upstream connected reach for reach ' // crch2 // '.'
+          call store_error(errmsg)
+        end if
+      end do eachconnds
+    end do
+    !
+    ! -- create input table for upstream and downstream connections
+    if (this%iprpak /= 0) then
+      !
+      ! -- calculate the maximum number of upstream connections
+      maxconn = 0
+      do n = 1, this%maxbound
+        ii = 0
+        do i = 1, this%nconnreach(n)
+          if (this%reaches(n)%idir(i) > 0) then
+            ii = ii + 1
+          end if
+        end do
+        maxconn = max(maxconn, ii)
+      end do
+      ntabcol = 1 + maxconn
+      !
+      ! -- reset the input table object
+      title = trim(adjustl(this%text)) // ' PACKAGE (' //                        &
+              trim(adjustl(this%name)) //') STATIC UPSTREAM REACH ' //           &
+              'CONNECTION DATA'
+      call table_cr(this%inputtab, this%name, title)
+      call this%inputtab%table_df(this%maxbound, ntabcol, this%iout)
+      text = 'REACH'
+      call this%inputtab%initialize_column(text, 10, alignment=TABCENTER)
+      do n = 1, maxconn
+        write(text, '(a,1x,i6)') 'UPSTREAM CONN', n
+        call this%inputtab%initialize_column(text, 10, alignment=TABCENTER)
+      end do
+      !
+      ! -- upstream connection data
+      do n = 1, this%maxbound
+        call this%inputtab%add_term(n)
+        ii = 0
+        do i = 1, this%nconnreach(n)
+          if (this%reaches(n)%idir(i) > 0) then
+            call this%inputtab%add_term(this%reaches(n)%iconn(i))
+            ii = ii + 1
+          end if
+        end do
+        nn = maxconn - ii
+        do i = 1, nn
+          call this%inputtab%add_term(' ')
+        end do  
+      end do
+      !
+      ! -- calculate the maximum number of downstream connections
+      maxconn = 0
+      do n = 1, this%maxbound
+        ii = 0
+        do i = 1, this%nconnreach(n)
+          if (this%reaches(n)%idir(i) < 0) then
+            ii = ii + 1
+          end if
+        end do
+        maxconn = max(maxconn, ii)
+      end do
+      ntabcol = 1 + maxconn
+      !
+      ! -- reset the input table object
+      title = trim(adjustl(this%text)) // ' PACKAGE (' //                        &
+              trim(adjustl(this%name)) //') STATIC DOWNSTREAM ' //               &
+              'REACH CONNECTION DATA'
+      call table_cr(this%inputtab, this%name, title)
+      call this%inputtab%table_df(this%maxbound, ntabcol, this%iout)
+      text = 'REACH'
+      call this%inputtab%initialize_column(text, 10, alignment=TABCENTER)
+      do n = 1, maxconn
+        write(text, '(a,1x,i6)') 'DOWNSTREAM CONN', n
+        call this%inputtab%initialize_column(text, 10, alignment=TABCENTER)
+      end do
+      !
+      ! -- downstream connection data
+      do n = 1, this%maxbound
+        call this%inputtab%add_term(n)
+        ii = 0
+        do i = 1, this%nconnreach(n)
+          if (this%reaches(n)%idir(i) < 0) then
+            call this%inputtab%add_term(this%reaches(n)%iconn(i))
+            ii = ii + 1
+          end if
+        end do
+        nn = maxconn - ii
+        do i = 1, nn
+          call this%inputtab%add_term(' ')
+        end do  
+      end do
+    end if
+    !
+    ! -- return
+    return
+  end subroutine sfr_check_connections
+
+
+  subroutine sfr_check_diversions(this)
+    class(SfrType) :: this
+    ! -- local
+    character (len=LINELENGTH) :: title
+    character (len=LINELENGTH) :: text
+    character (len= 5) :: crch
+    character (len= 5) :: cdiv
+    character (len= 5) :: crch2
+    character (len=10) :: cprior
+    character (len=LINELENGTH) :: errmsg
+    integer(I4B) :: maxdiv
+    integer(I4B) :: n, nn, nc
+    integer(I4B) :: ii
+    integer(I4B) :: idiv
+    integer(I4B) :: ifound
+    ! -- format
+10  format('Diversion ',i0,' of reach ',i0,                                      &
+           ' is invalid or has not been defined.')
+    ! -- code
+    !
+    ! -- write header
+    if (this%iprpak /= 0) then
+      !
+      ! -- determine the maximum number of diversions
+      maxdiv = 0
+      do n = 1, this%maxbound
+        maxdiv = maxdiv + this%ndiv(n)
+      end do
+      !
+      ! -- reset the input table object
+      title = trim(adjustl(this%text)) // ' PACKAGE (' //                        &
+              trim(adjustl(this%name)) //') REACH DIVERSION DATA'
+      call table_cr(this%inputtab, this%name, title)
+      call this%inputtab%table_df(maxdiv, 4, this%iout)
+      text = 'REACH'
+      call this%inputtab%initialize_column(text, 10, alignment=TABCENTER)
+      text = 'DIVERSION'
+      call this%inputtab%initialize_column(text, 10, alignment=TABCENTER)
+      text = 'REACH 2'
+      call this%inputtab%initialize_column(text, 10, alignment=TABCENTER)
+      text = 'CPRIOR'
+      call this%inputtab%initialize_column(text, 10, alignment=TABCENTER)
+    end if
+    !
+    ! -- check that diversion data are correct
+    do n = 1, this%maxbound
+      if (this%ndiv(n) < 1) cycle
+      write (crch, '(i5)') n
+      !line = '     ' // crch
+      
+      do idiv = 1, this%ndiv(n)
+        write (cdiv, '(i5)') idiv
+        !
+        !
+        nn = this%reaches(n)%diversion(idiv)%reach
+        write (crch2, '(i5)') nn
+        !
+        ! -- make sure diversion reach is connected to current reach
+        ifound = 0
+        if (nn < 1 .or. nn > this%maxbound) then
+          write(errmsg,10)idiv, n
+          call store_error(errmsg)
+          call this%parser%StoreErrorUnit()
+          call ustop()
+        endif
+        connreach: do ii = 1, this%nconnreach(nn)
+          nc = this%reaches(nn)%iconn(ii)
+          if (nc == n) then
+            if (this%reaches(nn)%idir(ii) > 0) then
+              ifound = 1
+            end if
+            exit connreach
+          end if
+        end do connreach
+        if (ifound /= 1) then
+          errmsg = 'ERROR: Reach ' // crch // ' is not a upstream reach for ' // &
+                   'reach ' // crch2 // ' as a result diversion ' // cdiv //     &
+                   ' from reach ' // crch //' to reach ' // crch2 //             &
+                   ' is not possible. Check reach connectivity.'
+          call store_error(errmsg)
+        end if
+        ! -- iprior
+        cprior = this%reaches(n)%diversion(idiv)%cprior
+        !
+        ! -- add terms to the table
+        if (this%iprpak /= 0) then
+          call this%inputtab%add_term(n)
+          call this%inputtab%add_term(idiv)
+          call this%inputtab%add_term(nn)
+          call this%inputtab%add_term(this%reaches(n)%diversion(idiv)%cprior)
+        end if
+      end do
+    end do
+    !
+    ! -- return
+    return
+  end subroutine sfr_check_diversions
+
+
+  subroutine sfr_check_ustrf(this)
+    class(SfrType) :: this
+    ! -- local
+    character (len=LINELENGTH) :: title
+    character (len=LINELENGTH) :: text
+    logical :: lcycle
+    logical :: ladd
+    character (len=5) :: crch, crch2
+    character (len=10) :: cval
+    character (len=LINELENGTH) :: errmsg
+    integer(I4B) :: maxcols
+    integer(I4B) :: npairs
+    integer(I4B) :: ipair
+    integer(I4B) :: i, n
+    integer(I4B) :: n2
+    integer(I4B) :: idiv
+    integer(I4B) :: ids
+    real(DP) :: f
+    real(DP) :: rval
+    ! -- code
+    !
+    ! -- write table header
+    if (this%iprpak /= 0) then
+      !
+      ! -- determine the maximum number of columns
+      npairs = 0
+      do n = 1, this%maxbound
+        ipair = 0
+        ec: do i = 1, this%nconnreach(n)
+          !
+          ! -- skip upstream connections
+          if (this%reaches(n)%idir(i) > 0) cycle ec
+          n2 = this%reaches(n)%iconn(i)
+          !
+          ! -- skip inactive downstream reaches
+          if (this%iboundpak(n2) == 0) cycle ec
+          !
+          ! -- increment ipair and see if it exceeds npairs
+          ipair = ipair + 1
+          npairs = max(npairs, ipair)
+        end do ec
+      end do
+      maxcols = 1 + npairs * 2
+      !
+      ! -- reset the input table object
+      title = trim(adjustl(this%text)) // ' PACKAGE (' //                        &
+              trim(adjustl(this%name)) //') CONNECTED REACH UPSTREAM '        // &
+              'FRACTION DATA'
+      call table_cr(this%inputtab, this%name, title)
+      call this%inputtab%table_df(this%maxbound, maxcols, this%iout)
+      text = 'REACH'
+      call this%inputtab%initialize_column(text, 10, alignment=TABCENTER)
+      do i = 1, npairs
+        write(cval, '(i10)') i
+        text = 'DOWNSTREAM REACH ' // trim(adjustl(cval)) 
+        call this%inputtab%initialize_column(text, 10, alignment=TABCENTER)
+        text = 'FRACTION ' // trim(adjustl(cval)) 
+        call this%inputtab%initialize_column(text, 12, alignment=TABCENTER)
+      end do
+    end if
+    !
+    ! -- calculate the total fraction of connected reaches that are
+    !    not diversions and check that the sum of upstream fractions
+    !    is equal to 1 for each reach
+    do n = 1, this%maxbound
+      ids = 0
+      rval = DZERO
+      f = DZERO
+      write (crch, '(i5)') n
+      if (this%iprpak /= 0) then
+        call this%inputtab%add_term(n)
+      end if
+      ipair = 0
+      eachconn: do i = 1, this%nconnreach(n)
+        lcycle = .FALSE.
+        !
+        ! -- initialize downstream connection q
+        this%reaches(n)%qconn(i) = DZERO
+        !
+        ! -- skip upstream connections
+        if (this%reaches(n)%idir(i) > 0) then
+          lcycle = .TRUE.
+        end if
+        n2 = this%reaches(n)%iconn(i)
+        !
+        ! -- skip inactive downstream reaches
+        if (this%iboundpak(n2) == 0) then
+          lcycle = .TRUE.
+        end if
+        if (lcycle) then
+          cycle eachconn
+        end if
+        ipair = ipair + 1
+        write (crch2, '(i5)') n2
+        ids = ids + 1
+        ladd = .true.
+        f = f + this%ustrf(n2)
+        write (cval, '(f10.4)') this%ustrf(n2)
+        !
+        ! -- write upstream fractions
+        if (this%iprpak /= 0) then
+          call this%inputtab%add_term(n2)
+          call this%inputtab%add_term(this%ustrf(n2))
+        end if
+        eachdiv: do idiv = 1, this%ndiv(n)
+          if (this%reaches(n)%diversion(idiv)%reach == n2) then
+            this%reaches(n)%idiv(i) = idiv
+            ladd = .false.
+            exit eachconn
+          end if
+        end do eachdiv
+        if (ladd) then
+          rval = rval + this%ustrf(n2)
+        end if
+      end do eachconn
+      this%ftotnd(n) = rval
+      !
+      ! -- write remaining table columns
+      if (this%iprpak /= 0) then
+        ipair = ipair + 1
+        do i = ipair, npairs
+          call this%inputtab%add_term('  ')
+          call this%inputtab%add_term('  ')
+        end do
+      end if
+      !
+      ! -- evaluate if an error condition has occured
+      !    the sum of fractions is not equal to 1
+      if (ids /= 0) then
+        if (abs(f-DONE) > DEM6) then
+          write (cval, '(f10.4)') f
+          errmsg = 'ERROR: upstream fractions for reach ' // crch // ' not ' //   &
+                  'equal to one (' // cval // '). Check reach connectivity.'
+          call store_error(errmsg)
+        end if
+      end if
+    end do
+    !
+    ! -- return
+    return
+  end subroutine sfr_check_ustrf
+
+  subroutine sfr_setup_budobj(this)
+! ******************************************************************************
+! sfr_setup_budobj -- Set up the budget object that stores all the sfr flows
+!   The terms listed here must correspond in number and order to the ones 
+!   listed in the sfr_fill_budobj routine.
+! ******************************************************************************
+!
+!    SPECIFICATIONS:
+! ------------------------------------------------------------------------------
+    ! -- modules
+    use ConstantsModule, only: LENBUDTXT
+    ! -- dummy
+    class(SfrType) :: this
+    ! -- local
+    integer(I4B) :: nbudterm
+    integer(I4B) :: i, n, n1, n2
+    integer(I4B) :: maxlist, naux
+    integer(I4B) :: idx
+    real(DP) :: q
+    character(len=LENBUDTXT) :: text
+    character(len=LENBUDTXT), dimension(1) :: auxtxt
+! ------------------------------------------------------------------------------
+    !
+    ! -- Determine the number of sfr budget terms. These are fixed for 
+    !    the simulation and cannot change.  This includes FLOW-JA-FACE
+    !    so they can be written to the binary budget files, but these internal
+    !    flows are not included as part of the budget table.
+    nbudterm = 8
+    if (this%imover == 1) nbudterm = nbudterm + 2
+    if (this%naux > 0) nbudterm = nbudterm + 1
+    !
+    ! -- set up budobj
+    call budgetobject_cr(this%budobj, this%name)
+    call this%budobj%budgetobject_df(this%maxbound, nbudterm, 0, 0)
+    idx = 0
+    !
+    ! -- Go through and set up each budget term
+    text = '    FLOW-JA-FACE'
+    idx = idx + 1
+    maxlist = this%nconn
+    naux = 1
+    auxtxt(1) = '       FLOW-AREA'
+    call this%budobj%budterm(idx)%initialize(text, &
+                                             this%name_model, &
+                                             this%name, &
+                                             this%name_model, &
+                                             this%name, &
+                                             maxlist, .false., .false., &
+                                             naux, auxtxt)
+    !
+    ! -- store connectivity
+    call this%budobj%budterm(idx)%reset(this%nconn)
+    q = DZERO
+    do n = 1, this%maxbound
+      n1 = n
+      do i = 1, this%nconnreach(n)
+        n2 = this%reaches(n)%iconn(i)
+        call this%budobj%budterm(idx)%update_term(n1, n2, q)
+      end do
+    end do
+    !
+    ! -- 
+    text = '             GWF'
+    idx = idx + 1
+    maxlist = this%maxbound 
+    naux = 1
+    auxtxt(1) = '       FLOW-AREA'
+    call this%budobj%budterm(idx)%initialize(text, &
+                                             this%name_model, &
+                                             this%name, &
+                                             this%name_model, &
+                                             this%name_model, &
+                                             maxlist, .false., .true., &
+                                             naux, auxtxt)
+    call this%budobj%budterm(idx)%reset(this%maxbound)
+    q = DZERO
+    do n = 1, this%maxbound
+      n2 = this%igwfnode(n)
+      call this%budobj%budterm(idx)%update_term(n, n2, q)
+    end do
+    !
+    ! -- 
+    text = '        RAINFALL'
+    idx = idx + 1
+    maxlist = this%maxbound
+    naux = 0
+    call this%budobj%budterm(idx)%initialize(text, &
+                                             this%name_model, &
+                                             this%name, &
+                                             this%name_model, &
+                                             this%name, &
+                                             maxlist, .false., .false., &
+                                             naux)
+    !
+    ! -- 
+    text = '     EVAPORATION'
+    idx = idx + 1
+    maxlist = this%maxbound
+    naux = 0
+    call this%budobj%budterm(idx)%initialize(text, &
+                                             this%name_model, &
+                                             this%name, &
+                                             this%name_model, &
+                                             this%name, &
+                                             maxlist, .false., .false., &
+                                             naux)
+    !
+    ! -- 
+    text = '          RUNOFF'
+    idx = idx + 1
+    maxlist = this%maxbound
+    naux = 0
+    call this%budobj%budterm(idx)%initialize(text, &
+                                             this%name_model, &
+                                             this%name, &
+                                             this%name_model, &
+                                             this%name, &
+                                             maxlist, .false., .false., &
+                                             naux)
+    !
+    ! -- 
+    text = '      EXT-INFLOW'
+    idx = idx + 1
+    maxlist = this%maxbound
+    naux = 0
+    call this%budobj%budterm(idx)%initialize(text, &
+                                             this%name_model, &
+                                             this%name, &
+                                             this%name_model, &
+                                             this%name, &
+                                             maxlist, .false., .false., &
+                                             naux)
+    !
+    ! -- 
+    text = '     EXT-OUTFLOW'
+    idx = idx + 1
+    maxlist = this%maxbound
+    naux = 0
+    call this%budobj%budterm(idx)%initialize(text, &
+                                             this%name_model, &
+                                             this%name, &
+                                             this%name_model, &
+                                             this%name, &
+                                             maxlist, .false., .false., &
+                                             naux)
+    !
+    ! -- 
+    text = '         STORAGE'
+    idx = idx + 1
+    maxlist = this%maxbound
+    naux = 1
+    auxtxt(1) = '          VOLUME'
+    call this%budobj%budterm(idx)%initialize(text, &
+                                             this%name_model, &
+                                             this%name, &
+                                             this%name_model, &
+                                             this%name, &
+                                             maxlist, .false., .false., &
+                                             naux, auxtxt)
+    !
+    ! -- 
+    if (this%imover == 1) then
+      !
+      ! -- 
+      text = '        FROM-MVR'
+      idx = idx + 1
+      maxlist = this%maxbound
+      naux = 0
+      call this%budobj%budterm(idx)%initialize(text, &
+                                               this%name_model, &
+                                               this%name, &
+                                               this%name_model, &
+                                               this%name, &
+                                               maxlist, .false., .false., &
+                                               naux)
+      !
+      ! -- 
+      text = '          TO-MVR'
+      idx = idx + 1
+      maxlist = this%maxbound
+      naux = 0
+      call this%budobj%budterm(idx)%initialize(text, &
+                                               this%name_model, &
+                                               this%name, &
+                                               this%name_model, &
+                                               this%name, &
+                                               maxlist, .false., .false., &
+                                               naux)
+    end if
+    !
+    ! -- 
+    naux = this%naux
+    if (naux > 0) then
+      !
+      ! -- 
+      text = '       AUXILIARY'
+      idx = idx + 1
+      maxlist = this%maxbound
+      call this%budobj%budterm(idx)%initialize(text, &
+                                               this%name_model, &
+                                               this%name, &
+                                               this%name_model, &
+                                               this%name, &
+                                               maxlist, .false., .false., &
+                                               naux, this%auxname)
+    end if
+    !
+    ! -- if sfr flow for each reach are written to the listing file
+    if (this%iprflow /= 0) then
+      call this%budobj%flowtable_df(this%iout, cellids='GWF')
+    end if
+    !
+    ! -- return
+    return
+  end subroutine sfr_setup_budobj
+
+  subroutine sfr_fill_budobj(this)
+! ******************************************************************************
+! sfr_fill_budobj -- copy flow terms into this%budobj
+! ******************************************************************************
+!
+!    SPECIFICATIONS:
+! ------------------------------------------------------------------------------
+    ! -- modules
+    ! -- dummy
+    class(SfrType) :: this
+    ! -- local
+    integer(I4B) :: naux
+    integer(I4B) :: i, n, n1, n2
+    integer(I4B) :: ii
+    integer(I4B) :: idx
+    real(DP) :: q
+    real(DP) :: qt
+    real(DP) :: d
+    real(DP) :: a
+    ! -- formats
+! -----------------------------------------------------------------------------
+    !
+    ! -- initialize counter
+    idx = 0
+
+    
+    ! -- FLOW JA FACE
+    idx = idx + 1
+    call this%budobj%budterm(idx)%reset(this%nconn)
+    do n = 1, this%maxbound
+      n1 = n
+      do i = 1, this%nconnreach(n)
+        n2 = this%reaches(n)%iconn(i)
+        ! flow to downstream reaches
+        if (this%reaches(n)%idir(i) < 0) then
+          qt = this%dsflow(n)
+          q = -this%reaches(n)%qconn(i)
+        ! flow from upstream reaches
+        else
+          qt = this%usflow(n)
+          do ii = 1, this%nconnreach(n2)
+            if (this%reaches(n2)%idir(ii) > 0) cycle
+            if (this%reaches(n2)%iconn(ii) /= n) cycle
+            q = this%reaches(n2)%qconn(ii)
+            exit
+          end do
+        end if
+        ! calculate flow area
+        call this%sfr_rectch_depth(n, qt, d)
+        this%qauxcbc(1) = d * this%width(n)
+        call this%budobj%budterm(idx)%update_term(n1, n2, q, this%qauxcbc)
+      end do
+    end do
+
+    
+    ! -- GWF (LEAKAGE)
+    idx = idx + 1
+    call this%budobj%budterm(idx)%reset(this%maxbound)
+    do n = 1, this%maxbound
+      this%qauxcbc(1) = this%width(n) * this%length(n)
+      n2 = this%igwfnode(n)
+      q = -this%gwflow(n)
+      call this%budobj%budterm(idx)%update_term(n, n2, q, this%qauxcbc)
+    end do
+
+    
+    ! -- RAIN
+    idx = idx + 1
+    call this%budobj%budterm(idx)%reset(this%maxbound)
+    do n = 1, this%maxbound
+      a = this%surface_area(n)
+      q = this%reaches(n)%rain%value * a
+      call this%budobj%budterm(idx)%update_term(n, n, q)
+    end do
+    
+    
+    ! -- EVAPORATION
+    idx = idx + 1
+    call this%budobj%budterm(idx)%reset(this%maxbound)
+    do n = 1, this%maxbound
+      q = -this%simevap(n)
+      call this%budobj%budterm(idx)%update_term(n, n, q)
+    end do
+    
+
+    ! -- RUNOFF
+    idx = idx + 1
+    call this%budobj%budterm(idx)%reset(this%maxbound)
+    do n = 1, this%maxbound
+      q = this%simrunoff(n)
+      call this%budobj%budterm(idx)%update_term(n, n, q)
+    end do
+
+    
+    ! -- INFLOW
+    idx = idx + 1
+    call this%budobj%budterm(idx)%reset(this%maxbound)
+    do n = 1, this%maxbound
+      q = this%reaches(n)%inflow%value
+      call this%budobj%budterm(idx)%update_term(n, n, q)
+    end do
+    
+    
+    ! -- EXTERNAL OUTFLOW
+    idx = idx + 1
+    call this%budobj%budterm(idx)%reset(this%maxbound)
+    do n = 1, this%maxbound
+      q = this%dsflow(n)
+      if (q > DZERO) q = -q
+      do i = 1, this%nconnreach(n)
+        if (this%reaches(n)%idir(i) > 0) cycle
+        q = DZERO
+        exit
+      end do
+      if (this%imover == 1) then
+        q = q + this%pakmvrobj%get_qtomvr(n)
+      end if
+      call this%budobj%budterm(idx)%update_term(n, n, q)
+    end do
+
+    ! -- STORAGE
+    idx = idx + 1
+    call this%budobj%budterm(idx)%reset(this%maxbound)
+    do n = 1, this%maxbound
+      q = DZERO
+      d = this%depth(n)
+      a = this%width(n) * this%length(n)
+      this%qauxcbc(1) = a * d
+      call this%budobj%budterm(idx)%update_term(n, n, q, this%qauxcbc)
+    end do
+    
+    ! -- MOVER
+    if (this%imover == 1) then
+      
+      ! -- FROM MOVER
+      idx = idx + 1
+      call this%budobj%budterm(idx)%reset(this%maxbound)
+      do n = 1, this%maxbound
+        q = this%pakmvrobj%get_qfrommvr(n)
+        call this%budobj%budterm(idx)%update_term(n, n, q)
+      end do
+      
+      
+      ! -- TO MOVER
+      idx = idx + 1
+      call this%budobj%budterm(idx)%reset(this%maxbound)
+      do n = 1, this%maxbound
+        q = this%pakmvrobj%get_qtomvr(n)
+        if (q > DZERO) then
+          q = -q
+        end if
+        call this%budobj%budterm(idx)%update_term(n, n, q)
+      end do
+      
+    end if
+    
+    
+    ! -- AUXILIARY VARIABLES
+    naux = this%naux
+    if (naux > 0) then
+      idx = idx + 1
+      call this%budobj%budterm(idx)%reset(this%maxbound)
+      do n = 1, this%maxbound
+        q = DZERO
+        call this%budobj%budterm(idx)%update_term(n, n, q, this%auxvar(:, n))
+      end do
+    end if
+    !
+    ! --Terms are filled, now accumulate them for this time step
+    call this%budobj%accumulate_terms()
+    !
+    ! -- return
+    return
+  end subroutine sfr_fill_budobj
+
+  subroutine sfr_setup_tableobj(this)
+! ******************************************************************************
+! sfr_setup_tableobj -- Set up the table object that is used to write the sfr 
+!                       stage data. The terms listed here must correspond in  
+!                       number and order to the ones written to the stage table 
+!                       in the sfr_ot method.
+! ******************************************************************************
+!
+!    SPECIFICATIONS:
+! ------------------------------------------------------------------------------
+    ! -- modules
+    use ConstantsModule, only: LINELENGTH, LENBUDTXT
+    ! -- dummy
+    class(SfrType) :: this
+    ! -- local
+    integer(I4B) :: nterms
+    character(len=LINELENGTH) :: title
+    character(len=LINELENGTH) :: text
+! ------------------------------------------------------------------------------
+    !
+    ! -- setup stage table
+    if (this%iprhed > 0) then
+      !
+      ! -- Determine the number of sfr budget terms. These are fixed for 
+      !    the simulation and cannot change.  This includes FLOW-JA-FACE
+      !    so they can be written to the binary budget files, but these internal
+      !    flows are not included as part of the budget table.
+      nterms = 8
+      if (this%inamedbound == 1) nterms = nterms + 1
+      !
+      ! -- set up table title
+      title = trim(adjustl(this%text)) // ' PACKAGE (' //                        &
+              trim(adjustl(this%name)) //') STAGES FOR EACH CONTROL VOLUME'
+      !
+      ! -- set up stage tableobj
+      call table_cr(this%stagetab, this%name, title)
+      call this%stagetab%table_df(this%maxbound, nterms, this%iout,              &
+                                  transient=.TRUE.)
+      !
+      ! -- Go through and set up table budget term
+      if (this%inamedbound == 1) then
+        text = 'NAME'
+        call this%stagetab%initialize_column(text, 20, alignment=TABLEFT)
+      end if
+      !
+      ! -- reach number
+      text = 'NUMBER'
+      call this%stagetab%initialize_column(text, 10, alignment=TABCENTER)
+      !
+      ! -- cellids
+      text = 'CELLID'
+      call this%stagetab%initialize_column(text, 20, alignment=TABLEFT)
+      !
+      ! -- reach stage
+      text = 'STAGE'
+      call this%stagetab%initialize_column(text, 12, alignment=TABCENTER)
+      !
+      ! -- reach depth
+      text = 'DEPTH'
+      call this%stagetab%initialize_column(text, 12, alignment=TABCENTER)
+      !
+      ! -- reach width
+      text = 'WIDTH'
+      call this%stagetab%initialize_column(text, 12, alignment=TABCENTER)
+      !
+      ! -- gwf head
+      text = 'GWF HEAD'
+      call this%stagetab%initialize_column(text, 12, alignment=TABCENTER)
+      !
+      ! -- streambed conductance
+      text = 'STREAMBED CONDUCTANCE'
+      call this%stagetab%initialize_column(text, 12, alignment=TABCENTER)
+      !
+      ! -- streambed gradient
+      text = 'STREAMBED GRADIENT'
+      call this%stagetab%initialize_column(text, 12, alignment=TABCENTER)
+    end if
+    !
+    ! -- return
+    return
+  end subroutine sfr_setup_tableobj
+  
+  
+
+  ! -- geometry functions
+  function area_wet(this, n, depth)
+! ******************************************************************************
+! area_wet -- return wetted area
+! ******************************************************************************
+!
+!    SPECIFICATIONS:
+! ------------------------------------------------------------------------------
+    ! -- modules
+    ! -- return
+    real(DP) :: area_wet
+    ! -- dummy
+    class(SfrType) :: this
+    integer(I4B), intent(in) :: n
+    real(DP), intent(in) :: depth
+! ------------------------------------------------------------------------------
+    !
+    ! -- Calculate area
+    area_wet = depth * this%width(n)
+    !
+    ! -- Return
+    return
+  end function area_wet
+  
+  
+  function perimeter_wet(this, n)
+! ******************************************************************************
+! perimeter_wet -- return wetted perimeter
+! ******************************************************************************
+!
+!    SPECIFICATIONS:
+! ------------------------------------------------------------------------------
+    ! -- modules
+    ! -- return
+    real(DP) :: perimeter_wet
+    ! -- dummy
+    class(SfrType) :: this
+    integer(I4B), intent(in) :: n
+! ------------------------------------------------------------------------------
+    !
+    ! -- Calculate wetted perimeter
+    perimeter_wet = this%width(n)
+    !
+    ! -- return
+    return
+  end function perimeter_wet
+
+  function surface_area(this, n)
+! ******************************************************************************
+! surface_area -- return surface area
+! ******************************************************************************
+!
+!    SPECIFICATIONS:
+! ------------------------------------------------------------------------------
+    ! -- modules
+    ! -- return variable
+    real(DP) :: surface_area
+    ! -- dummy
+    class(SfrType) :: this
+    integer(I4B), intent(in) :: n
+! ------------------------------------------------------------------------------
+    !
+    ! -- Calculate surface area
+    surface_area = this%width(n) * this%length(n)
+    !
+    ! -- Return
+    return
+  end function surface_area  
+  
+  function surface_area_wet(this, n, depth)
+! ******************************************************************************
+! area_wet -- return wetted surface area
+! ******************************************************************************
+!
+!    SPECIFICATIONS:
+! ------------------------------------------------------------------------------
+    ! -- modules
+    ! -- return
+    real(DP) :: surface_area_wet
+    ! -- dummy
+    class(SfrType) :: this
+    integer(I4B), intent(in) :: n
+    real(DP), intent(in) :: depth
+    ! -- local
+    real(DP) :: top_width
+! ------------------------------------------------------------------------------
+    !
+    ! -- Calculate surface area
+    top_width = this%top_width_wet(n, depth)
+    surface_area_wet = top_width * this%length(n)
+    !
+    ! -- Return
+    return
+  end function surface_area_wet
+  
+  function top_width_wet(this, n, depth)
+! ******************************************************************************
+! area_wet -- return wetted surface area
+! ******************************************************************************
+!
+!    SPECIFICATIONS:
+! ------------------------------------------------------------------------------
+    ! -- modules
+    use ConstantsModule, only: DEM5, DZERO
+    ! -- return
+    real(DP) :: top_width_wet
+    ! -- dummy
+    class(SfrType) :: this
+    integer(I4B), intent(in) :: n
+    real(DP), intent(in) :: depth
+    ! -- local
+    real(DP) :: sat
+! ------------------------------------------------------------------------------
+    !
+    ! -- Calculate surface area
+    sat = sCubicSaturation(DEM5, DZERO, depth, DEM5)
+    top_width_wet = this%width(n) * sat
+    !
+    ! -- Return
+    return
+  end function top_width_wet
+
+end module SfrModule