--- conflicted
+++ resolved
@@ -121,17 +121,11 @@
     character (len=10), dimension(:), pointer, contiguous :: divcprior => null()
     real(DP), dimension(:), pointer, contiguous :: divflow => null()
     real(DP), dimension(:), pointer, contiguous :: divq => null()
-<<<<<<< HEAD
     !
     ! -- density variables
     integer(I4B), pointer :: idense
     real(DP), dimension(:, :), pointer, contiguous  :: denseterms => null()
     !
-=======
-    
-    ! -- type bound procedures
-    
->>>>>>> 32e9d738
     ! -- type bound procedures
     contains
     procedure :: sfr_allocate_scalars
@@ -187,12 +181,9 @@
     procedure, private :: sfr_fill_budobj
     ! -- table
     procedure, private :: sfr_setup_tableobj
-<<<<<<< HEAD
     ! -- density
     procedure :: sfr_activate_density
     procedure, private :: sfr_calculate_density_exchange
-=======
->>>>>>> 32e9d738
   end type SfrType
 
 contains
@@ -274,10 +265,7 @@
     call mem_allocate(this%nconn, 'NCONN', this%origin)
     call mem_allocate(this%icheck, 'ICHECK', this%origin)
     call mem_allocate(this%iconvchk, 'ICONVCHK', this%origin)
-<<<<<<< HEAD
     call mem_allocate(this%idense, 'IDENSE', this%origin)
-=======
->>>>>>> 32e9d738
     !
     ! -- set pointer to gwf iss
     call mem_setptr(this%gwfiss, 'ISS', trim(this%name_model))
@@ -297,10 +285,7 @@
     this%nconn = 0
     this%icheck = 1
     this%iconvchk = 1
-<<<<<<< HEAD
     this%idense = 0
-=======
->>>>>>> 32e9d738
     !
     ! -- return
     return
@@ -459,12 +444,9 @@
     !-- fill cauxcbc
     this%cauxcbc(1) = 'FLOW-AREA       '
     !
-<<<<<<< HEAD
     ! -- allocate denseterms to size 0
     call mem_allocate(this%denseterms, 3, 0, 'DENSETERMS', this%origin)
     !
-=======
->>>>>>> 32e9d738
     ! -- return
     return
   end subroutine sfr_allocate_arrays
@@ -748,11 +730,7 @@
 
   subroutine sfr_read_packagedata(this)
   ! ******************************************************************************
-<<<<<<< HEAD
-  ! sfr_read_packagedata -- read package data
-=======
   ! sfr_read_packagedata -- read package data for each reach
->>>>>>> 32e9d738
   ! ******************************************************************************
   !
   !    SPECIFICATIONS:
@@ -908,10 +886,7 @@
         call read_value_or_time_series_adv(text, n, jj, bndElem, this%name,      &
                                            'BND', this%tsManager, this%iprpak,   &
                                            'USTRF')
-<<<<<<< HEAD
-=======
         !
->>>>>>> 32e9d738
         ! -- get aux data
         do jj = 1, this%naux
           text = caux(jj)
@@ -921,11 +896,7 @@
                                              'AUX', this%tsManager, this%iprpak, &
                                              this%auxname(jj))
         end do
-<<<<<<< HEAD
-
-=======
         !
->>>>>>> 32e9d738
         ! -- initialize sstage to the top of the reach
         !    this value would be used by simple routing reaches
         !    on kper = 1 and kstp = 1 if a stage is not specified
@@ -971,11 +942,7 @@
 
   subroutine sfr_read_connectiondata(this)
   ! ******************************************************************************
-<<<<<<< HEAD
-  ! sfr_read_connectiondata -- 
-=======
   ! sfr_read_connectiondata -- read connection data for each reach
->>>>>>> 32e9d738
   ! ******************************************************************************
   !
   !    SPECIFICATIONS:
@@ -1191,11 +1158,7 @@
 
   subroutine sfr_read_diversions(this)
   ! ******************************************************************************
-<<<<<<< HEAD
-  ! sfr_read_diversions -- 
-=======
   ! sfr_read_diversions -- read diversion data for each diversion
->>>>>>> 32e9d738
   ! ******************************************************************************
   !
   !    SPECIFICATIONS:
@@ -1239,24 +1202,17 @@
     ! -- reallocate memory for diversions
     if (ndiversions > 0) then
       call mem_reallocate(this%divreach, ndiversions, 'DIVREACH', this%origin)
-<<<<<<< HEAD
-      !call mem_reallocate(this%diviprior, ndiversions, 'DIVIPRIOR', this%origin)
-=======
->>>>>>> 32e9d738
       allocate(this%divcprior(ndiversions))
       call mem_reallocate(this%divflow, ndiversions, 'DIVFLOW', this%origin)
       call mem_reallocate(this%divq, ndiversions, 'DIVQ', this%origin)
     end if
     !
-<<<<<<< HEAD
-=======
     ! -- inititialize diversion flow
     do n = 1, ndiversions
       this%divflow(n) = DZERO
       this%divq(n) = DZERO
     end do
     !
->>>>>>> 32e9d738
     ! -- read diversions
     call this%parser%GetBlock('DIVERSIONS', isfound, ierr,                      &
                               supportOpenClose=.true.,                          &
@@ -1514,31 +1470,18 @@
         end if
         !
         ! -- read data from the rest of the line
-<<<<<<< HEAD
-        call this%parser%GetRemainingLine(line)
-        call this%sfr_set_stressperiod(n, line, ichkustrm)
-        !
-        ! -- write line to table
-        if (this%iprpak /= 0) then
-          call this%inputtab%add_term(n)
-=======
         call this%sfr_set_stressperiod(n, ichkustrm)
         !
         ! -- write line to table
         if (this%iprpak /= 0) then
           call this%parser%GetCurrentLine(line)
->>>>>>> 32e9d738
           call this%inputtab%line_to_columns(line)
         end if
       end do
       if (this%iprpak /= 0) then
         call this%inputtab%finalize_table()
       end if
-<<<<<<< HEAD
-
-=======
-    !
->>>>>>> 32e9d738
+    !
     ! -- Reuse data from last stress period
     else
       write(this%iout,fmtlsp) trim(this%filtyp)
@@ -2203,10 +2146,7 @@
     call mem_deallocate(this%simrunoff)
     call mem_deallocate(this%stage0)
     call mem_deallocate(this%usflow0)
-<<<<<<< HEAD
     call mem_deallocate(this%denseterms)
-=======
->>>>>>> 32e9d738
     !
     ! -- connection data
     call mem_deallocate(this%ia)
@@ -2229,10 +2169,6 @@
     ! -- diversion variables
     call mem_deallocate(this%iadiv)
     call mem_deallocate(this%divreach)
-<<<<<<< HEAD
-    !call mem_deallocate(this%diviprior)
-=======
->>>>>>> 32e9d738
     if (associated(this%divcprior)) then
       deallocate(this%divcprior)
     end if
@@ -2274,10 +2210,7 @@
     call mem_deallocate(this%nconn)
     call mem_deallocate(this%icheck)
     call mem_deallocate(this%iconvchk)
-<<<<<<< HEAD
     call mem_deallocate(this%idense)
-=======
->>>>>>> 32e9d738
     nullify(this%gwfiss)
     !
     ! -- call BndType deallocate
@@ -2514,11 +2447,7 @@
                 v = -v
               end if
             case default
-<<<<<<< HEAD
-              msg = 'Error: Unrecognized observation type: ' // trim(obsrv%ObsTypeId)
-=======
               msg = 'Unrecognized observation type: ' // trim(obsrv%ObsTypeId)
->>>>>>> 32e9d738
               call store_error(msg)
           end select
           call this%obs%SaveOneSimval(obsrv, v)
@@ -2679,11 +2608,7 @@
   !
 
 
-<<<<<<< HEAD
-  subroutine sfr_set_stressperiod(this, n, line, ichkustrm)
-=======
   subroutine sfr_set_stressperiod(this, n, ichkustrm)
->>>>>>> 32e9d738
 ! ******************************************************************************
 ! sfr_set_stressperiod -- Set a stress period attribute for sfr reach n
 !                         using keywords.
@@ -2691,21 +2616,11 @@
 !
 !    SPECIFICATIONS:
 ! ------------------------------------------------------------------------------
-<<<<<<< HEAD
-    use TdisModule, only: kper, perlen, totimsav
     use TimeSeriesManagerModule, only: read_value_or_time_series_adv
-    use InputOutputModule, only: urword
-=======
-    use TimeSeriesManagerModule, only: read_value_or_time_series_adv
->>>>>>> 32e9d738
     use SimModule, only: ustop, store_error
     ! -- dummy
     class(SfrType),intent(inout) :: this
     integer(I4B), intent(in) :: n
-<<<<<<< HEAD
-    character (len=*), intent(in) :: line
-=======
->>>>>>> 32e9d738
     integer(I4B), intent(inout) :: ichkustrm
     ! -- local
     character(len=10) :: cnum
@@ -2713,58 +2628,20 @@
     character(len=LINELENGTH) :: caux
     character(len=LINELENGTH) :: keyword
     character(len=LINELENGTH) :: errmsg
-<<<<<<< HEAD
-    character(len=LENBOUNDNAME) :: bndName
-    integer(I4B) :: ival
-    integer(I4B) :: istart
-    integer(I4B) :: istop
-    integer(I4B) :: ii
-    integer(I4B) :: jj
-    integer(I4B) :: i0
-    integer(I4B) :: lloc
-    integer(I4B) :: idiv
-    !integer(I4B) :: iaux
-    real(DP) :: rval
-    real(DP) :: endtim
-=======
     integer(I4B) :: ival
     integer(I4B) :: ii
     integer(I4B) :: jj
     integer(I4B) :: idiv
->>>>>>> 32e9d738
     real(DP), pointer :: bndElem => null()
     ! -- formats
 ! ------------------------------------------------------------------------------
     !
-<<<<<<< HEAD
-    ! -- Find time interval of current stress period.
-    endtim = totimsav + perlen(kper)
-    !
-    ! -- Assign boundary name
-    if (this%inamedbound==1) then
-      bndName = this%boundname(n)
-    else
-      bndName = ''
-    end if
-    !
-    ! -- read line
-    lloc = 1
-    call urword(line, lloc, istart, istop, 1, ival, rval, this%iout, this%inunit)
-    i0 = istart
-    keyword = line(istart:istop)
-    select case (line(istart:istop))
-      case ('STATUS')
-        ichkustrm = 1
-        call urword(line, lloc, istart, istop, 1, ival, rval, this%iout, this%inunit)
-        text = line(istart:istop)
-=======
     ! -- read line
     call this%parser%GetStringCaps(keyword)
     select case (keyword)
       case ('STATUS')
         ichkustrm = 1
         call this%parser%GetStringCaps(text)
->>>>>>> 32e9d738
         if (text == 'INACTIVE') then
           this%iboundpak(n) = 0
         else if (text == 'ACTIVE') then
@@ -2777,73 +2654,42 @@
           call store_error(errmsg)
         end if
       case ('MANNING')
-<<<<<<< HEAD
-        call urword(line, lloc, istart, istop, 0, ival, rval, this%iout, this%inunit)
-        text = line(istart:istop)
-=======
         call this%parser%GetString(text)
->>>>>>> 32e9d738
         jj = 1  ! For 'MANNING'
         bndElem => this%rough(n)
         call read_value_or_time_series_adv(text, n, jj, bndElem, this%name,      &
                                            'BND', this%tsManager, this%iprpak,   &
                                            'MANNING')
       case ('STAGE')
-<<<<<<< HEAD
-        call urword(line, lloc, istart, istop, 0, ival, rval, this%iout, this%inunit)
-        text = line(istart:istop)
-=======
         call this%parser%GetString(text)
->>>>>>> 32e9d738
         jj = 1  ! For 'STAGE'
         bndElem => this%sstage(n)
         call read_value_or_time_series_adv(text, n, jj, bndElem, this%name,      &
                                            'BND', this%tsManager, this%iprpak,   &
                                            'STAGE')
       case ('RAINFALL')
-<<<<<<< HEAD
-        call urword(line, lloc, istart, istop, 0, ival, rval, this%iout, this%inunit)
-        text = line(istart:istop)
-=======
         call this%parser%GetString(text)
->>>>>>> 32e9d738
         jj = 1  ! For 'RAIN'
         bndElem => this%rain(n)
         call read_value_or_time_series_adv(text, n, jj, bndElem, this%name,      &
                                            'BND', this%tsManager, this%iprpak,   &
                                            'RAIN')
       case ('EVAPORATION')
-<<<<<<< HEAD
-        call urword(line, lloc, istart, istop, 0, ival, rval, this%iout, this%inunit)
-        text = line(istart:istop)
-=======
         call this%parser%GetString(text)
->>>>>>> 32e9d738
         jj = 1  ! For 'EVAP'
         bndElem => this%evap(n)
         call read_value_or_time_series_adv(text, n, jj, bndElem, this%name,      &
                                            'BND', this%tsManager, this%iprpak,   &
                                            'MANNING')
       case ('RUNOFF')
-<<<<<<< HEAD
-        call urword(line, lloc, istart, istop, 0, ival, rval, this%iout, this%inunit)
-        text = line(istart:istop)
-=======
         call this%parser%GetString(text)
->>>>>>> 32e9d738
         jj = 1  ! For 'RUNOFF'
         bndElem => this%runoff(n)
         call read_value_or_time_series_adv(text, n, jj, bndElem, this%name,      &
                                            'BND', this%tsManager, this%iprpak,   &
                                            'RUNOFF')
      case ('INFLOW')
-<<<<<<< HEAD
-        call urword(line, lloc, istart, istop, 0, ival, rval,                    &
-                    this%iout, this%inunit)
-        text = line(istart:istop)
-=======
         call this%parser%GetString(text)
->>>>>>> 32e9d738
         jj = 1  ! For 'INFLOW'
         bndElem => this%inflow(n)
         call read_value_or_time_series_adv(text, n, jj, bndElem, this%name,      &
@@ -2859,12 +2705,7 @@
         end if
         !
         ! -- read diversion number
-<<<<<<< HEAD
-        call urword(line, lloc, istart, istop, 2, ival, rval,                    &
-                    this%iout, this%inunit)
-=======
         ival = this%parser%GetInteger()
->>>>>>> 32e9d738
         if (ival < 1 .or. ival > this%ndiv(n)) then
           write(cnum, '(i0)') n
           errmsg = 'Reach  ' // trim(cnum)
@@ -2876,12 +2717,7 @@
         idiv = ival
         !
         ! -- read value
-<<<<<<< HEAD
-        call urword(line, lloc, istart, istop, 0, ival, rval, this%iout, this%inunit)
-        text = line(istart:istop)
-=======
         call this%parser%GetString(text)
->>>>>>> 32e9d738
         ii = this%iadiv(n) + idiv - 1
         jj = 1  ! For 'DIVERSION'
         bndElem => this%divflow(ii)
@@ -2890,34 +2726,17 @@
                                            'DIVFLOW')
       case ('UPSTREAM_FRACTION')
         ichkustrm = 1
-<<<<<<< HEAD
-        call urword(line, lloc, istart, istop, 0, ival, rval,                    &
-                    this%iout, this%inunit)
-        text = line(istart:istop)
-=======
         call this%parser%GetString(text)
->>>>>>> 32e9d738
         jj = 1  ! For 'USTRF'
         bndElem => this%ustrf(n)
         call read_value_or_time_series_adv(text, n, jj, bndElem, this%name,      &
                                            'BND', this%tsManager, this%iprpak,   &
                                            'USTRF')
       case ('AUXILIARY')
-<<<<<<< HEAD
-        call urword(line, lloc, istart, istop, 1, ival, rval,                    &
-                    this%iout, this%inunit)
-        caux = line(istart:istop)
-        do jj = 1, this%naux
-          if (trim(adjustl(caux)) /= trim(adjustl(this%auxname(jj)))) cycle
-          call urword(line, lloc, istart, istop, 0, ival, rval,                  &
-                      this%iout, this%inunit)
-          text = line(istart:istop)
-=======
         call this%parser%GetStringCaps(caux)
         do jj = 1, this%naux
           if (trim(adjustl(caux)) /= trim(adjustl(this%auxname(jj)))) cycle
           call this%parser%GetString(text)
->>>>>>> 32e9d738
           ii = n
           bndElem => this%rauxvar(jj, ii)
           call read_value_or_time_series_adv(text, ii, jj, bndElem, this%name,   &
@@ -2929,11 +2748,7 @@
       case default
         write(errmsg,'(a,a)') &
           'Unknown ' // trim(this%text) // ' sfr data keyword: ',                &
-<<<<<<< HEAD
-          line(istart:istop)
-=======
           trim(keyword) // '.'
->>>>>>> 32e9d738
         call store_error(errmsg)
       end select
     !
@@ -2984,21 +2799,12 @@
       real(DP) :: derv
       real(DP) :: dlh, dlhold
       real(DP) :: fp
-<<<<<<< HEAD
       real(DP) :: err, errold
       real(DP) :: sumleak, sumrch
       real(DP) :: gwfhcof, gwfrhs
   ! ------------------------------------------------------------------------------
     !
     ! -- Initialize
-=======
-      real(DP) :: sat, sat1, sat2
-      real(DP) :: err, errold
-      real(DP) :: sumleak, sumrch
-  ! ------------------------------------------------------------------------------
-    !
-    ! -- process optional variables
->>>>>>> 32e9d738
     if (present(update)) then
       lupdate = update
     else
@@ -3012,18 +2818,12 @@
     hcof = DZERO
     rhs = DZERO
     !
-<<<<<<< HEAD
-    ! -- initialize q1, q2, and qgwf
-    q1 = DZERO
-    q2 = DZERO
-=======
     ! -- initialize d1, d2, q1, q2, qsrc, and qgwf
     d1 = DZERO
     d2 = DZERO
     q1 = DZERO
     q2 = DZERO
     qsrc = DZERO
->>>>>>> 32e9d738
     qgwf = DZERO
     qgwfold = DZERO
     !
@@ -3131,29 +2931,19 @@
       ! -- estimate flow at end points
       ! -- end point 1
       if (hgwf > tp) then
-<<<<<<< HEAD
         call this%sfr_calc_qgwf(n, DZERO, hgwf, qgwf1)
         qgwf1 = -qgwf1
-=======
-        qgwf1 = cstr * (tp - hgwf)
->>>>>>> 32e9d738
         qen1 = qmp - DHALF * qgwf1
       else
         qgwf1 = DZERO
         qen1 = qmpsrc
       end if
       if (hgwf > bt) then
-<<<<<<< HEAD
         call this%sfr_calc_qgwf(n, en2, hgwf, qgwf2)
         qgwf2 = -qgwf2
       else
         call this%sfr_calc_qgwf(n, en2, bt, qgwf2)
         qgwf2 = -qgwf2
-=======
-        qgwf2 = cstr * (tp + en2 - hgwf)
-      else
-        qgwf2 = cstr * (tp + en2 - bt)
->>>>>>> 32e9d738
       end if
       if (qgwf2 > qsrc) qgwf2 = qsrc
       ! -- calculate two depths
@@ -3192,37 +2982,16 @@
         call this%sfr_calc_qman(n, d1, q1)
         call this%sfr_calc_qman(n, d2, q2)
         ! -- calculate groundwater leakage at both end points
-<<<<<<< HEAD
         call this%sfr_calc_qgwf(n, d1, hgwf, qgwf1)
         qgwf1 = -qgwf1
         call this%sfr_calc_qgwf(n, d2, hgwf, qgwf2)
         qgwf2 = -qgwf2
-=======
-        call sChSmooth(d1, sat1, derv)
-        call sChSmooth(d2, sat2, derv)
-        if (hgwf > bt) then
-          qgwf1 = sat1 * cstr * (d1 + tp - hgwf)
-          qgwf2 = sat2 * cstr * (d2 + tp - hgwf)
-        else
-          qgwf1 = sat1 * cstr * (d1 + tp - bt)
-          qgwf2 = sat2 * cstr * (d2 + tp - bt)
-        end if
->>>>>>> 32e9d738
         !
         if (qgwf1 >= qsrc) then
           en2 = dpp
           dpp = DHALF * (en1 + en2)
-<<<<<<< HEAD
           call this%sfr_calc_qgwf(n, dpp, hgwf, qgwfp)
           qgwfp = -qgwfp
-=======
-          call sChSmooth(dpp, sat, derv)
-          if (hgwf > bt) then
-            qgwfp = sat * cstr * (dpp + tp - hgwf)
-          else
-            qgwfp = sat * cstr * (dpp + tp - bt)
-          end if
->>>>>>> 32e9d738
           if (qgwfp > qsrc) qgwfp = qsrc
           call this%sfr_rectch_depth(n, (qmpsrc-DHALF*qgwfp), dx)
           ibflg = 1
@@ -3279,19 +3048,9 @@
             dpp = DHALF * (en1 + en2)
           end if
           !
-<<<<<<< HEAD
           ! -- Calculate perturbed gwf flow
           call this%sfr_calc_qgwf(n, dpp, hgwf, qgwfp)
           qgwfp = -qgwfp
-=======
-          ! --
-          call sChSmooth(dpp, sat, derv)
-          if (hgwf > bt) then
-            qgwfp = sat * cstr * (dpp + tp - hgwf)
-          else
-            qgwfp = sat * cstr * (dpp + tp - bt)
-          end if
->>>>>>> 32e9d738
           if (qgwfp > qsrc) then
             qgwfp = qsrc
             if (abs(en1-en2) < this%dmaxchg*DEM6) then
@@ -3319,11 +3078,8 @@
         else
           err = abs(dlh)
         end if
-<<<<<<< HEAD
         !
         ! -- check for convergence and exit if converged
-=======
->>>>>>> 32e9d738
         if (err < this%dmaxchg) then
           d1 = dpp
           qgwf = qgwfp
@@ -3346,18 +3102,9 @@
 
     ! -- simple routing option or where depth = 0 and hgwf < bt
     if (isolve == 0) then
-<<<<<<< HEAD
       call this%sfr_calc_qgwf(n, d1, hgwf, qgwf)
       qgwf = -qgwf
       !
-=======
-      call sChSmooth(d1, sat, derv)
-      if (hgwf > bt) then
-        qgwf = sat * cstr * (d1 + tp - hgwf)
-      else
-        qgwf = sat * cstr * (d1 + tp - bt)
-      end if
->>>>>>> 32e9d738
       ! -- leakage exceeds inflow
       if (qgwf > qsrc) then
         d1 = DZERO
@@ -3367,17 +3114,10 @@
       ! -- set qd
       qd = qsrc - qgwf
     end if
-<<<<<<< HEAD
     !
     ! -- update sfr stage
     hsfr = tp + d1
     !
-=======
-
-    ! -- update sfr stage
-    hsfr = tp + d1
-
->>>>>>> 32e9d738
     ! -- update stored values
     if (lupdate) then
       !
@@ -3400,21 +3140,15 @@
       sumrch = qgwf
     end if
     !
-<<<<<<< HEAD
     ! -- make final qgwf calculation and obtain
     !    gwfhcof and gwfrhs values
     call this%sfr_calc_qgwf(n, d1, hgwf, qgwf, gwfhcof, gwfrhs)
     !
     !
-=======
-    ! -- calculate hcof and rhs for MODFLOW
-    call sChSmooth(d1, sat, derv)
->>>>>>> 32e9d738
     if (abs(sumleak) > DZERO) then
       ! -- stream leakage is not head dependent
       if (hgwf < bt) then
         rhs = rhs - sumrch
-<<<<<<< HEAD
       !
       ! -- stream leakage is head dependent
       else if ((sumleak-qsrc) < -DEM30) then
@@ -3425,16 +3159,6 @@
         end if
         hcof = gwfhcof
       !
-=======
-      ! -- stream leakage is head dependent
-      else if ((sumleak-qsrc) < -DEM30) then
-        if (this%gwfiss == 0) then
-          rhs = rhs - sat * cstr * hsfr - sumrch
-        else
-          rhs = rhs - sat * cstr * hsfr
-        end if
-        hcof = -cstr
->>>>>>> 32e9d738
       ! -- place holder for UZF
       else
         if (this%gwfiss == 0) then
@@ -3443,10 +3167,7 @@
           rhs = rhs - sumleak
         end if
       end if
-<<<<<<< HEAD
-    !
-=======
->>>>>>> 32e9d738
+    !
     ! -- add groundwater leakage
     else if (hgwf < bt) then
       rhs = rhs - sumrch
@@ -3665,16 +3386,10 @@
   end subroutine sfr_calc_qman
 
 
-<<<<<<< HEAD
   subroutine sfr_calc_qgwf(this, n, depth, hgwf, qgwf, gwfhcof, gwfrhs)
   ! ******************************************************************************
   ! sfr_calc_qgwf -- Calculate sfr-aquifer exchange (relative to sfr reach)
   !   so flow is positive into the stream reach
-=======
-  subroutine sfr_calc_qgwf(this, n, depth, hgwf, qgwf)
-  ! ******************************************************************************
-  ! sfr_calc_qgwf -- Calculate sfr-aquifer exchange (relative to sfr reach)
->>>>>>> 32e9d738
   ! ******************************************************************************
   !
   !    SPECIFICATIONS:
@@ -3684,11 +3399,8 @@
       real(DP), intent(in) :: depth
       real(DP), intent(in) :: hgwf
       real(DP), intent(inout) :: qgwf
-<<<<<<< HEAD
       real(DP), intent(inout), optional :: gwfhcof
       real(DP), intent(inout), optional :: gwfrhs
-=======
->>>>>>> 32e9d738
       ! -- local
       integer(I4B) :: node
       real(DP) :: tp
@@ -3698,10 +3410,7 @@
       real(DP) :: cond
       real(DP) :: sat
       real(DP) :: derv
-<<<<<<< HEAD
       real(DP) :: gwfhcof0, gwfrhs0
-=======
->>>>>>> 32e9d738
   ! ------------------------------------------------------------------------------
     !
     ! -- initialize qgwf
@@ -3729,7 +3438,6 @@
       htmp = bt
     end if
     qgwf = sat * cond * (htmp - hsfr)
-<<<<<<< HEAD
     gwfrhs0 = -sat * cond * hsfr
     gwfhcof0 = -sat * cond
     !
@@ -3742,8 +3450,6 @@
     ! -- Set gwfhcof and gwfrhs if present
     if (present(gwfhcof)) gwfhcof = gwfhcof0
     if (present(gwfrhs)) gwfrhs = gwfrhs0
-=======
->>>>>>> 32e9d738
     !
     ! -- return
     return
@@ -4478,11 +4184,7 @@
           jpos = this%iadiv(n) + idiv - 1
           if (this%divreach(jpos) == n2) then
             ladd = .false.
-<<<<<<< HEAD
-            exit eachconn
-=======
             exit eachdiv
->>>>>>> 32e9d738
           end if
         end do eachdiv
         if (ladd) then
@@ -5111,7 +4813,6 @@
     return
   end function top_width_wet
 
-<<<<<<< HEAD
   subroutine sfr_activate_density(this)
 ! ******************************************************************************
 ! sfr_activate_density -- Activate addition of density terms
@@ -5260,6 +4961,4 @@
   end subroutine sfr_calculate_density_exchange
 
 
-=======
->>>>>>> 32e9d738
 end module SfrModule