--- conflicted
+++ resolved
@@ -73,10 +73,7 @@
     packobj%ibcnum = ibcnum
     packobj%ncolbnd=2  ! drnelev, conductance
     packobj%iscloc=2   !sfac applies to conductance
-<<<<<<< HEAD
-=======
     packobj%ictorigin = 'NPF'
->>>>>>> c1738330
     !
     ! -- return
     return
@@ -158,11 +155,7 @@
     return
   end subroutine drn_ck
 
-<<<<<<< HEAD
-  subroutine drn_cf(this)
-=======
   subroutine drn_cf(this, reset_mover)
->>>>>>> c1738330
 ! ******************************************************************************
 ! drn_cf -- Formulate the HCOF and RHS terms
 ! Subroutine: (1) skip if no drains
@@ -171,11 +164,6 @@
 !
 !    SPECIFICATIONS:
 ! ------------------------------------------------------------------------------
-<<<<<<< HEAD
-    class(DrnType) :: this
-    integer(I4B) :: i, node
-    real(DP) :: drnelev, cdrn
-=======
     ! -- dummy
     class(DrnType) :: this
     logical, intent(in), optional :: reset_mover
@@ -183,20 +171,15 @@
     integer(I4B) :: i, node
     real(DP) :: drnelev, cdrn
     logical :: lrm
->>>>>>> c1738330
 ! ------------------------------------------------------------------------------
     !
     ! -- Return if no drains
     if(this%nbound == 0) return
     !
     ! -- pakmvrobj cf
-<<<<<<< HEAD
-    if(this%imover == 1) then
-=======
     lrm = .true.
     if (present(reset_mover)) lrm = reset_mover
     if(this%imover == 1 .and. lrm) then
->>>>>>> c1738330
       call this%pakmvrobj%cf()
     endif
     !
