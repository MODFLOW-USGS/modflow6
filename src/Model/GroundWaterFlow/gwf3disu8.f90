module GwfDisuModule

  use ArrayReadersModule, only: ReadArray
  use KindModule, only: DP, I4B
  use ConstantsModule, only: LENMODELNAME, LENORIGIN, LINELENGTH
  use ConnectionsModule, only: ConnectionsType
  use InputOutputModule, only: URWORD, ulasav, ulaprufw, ubdsv1, ubdsv06
  use SimModule, only: count_errors, store_error, store_error_unit, ustop
  use BaseDisModule, only: DisBaseType
  use BlockParserModule, only: BlockParserType
  use MemoryManagerModule, only: mem_allocate
  use TdisModule,          only: kstp, kper, pertim, totim, delt

  implicit none

  private
  public :: GwfDisuType
  public :: disu_cr
  public :: disu_init_mem

  type, extends(DisBaseType) :: GwfDisuType
    integer(I4B), pointer :: nvert => null()                                     ! number of x,y vertices
    real(DP), dimension(:,:), pointer, contiguous :: vertices => null()          ! cell vertices stored as 2d array of x and y
    real(DP), dimension(:,:), pointer, contiguous :: cellxy => null()            ! cell center stored as 2d array of x and y
    integer(I4B), dimension(:), pointer, contiguous :: iavert => null()          ! cell vertex pointer ia array
    integer(I4B), dimension(:), pointer, contiguous:: javert => null()           ! cell vertex pointer ja array
    integer(I4B), dimension(:), pointer, contiguous :: idomain  => null()        ! idomain (nodes)
  contains
    procedure :: dis_df => disu_df
    procedure :: dis_da => disu_da
    procedure :: get_cellxy => get_cellxy_disu
    procedure :: disu_ck
    procedure :: get_nodenumber_idx1
    procedure :: get_nodeuser
    procedure :: nodeu_to_string
    procedure :: nodeu_from_string
    procedure :: nodeu_from_cellid
    procedure :: connection_normal
    procedure :: connection_vector
    procedure :: supports_layers
    procedure :: get_ncpl
    procedure, public :: record_array
    procedure, public :: read_layer_array
    procedure, public :: record_srcdst_list_header
    procedure, public :: nlarray_to_nodelist
    ! -- private
    procedure :: allocate_scalars
    procedure :: allocate_arrays
    procedure :: read_options
    procedure :: read_dimensions
    procedure :: read_mf6_griddata
    procedure :: read_vertices
    procedure :: read_cell2d
    procedure :: write_grb
    !
    ! -- Read a node-sized model array (reduced or not)
    procedure :: read_int_array
    procedure :: read_dbl_array
  end type GwfDisuType

  contains

  subroutine disu_cr(dis, name_model, inunit, iout)
! ******************************************************************************
! disu_cr -- Create discretization object
! ******************************************************************************
!
!    SPECIFICATIONS:
! ------------------------------------------------------------------------------
    ! -- dummy
    class(DisBaseType), pointer :: dis
    character(len=*), intent(in) :: name_model
    integer(I4B), intent(in) :: inunit
    integer(I4B), intent(in) :: iout
    ! -- local
    type(GwfDisuType), pointer :: disnew
! ------------------------------------------------------------------------------
    !
    ! -- Create a new discretization object
    allocate(disnew)
    dis => disnew
    !
    ! -- Allocate scalars and assign data
    call dis%allocate_scalars(name_model)
    dis%inunit = inunit
    dis%iout = iout
    !
    ! -- Initialize block parser
    call dis%parser%Initialize(dis%inunit, dis%iout)
    !
    ! -- Return
    return
  end subroutine disu_cr
  
  subroutine disu_init_mem(dis, name_model, iout, nodes, nja,                    &
                           top, bot, area, iac, ja, ihc, cl12, hwva, angldegx,   &
                           nvert, vertices, cellxy, idomain)
! ******************************************************************************
! dis_init_mem -- Create a new unstructured discretization object from memory
! ******************************************************************************
!
!    SPECIFICATIONS:
! ------------------------------------------------------------------------------
    class(DisBaseType), pointer :: dis
    character(len=*), intent(in) :: name_model
    integer(I4B), intent(in) :: iout
    integer(I4B), intent(in) :: nodes
    integer(I4B), intent(in) :: nja
    real(DP), dimension(:), pointer, contiguous, intent(in) :: top
    real(DP), dimension(:), pointer, contiguous, intent(in) :: bot
    real(DP), dimension(:), pointer, contiguous, intent(in) :: area
    integer(I4B), dimension(:), pointer, contiguous, intent(in) :: iac
    integer(I4B), dimension(:), pointer, contiguous, intent(in) :: ja
    integer(I4B), dimension(:), pointer, contiguous, intent(in) :: ihc
    real(DP), dimension(:), pointer, contiguous, intent(in) :: cl12
    real(DP), dimension(:), pointer, contiguous, intent(in) :: hwva
    real(DP), dimension(:), pointer, contiguous, intent(in), optional :: angldegx
    integer(I4B), intent(in), optional :: nvert
    integer(I4B), dimension(:, :), pointer, contiguous, intent(in),              &
      optional :: vertices
    integer(I4B), dimension(:, :), pointer, contiguous, intent(in),              &
      optional :: cellxy
    integer(I4B), dimension(:), pointer, contiguous, intent(in),                 &
      optional :: idomain
    ! -- local
    type(GwfDisuType), pointer :: disext
    integer(I4B) :: n
    integer(I4B) :: j
    integer(I4B) :: ival
    real(DP), dimension(:), pointer, contiguous :: atemp
! ------------------------------------------------------------------------------
    allocate(disext)
    dis => disext
    call disext%allocate_scalars(name_model)
    dis%inunit = 0
    dis%iout = iout
    !
    ! -- set dimensions
    disext%nodes = nodes
    disext%nja = nja
    if (present(nvert)) then
      disext%nvert = nvert
    end if
    !
    ! -- Calculate nodesuser
    disext%nodesuser = disext%nodes
    !
    ! -- Allocate vectors for disv
    call disext%allocate_arrays()
    !
    ! -- fill data
    do n = 1, disext%nodes
      disext%top(n) = top(n)
      disext%bot(n) = bot(n)
      disext%area(n) = area(n)
      disext%con%ia(n) = iac(n)
      if (present(idomain)) then
        ival = idomain(n)
      else
        ival = 1
      end if
      disext%idomain(n) = ival
    end do
    do n = 1, nja
      disext%con%ja(n) = ja(n)
    end do
    if (present(nvert)) then
      if (present(vertices)) then
        do n = 1, disext%nvert
          do j = 1, 2
            disext%vertices(j, n) = vertices(j, n)
          end do
        end do
      ! -- error
      else
      end if
      if (present(cellxy)) then
        do n = 1, disext%nodes
          do j = 1, 2
            disext%cellxy(j, n) = cellxy(j, n)
          end do
        end do
      ! -- error
      else
      end if
    else
      ! -- connection direction information cannot be calculated
      disext%icondir = 0
    end if
    !
    ! -- allocate space for atemp and fill
    allocate(atemp(nja))
    if (present(angldegx)) then
      disext%con%ianglex = 1
      do n = 1, nja
        atemp(n) = angldegx(n)
      end do
    end if
    !
    ! -- finialize connection data
    call disext%con%con_finalize(iout, ihc, cl12, hwva, atemp)
    disext%njas = disext%con%njas
    !
    ! -- deallocate temp arrays
    deallocate(atemp)
    !
<<<<<<< HEAD
=======
    ! -- Make some final disu checks
    call disext%disu_ck()
    !
>>>>>>> cf315c99
    ! -- Return
    return
  end subroutine disu_init_mem

  subroutine disu_df(this)
! ******************************************************************************
! disu_df -- Read discretization information from DISU input file
! ******************************************************************************
!
!    SPECIFICATIONS:
! ------------------------------------------------------------------------------
    ! -- dummy
    class(GwfDisuType) :: this
! ------------------------------------------------------------------------------
    !
    ! -- read data from file
    if (this%inunit /= 0) then
      !
      ! -- Identify package
      write(this%iout,1) this%inunit
  1   format(1X,/1X,'DISU -- UNSTRUCTURED GRID DISCRETIZATION PACKAGE,',         &
                  ' VERSION 2 : 3/27/2014 - INPUT READ FROM UNIT ',I0,//)
      !
      call this%read_options()
      call this%read_dimensions()
      call this%allocate_arrays()
      call this%read_mf6_griddata()
      !
      ! -- Create and fill the connections object
      !allocate(this%con)
      call this%con%read_from_block(this%name_model, this%nodes, this%nja,       &
                                    this%inunit, this%iout)
      this%njas = this%con%njas
      !
      ! -- If NVERT specified and greater than 0, then read VERTICES and CELL2D
      if(this%nvert > 0) then
        call this%read_vertices()
        call this%read_cell2d()
      else
        ! -- connection direction information cannot be calculated
        this%icondir = 0
      endif
    end if
<<<<<<< HEAD
=======
    !
    ! -- Make some final disu checks
    call this%disu_ck()
    !
    ! -- Return
    return
  end subroutine disu_df

  subroutine disu_ck(this)
! ******************************************************************************
! disu_ck -- Check the discretization information
! ******************************************************************************
!
!    SPECIFICATIONS:
! ------------------------------------------------------------------------------
    ! -- modules
    ! -- dummy
    class(GwfDisuType) :: this
    ! -- local
    character(len=LINELENGTH) :: errmsg
    integer(I4B) :: n, m
    integer(I4B) :: ipos
    integer(I4B) :: ihc
    ! -- formats
    character(len=*),parameter :: fmterrmsg =                                  &
      "(' Top elevation (', 1pg15.6, ') for cell ', i0, ' is above bottom &
      &elevation (', 1pg15.6, ') for cell ', i0, '. Based on node numbering &
      &rules cell ', i0, ' must be below cell ', i0, '.')"    
! ------------------------------------------------------------------------------
    !
    ! -- For cell n, ensure that underlying cells have tops less than
    !    or equal to the bottom of cell n
    do n = 1, this%nodes
      do ipos = this%con%ia(n) + 1, this%con%ia(n + 1) - 1
        m = this%con%ja(ipos)
        ihc = this%con%ihc(this%con%jas(ipos))
        if (ihc == 0 .and. m > n) then
          if (this%top(m) > this%bot(n)) then
            write(errmsg, fmterrmsg) this%top(m), m, this%bot(n), n, m, n
            call store_error(errmsg)
          end if
        end if
      end do
    end do
    !
    ! -- terminate if errors found
    if(count_errors() > 0) then
      if (this%inunit > 0) call store_error_unit(this%inunit)
      call ustop()
    endif
>>>>>>> cf315c99
    !
    ! -- Return
    return
  end subroutine disu_ck

  subroutine disu_da(this)
! ******************************************************************************
! disu_da -- Deallocate discretization object
! ******************************************************************************
!
!    SPECIFICATIONS:
! ------------------------------------------------------------------------------
    ! -- modules
    use MemoryManagerModule, only: mem_deallocate
    ! -- dummy
    class(GwfDisuType) :: this
! ------------------------------------------------------------------------------
    !
    ! -- DisBaseType deallocate
    call this%DisBaseType%dis_da()
    !
    ! -- Return
    return
  end subroutine disu_da

  subroutine nodeu_to_string(this, nodeu, str)
! ******************************************************************************
! nodeu_to_string -- Convert user node number to a string in the form of
! (nodenumber) or (k,i,j)
! ******************************************************************************
!
!    SPECIFICATIONS:
! ------------------------------------------------------------------------------
    ! -- dummy
    class(GwfDisuType) :: this
    integer(I4B), intent(in) :: nodeu
    character(len=*), intent(inout) :: str
    ! -- local
    character(len=10) :: nstr
! ------------------------------------------------------------------------------
    !
    write(nstr, '(i0)') nodeu
    str = '(' // trim(adjustl(nstr)) // ')'
    !
    ! -- return
    return
  end subroutine nodeu_to_string

  integer(I4B) function get_nodeuser(this, noder) &
    result(nodenumber)
! ******************************************************************************
! get_nodeuser -- Return the user nodenumber from the reduced node number
! ******************************************************************************
!
!    SPECIFICATIONS:
! ------------------------------------------------------------------------------
    class(GwfDisuType) :: this
    integer(I4B), intent(in) :: noder
! ------------------------------------------------------------------------------
    !
    nodenumber = noder
    !
    ! -- return
    return
  end function get_nodeuser

  subroutine read_options(this)
! ******************************************************************************
! read_options -- Read discretization options
! ******************************************************************************
!
!    SPECIFICATIONS:
! ------------------------------------------------------------------------------
    use MemoryManagerModule, only: mem_allocate
    use ConstantsModule, only: LINELENGTH
    use SimModule, only: ustop, count_errors, store_error
    implicit none
    class(GwfDisuType) :: this
    character(len=LINELENGTH) :: errmsg, keyword
    integer(I4B) :: ierr, nerr
    logical :: isfound, endOfBlock
! ------------------------------------------------------------------------------
    !
    ! -- get options block
    call this%parser%GetBlock('OPTIONS', isfound, ierr, &
                              supportOpenClose=.true., blockRequired=.false.)
    !
    ! -- set default options
      this%lenuni = 0
    !
    ! -- parse options block if detected
    if (isfound) then
      write(this%iout,'(1x,a)')'PROCESSING DISCRETIZATION OPTIONS'
      do
        call this%parser%GetNextLine(endOfBlock)
        if (endOfBlock) exit
        call this%parser%GetStringCaps(keyword)
        select case (keyword)
          case ('LENGTH_UNITS')
            call this%parser%GetStringCaps(keyword)
            if(keyword=='FEET') then
              this%lenuni = 1
              write(this%iout,'(4x,a)') 'MODEL LENGTH UNIT IS FEET'
            elseif(keyword=='METERS') then
              this%lenuni = 2
              write(this%iout,'(4x,a)') 'MODEL LENGTH UNIT IS METERS'
            elseif(keyword=='CENTIMETERS') then
              this%lenuni = 3
              write(this%iout,'(4x,a)') 'MODEL LENGTH UNIT IS CENTIMETERS'
            else
              write(this%iout,'(4x,a)')'UNKNOWN UNIT: ',trim(keyword)
              write(this%iout,'(4x,a)')'SETTING TO: ','UNDEFINED'
            endif
          case('NOGRB')
            write(this%iout,'(4x,a)') 'BINARY GRB FILE WILL NOT BE WRITTEN'
            this%writegrb = .false.
          case('XORIGIN')
            this%xorigin = this%parser%GetDouble()
            write(this%iout,'(4x,a,1pg24.15)') 'XORIGIN SPECIFIED AS ',        &
                                              this%xorigin
          case('YORIGIN')
            this%yorigin = this%parser%GetDouble()
            write(this%iout,'(4x,a,1pg24.15)') 'YORIGIN SPECIFIED AS ',        &
                        this%yorigin
          case('ANGROT')
            this%angrot = this%parser%GetDouble()
            write(this%iout,'(4x,a,1pg24.15)') 'ANGROT SPECIFIED AS ',         &
              this%angrot
          case default
            write(errmsg,'(4x,a,a)')'****ERROR. UNKNOWN DIS OPTION: ',         &
                                     trim(keyword)
            call store_error(errmsg)
        end select
      end do
      write(this%iout,'(1x,a)')'END OF DISCRETIZATION OPTIONS'
    else
      write(this%iout,'(1x,a)')'NO OPTION BLOCK DETECTED.'
    end if
    if(this%lenuni==0) write(this%iout,'(1x,a)') 'MODEL LENGTH UNIT IS UNDEFINED'
    !
    nerr = count_errors()
    if(nerr > 0) then
      call this%parser%StoreErrorUnit()
      call ustop()
    endif
    !
    ! -- Return
    return
  end subroutine read_options

  subroutine read_dimensions(this)
! ******************************************************************************
! read_dimensions -- Read discretization information from file
! ******************************************************************************
!
!    SPECIFICATIONS:
! ------------------------------------------------------------------------------
    use MemoryManagerModule, only: mem_allocate
    use ConstantsModule, only: LINELENGTH
    use SimModule, only: ustop, count_errors, store_error
    implicit none
    class(GwfDisuType) :: this
    character(len=LINELENGTH) :: errmsg, keyword
    integer(I4B) :: ierr
    logical :: isfound, endOfBlock
! ------------------------------------------------------------------------------
    !
    ! -- Initialize dimensions
    this%nodes = -1
    this%nja = -1
    !
    ! -- get options block
    call this%parser%GetBlock('DIMENSIONS', isfound, ierr, &
                              supportOpenClose=.true.)
    !
    ! -- parse options block if detected
    if (isfound) then
      write(this%iout,'(1x,a)')'PROCESSING DISCRETIZATION DIMENSIONS'
      do
        call this%parser%GetNextLine(endOfBlock)
        if (endOfBlock) exit
        call this%parser%GetStringCaps(keyword)
        select case (keyword)
          case ('NODES')
            this%nodes =  this%parser%GetInteger()
            write(this%iout,'(4x,a,i0)') 'NODES = ', this%nodes
          case ('NJA')
            this%nja = this%parser%GetInteger()
            write(this%iout,'(4x,a,i0)') 'NJA   = ', this%nja
          case ('NVERT')
            this%nvert = this%parser%GetInteger()
            write(this%iout,'(3x,a,i0)') 'NVERT = ', this%nvert
            write(this%iout,'(3x,a)') 'VERTICES AND CELL2D BLOCKS WILL ' //    &
              'BE READ BELOW. '
          case default
            write(errmsg,'(4x,a,a)')'****ERROR. UNKNOWN DIS DIMENSION: ',      &
                                      trim(keyword)
            call store_error(errmsg)
            call this%parser%StoreErrorUnit()
            call ustop()
        end select
      end do
      write(this%iout,'(1x,a)')'END OF DISCRETIZATION OPTIONS'
    else
      call store_error('ERROR.  REQUIRED DIMENSIONS BLOCK NOT FOUND.')
      call this%parser%StoreErrorUnit()
      call ustop()
    end if
    !
    ! -- Set nodesuser to nodes
    this%nodesuser = this%nodes
    !
    ! -- verify dimensions were set
    if(this%nodes < 1) then
      call store_error( &
          'ERROR.  NODES WAS NOT SPECIFIED OR WAS SPECIFIED INCORRECTLY.')
      call ustop()
    endif
    if(this%nja < 1) then
      call store_error( &
          'ERROR.  NJA WAS NOT SPECIFIED OR WAS SPECIFIED INCORRECTLY.')
      call ustop()
    endif
    !
    ! -- Return
    return
  end subroutine read_dimensions

  subroutine read_mf6_griddata(this)
! ******************************************************************************
! read_mf6_griddata -- Read discretization data
! ******************************************************************************
!
!    SPECIFICATIONS:
! ------------------------------------------------------------------------------
    ! -- modules
    use MemoryManagerModule, only: mem_allocate
    use ConstantsModule, only: LINELENGTH, DZERO
    use SimModule, only: ustop, count_errors, store_error, store_error_unit
    ! -- dummy
    class(GwfDisuType) :: this
    ! -- local
    character(len=LINELENGTH) :: errmsg, keyword
    integer(I4B) :: n
    integer(I4B) :: ierr
    logical :: isfound, endOfBlock
    real(DP) :: dz
    integer(I4B), parameter :: nname = 3
    logical,dimension(nname) :: lname
    character(len=24),dimension(nname) :: aname(nname)
    ! -- formats
    character(len=*), parameter :: fmtdz = &
      "('ERROR. CELL ', i0, ' WITH THICKNESS <= 0. TOP, BOT: ', 2(1pg24.15))"
    character(len=*), parameter :: fmtarea = &
      "('ERROR. CELL ', i0, ' WITH AREA <= 0. AREA: ', 1(1pg24.15))"
    ! -- data
    data aname(1) /'                     TOP'/
    data aname(2) /'                     BOT'/
    data aname(3) /'                    AREA'/
! ------------------------------------------------------------------------------
    !
    ! -- get disdata block
    call this%parser%GetBlock('GRIDDATA', isfound, ierr)
    lname(:) = .false.
    if(isfound) then
      write(this%iout,'(1x,a)')'PROCESSING GRIDDATA'
      do
        call this%parser%GetNextLine(endOfBlock)
        if (endOfBlock) exit
        call this%parser%GetStringCaps(keyword)
        select case (keyword)
          case ('TOP')
            call ReadArray(this%parser%iuactive, this%top, aname(1), &
                            this%ndim, this%nodes, this%iout, 0)
            lname(1) = .true.
          case ('BOT')
            call ReadArray(this%parser%iuactive, this%bot, aname(2), &
                            this%ndim, this%nodes, this%iout, 0)
            lname(2) = .true.
          case ('AREA')
            call ReadArray(this%parser%iuactive, this%area, aname(3), &
                            this%ndim, this%nodes, this%iout, 0)
            lname(3) = .true.
          case default
            write(errmsg,'(4x,a,a)')'ERROR. UNKNOWN GRIDDATA TAG: ', &
                                     trim(keyword)
            call store_error(errmsg)
            call this%parser%StoreErrorUnit()
            call ustop()
        end select
      end do
      write(this%iout,'(1x,a)')'END PROCESSING GRIDDATA'
    else
      call store_error('ERROR.  REQUIRED GRIDDATA BLOCK NOT FOUND.')
      call this%parser%StoreErrorUnit()
      call ustop()
    end if
    !
    ! -- verify all items were read
    do n = 1, nname
      if(.not. lname(n)) then
        write(errmsg,'(1x,a,a)') &
          'ERROR.  REQUIRED INPUT WAS NOT SPECIFIED: ', aname(n)
        call store_error(errmsg)
      endif
    enddo
    if (count_errors() > 0) then
      call this%parser%StoreErrorUnit()
      call ustop()
    endif
    !
    ! -- Check for zero and negative thickness and zero or negative areas
    do n = 1, this%nodes
      dz = this%top(n) - this%bot(n)
      if (dz <= DZERO) then
        write(errmsg, fmt=fmtdz) n, this%top(n), this%bot(n)
        call store_error(errmsg)
      endif
      if (this%area(n) <= DZERO) then
        write(errmsg, fmt=fmtarea) n, this%area(n)
        call store_error(errmsg)
      endif
    enddo
    if (count_errors() > 0) then
      call this%parser%StoreErrorUnit()
      call ustop()
    endif
    !
    ! -- Return
    return
  end subroutine read_mf6_griddata

  subroutine read_vertices(this)
! ******************************************************************************
! read_vertices -- Read data
! ******************************************************************************
!
!    SPECIFICATIONS:
! ------------------------------------------------------------------------------
    ! -- modules
    use SimModule, only: ustop, count_errors, store_error
    use ConstantsModule,   only: LINELENGTH, DZERO
    ! -- dummy
    class(GwfDisuType) :: this
    character(len=LINELENGTH) :: line
    integer(I4B) :: i
    integer(I4B) :: ierr, ival
    logical :: isfound, endOfBlock
    real(DP) :: xmin, xmax, ymin, ymax
    character(len=300) :: ermsg
    ! -- formats
    character(len=*), parameter :: fmtvnum = &
      "('ERROR. VERTEX NUMBER NOT CONSECUTIVE.  LOOKING FOR ',i0," //           &
      "' BUT FOUND ', i0)"
    character(len=*), parameter :: fmtnvert = &
      "(3x, 'SUCCESSFULLY READ ',i0,' (X,Y) COORDINATES')"
    character(len=*), parameter :: fmtcoord = &
      "(3x, a,' COORDINATE = ', 1(1pg24.15))"
! ------------------------------------------------------------------------------
    !
    ! --Read DISDATA block
    call this%parser%GetBlock('VERTICES', isfound, ierr, &
                              supportOpenClose=.true.)
    if(isfound) then
      write(this%iout,'(/,1x,a)') 'PROCESSING VERTICES'
      do i = 1, this%nvert
        call this%parser%GetNextLine(endOfBlock)
        !
        ! -- vertex number
        ival = this%parser%GetInteger()
        if(ival /= i) then
          write(ermsg, fmtvnum) i, ival
          call store_error(ermsg)
          call this%parser%StoreErrorUnit()
          call ustop()
        endif
        !
        ! -- x
        this%vertices(1, i) = this%parser%GetDouble()
        !
        ! -- y
        this%vertices(2, i) = this%parser%GetDouble()
        !
        ! -- set min/max coords
        if(i == 1) then
          xmin = this%vertices(1, i)
          xmax = xmin
          ymin = this%vertices(2, i)
          ymax = ymin
        else
          xmin = min(xmin, this%vertices(1, i))
          xmax = max(xmax, this%vertices(1, i))
          ymin = min(ymin, this%vertices(2, i))
          ymax = max(ymax, this%vertices(2, i))
        endif
      enddo
      !
      ! -- Terminate the block
      call this%parser%terminateblock()
    else
      call store_error('ERROR.  REQUIRED VERTICES BLOCK NOT FOUND.')
      call this%parser%StoreErrorUnit()
      call ustop()
    end if
    !
    ! -- Write information
    write(this%iout, fmtnvert) this%nvert
    write(this%iout, fmtcoord) 'MINIMUM X', xmin
    write(this%iout, fmtcoord) 'MAXIMUM X', xmax
    write(this%iout, fmtcoord) 'MINIMUM Y', ymin
    write(this%iout, fmtcoord) 'MAXIMUM Y', ymax
    write(this%iout,'(1x,a)')'END PROCESSING VERTICES'
    !
    ! -- Return
    return
  end subroutine read_vertices

  subroutine read_cell2d(this)
! ******************************************************************************
! read_cell2d -- Read information describing the two dimensional (x, y)
!   configuration of each cell.
! ******************************************************************************
!
!    SPECIFICATIONS:
! ------------------------------------------------------------------------------
    ! -- modules
    use SimModule, only: ustop, count_errors, store_error
    use ConstantsModule,   only: LINELENGTH, DZERO
    use InputOutputModule, only: urword
    use SparseModule, only: sparsematrix
    ! -- dummy
    class(GwfDisuType) :: this
    character(len=LINELENGTH) :: line
    integer(I4B) :: i, j, ivert, ivert1, ncvert
    integer(I4B) :: ierr, ival
    logical :: isfound, endOfBlock
    integer(I4B) :: maxvert, maxvertcell, iuext
    real(DP) :: xmin, xmax, ymin, ymax
    character(len=300) :: ermsg
    integer(I4B), dimension(:), allocatable :: maxnnz
    type(sparsematrix) :: vertspm
    ! -- formats
    character(len=*), parameter :: fmtcnum = &
      "('ERROR. CELL NUMBER NOT CONSECUTIVE.  LOOKING FOR ',i0," //           &
      "' BUT FOUND ', i0)"
    character(len=*), parameter :: fmtncpl = &
      "(3x, 'SUCCESSFULLY READ ',i0,' CELL2D INFORMATION ENTRIES')"
    character(len=*), parameter :: fmtcoord = &
      "(3x, a,' CELL CENTER = ', 1(1pg24.15))"
    character(len=*), parameter :: fmtmaxvert = &
      "(3x, 'MAXIMUM NUMBER OF CELL2D VERTICES IS ',i0,' FOR CELL ', i0)"
! ------------------------------------------------------------------------------
    !
    ! -- initialize
    maxvert = 0
    maxvertcell = 0
    !
    ! -- Initialize estimate of the max number of vertices for each cell
    !    (using 5 as default) and initialize the sparse matrix, which will
    !    temporarily store the vertex numbers for each cell.  This will
    !    be converted to iavert and javert after all cell vertices have
    !    been read.
    allocate(maxnnz(this%nodes))
    do i = 1, this%nodes
      maxnnz(i) = 5
    enddo
    call vertspm%init(this%nodes, this%nvert, maxnnz)
    !
    ! --Read CELL2D block
    call this%parser%GetBlock('CELL2D', isfound, ierr, supportOpenClose=.true.)
    if(isfound) then
      write(this%iout,'(/,1x,a)') 'PROCESSING CELL2D'
      do i = 1, this%nodes
        call this%parser%GetNextLine(endOfBlock)
        !
        ! -- cell number
        ival = this%parser%GetInteger()
        if(ival /= i) then
          write(ermsg, fmtcnum) i, ival
          call store_error(ermsg)
          call store_error_unit(iuext)
          call ustop()
        endif
        !
        ! -- Cell x center
        this%cellxy(1, i) = this%parser%GetDouble()
        !
        ! -- Cell y center
        this%cellxy(2, i) = this%parser%GetDouble()
        !
        ! -- Number of vertices for this cell
        ncvert = this%parser%GetInteger()
        if(ncvert > maxvert) then
          maxvert = ncvert
          maxvertcell = i
        endif
        !
        ! -- Read each vertex number, and then close the polygon if
        !    the last vertex does not equal the first vertex
        do j = 1, ncvert
          ivert = this%parser%GetInteger()
          call vertspm%addconnection(i, ivert, 0)
          !
          ! -- If necessary, repeat the last vertex in order to close the cell
          if(j == 1) then
            ivert1 = ivert
          elseif(j == ncvert) then
            if(ivert1 /= ivert) then
              call vertspm%addconnection(i, ivert1, 0)
            endif
          endif
        enddo
        !
        ! -- set min/max coords
        if(i == 1) then
          xmin = this%cellxy(1, i)
          xmax = xmin
          ymin = this%cellxy(2, i)
          ymax = ymin
        else
          xmin = min(xmin, this%cellxy(1, i))
          xmax = max(xmax, this%cellxy(1, i))
          ymin = min(ymin, this%cellxy(2, i))
          ymax = max(ymax, this%cellxy(2, i))
        endif
      enddo
      !
      ! -- Terminate the block
      call this%parser%terminateblock()
    else
      call store_error('ERROR.  REQUIRED CELL2D BLOCK NOT FOUND.')
      call this%parser%StoreErrorUnit()
      call ustop()
    end if
    !
    ! -- Convert vertspm into ia/ja form
    allocate(this%iavert(this%nodes+1))
    allocate(this%javert(vertspm%nnz))
    call vertspm%filliaja(this%iavert, this%javert, ierr)
    call vertspm%destroy()
    !
    ! -- Write information
    write(this%iout, fmtncpl) this%nodes
    write(this%iout, fmtcoord) 'MINIMUM X', xmin
    write(this%iout, fmtcoord) 'MAXIMUM X', xmax
    write(this%iout, fmtcoord) 'MINIMUM Y', ymin
    write(this%iout, fmtcoord) 'MAXIMUM Y', ymax
    write(this%iout, fmtmaxvert) maxvert, maxvertcell
    write(this%iout,'(1x,a)')'END PROCESSING VERTICES'
    !
    ! -- Return
    return
  end subroutine read_cell2d

  subroutine write_grb(this, icelltype)
! ******************************************************************************
! write_grb -- Write the binary grid file
! ******************************************************************************
!
!    SPECIFICATIONS:
! ------------------------------------------------------------------------------
    ! -- modules
    use InputOutputModule, only: getunit, openfile
    use OpenSpecModule, only: access, form
    use ConstantsModule, only: DZERO
    ! -- dummy
    class(GwfDisuType) :: this
    integer(I4B), dimension(:), intent(in) :: icelltype
    ! -- local
    integer(I4B) :: i, iunit, ntxt
    integer(I4B), parameter :: lentxt = 100
    character(len=50) :: txthdr
    character(len=lentxt) :: txt
    character(len=LINELENGTH) :: fname
    character(len=*),parameter :: fmtgrdsave = &
      "(4X,'BINARY GRID INFORMATION WILL BE WRITTEN TO:',                      &
       &/,6X,'UNIT NUMBER: ', I0,/,6X, 'FILE NAME: ', A)"
! ------------------------------------------------------------------------------
    !
    ! -- Initialize
    ntxt = 10
    if (this%nvert > 0) ntxt = ntxt + 5
    !
    ! -- Open the file
    inquire(unit=this%inunit, name=fname)
    fname = trim(fname) // '.grb'
    iunit = getunit()
    write(this%iout, fmtgrdsave) iunit, trim(adjustl(fname))
    call openfile(iunit, this%iout, trim(adjustl(fname)), 'DATA(BINARY)',      &
                  form, access, 'REPLACE')
    !
    ! -- write header information
    write(txthdr, '(a)') 'GRID DISU'
    txthdr(50:50) = new_line('a')
    write(iunit) txthdr
    write(txthdr, '(a)') 'VERSION 1'
    txthdr(50:50) = new_line('a')
    write(iunit) txthdr
    write(txthdr, '(a, i0)') 'NTXT ', ntxt
    txthdr(50:50) = new_line('a')
    write(iunit) txthdr
    write(txthdr, '(a, i0)') 'LENTXT ', lentxt
    txthdr(50:50) = new_line('a')
    write(iunit) txthdr
    !
    ! -- write variable definitions
    write(txt, '(3a, i0)') 'NODES ', 'INTEGER ', 'NDIM 0 # ', this%nodes
    txt(lentxt:lentxt) = new_line('a')
    write(iunit) txt
    write(txt, '(3a, i0)') 'NJA ', 'INTEGER ', 'NDIM 0 # ', this%con%nja
    txt(lentxt:lentxt) = new_line('a')
    write(iunit) txt
    write(txt, '(3a, 1pg24.15)') 'XORIGIN ', 'DOUBLE ', 'NDIM 0 # ', this%xorigin
    txt(lentxt:lentxt) = new_line('a')
    write(iunit) txt
    write(txt, '(3a, 1pg24.15)') 'YORIGIN ', 'DOUBLE ', 'NDIM 0 # ', this%yorigin
    txt(lentxt:lentxt) = new_line('a')
    write(iunit) txt
    write(txt, '(3a, 1pg24.15)') 'ANGROT ', 'DOUBLE ', 'NDIM 0 # ', this%angrot
    txt(lentxt:lentxt) = new_line('a')
    write(iunit) txt
    write(txt, '(3a, i0)') 'TOP ', 'DOUBLE ', 'NDIM 1 ', this%nodes
    txt(lentxt:lentxt) = new_line('a')
    write(iunit) txt
    write(txt, '(3a, i0)') 'BOT ', 'DOUBLE ', 'NDIM 1 ', this%nodes
    txt(lentxt:lentxt) = new_line('a')
    write(iunit) txt
    write(txt, '(3a, i0)') 'IA ', 'INTEGER ', 'NDIM 1 ', this%nodes + 1
    txt(lentxt:lentxt) = new_line('a')
    write(iunit) txt
    write(txt, '(3a, i0)') 'JA ', 'INTEGER ', 'NDIM 1 ', this%con%nja
    txt(lentxt:lentxt) = new_line('a')
    write(iunit) txt
    write(txt, '(3a, i0)') 'ICELLTYPE ', 'INTEGER ', 'NDIM 1 ', this%nodesuser
    txt(lentxt:lentxt) = new_line('a')
    write(iunit) txt
    !
    ! -- if vertices have been read then write additional header information
    if (this%nvert > 0) then
      write(txt, '(3a, i0)') 'VERTICES ', 'DOUBLE ', 'NDIM 2 2 ', this%nvert
      txt(lentxt:lentxt) = new_line('a')
      write(iunit) txt
      write(txt, '(3a, i0)') 'CELLX ', 'DOUBLE ', 'NDIM 1 ', this%nodes
      txt(lentxt:lentxt) = new_line('a')
      write(iunit) txt
      write(txt, '(3a, i0)') 'CELLY ', 'DOUBLE ', 'NDIM 1 ', this%nodes
      txt(lentxt:lentxt) = new_line('a')
      write(iunit) txt
      write(txt, '(3a, i0)') 'IAVERT ', 'INTEGER ', 'NDIM 1 ', this%nodes + 1
      txt(lentxt:lentxt) = new_line('a')
      write(iunit) txt
      write(txt, '(3a, i0)') 'JAVERT ', 'INTEGER ', 'NDIM 1 ', size(this%javert)
      txt(lentxt:lentxt) = new_line('a')
      write(iunit) txt
    endif
    !
    ! -- write data
    write(iunit) this%nodes                                                     ! nodes
    write(iunit) this%nja                                                       ! nja
    write(iunit) this%xorigin                                                   ! xorigin
    write(iunit) this%yorigin                                                   ! yorigin
    write(iunit) this%angrot                                                    ! angrot
    write(iunit) this%top                                                       ! top
    write(iunit) this%bot                                                       ! bot
    write(iunit) this%con%ia                                                    ! ia
    write(iunit) this%con%ja                                                    ! ja
    write(iunit) icelltype                                                      ! icelltype
    !
    ! -- if vertices have been read then write additional data
    if (this%nvert > 0) then
      write(iunit) this%vertices                                                ! vertices
      write(iunit) (this%cellxy(1, i), i = 1, this%nodes)                       ! cellx
      write(iunit) (this%cellxy(2, i), i = 1, this%nodes)                       ! celly
      write(iunit) this%iavert                                                  ! iavert
      write(iunit) this%javert                                                  ! javert
    endif
    !
    ! -- Close the file
    close(iunit)
    !
    ! -- return
    return
  end subroutine write_grb

  function get_nodenumber_idx1(this, nodeu, icheck) result(nodenumber)
! ******************************************************************************
! get_nodenumber -- Return a nodenumber from the user specified node number
!                   with an option to perform a check.  This subroutine
!                   can be overridden by child classes to perform mapping
!                   to a model node number
! ******************************************************************************
!
!    SPECIFICATIONS:
! ------------------------------------------------------------------------------
    use ConstantsModule, only: LINELENGTH
    use SimModule, only: store_error
    implicit none
    class(GwfDisuType), intent(in) :: this
    integer(I4B), intent(in) :: nodeu
    integer(I4B), intent(in) :: icheck
    character(len=LINELENGTH) :: errmsg
    integer(I4B) :: nodenumber
! ------------------------------------------------------------------------------
    !
    if(icheck /= 0) then
      if(nodeu < 1 .or. nodeu > this%nodes) then
        write(errmsg, '(a,i10)') &
          'Nodenumber less than 1 or greater than nodes:', nodeu
        call store_error(errmsg)
      endif
    endif
    !
    ! -- set node number to passed in nodenumber since there is a one to one
    !    mapping for an unstructured grid
    nodenumber = nodeu
    !
    ! -- return
    return
  end function get_nodenumber_idx1

  subroutine connection_normal(this, noden, nodem, ihc, xcomp, ycomp, zcomp,   &
                               ipos)
! ******************************************************************************
! connection_normal -- calculate the normal vector components for reduced
!   nodenumber cell (noden) and its shared face with cell nodem.  ihc is the
!   horizontal connection flag.
! ******************************************************************************
!
!    SPECIFICATIONS:
! ------------------------------------------------------------------------------
    ! -- modules
    use ConstantsModule, only: DONE, DZERO
    use SimModule, only: ustop, store_error
    ! -- dummy
    class(GwfDisuType) :: this
    integer(I4B), intent(in) :: noden
    integer(I4B), intent(in) :: nodem
    integer(I4B), intent(in) :: ihc
    real(DP), intent(inout) :: xcomp
    real(DP), intent(inout) :: ycomp
    real(DP), intent(inout) :: zcomp
    integer(I4B), intent(in) :: ipos
    ! -- local
    !integer(I4B) :: ipos
    real(DP) :: angle, dmult
! ------------------------------------------------------------------------------
    !
    ! -- Set vector components based on ihc
    if(ihc == 0) then
      !
      ! -- connection is vertical
      xcomp = DZERO
      ycomp = DZERO
      if(nodem < noden) then
        !
        ! -- nodem must be above noden, so upward connection
        zcomp = DONE
      else
        !
        ! -- nodem must be below noden, so downward connection
        zcomp = -DONE
      endif
    else
      ! -- find from anglex, since anglex is symmetric, need to flip vector
      !    for lower triangle (nodem < noden)
      angle = this%con%anglex(this%con%jas(ipos))
      dmult = DONE
      if (nodem < noden) dmult = -DONE
      xcomp = cos(angle) * dmult
      ycomp = sin(angle) * dmult
      zcomp = DZERO
    endif
    !
    ! -- return
    return
  end subroutine connection_normal

  subroutine connection_vector(this, noden, nodem, nozee, satn, satm, ihc,   &
                               xcomp, ycomp, zcomp, conlen)
! ******************************************************************************
! connection_vector -- calculate the unit vector components from reduced
!   nodenumber cell (noden) to its neighbor cell (nodem).  The saturation for
!   for these cells are also required so that the vertical position of the cell
!   cell centers can be calculated.  ihc is the horizontal flag.  Also return
!   the straight-line connection length.
! ******************************************************************************
!
!    SPECIFICATIONS:
! ------------------------------------------------------------------------------
    ! -- modules
    use ConstantsModule, only: DZERO, DONE, DHALF
    use SimModule, only: ustop, store_error
    use DisvGeom, only: line_unit_vector
    ! -- dummy
    class(GwfDisuType) :: this
    integer(I4B), intent(in) :: noden
    integer(I4B), intent(in) :: nodem
    logical, intent(in) :: nozee
    real(DP), intent(in) :: satn
    real(DP), intent(in) :: satm
    integer(I4B), intent(in) :: ihc
    real(DP), intent(inout) :: xcomp
    real(DP), intent(inout) :: ycomp
    real(DP), intent(inout) :: zcomp
    real(DP), intent(inout) :: conlen
    ! -- local
    real(DP) :: xn, xm, yn, ym, zn, zm
! ------------------------------------------------------------------------------
    !
    ! -- Find xy coords
    xn = this%cellxy(1, noden)
    yn = this%cellxy(2, noden)
    xm = this%cellxy(1, nodem)
    ym = this%cellxy(2, nodem)
    !
    ! -- Set vector components based on ihc
    if(ihc == 0) then
      !
      ! -- vertical connection, calculate z as cell center elevation
      zn = this%bot(noden) + DHALF * (this%top(noden) - this%bot(noden))
      zm = this%bot(nodem) + DHALF * (this%top(nodem) - this%bot(nodem))
    else
      !
      ! -- horizontal connection, with possible z component due to cell offsets
      !    and/or water table conditions
      if (nozee) then
        zn = DZERO
        zm = DZERO
      else
        zn = this%bot(noden) + DHALF * satn * (this%top(noden) - this%bot(noden))
        zm = this%bot(nodem) + DHALF * satm * (this%top(nodem) - this%bot(nodem))
      endif
    endif
    !
    ! -- Use coords to find vector components and connection length
    call line_unit_vector(xn, yn, zn, xm, ym, zm, xcomp, ycomp, zcomp,         &
                          conlen)
    !
    ! -- return
    return
  end subroutine connection_vector

  ! return x,y coordinate for a node
  subroutine get_cellxy_disu(this, node, xcell, ycell)
    class(GwfDisuType), intent(in)  :: this
    integer(I4B), intent(in)        :: node         ! the reduced node number
    real(DP), intent(out)           :: xcell, ycell ! the x,y for the cell
    
    xcell = this%cellxy(1, node)
    ycell = this%cellxy(2, node)
    
  end subroutine get_cellxy_disu                             

  subroutine allocate_scalars(this, name_model)
! ******************************************************************************
! allocate_scalars -- Allocate and initialize scalar variables in this class
! ******************************************************************************
!
!    SPECIFICATIONS:
! ------------------------------------------------------------------------------
    ! -- modules
    use MemoryManagerModule, only: mem_allocate
    ! -- dummy
    class(GwfDisuType) :: this
    character(len=*), intent(in) :: name_model
    ! -- local
! ------------------------------------------------------------------------------
    !
    ! -- Allocate parent scalars
    call this%DisBaseType%allocate_scalars(name_model)
    !
    ! -- Allocate variables for DISU
    call mem_allocate(this%nvert, 'NVERT', this%origin)
    !
    ! -- Set values
    this%ndim = 1
    this%nvert = 0
    !
    ! -- Return
    return
  end subroutine allocate_scalars

  subroutine allocate_arrays(this)
! ******************************************************************************
! allocate_arrays -- Read discretization information from file
! ******************************************************************************
!
!    SPECIFICATIONS:
! ------------------------------------------------------------------------------
    ! -- modules
    use MemoryManagerModule, only: mem_allocate
    ! -- dummy
    class(GwfDisuType) :: this
    ! -- local
    integer(I4B) :: n
! ------------------------------------------------------------------------------
    !
    ! -- Allocate arrays in DisBaseType (mshape, top, bot, area)
    call this%DisBaseType%allocate_arrays()
    !
    ! -- Allocate arrays in DISU
    call mem_allocate(this%idomain, this%nodes, 'IDOMAIN', this%origin)
    call mem_allocate(this%vertices, 2, this%nvert, 'VERTICES', this%origin)
    if(this%nvert > 0) then
      call mem_allocate(this%cellxy, 2, this%nodes, 'CELLXY', this%origin)
    else
      call mem_allocate(this%cellxy, 2, 0, 'CELLXY', this%origin)
    endif
    !
    ! -- allocate connection object
    allocate(this%con)
    !
    ! -- Initialize
    this%mshape(1) = this%nodes
    !
    ! -- initialize all cells to be active (idomain = 1)
    do n = 1, this%nodes
      this%idomain(n) = 1
    end do
    !
    ! -- Return
    return
  end subroutine allocate_arrays

  function nodeu_from_string(this, lloc, istart, istop, in, iout, line, &
                             flag_string, allow_zero) result(nodeu)
! ******************************************************************************
! nodeu_from_string -- Receive a string and convert the string to a user
!   nodenumber.  The model is unstructured; just read user nodenumber.
!   If flag_string argument is present and true, the first token in string
!   is allowed to be a string (e.g. boundary name). In this case, if a string
!   is encountered, return value as -2.
! ******************************************************************************
!
!    SPECIFICATIONS:
! ------------------------------------------------------------------------------
    ! -- dummy
    class(GwfDisuType)               :: this
    integer(I4B),           intent(inout) :: lloc
    integer(I4B),           intent(inout) :: istart
    integer(I4B),           intent(inout) :: istop
    integer(I4B),           intent(in)    :: in
    integer(I4B),           intent(in)    :: iout
    character(len=*),  intent(inout) :: line
    logical, optional, intent(in)    :: flag_string
    logical, optional, intent(in)    :: allow_zero
    integer(I4B)                     :: nodeu
    ! -- local
    integer(I4B) :: lloclocal, ndum, istat, n
    real(DP) :: r
    character(len=LINELENGTH) :: ermsg, fname
! ------------------------------------------------------------------------------
    !
    if (present(flag_string)) then
      if (flag_string) then
        ! Check to see if first token in line can be read as an integer.
        lloclocal = lloc
        call urword(line, lloclocal, istart, istop, 1, ndum, r, iout, in)
        read(line(istart:istop),*,iostat=istat)n
        if (istat /= 0) then
          ! First token in line is not an integer; return flag to this effect.
          nodeu = -2
          return
        endif
      endif
    endif
    !
    call urword(line, lloc, istart, istop, 2, nodeu, r, iout, in)
    !
    if (nodeu == 0) then
      if (present(allow_zero)) then
        if (allow_zero) then
          return
        endif
      endif
    endif
    !
    if(nodeu < 1 .or. nodeu > this%nodesuser) then
      write(ermsg, *) ' Node number in list is outside of the grid', nodeu
      call store_error(ermsg)
      inquire(unit=in, name=fname)
      call store_error('Error converting in file: ')
      call store_error(trim(adjustl(fname)))
      call store_error('Cell number cannot be determined in line: ')
      call store_error(trim(adjustl(line)))
      call store_error_unit(in)
      call ustop()
    end if
    !
    ! -- return
    return

  end function nodeu_from_string

  function nodeu_from_cellid(this, cellid, inunit, iout, flag_string, &
                                     allow_zero) result(nodeu)
! ******************************************************************************
! nodeu_from_cellid -- Receive cellid as a string and convert the string to a
!   user nodenumber.
!   If flag_string argument is present and true, the first token in string
!   is allowed to be a string (e.g. boundary name). In this case, if a string
!   is encountered, return value as -2.
!   If allow_zero argument is present and true, if all indices equal zero, the
!   result can be zero. If allow_zero is false, a zero in any index causes an
!   error.
! ******************************************************************************
!
!    SPECIFICATIONS:
! ------------------------------------------------------------------------------
    ! -- return
    integer(I4B) :: nodeu
    ! -- dummy
    class(GwfDisuType)               :: this
    character(len=*),  intent(inout) :: cellid
    integer(I4B),           intent(in)    :: inunit
    integer(I4B),           intent(in)    :: iout
    logical, optional, intent(in)    :: flag_string
    logical, optional, intent(in)    :: allow_zero
    ! -- local
    integer(I4B) :: lloclocal, istart, istop, ndum, n
    integer(I4B) :: istat
    real(DP) :: r
    character(len=LINELENGTH) :: ermsg, fname
! ------------------------------------------------------------------------------
    !
    if (present(flag_string)) then
      if (flag_string) then
        ! Check to see if first token in cellid can be read as an integer.
        lloclocal = 1
        call urword(cellid, lloclocal, istart, istop, 1, ndum, r, iout, inunit)
        read(cellid(istart:istop),*,iostat=istat)n
        if (istat /= 0) then
          ! First token in cellid is not an integer; return flag to this effect.
          nodeu = -2
          return
        endif
      endif
    endif
    !
    lloclocal = 1
    call urword(cellid, lloclocal, istart, istop, 2, nodeu, r, iout, inunit)
    !
    if (nodeu == 0) then
      if (present(allow_zero)) then
        if (allow_zero) then
          return
        endif
      endif
    endif
    !
    if(nodeu < 1 .or. nodeu > this%nodesuser) then
      write(ermsg, *) ' Node number in list is outside of the grid', nodeu
      call store_error(ermsg)
      inquire(unit=inunit, name=fname)
      call store_error('Error converting in file: ')
      call store_error(trim(adjustl(fname)))
      call store_error('Cell number cannot be determined in cellid: ')
      call store_error(trim(adjustl(cellid)))
      call store_error_unit(inunit)
      call ustop()
    end if
    !
    ! -- return
    return
  end function nodeu_from_cellid

  logical function supports_layers(this)
    implicit none
    ! -- dummy
    class(GwfDisuType) :: this
    !
    supports_layers = .false.
    return
  end function supports_layers

  function get_ncpl(this)
! ******************************************************************************
! get_ncpl -- Return number of cells per layer.  This is nodes
!   for a DISU grid, as there are no layers.
! ******************************************************************************
!
!    SPECIFICATIONS:
! ------------------------------------------------------------------------------
    ! -- modules
    ! -- return
    integer(I4B) :: get_ncpl
    ! -- dummy
    class(GwfDisuType) :: this
! ------------------------------------------------------------------------------
    !
    get_ncpl = this%nodes
    !
    ! -- Return
    return
  end function get_ncpl

  subroutine read_int_array(this, line, lloc, istart, istop, iout, in, &
                            iarray, aname)
! ******************************************************************************
! read_int_array -- Read a GWF integer array
! ******************************************************************************
!
!    SPECIFICATIONS:
! ------------------------------------------------------------------------------
    ! -- modules
    use InputOutputModule, only: urword
    use SimModule, only: store_error, ustop
    use ConstantsModule, only: LINELENGTH
    ! -- dummy
    class(GwfDisuType), intent(inout)                  :: this
    character(len=*), intent(inout)                    :: line
    integer(I4B), intent(inout)                        :: lloc
    integer(I4B), intent(inout)                        :: istart
    integer(I4B), intent(inout)                        :: istop
    integer(I4B), intent(in)                           :: in
    integer(I4B), intent(in)                           :: iout
    integer(I4B), dimension(:), pointer, contiguous, intent(inout) :: iarray
    character(len=*), intent(in)                       :: aname
    ! -- local
    integer(I4B) :: nlay
    integer(I4B) :: nrow
    integer(I4B) :: ncol
    integer(I4B) :: nval
    integer(I4B) :: nodeu, noder
    integer(I4B), dimension(:), pointer, contiguous :: itemp
! ------------------------------------------------------------------------------
    !
    ! -- Point the temporary pointer array, which is passed to the reading
    !    subroutine.  The temporary array will point to ibuff if it is a
    !    reduced structured system, or to iarray if it is an unstructured
    !    model.
    nlay = 1
    nrow = 1
    ncol = this%nodes
    !
    if(this%nodes < this%nodesuser) then
      nval = this%nodesuser
      itemp => this%ibuff
    else
      nval = this%nodes
      itemp => iarray
    endif
    !
    ! -- Read the array
    ! -- Read unstructured input
    call ReadArray(in, itemp, aname, this%ndim, nval, iout, 0)
    !
    ! -- If reduced model, then need to copy from itemp(=>ibuff) to iarray
    if(this%nodes <  this%nodesuser) then
      call this%fill_grid_array(itemp, iarray)
    endif
    !
    ! -- return
    return
  end subroutine read_int_array

  subroutine read_dbl_array(this, line, lloc, istart, istop, iout, in, &
                            darray, aname)
! ******************************************************************************
! read_dbl_array -- Read a GWF double precision array
! ******************************************************************************
!
!    SPECIFICATIONS:
! ------------------------------------------------------------------------------
    ! -- modules
    use InputOutputModule, only: urword
    use SimModule, only: ustop, store_error
    use ConstantsModule, only: LINELENGTH
    ! -- dummy
    class(GwfDisuType), intent(inout)              :: this
    character(len=*), intent(inout)                :: line
    integer(I4B), intent(inout)                    :: lloc
    integer(I4B), intent(inout)                    :: istart
    integer(I4B), intent(inout)                    :: istop
    integer(I4B), intent(in)                       :: in
    integer(I4B), intent(in)                       :: iout
    real(DP), dimension(:), pointer, contiguous, intent(inout) :: darray
    character(len=*), intent(in)                   :: aname
    ! -- local
    integer(I4B) :: nlay
    integer(I4B) :: nrow
    integer(I4B) :: ncol
    integer(I4B) :: nval
    integer(I4B) :: nodeu, noder
    real(DP), dimension(:), pointer, contiguous :: dtemp
! ------------------------------------------------------------------------------
    !
    ! -- Point the temporary pointer array, which is passed to the reading
    !    subroutine.  The temporary array will point to dbuff if it is a
    !    reduced structured system, or to darray if it is an unstructured
    !    model.
    nlay = 1
    nrow = 1
    ncol = this%nodes
    !
    if(this%nodes < this%nodesuser) then
      nval = this%nodesuser
      dtemp => this%dbuff
    else
      nval = this%nodes
      dtemp => darray
    endif
    !
    ! -- Read the array
    ! -- Read structured input
    call ReadArray(in, dtemp, aname, this%ndim, nval, iout, 0)
    !
    ! -- If reduced model, then need to copy from dtemp(=>dbuff) to darray
    if(this%nodes <  this%nodesuser) then
      call this%fill_grid_array(dtemp, darray)
    endif
    !
    ! -- return
    return
  end subroutine read_dbl_array

  subroutine read_layer_array(this, nodelist, darray, ncolbnd, maxbnd,     &
                              icolbnd, aname, inunit, iout)
! ******************************************************************************
! read_layer_array -- Read a 2d double array into col icolbnd of darray.
!                     For cells that are outside of the active domain,
!                     do not copy the array value into darray.
! ******************************************************************************
!
!    SPECIFICATIONS:
! ------------------------------------------------------------------------------
    ! -- modules
    use InputOutputModule, only: get_node
    ! -- dummy
    class(GwfDisuType) :: this
    integer(I4B), intent(in) :: maxbnd
    integer(I4B), intent(in) :: ncolbnd
    integer(I4B), dimension(maxbnd) :: nodelist
    real(DP), dimension(ncolbnd, maxbnd), intent(inout) :: darray
    integer(I4B), intent(in) :: icolbnd
    character(len=*), intent(in) :: aname
    integer(I4B), intent(in) :: inunit
    integer(I4B), intent(in) :: iout
    ! -- local
    integer(I4B) :: ipos
! ------------------------------------------------------------------------------
    !
    ! -- Read unstructured and then copy into darray
    call ReadArray(inunit, this%dbuff, aname, this%ndim, maxbnd, iout, 0)
    do ipos = 1, maxbnd
      darray(icolbnd, ipos) = this%dbuff(ipos)
    enddo
    !
    ! -- return
  end subroutine read_layer_array

  subroutine record_array(this, darray, iout, iprint, idataun, aname,     &
                           cdatafmp, nvaluesp, nwidthp, editdesc, dinact)
! ******************************************************************************
! record_array -- Record a double precision array.  The array will be
!   printed to an external file and/or written to an unformatted external file
!   depending on the argument specifications.
! ******************************************************************************
!
!    SPECIFICATIONS:
!      darray is the double precision array to record
!      iout is the unit number for ascii output
!      iprint is a flag indicating whether or not to print the array
!      idataun is the unit number to which the array will be written in binary
!        form; if negative then do not write by layers, write entire array
!      aname is the text descriptor of the array
!      cdatafmp is the fortran format for writing the array
!      nvaluesp is the number of values per line for printing
!      nwidthp is the width of the number for printing
!      editdesc is the format type (I, G, F, S, E)
!      dinact is the double precision value to use for cells that are excluded
!        from the model domain
! ------------------------------------------------------------------------------
    ! -- modules
    ! -- dummy
    class(GwfDisuType), intent(inout)              :: this
    real(DP), dimension(:), pointer, contiguous, intent(inout) :: darray
    integer(I4B), intent(in)                       :: iout
    integer(I4B), intent(in)                       :: iprint
    integer(I4B), intent(in)                       :: idataun
    character(len=*), intent(in)                   :: aname
    character(len=*), intent(in)                   :: cdatafmp
    integer(I4B), intent(in)                       :: nvaluesp
    integer(I4B), intent(in)                       :: nwidthp
    character(len=*), intent(in)                   :: editdesc
    real(DP), intent(in)                           :: dinact
    ! -- local
    integer(I4B) :: k, ifirst
    integer(I4B) :: nlay
    integer(I4B) :: nrow
    integer(I4B) :: ncol
    integer(I4B) :: nval
    integer(I4B) :: istart, istop
    real(DP), dimension(:), pointer, contiguous :: dtemp
    ! -- formats
    character(len=*),parameter :: fmthsv = &
      "(1X,/1X,a,' WILL BE SAVED ON UNIT ',I4, &
       &' AT END OF TIME STEP',I5,', STRESS PERIOD ',I4)"
! ------------------------------------------------------------------------------
    !
    ! -- set variables
    nlay = 1
    nrow = 1
    ncol = this%nodes
    !
    nval = this%nodes
    dtemp => darray
    !
    ! -- Print to iout if iprint /= 0
    if(iprint /= 0) then
      istart = 1
      do k = 1, nlay
        istop = istart + nrow * ncol - 1
        call ulaprufw(ncol, nrow, kstp, kper, k, iout, dtemp(istart:istop),  &
                      aname, cdatafmp, nvaluesp, nwidthp, editdesc)
        istart = istop + 1
      enddo
    endif
    !
    ! -- Save array to an external file.
    if(idataun > 0) then
      ! -- write to binary file by layer
      ifirst = 1
      istart = 1
      do k=1, nlay
        istop = istart + nrow * ncol - 1
        if(ifirst == 1) write(iout, fmthsv)                                    &
                            trim(adjustl(aname)), idataun,                     &
                            kstp, kper
        ifirst = 0
        call ulasav(dtemp(istart:istop), aname, kstp, kper,                    &
                    pertim, totim, ncol, nrow, k, idataun)
        istart = istop + 1
      enddo
    elseif(idataun < 0) then
      !
      ! -- write entire array as one record
      call ubdsv1(kstp, kper, aname, -idataun, dtemp, ncol, nrow, nlay,        &
                  iout, delt, pertim, totim)
    endif
    !
    ! -- return
    return
  end subroutine record_array

  subroutine record_srcdst_list_header(this, text, textmodel, textpackage,      &
                                       dstmodel, dstpackage, naux, auxtxt,      &
                                       ibdchn, nlist, iout)
! ******************************************************************************
! record_srcdst_list_header -- Record list header for imeth=6
! ******************************************************************************
!
!    SPECIFICATIONS:
! ------------------------------------------------------------------------------
    ! -- dummy
    class(GwfDisuType) :: this
    character(len=16), intent(in) :: text
    character(len=16), intent(in) :: textmodel
    character(len=16), intent(in) :: textpackage
    character(len=16), intent(in) :: dstmodel
    character(len=16), intent(in) :: dstpackage
    integer(I4B), intent(in) :: naux
    character(len=16), dimension(:), intent(in) :: auxtxt
    integer(I4B), intent(in) :: ibdchn
    integer(I4B), intent(in) :: nlist
    integer(I4B), intent(in) :: iout
    ! -- local
    integer(I4B) :: nlay, nrow, ncol
! ------------------------------------------------------------------------------
    !
    nlay = 1
    nrow = 1
    ncol = this%nodes
    !
    ! -- Use ubdsv06 to write list header
    call ubdsv06(kstp, kper, text, textmodel, textpackage, dstmodel, dstpackage,&
                 ibdchn, naux, auxtxt, ncol, nrow, nlay,                        &
                 nlist, iout, delt, pertim, totim)
    !
    ! -- return
    return
  end subroutine record_srcdst_list_header

  subroutine nlarray_to_nodelist(this, nodelist, maxbnd, nbound, aname, &
                                 inunit, iout)
! ******************************************************************************
! nlarray_to_nodelist -- Read an integer array into nodelist. For structured
!                        model, integer array is layer number; for unstructured
!                        model, integer array is node number.
! ******************************************************************************
!
!    SPECIFICATIONS:
! ------------------------------------------------------------------------------
    ! -- modules
    use InputOutputModule, only: get_node
    use SimModule, only: ustop, store_error
    use ConstantsModule, only: LINELENGTH
    ! -- dummy
    class(GwfDisuType) :: this
    integer(I4B), intent(in) :: maxbnd
    integer(I4B), dimension(maxbnd), intent(inout) :: nodelist
    integer(I4B), intent(inout) :: nbound
    character(len=*), intent(in) :: aname
    integer(I4B), intent(in) :: inunit
    integer(I4B), intent(in) :: iout
    ! -- local
    integer(I4B) :: noder
    character(len=LINELENGTH) :: errmsg
! ------------------------------------------------------------------------------
    !
    ! -- For unstructured, read nodelist directly, then check node numbers
    call ReadArray(inunit, nodelist, aname, this%ndim, maxbnd, iout, 0)
    do noder = 1, maxbnd
      if(noder < 1 .or. noder > this%nodes) then
        write(errmsg, *) 'ERROR.  INVALID NODE NUMBER: ', noder
        call store_error(errmsg)
        call ustop()
      endif
    enddo
    nbound = maxbnd
    !
    ! -- return
  end subroutine nlarray_to_nodelist

end module GwfDisuModule
<|MERGE_RESOLUTION|>--- conflicted
+++ resolved
@@ -1,1733 +1,1727 @@
-module GwfDisuModule
-
-  use ArrayReadersModule, only: ReadArray
-  use KindModule, only: DP, I4B
-  use ConstantsModule, only: LENMODELNAME, LENORIGIN, LINELENGTH
-  use ConnectionsModule, only: ConnectionsType
-  use InputOutputModule, only: URWORD, ulasav, ulaprufw, ubdsv1, ubdsv06
-  use SimModule, only: count_errors, store_error, store_error_unit, ustop
-  use BaseDisModule, only: DisBaseType
-  use BlockParserModule, only: BlockParserType
-  use MemoryManagerModule, only: mem_allocate
-  use TdisModule,          only: kstp, kper, pertim, totim, delt
-
-  implicit none
-
-  private
-  public :: GwfDisuType
-  public :: disu_cr
-  public :: disu_init_mem
-
-  type, extends(DisBaseType) :: GwfDisuType
-    integer(I4B), pointer :: nvert => null()                                     ! number of x,y vertices
-    real(DP), dimension(:,:), pointer, contiguous :: vertices => null()          ! cell vertices stored as 2d array of x and y
-    real(DP), dimension(:,:), pointer, contiguous :: cellxy => null()            ! cell center stored as 2d array of x and y
-    integer(I4B), dimension(:), pointer, contiguous :: iavert => null()          ! cell vertex pointer ia array
-    integer(I4B), dimension(:), pointer, contiguous:: javert => null()           ! cell vertex pointer ja array
-    integer(I4B), dimension(:), pointer, contiguous :: idomain  => null()        ! idomain (nodes)
-  contains
-    procedure :: dis_df => disu_df
-    procedure :: dis_da => disu_da
-    procedure :: get_cellxy => get_cellxy_disu
-    procedure :: disu_ck
-    procedure :: get_nodenumber_idx1
-    procedure :: get_nodeuser
-    procedure :: nodeu_to_string
-    procedure :: nodeu_from_string
-    procedure :: nodeu_from_cellid
-    procedure :: connection_normal
-    procedure :: connection_vector
-    procedure :: supports_layers
-    procedure :: get_ncpl
-    procedure, public :: record_array
-    procedure, public :: read_layer_array
-    procedure, public :: record_srcdst_list_header
-    procedure, public :: nlarray_to_nodelist
-    ! -- private
-    procedure :: allocate_scalars
-    procedure :: allocate_arrays
-    procedure :: read_options
-    procedure :: read_dimensions
-    procedure :: read_mf6_griddata
-    procedure :: read_vertices
-    procedure :: read_cell2d
-    procedure :: write_grb
-    !
-    ! -- Read a node-sized model array (reduced or not)
-    procedure :: read_int_array
-    procedure :: read_dbl_array
-  end type GwfDisuType
-
-  contains
-
-  subroutine disu_cr(dis, name_model, inunit, iout)
-! ******************************************************************************
-! disu_cr -- Create discretization object
-! ******************************************************************************
-!
-!    SPECIFICATIONS:
-! ------------------------------------------------------------------------------
-    ! -- dummy
-    class(DisBaseType), pointer :: dis
-    character(len=*), intent(in) :: name_model
-    integer(I4B), intent(in) :: inunit
-    integer(I4B), intent(in) :: iout
-    ! -- local
-    type(GwfDisuType), pointer :: disnew
-! ------------------------------------------------------------------------------
-    !
-    ! -- Create a new discretization object
-    allocate(disnew)
-    dis => disnew
-    !
-    ! -- Allocate scalars and assign data
-    call dis%allocate_scalars(name_model)
-    dis%inunit = inunit
-    dis%iout = iout
-    !
-    ! -- Initialize block parser
-    call dis%parser%Initialize(dis%inunit, dis%iout)
-    !
-    ! -- Return
-    return
-  end subroutine disu_cr
-  
-  subroutine disu_init_mem(dis, name_model, iout, nodes, nja,                    &
-                           top, bot, area, iac, ja, ihc, cl12, hwva, angldegx,   &
-                           nvert, vertices, cellxy, idomain)
-! ******************************************************************************
-! dis_init_mem -- Create a new unstructured discretization object from memory
-! ******************************************************************************
-!
-!    SPECIFICATIONS:
-! ------------------------------------------------------------------------------
-    class(DisBaseType), pointer :: dis
-    character(len=*), intent(in) :: name_model
-    integer(I4B), intent(in) :: iout
-    integer(I4B), intent(in) :: nodes
-    integer(I4B), intent(in) :: nja
-    real(DP), dimension(:), pointer, contiguous, intent(in) :: top
-    real(DP), dimension(:), pointer, contiguous, intent(in) :: bot
-    real(DP), dimension(:), pointer, contiguous, intent(in) :: area
-    integer(I4B), dimension(:), pointer, contiguous, intent(in) :: iac
-    integer(I4B), dimension(:), pointer, contiguous, intent(in) :: ja
-    integer(I4B), dimension(:), pointer, contiguous, intent(in) :: ihc
-    real(DP), dimension(:), pointer, contiguous, intent(in) :: cl12
-    real(DP), dimension(:), pointer, contiguous, intent(in) :: hwva
-    real(DP), dimension(:), pointer, contiguous, intent(in), optional :: angldegx
-    integer(I4B), intent(in), optional :: nvert
-    integer(I4B), dimension(:, :), pointer, contiguous, intent(in),              &
-      optional :: vertices
-    integer(I4B), dimension(:, :), pointer, contiguous, intent(in),              &
-      optional :: cellxy
-    integer(I4B), dimension(:), pointer, contiguous, intent(in),                 &
-      optional :: idomain
-    ! -- local
-    type(GwfDisuType), pointer :: disext
-    integer(I4B) :: n
-    integer(I4B) :: j
-    integer(I4B) :: ival
-    real(DP), dimension(:), pointer, contiguous :: atemp
-! ------------------------------------------------------------------------------
-    allocate(disext)
-    dis => disext
-    call disext%allocate_scalars(name_model)
-    dis%inunit = 0
-    dis%iout = iout
-    !
-    ! -- set dimensions
-    disext%nodes = nodes
-    disext%nja = nja
-    if (present(nvert)) then
-      disext%nvert = nvert
-    end if
-    !
-    ! -- Calculate nodesuser
-    disext%nodesuser = disext%nodes
-    !
-    ! -- Allocate vectors for disv
-    call disext%allocate_arrays()
-    !
-    ! -- fill data
-    do n = 1, disext%nodes
-      disext%top(n) = top(n)
-      disext%bot(n) = bot(n)
-      disext%area(n) = area(n)
-      disext%con%ia(n) = iac(n)
-      if (present(idomain)) then
-        ival = idomain(n)
-      else
-        ival = 1
-      end if
-      disext%idomain(n) = ival
-    end do
-    do n = 1, nja
-      disext%con%ja(n) = ja(n)
-    end do
-    if (present(nvert)) then
-      if (present(vertices)) then
-        do n = 1, disext%nvert
-          do j = 1, 2
-            disext%vertices(j, n) = vertices(j, n)
-          end do
-        end do
-      ! -- error
-      else
-      end if
-      if (present(cellxy)) then
-        do n = 1, disext%nodes
-          do j = 1, 2
-            disext%cellxy(j, n) = cellxy(j, n)
-          end do
-        end do
-      ! -- error
-      else
-      end if
-    else
-      ! -- connection direction information cannot be calculated
-      disext%icondir = 0
-    end if
-    !
-    ! -- allocate space for atemp and fill
-    allocate(atemp(nja))
-    if (present(angldegx)) then
-      disext%con%ianglex = 1
-      do n = 1, nja
-        atemp(n) = angldegx(n)
-      end do
-    end if
-    !
-    ! -- finialize connection data
-    call disext%con%con_finalize(iout, ihc, cl12, hwva, atemp)
-    disext%njas = disext%con%njas
-    !
-    ! -- deallocate temp arrays
-    deallocate(atemp)
-    !
-<<<<<<< HEAD
-=======
-    ! -- Make some final disu checks
-    call disext%disu_ck()
-    !
->>>>>>> cf315c99
-    ! -- Return
-    return
-  end subroutine disu_init_mem
-
-  subroutine disu_df(this)
-! ******************************************************************************
-! disu_df -- Read discretization information from DISU input file
-! ******************************************************************************
-!
-!    SPECIFICATIONS:
-! ------------------------------------------------------------------------------
-    ! -- dummy
-    class(GwfDisuType) :: this
-! ------------------------------------------------------------------------------
-    !
-    ! -- read data from file
-    if (this%inunit /= 0) then
-      !
-      ! -- Identify package
-      write(this%iout,1) this%inunit
-  1   format(1X,/1X,'DISU -- UNSTRUCTURED GRID DISCRETIZATION PACKAGE,',         &
-                  ' VERSION 2 : 3/27/2014 - INPUT READ FROM UNIT ',I0,//)
-      !
-      call this%read_options()
-      call this%read_dimensions()
-      call this%allocate_arrays()
-      call this%read_mf6_griddata()
-      !
-      ! -- Create and fill the connections object
-      !allocate(this%con)
-      call this%con%read_from_block(this%name_model, this%nodes, this%nja,       &
-                                    this%inunit, this%iout)
-      this%njas = this%con%njas
-      !
-      ! -- If NVERT specified and greater than 0, then read VERTICES and CELL2D
-      if(this%nvert > 0) then
-        call this%read_vertices()
-        call this%read_cell2d()
-      else
-        ! -- connection direction information cannot be calculated
-        this%icondir = 0
-      endif
-    end if
-<<<<<<< HEAD
-=======
-    !
-    ! -- Make some final disu checks
-    call this%disu_ck()
-    !
-    ! -- Return
-    return
-  end subroutine disu_df
-
-  subroutine disu_ck(this)
-! ******************************************************************************
-! disu_ck -- Check the discretization information
-! ******************************************************************************
-!
-!    SPECIFICATIONS:
-! ------------------------------------------------------------------------------
-    ! -- modules
-    ! -- dummy
-    class(GwfDisuType) :: this
-    ! -- local
-    character(len=LINELENGTH) :: errmsg
-    integer(I4B) :: n, m
-    integer(I4B) :: ipos
-    integer(I4B) :: ihc
-    ! -- formats
-    character(len=*),parameter :: fmterrmsg =                                  &
-      "(' Top elevation (', 1pg15.6, ') for cell ', i0, ' is above bottom &
-      &elevation (', 1pg15.6, ') for cell ', i0, '. Based on node numbering &
-      &rules cell ', i0, ' must be below cell ', i0, '.')"    
-! ------------------------------------------------------------------------------
-    !
-    ! -- For cell n, ensure that underlying cells have tops less than
-    !    or equal to the bottom of cell n
-    do n = 1, this%nodes
-      do ipos = this%con%ia(n) + 1, this%con%ia(n + 1) - 1
-        m = this%con%ja(ipos)
-        ihc = this%con%ihc(this%con%jas(ipos))
-        if (ihc == 0 .and. m > n) then
-          if (this%top(m) > this%bot(n)) then
-            write(errmsg, fmterrmsg) this%top(m), m, this%bot(n), n, m, n
-            call store_error(errmsg)
-          end if
-        end if
-      end do
-    end do
-    !
-    ! -- terminate if errors found
-    if(count_errors() > 0) then
-      if (this%inunit > 0) call store_error_unit(this%inunit)
-      call ustop()
-    endif
->>>>>>> cf315c99
-    !
-    ! -- Return
-    return
-  end subroutine disu_ck
-
-  subroutine disu_da(this)
-! ******************************************************************************
-! disu_da -- Deallocate discretization object
-! ******************************************************************************
-!
-!    SPECIFICATIONS:
-! ------------------------------------------------------------------------------
-    ! -- modules
-    use MemoryManagerModule, only: mem_deallocate
-    ! -- dummy
-    class(GwfDisuType) :: this
-! ------------------------------------------------------------------------------
-    !
-    ! -- DisBaseType deallocate
-    call this%DisBaseType%dis_da()
-    !
-    ! -- Return
-    return
-  end subroutine disu_da
-
-  subroutine nodeu_to_string(this, nodeu, str)
-! ******************************************************************************
-! nodeu_to_string -- Convert user node number to a string in the form of
-! (nodenumber) or (k,i,j)
-! ******************************************************************************
-!
-!    SPECIFICATIONS:
-! ------------------------------------------------------------------------------
-    ! -- dummy
-    class(GwfDisuType) :: this
-    integer(I4B), intent(in) :: nodeu
-    character(len=*), intent(inout) :: str
-    ! -- local
-    character(len=10) :: nstr
-! ------------------------------------------------------------------------------
-    !
-    write(nstr, '(i0)') nodeu
-    str = '(' // trim(adjustl(nstr)) // ')'
-    !
-    ! -- return
-    return
-  end subroutine nodeu_to_string
-
-  integer(I4B) function get_nodeuser(this, noder) &
-    result(nodenumber)
-! ******************************************************************************
-! get_nodeuser -- Return the user nodenumber from the reduced node number
-! ******************************************************************************
-!
-!    SPECIFICATIONS:
-! ------------------------------------------------------------------------------
-    class(GwfDisuType) :: this
-    integer(I4B), intent(in) :: noder
-! ------------------------------------------------------------------------------
-    !
-    nodenumber = noder
-    !
-    ! -- return
-    return
-  end function get_nodeuser
-
-  subroutine read_options(this)
-! ******************************************************************************
-! read_options -- Read discretization options
-! ******************************************************************************
-!
-!    SPECIFICATIONS:
-! ------------------------------------------------------------------------------
-    use MemoryManagerModule, only: mem_allocate
-    use ConstantsModule, only: LINELENGTH
-    use SimModule, only: ustop, count_errors, store_error
-    implicit none
-    class(GwfDisuType) :: this
-    character(len=LINELENGTH) :: errmsg, keyword
-    integer(I4B) :: ierr, nerr
-    logical :: isfound, endOfBlock
-! ------------------------------------------------------------------------------
-    !
-    ! -- get options block
-    call this%parser%GetBlock('OPTIONS', isfound, ierr, &
-                              supportOpenClose=.true., blockRequired=.false.)
-    !
-    ! -- set default options
-      this%lenuni = 0
-    !
-    ! -- parse options block if detected
-    if (isfound) then
-      write(this%iout,'(1x,a)')'PROCESSING DISCRETIZATION OPTIONS'
-      do
-        call this%parser%GetNextLine(endOfBlock)
-        if (endOfBlock) exit
-        call this%parser%GetStringCaps(keyword)
-        select case (keyword)
-          case ('LENGTH_UNITS')
-            call this%parser%GetStringCaps(keyword)
-            if(keyword=='FEET') then
-              this%lenuni = 1
-              write(this%iout,'(4x,a)') 'MODEL LENGTH UNIT IS FEET'
-            elseif(keyword=='METERS') then
-              this%lenuni = 2
-              write(this%iout,'(4x,a)') 'MODEL LENGTH UNIT IS METERS'
-            elseif(keyword=='CENTIMETERS') then
-              this%lenuni = 3
-              write(this%iout,'(4x,a)') 'MODEL LENGTH UNIT IS CENTIMETERS'
-            else
-              write(this%iout,'(4x,a)')'UNKNOWN UNIT: ',trim(keyword)
-              write(this%iout,'(4x,a)')'SETTING TO: ','UNDEFINED'
-            endif
-          case('NOGRB')
-            write(this%iout,'(4x,a)') 'BINARY GRB FILE WILL NOT BE WRITTEN'
-            this%writegrb = .false.
-          case('XORIGIN')
-            this%xorigin = this%parser%GetDouble()
-            write(this%iout,'(4x,a,1pg24.15)') 'XORIGIN SPECIFIED AS ',        &
-                                              this%xorigin
-          case('YORIGIN')
-            this%yorigin = this%parser%GetDouble()
-            write(this%iout,'(4x,a,1pg24.15)') 'YORIGIN SPECIFIED AS ',        &
-                        this%yorigin
-          case('ANGROT')
-            this%angrot = this%parser%GetDouble()
-            write(this%iout,'(4x,a,1pg24.15)') 'ANGROT SPECIFIED AS ',         &
-              this%angrot
-          case default
-            write(errmsg,'(4x,a,a)')'****ERROR. UNKNOWN DIS OPTION: ',         &
-                                     trim(keyword)
-            call store_error(errmsg)
-        end select
-      end do
-      write(this%iout,'(1x,a)')'END OF DISCRETIZATION OPTIONS'
-    else
-      write(this%iout,'(1x,a)')'NO OPTION BLOCK DETECTED.'
-    end if
-    if(this%lenuni==0) write(this%iout,'(1x,a)') 'MODEL LENGTH UNIT IS UNDEFINED'
-    !
-    nerr = count_errors()
-    if(nerr > 0) then
-      call this%parser%StoreErrorUnit()
-      call ustop()
-    endif
-    !
-    ! -- Return
-    return
-  end subroutine read_options
-
-  subroutine read_dimensions(this)
-! ******************************************************************************
-! read_dimensions -- Read discretization information from file
-! ******************************************************************************
-!
-!    SPECIFICATIONS:
-! ------------------------------------------------------------------------------
-    use MemoryManagerModule, only: mem_allocate
-    use ConstantsModule, only: LINELENGTH
-    use SimModule, only: ustop, count_errors, store_error
-    implicit none
-    class(GwfDisuType) :: this
-    character(len=LINELENGTH) :: errmsg, keyword
-    integer(I4B) :: ierr
-    logical :: isfound, endOfBlock
-! ------------------------------------------------------------------------------
-    !
-    ! -- Initialize dimensions
-    this%nodes = -1
-    this%nja = -1
-    !
-    ! -- get options block
-    call this%parser%GetBlock('DIMENSIONS', isfound, ierr, &
-                              supportOpenClose=.true.)
-    !
-    ! -- parse options block if detected
-    if (isfound) then
-      write(this%iout,'(1x,a)')'PROCESSING DISCRETIZATION DIMENSIONS'
-      do
-        call this%parser%GetNextLine(endOfBlock)
-        if (endOfBlock) exit
-        call this%parser%GetStringCaps(keyword)
-        select case (keyword)
-          case ('NODES')
-            this%nodes =  this%parser%GetInteger()
-            write(this%iout,'(4x,a,i0)') 'NODES = ', this%nodes
-          case ('NJA')
-            this%nja = this%parser%GetInteger()
-            write(this%iout,'(4x,a,i0)') 'NJA   = ', this%nja
-          case ('NVERT')
-            this%nvert = this%parser%GetInteger()
-            write(this%iout,'(3x,a,i0)') 'NVERT = ', this%nvert
-            write(this%iout,'(3x,a)') 'VERTICES AND CELL2D BLOCKS WILL ' //    &
-              'BE READ BELOW. '
-          case default
-            write(errmsg,'(4x,a,a)')'****ERROR. UNKNOWN DIS DIMENSION: ',      &
-                                      trim(keyword)
-            call store_error(errmsg)
-            call this%parser%StoreErrorUnit()
-            call ustop()
-        end select
-      end do
-      write(this%iout,'(1x,a)')'END OF DISCRETIZATION OPTIONS'
-    else
-      call store_error('ERROR.  REQUIRED DIMENSIONS BLOCK NOT FOUND.')
-      call this%parser%StoreErrorUnit()
-      call ustop()
-    end if
-    !
-    ! -- Set nodesuser to nodes
-    this%nodesuser = this%nodes
-    !
-    ! -- verify dimensions were set
-    if(this%nodes < 1) then
-      call store_error( &
-          'ERROR.  NODES WAS NOT SPECIFIED OR WAS SPECIFIED INCORRECTLY.')
-      call ustop()
-    endif
-    if(this%nja < 1) then
-      call store_error( &
-          'ERROR.  NJA WAS NOT SPECIFIED OR WAS SPECIFIED INCORRECTLY.')
-      call ustop()
-    endif
-    !
-    ! -- Return
-    return
-  end subroutine read_dimensions
-
-  subroutine read_mf6_griddata(this)
-! ******************************************************************************
-! read_mf6_griddata -- Read discretization data
-! ******************************************************************************
-!
-!    SPECIFICATIONS:
-! ------------------------------------------------------------------------------
-    ! -- modules
-    use MemoryManagerModule, only: mem_allocate
-    use ConstantsModule, only: LINELENGTH, DZERO
-    use SimModule, only: ustop, count_errors, store_error, store_error_unit
-    ! -- dummy
-    class(GwfDisuType) :: this
-    ! -- local
-    character(len=LINELENGTH) :: errmsg, keyword
-    integer(I4B) :: n
-    integer(I4B) :: ierr
-    logical :: isfound, endOfBlock
-    real(DP) :: dz
-    integer(I4B), parameter :: nname = 3
-    logical,dimension(nname) :: lname
-    character(len=24),dimension(nname) :: aname(nname)
-    ! -- formats
-    character(len=*), parameter :: fmtdz = &
-      "('ERROR. CELL ', i0, ' WITH THICKNESS <= 0. TOP, BOT: ', 2(1pg24.15))"
-    character(len=*), parameter :: fmtarea = &
-      "('ERROR. CELL ', i0, ' WITH AREA <= 0. AREA: ', 1(1pg24.15))"
-    ! -- data
-    data aname(1) /'                     TOP'/
-    data aname(2) /'                     BOT'/
-    data aname(3) /'                    AREA'/
-! ------------------------------------------------------------------------------
-    !
-    ! -- get disdata block
-    call this%parser%GetBlock('GRIDDATA', isfound, ierr)
-    lname(:) = .false.
-    if(isfound) then
-      write(this%iout,'(1x,a)')'PROCESSING GRIDDATA'
-      do
-        call this%parser%GetNextLine(endOfBlock)
-        if (endOfBlock) exit
-        call this%parser%GetStringCaps(keyword)
-        select case (keyword)
-          case ('TOP')
-            call ReadArray(this%parser%iuactive, this%top, aname(1), &
-                            this%ndim, this%nodes, this%iout, 0)
-            lname(1) = .true.
-          case ('BOT')
-            call ReadArray(this%parser%iuactive, this%bot, aname(2), &
-                            this%ndim, this%nodes, this%iout, 0)
-            lname(2) = .true.
-          case ('AREA')
-            call ReadArray(this%parser%iuactive, this%area, aname(3), &
-                            this%ndim, this%nodes, this%iout, 0)
-            lname(3) = .true.
-          case default
-            write(errmsg,'(4x,a,a)')'ERROR. UNKNOWN GRIDDATA TAG: ', &
-                                     trim(keyword)
-            call store_error(errmsg)
-            call this%parser%StoreErrorUnit()
-            call ustop()
-        end select
-      end do
-      write(this%iout,'(1x,a)')'END PROCESSING GRIDDATA'
-    else
-      call store_error('ERROR.  REQUIRED GRIDDATA BLOCK NOT FOUND.')
-      call this%parser%StoreErrorUnit()
-      call ustop()
-    end if
-    !
-    ! -- verify all items were read
-    do n = 1, nname
-      if(.not. lname(n)) then
-        write(errmsg,'(1x,a,a)') &
-          'ERROR.  REQUIRED INPUT WAS NOT SPECIFIED: ', aname(n)
-        call store_error(errmsg)
-      endif
-    enddo
-    if (count_errors() > 0) then
-      call this%parser%StoreErrorUnit()
-      call ustop()
-    endif
-    !
-    ! -- Check for zero and negative thickness and zero or negative areas
-    do n = 1, this%nodes
-      dz = this%top(n) - this%bot(n)
-      if (dz <= DZERO) then
-        write(errmsg, fmt=fmtdz) n, this%top(n), this%bot(n)
-        call store_error(errmsg)
-      endif
-      if (this%area(n) <= DZERO) then
-        write(errmsg, fmt=fmtarea) n, this%area(n)
-        call store_error(errmsg)
-      endif
-    enddo
-    if (count_errors() > 0) then
-      call this%parser%StoreErrorUnit()
-      call ustop()
-    endif
-    !
-    ! -- Return
-    return
-  end subroutine read_mf6_griddata
-
-  subroutine read_vertices(this)
-! ******************************************************************************
-! read_vertices -- Read data
-! ******************************************************************************
-!
-!    SPECIFICATIONS:
-! ------------------------------------------------------------------------------
-    ! -- modules
-    use SimModule, only: ustop, count_errors, store_error
-    use ConstantsModule,   only: LINELENGTH, DZERO
-    ! -- dummy
-    class(GwfDisuType) :: this
-    character(len=LINELENGTH) :: line
-    integer(I4B) :: i
-    integer(I4B) :: ierr, ival
-    logical :: isfound, endOfBlock
-    real(DP) :: xmin, xmax, ymin, ymax
-    character(len=300) :: ermsg
-    ! -- formats
-    character(len=*), parameter :: fmtvnum = &
-      "('ERROR. VERTEX NUMBER NOT CONSECUTIVE.  LOOKING FOR ',i0," //           &
-      "' BUT FOUND ', i0)"
-    character(len=*), parameter :: fmtnvert = &
-      "(3x, 'SUCCESSFULLY READ ',i0,' (X,Y) COORDINATES')"
-    character(len=*), parameter :: fmtcoord = &
-      "(3x, a,' COORDINATE = ', 1(1pg24.15))"
-! ------------------------------------------------------------------------------
-    !
-    ! --Read DISDATA block
-    call this%parser%GetBlock('VERTICES', isfound, ierr, &
-                              supportOpenClose=.true.)
-    if(isfound) then
-      write(this%iout,'(/,1x,a)') 'PROCESSING VERTICES'
-      do i = 1, this%nvert
-        call this%parser%GetNextLine(endOfBlock)
-        !
-        ! -- vertex number
-        ival = this%parser%GetInteger()
-        if(ival /= i) then
-          write(ermsg, fmtvnum) i, ival
-          call store_error(ermsg)
-          call this%parser%StoreErrorUnit()
-          call ustop()
-        endif
-        !
-        ! -- x
-        this%vertices(1, i) = this%parser%GetDouble()
-        !
-        ! -- y
-        this%vertices(2, i) = this%parser%GetDouble()
-        !
-        ! -- set min/max coords
-        if(i == 1) then
-          xmin = this%vertices(1, i)
-          xmax = xmin
-          ymin = this%vertices(2, i)
-          ymax = ymin
-        else
-          xmin = min(xmin, this%vertices(1, i))
-          xmax = max(xmax, this%vertices(1, i))
-          ymin = min(ymin, this%vertices(2, i))
-          ymax = max(ymax, this%vertices(2, i))
-        endif
-      enddo
-      !
-      ! -- Terminate the block
-      call this%parser%terminateblock()
-    else
-      call store_error('ERROR.  REQUIRED VERTICES BLOCK NOT FOUND.')
-      call this%parser%StoreErrorUnit()
-      call ustop()
-    end if
-    !
-    ! -- Write information
-    write(this%iout, fmtnvert) this%nvert
-    write(this%iout, fmtcoord) 'MINIMUM X', xmin
-    write(this%iout, fmtcoord) 'MAXIMUM X', xmax
-    write(this%iout, fmtcoord) 'MINIMUM Y', ymin
-    write(this%iout, fmtcoord) 'MAXIMUM Y', ymax
-    write(this%iout,'(1x,a)')'END PROCESSING VERTICES'
-    !
-    ! -- Return
-    return
-  end subroutine read_vertices
-
-  subroutine read_cell2d(this)
-! ******************************************************************************
-! read_cell2d -- Read information describing the two dimensional (x, y)
-!   configuration of each cell.
-! ******************************************************************************
-!
-!    SPECIFICATIONS:
-! ------------------------------------------------------------------------------
-    ! -- modules
-    use SimModule, only: ustop, count_errors, store_error
-    use ConstantsModule,   only: LINELENGTH, DZERO
-    use InputOutputModule, only: urword
-    use SparseModule, only: sparsematrix
-    ! -- dummy
-    class(GwfDisuType) :: this
-    character(len=LINELENGTH) :: line
-    integer(I4B) :: i, j, ivert, ivert1, ncvert
-    integer(I4B) :: ierr, ival
-    logical :: isfound, endOfBlock
-    integer(I4B) :: maxvert, maxvertcell, iuext
-    real(DP) :: xmin, xmax, ymin, ymax
-    character(len=300) :: ermsg
-    integer(I4B), dimension(:), allocatable :: maxnnz
-    type(sparsematrix) :: vertspm
-    ! -- formats
-    character(len=*), parameter :: fmtcnum = &
-      "('ERROR. CELL NUMBER NOT CONSECUTIVE.  LOOKING FOR ',i0," //           &
-      "' BUT FOUND ', i0)"
-    character(len=*), parameter :: fmtncpl = &
-      "(3x, 'SUCCESSFULLY READ ',i0,' CELL2D INFORMATION ENTRIES')"
-    character(len=*), parameter :: fmtcoord = &
-      "(3x, a,' CELL CENTER = ', 1(1pg24.15))"
-    character(len=*), parameter :: fmtmaxvert = &
-      "(3x, 'MAXIMUM NUMBER OF CELL2D VERTICES IS ',i0,' FOR CELL ', i0)"
-! ------------------------------------------------------------------------------
-    !
-    ! -- initialize
-    maxvert = 0
-    maxvertcell = 0
-    !
-    ! -- Initialize estimate of the max number of vertices for each cell
-    !    (using 5 as default) and initialize the sparse matrix, which will
-    !    temporarily store the vertex numbers for each cell.  This will
-    !    be converted to iavert and javert after all cell vertices have
-    !    been read.
-    allocate(maxnnz(this%nodes))
-    do i = 1, this%nodes
-      maxnnz(i) = 5
-    enddo
-    call vertspm%init(this%nodes, this%nvert, maxnnz)
-    !
-    ! --Read CELL2D block
-    call this%parser%GetBlock('CELL2D', isfound, ierr, supportOpenClose=.true.)
-    if(isfound) then
-      write(this%iout,'(/,1x,a)') 'PROCESSING CELL2D'
-      do i = 1, this%nodes
-        call this%parser%GetNextLine(endOfBlock)
-        !
-        ! -- cell number
-        ival = this%parser%GetInteger()
-        if(ival /= i) then
-          write(ermsg, fmtcnum) i, ival
-          call store_error(ermsg)
-          call store_error_unit(iuext)
-          call ustop()
-        endif
-        !
-        ! -- Cell x center
-        this%cellxy(1, i) = this%parser%GetDouble()
-        !
-        ! -- Cell y center
-        this%cellxy(2, i) = this%parser%GetDouble()
-        !
-        ! -- Number of vertices for this cell
-        ncvert = this%parser%GetInteger()
-        if(ncvert > maxvert) then
-          maxvert = ncvert
-          maxvertcell = i
-        endif
-        !
-        ! -- Read each vertex number, and then close the polygon if
-        !    the last vertex does not equal the first vertex
-        do j = 1, ncvert
-          ivert = this%parser%GetInteger()
-          call vertspm%addconnection(i, ivert, 0)
-          !
-          ! -- If necessary, repeat the last vertex in order to close the cell
-          if(j == 1) then
-            ivert1 = ivert
-          elseif(j == ncvert) then
-            if(ivert1 /= ivert) then
-              call vertspm%addconnection(i, ivert1, 0)
-            endif
-          endif
-        enddo
-        !
-        ! -- set min/max coords
-        if(i == 1) then
-          xmin = this%cellxy(1, i)
-          xmax = xmin
-          ymin = this%cellxy(2, i)
-          ymax = ymin
-        else
-          xmin = min(xmin, this%cellxy(1, i))
-          xmax = max(xmax, this%cellxy(1, i))
-          ymin = min(ymin, this%cellxy(2, i))
-          ymax = max(ymax, this%cellxy(2, i))
-        endif
-      enddo
-      !
-      ! -- Terminate the block
-      call this%parser%terminateblock()
-    else
-      call store_error('ERROR.  REQUIRED CELL2D BLOCK NOT FOUND.')
-      call this%parser%StoreErrorUnit()
-      call ustop()
-    end if
-    !
-    ! -- Convert vertspm into ia/ja form
-    allocate(this%iavert(this%nodes+1))
-    allocate(this%javert(vertspm%nnz))
-    call vertspm%filliaja(this%iavert, this%javert, ierr)
-    call vertspm%destroy()
-    !
-    ! -- Write information
-    write(this%iout, fmtncpl) this%nodes
-    write(this%iout, fmtcoord) 'MINIMUM X', xmin
-    write(this%iout, fmtcoord) 'MAXIMUM X', xmax
-    write(this%iout, fmtcoord) 'MINIMUM Y', ymin
-    write(this%iout, fmtcoord) 'MAXIMUM Y', ymax
-    write(this%iout, fmtmaxvert) maxvert, maxvertcell
-    write(this%iout,'(1x,a)')'END PROCESSING VERTICES'
-    !
-    ! -- Return
-    return
-  end subroutine read_cell2d
-
-  subroutine write_grb(this, icelltype)
-! ******************************************************************************
-! write_grb -- Write the binary grid file
-! ******************************************************************************
-!
-!    SPECIFICATIONS:
-! ------------------------------------------------------------------------------
-    ! -- modules
-    use InputOutputModule, only: getunit, openfile
-    use OpenSpecModule, only: access, form
-    use ConstantsModule, only: DZERO
-    ! -- dummy
-    class(GwfDisuType) :: this
-    integer(I4B), dimension(:), intent(in) :: icelltype
-    ! -- local
-    integer(I4B) :: i, iunit, ntxt
-    integer(I4B), parameter :: lentxt = 100
-    character(len=50) :: txthdr
-    character(len=lentxt) :: txt
-    character(len=LINELENGTH) :: fname
-    character(len=*),parameter :: fmtgrdsave = &
-      "(4X,'BINARY GRID INFORMATION WILL BE WRITTEN TO:',                      &
-       &/,6X,'UNIT NUMBER: ', I0,/,6X, 'FILE NAME: ', A)"
-! ------------------------------------------------------------------------------
-    !
-    ! -- Initialize
-    ntxt = 10
-    if (this%nvert > 0) ntxt = ntxt + 5
-    !
-    ! -- Open the file
-    inquire(unit=this%inunit, name=fname)
-    fname = trim(fname) // '.grb'
-    iunit = getunit()
-    write(this%iout, fmtgrdsave) iunit, trim(adjustl(fname))
-    call openfile(iunit, this%iout, trim(adjustl(fname)), 'DATA(BINARY)',      &
-                  form, access, 'REPLACE')
-    !
-    ! -- write header information
-    write(txthdr, '(a)') 'GRID DISU'
-    txthdr(50:50) = new_line('a')
-    write(iunit) txthdr
-    write(txthdr, '(a)') 'VERSION 1'
-    txthdr(50:50) = new_line('a')
-    write(iunit) txthdr
-    write(txthdr, '(a, i0)') 'NTXT ', ntxt
-    txthdr(50:50) = new_line('a')
-    write(iunit) txthdr
-    write(txthdr, '(a, i0)') 'LENTXT ', lentxt
-    txthdr(50:50) = new_line('a')
-    write(iunit) txthdr
-    !
-    ! -- write variable definitions
-    write(txt, '(3a, i0)') 'NODES ', 'INTEGER ', 'NDIM 0 # ', this%nodes
-    txt(lentxt:lentxt) = new_line('a')
-    write(iunit) txt
-    write(txt, '(3a, i0)') 'NJA ', 'INTEGER ', 'NDIM 0 # ', this%con%nja
-    txt(lentxt:lentxt) = new_line('a')
-    write(iunit) txt
-    write(txt, '(3a, 1pg24.15)') 'XORIGIN ', 'DOUBLE ', 'NDIM 0 # ', this%xorigin
-    txt(lentxt:lentxt) = new_line('a')
-    write(iunit) txt
-    write(txt, '(3a, 1pg24.15)') 'YORIGIN ', 'DOUBLE ', 'NDIM 0 # ', this%yorigin
-    txt(lentxt:lentxt) = new_line('a')
-    write(iunit) txt
-    write(txt, '(3a, 1pg24.15)') 'ANGROT ', 'DOUBLE ', 'NDIM 0 # ', this%angrot
-    txt(lentxt:lentxt) = new_line('a')
-    write(iunit) txt
-    write(txt, '(3a, i0)') 'TOP ', 'DOUBLE ', 'NDIM 1 ', this%nodes
-    txt(lentxt:lentxt) = new_line('a')
-    write(iunit) txt
-    write(txt, '(3a, i0)') 'BOT ', 'DOUBLE ', 'NDIM 1 ', this%nodes
-    txt(lentxt:lentxt) = new_line('a')
-    write(iunit) txt
-    write(txt, '(3a, i0)') 'IA ', 'INTEGER ', 'NDIM 1 ', this%nodes + 1
-    txt(lentxt:lentxt) = new_line('a')
-    write(iunit) txt
-    write(txt, '(3a, i0)') 'JA ', 'INTEGER ', 'NDIM 1 ', this%con%nja
-    txt(lentxt:lentxt) = new_line('a')
-    write(iunit) txt
-    write(txt, '(3a, i0)') 'ICELLTYPE ', 'INTEGER ', 'NDIM 1 ', this%nodesuser
-    txt(lentxt:lentxt) = new_line('a')
-    write(iunit) txt
-    !
-    ! -- if vertices have been read then write additional header information
-    if (this%nvert > 0) then
-      write(txt, '(3a, i0)') 'VERTICES ', 'DOUBLE ', 'NDIM 2 2 ', this%nvert
-      txt(lentxt:lentxt) = new_line('a')
-      write(iunit) txt
-      write(txt, '(3a, i0)') 'CELLX ', 'DOUBLE ', 'NDIM 1 ', this%nodes
-      txt(lentxt:lentxt) = new_line('a')
-      write(iunit) txt
-      write(txt, '(3a, i0)') 'CELLY ', 'DOUBLE ', 'NDIM 1 ', this%nodes
-      txt(lentxt:lentxt) = new_line('a')
-      write(iunit) txt
-      write(txt, '(3a, i0)') 'IAVERT ', 'INTEGER ', 'NDIM 1 ', this%nodes + 1
-      txt(lentxt:lentxt) = new_line('a')
-      write(iunit) txt
-      write(txt, '(3a, i0)') 'JAVERT ', 'INTEGER ', 'NDIM 1 ', size(this%javert)
-      txt(lentxt:lentxt) = new_line('a')
-      write(iunit) txt
-    endif
-    !
-    ! -- write data
-    write(iunit) this%nodes                                                     ! nodes
-    write(iunit) this%nja                                                       ! nja
-    write(iunit) this%xorigin                                                   ! xorigin
-    write(iunit) this%yorigin                                                   ! yorigin
-    write(iunit) this%angrot                                                    ! angrot
-    write(iunit) this%top                                                       ! top
-    write(iunit) this%bot                                                       ! bot
-    write(iunit) this%con%ia                                                    ! ia
-    write(iunit) this%con%ja                                                    ! ja
-    write(iunit) icelltype                                                      ! icelltype
-    !
-    ! -- if vertices have been read then write additional data
-    if (this%nvert > 0) then
-      write(iunit) this%vertices                                                ! vertices
-      write(iunit) (this%cellxy(1, i), i = 1, this%nodes)                       ! cellx
-      write(iunit) (this%cellxy(2, i), i = 1, this%nodes)                       ! celly
-      write(iunit) this%iavert                                                  ! iavert
-      write(iunit) this%javert                                                  ! javert
-    endif
-    !
-    ! -- Close the file
-    close(iunit)
-    !
-    ! -- return
-    return
-  end subroutine write_grb
-
-  function get_nodenumber_idx1(this, nodeu, icheck) result(nodenumber)
-! ******************************************************************************
-! get_nodenumber -- Return a nodenumber from the user specified node number
-!                   with an option to perform a check.  This subroutine
-!                   can be overridden by child classes to perform mapping
-!                   to a model node number
-! ******************************************************************************
-!
-!    SPECIFICATIONS:
-! ------------------------------------------------------------------------------
-    use ConstantsModule, only: LINELENGTH
-    use SimModule, only: store_error
-    implicit none
-    class(GwfDisuType), intent(in) :: this
-    integer(I4B), intent(in) :: nodeu
-    integer(I4B), intent(in) :: icheck
-    character(len=LINELENGTH) :: errmsg
-    integer(I4B) :: nodenumber
-! ------------------------------------------------------------------------------
-    !
-    if(icheck /= 0) then
-      if(nodeu < 1 .or. nodeu > this%nodes) then
-        write(errmsg, '(a,i10)') &
-          'Nodenumber less than 1 or greater than nodes:', nodeu
-        call store_error(errmsg)
-      endif
-    endif
-    !
-    ! -- set node number to passed in nodenumber since there is a one to one
-    !    mapping for an unstructured grid
-    nodenumber = nodeu
-    !
-    ! -- return
-    return
-  end function get_nodenumber_idx1
-
-  subroutine connection_normal(this, noden, nodem, ihc, xcomp, ycomp, zcomp,   &
-                               ipos)
-! ******************************************************************************
-! connection_normal -- calculate the normal vector components for reduced
-!   nodenumber cell (noden) and its shared face with cell nodem.  ihc is the
-!   horizontal connection flag.
-! ******************************************************************************
-!
-!    SPECIFICATIONS:
-! ------------------------------------------------------------------------------
-    ! -- modules
-    use ConstantsModule, only: DONE, DZERO
-    use SimModule, only: ustop, store_error
-    ! -- dummy
-    class(GwfDisuType) :: this
-    integer(I4B), intent(in) :: noden
-    integer(I4B), intent(in) :: nodem
-    integer(I4B), intent(in) :: ihc
-    real(DP), intent(inout) :: xcomp
-    real(DP), intent(inout) :: ycomp
-    real(DP), intent(inout) :: zcomp
-    integer(I4B), intent(in) :: ipos
-    ! -- local
-    !integer(I4B) :: ipos
-    real(DP) :: angle, dmult
-! ------------------------------------------------------------------------------
-    !
-    ! -- Set vector components based on ihc
-    if(ihc == 0) then
-      !
-      ! -- connection is vertical
-      xcomp = DZERO
-      ycomp = DZERO
-      if(nodem < noden) then
-        !
-        ! -- nodem must be above noden, so upward connection
-        zcomp = DONE
-      else
-        !
-        ! -- nodem must be below noden, so downward connection
-        zcomp = -DONE
-      endif
-    else
-      ! -- find from anglex, since anglex is symmetric, need to flip vector
-      !    for lower triangle (nodem < noden)
-      angle = this%con%anglex(this%con%jas(ipos))
-      dmult = DONE
-      if (nodem < noden) dmult = -DONE
-      xcomp = cos(angle) * dmult
-      ycomp = sin(angle) * dmult
-      zcomp = DZERO
-    endif
-    !
-    ! -- return
-    return
-  end subroutine connection_normal
-
-  subroutine connection_vector(this, noden, nodem, nozee, satn, satm, ihc,   &
-                               xcomp, ycomp, zcomp, conlen)
-! ******************************************************************************
-! connection_vector -- calculate the unit vector components from reduced
-!   nodenumber cell (noden) to its neighbor cell (nodem).  The saturation for
-!   for these cells are also required so that the vertical position of the cell
-!   cell centers can be calculated.  ihc is the horizontal flag.  Also return
-!   the straight-line connection length.
-! ******************************************************************************
-!
-!    SPECIFICATIONS:
-! ------------------------------------------------------------------------------
-    ! -- modules
-    use ConstantsModule, only: DZERO, DONE, DHALF
-    use SimModule, only: ustop, store_error
-    use DisvGeom, only: line_unit_vector
-    ! -- dummy
-    class(GwfDisuType) :: this
-    integer(I4B), intent(in) :: noden
-    integer(I4B), intent(in) :: nodem
-    logical, intent(in) :: nozee
-    real(DP), intent(in) :: satn
-    real(DP), intent(in) :: satm
-    integer(I4B), intent(in) :: ihc
-    real(DP), intent(inout) :: xcomp
-    real(DP), intent(inout) :: ycomp
-    real(DP), intent(inout) :: zcomp
-    real(DP), intent(inout) :: conlen
-    ! -- local
-    real(DP) :: xn, xm, yn, ym, zn, zm
-! ------------------------------------------------------------------------------
-    !
-    ! -- Find xy coords
-    xn = this%cellxy(1, noden)
-    yn = this%cellxy(2, noden)
-    xm = this%cellxy(1, nodem)
-    ym = this%cellxy(2, nodem)
-    !
-    ! -- Set vector components based on ihc
-    if(ihc == 0) then
-      !
-      ! -- vertical connection, calculate z as cell center elevation
-      zn = this%bot(noden) + DHALF * (this%top(noden) - this%bot(noden))
-      zm = this%bot(nodem) + DHALF * (this%top(nodem) - this%bot(nodem))
-    else
-      !
-      ! -- horizontal connection, with possible z component due to cell offsets
-      !    and/or water table conditions
-      if (nozee) then
-        zn = DZERO
-        zm = DZERO
-      else
-        zn = this%bot(noden) + DHALF * satn * (this%top(noden) - this%bot(noden))
-        zm = this%bot(nodem) + DHALF * satm * (this%top(nodem) - this%bot(nodem))
-      endif
-    endif
-    !
-    ! -- Use coords to find vector components and connection length
-    call line_unit_vector(xn, yn, zn, xm, ym, zm, xcomp, ycomp, zcomp,         &
-                          conlen)
-    !
-    ! -- return
-    return
-  end subroutine connection_vector
-
-  ! return x,y coordinate for a node
-  subroutine get_cellxy_disu(this, node, xcell, ycell)
-    class(GwfDisuType), intent(in)  :: this
-    integer(I4B), intent(in)        :: node         ! the reduced node number
-    real(DP), intent(out)           :: xcell, ycell ! the x,y for the cell
-    
-    xcell = this%cellxy(1, node)
-    ycell = this%cellxy(2, node)
-    
-  end subroutine get_cellxy_disu                             
-
-  subroutine allocate_scalars(this, name_model)
-! ******************************************************************************
-! allocate_scalars -- Allocate and initialize scalar variables in this class
-! ******************************************************************************
-!
-!    SPECIFICATIONS:
-! ------------------------------------------------------------------------------
-    ! -- modules
-    use MemoryManagerModule, only: mem_allocate
-    ! -- dummy
-    class(GwfDisuType) :: this
-    character(len=*), intent(in) :: name_model
-    ! -- local
-! ------------------------------------------------------------------------------
-    !
-    ! -- Allocate parent scalars
-    call this%DisBaseType%allocate_scalars(name_model)
-    !
-    ! -- Allocate variables for DISU
-    call mem_allocate(this%nvert, 'NVERT', this%origin)
-    !
-    ! -- Set values
-    this%ndim = 1
-    this%nvert = 0
-    !
-    ! -- Return
-    return
-  end subroutine allocate_scalars
-
-  subroutine allocate_arrays(this)
-! ******************************************************************************
-! allocate_arrays -- Read discretization information from file
-! ******************************************************************************
-!
-!    SPECIFICATIONS:
-! ------------------------------------------------------------------------------
-    ! -- modules
-    use MemoryManagerModule, only: mem_allocate
-    ! -- dummy
-    class(GwfDisuType) :: this
-    ! -- local
-    integer(I4B) :: n
-! ------------------------------------------------------------------------------
-    !
-    ! -- Allocate arrays in DisBaseType (mshape, top, bot, area)
-    call this%DisBaseType%allocate_arrays()
-    !
-    ! -- Allocate arrays in DISU
-    call mem_allocate(this%idomain, this%nodes, 'IDOMAIN', this%origin)
-    call mem_allocate(this%vertices, 2, this%nvert, 'VERTICES', this%origin)
-    if(this%nvert > 0) then
-      call mem_allocate(this%cellxy, 2, this%nodes, 'CELLXY', this%origin)
-    else
-      call mem_allocate(this%cellxy, 2, 0, 'CELLXY', this%origin)
-    endif
-    !
-    ! -- allocate connection object
-    allocate(this%con)
-    !
-    ! -- Initialize
-    this%mshape(1) = this%nodes
-    !
-    ! -- initialize all cells to be active (idomain = 1)
-    do n = 1, this%nodes
-      this%idomain(n) = 1
-    end do
-    !
-    ! -- Return
-    return
-  end subroutine allocate_arrays
-
-  function nodeu_from_string(this, lloc, istart, istop, in, iout, line, &
-                             flag_string, allow_zero) result(nodeu)
-! ******************************************************************************
-! nodeu_from_string -- Receive a string and convert the string to a user
-!   nodenumber.  The model is unstructured; just read user nodenumber.
-!   If flag_string argument is present and true, the first token in string
-!   is allowed to be a string (e.g. boundary name). In this case, if a string
-!   is encountered, return value as -2.
-! ******************************************************************************
-!
-!    SPECIFICATIONS:
-! ------------------------------------------------------------------------------
-    ! -- dummy
-    class(GwfDisuType)               :: this
-    integer(I4B),           intent(inout) :: lloc
-    integer(I4B),           intent(inout) :: istart
-    integer(I4B),           intent(inout) :: istop
-    integer(I4B),           intent(in)    :: in
-    integer(I4B),           intent(in)    :: iout
-    character(len=*),  intent(inout) :: line
-    logical, optional, intent(in)    :: flag_string
-    logical, optional, intent(in)    :: allow_zero
-    integer(I4B)                     :: nodeu
-    ! -- local
-    integer(I4B) :: lloclocal, ndum, istat, n
-    real(DP) :: r
-    character(len=LINELENGTH) :: ermsg, fname
-! ------------------------------------------------------------------------------
-    !
-    if (present(flag_string)) then
-      if (flag_string) then
-        ! Check to see if first token in line can be read as an integer.
-        lloclocal = lloc
-        call urword(line, lloclocal, istart, istop, 1, ndum, r, iout, in)
-        read(line(istart:istop),*,iostat=istat)n
-        if (istat /= 0) then
-          ! First token in line is not an integer; return flag to this effect.
-          nodeu = -2
-          return
-        endif
-      endif
-    endif
-    !
-    call urword(line, lloc, istart, istop, 2, nodeu, r, iout, in)
-    !
-    if (nodeu == 0) then
-      if (present(allow_zero)) then
-        if (allow_zero) then
-          return
-        endif
-      endif
-    endif
-    !
-    if(nodeu < 1 .or. nodeu > this%nodesuser) then
-      write(ermsg, *) ' Node number in list is outside of the grid', nodeu
-      call store_error(ermsg)
-      inquire(unit=in, name=fname)
-      call store_error('Error converting in file: ')
-      call store_error(trim(adjustl(fname)))
-      call store_error('Cell number cannot be determined in line: ')
-      call store_error(trim(adjustl(line)))
-      call store_error_unit(in)
-      call ustop()
-    end if
-    !
-    ! -- return
-    return
-
-  end function nodeu_from_string
-
-  function nodeu_from_cellid(this, cellid, inunit, iout, flag_string, &
-                                     allow_zero) result(nodeu)
-! ******************************************************************************
-! nodeu_from_cellid -- Receive cellid as a string and convert the string to a
-!   user nodenumber.
-!   If flag_string argument is present and true, the first token in string
-!   is allowed to be a string (e.g. boundary name). In this case, if a string
-!   is encountered, return value as -2.
-!   If allow_zero argument is present and true, if all indices equal zero, the
-!   result can be zero. If allow_zero is false, a zero in any index causes an
-!   error.
-! ******************************************************************************
-!
-!    SPECIFICATIONS:
-! ------------------------------------------------------------------------------
-    ! -- return
-    integer(I4B) :: nodeu
-    ! -- dummy
-    class(GwfDisuType)               :: this
-    character(len=*),  intent(inout) :: cellid
-    integer(I4B),           intent(in)    :: inunit
-    integer(I4B),           intent(in)    :: iout
-    logical, optional, intent(in)    :: flag_string
-    logical, optional, intent(in)    :: allow_zero
-    ! -- local
-    integer(I4B) :: lloclocal, istart, istop, ndum, n
-    integer(I4B) :: istat
-    real(DP) :: r
-    character(len=LINELENGTH) :: ermsg, fname
-! ------------------------------------------------------------------------------
-    !
-    if (present(flag_string)) then
-      if (flag_string) then
-        ! Check to see if first token in cellid can be read as an integer.
-        lloclocal = 1
-        call urword(cellid, lloclocal, istart, istop, 1, ndum, r, iout, inunit)
-        read(cellid(istart:istop),*,iostat=istat)n
-        if (istat /= 0) then
-          ! First token in cellid is not an integer; return flag to this effect.
-          nodeu = -2
-          return
-        endif
-      endif
-    endif
-    !
-    lloclocal = 1
-    call urword(cellid, lloclocal, istart, istop, 2, nodeu, r, iout, inunit)
-    !
-    if (nodeu == 0) then
-      if (present(allow_zero)) then
-        if (allow_zero) then
-          return
-        endif
-      endif
-    endif
-    !
-    if(nodeu < 1 .or. nodeu > this%nodesuser) then
-      write(ermsg, *) ' Node number in list is outside of the grid', nodeu
-      call store_error(ermsg)
-      inquire(unit=inunit, name=fname)
-      call store_error('Error converting in file: ')
-      call store_error(trim(adjustl(fname)))
-      call store_error('Cell number cannot be determined in cellid: ')
-      call store_error(trim(adjustl(cellid)))
-      call store_error_unit(inunit)
-      call ustop()
-    end if
-    !
-    ! -- return
-    return
-  end function nodeu_from_cellid
-
-  logical function supports_layers(this)
-    implicit none
-    ! -- dummy
-    class(GwfDisuType) :: this
-    !
-    supports_layers = .false.
-    return
-  end function supports_layers
-
-  function get_ncpl(this)
-! ******************************************************************************
-! get_ncpl -- Return number of cells per layer.  This is nodes
-!   for a DISU grid, as there are no layers.
-! ******************************************************************************
-!
-!    SPECIFICATIONS:
-! ------------------------------------------------------------------------------
-    ! -- modules
-    ! -- return
-    integer(I4B) :: get_ncpl
-    ! -- dummy
-    class(GwfDisuType) :: this
-! ------------------------------------------------------------------------------
-    !
-    get_ncpl = this%nodes
-    !
-    ! -- Return
-    return
-  end function get_ncpl
-
-  subroutine read_int_array(this, line, lloc, istart, istop, iout, in, &
-                            iarray, aname)
-! ******************************************************************************
-! read_int_array -- Read a GWF integer array
-! ******************************************************************************
-!
-!    SPECIFICATIONS:
-! ------------------------------------------------------------------------------
-    ! -- modules
-    use InputOutputModule, only: urword
-    use SimModule, only: store_error, ustop
-    use ConstantsModule, only: LINELENGTH
-    ! -- dummy
-    class(GwfDisuType), intent(inout)                  :: this
-    character(len=*), intent(inout)                    :: line
-    integer(I4B), intent(inout)                        :: lloc
-    integer(I4B), intent(inout)                        :: istart
-    integer(I4B), intent(inout)                        :: istop
-    integer(I4B), intent(in)                           :: in
-    integer(I4B), intent(in)                           :: iout
-    integer(I4B), dimension(:), pointer, contiguous, intent(inout) :: iarray
-    character(len=*), intent(in)                       :: aname
-    ! -- local
-    integer(I4B) :: nlay
-    integer(I4B) :: nrow
-    integer(I4B) :: ncol
-    integer(I4B) :: nval
-    integer(I4B) :: nodeu, noder
-    integer(I4B), dimension(:), pointer, contiguous :: itemp
-! ------------------------------------------------------------------------------
-    !
-    ! -- Point the temporary pointer array, which is passed to the reading
-    !    subroutine.  The temporary array will point to ibuff if it is a
-    !    reduced structured system, or to iarray if it is an unstructured
-    !    model.
-    nlay = 1
-    nrow = 1
-    ncol = this%nodes
-    !
-    if(this%nodes < this%nodesuser) then
-      nval = this%nodesuser
-      itemp => this%ibuff
-    else
-      nval = this%nodes
-      itemp => iarray
-    endif
-    !
-    ! -- Read the array
-    ! -- Read unstructured input
-    call ReadArray(in, itemp, aname, this%ndim, nval, iout, 0)
-    !
-    ! -- If reduced model, then need to copy from itemp(=>ibuff) to iarray
-    if(this%nodes <  this%nodesuser) then
-      call this%fill_grid_array(itemp, iarray)
-    endif
-    !
-    ! -- return
-    return
-  end subroutine read_int_array
-
-  subroutine read_dbl_array(this, line, lloc, istart, istop, iout, in, &
-                            darray, aname)
-! ******************************************************************************
-! read_dbl_array -- Read a GWF double precision array
-! ******************************************************************************
-!
-!    SPECIFICATIONS:
-! ------------------------------------------------------------------------------
-    ! -- modules
-    use InputOutputModule, only: urword
-    use SimModule, only: ustop, store_error
-    use ConstantsModule, only: LINELENGTH
-    ! -- dummy
-    class(GwfDisuType), intent(inout)              :: this
-    character(len=*), intent(inout)                :: line
-    integer(I4B), intent(inout)                    :: lloc
-    integer(I4B), intent(inout)                    :: istart
-    integer(I4B), intent(inout)                    :: istop
-    integer(I4B), intent(in)                       :: in
-    integer(I4B), intent(in)                       :: iout
-    real(DP), dimension(:), pointer, contiguous, intent(inout) :: darray
-    character(len=*), intent(in)                   :: aname
-    ! -- local
-    integer(I4B) :: nlay
-    integer(I4B) :: nrow
-    integer(I4B) :: ncol
-    integer(I4B) :: nval
-    integer(I4B) :: nodeu, noder
-    real(DP), dimension(:), pointer, contiguous :: dtemp
-! ------------------------------------------------------------------------------
-    !
-    ! -- Point the temporary pointer array, which is passed to the reading
-    !    subroutine.  The temporary array will point to dbuff if it is a
-    !    reduced structured system, or to darray if it is an unstructured
-    !    model.
-    nlay = 1
-    nrow = 1
-    ncol = this%nodes
-    !
-    if(this%nodes < this%nodesuser) then
-      nval = this%nodesuser
-      dtemp => this%dbuff
-    else
-      nval = this%nodes
-      dtemp => darray
-    endif
-    !
-    ! -- Read the array
-    ! -- Read structured input
-    call ReadArray(in, dtemp, aname, this%ndim, nval, iout, 0)
-    !
-    ! -- If reduced model, then need to copy from dtemp(=>dbuff) to darray
-    if(this%nodes <  this%nodesuser) then
-      call this%fill_grid_array(dtemp, darray)
-    endif
-    !
-    ! -- return
-    return
-  end subroutine read_dbl_array
-
-  subroutine read_layer_array(this, nodelist, darray, ncolbnd, maxbnd,     &
-                              icolbnd, aname, inunit, iout)
-! ******************************************************************************
-! read_layer_array -- Read a 2d double array into col icolbnd of darray.
-!                     For cells that are outside of the active domain,
-!                     do not copy the array value into darray.
-! ******************************************************************************
-!
-!    SPECIFICATIONS:
-! ------------------------------------------------------------------------------
-    ! -- modules
-    use InputOutputModule, only: get_node
-    ! -- dummy
-    class(GwfDisuType) :: this
-    integer(I4B), intent(in) :: maxbnd
-    integer(I4B), intent(in) :: ncolbnd
-    integer(I4B), dimension(maxbnd) :: nodelist
-    real(DP), dimension(ncolbnd, maxbnd), intent(inout) :: darray
-    integer(I4B), intent(in) :: icolbnd
-    character(len=*), intent(in) :: aname
-    integer(I4B), intent(in) :: inunit
-    integer(I4B), intent(in) :: iout
-    ! -- local
-    integer(I4B) :: ipos
-! ------------------------------------------------------------------------------
-    !
-    ! -- Read unstructured and then copy into darray
-    call ReadArray(inunit, this%dbuff, aname, this%ndim, maxbnd, iout, 0)
-    do ipos = 1, maxbnd
-      darray(icolbnd, ipos) = this%dbuff(ipos)
-    enddo
-    !
-    ! -- return
-  end subroutine read_layer_array
-
-  subroutine record_array(this, darray, iout, iprint, idataun, aname,     &
-                           cdatafmp, nvaluesp, nwidthp, editdesc, dinact)
-! ******************************************************************************
-! record_array -- Record a double precision array.  The array will be
-!   printed to an external file and/or written to an unformatted external file
-!   depending on the argument specifications.
-! ******************************************************************************
-!
-!    SPECIFICATIONS:
-!      darray is the double precision array to record
-!      iout is the unit number for ascii output
-!      iprint is a flag indicating whether or not to print the array
-!      idataun is the unit number to which the array will be written in binary
-!        form; if negative then do not write by layers, write entire array
-!      aname is the text descriptor of the array
-!      cdatafmp is the fortran format for writing the array
-!      nvaluesp is the number of values per line for printing
-!      nwidthp is the width of the number for printing
-!      editdesc is the format type (I, G, F, S, E)
-!      dinact is the double precision value to use for cells that are excluded
-!        from the model domain
-! ------------------------------------------------------------------------------
-    ! -- modules
-    ! -- dummy
-    class(GwfDisuType), intent(inout)              :: this
-    real(DP), dimension(:), pointer, contiguous, intent(inout) :: darray
-    integer(I4B), intent(in)                       :: iout
-    integer(I4B), intent(in)                       :: iprint
-    integer(I4B), intent(in)                       :: idataun
-    character(len=*), intent(in)                   :: aname
-    character(len=*), intent(in)                   :: cdatafmp
-    integer(I4B), intent(in)                       :: nvaluesp
-    integer(I4B), intent(in)                       :: nwidthp
-    character(len=*), intent(in)                   :: editdesc
-    real(DP), intent(in)                           :: dinact
-    ! -- local
-    integer(I4B) :: k, ifirst
-    integer(I4B) :: nlay
-    integer(I4B) :: nrow
-    integer(I4B) :: ncol
-    integer(I4B) :: nval
-    integer(I4B) :: istart, istop
-    real(DP), dimension(:), pointer, contiguous :: dtemp
-    ! -- formats
-    character(len=*),parameter :: fmthsv = &
-      "(1X,/1X,a,' WILL BE SAVED ON UNIT ',I4, &
-       &' AT END OF TIME STEP',I5,', STRESS PERIOD ',I4)"
-! ------------------------------------------------------------------------------
-    !
-    ! -- set variables
-    nlay = 1
-    nrow = 1
-    ncol = this%nodes
-    !
-    nval = this%nodes
-    dtemp => darray
-    !
-    ! -- Print to iout if iprint /= 0
-    if(iprint /= 0) then
-      istart = 1
-      do k = 1, nlay
-        istop = istart + nrow * ncol - 1
-        call ulaprufw(ncol, nrow, kstp, kper, k, iout, dtemp(istart:istop),  &
-                      aname, cdatafmp, nvaluesp, nwidthp, editdesc)
-        istart = istop + 1
-      enddo
-    endif
-    !
-    ! -- Save array to an external file.
-    if(idataun > 0) then
-      ! -- write to binary file by layer
-      ifirst = 1
-      istart = 1
-      do k=1, nlay
-        istop = istart + nrow * ncol - 1
-        if(ifirst == 1) write(iout, fmthsv)                                    &
-                            trim(adjustl(aname)), idataun,                     &
-                            kstp, kper
-        ifirst = 0
-        call ulasav(dtemp(istart:istop), aname, kstp, kper,                    &
-                    pertim, totim, ncol, nrow, k, idataun)
-        istart = istop + 1
-      enddo
-    elseif(idataun < 0) then
-      !
-      ! -- write entire array as one record
-      call ubdsv1(kstp, kper, aname, -idataun, dtemp, ncol, nrow, nlay,        &
-                  iout, delt, pertim, totim)
-    endif
-    !
-    ! -- return
-    return
-  end subroutine record_array
-
-  subroutine record_srcdst_list_header(this, text, textmodel, textpackage,      &
-                                       dstmodel, dstpackage, naux, auxtxt,      &
-                                       ibdchn, nlist, iout)
-! ******************************************************************************
-! record_srcdst_list_header -- Record list header for imeth=6
-! ******************************************************************************
-!
-!    SPECIFICATIONS:
-! ------------------------------------------------------------------------------
-    ! -- dummy
-    class(GwfDisuType) :: this
-    character(len=16), intent(in) :: text
-    character(len=16), intent(in) :: textmodel
-    character(len=16), intent(in) :: textpackage
-    character(len=16), intent(in) :: dstmodel
-    character(len=16), intent(in) :: dstpackage
-    integer(I4B), intent(in) :: naux
-    character(len=16), dimension(:), intent(in) :: auxtxt
-    integer(I4B), intent(in) :: ibdchn
-    integer(I4B), intent(in) :: nlist
-    integer(I4B), intent(in) :: iout
-    ! -- local
-    integer(I4B) :: nlay, nrow, ncol
-! ------------------------------------------------------------------------------
-    !
-    nlay = 1
-    nrow = 1
-    ncol = this%nodes
-    !
-    ! -- Use ubdsv06 to write list header
-    call ubdsv06(kstp, kper, text, textmodel, textpackage, dstmodel, dstpackage,&
-                 ibdchn, naux, auxtxt, ncol, nrow, nlay,                        &
-                 nlist, iout, delt, pertim, totim)
-    !
-    ! -- return
-    return
-  end subroutine record_srcdst_list_header
-
-  subroutine nlarray_to_nodelist(this, nodelist, maxbnd, nbound, aname, &
-                                 inunit, iout)
-! ******************************************************************************
-! nlarray_to_nodelist -- Read an integer array into nodelist. For structured
-!                        model, integer array is layer number; for unstructured
-!                        model, integer array is node number.
-! ******************************************************************************
-!
-!    SPECIFICATIONS:
-! ------------------------------------------------------------------------------
-    ! -- modules
-    use InputOutputModule, only: get_node
-    use SimModule, only: ustop, store_error
-    use ConstantsModule, only: LINELENGTH
-    ! -- dummy
-    class(GwfDisuType) :: this
-    integer(I4B), intent(in) :: maxbnd
-    integer(I4B), dimension(maxbnd), intent(inout) :: nodelist
-    integer(I4B), intent(inout) :: nbound
-    character(len=*), intent(in) :: aname
-    integer(I4B), intent(in) :: inunit
-    integer(I4B), intent(in) :: iout
-    ! -- local
-    integer(I4B) :: noder
-    character(len=LINELENGTH) :: errmsg
-! ------------------------------------------------------------------------------
-    !
-    ! -- For unstructured, read nodelist directly, then check node numbers
-    call ReadArray(inunit, nodelist, aname, this%ndim, maxbnd, iout, 0)
-    do noder = 1, maxbnd
-      if(noder < 1 .or. noder > this%nodes) then
-        write(errmsg, *) 'ERROR.  INVALID NODE NUMBER: ', noder
-        call store_error(errmsg)
-        call ustop()
-      endif
-    enddo
-    nbound = maxbnd
-    !
-    ! -- return
-  end subroutine nlarray_to_nodelist
-
-end module GwfDisuModule
+module GwfDisuModule
+
+  use ArrayReadersModule, only: ReadArray
+  use KindModule, only: DP, I4B
+  use ConstantsModule, only: LENMODELNAME, LENORIGIN, LINELENGTH
+  use ConnectionsModule, only: ConnectionsType
+  use InputOutputModule, only: URWORD, ulasav, ulaprufw, ubdsv1, ubdsv06
+  use SimModule, only: count_errors, store_error, store_error_unit, ustop
+  use BaseDisModule, only: DisBaseType
+  use BlockParserModule, only: BlockParserType
+  use MemoryManagerModule, only: mem_allocate
+  use TdisModule,          only: kstp, kper, pertim, totim, delt
+
+  implicit none
+
+  private
+  public :: GwfDisuType
+  public :: disu_cr
+  public :: disu_init_mem
+
+  type, extends(DisBaseType) :: GwfDisuType
+    integer(I4B), pointer :: nvert => null()                                     ! number of x,y vertices
+    real(DP), dimension(:,:), pointer, contiguous :: vertices => null()          ! cell vertices stored as 2d array of x and y
+    real(DP), dimension(:,:), pointer, contiguous :: cellxy => null()            ! cell center stored as 2d array of x and y
+    integer(I4B), dimension(:), pointer, contiguous :: iavert => null()          ! cell vertex pointer ia array
+    integer(I4B), dimension(:), pointer, contiguous:: javert => null()           ! cell vertex pointer ja array
+    integer(I4B), dimension(:), pointer, contiguous :: idomain  => null()        ! idomain (nodes)
+  contains
+    procedure :: dis_df => disu_df
+    procedure :: dis_da => disu_da
+    procedure :: get_cellxy => get_cellxy_disu
+    procedure :: disu_ck
+    procedure :: get_nodenumber_idx1
+    procedure :: get_nodeuser
+    procedure :: nodeu_to_string
+    procedure :: nodeu_from_string
+    procedure :: nodeu_from_cellid
+    procedure :: connection_normal
+    procedure :: connection_vector
+    procedure :: supports_layers
+    procedure :: get_ncpl
+    procedure, public :: record_array
+    procedure, public :: read_layer_array
+    procedure, public :: record_srcdst_list_header
+    procedure, public :: nlarray_to_nodelist
+    ! -- private
+    procedure :: allocate_scalars
+    procedure :: allocate_arrays
+    procedure :: read_options
+    procedure :: read_dimensions
+    procedure :: read_mf6_griddata
+    procedure :: read_vertices
+    procedure :: read_cell2d
+    procedure :: write_grb
+    !
+    ! -- Read a node-sized model array (reduced or not)
+    procedure :: read_int_array
+    procedure :: read_dbl_array
+  end type GwfDisuType
+
+  contains
+
+  subroutine disu_cr(dis, name_model, inunit, iout)
+! ******************************************************************************
+! disu_cr -- Create discretization object
+! ******************************************************************************
+!
+!    SPECIFICATIONS:
+! ------------------------------------------------------------------------------
+    ! -- dummy
+    class(DisBaseType), pointer :: dis
+    character(len=*), intent(in) :: name_model
+    integer(I4B), intent(in) :: inunit
+    integer(I4B), intent(in) :: iout
+    ! -- local
+    type(GwfDisuType), pointer :: disnew
+! ------------------------------------------------------------------------------
+    !
+    ! -- Create a new discretization object
+    allocate(disnew)
+    dis => disnew
+    !
+    ! -- Allocate scalars and assign data
+    call dis%allocate_scalars(name_model)
+    dis%inunit = inunit
+    dis%iout = iout
+    !
+    ! -- Initialize block parser
+    call dis%parser%Initialize(dis%inunit, dis%iout)
+    !
+    ! -- Return
+    return
+  end subroutine disu_cr
+  
+  subroutine disu_init_mem(dis, name_model, iout, nodes, nja,                    &
+                           top, bot, area, iac, ja, ihc, cl12, hwva, angldegx,   &
+                           nvert, vertices, cellxy, idomain)
+! ******************************************************************************
+! dis_init_mem -- Create a new unstructured discretization object from memory
+! ******************************************************************************
+!
+!    SPECIFICATIONS:
+! ------------------------------------------------------------------------------
+    class(DisBaseType), pointer :: dis
+    character(len=*), intent(in) :: name_model
+    integer(I4B), intent(in) :: iout
+    integer(I4B), intent(in) :: nodes
+    integer(I4B), intent(in) :: nja
+    real(DP), dimension(:), pointer, contiguous, intent(in) :: top
+    real(DP), dimension(:), pointer, contiguous, intent(in) :: bot
+    real(DP), dimension(:), pointer, contiguous, intent(in) :: area
+    integer(I4B), dimension(:), pointer, contiguous, intent(in) :: iac
+    integer(I4B), dimension(:), pointer, contiguous, intent(in) :: ja
+    integer(I4B), dimension(:), pointer, contiguous, intent(in) :: ihc
+    real(DP), dimension(:), pointer, contiguous, intent(in) :: cl12
+    real(DP), dimension(:), pointer, contiguous, intent(in) :: hwva
+    real(DP), dimension(:), pointer, contiguous, intent(in), optional :: angldegx
+    integer(I4B), intent(in), optional :: nvert
+    integer(I4B), dimension(:, :), pointer, contiguous, intent(in),              &
+      optional :: vertices
+    integer(I4B), dimension(:, :), pointer, contiguous, intent(in),              &
+      optional :: cellxy
+    integer(I4B), dimension(:), pointer, contiguous, intent(in),                 &
+      optional :: idomain
+    ! -- local
+    type(GwfDisuType), pointer :: disext
+    integer(I4B) :: n
+    integer(I4B) :: j
+    integer(I4B) :: ival
+    real(DP), dimension(:), pointer, contiguous :: atemp
+! ------------------------------------------------------------------------------
+    allocate(disext)
+    dis => disext
+    call disext%allocate_scalars(name_model)
+    dis%inunit = 0
+    dis%iout = iout
+    !
+    ! -- set dimensions
+    disext%nodes = nodes
+    disext%nja = nja
+    if (present(nvert)) then
+      disext%nvert = nvert
+    end if
+    !
+    ! -- Calculate nodesuser
+    disext%nodesuser = disext%nodes
+    !
+    ! -- Allocate vectors for disv
+    call disext%allocate_arrays()
+    !
+    ! -- fill data
+    do n = 1, disext%nodes
+      disext%top(n) = top(n)
+      disext%bot(n) = bot(n)
+      disext%area(n) = area(n)
+      disext%con%ia(n) = iac(n)
+      if (present(idomain)) then
+        ival = idomain(n)
+      else
+        ival = 1
+      end if
+      disext%idomain(n) = ival
+    end do
+    do n = 1, nja
+      disext%con%ja(n) = ja(n)
+    end do
+    if (present(nvert)) then
+      if (present(vertices)) then
+        do n = 1, disext%nvert
+          do j = 1, 2
+            disext%vertices(j, n) = vertices(j, n)
+          end do
+        end do
+      ! -- error
+      else
+      end if
+      if (present(cellxy)) then
+        do n = 1, disext%nodes
+          do j = 1, 2
+            disext%cellxy(j, n) = cellxy(j, n)
+          end do
+        end do
+      ! -- error
+      else
+      end if
+    else
+      ! -- connection direction information cannot be calculated
+      disext%icondir = 0
+    end if
+    !
+    ! -- allocate space for atemp and fill
+    allocate(atemp(nja))
+    if (present(angldegx)) then
+      disext%con%ianglex = 1
+      do n = 1, nja
+        atemp(n) = angldegx(n)
+      end do
+    end if
+    !
+    ! -- finialize connection data
+    call disext%con%con_finalize(iout, ihc, cl12, hwva, atemp)
+    disext%njas = disext%con%njas
+    !
+    ! -- deallocate temp arrays
+    deallocate(atemp)
+    !
+    ! -- Make some final disu checks
+    call disext%disu_ck()
+    !
+    ! -- Return
+    return
+  end subroutine disu_init_mem
+
+  subroutine disu_df(this)
+! ******************************************************************************
+! disu_df -- Read discretization information from DISU input file
+! ******************************************************************************
+!
+!    SPECIFICATIONS:
+! ------------------------------------------------------------------------------
+    ! -- dummy
+    class(GwfDisuType) :: this
+! ------------------------------------------------------------------------------
+    !
+    ! -- read data from file
+    if (this%inunit /= 0) then
+      !
+      ! -- Identify package
+      write(this%iout,1) this%inunit
+  1   format(1X,/1X,'DISU -- UNSTRUCTURED GRID DISCRETIZATION PACKAGE,',         &
+                  ' VERSION 2 : 3/27/2014 - INPUT READ FROM UNIT ',I0,//)
+      !
+      call this%read_options()
+      call this%read_dimensions()
+      call this%allocate_arrays()
+      call this%read_mf6_griddata()
+      !
+      ! -- Create and fill the connections object
+      !allocate(this%con)
+      call this%con%read_from_block(this%name_model, this%nodes, this%nja,       &
+                                    this%inunit, this%iout)
+      this%njas = this%con%njas
+      !
+      ! -- If NVERT specified and greater than 0, then read VERTICES and CELL2D
+      if(this%nvert > 0) then
+        call this%read_vertices()
+        call this%read_cell2d()
+      else
+        ! -- connection direction information cannot be calculated
+        this%icondir = 0
+      endif
+    end if
+    !
+    ! -- Make some final disu checks
+    call this%disu_ck()
+    !
+    ! -- Return
+    return
+  end subroutine disu_df
+
+  subroutine disu_ck(this)
+! ******************************************************************************
+! disu_ck -- Check the discretization information
+! ******************************************************************************
+!
+!    SPECIFICATIONS:
+! ------------------------------------------------------------------------------
+    ! -- modules
+    ! -- dummy
+    class(GwfDisuType) :: this
+    ! -- local
+    character(len=LINELENGTH) :: errmsg
+    integer(I4B) :: n, m
+    integer(I4B) :: ipos
+    integer(I4B) :: ihc
+    ! -- formats
+    character(len=*),parameter :: fmterrmsg =                                  &
+      "(' Top elevation (', 1pg15.6, ') for cell ', i0, ' is above bottom &
+      &elevation (', 1pg15.6, ') for cell ', i0, '. Based on node numbering &
+      &rules cell ', i0, ' must be below cell ', i0, '.')"    
+! ------------------------------------------------------------------------------
+    !
+    ! -- For cell n, ensure that underlying cells have tops less than
+    !    or equal to the bottom of cell n
+    do n = 1, this%nodes
+      do ipos = this%con%ia(n) + 1, this%con%ia(n + 1) - 1
+        m = this%con%ja(ipos)
+        ihc = this%con%ihc(this%con%jas(ipos))
+        if (ihc == 0 .and. m > n) then
+          if (this%top(m) > this%bot(n)) then
+            write(errmsg, fmterrmsg) this%top(m), m, this%bot(n), n, m, n
+            call store_error(errmsg)
+          end if
+        end if
+      end do
+    end do
+    !
+    ! -- terminate if errors found
+    if(count_errors() > 0) then
+      if (this%inunit > 0) call store_error_unit(this%inunit)
+      call ustop()
+    endif
+    !
+    ! -- Return
+    return
+  end subroutine disu_ck
+
+  subroutine disu_da(this)
+! ******************************************************************************
+! disu_da -- Deallocate discretization object
+! ******************************************************************************
+!
+!    SPECIFICATIONS:
+! ------------------------------------------------------------------------------
+    ! -- modules
+    use MemoryManagerModule, only: mem_deallocate
+    ! -- dummy
+    class(GwfDisuType) :: this
+! ------------------------------------------------------------------------------
+    !
+    ! -- DisBaseType deallocate
+    call this%DisBaseType%dis_da()
+    !
+    ! -- Return
+    return
+  end subroutine disu_da
+
+  subroutine nodeu_to_string(this, nodeu, str)
+! ******************************************************************************
+! nodeu_to_string -- Convert user node number to a string in the form of
+! (nodenumber) or (k,i,j)
+! ******************************************************************************
+!
+!    SPECIFICATIONS:
+! ------------------------------------------------------------------------------
+    ! -- dummy
+    class(GwfDisuType) :: this
+    integer(I4B), intent(in) :: nodeu
+    character(len=*), intent(inout) :: str
+    ! -- local
+    character(len=10) :: nstr
+! ------------------------------------------------------------------------------
+    !
+    write(nstr, '(i0)') nodeu
+    str = '(' // trim(adjustl(nstr)) // ')'
+    !
+    ! -- return
+    return
+  end subroutine nodeu_to_string
+
+  integer(I4B) function get_nodeuser(this, noder) &
+    result(nodenumber)
+! ******************************************************************************
+! get_nodeuser -- Return the user nodenumber from the reduced node number
+! ******************************************************************************
+!
+!    SPECIFICATIONS:
+! ------------------------------------------------------------------------------
+    class(GwfDisuType) :: this
+    integer(I4B), intent(in) :: noder
+! ------------------------------------------------------------------------------
+    !
+    nodenumber = noder
+    !
+    ! -- return
+    return
+  end function get_nodeuser
+
+  subroutine read_options(this)
+! ******************************************************************************
+! read_options -- Read discretization options
+! ******************************************************************************
+!
+!    SPECIFICATIONS:
+! ------------------------------------------------------------------------------
+    use MemoryManagerModule, only: mem_allocate
+    use ConstantsModule, only: LINELENGTH
+    use SimModule, only: ustop, count_errors, store_error
+    implicit none
+    class(GwfDisuType) :: this
+    character(len=LINELENGTH) :: errmsg, keyword
+    integer(I4B) :: ierr, nerr
+    logical :: isfound, endOfBlock
+! ------------------------------------------------------------------------------
+    !
+    ! -- get options block
+    call this%parser%GetBlock('OPTIONS', isfound, ierr, &
+                              supportOpenClose=.true., blockRequired=.false.)
+    !
+    ! -- set default options
+      this%lenuni = 0
+    !
+    ! -- parse options block if detected
+    if (isfound) then
+      write(this%iout,'(1x,a)')'PROCESSING DISCRETIZATION OPTIONS'
+      do
+        call this%parser%GetNextLine(endOfBlock)
+        if (endOfBlock) exit
+        call this%parser%GetStringCaps(keyword)
+        select case (keyword)
+          case ('LENGTH_UNITS')
+            call this%parser%GetStringCaps(keyword)
+            if(keyword=='FEET') then
+              this%lenuni = 1
+              write(this%iout,'(4x,a)') 'MODEL LENGTH UNIT IS FEET'
+            elseif(keyword=='METERS') then
+              this%lenuni = 2
+              write(this%iout,'(4x,a)') 'MODEL LENGTH UNIT IS METERS'
+            elseif(keyword=='CENTIMETERS') then
+              this%lenuni = 3
+              write(this%iout,'(4x,a)') 'MODEL LENGTH UNIT IS CENTIMETERS'
+            else
+              write(this%iout,'(4x,a)')'UNKNOWN UNIT: ',trim(keyword)
+              write(this%iout,'(4x,a)')'SETTING TO: ','UNDEFINED'
+            endif
+          case('NOGRB')
+            write(this%iout,'(4x,a)') 'BINARY GRB FILE WILL NOT BE WRITTEN'
+            this%writegrb = .false.
+          case('XORIGIN')
+            this%xorigin = this%parser%GetDouble()
+            write(this%iout,'(4x,a,1pg24.15)') 'XORIGIN SPECIFIED AS ',        &
+                                              this%xorigin
+          case('YORIGIN')
+            this%yorigin = this%parser%GetDouble()
+            write(this%iout,'(4x,a,1pg24.15)') 'YORIGIN SPECIFIED AS ',        &
+                        this%yorigin
+          case('ANGROT')
+            this%angrot = this%parser%GetDouble()
+            write(this%iout,'(4x,a,1pg24.15)') 'ANGROT SPECIFIED AS ',         &
+              this%angrot
+          case default
+            write(errmsg,'(4x,a,a)')'****ERROR. UNKNOWN DIS OPTION: ',         &
+                                     trim(keyword)
+            call store_error(errmsg)
+        end select
+      end do
+      write(this%iout,'(1x,a)')'END OF DISCRETIZATION OPTIONS'
+    else
+      write(this%iout,'(1x,a)')'NO OPTION BLOCK DETECTED.'
+    end if
+    if(this%lenuni==0) write(this%iout,'(1x,a)') 'MODEL LENGTH UNIT IS UNDEFINED'
+    !
+    nerr = count_errors()
+    if(nerr > 0) then
+      call this%parser%StoreErrorUnit()
+      call ustop()
+    endif
+    !
+    ! -- Return
+    return
+  end subroutine read_options
+
+  subroutine read_dimensions(this)
+! ******************************************************************************
+! read_dimensions -- Read discretization information from file
+! ******************************************************************************
+!
+!    SPECIFICATIONS:
+! ------------------------------------------------------------------------------
+    use MemoryManagerModule, only: mem_allocate
+    use ConstantsModule, only: LINELENGTH
+    use SimModule, only: ustop, count_errors, store_error
+    implicit none
+    class(GwfDisuType) :: this
+    character(len=LINELENGTH) :: errmsg, keyword
+    integer(I4B) :: ierr
+    logical :: isfound, endOfBlock
+! ------------------------------------------------------------------------------
+    !
+    ! -- Initialize dimensions
+    this%nodes = -1
+    this%nja = -1
+    !
+    ! -- get options block
+    call this%parser%GetBlock('DIMENSIONS', isfound, ierr, &
+                              supportOpenClose=.true.)
+    !
+    ! -- parse options block if detected
+    if (isfound) then
+      write(this%iout,'(1x,a)')'PROCESSING DISCRETIZATION DIMENSIONS'
+      do
+        call this%parser%GetNextLine(endOfBlock)
+        if (endOfBlock) exit
+        call this%parser%GetStringCaps(keyword)
+        select case (keyword)
+          case ('NODES')
+            this%nodes =  this%parser%GetInteger()
+            write(this%iout,'(4x,a,i0)') 'NODES = ', this%nodes
+          case ('NJA')
+            this%nja = this%parser%GetInteger()
+            write(this%iout,'(4x,a,i0)') 'NJA   = ', this%nja
+          case ('NVERT')
+            this%nvert = this%parser%GetInteger()
+            write(this%iout,'(3x,a,i0)') 'NVERT = ', this%nvert
+            write(this%iout,'(3x,a)') 'VERTICES AND CELL2D BLOCKS WILL ' //    &
+              'BE READ BELOW. '
+          case default
+            write(errmsg,'(4x,a,a)')'****ERROR. UNKNOWN DIS DIMENSION: ',      &
+                                      trim(keyword)
+            call store_error(errmsg)
+            call this%parser%StoreErrorUnit()
+            call ustop()
+        end select
+      end do
+      write(this%iout,'(1x,a)')'END OF DISCRETIZATION OPTIONS'
+    else
+      call store_error('ERROR.  REQUIRED DIMENSIONS BLOCK NOT FOUND.')
+      call this%parser%StoreErrorUnit()
+      call ustop()
+    end if
+    !
+    ! -- Set nodesuser to nodes
+    this%nodesuser = this%nodes
+    !
+    ! -- verify dimensions were set
+    if(this%nodes < 1) then
+      call store_error( &
+          'ERROR.  NODES WAS NOT SPECIFIED OR WAS SPECIFIED INCORRECTLY.')
+      call ustop()
+    endif
+    if(this%nja < 1) then
+      call store_error( &
+          'ERROR.  NJA WAS NOT SPECIFIED OR WAS SPECIFIED INCORRECTLY.')
+      call ustop()
+    endif
+    !
+    ! -- Return
+    return
+  end subroutine read_dimensions
+
+  subroutine read_mf6_griddata(this)
+! ******************************************************************************
+! read_mf6_griddata -- Read discretization data
+! ******************************************************************************
+!
+!    SPECIFICATIONS:
+! ------------------------------------------------------------------------------
+    ! -- modules
+    use MemoryManagerModule, only: mem_allocate
+    use ConstantsModule, only: LINELENGTH, DZERO
+    use SimModule, only: ustop, count_errors, store_error, store_error_unit
+    ! -- dummy
+    class(GwfDisuType) :: this
+    ! -- local
+    character(len=LINELENGTH) :: errmsg, keyword
+    integer(I4B) :: n
+    integer(I4B) :: ierr
+    logical :: isfound, endOfBlock
+    real(DP) :: dz
+    integer(I4B), parameter :: nname = 3
+    logical,dimension(nname) :: lname
+    character(len=24),dimension(nname) :: aname(nname)
+    ! -- formats
+    character(len=*), parameter :: fmtdz = &
+      "('ERROR. CELL ', i0, ' WITH THICKNESS <= 0. TOP, BOT: ', 2(1pg24.15))"
+    character(len=*), parameter :: fmtarea = &
+      "('ERROR. CELL ', i0, ' WITH AREA <= 0. AREA: ', 1(1pg24.15))"
+    ! -- data
+    data aname(1) /'                     TOP'/
+    data aname(2) /'                     BOT'/
+    data aname(3) /'                    AREA'/
+! ------------------------------------------------------------------------------
+    !
+    ! -- get disdata block
+    call this%parser%GetBlock('GRIDDATA', isfound, ierr)
+    lname(:) = .false.
+    if(isfound) then
+      write(this%iout,'(1x,a)')'PROCESSING GRIDDATA'
+      do
+        call this%parser%GetNextLine(endOfBlock)
+        if (endOfBlock) exit
+        call this%parser%GetStringCaps(keyword)
+        select case (keyword)
+          case ('TOP')
+            call ReadArray(this%parser%iuactive, this%top, aname(1), &
+                            this%ndim, this%nodes, this%iout, 0)
+            lname(1) = .true.
+          case ('BOT')
+            call ReadArray(this%parser%iuactive, this%bot, aname(2), &
+                            this%ndim, this%nodes, this%iout, 0)
+            lname(2) = .true.
+          case ('AREA')
+            call ReadArray(this%parser%iuactive, this%area, aname(3), &
+                            this%ndim, this%nodes, this%iout, 0)
+            lname(3) = .true.
+          case default
+            write(errmsg,'(4x,a,a)')'ERROR. UNKNOWN GRIDDATA TAG: ', &
+                                     trim(keyword)
+            call store_error(errmsg)
+            call this%parser%StoreErrorUnit()
+            call ustop()
+        end select
+      end do
+      write(this%iout,'(1x,a)')'END PROCESSING GRIDDATA'
+    else
+      call store_error('ERROR.  REQUIRED GRIDDATA BLOCK NOT FOUND.')
+      call this%parser%StoreErrorUnit()
+      call ustop()
+    end if
+    !
+    ! -- verify all items were read
+    do n = 1, nname
+      if(.not. lname(n)) then
+        write(errmsg,'(1x,a,a)') &
+          'ERROR.  REQUIRED INPUT WAS NOT SPECIFIED: ', aname(n)
+        call store_error(errmsg)
+      endif
+    enddo
+    if (count_errors() > 0) then
+      call this%parser%StoreErrorUnit()
+      call ustop()
+    endif
+    !
+    ! -- Check for zero and negative thickness and zero or negative areas
+    do n = 1, this%nodes
+      dz = this%top(n) - this%bot(n)
+      if (dz <= DZERO) then
+        write(errmsg, fmt=fmtdz) n, this%top(n), this%bot(n)
+        call store_error(errmsg)
+      endif
+      if (this%area(n) <= DZERO) then
+        write(errmsg, fmt=fmtarea) n, this%area(n)
+        call store_error(errmsg)
+      endif
+    enddo
+    if (count_errors() > 0) then
+      call this%parser%StoreErrorUnit()
+      call ustop()
+    endif
+    !
+    ! -- Return
+    return
+  end subroutine read_mf6_griddata
+
+  subroutine read_vertices(this)
+! ******************************************************************************
+! read_vertices -- Read data
+! ******************************************************************************
+!
+!    SPECIFICATIONS:
+! ------------------------------------------------------------------------------
+    ! -- modules
+    use SimModule, only: ustop, count_errors, store_error
+    use ConstantsModule,   only: LINELENGTH, DZERO
+    ! -- dummy
+    class(GwfDisuType) :: this
+    character(len=LINELENGTH) :: line
+    integer(I4B) :: i
+    integer(I4B) :: ierr, ival
+    logical :: isfound, endOfBlock
+    real(DP) :: xmin, xmax, ymin, ymax
+    character(len=300) :: ermsg
+    ! -- formats
+    character(len=*), parameter :: fmtvnum = &
+      "('ERROR. VERTEX NUMBER NOT CONSECUTIVE.  LOOKING FOR ',i0," //           &
+      "' BUT FOUND ', i0)"
+    character(len=*), parameter :: fmtnvert = &
+      "(3x, 'SUCCESSFULLY READ ',i0,' (X,Y) COORDINATES')"
+    character(len=*), parameter :: fmtcoord = &
+      "(3x, a,' COORDINATE = ', 1(1pg24.15))"
+! ------------------------------------------------------------------------------
+    !
+    ! --Read DISDATA block
+    call this%parser%GetBlock('VERTICES', isfound, ierr, &
+                              supportOpenClose=.true.)
+    if(isfound) then
+      write(this%iout,'(/,1x,a)') 'PROCESSING VERTICES'
+      do i = 1, this%nvert
+        call this%parser%GetNextLine(endOfBlock)
+        !
+        ! -- vertex number
+        ival = this%parser%GetInteger()
+        if(ival /= i) then
+          write(ermsg, fmtvnum) i, ival
+          call store_error(ermsg)
+          call this%parser%StoreErrorUnit()
+          call ustop()
+        endif
+        !
+        ! -- x
+        this%vertices(1, i) = this%parser%GetDouble()
+        !
+        ! -- y
+        this%vertices(2, i) = this%parser%GetDouble()
+        !
+        ! -- set min/max coords
+        if(i == 1) then
+          xmin = this%vertices(1, i)
+          xmax = xmin
+          ymin = this%vertices(2, i)
+          ymax = ymin
+        else
+          xmin = min(xmin, this%vertices(1, i))
+          xmax = max(xmax, this%vertices(1, i))
+          ymin = min(ymin, this%vertices(2, i))
+          ymax = max(ymax, this%vertices(2, i))
+        endif
+      enddo
+      !
+      ! -- Terminate the block
+      call this%parser%terminateblock()
+    else
+      call store_error('ERROR.  REQUIRED VERTICES BLOCK NOT FOUND.')
+      call this%parser%StoreErrorUnit()
+      call ustop()
+    end if
+    !
+    ! -- Write information
+    write(this%iout, fmtnvert) this%nvert
+    write(this%iout, fmtcoord) 'MINIMUM X', xmin
+    write(this%iout, fmtcoord) 'MAXIMUM X', xmax
+    write(this%iout, fmtcoord) 'MINIMUM Y', ymin
+    write(this%iout, fmtcoord) 'MAXIMUM Y', ymax
+    write(this%iout,'(1x,a)')'END PROCESSING VERTICES'
+    !
+    ! -- Return
+    return
+  end subroutine read_vertices
+
+  subroutine read_cell2d(this)
+! ******************************************************************************
+! read_cell2d -- Read information describing the two dimensional (x, y)
+!   configuration of each cell.
+! ******************************************************************************
+!
+!    SPECIFICATIONS:
+! ------------------------------------------------------------------------------
+    ! -- modules
+    use SimModule, only: ustop, count_errors, store_error
+    use ConstantsModule,   only: LINELENGTH, DZERO
+    use InputOutputModule, only: urword
+    use SparseModule, only: sparsematrix
+    ! -- dummy
+    class(GwfDisuType) :: this
+    character(len=LINELENGTH) :: line
+    integer(I4B) :: i, j, ivert, ivert1, ncvert
+    integer(I4B) :: ierr, ival
+    logical :: isfound, endOfBlock
+    integer(I4B) :: maxvert, maxvertcell, iuext
+    real(DP) :: xmin, xmax, ymin, ymax
+    character(len=300) :: ermsg
+    integer(I4B), dimension(:), allocatable :: maxnnz
+    type(sparsematrix) :: vertspm
+    ! -- formats
+    character(len=*), parameter :: fmtcnum = &
+      "('ERROR. CELL NUMBER NOT CONSECUTIVE.  LOOKING FOR ',i0," //           &
+      "' BUT FOUND ', i0)"
+    character(len=*), parameter :: fmtncpl = &
+      "(3x, 'SUCCESSFULLY READ ',i0,' CELL2D INFORMATION ENTRIES')"
+    character(len=*), parameter :: fmtcoord = &
+      "(3x, a,' CELL CENTER = ', 1(1pg24.15))"
+    character(len=*), parameter :: fmtmaxvert = &
+      "(3x, 'MAXIMUM NUMBER OF CELL2D VERTICES IS ',i0,' FOR CELL ', i0)"
+! ------------------------------------------------------------------------------
+    !
+    ! -- initialize
+    maxvert = 0
+    maxvertcell = 0
+    !
+    ! -- Initialize estimate of the max number of vertices for each cell
+    !    (using 5 as default) and initialize the sparse matrix, which will
+    !    temporarily store the vertex numbers for each cell.  This will
+    !    be converted to iavert and javert after all cell vertices have
+    !    been read.
+    allocate(maxnnz(this%nodes))
+    do i = 1, this%nodes
+      maxnnz(i) = 5
+    enddo
+    call vertspm%init(this%nodes, this%nvert, maxnnz)
+    !
+    ! --Read CELL2D block
+    call this%parser%GetBlock('CELL2D', isfound, ierr, supportOpenClose=.true.)
+    if(isfound) then
+      write(this%iout,'(/,1x,a)') 'PROCESSING CELL2D'
+      do i = 1, this%nodes
+        call this%parser%GetNextLine(endOfBlock)
+        !
+        ! -- cell number
+        ival = this%parser%GetInteger()
+        if(ival /= i) then
+          write(ermsg, fmtcnum) i, ival
+          call store_error(ermsg)
+          call store_error_unit(iuext)
+          call ustop()
+        endif
+        !
+        ! -- Cell x center
+        this%cellxy(1, i) = this%parser%GetDouble()
+        !
+        ! -- Cell y center
+        this%cellxy(2, i) = this%parser%GetDouble()
+        !
+        ! -- Number of vertices for this cell
+        ncvert = this%parser%GetInteger()
+        if(ncvert > maxvert) then
+          maxvert = ncvert
+          maxvertcell = i
+        endif
+        !
+        ! -- Read each vertex number, and then close the polygon if
+        !    the last vertex does not equal the first vertex
+        do j = 1, ncvert
+          ivert = this%parser%GetInteger()
+          call vertspm%addconnection(i, ivert, 0)
+          !
+          ! -- If necessary, repeat the last vertex in order to close the cell
+          if(j == 1) then
+            ivert1 = ivert
+          elseif(j == ncvert) then
+            if(ivert1 /= ivert) then
+              call vertspm%addconnection(i, ivert1, 0)
+            endif
+          endif
+        enddo
+        !
+        ! -- set min/max coords
+        if(i == 1) then
+          xmin = this%cellxy(1, i)
+          xmax = xmin
+          ymin = this%cellxy(2, i)
+          ymax = ymin
+        else
+          xmin = min(xmin, this%cellxy(1, i))
+          xmax = max(xmax, this%cellxy(1, i))
+          ymin = min(ymin, this%cellxy(2, i))
+          ymax = max(ymax, this%cellxy(2, i))
+        endif
+      enddo
+      !
+      ! -- Terminate the block
+      call this%parser%terminateblock()
+    else
+      call store_error('ERROR.  REQUIRED CELL2D BLOCK NOT FOUND.')
+      call this%parser%StoreErrorUnit()
+      call ustop()
+    end if
+    !
+    ! -- Convert vertspm into ia/ja form
+    allocate(this%iavert(this%nodes+1))
+    allocate(this%javert(vertspm%nnz))
+    call vertspm%filliaja(this%iavert, this%javert, ierr)
+    call vertspm%destroy()
+    !
+    ! -- Write information
+    write(this%iout, fmtncpl) this%nodes
+    write(this%iout, fmtcoord) 'MINIMUM X', xmin
+    write(this%iout, fmtcoord) 'MAXIMUM X', xmax
+    write(this%iout, fmtcoord) 'MINIMUM Y', ymin
+    write(this%iout, fmtcoord) 'MAXIMUM Y', ymax
+    write(this%iout, fmtmaxvert) maxvert, maxvertcell
+    write(this%iout,'(1x,a)')'END PROCESSING VERTICES'
+    !
+    ! -- Return
+    return
+  end subroutine read_cell2d
+
+  subroutine write_grb(this, icelltype)
+! ******************************************************************************
+! write_grb -- Write the binary grid file
+! ******************************************************************************
+!
+!    SPECIFICATIONS:
+! ------------------------------------------------------------------------------
+    ! -- modules
+    use InputOutputModule, only: getunit, openfile
+    use OpenSpecModule, only: access, form
+    use ConstantsModule, only: DZERO
+    ! -- dummy
+    class(GwfDisuType) :: this
+    integer(I4B), dimension(:), intent(in) :: icelltype
+    ! -- local
+    integer(I4B) :: i, iunit, ntxt
+    integer(I4B), parameter :: lentxt = 100
+    character(len=50) :: txthdr
+    character(len=lentxt) :: txt
+    character(len=LINELENGTH) :: fname
+    character(len=*),parameter :: fmtgrdsave = &
+      "(4X,'BINARY GRID INFORMATION WILL BE WRITTEN TO:',                      &
+       &/,6X,'UNIT NUMBER: ', I0,/,6X, 'FILE NAME: ', A)"
+! ------------------------------------------------------------------------------
+    !
+    ! -- Initialize
+    ntxt = 10
+    if (this%nvert > 0) ntxt = ntxt + 5
+    !
+    ! -- Open the file
+    inquire(unit=this%inunit, name=fname)
+    fname = trim(fname) // '.grb'
+    iunit = getunit()
+    write(this%iout, fmtgrdsave) iunit, trim(adjustl(fname))
+    call openfile(iunit, this%iout, trim(adjustl(fname)), 'DATA(BINARY)',      &
+                  form, access, 'REPLACE')
+    !
+    ! -- write header information
+    write(txthdr, '(a)') 'GRID DISU'
+    txthdr(50:50) = new_line('a')
+    write(iunit) txthdr
+    write(txthdr, '(a)') 'VERSION 1'
+    txthdr(50:50) = new_line('a')
+    write(iunit) txthdr
+    write(txthdr, '(a, i0)') 'NTXT ', ntxt
+    txthdr(50:50) = new_line('a')
+    write(iunit) txthdr
+    write(txthdr, '(a, i0)') 'LENTXT ', lentxt
+    txthdr(50:50) = new_line('a')
+    write(iunit) txthdr
+    !
+    ! -- write variable definitions
+    write(txt, '(3a, i0)') 'NODES ', 'INTEGER ', 'NDIM 0 # ', this%nodes
+    txt(lentxt:lentxt) = new_line('a')
+    write(iunit) txt
+    write(txt, '(3a, i0)') 'NJA ', 'INTEGER ', 'NDIM 0 # ', this%con%nja
+    txt(lentxt:lentxt) = new_line('a')
+    write(iunit) txt
+    write(txt, '(3a, 1pg24.15)') 'XORIGIN ', 'DOUBLE ', 'NDIM 0 # ', this%xorigin
+    txt(lentxt:lentxt) = new_line('a')
+    write(iunit) txt
+    write(txt, '(3a, 1pg24.15)') 'YORIGIN ', 'DOUBLE ', 'NDIM 0 # ', this%yorigin
+    txt(lentxt:lentxt) = new_line('a')
+    write(iunit) txt
+    write(txt, '(3a, 1pg24.15)') 'ANGROT ', 'DOUBLE ', 'NDIM 0 # ', this%angrot
+    txt(lentxt:lentxt) = new_line('a')
+    write(iunit) txt
+    write(txt, '(3a, i0)') 'TOP ', 'DOUBLE ', 'NDIM 1 ', this%nodes
+    txt(lentxt:lentxt) = new_line('a')
+    write(iunit) txt
+    write(txt, '(3a, i0)') 'BOT ', 'DOUBLE ', 'NDIM 1 ', this%nodes
+    txt(lentxt:lentxt) = new_line('a')
+    write(iunit) txt
+    write(txt, '(3a, i0)') 'IA ', 'INTEGER ', 'NDIM 1 ', this%nodes + 1
+    txt(lentxt:lentxt) = new_line('a')
+    write(iunit) txt
+    write(txt, '(3a, i0)') 'JA ', 'INTEGER ', 'NDIM 1 ', this%con%nja
+    txt(lentxt:lentxt) = new_line('a')
+    write(iunit) txt
+    write(txt, '(3a, i0)') 'ICELLTYPE ', 'INTEGER ', 'NDIM 1 ', this%nodesuser
+    txt(lentxt:lentxt) = new_line('a')
+    write(iunit) txt
+    !
+    ! -- if vertices have been read then write additional header information
+    if (this%nvert > 0) then
+      write(txt, '(3a, i0)') 'VERTICES ', 'DOUBLE ', 'NDIM 2 2 ', this%nvert
+      txt(lentxt:lentxt) = new_line('a')
+      write(iunit) txt
+      write(txt, '(3a, i0)') 'CELLX ', 'DOUBLE ', 'NDIM 1 ', this%nodes
+      txt(lentxt:lentxt) = new_line('a')
+      write(iunit) txt
+      write(txt, '(3a, i0)') 'CELLY ', 'DOUBLE ', 'NDIM 1 ', this%nodes
+      txt(lentxt:lentxt) = new_line('a')
+      write(iunit) txt
+      write(txt, '(3a, i0)') 'IAVERT ', 'INTEGER ', 'NDIM 1 ', this%nodes + 1
+      txt(lentxt:lentxt) = new_line('a')
+      write(iunit) txt
+      write(txt, '(3a, i0)') 'JAVERT ', 'INTEGER ', 'NDIM 1 ', size(this%javert)
+      txt(lentxt:lentxt) = new_line('a')
+      write(iunit) txt
+    endif
+    !
+    ! -- write data
+    write(iunit) this%nodes                                                     ! nodes
+    write(iunit) this%nja                                                       ! nja
+    write(iunit) this%xorigin                                                   ! xorigin
+    write(iunit) this%yorigin                                                   ! yorigin
+    write(iunit) this%angrot                                                    ! angrot
+    write(iunit) this%top                                                       ! top
+    write(iunit) this%bot                                                       ! bot
+    write(iunit) this%con%ia                                                    ! ia
+    write(iunit) this%con%ja                                                    ! ja
+    write(iunit) icelltype                                                      ! icelltype
+    !
+    ! -- if vertices have been read then write additional data
+    if (this%nvert > 0) then
+      write(iunit) this%vertices                                                ! vertices
+      write(iunit) (this%cellxy(1, i), i = 1, this%nodes)                       ! cellx
+      write(iunit) (this%cellxy(2, i), i = 1, this%nodes)                       ! celly
+      write(iunit) this%iavert                                                  ! iavert
+      write(iunit) this%javert                                                  ! javert
+    endif
+    !
+    ! -- Close the file
+    close(iunit)
+    !
+    ! -- return
+    return
+  end subroutine write_grb
+
+  function get_nodenumber_idx1(this, nodeu, icheck) result(nodenumber)
+! ******************************************************************************
+! get_nodenumber -- Return a nodenumber from the user specified node number
+!                   with an option to perform a check.  This subroutine
+!                   can be overridden by child classes to perform mapping
+!                   to a model node number
+! ******************************************************************************
+!
+!    SPECIFICATIONS:
+! ------------------------------------------------------------------------------
+    use ConstantsModule, only: LINELENGTH
+    use SimModule, only: store_error
+    implicit none
+    class(GwfDisuType), intent(in) :: this
+    integer(I4B), intent(in) :: nodeu
+    integer(I4B), intent(in) :: icheck
+    character(len=LINELENGTH) :: errmsg
+    integer(I4B) :: nodenumber
+! ------------------------------------------------------------------------------
+    !
+    if(icheck /= 0) then
+      if(nodeu < 1 .or. nodeu > this%nodes) then
+        write(errmsg, '(a,i10)') &
+          'Nodenumber less than 1 or greater than nodes:', nodeu
+        call store_error(errmsg)
+      endif
+    endif
+    !
+    ! -- set node number to passed in nodenumber since there is a one to one
+    !    mapping for an unstructured grid
+    nodenumber = nodeu
+    !
+    ! -- return
+    return
+  end function get_nodenumber_idx1
+
+  subroutine connection_normal(this, noden, nodem, ihc, xcomp, ycomp, zcomp,   &
+                               ipos)
+! ******************************************************************************
+! connection_normal -- calculate the normal vector components for reduced
+!   nodenumber cell (noden) and its shared face with cell nodem.  ihc is the
+!   horizontal connection flag.
+! ******************************************************************************
+!
+!    SPECIFICATIONS:
+! ------------------------------------------------------------------------------
+    ! -- modules
+    use ConstantsModule, only: DONE, DZERO
+    use SimModule, only: ustop, store_error
+    ! -- dummy
+    class(GwfDisuType) :: this
+    integer(I4B), intent(in) :: noden
+    integer(I4B), intent(in) :: nodem
+    integer(I4B), intent(in) :: ihc
+    real(DP), intent(inout) :: xcomp
+    real(DP), intent(inout) :: ycomp
+    real(DP), intent(inout) :: zcomp
+    integer(I4B), intent(in) :: ipos
+    ! -- local
+    !integer(I4B) :: ipos
+    real(DP) :: angle, dmult
+! ------------------------------------------------------------------------------
+    !
+    ! -- Set vector components based on ihc
+    if(ihc == 0) then
+      !
+      ! -- connection is vertical
+      xcomp = DZERO
+      ycomp = DZERO
+      if(nodem < noden) then
+        !
+        ! -- nodem must be above noden, so upward connection
+        zcomp = DONE
+      else
+        !
+        ! -- nodem must be below noden, so downward connection
+        zcomp = -DONE
+      endif
+    else
+      ! -- find from anglex, since anglex is symmetric, need to flip vector
+      !    for lower triangle (nodem < noden)
+      angle = this%con%anglex(this%con%jas(ipos))
+      dmult = DONE
+      if (nodem < noden) dmult = -DONE
+      xcomp = cos(angle) * dmult
+      ycomp = sin(angle) * dmult
+      zcomp = DZERO
+    endif
+    !
+    ! -- return
+    return
+  end subroutine connection_normal
+
+  subroutine connection_vector(this, noden, nodem, nozee, satn, satm, ihc,   &
+                               xcomp, ycomp, zcomp, conlen)
+! ******************************************************************************
+! connection_vector -- calculate the unit vector components from reduced
+!   nodenumber cell (noden) to its neighbor cell (nodem).  The saturation for
+!   for these cells are also required so that the vertical position of the cell
+!   cell centers can be calculated.  ihc is the horizontal flag.  Also return
+!   the straight-line connection length.
+! ******************************************************************************
+!
+!    SPECIFICATIONS:
+! ------------------------------------------------------------------------------
+    ! -- modules
+    use ConstantsModule, only: DZERO, DONE, DHALF
+    use SimModule, only: ustop, store_error
+    use DisvGeom, only: line_unit_vector
+    ! -- dummy
+    class(GwfDisuType) :: this
+    integer(I4B), intent(in) :: noden
+    integer(I4B), intent(in) :: nodem
+    logical, intent(in) :: nozee
+    real(DP), intent(in) :: satn
+    real(DP), intent(in) :: satm
+    integer(I4B), intent(in) :: ihc
+    real(DP), intent(inout) :: xcomp
+    real(DP), intent(inout) :: ycomp
+    real(DP), intent(inout) :: zcomp
+    real(DP), intent(inout) :: conlen
+    ! -- local
+    real(DP) :: xn, xm, yn, ym, zn, zm
+! ------------------------------------------------------------------------------
+    !
+    ! -- Find xy coords
+    xn = this%cellxy(1, noden)
+    yn = this%cellxy(2, noden)
+    xm = this%cellxy(1, nodem)
+    ym = this%cellxy(2, nodem)
+    !
+    ! -- Set vector components based on ihc
+    if(ihc == 0) then
+      !
+      ! -- vertical connection, calculate z as cell center elevation
+      zn = this%bot(noden) + DHALF * (this%top(noden) - this%bot(noden))
+      zm = this%bot(nodem) + DHALF * (this%top(nodem) - this%bot(nodem))
+    else
+      !
+      ! -- horizontal connection, with possible z component due to cell offsets
+      !    and/or water table conditions
+      if (nozee) then
+        zn = DZERO
+        zm = DZERO
+      else
+        zn = this%bot(noden) + DHALF * satn * (this%top(noden) - this%bot(noden))
+        zm = this%bot(nodem) + DHALF * satm * (this%top(nodem) - this%bot(nodem))
+      endif
+    endif
+    !
+    ! -- Use coords to find vector components and connection length
+    call line_unit_vector(xn, yn, zn, xm, ym, zm, xcomp, ycomp, zcomp,         &
+                          conlen)
+    !
+    ! -- return
+    return
+  end subroutine connection_vector
+
+  ! return x,y coordinate for a node
+  subroutine get_cellxy_disu(this, node, xcell, ycell)
+    class(GwfDisuType), intent(in)  :: this
+    integer(I4B), intent(in)        :: node         ! the reduced node number
+    real(DP), intent(out)           :: xcell, ycell ! the x,y for the cell
+    
+    xcell = this%cellxy(1, node)
+    ycell = this%cellxy(2, node)
+    
+  end subroutine get_cellxy_disu                             
+
+  subroutine allocate_scalars(this, name_model)
+! ******************************************************************************
+! allocate_scalars -- Allocate and initialize scalar variables in this class
+! ******************************************************************************
+!
+!    SPECIFICATIONS:
+! ------------------------------------------------------------------------------
+    ! -- modules
+    use MemoryManagerModule, only: mem_allocate
+    ! -- dummy
+    class(GwfDisuType) :: this
+    character(len=*), intent(in) :: name_model
+    ! -- local
+! ------------------------------------------------------------------------------
+    !
+    ! -- Allocate parent scalars
+    call this%DisBaseType%allocate_scalars(name_model)
+    !
+    ! -- Allocate variables for DISU
+    call mem_allocate(this%nvert, 'NVERT', this%origin)
+    !
+    ! -- Set values
+    this%ndim = 1
+    this%nvert = 0
+    !
+    ! -- Return
+    return
+  end subroutine allocate_scalars
+
+  subroutine allocate_arrays(this)
+! ******************************************************************************
+! allocate_arrays -- Read discretization information from file
+! ******************************************************************************
+!
+!    SPECIFICATIONS:
+! ------------------------------------------------------------------------------
+    ! -- modules
+    use MemoryManagerModule, only: mem_allocate
+    ! -- dummy
+    class(GwfDisuType) :: this
+    ! -- local
+    integer(I4B) :: n
+! ------------------------------------------------------------------------------
+    !
+    ! -- Allocate arrays in DisBaseType (mshape, top, bot, area)
+    call this%DisBaseType%allocate_arrays()
+    !
+    ! -- Allocate arrays in DISU
+    call mem_allocate(this%idomain, this%nodes, 'IDOMAIN', this%origin)
+    call mem_allocate(this%vertices, 2, this%nvert, 'VERTICES', this%origin)
+    if(this%nvert > 0) then
+      call mem_allocate(this%cellxy, 2, this%nodes, 'CELLXY', this%origin)
+    else
+      call mem_allocate(this%cellxy, 2, 0, 'CELLXY', this%origin)
+    endif
+    !
+    ! -- allocate connection object
+    allocate(this%con)
+    !
+    ! -- Initialize
+    this%mshape(1) = this%nodes
+    !
+    ! -- initialize all cells to be active (idomain = 1)
+    do n = 1, this%nodes
+      this%idomain(n) = 1
+    end do
+    !
+    ! -- Return
+    return
+  end subroutine allocate_arrays
+
+  function nodeu_from_string(this, lloc, istart, istop, in, iout, line, &
+                             flag_string, allow_zero) result(nodeu)
+! ******************************************************************************
+! nodeu_from_string -- Receive a string and convert the string to a user
+!   nodenumber.  The model is unstructured; just read user nodenumber.
+!   If flag_string argument is present and true, the first token in string
+!   is allowed to be a string (e.g. boundary name). In this case, if a string
+!   is encountered, return value as -2.
+! ******************************************************************************
+!
+!    SPECIFICATIONS:
+! ------------------------------------------------------------------------------
+    ! -- dummy
+    class(GwfDisuType)               :: this
+    integer(I4B),           intent(inout) :: lloc
+    integer(I4B),           intent(inout) :: istart
+    integer(I4B),           intent(inout) :: istop
+    integer(I4B),           intent(in)    :: in
+    integer(I4B),           intent(in)    :: iout
+    character(len=*),  intent(inout) :: line
+    logical, optional, intent(in)    :: flag_string
+    logical, optional, intent(in)    :: allow_zero
+    integer(I4B)                     :: nodeu
+    ! -- local
+    integer(I4B) :: lloclocal, ndum, istat, n
+    real(DP) :: r
+    character(len=LINELENGTH) :: ermsg, fname
+! ------------------------------------------------------------------------------
+    !
+    if (present(flag_string)) then
+      if (flag_string) then
+        ! Check to see if first token in line can be read as an integer.
+        lloclocal = lloc
+        call urword(line, lloclocal, istart, istop, 1, ndum, r, iout, in)
+        read(line(istart:istop),*,iostat=istat)n
+        if (istat /= 0) then
+          ! First token in line is not an integer; return flag to this effect.
+          nodeu = -2
+          return
+        endif
+      endif
+    endif
+    !
+    call urword(line, lloc, istart, istop, 2, nodeu, r, iout, in)
+    !
+    if (nodeu == 0) then
+      if (present(allow_zero)) then
+        if (allow_zero) then
+          return
+        endif
+      endif
+    endif
+    !
+    if(nodeu < 1 .or. nodeu > this%nodesuser) then
+      write(ermsg, *) ' Node number in list is outside of the grid', nodeu
+      call store_error(ermsg)
+      inquire(unit=in, name=fname)
+      call store_error('Error converting in file: ')
+      call store_error(trim(adjustl(fname)))
+      call store_error('Cell number cannot be determined in line: ')
+      call store_error(trim(adjustl(line)))
+      call store_error_unit(in)
+      call ustop()
+    end if
+    !
+    ! -- return
+    return
+
+  end function nodeu_from_string
+
+  function nodeu_from_cellid(this, cellid, inunit, iout, flag_string, &
+                                     allow_zero) result(nodeu)
+! ******************************************************************************
+! nodeu_from_cellid -- Receive cellid as a string and convert the string to a
+!   user nodenumber.
+!   If flag_string argument is present and true, the first token in string
+!   is allowed to be a string (e.g. boundary name). In this case, if a string
+!   is encountered, return value as -2.
+!   If allow_zero argument is present and true, if all indices equal zero, the
+!   result can be zero. If allow_zero is false, a zero in any index causes an
+!   error.
+! ******************************************************************************
+!
+!    SPECIFICATIONS:
+! ------------------------------------------------------------------------------
+    ! -- return
+    integer(I4B) :: nodeu
+    ! -- dummy
+    class(GwfDisuType)               :: this
+    character(len=*),  intent(inout) :: cellid
+    integer(I4B),           intent(in)    :: inunit
+    integer(I4B),           intent(in)    :: iout
+    logical, optional, intent(in)    :: flag_string
+    logical, optional, intent(in)    :: allow_zero
+    ! -- local
+    integer(I4B) :: lloclocal, istart, istop, ndum, n
+    integer(I4B) :: istat
+    real(DP) :: r
+    character(len=LINELENGTH) :: ermsg, fname
+! ------------------------------------------------------------------------------
+    !
+    if (present(flag_string)) then
+      if (flag_string) then
+        ! Check to see if first token in cellid can be read as an integer.
+        lloclocal = 1
+        call urword(cellid, lloclocal, istart, istop, 1, ndum, r, iout, inunit)
+        read(cellid(istart:istop),*,iostat=istat)n
+        if (istat /= 0) then
+          ! First token in cellid is not an integer; return flag to this effect.
+          nodeu = -2
+          return
+        endif
+      endif
+    endif
+    !
+    lloclocal = 1
+    call urword(cellid, lloclocal, istart, istop, 2, nodeu, r, iout, inunit)
+    !
+    if (nodeu == 0) then
+      if (present(allow_zero)) then
+        if (allow_zero) then
+          return
+        endif
+      endif
+    endif
+    !
+    if(nodeu < 1 .or. nodeu > this%nodesuser) then
+      write(ermsg, *) ' Node number in list is outside of the grid', nodeu
+      call store_error(ermsg)
+      inquire(unit=inunit, name=fname)
+      call store_error('Error converting in file: ')
+      call store_error(trim(adjustl(fname)))
+      call store_error('Cell number cannot be determined in cellid: ')
+      call store_error(trim(adjustl(cellid)))
+      call store_error_unit(inunit)
+      call ustop()
+    end if
+    !
+    ! -- return
+    return
+  end function nodeu_from_cellid
+
+  logical function supports_layers(this)
+    implicit none
+    ! -- dummy
+    class(GwfDisuType) :: this
+    !
+    supports_layers = .false.
+    return
+  end function supports_layers
+
+  function get_ncpl(this)
+! ******************************************************************************
+! get_ncpl -- Return number of cells per layer.  This is nodes
+!   for a DISU grid, as there are no layers.
+! ******************************************************************************
+!
+!    SPECIFICATIONS:
+! ------------------------------------------------------------------------------
+    ! -- modules
+    ! -- return
+    integer(I4B) :: get_ncpl
+    ! -- dummy
+    class(GwfDisuType) :: this
+! ------------------------------------------------------------------------------
+    !
+    get_ncpl = this%nodes
+    !
+    ! -- Return
+    return
+  end function get_ncpl
+
+  subroutine read_int_array(this, line, lloc, istart, istop, iout, in, &
+                            iarray, aname)
+! ******************************************************************************
+! read_int_array -- Read a GWF integer array
+! ******************************************************************************
+!
+!    SPECIFICATIONS:
+! ------------------------------------------------------------------------------
+    ! -- modules
+    use InputOutputModule, only: urword
+    use SimModule, only: store_error, ustop
+    use ConstantsModule, only: LINELENGTH
+    ! -- dummy
+    class(GwfDisuType), intent(inout)                  :: this
+    character(len=*), intent(inout)                    :: line
+    integer(I4B), intent(inout)                        :: lloc
+    integer(I4B), intent(inout)                        :: istart
+    integer(I4B), intent(inout)                        :: istop
+    integer(I4B), intent(in)                           :: in
+    integer(I4B), intent(in)                           :: iout
+    integer(I4B), dimension(:), pointer, contiguous, intent(inout) :: iarray
+    character(len=*), intent(in)                       :: aname
+    ! -- local
+    integer(I4B) :: nlay
+    integer(I4B) :: nrow
+    integer(I4B) :: ncol
+    integer(I4B) :: nval
+    integer(I4B) :: nodeu, noder
+    integer(I4B), dimension(:), pointer, contiguous :: itemp
+! ------------------------------------------------------------------------------
+    !
+    ! -- Point the temporary pointer array, which is passed to the reading
+    !    subroutine.  The temporary array will point to ibuff if it is a
+    !    reduced structured system, or to iarray if it is an unstructured
+    !    model.
+    nlay = 1
+    nrow = 1
+    ncol = this%nodes
+    !
+    if(this%nodes < this%nodesuser) then
+      nval = this%nodesuser
+      itemp => this%ibuff
+    else
+      nval = this%nodes
+      itemp => iarray
+    endif
+    !
+    ! -- Read the array
+    ! -- Read unstructured input
+    call ReadArray(in, itemp, aname, this%ndim, nval, iout, 0)
+    !
+    ! -- If reduced model, then need to copy from itemp(=>ibuff) to iarray
+    if(this%nodes <  this%nodesuser) then
+      call this%fill_grid_array(itemp, iarray)
+    endif
+    !
+    ! -- return
+    return
+  end subroutine read_int_array
+
+  subroutine read_dbl_array(this, line, lloc, istart, istop, iout, in, &
+                            darray, aname)
+! ******************************************************************************
+! read_dbl_array -- Read a GWF double precision array
+! ******************************************************************************
+!
+!    SPECIFICATIONS:
+! ------------------------------------------------------------------------------
+    ! -- modules
+    use InputOutputModule, only: urword
+    use SimModule, only: ustop, store_error
+    use ConstantsModule, only: LINELENGTH
+    ! -- dummy
+    class(GwfDisuType), intent(inout)              :: this
+    character(len=*), intent(inout)                :: line
+    integer(I4B), intent(inout)                    :: lloc
+    integer(I4B), intent(inout)                    :: istart
+    integer(I4B), intent(inout)                    :: istop
+    integer(I4B), intent(in)                       :: in
+    integer(I4B), intent(in)                       :: iout
+    real(DP), dimension(:), pointer, contiguous, intent(inout) :: darray
+    character(len=*), intent(in)                   :: aname
+    ! -- local
+    integer(I4B) :: nlay
+    integer(I4B) :: nrow
+    integer(I4B) :: ncol
+    integer(I4B) :: nval
+    integer(I4B) :: nodeu, noder
+    real(DP), dimension(:), pointer, contiguous :: dtemp
+! ------------------------------------------------------------------------------
+    !
+    ! -- Point the temporary pointer array, which is passed to the reading
+    !    subroutine.  The temporary array will point to dbuff if it is a
+    !    reduced structured system, or to darray if it is an unstructured
+    !    model.
+    nlay = 1
+    nrow = 1
+    ncol = this%nodes
+    !
+    if(this%nodes < this%nodesuser) then
+      nval = this%nodesuser
+      dtemp => this%dbuff
+    else
+      nval = this%nodes
+      dtemp => darray
+    endif
+    !
+    ! -- Read the array
+    ! -- Read structured input
+    call ReadArray(in, dtemp, aname, this%ndim, nval, iout, 0)
+    !
+    ! -- If reduced model, then need to copy from dtemp(=>dbuff) to darray
+    if(this%nodes <  this%nodesuser) then
+      call this%fill_grid_array(dtemp, darray)
+    endif
+    !
+    ! -- return
+    return
+  end subroutine read_dbl_array
+
+  subroutine read_layer_array(this, nodelist, darray, ncolbnd, maxbnd,     &
+                              icolbnd, aname, inunit, iout)
+! ******************************************************************************
+! read_layer_array -- Read a 2d double array into col icolbnd of darray.
+!                     For cells that are outside of the active domain,
+!                     do not copy the array value into darray.
+! ******************************************************************************
+!
+!    SPECIFICATIONS:
+! ------------------------------------------------------------------------------
+    ! -- modules
+    use InputOutputModule, only: get_node
+    ! -- dummy
+    class(GwfDisuType) :: this
+    integer(I4B), intent(in) :: maxbnd
+    integer(I4B), intent(in) :: ncolbnd
+    integer(I4B), dimension(maxbnd) :: nodelist
+    real(DP), dimension(ncolbnd, maxbnd), intent(inout) :: darray
+    integer(I4B), intent(in) :: icolbnd
+    character(len=*), intent(in) :: aname
+    integer(I4B), intent(in) :: inunit
+    integer(I4B), intent(in) :: iout
+    ! -- local
+    integer(I4B) :: ipos
+! ------------------------------------------------------------------------------
+    !
+    ! -- Read unstructured and then copy into darray
+    call ReadArray(inunit, this%dbuff, aname, this%ndim, maxbnd, iout, 0)
+    do ipos = 1, maxbnd
+      darray(icolbnd, ipos) = this%dbuff(ipos)
+    enddo
+    !
+    ! -- return
+  end subroutine read_layer_array
+
+  subroutine record_array(this, darray, iout, iprint, idataun, aname,     &
+                           cdatafmp, nvaluesp, nwidthp, editdesc, dinact)
+! ******************************************************************************
+! record_array -- Record a double precision array.  The array will be
+!   printed to an external file and/or written to an unformatted external file
+!   depending on the argument specifications.
+! ******************************************************************************
+!
+!    SPECIFICATIONS:
+!      darray is the double precision array to record
+!      iout is the unit number for ascii output
+!      iprint is a flag indicating whether or not to print the array
+!      idataun is the unit number to which the array will be written in binary
+!        form; if negative then do not write by layers, write entire array
+!      aname is the text descriptor of the array
+!      cdatafmp is the fortran format for writing the array
+!      nvaluesp is the number of values per line for printing
+!      nwidthp is the width of the number for printing
+!      editdesc is the format type (I, G, F, S, E)
+!      dinact is the double precision value to use for cells that are excluded
+!        from the model domain
+! ------------------------------------------------------------------------------
+    ! -- modules
+    ! -- dummy
+    class(GwfDisuType), intent(inout)              :: this
+    real(DP), dimension(:), pointer, contiguous, intent(inout) :: darray
+    integer(I4B), intent(in)                       :: iout
+    integer(I4B), intent(in)                       :: iprint
+    integer(I4B), intent(in)                       :: idataun
+    character(len=*), intent(in)                   :: aname
+    character(len=*), intent(in)                   :: cdatafmp
+    integer(I4B), intent(in)                       :: nvaluesp
+    integer(I4B), intent(in)                       :: nwidthp
+    character(len=*), intent(in)                   :: editdesc
+    real(DP), intent(in)                           :: dinact
+    ! -- local
+    integer(I4B) :: k, ifirst
+    integer(I4B) :: nlay
+    integer(I4B) :: nrow
+    integer(I4B) :: ncol
+    integer(I4B) :: nval
+    integer(I4B) :: istart, istop
+    real(DP), dimension(:), pointer, contiguous :: dtemp
+    ! -- formats
+    character(len=*),parameter :: fmthsv = &
+      "(1X,/1X,a,' WILL BE SAVED ON UNIT ',I4, &
+       &' AT END OF TIME STEP',I5,', STRESS PERIOD ',I4)"
+! ------------------------------------------------------------------------------
+    !
+    ! -- set variables
+    nlay = 1
+    nrow = 1
+    ncol = this%nodes
+    !
+    nval = this%nodes
+    dtemp => darray
+    !
+    ! -- Print to iout if iprint /= 0
+    if(iprint /= 0) then
+      istart = 1
+      do k = 1, nlay
+        istop = istart + nrow * ncol - 1
+        call ulaprufw(ncol, nrow, kstp, kper, k, iout, dtemp(istart:istop),  &
+                      aname, cdatafmp, nvaluesp, nwidthp, editdesc)
+        istart = istop + 1
+      enddo
+    endif
+    !
+    ! -- Save array to an external file.
+    if(idataun > 0) then
+      ! -- write to binary file by layer
+      ifirst = 1
+      istart = 1
+      do k=1, nlay
+        istop = istart + nrow * ncol - 1
+        if(ifirst == 1) write(iout, fmthsv)                                    &
+                            trim(adjustl(aname)), idataun,                     &
+                            kstp, kper
+        ifirst = 0
+        call ulasav(dtemp(istart:istop), aname, kstp, kper,                    &
+                    pertim, totim, ncol, nrow, k, idataun)
+        istart = istop + 1
+      enddo
+    elseif(idataun < 0) then
+      !
+      ! -- write entire array as one record
+      call ubdsv1(kstp, kper, aname, -idataun, dtemp, ncol, nrow, nlay,        &
+                  iout, delt, pertim, totim)
+    endif
+    !
+    ! -- return
+    return
+  end subroutine record_array
+
+  subroutine record_srcdst_list_header(this, text, textmodel, textpackage,      &
+                                       dstmodel, dstpackage, naux, auxtxt,      &
+                                       ibdchn, nlist, iout)
+! ******************************************************************************
+! record_srcdst_list_header -- Record list header for imeth=6
+! ******************************************************************************
+!
+!    SPECIFICATIONS:
+! ------------------------------------------------------------------------------
+    ! -- dummy
+    class(GwfDisuType) :: this
+    character(len=16), intent(in) :: text
+    character(len=16), intent(in) :: textmodel
+    character(len=16), intent(in) :: textpackage
+    character(len=16), intent(in) :: dstmodel
+    character(len=16), intent(in) :: dstpackage
+    integer(I4B), intent(in) :: naux
+    character(len=16), dimension(:), intent(in) :: auxtxt
+    integer(I4B), intent(in) :: ibdchn
+    integer(I4B), intent(in) :: nlist
+    integer(I4B), intent(in) :: iout
+    ! -- local
+    integer(I4B) :: nlay, nrow, ncol
+! ------------------------------------------------------------------------------
+    !
+    nlay = 1
+    nrow = 1
+    ncol = this%nodes
+    !
+    ! -- Use ubdsv06 to write list header
+    call ubdsv06(kstp, kper, text, textmodel, textpackage, dstmodel, dstpackage,&
+                 ibdchn, naux, auxtxt, ncol, nrow, nlay,                        &
+                 nlist, iout, delt, pertim, totim)
+    !
+    ! -- return
+    return
+  end subroutine record_srcdst_list_header
+
+  subroutine nlarray_to_nodelist(this, nodelist, maxbnd, nbound, aname, &
+                                 inunit, iout)
+! ******************************************************************************
+! nlarray_to_nodelist -- Read an integer array into nodelist. For structured
+!                        model, integer array is layer number; for unstructured
+!                        model, integer array is node number.
+! ******************************************************************************
+!
+!    SPECIFICATIONS:
+! ------------------------------------------------------------------------------
+    ! -- modules
+    use InputOutputModule, only: get_node
+    use SimModule, only: ustop, store_error
+    use ConstantsModule, only: LINELENGTH
+    ! -- dummy
+    class(GwfDisuType) :: this
+    integer(I4B), intent(in) :: maxbnd
+    integer(I4B), dimension(maxbnd), intent(inout) :: nodelist
+    integer(I4B), intent(inout) :: nbound
+    character(len=*), intent(in) :: aname
+    integer(I4B), intent(in) :: inunit
+    integer(I4B), intent(in) :: iout
+    ! -- local
+    integer(I4B) :: noder
+    character(len=LINELENGTH) :: errmsg
+! ------------------------------------------------------------------------------
+    !
+    ! -- For unstructured, read nodelist directly, then check node numbers
+    call ReadArray(inunit, nodelist, aname, this%ndim, maxbnd, iout, 0)
+    do noder = 1, maxbnd
+      if(noder < 1 .or. noder > this%nodes) then
+        write(errmsg, *) 'ERROR.  INVALID NODE NUMBER: ', noder
+        call store_error(errmsg)
+        call ustop()
+      endif
+    enddo
+    nbound = maxbnd
+    !
+    ! -- return
+  end subroutine nlarray_to_nodelist
+
+end module GwfDisuModule