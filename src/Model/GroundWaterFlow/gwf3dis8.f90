--- conflicted
+++ resolved
@@ -1,1928 +1,1910 @@
-module GwfDisModule
-
-  use ArrayReadersModule, only: ReadArray
-  use KindModule, only: DP, I4B
-  use ConstantsModule, only: LINELENGTH, DHALF
-  use BaseDisModule, only: DisBaseType
-  use InputOutputModule, only: get_node, URWORD, ulasav, ulaprufw, ubdsv1, &
-                               ubdsv06
-  use SimModule, only: count_errors, store_error, store_error_unit, ustop
-  use BlockParserModule, only: BlockParserType
-  use MemoryManagerModule, only: mem_allocate
-  use TdisModule,          only: kstp, kper, pertim, totim, delt
-
-  implicit none
-  private
-  public dis_cr, dis_init_mem, GwfDisType
-
-  type, extends(DisBaseType) :: GwfDisType
-    integer(I4B), pointer :: nlay => null()                                      ! number of layers
-    integer(I4B), pointer :: nrow => null()                                      ! number of rows
-    integer(I4B), pointer :: ncol => null()                                      ! number of columns
-    integer(I4B), dimension(:), pointer, contiguous :: nodereduced => null()     ! (size:nodesuser)contains reduced nodenumber (size 0 if not reduced); -1 means vertical pass through, 0 is idomain = 0
-    integer(I4B), dimension(:), pointer, contiguous :: nodeuser => null()        ! (size:nodes) given a reduced nodenumber, provide the user nodenumber (size 0 if not reduced)
-    real(DP), dimension(:), pointer, contiguous :: delr => null()                ! spacing along a row
-    real(DP), dimension(:), pointer, contiguous :: delc => null()                ! spacing along a column
-    real(DP), dimension(:, :), pointer, contiguous :: top2d => null()            ! top elevations for each cell at top of model (ncol, nrow)
-    real(DP), dimension(:, :, :), pointer, contiguous :: bot3d => null()         ! bottom elevations for each cell (ncol, nrow, nlay)
-    integer(I4B), dimension(:, :, :), pointer, contiguous :: idomain => null()   ! idomain (ncol, nrow, nlay)
-<<<<<<< HEAD
-=======
-    real(DP), dimension(:, :, :), pointer :: botm => null()                      ! top and bottom elevations for each cell (ncol, nrow, nlay)
-    real(DP), dimension(:), pointer, contiguous :: cellx => null()               ! cell center x coordinate for column j
-    real(DP), dimension(:), pointer, contiguous :: celly => null()               ! cell center y coordinate for row i
->>>>>>> 24d98ebe
-  contains
-    procedure :: dis_df => dis3d_df
-    procedure :: dis_da => dis3d_da
-    procedure :: get_cellxy => get_cellxy_dis3d
-    procedure, public :: record_array
-    procedure, public :: read_layer_array
-    procedure, public :: record_srcdst_list_header
-    procedure, public :: nlarray_to_nodelist
-    ! -- helper functions
-    procedure :: get_nodenumber_idx1
-    procedure :: get_nodenumber_idx3
-    procedure :: get_nodeuser
-    procedure :: nodeu_to_string
-    procedure :: nodeu_from_string
-    procedure :: nodeu_from_cellid
-    procedure :: supports_layers
-    procedure :: get_ncpl
-    procedure :: connection_vector
-    procedure :: connection_normal
-    ! -- private
-    procedure :: read_options
-    procedure :: read_dimensions
-    procedure :: read_mf6_griddata
-    procedure :: grid_finalize
-    procedure :: write_grb
-    procedure :: allocate_scalars
-    procedure :: allocate_arrays
-    !
-    ! -- Read a node-sized model array (reduced or not)
-    procedure :: read_int_array
-    procedure :: read_dbl_array
-  end type GwfDisType
-
-  contains
-
-  subroutine dis_cr(dis, name_model, inunit, iout)
-! ******************************************************************************
-! dis_cr -- Create a new discretization 3d object
-! ******************************************************************************
-!
-!    SPECIFICATIONS:
-! ------------------------------------------------------------------------------
-    class(DisBaseType), pointer :: dis
-    character(len=*), intent(in) :: name_model
-    integer(I4B), intent(in) :: inunit
-    integer(I4B), intent(in) :: iout
-    type(GwfDisType), pointer :: disnew
-! ------------------------------------------------------------------------------
-    allocate(disnew)
-    dis => disnew
-    call disnew%allocate_scalars(name_model)
-    dis%inunit = inunit
-    dis%iout = iout
-    !
-    ! -- Initialize block parser
-    call dis%parser%Initialize(dis%inunit, dis%iout)
-    !
-    ! -- Return
-    return
-  end subroutine dis_cr
-  
-  subroutine dis_init_mem(dis, name_model, iout, nlay, nrow, ncol,       &
-                          delr, delc, top2d, bot3d, idomain)
-! ******************************************************************************
-! dis_init_mem -- Create a new discretization 3d object from memory
-! ******************************************************************************
-!
-!    SPECIFICATIONS:
-! ------------------------------------------------------------------------------
-    class(DisBaseType), pointer :: dis
-    character(len=*), intent(in) :: name_model
-    integer(I4B), intent(in) :: iout
-    integer(I4B), intent(in) :: nlay
-    integer(I4B), intent(in) :: nrow
-    integer(I4B), intent(in) :: ncol
-    real(DP), dimension(:), pointer, contiguous, intent(in) :: delr
-    real(DP), dimension(:), pointer, contiguous, intent(in) :: delc
-    real(DP), dimension(:, :), pointer, contiguous, intent(in) :: top2d
-    real(DP), dimension(:, :, :), pointer, contiguous, intent(in) :: bot3d
-    integer(I4B), dimension(:, :, :), pointer, contiguous, intent(in),           &
-      optional :: idomain
-    ! -- local
-    type(GwfDisType), pointer :: disext
-    integer(I4B) :: i
-    integer(I4B) :: j
-    integer(I4B) :: k
-    integer(I4B) :: ival
-    ! -- local
-! ------------------------------------------------------------------------------
-    allocate(disext)
-    dis => disext
-    call disext%allocate_scalars(name_model)
-    dis%inunit = 0
-    dis%iout = iout
-    !
-    ! -- set dimensions
-    disext%nrow = nrow
-    disext%ncol = ncol
-    disext%nlay = nlay
-    !
-    ! -- calculate nodesuser
-    disext%nodesuser = disext%nlay * disext%nrow * disext%ncol
-    !
-    ! -- Allocate delr, delc, and non-reduced vectors for dis
-    call mem_allocate(disext%delr, disext%ncol, 'DELR', disext%origin)
-    call mem_allocate(disext%delc, disext%nrow, 'DELC', disext%origin)
-    call mem_allocate(disext%idomain, disext%ncol, disext%nrow, disext%nlay,     &
-                      'IDOMAIN',disext%origin)
-    call mem_allocate(disext%top2d, disext%ncol, disext%nrow, 'TOP2D',           &
-                      disext%origin)
-    call mem_allocate(disext%bot3d, disext%ncol, disext%nrow, disext%nlay,       &
-                      'BOT3D', disext%origin)
-    ! -- fill data
-    do i = 1, disext%nrow
-      disext%delc(i) = delc(i)
-    end do
-    do j = 1, disext%ncol
-      disext%delr(j) = delr(j)
-    end do
-    do k = 1, disext%nlay
-      do i = 1, disext%nrow
-        do j = 1, disext%ncol
-          if (k == 1) then
-            disext%top2d(j, i) = top2d(j, i)
-          end if
-          disext%bot3d(j, i, k) = bot3d(j, i, k)
-          if (present(idomain)) then
-            ival = idomain(j, i, k)
-          else
-            ival = 1
-          end if
-          disext%idomain(j, i, k) = ival
-        end do
-      end do
-    end do
-    !
-    ! -- Return
-    return
-  end subroutine dis_init_mem
-
-  subroutine dis3d_df(this)
-! ******************************************************************************
-! read_from_file -- Allocate and read discretization information
-! ******************************************************************************
-!
-!    SPECIFICATIONS:
-! ------------------------------------------------------------------------------
-    ! -- modules
-    use ConstantsModule, only: DNODATA
-    ! -- dummy
-    class(GwfDisType) :: this
-    ! -- locals
-! ------------------------------------------------------------------------------
-    !
-    ! -- read data from file
-    if (this%inunit /= 0) then
-      !
-      ! -- Identify package
-      write(this%iout,1) this%inunit
-1     format(1X,/1X,'DIS -- STRUCTURED GRID DISCRETIZATION PACKAGE,',            &
-                    ' VERSION 2 : 3/27/2014 - INPUT READ FROM UNIT ',I0,//)
-      !
-      ! -- Read options
-      call this%read_options()
-      !
-      ! -- Read dimensions block
-      call this%read_dimensions()
-      !
-      ! -- Read GRIDDATA block
-      call this%read_mf6_griddata()
-    end if
-    !
-    ! -- Final grid initialization
-    call this%grid_finalize()
-    !
-    ! -- Return
-    return
-  end subroutine dis3d_df
-
-  subroutine dis3d_da(this)
-! ******************************************************************************
-! dis3d_da -- Deallocate discretization data
-! ******************************************************************************
-!
-!    SPECIFICATIONS:
-! ------------------------------------------------------------------------------
-    ! -- modules
-    use MemoryManagerModule, only: mem_deallocate
-    ! -- dummy
-    class(GwfDisType) :: this
-    ! -- locals
-! ------------------------------------------------------------------------------
-    !
-    ! -- DisBaseType deallocate
-    call this%DisBaseType%dis_da()
-    !
-    ! -- Deallocate scalars
-    call mem_deallocate(this%nlay)
-    call mem_deallocate(this%nrow)
-    call mem_deallocate(this%ncol)
-    call mem_deallocate(this%delr)
-    call mem_deallocate(this%delc)
-    call mem_deallocate(this%cellx)
-    call mem_deallocate(this%celly)
-    !
-    ! -- Deallocate Arrays
-    call mem_deallocate(this%nodereduced)
-    call mem_deallocate(this%nodeuser)
-    call mem_deallocate(this%top2d)
-    call mem_deallocate(this%bot3d)
-    call mem_deallocate(this%idomain)
-    !
-    ! -- Return
-    return
-  end subroutine dis3d_da
-
-  subroutine read_options(this)
-! ******************************************************************************
-! read_options -- Read options
-! ******************************************************************************
-!
-!    SPECIFICATIONS:
-! ------------------------------------------------------------------------------
-    ! -- modules
-    use ConstantsModule, only: LINELENGTH
-    ! -- dummy
-    class(GwfDisType) :: this
-    ! -- locals
-    character(len=LINELENGTH) :: errmsg, keyword
-    integer(I4B) :: ierr
-    logical :: isfound, endOfBlock
-! ------------------------------------------------------------------------------
-    !
-    ! -- get options block
-    call this%parser%GetBlock('OPTIONS', isfound, ierr, &
-                              supportOpenClose=.true., blockRequired=.false.)
-    !
-    ! -- set default options
-    this%lenuni = 0
-    !
-    ! -- parse options block if detected
-    if (isfound) then
-      write(this%iout,'(1x,a)')'PROCESSING DISCRETIZATION OPTIONS'
-      do
-        call this%parser%GetNextLine(endOfBlock)
-        if (endOfBlock) exit
-        call this%parser%GetStringCaps(keyword)
-        select case (keyword)
-          case ('LENGTH_UNITS')
-            call this%parser%GetStringCaps(keyword)
-            if(keyword == 'FEET') then
-              this%lenuni = 1
-              write(this%iout,'(4x,a)') 'MODEL LENGTH UNIT IS FEET'
-            elseif(keyword == 'METERS') then
-              this%lenuni = 2
-              write(this%iout,'(4x,a)') 'MODEL LENGTH UNIT IS METERS'
-            elseif(keyword == 'CENTIMETERS') then
-              this%lenuni = 3
-              write(this%iout,'(4x,a)') 'MODEL LENGTH UNIT IS CENTIMETERS'
-            else
-              write(this%iout,'(4x,a)')'UNKNOWN UNIT: ',trim(keyword)
-              write(this%iout,'(4x,a)')'SETTING TO: ','UNDEFINED'
-            endif
-          case('NOGRB')
-            write(this%iout,'(4x,a)') 'BINARY GRB FILE WILL NOT BE WRITTEN'
-            this%writegrb = .false.
-          case('XORIGIN')
-            this%xorigin = this%parser%GetDouble()
-            write(this%iout,'(4x,a,1pg24.15)') 'XORIGIN SPECIFIED AS ',        &
-                                              this%xorigin
-          case('YORIGIN')
-            this%yorigin = this%parser%GetDouble()
-            write(this%iout,'(4x,a,1pg24.15)') 'YORIGIN SPECIFIED AS ',        &
-                        this%yorigin
-          case('ANGROT')
-            this%angrot = this%parser%GetDouble()
-            write(this%iout,'(4x,a,1pg24.15)') 'ANGROT SPECIFIED AS ',         &
-              this%angrot
-          case default
-            write(errmsg,'(4x,a,a)')'****ERROR. UNKNOWN DIS OPTION: ',         &
-                                     trim(keyword)
-            call store_error(errmsg)
-            call this%parser%StoreErrorUnit()
-            call ustop()
-        end select
-      end do
-      write(this%iout,'(1x,a)')'END OF DISCRETIZATION OPTIONS'
-    else
-      write(this%iout,'(1x,a)')'NO OPTION BLOCK DETECTED.'
-    end if
-    if(this%lenuni==0) write(this%iout,'(1x,a)') 'MODEL LENGTH UNIT IS UNDEFINED'
-    !
-    ! -- Return
-    return
-  end subroutine read_options
-
-  subroutine read_dimensions(this)
-! ******************************************************************************
-! read_dimensions -- Read dimensions
-! ******************************************************************************
-!
-!    SPECIFICATIONS:
-! ------------------------------------------------------------------------------
-    use ConstantsModule,  only: LINELENGTH
-    ! -- dummy
-    class(GwfDisType) :: this
-    ! -- locals
-    character(len=LINELENGTH) :: errmsg, keyword
-    integer(I4B) :: ierr
-    integer(I4B) :: i, j, k
-    logical :: isfound, endOfBlock
-! ------------------------------------------------------------------------------
-    !
-    ! -- get dimensions block
-    call this%parser%GetBlock('DIMENSIONS', isfound, ierr, &
-                              supportOpenClose=.true.)
-    !
-    ! -- parse dimensions block if detected
-    if (isfound) then
-      write(this%iout,'(1x,a)')'PROCESSING DISCRETIZATION DIMENSIONS'
-      do
-        call this%parser%GetNextLine(endOfBlock)
-        if  (endOfBlock) exit
-        call this%parser%GetStringCaps(keyword)
-        select case (keyword)
-          case ('NLAY')
-            this%nlay = this%parser%GetInteger()
-            write(this%iout,'(4x,a,i7)')'NLAY = ', this%nlay
-          case ('NROW')
-            this%nrow =  this%parser%GetInteger()
-            write(this%iout,'(4x,a,i7)')'NROW = ', this%nrow
-          case ('NCOL')
-            this%ncol = this%parser%GetInteger()
-            write(this%iout,'(4x,a,i7)')'NCOL = ', this%ncol
-          case default
-            write(errmsg,'(4x,a,a)')'****ERROR. UNKNOWN DIS DIMENSION: ',      &
-                                      trim(keyword)
-            call store_error(errmsg)
-            call this%parser%StoreErrorUnit()
-            call ustop()
-        end select
-      end do
-      write(this%iout,'(1x,a)')'END OF DISCRETIZATION DIMENSIONS'
-    else
-      call store_error('ERROR.  REQUIRED DIMENSIONS BLOCK NOT FOUND.')
-      call this%parser%StoreErrorUnit()
-      call ustop()
-    end if
-    !
-    ! -- verify dimensions were set
-    if(this%nlay < 1) then
-      call store_error( &
-          'ERROR.  NLAY WAS NOT SPECIFIED OR WAS SPECIFIED INCORRECTLY.')
-      call this%parser%StoreErrorUnit()
-      call ustop()
-    endif
-    if(this%nrow < 1) then
-      call store_error( &
-          'ERROR.  NROW WAS NOT SPECIFIED OR WAS SPECIFIED INCORRECTLY.')
-      call this%parser%StoreErrorUnit()
-      call ustop()
-    endif
-    if(this%ncol < 1) then
-      call store_error( &
-          'ERROR.  NCOL WAS NOT SPECIFIED OR WAS SPECIFIED INCORRECTLY.')
-      call this%parser%StoreErrorUnit()
-      call ustop()
-    endif
-    !
-    ! -- calculate nodesuser
-    this%nodesuser = this%nlay * this%nrow * this%ncol
-    !
-    ! -- Allocate delr, delc, and non-reduced vectors for dis
-    call mem_allocate(this%delr, this%ncol, 'DELR', this%origin)
-    call mem_allocate(this%delc, this%nrow, 'DELC', this%origin)
-    call mem_allocate(this%idomain, this%ncol, this%nrow, this%nlay, 'IDOMAIN',  &
-                      this%origin)
-    call mem_allocate(this%top2d, this%ncol, this%nrow, 'TOP2D', this%origin)
-    call mem_allocate(this%bot3d, this%ncol, this%nrow, this%nlay, 'BOT3D',      &
-                      this%origin)
-<<<<<<< HEAD
-=======
-    call mem_allocate(this%cellx, this%ncol, 'CELLX', this%origin)
-    call mem_allocate(this%celly, this%nrow, 'CELLY', this%origin)
->>>>>>> 24d98ebe
-    !
-    ! -- initialize all cells to be active (idomain = 1)
-    do k = 1, this%nlay
-      do i = 1, this%nrow
-        do j = 1, this%ncol
-          this%idomain(j, i, k) = 1
-        end do
-      end do
-    end do
-    !
-    ! -- Return
-    return
-  end subroutine read_dimensions
-
-  subroutine read_mf6_griddata(this)
-! ******************************************************************************
-! read_mf6_griddata -- Read griddata from a MODFLOW 6 ascii file
-! ******************************************************************************
-!
-!    SPECIFICATIONS:
-! ------------------------------------------------------------------------------
-    ! -- modules
-    use SimModule, only: ustop, count_errors, store_error
-    use ConstantsModule,   only: LINELENGTH, DZERO
-    use MemoryManagerModule, only: mem_allocate
-    ! -- dummy
-    class(GwfDisType) :: this
-    ! -- locals
-    character(len=LINELENGTH) :: keyword
-    integer(I4B) :: n
-    integer(I4B) :: nvals
-    integer(I4B) :: ierr
-    logical :: isfound, endOfBlock
-    integer(I4B), parameter :: nname = 5
-    logical, dimension(nname) :: lname
-    character(len=24),dimension(nname) :: aname
-    character(len=300) :: ermsg
-    ! -- formats
-    ! -- data
-    data aname(1) /'                    DELR'/
-    data aname(2) /'                    DELC'/
-    data aname(3) /'TOP ELEVATION OF LAYER 1'/
-    data aname(4) /'  MODEL LAYER BOTTOM EL.'/
-    data aname(5) /'                 IDOMAIN'/
-! ------------------------------------------------------------------------------
-    do n = 1, size(aname)
-      lname(n) = .false.
-    end do
-    !
-    ! -- Read GRIDDATA block
-    call this%parser%GetBlock('GRIDDATA', isfound, ierr)
-    lname(:) = .false.
-    if(isfound) then
-      write(this%iout,'(1x,a)')'PROCESSING GRIDDATA'
-      do
-        call this%parser%GetNextLine(endOfBlock)
-        if (endOfBlock) exit
-        call this%parser%GetStringCaps(keyword)
-        select case (keyword)
-          case ('DELR')
-            call ReadArray(this%parser%iuactive, this%delr, aname(1), &
-                            this%ndim, this%ncol, this%iout, 0)
-            lname(1) = .true.
-          case ('DELC')
-            call ReadArray(this%parser%iuactive, this%delc, aname(2), &
-                            this%ndim, this%nrow, this%iout, 0)
-            lname(2) = .true.
-          case ('TOP')
-            call ReadArray(this%parser%iuactive, this%top2d(:,:), aname(3),      &
-                            this%ndim, this%ncol, this%nrow, this%iout, 0)
-            lname(3) = .true.
-          case ('BOTM')
-            call this%parser%GetStringCaps(keyword)
-            if (keyword .EQ. 'LAYERED') then
-              call ReadArray(this%parser%iuactive, this%bot3d(:,:,:),            &
-                              aname(4), this%ndim, this%ncol, this%nrow,         &
-                              this%nlay, this%iout, 1, this%nlay)
-            else
-              nvals = this%ncol * this%nrow * this%nlay
-              call ReadArray(this%parser%iuactive, this%bot3d(:,:,:),             &
-                              aname(4), this%ndim, nvals, this%iout)
-            end if
-            lname(4) = .true.
-          case ('IDOMAIN')
-            call this%parser%GetStringCaps(keyword)
-            if (keyword .EQ. 'LAYERED') then
-              call ReadArray(this%parser%iuactive, this%idomain, aname(5),    &
-                              this%ndim, this%ncol, this%nrow, this%nlay,      &
-                              this%iout, 1, this%nlay)
-            else
-              call ReadArray(this%parser%iuactive, this%idomain, aname(5),    &
-                              this%ndim, this%nodesuser, 1, 1, this%iout, 0, 0)
-            end if
-            lname(5) = .true.
-          case default
-            write(ermsg,'(4x,a,a)')'ERROR. UNKNOWN GRIDDATA TAG: ',            &
-                                     trim(keyword)
-            call store_error(ermsg)
-            call this%parser%StoreErrorUnit()
-            call ustop()
-        end select
-      end do
-      write(this%iout,'(1x,a)')'END PROCESSING GRIDDATA'
-    else
-      call store_error('ERROR.  REQUIRED GRIDDATA BLOCK NOT FOUND.')
-      call this%parser%StoreErrorUnit()
-      call ustop()
-    end if
-    !
-    ! -- Verify all required items were read (IDOMAIN not required)
-    do n = 1, nname - 1
-      if(.not. lname(n)) then
-        write(ermsg,'(1x,a,a)') &
-          'ERROR.  REQUIRED INPUT WAS NOT SPECIFIED: ',aname(n)
-        call store_error(ermsg)
-      endif
-    enddo
-    if (count_errors() > 0) then
-      call this%parser%StoreErrorUnit()
-      call ustop()
-    endif
-    !
-    ! -- Return
-    return
-  end subroutine read_mf6_griddata
-    
-  subroutine grid_finalize(this)
-! ******************************************************************************
-! grid_finalize -- Finalize grid
-! ******************************************************************************
-!
-!    SPECIFICATIONS:
-! ------------------------------------------------------------------------------
-    ! -- modules
-    use SimModule, only: ustop, count_errors, store_error
-    use ConstantsModule,   only: LINELENGTH, DZERO
-    use MemoryManagerModule, only: mem_allocate
-    ! -- dummy
-    class(GwfDisType) :: this
-    ! -- locals
-    character(len=300) :: ermsg
-    integer(I4B) :: n, i, j, k
-    integer(I4B) :: node
-    integer(I4B) :: noder
-    integer(I4B) :: nrsize
-    real(DP) :: top
-    real(DP) :: dz
-    ! -- formats
-    character(len=*), parameter :: fmtdz = &
-      "('ERROR. CELL (',i0,',',i0,',',i0,') THICKNESS <= 0. ', " //            &
-      "'TOP, BOT: ',2(1pg24.15))"
-    character(len=*), parameter :: fmtnr = &
-      "(/1x, 'THE SPECIFIED IDOMAIN RESULTS IN A REDUCED NUMBER OF CELLS.'," // &
-      "/1x, 'NUMBER OF USER NODES: ',I7," // &
-      "/1X, 'NUMBER OF NODES IN SOLUTION: ', I7, //)"
-! ------------------------------------------------------------------------------
-    !
-    ! -- count active cells
-    this%nodes = 0
-    do k = 1, this%nlay
-      do i = 1, this%nrow
-        do j = 1, this%ncol
-          if(this%idomain(j, i, k) > 0) this%nodes = this%nodes + 1
-        enddo
-      enddo
-    enddo
-    !
-    ! -- Check to make sure nodes is a valid number
-    if (this%nodes == 0) then
-      call store_error('ERROR.  MODEL DOES NOT HAVE ANY ACTIVE NODES.')
-      call store_error('MAKE SURE IDOMAIN ARRAY HAS SOME VALUES GREATER &
-        &THAN ZERO.')
-      call this%parser%StoreErrorUnit()
-      call ustop()
-    end if
-<<<<<<< HEAD
-    !
-    ! -- Check to make sure nodes is a valid number
-    if (this%nodes == 0) then
-      call store_error('ERROR.  MODEL DOES NOT HAVE ANY ACTIVE NODES.')
-      call store_error('MAKE SURE IDOMAIN ARRAY HAS SOME VALUES GREATER &
-        &THAN ZERO.')
-      call this%parser%StoreErrorUnit()
-      call ustop()
-    end if
-=======
->>>>>>> 24d98ebe
-    !
-    ! -- Check cell thicknesses
-    n = 0
-    do k = 1, this%nlay
-      do i = 1, this%nrow
-        do j = 1, this%ncol
-          if (this%idomain(j, i, k) < 1) cycle
-          if (k > 1) then
-            top = this%bot3d(j, i, k - 1)
-          else
-            top = this%top2d(j, i)
-          end if
-          dz = top - this%bot3d(j, i, k)
-          if (dz <= DZERO) then
-            n = n + 1
-            write(ermsg, fmt=fmtdz) k, i, j, top, this%bot3d(j, i, k)
-            call store_error(ermsg)
-          endif
-        enddo
-      enddo
-    enddo
-    if (count_errors() > 0) then
-      call this%parser%StoreErrorUnit()
-      call ustop()
-    endif
-    !
-    ! -- Write message if reduced grid
-    if(this%nodes < this%nodesuser) then
-      write(this%iout, fmtnr) this%nodesuser, this%nodes
-    endif
-    !
-    ! -- Array size is now known, so allocate
-    call this%allocate_arrays()
-    !
-    ! -- Fill the nodereduced array with the reduced nodenumber, or
-    !    a negative number to indicate it is a pass-through cell, or
-    !    a zero to indicate that the cell is excluded from the
-    !    solution.
-    if(this%nodes < this%nodesuser) then
-      node = 1
-      noder = 1
-      do k = 1, this%nlay
-        do i = 1, this%nrow
-          do j = 1, this%ncol
-            if(this%idomain(j, i, k) > 0) then
-              this%nodereduced(node) = noder
-              noder = noder + 1
-            elseif(this%idomain(j, i, k) < 0) then
-              this%nodereduced(node) = -1
-            else
-              this%nodereduced(node) = 0
-            endif
-            node = node + 1
-          enddo
-        enddo
-      enddo
-    endif
-    !
-    ! -- allocate and fill nodeuser if a reduced grid
-    if(this%nodes < this%nodesuser) then
-      node = 1
-      noder = 1
-      do k = 1, this%nlay
-        do i = 1, this%nrow
-          do j = 1, this%ncol
-            if(this%idomain(j, i, k) > 0) then
-              this%nodeuser(noder) = node
-              noder = noder + 1
-            endif
-            node = node + 1
-          enddo
-        enddo
-      enddo
-    endif
-    !
-    ! -- Move top2d and botm3d into top and bot, and calculate area
-    node = 0
-    do k=1,this%nlay
-      do i=1,this%nrow
-        do j=1,this%ncol
-          node = node + 1
-          noder = node
-          if(this%nodes < this%nodesuser) noder = this%nodereduced(node)
-          if(noder <= 0) cycle
-          if (k > 1) then
-            top = this%bot3d(j, i, k - 1)
-          else
-            top = this%top2d(j, i)
-          end if
-          this%top(noder) = top
-          this%bot(noder) = this%bot3d(j, i, k)
-          this%area(noder) = this%delr(j) * this%delc(i)
-        enddo
-      enddo
-    enddo
-    !
-    ! -- fill x,y coordinate arrays  
-    this%cellx(1) = DHALF*this%delr(1)
-    this%celly(1) = DHALF*this%delc(1)
-    do j = 2, this%ncol
-      this%cellx(j) = this%cellx(j-1) + DHALF*this%delr(j-1) + DHALF*this%delr(j)
-    enddo
-    do i = 2, this%nrow
-      this%celly(i) = this%celly(i-1) + DHALF*this%delc(i-1) + DHALF*this%delc(i)
-    enddo
-    !
-    ! -- create and fill the connections object
-    nrsize = 0
-    if(this%nodes < this%nodesuser) nrsize = this%nodes
-    allocate(this%con)
-    call this%con%disconnections(this%name_model, this%nodes,                  &
-                                 this%ncol, this%nrow, this%nlay,              &
-                                 nrsize, this%delr, this%delc,                 &
-                                 this%top, this%bot, this%nodereduced,         &
-                                 this%nodeuser)
-    this%nja = this%con%nja
-    this%njas = this%con%njas
-    !
-    ! -- Return
-    return
-  end subroutine grid_finalize
-
-  subroutine write_grb(this, icelltype)
-! ******************************************************************************
-! write_grb -- Write the binary grid file
-! ******************************************************************************
-!
-!    SPECIFICATIONS:
-! ------------------------------------------------------------------------------
-    ! -- modules
-    use InputOutputModule, only: getunit, openfile
-    use OpenSpecModule, only: access, form
-    use ConstantsModule, only: DZERO
-    ! -- dummy
-    class(GwfDisType) :: this
-    integer(I4B), dimension(:), intent(in) :: icelltype
-    ! -- local
-    integer(I4B) :: iunit, ntxt, ncpl
-    integer(I4B), parameter :: lentxt = 100
-    character(len=50) :: txthdr
-    character(len=lentxt) :: txt
-    character(len=LINELENGTH) :: fname
-    character(len=*),parameter :: fmtgrdsave = &
-      "(4X,'BINARY GRID INFORMATION WILL BE WRITTEN TO:',                      &
-       &/,6X,'UNIT NUMBER: ', I0,/,6X, 'FILE NAME: ', A)"
-! ------------------------------------------------------------------------------
-    !
-    ! -- Initialize
-    ntxt = 16
-    ncpl = this%nrow * this%ncol
-    !
-    ! -- Open the file
-    inquire(unit=this%inunit, name=fname)
-    fname = trim(fname) // '.grb'
-    iunit = getunit()
-    write(this%iout, fmtgrdsave) iunit, trim(adjustl(fname))
-    call openfile(iunit, this%iout, trim(adjustl(fname)), 'DATA(BINARY)',      &
-                  form, access, 'REPLACE')
-    !
-    ! -- write header information
-    write(txthdr, '(a)') 'GRID DIS'
-    txthdr(50:50) = new_line('a')
-    write(iunit) txthdr
-    write(txthdr, '(a)') 'VERSION 1'
-    txthdr(50:50) = new_line('a')
-    write(iunit) txthdr
-    write(txthdr, '(a, i0)') 'NTXT ', ntxt
-    txthdr(50:50) = new_line('a')
-    write(iunit) txthdr
-    write(txthdr, '(a, i0)') 'LENTXT ', lentxt
-    txthdr(50:50) = new_line('a')
-    write(iunit) txthdr
-    !
-    ! -- write variable definitions
-    write(txt, '(3a, i0)') 'NCELLS ', 'INTEGER ', 'NDIM 0 # ', this%nodesuser
-    txt(lentxt:lentxt) = new_line('a')
-    write(iunit) txt
-    write(txt, '(3a, i0)') 'NLAY ', 'INTEGER ', 'NDIM 0 # ', this%nlay
-    txt(lentxt:lentxt) = new_line('a')
-    write(iunit) txt
-    write(txt, '(3a, i0)') 'NROW ', 'INTEGER ', 'NDIM 0 # ', this%nrow
-    txt(lentxt:lentxt) = new_line('a')
-    write(iunit) txt
-    write(txt, '(3a, i0)') 'NCOL ', 'INTEGER ', 'NDIM 0 # ', this%ncol
-    txt(lentxt:lentxt) = new_line('a')
-    write(iunit) txt
-    write(txt, '(3a, i0)') 'NJA ', 'INTEGER ', 'NDIM 0 # ', this%nja
-    txt(lentxt:lentxt) = new_line('a')
-    write(iunit) txt
-    write(txt, '(3a, 1pg24.15)') 'XORIGIN ', 'DOUBLE ', 'NDIM 0 # ', this%xorigin
-    txt(lentxt:lentxt) = new_line('a')
-    write(iunit) txt
-    write(txt, '(3a, 1pg24.15)') 'YORIGIN ', 'DOUBLE ', 'NDIM 0 # ', this%yorigin
-    txt(lentxt:lentxt) = new_line('a')
-    write(iunit) txt
-    write(txt, '(3a, 1pg24.15)') 'ANGROT ', 'DOUBLE ', 'NDIM 0 # ', this%angrot
-    txt(lentxt:lentxt) = new_line('a')
-    write(iunit) txt
-    write(txt, '(3a, i0)') 'DELR ', 'DOUBLE ', 'NDIM 1 ', this%ncol
-    txt(lentxt:lentxt) = new_line('a')
-    write(iunit) txt
-    write(txt, '(3a, i0)') 'DELC ', 'DOUBLE ', 'NDIM 1 ', this%nrow
-    txt(lentxt:lentxt) = new_line('a')
-    write(iunit) txt
-    write(txt, '(3a, i0)') 'TOP ', 'DOUBLE ', 'NDIM 1 ', ncpl
-    txt(lentxt:lentxt) = new_line('a')
-    write(iunit) txt
-    write(txt, '(3a, i0)') 'BOTM ', 'DOUBLE ', 'NDIM 1 ', this%nodesuser
-    txt(lentxt:lentxt) = new_line('a')
-    write(iunit) txt
-    write(txt, '(3a, i0)') 'IA ', 'INTEGER ', 'NDIM 1 ', this%nodesuser + 1
-    txt(lentxt:lentxt) = new_line('a')
-    write(iunit) txt
-    write(txt, '(3a, i0)') 'JA ', 'INTEGER ', 'NDIM 1 ', size(this%con%jausr)
-    txt(lentxt:lentxt) = new_line('a')
-    write(iunit) txt
-    write(txt, '(3a, i0)') 'IDOMAIN ', 'INTEGER ', 'NDIM 1 ', this%nodesuser
-    txt(lentxt:lentxt) = new_line('a')
-    write(iunit) txt
-    write(txt, '(3a, i0)') 'ICELLTYPE ', 'INTEGER ', 'NDIM 1 ', this%nodesuser
-    txt(lentxt:lentxt) = new_line('a')
-    write(iunit) txt
-    !
-    ! -- write data
-    write(iunit) this%nodesuser                                                 ! ncells
-    write(iunit) this%nlay                                                      ! nlay
-    write(iunit) this%nrow                                                      ! nrow
-    write(iunit) this%ncol                                                      ! ncol
-    write(iunit) this%nja                                                       ! nja
-    write(iunit) this%xorigin                                                   ! xorigin
-    write(iunit) this%yorigin                                                   ! yorigin
-    write(iunit) this%angrot                                                    ! angrot
-    write(iunit) this%delr                                                      ! delr
-    write(iunit) this%delc                                                      ! delc
-    write(iunit) this%top2d                                                     ! top2d
-    write(iunit) this%bot3d                                                     ! bot3d
-    write(iunit) this%con%iausr                                                 ! iausr
-    write(iunit) this%con%jausr                                                 ! jausr
-    write(iunit) this%idomain                                                   ! idomain
-    write(iunit) icelltype                                                      ! icelltype
-    !
-    ! -- Close the file
-    close(iunit)
-    !
-    ! -- return
-    return
-  end subroutine write_grb
-
-  subroutine nodeu_to_string(this, nodeu, str)
-! ******************************************************************************
-! nodeu_to_string -- Convert user node number to a string in the form of
-! (nodenumber) or (k,i,j)
-! ******************************************************************************
-!
-!    SPECIFICATIONS:
-! ------------------------------------------------------------------------------
-    use InputOutputModule, only: get_ijk
-    implicit none
-    class(GwfDisType) :: this
-    integer(I4B), intent(in) :: nodeu
-    character(len=*), intent(inout) :: str
-    ! -- local
-    integer(I4B) :: i, j, k
-    character(len=10) :: kstr, istr, jstr
-! ------------------------------------------------------------------------------
-    !
-    call get_ijk(nodeu, this%nrow, this%ncol, this%nlay, i, j, k)
-    write(kstr, '(i10)') k
-    write(istr, '(i10)') i
-    write(jstr, '(i10)') j
-    str = '(' // trim(adjustl(kstr)) // ',' // &
-                 trim(adjustl(istr)) // ',' // &
-                 trim(adjustl(jstr)) // ')'
-    !
-    ! -- return
-    return
-  end subroutine nodeu_to_string
-
-  function get_nodenumber_idx1(this, nodeu, icheck) result(nodenumber)
-! ******************************************************************************
-! get_nodenumber -- Return a nodenumber from the user specified node number
-!                   with an option to perform a check.
-! ******************************************************************************
-!
-!    SPECIFICATIONS:
-! ------------------------------------------------------------------------------
-    ! -- modules
-    use ConstantsModule, only: LINELENGTH
-    ! -- return
-    integer(I4B) :: nodenumber
-    ! -- dummy
-    class(GwfDisType), intent(in) :: this
-    integer(I4B), intent(in) :: nodeu
-    integer(I4B), intent(in) :: icheck
-    ! -- local
-    character(len=LINELENGTH) :: errmsg
-! ------------------------------------------------------------------------------
-    !
-    ! -- check the node number if requested
-    if(icheck /= 0) then
-      !
-      ! -- If within valid range, convert to reduced nodenumber
-      if(nodeu < 1 .or. nodeu > this%nodesuser) then
-        write(errmsg, '(a,i10)') &
-          'Nodenumber less than 1 or greater than nodes:', nodeu
-        call store_error(errmsg)
-        nodenumber = 0
-      else
-        nodenumber = nodeu
-        if(this%nodes < this%nodesuser) nodenumber = this%nodereduced(nodeu)
-      endif
-    else
-      nodenumber = nodeu
-      if(this%nodes < this%nodesuser) nodenumber = this%nodereduced(nodeu)
-    endif
-    !
-    ! -- return
-    return
-  end function get_nodenumber_idx1
-
-  function get_nodenumber_idx3(this, k, i, j, icheck)                  &
-    result(nodenumber)
-! ******************************************************************************
-! get_nodenumber_idx3 -- Return a nodenumber from the user specified layer, row,
-!                        and column with an option to perform a check.
-! ******************************************************************************
-!
-!    SPECIFICATIONS:
-! ------------------------------------------------------------------------------
-    use ConstantsModule, only: LINELENGTH
-    use InputOutputModule, only: get_node
-    implicit none
-    ! -- return
-    integer(I4B) :: nodenumber
-    ! -- dummy
-    class(GwfDisType), intent(in) :: this
-    integer(I4B), intent(in) :: k, i, j
-    integer(I4B), intent(in) :: icheck
-    ! -- local
-    character(len=LINELENGTH) :: errmsg
-    integer(I4B) :: nodeu
-    ! formats
-    character(len=*), parameter :: fmterr = &
-    "('Error in structured-grid cell indices: layer = ',i0,', row = ',i0,', column = ',i0)"
-! ------------------------------------------------------------------------------
-    !
-    nodeu = get_node(k, i, j, this%nlay, this%nrow, this%ncol)
-    if (nodeu < 1) then
-      write(errmsg, fmterr) k, i, j
-      call store_error(errmsg)
-      call ustop()
-    endif
-    nodenumber = nodeu
-    if(this%nodes < this%nodesuser) nodenumber = this%nodereduced(nodeu)
-    !
-    ! -- check the node number if requested
-    if(icheck /= 0) then
-      !
-      if(k < 1 .or. k > this%nlay) &
-        call store_error('Layer less than one or greater than nlay')
-      if(i < 1 .or. i > this%nrow) &
-        call store_error('Row less than one or greater than nrow')
-      if(j < 1 .or. j > this%ncol) &
-        call store_error('Column less than one or greater than ncol')
-      !
-      ! -- Error if outside of range
-      if(nodeu < 1 .or. nodeu > this%nodesuser) then
-        write(errmsg, '(a,i10)') &
-          'Nodenumber less than 1 or greater than nodes:', nodeu
-        call store_error(errmsg)
-      endif
-    endif
-    !
-    ! -- return
-    return
-  end function get_nodenumber_idx3
-
-  function get_nodeuser(this, noder) &
-    result(nodenumber)
-! ******************************************************************************
-! get_nodeuser -- Return the user nodenumber from the reduced node number
-! ******************************************************************************
-!
-!    SPECIFICATIONS:
-! ------------------------------------------------------------------------------
-    implicit none
-    ! -- return
-    integer(I4B) :: nodenumber
-    ! -- dummy
-    class(GwfDisType) :: this
-    integer(I4B), intent(in) :: noder
-! ------------------------------------------------------------------------------
-    !
-    if(this%nodes < this%nodesuser) then
-      nodenumber = this%nodeuser(noder)
-    else
-      nodenumber = noder
-    endif
-    !
-    ! -- return
-    return
-  end function get_nodeuser
-
-  subroutine allocate_scalars(this, name_model)
-! ******************************************************************************
-! allocate_scalars -- Allocate and initialize scalars
-! ******************************************************************************
-!
-!    SPECIFICATIONS:
-! ------------------------------------------------------------------------------
-    ! -- modules
-    ! -- dummy
-    class(GwfDisType) :: this
-    character(len=*), intent(in) :: name_model
-! ------------------------------------------------------------------------------
-    !
-    ! -- Allocate parent scalars
-    call this%DisBaseType%allocate_scalars(name_model)
-    !
-    ! -- Allocate
-    call mem_allocate(this%nlay, 'NLAY', this%origin)
-    call mem_allocate(this%nrow, 'NROW', this%origin)
-    call mem_allocate(this%ncol, 'NCOL', this%origin)
-    !
-    ! -- Initialize
-    this%nlay = 0
-    this%nrow = 0
-    this%ncol = 0
-    this%ndim = 3
-    !
-    ! -- Return
-    return
-  end subroutine allocate_scalars
-
-  subroutine allocate_arrays(this)
-! ******************************************************************************
-! allocate_arrays -- Allocate arrays
-! ******************************************************************************
-!
-!    SPECIFICATIONS:
-! ------------------------------------------------------------------------------
-    ! -- modules
-    use MemoryManagerModule, only: mem_allocate
-    ! -- dummy
-    class(GwfDisType) :: this
-! ------------------------------------------------------------------------------
-    !
-    ! -- Allocate arrays in DisBaseType (mshape, top, bot, area)
-    call this%DisBaseType%allocate_arrays()
-    !
-    ! -- Allocate arrays for GwfDisType
-    if(this%nodes < this%nodesuser) then
-      call mem_allocate(this%nodeuser, this%nodes, 'NODEUSER', this%origin)
-      call mem_allocate(this%nodereduced, this%nodesuser, 'NODEREDUCED',       &
-                        this%origin)
-    else
-      call mem_allocate(this%nodeuser, 1, 'NODEUSER', this%origin)
-      call mem_allocate(this%nodereduced, 1, 'NODEREDUCED', this%origin)
-    endif
-    !
-    ! -- Initialize
-    this%mshape(1) = this%nlay
-    this%mshape(2) = this%nrow
-    this%mshape(3) = this%ncol
-    !
-    ! -- Return
-    return
-  end subroutine allocate_arrays
-
-  function nodeu_from_string(this, lloc, istart, istop, in, iout, line, &
-                             flag_string, allow_zero) result(nodeu)
-! ******************************************************************************
-! nodeu_from_string -- Receive a string and convert the string to a user
-!   nodenumber.  The model discretization is DIS; read layer, row, and column.
-!   If flag_string argument is present and true, the first token in string
-!   is allowed to be a string (e.g. boundary name). In this case, if a string
-!   is encountered, return value as -2.
-! ******************************************************************************
-    implicit none
-    ! -- dummy
-    class(GwfDisType)                 :: this
-    integer(I4B),       intent(inout) :: lloc
-    integer(I4B),       intent(inout) :: istart
-    integer(I4B),       intent(inout) :: istop
-    integer(I4B),       intent(in)    :: in
-    integer(I4B),       intent(in)    :: iout
-    character(len=*),   intent(inout) :: line
-    logical, optional,  intent(in)    :: flag_string
-    logical, optional,  intent(in)    :: allow_zero
-    integer(I4B)                      :: nodeu
-    ! -- local
-    integer(I4B) :: k, i, j, nlay, nrow, ncol
-    integer(I4B) :: lloclocal, ndum, istat, n
-    real(DP) :: r
-    character(len=LINELENGTH) :: ermsg, fname
-    !
-    if (present(flag_string)) then
-      if (flag_string) then
-        ! Check to see if first token in line can be read as an integer.
-        lloclocal = lloc
-        call urword(line, lloclocal, istart, istop, 1, ndum, r, iout, in)
-        read(line(istart:istop),*,iostat=istat)n
-        if (istat /= 0) then
-          ! First token in line is not an integer; return flag to this effect.
-          nodeu = -2
-          return
-        endif
-      endif
-    endif
-    !
-    nlay = this%mshape(1)
-    nrow = this%mshape(2)
-    ncol = this%mshape(3)
-    !
-    call urword(line, lloc, istart, istop, 2, k, r, iout, in)
-    call urword(line, lloc, istart, istop, 2, i, r, iout, in)
-    call urword(line, lloc, istart, istop, 2, j, r, iout, in)
-    !
-    if (k == 0 .and. i == 0 .and. j == 0) then
-      if (present(allow_zero)) then
-        if (allow_zero) then
-          nodeu = 0
-          return
-        endif
-      endif
-    endif
-    !
-    if(k < 1 .or. k > nlay) then
-        write(ermsg, *) ' Layer number in list is outside of the grid', k
-        call store_error(ermsg)
-    end if
-    if(i < 1 .or. i > nrow) then
-        write(ermsg, *) ' Row number in list is outside of the grid', i
-        call store_error(ermsg)
-    end if
-    if(j < 1 .or. j > ncol) then
-        write(ermsg, *) ' Column number in list is outside of the grid', j
-        call store_error(ermsg)
-    end if
-    nodeu = get_node(k, i, j, nlay, nrow, ncol)
-    !
-    if(nodeu < 1 .or. nodeu > this%nodesuser) then
-      write(ermsg, *) ' Node number in list is outside of the grid', nodeu
-      call store_error(ermsg)
-      inquire(unit=in, name=fname)
-      call store_error('Error converting in file: ')
-      call store_error(trim(adjustl(fname)))
-      call store_error('Cell number cannot be determined in line: ')
-      call store_error(trim(adjustl(line)))
-      call store_error_unit(in)
-      call ustop()
-    end if
-    !
-    ! -- return
-    return
-
-  end function nodeu_from_string
-
-  function nodeu_from_cellid(this, cellid, inunit, iout, flag_string, &
-                                     allow_zero) result(nodeu)
-! ******************************************************************************
-! nodeu_from_cellid -- Receive cellid as a string and convert the string to a
-!   user nodenumber.
-!   If flag_string argument is present and true, the first token in string
-!   is allowed to be a string (e.g. boundary name). In this case, if a string
-!   is encountered, return value as -2.
-!   If allow_zero argument is present and true, if all indices equal zero, the
-!   result can be zero. If allow_zero is false, a zero in any index causes an
-!   error.
-! ******************************************************************************
-    implicit none
-    ! -- return
-    integer(I4B) :: nodeu
-    ! -- dummy
-    class(GwfDisType)                :: this
-    character(len=*),  intent(inout) :: cellid
-    integer(I4B),           intent(in)    :: inunit
-    integer(I4B),           intent(in)    :: iout
-    logical, optional, intent(in)    :: flag_string
-    logical, optional, intent(in)    :: allow_zero
-    ! -- local
-    integer(I4B) :: lloclocal, istart, istop, ndum, n
-    integer(I4B) :: k, i, j, nlay, nrow, ncol
-    integer(I4B) :: istat
-    real(DP) :: r
-    character(len=LINELENGTH) :: ermsg, fname
-    !
-    if (present(flag_string)) then
-      if (flag_string) then
-        ! Check to see if first token in cellid can be read as an integer.
-        lloclocal = 1
-        call urword(cellid, lloclocal, istart, istop, 1, ndum, r, iout, inunit)
-        read(cellid(istart:istop),*,iostat=istat)n
-        if (istat /= 0) then
-          ! First token in cellid is not an integer; return flag to this effect.
-          nodeu = -2
-          return
-        endif
-      endif
-    endif
-    !
-    nlay = this%mshape(1)
-    nrow = this%mshape(2)
-    ncol = this%mshape(3)
-    !
-    lloclocal = 1
-    call urword(cellid, lloclocal, istart, istop, 2, k, r, iout, inunit)
-    call urword(cellid, lloclocal, istart, istop, 2, i, r, iout, inunit)
-    call urword(cellid, lloclocal, istart, istop, 2, j, r, iout, inunit)
-    !
-    if (k == 0 .and. i == 0 .and. j == 0) then
-      if (present(allow_zero)) then
-        if (allow_zero) then
-          nodeu = 0
-          return
-        endif
-      endif
-    endif
-    !
-    if(k < 1 .or. k > nlay) then
-        write(ermsg, *) ' Layer number in list is outside of the grid', k
-        call store_error(ermsg)
-    end if
-    if(i < 1 .or. i > nrow) then
-        write(ermsg, *) ' Row number in list is outside of the grid', i
-        call store_error(ermsg)
-    end if
-    if(j < 1 .or. j > ncol) then
-        write(ermsg, *) ' Column number in list is outside of the grid', j
-        call store_error(ermsg)
-    end if
-    nodeu = get_node(k, i, j, nlay, nrow, ncol)
-    !
-    if(nodeu < 1 .or. nodeu > this%nodesuser) then
-      write(ermsg, *) ' Node number in list is outside of the grid', nodeu
-      call store_error(ermsg)
-      inquire(unit=inunit, name=fname)
-      call store_error('Error converting in file: ')
-      call store_error(trim(adjustl(fname)))
-      call store_error('Cell number cannot be determined in cellid: ')
-      call store_error(trim(adjustl(cellid)))
-      call store_error_unit(inunit)
-      call ustop()
-    end if
-    !
-    ! -- return
-    return
-  end function nodeu_from_cellid
-
-
-  logical function supports_layers(this)
-    implicit none
-    ! -- dummy
-    class(GwfDisType) :: this
-    !
-    supports_layers = .true.
-    return
-  end function supports_layers
-
-  function get_ncpl(this)
-! ******************************************************************************
-! get_ncpl -- Return number of cells per layer.  This is nrow * ncol
-!   for a DIS3D grid.
-! ******************************************************************************
-!
-!    SPECIFICATIONS:
-! ------------------------------------------------------------------------------
-    ! -- modules
-    ! -- return
-    integer(I4B) :: get_ncpl
-    ! -- dummy
-    class(GwfDisType) :: this
-! ------------------------------------------------------------------------------
-    !
-    get_ncpl = this%nrow * this%ncol
-    !
-    ! -- Return
-    return
-  end function get_ncpl
-
-  subroutine connection_normal(this, noden, nodem, ihc, xcomp, ycomp, zcomp,   &
-                               ipos)
-! ******************************************************************************
-! connection_normal -- calculate the normal vector components for reduced
-!   nodenumber cell (noden) and its shared face with cell nodem.  ihc is the
-!   horizontal connection flag.  Connection normal is a normal vector pointing
-!   outward from the shared face between noden and nodem.
-! ******************************************************************************
-!
-!    SPECIFICATIONS:
-! ------------------------------------------------------------------------------
-    ! -- modules
-    use ConstantsModule, only: DZERO, DONE
-    use InputOutputModule, only: get_ijk
-    ! -- dummy
-    class(GwfDisType) :: this
-    integer(I4B), intent(in) :: noden
-    integer(I4B), intent(in) :: nodem
-    integer(I4B), intent(in) :: ihc
-    real(DP), intent(inout) :: xcomp
-    real(DP), intent(inout) :: ycomp
-    real(DP), intent(inout) :: zcomp
-    integer(I4B), intent(in) :: ipos
-    ! -- local
-    integer(I4B) :: nodeu1, i1, j1, k1
-    integer(I4B) :: nodeu2, i2, j2, k2
-! ------------------------------------------------------------------------------
-    !
-    ! -- Set vector components based on ihc
-    if(ihc == 0) then
-      xcomp = DZERO
-      ycomp = DZERO
-      if(nodem < noden) then
-        !
-        ! -- nodem must be above noden, so upward connection
-        zcomp = DONE
-      else
-        !
-        ! -- nodem must be below noden, so downward connection
-        zcomp = -DONE
-      endif
-    else
-      xcomp = DZERO
-      ycomp = DZERO
-      zcomp = DZERO
-      nodeu1 = this%get_nodeuser(noden)
-      nodeu2 = this%get_nodeuser(nodem)
-      call get_ijk(nodeu1, this%nrow, this%ncol, this%nlay, i1, j1, k1)
-      call get_ijk(nodeu2, this%nrow, this%ncol, this%nlay, i2, j2, k2)
-      if (i2 < i1) then ! back
-        ycomp = DONE
-      elseif (j2 < j1) then ! left
-        xcomp = -DONE
-      elseif (j2 > j1) then ! right
-        xcomp = DONE
-      else ! front
-        ycomp = -DONE
-      endif
-      !
-    endif
-    !
-    ! -- return
-    return
-  end subroutine connection_normal
-
-  subroutine connection_vector(this, noden, nodem, nozee, satn, satm, ihc,     &
-                               xcomp, ycomp, zcomp, conlen)
-! ******************************************************************************
-! connection_vector -- calculate the unit vector components from reduced
-!   nodenumber cell (noden) to its neighbor cell (nodem).  The saturation for
-!   for these cells are also required so that the vertical position of the cell
-!   cell centers can be calculated.  ihc is the horizontal flag.
-! ******************************************************************************
-!
-!    SPECIFICATIONS:
-! ------------------------------------------------------------------------------
-    ! -- modules
-    use ConstantsModule, only: DZERO, DONE, DHALF
-    use DisvGeom, only: line_unit_vector
-    use InputOutputModule, only: get_ijk
-    ! -- dummy
-    class(GwfDisType) :: this
-    integer(I4B), intent(in) :: noden
-    integer(I4B), intent(in) :: nodem
-    logical, intent(in) :: nozee
-    real(DP), intent(in) :: satn
-    real(DP), intent(in) :: satm
-    integer(I4B), intent(in) :: ihc
-    real(DP), intent(inout) :: xcomp
-    real(DP), intent(inout) :: ycomp
-    real(DP), intent(inout) :: zcomp
-    real(DP), intent(inout) :: conlen
-    ! -- local
-    real(DP) :: z1, z2
-    real(DP) :: x1, y1, x2, y2
-    real(DP) :: ds
-    integer(I4B) :: i1, i2, j1, j2, k1, k2
-    integer(I4B) :: nodeu1, nodeu2, ipos
-! ------------------------------------------------------------------------------
-    !
-    ! -- Calculate cell center z values
-    z1 = this%bot(noden) + DHALF * (this%top(noden) - this%bot(noden))
-    z2 = this%bot(nodem) + DHALF * (this%top(nodem) - this%bot(nodem))
-    !
-    ! -- Set vector components based on ihc
-    if(ihc == 0) then
-      !
-      ! -- vertical connection; set zcomp positive upward
-      xcomp = DZERO
-      ycomp = DZERO
-      if(nodem < noden) then
-        zcomp = DONE
-      else
-        zcomp = -DONE
-      endif
-      conlen = abs(z2 - z1)
-    else
-      !
-      if(nozee) then
-        z1 = DZERO
-        z2 = DZERO
-      else
-        z1 = z1 * satn
-        z2 = z2 * satm
-      endif
-      ipos = this%con%getjaindex(noden, nodem)
-      ds = this%con%cl1(this%con%jas(ipos)) + this%con%cl2(this%con%jas(ipos))
-      nodeu1 = this%get_nodeuser(noden)
-      nodeu2 = this%get_nodeuser(nodem)
-      call get_ijk(nodeu1, this%nrow, this%ncol, this%nlay, i1, j1, k1)
-      call get_ijk(nodeu2, this%nrow, this%ncol, this%nlay, i2, j2, k2)
-      x1 = DZERO
-      x2 = DZERO
-      y1 = DZERO
-      y2 = DZERO
-      if (i2 < i1) then ! back
-        y2 = ds
-      elseif (j2 < j1) then ! left
-        x2 = -ds
-      elseif (j2 > j1) then ! right
-        x2 = ds
-      else ! front
-        y2 = -ds
-      endif
-      call line_unit_vector(x1, y1, z1, x2, y2, z2, xcomp, ycomp, zcomp, conlen)
-    endif
-    !
-    ! -- return
-    return
-  end subroutine
-   
-  ! return x,y coordinate for a node
-  subroutine get_cellxy_dis3d(this, node, xcell, ycell)
-    use InputOutputModule, only: get_ijk
-    class(GwfDisType), intent(in) :: this
-    integer(I4B), intent(in)      :: node         ! the reduced node number
-    real(DP), intent(out)         :: xcell, ycell ! the x,y for the cell
-    ! local
-    integer(I4B) :: nodeuser, i, j, k
-    
-    nodeuser = this%get_nodeuser(node)
-    call get_ijk(nodeuser, this%nrow, this%ncol, this%nlay, i, j, k)
-    
-    xcell = this%cellx(j)
-    ycell = this%celly(i)
-    
-  end subroutine get_cellxy_dis3d
-                               
-  subroutine read_int_array(this, line, lloc, istart, istop, iout, in, &
-                            iarray, aname)
-! ******************************************************************************
-! read_int_array -- Read a GWF integer array
-! ******************************************************************************
-!
-!    SPECIFICATIONS:
-! ------------------------------------------------------------------------------
-    ! -- modules
-    use InputOutputModule, only: urword
-    use SimModule, only: store_error, ustop
-    use ConstantsModule, only: LINELENGTH
-    ! -- dummy
-    class(GwfDisType), intent(inout)                   :: this
-    character(len=*), intent(inout)                    :: line
-    integer(I4B), intent(inout)                        :: lloc
-    integer(I4B), intent(inout)                        :: istart
-    integer(I4B), intent(inout)                        :: istop
-    integer(I4B), intent(in)                           :: in
-    integer(I4B), intent(in)                           :: iout
-    integer(I4B), dimension(:), pointer, contiguous, intent(inout) :: iarray
-    character(len=*), intent(in)                       :: aname
-    ! -- local
-    integer(I4B) :: ival
-    real(DP) :: rval
-    integer(I4B) :: nlay
-    integer(I4B) :: nrow
-    integer(I4B) :: ncol
-    integer(I4B) :: nval
-    integer(I4B) :: nodeu, noder
-    integer(I4B), dimension(:), pointer, contiguous :: itemp
-! ------------------------------------------------------------------------------
-    !
-    ! -- Point the temporary pointer array, which is passed to the reading
-    !    subroutine.  The temporary array will point to ibuff if it is a
-    !    reduced structured system, or to iarray if it is an unstructured
-    !    model.
-    nlay = this%mshape(1)
-    nrow = this%mshape(2)
-    ncol = this%mshape(3)
-    !
-    if (this%nodes < this%nodesuser) then
-      nval = this%nodesuser
-      itemp => this%ibuff
-    else
-      nval = this%nodes
-      itemp => iarray
-    endif
-    !
-    ! -- Read the array
-    call urword(line, lloc, istart, istop, 1, ival, rval, iout, in)
-    if (line(istart:istop).EQ.'LAYERED') then
-      !
-      ! -- Read layered input
-      call ReadArray(in, itemp, aname, this%ndim, ncol, nrow, nlay, nval, &
-                      iout, 1, nlay)
-    else
-      !
-      ! -- Read unstructured input
-      call ReadArray(in, itemp, aname, this%ndim, nval, iout, 0)
-    end if
-    !
-    ! -- If reduced model, then need to copy from itemp(=>ibuff) to iarray
-    if (this%nodes <  this%nodesuser) then
-      call this%fill_grid_array(itemp, iarray)
-    endif
-    !
-    ! -- return
-    return
-  end subroutine read_int_array
-
-  subroutine read_dbl_array(this, line, lloc, istart, istop, iout, in, &
-                            darray, aname)
-! ******************************************************************************
-! read_dbl_array -- Read a GWF double precision array
-! ******************************************************************************
-!
-!    SPECIFICATIONS:
-! ------------------------------------------------------------------------------
-    ! -- modules
-    use InputOutputModule, only: urword
-    use SimModule, only: ustop, store_error
-    use ConstantsModule, only: LINELENGTH
-    ! -- dummy
-    class(GwfDisType), intent(inout)               :: this
-    character(len=*), intent(inout)                :: line
-    integer(I4B), intent(inout)                    :: lloc
-    integer(I4B), intent(inout)                    :: istart
-    integer(I4B), intent(inout)                    :: istop
-    integer(I4B), intent(in)                       :: in
-    integer(I4B), intent(in)                       :: iout
-    real(DP), dimension(:), pointer, contiguous, intent(inout) :: darray
-    character(len=*), intent(in)                   :: aname
-    ! -- local
-    integer(I4B) :: ival
-    real(DP)     :: rval
-    integer(I4B) :: nlay
-    integer(I4B) :: nrow
-    integer(I4B) :: ncol
-    integer(I4B) :: nval
-    real(DP), dimension(:), pointer, contiguous :: dtemp
-! ------------------------------------------------------------------------------
-    !
-    ! -- Point the temporary pointer array, which is passed to the reading
-    !    subroutine.  The temporary array will point to dbuff if it is a
-    !    reduced structured system, or to darray if it is an unstructured
-    !    model.
-    nlay = this%mshape(1)
-    nrow = this%mshape(2)
-    ncol = this%mshape(3)
-    !
-    if(this%nodes < this%nodesuser) then
-      nval = this%nodesuser
-      dtemp => this%dbuff
-    else
-      nval = this%nodes
-      dtemp => darray
-    endif
-    !
-    ! -- Read the array
-    call urword(line, lloc, istart, istop, 1, ival, rval, iout, in)
-    if (line(istart:istop).EQ.'LAYERED') then
-      !
-      ! -- Read structured input
-      call ReadArray(in, dtemp, aname, this%ndim, ncol, nrow, nlay, nval, &
-                      iout, 1, nlay)
-    else
-      !
-      ! -- Read unstructured input
-      call ReadArray(in, dtemp, aname, this%ndim, nval, iout, 0)
-    end if
-    !
-    ! -- If reduced model, then need to copy from dtemp(=>dbuff) to darray
-    if(this%nodes <  this%nodesuser) then
-      call this%fill_grid_array(dtemp, darray)
-    endif
-    !
-    ! -- return
-    return
-  end subroutine read_dbl_array
-
-  subroutine read_layer_array(this, nodelist, darray, ncolbnd, maxbnd,     &
-                              icolbnd, aname, inunit, iout)
-! ******************************************************************************
-! read_layer_array -- Read a 2d double array into col icolbnd of darray.
-!                     For cells that are outside of the active domain,
-!                     do not copy the array value into darray.
-! ******************************************************************************
-!
-!    SPECIFICATIONS:
-! ------------------------------------------------------------------------------
-    ! -- modules
-    use InputOutputModule, only: get_node
-    ! -- dummy
-    class(GwfDisType) :: this
-    integer(I4B), intent(in) :: maxbnd
-    integer(I4B), dimension(maxbnd) :: nodelist
-    integer(I4B), intent(in) :: ncolbnd
-    real(DP), dimension(ncolbnd, maxbnd), intent(inout) :: darray
-    integer(I4B), intent(in) :: icolbnd
-    character(len=*), intent(in) :: aname
-    integer(I4B), intent(in) :: inunit
-    integer(I4B), intent(in) :: iout
-    ! -- local
-    integer(I4B) :: il, ir, ic, ncol, nrow, nlay, nval, ipos, noder, nodeu
-    logical :: found
-! ------------------------------------------------------------------------------
-    !
-    ! -- set variables
-    if(this%ndim == 3) then
-      nlay = this%mshape(1)
-      nrow = this%mshape(2)
-      ncol = this%mshape(3)
-    elseif(this%ndim == 2) then
-      nlay = this%mshape(1)
-      nrow = 1
-      ncol = this%mshape(2)
-    else
-      nlay = 1
-      nrow = 1
-      ncol = this%nodes
-    endif
-    !
-    ! -- Read the array
-    if(this%ndim > 1) then
-      nval = ncol * nrow
-      call ReadArray(inunit, this%dbuff, aname, this%ndim, ncol, nrow, nlay,   &
-        nval, iout, 0, 0)
-      !
-      ! -- Copy array into bound
-      ipos = 1
-      do ir = 1, nrow
-        columnloop: do ic = 1, ncol
-          !
-          ! -- look down through all layers and see if nodeu == nodelist(ipos)
-          !    cycle if not, because node must be inactive or pass through
-          found = .false.
-          layerloop: do il = 1, nlay
-            nodeu = get_node(il, ir, ic, nlay, nrow, ncol)
-            noder = this%get_nodenumber(nodeu, 0)
-            if(noder == 0) cycle layerloop
-            if(noder == nodelist(ipos)) then
-              found = .true.
-              exit layerloop
-            endif
-          enddo layerloop
-          if(.not. found) cycle columnloop
-          !
-          ! -- Assign the array value to darray
-          nodeu = get_node(1, ir, ic, nlay, nrow, ncol)
-          darray(icolbnd, ipos) = this%dbuff(nodeu)
-          ipos = ipos + 1
-          !
-        enddo columnloop
-      enddo
-      !
-    else
-      !
-      ! -- Read unstructured and then copy into darray
-      call ReadArray(inunit, this%dbuff, aname, this%ndim, maxbnd, iout, 0)
-      do ipos = 1, maxbnd
-        darray(icolbnd, ipos) = this%dbuff(ipos)
-      enddo
-    endif
-    !
-    ! -- return
-  end subroutine read_layer_array
-                              
-  subroutine record_array(this, darray, iout, iprint, idataun, aname,     &
-                           cdatafmp, nvaluesp, nwidthp, editdesc, dinact)
-! ******************************************************************************
-! record_array -- Record a double precision array.  The array will be
-!   printed to an external file and/or written to an unformatted external file
-!   depending on the argument specifications.
-! ******************************************************************************
-!
-!    SPECIFICATIONS:
-!      darray is the double precision array to record
-!      iout is the unit number for ascii output
-!      iprint is a flag indicating whether or not to print the array
-!      idataun is the unit number to which the array will be written in binary
-!        form; if negative then do not write by layers, write entire array
-!      aname is the text descriptor of the array
-!      cdatafmp is the fortran format for writing the array
-!      nvaluesp is the number of values per line for printing
-!      nwidthp is the width of the number for printing
-!      editdesc is the format type (I, G, F, S, E)
-!      dinact is the double precision value to use for cells that are excluded
-!        from the model domain
-! ------------------------------------------------------------------------------
-    ! -- modules
-    ! -- dummy
-    class(GwfDisType), intent(inout)               :: this
-    real(DP), dimension(:), pointer, contiguous, intent(inout) :: darray
-    integer(I4B), intent(in)                       :: iout
-    integer(I4B), intent(in)                       :: iprint
-    integer(I4B), intent(in)                       :: idataun
-    character(len=*), intent(in)                   :: aname
-    character(len=*), intent(in)                   :: cdatafmp
-    integer(I4B), intent(in)                       :: nvaluesp
-    integer(I4B), intent(in)                       :: nwidthp
-    character(len=*), intent(in)                   :: editdesc
-    real(DP), intent(in)                           :: dinact
-    ! -- local
-    integer(I4B) :: k, ifirst
-    integer(I4B) :: nlay
-    integer(I4B) :: nrow
-    integer(I4B) :: ncol
-    integer(I4B) :: nval
-    integer(I4B) :: nodeu, noder
-    integer(I4B) :: istart, istop
-    real(DP), dimension(:), pointer, contiguous :: dtemp
-    ! -- formats
-    character(len=*),parameter :: fmthsv = &
-      "(1X,/1X,a,' WILL BE SAVED ON UNIT ',I4, &
-       &' AT END OF TIME STEP',I5,', STRESS PERIOD ',I4)"
-! ------------------------------------------------------------------------------
-    !
-    ! -- set variables
-    nlay = this%mshape(1)
-    nrow = this%mshape(2)
-    ncol = this%mshape(3)
-    !
-    ! -- If this is a reduced model, then copy the values from darray into
-    !    dtemp.
-    if(this%nodes < this%nodesuser) then
-      nval = this%nodes
-      dtemp => this%dbuff
-      do nodeu = 1, this%nodesuser
-        noder = this%get_nodenumber(nodeu, 0)
-        if(noder <= 0) then
-          dtemp(nodeu) = dinact
-          cycle
-        endif
-        dtemp(nodeu) = darray(noder)
-      enddo
-    else
-      nval = this%nodes
-      dtemp => darray
-    endif
-    !
-    ! -- Print to iout if iprint /= 0
-    if(iprint /= 0) then
-      istart = 1
-      do k = 1, nlay
-        istop = istart + nrow * ncol - 1
-        call ulaprufw(ncol, nrow, kstp, kper, k, iout, dtemp(istart:istop),  &
-                      aname, cdatafmp, nvaluesp, nwidthp, editdesc)
-        istart = istop + 1
-      enddo
-    endif
-    !
-    ! -- Save array to an external file.
-    if(idataun > 0) then
-      ! -- write to binary file by layer
-      ifirst = 1
-      istart = 1
-      do k=1, nlay
-        istop = istart + nrow * ncol - 1
-        if(ifirst == 1) write(iout, fmthsv)                                    &
-                            trim(adjustl(aname)), idataun,                     &
-                            kstp, kper
-        ifirst = 0
-        call ulasav(dtemp(istart:istop), aname, kstp, kper,                    &
-                    pertim, totim, ncol, nrow, k, idataun)
-        istart = istop + 1
-      enddo
-    elseif(idataun < 0) then
-      !
-      ! -- write entire array as one record
-      call ubdsv1(kstp, kper, aname, -idataun, dtemp, ncol, nrow, nlay,        &
-                  iout, delt, pertim, totim)
-    endif
-    !
-    ! -- return
-    return
-  end subroutine record_array
-
-  subroutine record_srcdst_list_header(this, text, textmodel, textpackage,      &
-                                       dstmodel, dstpackage, naux, auxtxt,      &
-                                       ibdchn, nlist, iout)
-! ******************************************************************************
-! record_srcdst_list_header -- Record list header for imeth=6
-! ******************************************************************************
-!
-!    SPECIFICATIONS:
-! ------------------------------------------------------------------------------
-    ! -- dummy
-    class(GwfDisType) :: this
-    character(len=16), intent(in) :: text
-    character(len=16), intent(in) :: textmodel
-    character(len=16), intent(in) :: textpackage
-    character(len=16), intent(in) :: dstmodel
-    character(len=16), intent(in) :: dstpackage
-    integer(I4B), intent(in) :: naux
-    character(len=16), dimension(:), intent(in) :: auxtxt
-    integer(I4B), intent(in) :: ibdchn
-    integer(I4B), intent(in) :: nlist
-    integer(I4B), intent(in) :: iout
-    ! -- local
-    integer(I4B) :: nlay, nrow, ncol
-! ------------------------------------------------------------------------------
-    !
-    nlay = this%mshape(1)
-    nrow = this%mshape(2)
-    ncol = this%mshape(3)
-    !
-    ! -- Use ubdsv06 to write list header
-    call ubdsv06(kstp, kper, text, textmodel, textpackage, dstmodel, dstpackage,&
-                 ibdchn, naux, auxtxt, ncol, nrow, nlay,                        &
-                 nlist, iout, delt, pertim, totim)
-    !
-    ! -- return
-    return
-  end subroutine record_srcdst_list_header
-
-  subroutine nlarray_to_nodelist(this, nodelist, maxbnd, nbound, aname, &
-                                 inunit, iout)
-! ******************************************************************************
-! nlarray_to_nodelist -- Read an integer array into nodelist. For structured
-!                        model, integer array is layer number; for unstructured
-!                        model, integer array is node number.
-! ******************************************************************************
-!
-!    SPECIFICATIONS:
-! ------------------------------------------------------------------------------
-    ! -- modules
-    use InputOutputModule, only: get_node
-    use SimModule, only: ustop, store_error
-    use ConstantsModule, only: LINELENGTH
-    ! -- dummy
-    class(GwfDisType) :: this
-    integer(I4B), intent(in) :: maxbnd
-    integer(I4B), dimension(maxbnd), intent(inout) :: nodelist
-    integer(I4B), intent(inout) :: nbound
-    character(len=*), intent(in) :: aname
-    integer(I4B), intent(in) :: inunit
-    integer(I4B), intent(in) :: iout
-    ! -- local
-    integer(I4B) :: il, ir, ic, ncol, nrow, nlay, nval, nodeu, noder, ipos, ierr
-    character(len=LINELENGTH) :: errmsg
-! ------------------------------------------------------------------------------
-    !
-    ! -- set variables
-    nlay = this%mshape(1)
-    nrow = this%mshape(2)
-    ncol = this%mshape(3)
-    !
-    if(this%ndim > 1) then
-      !
-      nval = ncol * nrow
-      call ReadArray(inunit, this%ibuff, aname, this%ndim, ncol, nrow, nlay, nval, iout, 0, 0)
-      !
-      ! -- Copy array into nodelist
-      ipos = 1
-      ierr = 0
-      do ir = 1, nrow
-        do ic = 1, ncol
-          nodeu = get_node(1, ir, ic, nlay, nrow, ncol)
-          il = this%ibuff(nodeu)
-          if(il < 1 .or. il > nlay) then
-            write(errmsg, *) 'ERROR.  INVALID LAYER NUMBER: ', il
-            call store_error(errmsg)
-            call ustop()
-          endif
-          nodeu = get_node(il, ir, ic, nlay, nrow, ncol)
-          noder = this%get_nodenumber(nodeu, 0)
-          if(noder > 0) then
-            if(ipos > maxbnd) then
-              ierr = ipos
-            else
-              nodelist(ipos) = noder
-            endif
-            ipos = ipos + 1
-          endif
-        enddo
-      enddo
-      !
-      ! -- Check for errors
-      nbound = ipos - 1
-      if(ierr > 0) then
-        write(errmsg, *) 'ERROR. MAXBOUND DIMENSION IS TOO SMALL.'
-        call store_error(errmsg)
-        write(errmsg, *) 'INCREASE MAXBOUND TO: ', ierr
-        call store_error(errmsg)
-        call ustop()
-      endif
-      !
-      ! -- If nbound < maxbnd, then initialize nodelist to zero in this range
-      if(nbound < maxbnd) then
-        do ipos = nbound+1, maxbnd
-          nodelist(ipos) = 0
-        enddo
-      endif
-      !
-    else
-      !
-      ! -- For unstructured, read nodelist directly, then check node numbers
-      call ReadArray(inunit, nodelist, aname, this%ndim, maxbnd, iout, 0)
-      do noder = 1, maxbnd
-        if(noder < 1 .or. noder > this%nodes) then
-          write(errmsg, *) 'ERROR.  INVALID NODE NUMBER: ', noder
-          call store_error(errmsg)
-          call ustop()
-        endif
-      enddo
-      nbound = maxbnd
-      !
-    endif
-    !
-    ! -- return
-  end subroutine nlarray_to_nodelist
-
-end module GwfDisModule
+module GwfDisModule
+
+  use ArrayReadersModule, only: ReadArray
+  use KindModule, only: DP, I4B
+  use ConstantsModule, only: LINELENGTH, DHALF
+  use BaseDisModule, only: DisBaseType
+  use InputOutputModule, only: get_node, URWORD, ulasav, ulaprufw, ubdsv1, &
+                               ubdsv06
+  use SimModule, only: count_errors, store_error, store_error_unit, ustop
+  use BlockParserModule, only: BlockParserType
+  use MemoryManagerModule, only: mem_allocate
+  use TdisModule,          only: kstp, kper, pertim, totim, delt
+
+  implicit none
+  private
+  public dis_cr, dis_init_mem, GwfDisType
+
+  type, extends(DisBaseType) :: GwfDisType
+    integer(I4B), pointer :: nlay => null()                                      ! number of layers
+    integer(I4B), pointer :: nrow => null()                                      ! number of rows
+    integer(I4B), pointer :: ncol => null()                                      ! number of columns
+    integer(I4B), dimension(:), pointer, contiguous :: nodereduced => null()     ! (size:nodesuser)contains reduced nodenumber (size 0 if not reduced); -1 means vertical pass through, 0 is idomain = 0
+    integer(I4B), dimension(:), pointer, contiguous :: nodeuser => null()        ! (size:nodes) given a reduced nodenumber, provide the user nodenumber (size 0 if not reduced)
+    real(DP), dimension(:), pointer, contiguous :: delr => null()                ! spacing along a row
+    real(DP), dimension(:), pointer, contiguous :: delc => null()                ! spacing along a column
+    real(DP), dimension(:, :), pointer, contiguous :: top2d => null()            ! top elevations for each cell at top of model (ncol, nrow)
+    real(DP), dimension(:, :, :), pointer, contiguous :: bot3d => null()         ! bottom elevations for each cell (ncol, nrow, nlay)
+    integer(I4B), dimension(:, :, :), pointer, contiguous :: idomain => null()   ! idomain (ncol, nrow, nlay)
+    real(DP), dimension(:, :, :), pointer :: botm => null()                      ! top and bottom elevations for each cell (ncol, nrow, nlay)
+    real(DP), dimension(:), pointer, contiguous :: cellx => null()               ! cell center x coordinate for column j
+    real(DP), dimension(:), pointer, contiguous :: celly => null()               ! cell center y coordinate for row i
+  contains
+    procedure :: dis_df => dis3d_df
+    procedure :: dis_da => dis3d_da
+    procedure :: get_cellxy => get_cellxy_dis3d
+    procedure, public :: record_array
+    procedure, public :: read_layer_array
+    procedure, public :: record_srcdst_list_header
+    procedure, public :: nlarray_to_nodelist
+    ! -- helper functions
+    procedure :: get_nodenumber_idx1
+    procedure :: get_nodenumber_idx3
+    procedure :: get_nodeuser
+    procedure :: nodeu_to_string
+    procedure :: nodeu_from_string
+    procedure :: nodeu_from_cellid
+    procedure :: supports_layers
+    procedure :: get_ncpl
+    procedure :: connection_vector
+    procedure :: connection_normal
+    ! -- private
+    procedure :: read_options
+    procedure :: read_dimensions
+    procedure :: read_mf6_griddata
+    procedure :: grid_finalize
+    procedure :: write_grb
+    procedure :: allocate_scalars
+    procedure :: allocate_arrays
+    !
+    ! -- Read a node-sized model array (reduced or not)
+    procedure :: read_int_array
+    procedure :: read_dbl_array
+  end type GwfDisType
+
+  contains
+
+  subroutine dis_cr(dis, name_model, inunit, iout)
+! ******************************************************************************
+! dis_cr -- Create a new discretization 3d object
+! ******************************************************************************
+!
+!    SPECIFICATIONS:
+! ------------------------------------------------------------------------------
+    class(DisBaseType), pointer :: dis
+    character(len=*), intent(in) :: name_model
+    integer(I4B), intent(in) :: inunit
+    integer(I4B), intent(in) :: iout
+    type(GwfDisType), pointer :: disnew
+! ------------------------------------------------------------------------------
+    allocate(disnew)
+    dis => disnew
+    call disnew%allocate_scalars(name_model)
+    dis%inunit = inunit
+    dis%iout = iout
+    !
+    ! -- Initialize block parser
+    call dis%parser%Initialize(dis%inunit, dis%iout)
+    !
+    ! -- Return
+    return
+  end subroutine dis_cr
+  
+  subroutine dis_init_mem(dis, name_model, iout, nlay, nrow, ncol,       &
+                          delr, delc, top2d, bot3d, idomain)
+! ******************************************************************************
+! dis_init_mem -- Create a new discretization 3d object from memory
+! ******************************************************************************
+!
+!    SPECIFICATIONS:
+! ------------------------------------------------------------------------------
+    class(DisBaseType), pointer :: dis
+    character(len=*), intent(in) :: name_model
+    integer(I4B), intent(in) :: iout
+    integer(I4B), intent(in) :: nlay
+    integer(I4B), intent(in) :: nrow
+    integer(I4B), intent(in) :: ncol
+    real(DP), dimension(:), pointer, contiguous, intent(in) :: delr
+    real(DP), dimension(:), pointer, contiguous, intent(in) :: delc
+    real(DP), dimension(:, :), pointer, contiguous, intent(in) :: top2d
+    real(DP), dimension(:, :, :), pointer, contiguous, intent(in) :: bot3d
+    integer(I4B), dimension(:, :, :), pointer, contiguous, intent(in),           &
+      optional :: idomain
+    ! -- local
+    type(GwfDisType), pointer :: disext
+    integer(I4B) :: i
+    integer(I4B) :: j
+    integer(I4B) :: k
+    integer(I4B) :: ival
+    ! -- local
+! ------------------------------------------------------------------------------
+    allocate(disext)
+    dis => disext
+    call disext%allocate_scalars(name_model)
+    dis%inunit = 0
+    dis%iout = iout
+    !
+    ! -- set dimensions
+    disext%nrow = nrow
+    disext%ncol = ncol
+    disext%nlay = nlay
+    !
+    ! -- calculate nodesuser
+    disext%nodesuser = disext%nlay * disext%nrow * disext%ncol
+    !
+    ! -- Allocate delr, delc, and non-reduced vectors for dis
+    call mem_allocate(disext%delr, disext%ncol, 'DELR', disext%origin)
+    call mem_allocate(disext%delc, disext%nrow, 'DELC', disext%origin)
+    call mem_allocate(disext%idomain, disext%ncol, disext%nrow, disext%nlay,     &
+                      'IDOMAIN',disext%origin)
+    call mem_allocate(disext%top2d, disext%ncol, disext%nrow, 'TOP2D',           &
+                      disext%origin)
+    call mem_allocate(disext%bot3d, disext%ncol, disext%nrow, disext%nlay,       &
+                      'BOT3D', disext%origin)
+    ! -- fill data
+    do i = 1, disext%nrow
+      disext%delc(i) = delc(i)
+    end do
+    do j = 1, disext%ncol
+      disext%delr(j) = delr(j)
+    end do
+    do k = 1, disext%nlay
+      do i = 1, disext%nrow
+        do j = 1, disext%ncol
+          if (k == 1) then
+            disext%top2d(j, i) = top2d(j, i)
+          end if
+          disext%bot3d(j, i, k) = bot3d(j, i, k)
+          if (present(idomain)) then
+            ival = idomain(j, i, k)
+          else
+            ival = 1
+          end if
+          disext%idomain(j, i, k) = ival
+        end do
+      end do
+    end do
+    !
+    ! -- Return
+    return
+  end subroutine dis_init_mem
+
+  subroutine dis3d_df(this)
+! ******************************************************************************
+! read_from_file -- Allocate and read discretization information
+! ******************************************************************************
+!
+!    SPECIFICATIONS:
+! ------------------------------------------------------------------------------
+    ! -- modules
+    use ConstantsModule, only: DNODATA
+    ! -- dummy
+    class(GwfDisType) :: this
+    ! -- locals
+! ------------------------------------------------------------------------------
+    !
+    ! -- read data from file
+    if (this%inunit /= 0) then
+      !
+      ! -- Identify package
+      write(this%iout,1) this%inunit
+1     format(1X,/1X,'DIS -- STRUCTURED GRID DISCRETIZATION PACKAGE,',            &
+                    ' VERSION 2 : 3/27/2014 - INPUT READ FROM UNIT ',I0,//)
+      !
+      ! -- Read options
+      call this%read_options()
+      !
+      ! -- Read dimensions block
+      call this%read_dimensions()
+      !
+      ! -- Read GRIDDATA block
+      call this%read_mf6_griddata()
+    end if
+    !
+    ! -- Final grid initialization
+    call this%grid_finalize()
+    !
+    ! -- Return
+    return
+  end subroutine dis3d_df
+
+  subroutine dis3d_da(this)
+! ******************************************************************************
+! dis3d_da -- Deallocate discretization data
+! ******************************************************************************
+!
+!    SPECIFICATIONS:
+! ------------------------------------------------------------------------------
+    ! -- modules
+    use MemoryManagerModule, only: mem_deallocate
+    ! -- dummy
+    class(GwfDisType) :: this
+    ! -- locals
+! ------------------------------------------------------------------------------
+    !
+    ! -- DisBaseType deallocate
+    call this%DisBaseType%dis_da()
+    !
+    ! -- Deallocate scalars
+    call mem_deallocate(this%nlay)
+    call mem_deallocate(this%nrow)
+    call mem_deallocate(this%ncol)
+    call mem_deallocate(this%delr)
+    call mem_deallocate(this%delc)
+    call mem_deallocate(this%cellx)
+    call mem_deallocate(this%celly)
+    !
+    ! -- Deallocate Arrays
+    call mem_deallocate(this%nodereduced)
+    call mem_deallocate(this%nodeuser)
+    call mem_deallocate(this%top2d)
+    call mem_deallocate(this%bot3d)
+    call mem_deallocate(this%idomain)
+    !
+    ! -- Return
+    return
+  end subroutine dis3d_da
+
+  subroutine read_options(this)
+! ******************************************************************************
+! read_options -- Read options
+! ******************************************************************************
+!
+!    SPECIFICATIONS:
+! ------------------------------------------------------------------------------
+    ! -- modules
+    use ConstantsModule, only: LINELENGTH
+    ! -- dummy
+    class(GwfDisType) :: this
+    ! -- locals
+    character(len=LINELENGTH) :: errmsg, keyword
+    integer(I4B) :: ierr
+    logical :: isfound, endOfBlock
+! ------------------------------------------------------------------------------
+    !
+    ! -- get options block
+    call this%parser%GetBlock('OPTIONS', isfound, ierr, &
+                              supportOpenClose=.true., blockRequired=.false.)
+    !
+    ! -- set default options
+    this%lenuni = 0
+    !
+    ! -- parse options block if detected
+    if (isfound) then
+      write(this%iout,'(1x,a)')'PROCESSING DISCRETIZATION OPTIONS'
+      do
+        call this%parser%GetNextLine(endOfBlock)
+        if (endOfBlock) exit
+        call this%parser%GetStringCaps(keyword)
+        select case (keyword)
+          case ('LENGTH_UNITS')
+            call this%parser%GetStringCaps(keyword)
+            if(keyword == 'FEET') then
+              this%lenuni = 1
+              write(this%iout,'(4x,a)') 'MODEL LENGTH UNIT IS FEET'
+            elseif(keyword == 'METERS') then
+              this%lenuni = 2
+              write(this%iout,'(4x,a)') 'MODEL LENGTH UNIT IS METERS'
+            elseif(keyword == 'CENTIMETERS') then
+              this%lenuni = 3
+              write(this%iout,'(4x,a)') 'MODEL LENGTH UNIT IS CENTIMETERS'
+            else
+              write(this%iout,'(4x,a)')'UNKNOWN UNIT: ',trim(keyword)
+              write(this%iout,'(4x,a)')'SETTING TO: ','UNDEFINED'
+            endif
+          case('NOGRB')
+            write(this%iout,'(4x,a)') 'BINARY GRB FILE WILL NOT BE WRITTEN'
+            this%writegrb = .false.
+          case('XORIGIN')
+            this%xorigin = this%parser%GetDouble()
+            write(this%iout,'(4x,a,1pg24.15)') 'XORIGIN SPECIFIED AS ',        &
+                                              this%xorigin
+          case('YORIGIN')
+            this%yorigin = this%parser%GetDouble()
+            write(this%iout,'(4x,a,1pg24.15)') 'YORIGIN SPECIFIED AS ',        &
+                        this%yorigin
+          case('ANGROT')
+            this%angrot = this%parser%GetDouble()
+            write(this%iout,'(4x,a,1pg24.15)') 'ANGROT SPECIFIED AS ',         &
+              this%angrot
+          case default
+            write(errmsg,'(4x,a,a)')'****ERROR. UNKNOWN DIS OPTION: ',         &
+                                     trim(keyword)
+            call store_error(errmsg)
+            call this%parser%StoreErrorUnit()
+            call ustop()
+        end select
+      end do
+      write(this%iout,'(1x,a)')'END OF DISCRETIZATION OPTIONS'
+    else
+      write(this%iout,'(1x,a)')'NO OPTION BLOCK DETECTED.'
+    end if
+    if(this%lenuni==0) write(this%iout,'(1x,a)') 'MODEL LENGTH UNIT IS UNDEFINED'
+    !
+    ! -- Return
+    return
+  end subroutine read_options
+
+  subroutine read_dimensions(this)
+! ******************************************************************************
+! read_dimensions -- Read dimensions
+! ******************************************************************************
+!
+!    SPECIFICATIONS:
+! ------------------------------------------------------------------------------
+    use ConstantsModule,  only: LINELENGTH
+    ! -- dummy
+    class(GwfDisType) :: this
+    ! -- locals
+    character(len=LINELENGTH) :: errmsg, keyword
+    integer(I4B) :: ierr
+    integer(I4B) :: i, j, k
+    logical :: isfound, endOfBlock
+! ------------------------------------------------------------------------------
+    !
+    ! -- get dimensions block
+    call this%parser%GetBlock('DIMENSIONS', isfound, ierr, &
+                              supportOpenClose=.true.)
+    !
+    ! -- parse dimensions block if detected
+    if (isfound) then
+      write(this%iout,'(1x,a)')'PROCESSING DISCRETIZATION DIMENSIONS'
+      do
+        call this%parser%GetNextLine(endOfBlock)
+        if  (endOfBlock) exit
+        call this%parser%GetStringCaps(keyword)
+        select case (keyword)
+          case ('NLAY')
+            this%nlay = this%parser%GetInteger()
+            write(this%iout,'(4x,a,i7)')'NLAY = ', this%nlay
+          case ('NROW')
+            this%nrow =  this%parser%GetInteger()
+            write(this%iout,'(4x,a,i7)')'NROW = ', this%nrow
+          case ('NCOL')
+            this%ncol = this%parser%GetInteger()
+            write(this%iout,'(4x,a,i7)')'NCOL = ', this%ncol
+          case default
+            write(errmsg,'(4x,a,a)')'****ERROR. UNKNOWN DIS DIMENSION: ',      &
+                                      trim(keyword)
+            call store_error(errmsg)
+            call this%parser%StoreErrorUnit()
+            call ustop()
+        end select
+      end do
+      write(this%iout,'(1x,a)')'END OF DISCRETIZATION DIMENSIONS'
+    else
+      call store_error('ERROR.  REQUIRED DIMENSIONS BLOCK NOT FOUND.')
+      call this%parser%StoreErrorUnit()
+      call ustop()
+    end if
+    !
+    ! -- verify dimensions were set
+    if(this%nlay < 1) then
+      call store_error( &
+          'ERROR.  NLAY WAS NOT SPECIFIED OR WAS SPECIFIED INCORRECTLY.')
+      call this%parser%StoreErrorUnit()
+      call ustop()
+    endif
+    if(this%nrow < 1) then
+      call store_error( &
+          'ERROR.  NROW WAS NOT SPECIFIED OR WAS SPECIFIED INCORRECTLY.')
+      call this%parser%StoreErrorUnit()
+      call ustop()
+    endif
+    if(this%ncol < 1) then
+      call store_error( &
+          'ERROR.  NCOL WAS NOT SPECIFIED OR WAS SPECIFIED INCORRECTLY.')
+      call this%parser%StoreErrorUnit()
+      call ustop()
+    endif
+    !
+    ! -- calculate nodesuser
+    this%nodesuser = this%nlay * this%nrow * this%ncol
+    !
+    ! -- Allocate delr, delc, and non-reduced vectors for dis
+    call mem_allocate(this%delr, this%ncol, 'DELR', this%origin)
+    call mem_allocate(this%delc, this%nrow, 'DELC', this%origin)
+    call mem_allocate(this%idomain, this%ncol, this%nrow, this%nlay, 'IDOMAIN',  &
+                      this%origin)
+    call mem_allocate(this%top2d, this%ncol, this%nrow, 'TOP2D', this%origin)
+    call mem_allocate(this%bot3d, this%ncol, this%nrow, this%nlay, 'BOT3D',      &
+                      this%origin)
+    call mem_allocate(this%cellx, this%ncol, 'CELLX', this%origin)
+    call mem_allocate(this%celly, this%nrow, 'CELLY', this%origin)
+    !
+    ! -- initialize all cells to be active (idomain = 1)
+    do k = 1, this%nlay
+      do i = 1, this%nrow
+        do j = 1, this%ncol
+          this%idomain(j, i, k) = 1
+        end do
+      end do
+    end do
+    !
+    ! -- Return
+    return
+  end subroutine read_dimensions
+
+  subroutine read_mf6_griddata(this)
+! ******************************************************************************
+! read_mf6_griddata -- Read griddata from a MODFLOW 6 ascii file
+! ******************************************************************************
+!
+!    SPECIFICATIONS:
+! ------------------------------------------------------------------------------
+    ! -- modules
+    use SimModule, only: ustop, count_errors, store_error
+    use ConstantsModule,   only: LINELENGTH, DZERO
+    use MemoryManagerModule, only: mem_allocate
+    ! -- dummy
+    class(GwfDisType) :: this
+    ! -- locals
+    character(len=LINELENGTH) :: keyword
+    integer(I4B) :: n
+    integer(I4B) :: nvals
+    integer(I4B) :: ierr
+    logical :: isfound, endOfBlock
+    integer(I4B), parameter :: nname = 5
+    logical, dimension(nname) :: lname
+    character(len=24),dimension(nname) :: aname
+    character(len=300) :: ermsg
+    ! -- formats
+    ! -- data
+    data aname(1) /'                    DELR'/
+    data aname(2) /'                    DELC'/
+    data aname(3) /'TOP ELEVATION OF LAYER 1'/
+    data aname(4) /'  MODEL LAYER BOTTOM EL.'/
+    data aname(5) /'                 IDOMAIN'/
+! ------------------------------------------------------------------------------
+    do n = 1, size(aname)
+      lname(n) = .false.
+    end do
+    !
+    ! -- Read GRIDDATA block
+    call this%parser%GetBlock('GRIDDATA', isfound, ierr)
+    lname(:) = .false.
+    if(isfound) then
+      write(this%iout,'(1x,a)')'PROCESSING GRIDDATA'
+      do
+        call this%parser%GetNextLine(endOfBlock)
+        if (endOfBlock) exit
+        call this%parser%GetStringCaps(keyword)
+        select case (keyword)
+          case ('DELR')
+            call ReadArray(this%parser%iuactive, this%delr, aname(1), &
+                            this%ndim, this%ncol, this%iout, 0)
+            lname(1) = .true.
+          case ('DELC')
+            call ReadArray(this%parser%iuactive, this%delc, aname(2), &
+                            this%ndim, this%nrow, this%iout, 0)
+            lname(2) = .true.
+          case ('TOP')
+            call ReadArray(this%parser%iuactive, this%top2d(:,:), aname(3),      &
+                            this%ndim, this%ncol, this%nrow, this%iout, 0)
+            lname(3) = .true.
+          case ('BOTM')
+            call this%parser%GetStringCaps(keyword)
+            if (keyword .EQ. 'LAYERED') then
+              call ReadArray(this%parser%iuactive, this%bot3d(:,:,:),            &
+                              aname(4), this%ndim, this%ncol, this%nrow,         &
+                              this%nlay, this%iout, 1, this%nlay)
+            else
+              nvals = this%ncol * this%nrow * this%nlay
+              call ReadArray(this%parser%iuactive, this%bot3d(:,:,:),             &
+                              aname(4), this%ndim, nvals, this%iout)
+            end if
+            lname(4) = .true.
+          case ('IDOMAIN')
+            call this%parser%GetStringCaps(keyword)
+            if (keyword .EQ. 'LAYERED') then
+              call ReadArray(this%parser%iuactive, this%idomain, aname(5),    &
+                              this%ndim, this%ncol, this%nrow, this%nlay,      &
+                              this%iout, 1, this%nlay)
+            else
+              call ReadArray(this%parser%iuactive, this%idomain, aname(5),    &
+                              this%ndim, this%nodesuser, 1, 1, this%iout, 0, 0)
+            end if
+            lname(5) = .true.
+          case default
+            write(ermsg,'(4x,a,a)')'ERROR. UNKNOWN GRIDDATA TAG: ',            &
+                                     trim(keyword)
+            call store_error(ermsg)
+            call this%parser%StoreErrorUnit()
+            call ustop()
+        end select
+      end do
+      write(this%iout,'(1x,a)')'END PROCESSING GRIDDATA'
+    else
+      call store_error('ERROR.  REQUIRED GRIDDATA BLOCK NOT FOUND.')
+      call this%parser%StoreErrorUnit()
+      call ustop()
+    end if
+    !
+    ! -- Verify all required items were read (IDOMAIN not required)
+    do n = 1, nname - 1
+      if(.not. lname(n)) then
+        write(ermsg,'(1x,a,a)') &
+          'ERROR.  REQUIRED INPUT WAS NOT SPECIFIED: ',aname(n)
+        call store_error(ermsg)
+      endif
+    enddo
+    if (count_errors() > 0) then
+      call this%parser%StoreErrorUnit()
+      call ustop()
+    endif
+    !
+    ! -- Return
+    return
+  end subroutine read_mf6_griddata
+    
+  subroutine grid_finalize(this)
+! ******************************************************************************
+! grid_finalize -- Finalize grid
+! ******************************************************************************
+!
+!    SPECIFICATIONS:
+! ------------------------------------------------------------------------------
+    ! -- modules
+    use SimModule, only: ustop, count_errors, store_error
+    use ConstantsModule,   only: LINELENGTH, DZERO
+    use MemoryManagerModule, only: mem_allocate
+    ! -- dummy
+    class(GwfDisType) :: this
+    ! -- locals
+    character(len=300) :: ermsg
+    integer(I4B) :: n, i, j, k
+    integer(I4B) :: node
+    integer(I4B) :: noder
+    integer(I4B) :: nrsize
+    real(DP) :: top
+    real(DP) :: dz
+    ! -- formats
+    character(len=*), parameter :: fmtdz = &
+      "('ERROR. CELL (',i0,',',i0,',',i0,') THICKNESS <= 0. ', " //            &
+      "'TOP, BOT: ',2(1pg24.15))"
+    character(len=*), parameter :: fmtnr = &
+      "(/1x, 'THE SPECIFIED IDOMAIN RESULTS IN A REDUCED NUMBER OF CELLS.'," // &
+      "/1x, 'NUMBER OF USER NODES: ',I7," // &
+      "/1X, 'NUMBER OF NODES IN SOLUTION: ', I7, //)"
+! ------------------------------------------------------------------------------
+    !
+    ! -- count active cells
+    this%nodes = 0
+    do k = 1, this%nlay
+      do i = 1, this%nrow
+        do j = 1, this%ncol
+          if(this%idomain(j, i, k) > 0) this%nodes = this%nodes + 1
+        enddo
+      enddo
+    enddo
+    !
+    ! -- Check to make sure nodes is a valid number
+    if (this%nodes == 0) then
+      call store_error('ERROR.  MODEL DOES NOT HAVE ANY ACTIVE NODES.')
+      call store_error('MAKE SURE IDOMAIN ARRAY HAS SOME VALUES GREATER &
+        &THAN ZERO.')
+      call this%parser%StoreErrorUnit()
+      call ustop()
+    end if
+    !
+    ! -- Check cell thicknesses
+    n = 0
+    do k = 1, this%nlay
+      do i = 1, this%nrow
+        do j = 1, this%ncol
+          if (this%idomain(j, i, k) < 1) cycle
+          if (k > 1) then
+            top = this%bot3d(j, i, k - 1)
+          else
+            top = this%top2d(j, i)
+          end if
+          dz = top - this%bot3d(j, i, k)
+          if (dz <= DZERO) then
+            n = n + 1
+            write(ermsg, fmt=fmtdz) k, i, j, top, this%bot3d(j, i, k)
+            call store_error(ermsg)
+          endif
+        enddo
+      enddo
+    enddo
+    if (count_errors() > 0) then
+      call this%parser%StoreErrorUnit()
+      call ustop()
+    endif
+    !
+    ! -- Write message if reduced grid
+    if(this%nodes < this%nodesuser) then
+      write(this%iout, fmtnr) this%nodesuser, this%nodes
+    endif
+    !
+    ! -- Array size is now known, so allocate
+    call this%allocate_arrays()
+    !
+    ! -- Fill the nodereduced array with the reduced nodenumber, or
+    !    a negative number to indicate it is a pass-through cell, or
+    !    a zero to indicate that the cell is excluded from the
+    !    solution.
+    if(this%nodes < this%nodesuser) then
+      node = 1
+      noder = 1
+      do k = 1, this%nlay
+        do i = 1, this%nrow
+          do j = 1, this%ncol
+            if(this%idomain(j, i, k) > 0) then
+              this%nodereduced(node) = noder
+              noder = noder + 1
+            elseif(this%idomain(j, i, k) < 0) then
+              this%nodereduced(node) = -1
+            else
+              this%nodereduced(node) = 0
+            endif
+            node = node + 1
+          enddo
+        enddo
+      enddo
+    endif
+    !
+    ! -- allocate and fill nodeuser if a reduced grid
+    if(this%nodes < this%nodesuser) then
+      node = 1
+      noder = 1
+      do k = 1, this%nlay
+        do i = 1, this%nrow
+          do j = 1, this%ncol
+            if(this%idomain(j, i, k) > 0) then
+              this%nodeuser(noder) = node
+              noder = noder + 1
+            endif
+            node = node + 1
+          enddo
+        enddo
+      enddo
+    endif
+    !
+    ! -- Move top2d and botm3d into top and bot, and calculate area
+    node = 0
+    do k=1,this%nlay
+      do i=1,this%nrow
+        do j=1,this%ncol
+          node = node + 1
+          noder = node
+          if(this%nodes < this%nodesuser) noder = this%nodereduced(node)
+          if(noder <= 0) cycle
+          if (k > 1) then
+            top = this%bot3d(j, i, k - 1)
+          else
+            top = this%top2d(j, i)
+          end if
+          this%top(noder) = top
+          this%bot(noder) = this%bot3d(j, i, k)
+          this%area(noder) = this%delr(j) * this%delc(i)
+        enddo
+      enddo
+    enddo
+    !
+    ! -- fill x,y coordinate arrays  
+    this%cellx(1) = DHALF*this%delr(1)
+    this%celly(1) = DHALF*this%delc(1)
+    do j = 2, this%ncol
+      this%cellx(j) = this%cellx(j-1) + DHALF*this%delr(j-1) + DHALF*this%delr(j)
+    enddo
+    do i = 2, this%nrow
+      this%celly(i) = this%celly(i-1) + DHALF*this%delc(i-1) + DHALF*this%delc(i)
+    enddo
+    !
+    ! -- create and fill the connections object
+    nrsize = 0
+    if(this%nodes < this%nodesuser) nrsize = this%nodes
+    allocate(this%con)
+    call this%con%disconnections(this%name_model, this%nodes,                  &
+                                 this%ncol, this%nrow, this%nlay,              &
+                                 nrsize, this%delr, this%delc,                 &
+                                 this%top, this%bot, this%nodereduced,         &
+                                 this%nodeuser)
+    this%nja = this%con%nja
+    this%njas = this%con%njas
+    !
+    ! -- Return
+    return
+  end subroutine grid_finalize
+
+  subroutine write_grb(this, icelltype)
+! ******************************************************************************
+! write_grb -- Write the binary grid file
+! ******************************************************************************
+!
+!    SPECIFICATIONS:
+! ------------------------------------------------------------------------------
+    ! -- modules
+    use InputOutputModule, only: getunit, openfile
+    use OpenSpecModule, only: access, form
+    use ConstantsModule, only: DZERO
+    ! -- dummy
+    class(GwfDisType) :: this
+    integer(I4B), dimension(:), intent(in) :: icelltype
+    ! -- local
+    integer(I4B) :: iunit, ntxt, ncpl
+    integer(I4B), parameter :: lentxt = 100
+    character(len=50) :: txthdr
+    character(len=lentxt) :: txt
+    character(len=LINELENGTH) :: fname
+    character(len=*),parameter :: fmtgrdsave = &
+      "(4X,'BINARY GRID INFORMATION WILL BE WRITTEN TO:',                      &
+       &/,6X,'UNIT NUMBER: ', I0,/,6X, 'FILE NAME: ', A)"
+! ------------------------------------------------------------------------------
+    !
+    ! -- Initialize
+    ntxt = 16
+    ncpl = this%nrow * this%ncol
+    !
+    ! -- Open the file
+    inquire(unit=this%inunit, name=fname)
+    fname = trim(fname) // '.grb'
+    iunit = getunit()
+    write(this%iout, fmtgrdsave) iunit, trim(adjustl(fname))
+    call openfile(iunit, this%iout, trim(adjustl(fname)), 'DATA(BINARY)',      &
+                  form, access, 'REPLACE')
+    !
+    ! -- write header information
+    write(txthdr, '(a)') 'GRID DIS'
+    txthdr(50:50) = new_line('a')
+    write(iunit) txthdr
+    write(txthdr, '(a)') 'VERSION 1'
+    txthdr(50:50) = new_line('a')
+    write(iunit) txthdr
+    write(txthdr, '(a, i0)') 'NTXT ', ntxt
+    txthdr(50:50) = new_line('a')
+    write(iunit) txthdr
+    write(txthdr, '(a, i0)') 'LENTXT ', lentxt
+    txthdr(50:50) = new_line('a')
+    write(iunit) txthdr
+    !
+    ! -- write variable definitions
+    write(txt, '(3a, i0)') 'NCELLS ', 'INTEGER ', 'NDIM 0 # ', this%nodesuser
+    txt(lentxt:lentxt) = new_line('a')
+    write(iunit) txt
+    write(txt, '(3a, i0)') 'NLAY ', 'INTEGER ', 'NDIM 0 # ', this%nlay
+    txt(lentxt:lentxt) = new_line('a')
+    write(iunit) txt
+    write(txt, '(3a, i0)') 'NROW ', 'INTEGER ', 'NDIM 0 # ', this%nrow
+    txt(lentxt:lentxt) = new_line('a')
+    write(iunit) txt
+    write(txt, '(3a, i0)') 'NCOL ', 'INTEGER ', 'NDIM 0 # ', this%ncol
+    txt(lentxt:lentxt) = new_line('a')
+    write(iunit) txt
+    write(txt, '(3a, i0)') 'NJA ', 'INTEGER ', 'NDIM 0 # ', this%nja
+    txt(lentxt:lentxt) = new_line('a')
+    write(iunit) txt
+    write(txt, '(3a, 1pg24.15)') 'XORIGIN ', 'DOUBLE ', 'NDIM 0 # ', this%xorigin
+    txt(lentxt:lentxt) = new_line('a')
+    write(iunit) txt
+    write(txt, '(3a, 1pg24.15)') 'YORIGIN ', 'DOUBLE ', 'NDIM 0 # ', this%yorigin
+    txt(lentxt:lentxt) = new_line('a')
+    write(iunit) txt
+    write(txt, '(3a, 1pg24.15)') 'ANGROT ', 'DOUBLE ', 'NDIM 0 # ', this%angrot
+    txt(lentxt:lentxt) = new_line('a')
+    write(iunit) txt
+    write(txt, '(3a, i0)') 'DELR ', 'DOUBLE ', 'NDIM 1 ', this%ncol
+    txt(lentxt:lentxt) = new_line('a')
+    write(iunit) txt
+    write(txt, '(3a, i0)') 'DELC ', 'DOUBLE ', 'NDIM 1 ', this%nrow
+    txt(lentxt:lentxt) = new_line('a')
+    write(iunit) txt
+    write(txt, '(3a, i0)') 'TOP ', 'DOUBLE ', 'NDIM 1 ', ncpl
+    txt(lentxt:lentxt) = new_line('a')
+    write(iunit) txt
+    write(txt, '(3a, i0)') 'BOTM ', 'DOUBLE ', 'NDIM 1 ', this%nodesuser
+    txt(lentxt:lentxt) = new_line('a')
+    write(iunit) txt
+    write(txt, '(3a, i0)') 'IA ', 'INTEGER ', 'NDIM 1 ', this%nodesuser + 1
+    txt(lentxt:lentxt) = new_line('a')
+    write(iunit) txt
+    write(txt, '(3a, i0)') 'JA ', 'INTEGER ', 'NDIM 1 ', size(this%con%jausr)
+    txt(lentxt:lentxt) = new_line('a')
+    write(iunit) txt
+    write(txt, '(3a, i0)') 'IDOMAIN ', 'INTEGER ', 'NDIM 1 ', this%nodesuser
+    txt(lentxt:lentxt) = new_line('a')
+    write(iunit) txt
+    write(txt, '(3a, i0)') 'ICELLTYPE ', 'INTEGER ', 'NDIM 1 ', this%nodesuser
+    txt(lentxt:lentxt) = new_line('a')
+    write(iunit) txt
+    !
+    ! -- write data
+    write(iunit) this%nodesuser                                                 ! ncells
+    write(iunit) this%nlay                                                      ! nlay
+    write(iunit) this%nrow                                                      ! nrow
+    write(iunit) this%ncol                                                      ! ncol
+    write(iunit) this%nja                                                       ! nja
+    write(iunit) this%xorigin                                                   ! xorigin
+    write(iunit) this%yorigin                                                   ! yorigin
+    write(iunit) this%angrot                                                    ! angrot
+    write(iunit) this%delr                                                      ! delr
+    write(iunit) this%delc                                                      ! delc
+    write(iunit) this%top2d                                                     ! top2d
+    write(iunit) this%bot3d                                                     ! bot3d
+    write(iunit) this%con%iausr                                                 ! iausr
+    write(iunit) this%con%jausr                                                 ! jausr
+    write(iunit) this%idomain                                                   ! idomain
+    write(iunit) icelltype                                                      ! icelltype
+    !
+    ! -- Close the file
+    close(iunit)
+    !
+    ! -- return
+    return
+  end subroutine write_grb
+
+  subroutine nodeu_to_string(this, nodeu, str)
+! ******************************************************************************
+! nodeu_to_string -- Convert user node number to a string in the form of
+! (nodenumber) or (k,i,j)
+! ******************************************************************************
+!
+!    SPECIFICATIONS:
+! ------------------------------------------------------------------------------
+    use InputOutputModule, only: get_ijk
+    implicit none
+    class(GwfDisType) :: this
+    integer(I4B), intent(in) :: nodeu
+    character(len=*), intent(inout) :: str
+    ! -- local
+    integer(I4B) :: i, j, k
+    character(len=10) :: kstr, istr, jstr
+! ------------------------------------------------------------------------------
+    !
+    call get_ijk(nodeu, this%nrow, this%ncol, this%nlay, i, j, k)
+    write(kstr, '(i10)') k
+    write(istr, '(i10)') i
+    write(jstr, '(i10)') j
+    str = '(' // trim(adjustl(kstr)) // ',' // &
+                 trim(adjustl(istr)) // ',' // &
+                 trim(adjustl(jstr)) // ')'
+    !
+    ! -- return
+    return
+  end subroutine nodeu_to_string
+
+  function get_nodenumber_idx1(this, nodeu, icheck) result(nodenumber)
+! ******************************************************************************
+! get_nodenumber -- Return a nodenumber from the user specified node number
+!                   with an option to perform a check.
+! ******************************************************************************
+!
+!    SPECIFICATIONS:
+! ------------------------------------------------------------------------------
+    ! -- modules
+    use ConstantsModule, only: LINELENGTH
+    ! -- return
+    integer(I4B) :: nodenumber
+    ! -- dummy
+    class(GwfDisType), intent(in) :: this
+    integer(I4B), intent(in) :: nodeu
+    integer(I4B), intent(in) :: icheck
+    ! -- local
+    character(len=LINELENGTH) :: errmsg
+! ------------------------------------------------------------------------------
+    !
+    ! -- check the node number if requested
+    if(icheck /= 0) then
+      !
+      ! -- If within valid range, convert to reduced nodenumber
+      if(nodeu < 1 .or. nodeu > this%nodesuser) then
+        write(errmsg, '(a,i10)') &
+          'Nodenumber less than 1 or greater than nodes:', nodeu
+        call store_error(errmsg)
+        nodenumber = 0
+      else
+        nodenumber = nodeu
+        if(this%nodes < this%nodesuser) nodenumber = this%nodereduced(nodeu)
+      endif
+    else
+      nodenumber = nodeu
+      if(this%nodes < this%nodesuser) nodenumber = this%nodereduced(nodeu)
+    endif
+    !
+    ! -- return
+    return
+  end function get_nodenumber_idx1
+
+  function get_nodenumber_idx3(this, k, i, j, icheck)                  &
+    result(nodenumber)
+! ******************************************************************************
+! get_nodenumber_idx3 -- Return a nodenumber from the user specified layer, row,
+!                        and column with an option to perform a check.
+! ******************************************************************************
+!
+!    SPECIFICATIONS:
+! ------------------------------------------------------------------------------
+    use ConstantsModule, only: LINELENGTH
+    use InputOutputModule, only: get_node
+    implicit none
+    ! -- return
+    integer(I4B) :: nodenumber
+    ! -- dummy
+    class(GwfDisType), intent(in) :: this
+    integer(I4B), intent(in) :: k, i, j
+    integer(I4B), intent(in) :: icheck
+    ! -- local
+    character(len=LINELENGTH) :: errmsg
+    integer(I4B) :: nodeu
+    ! formats
+    character(len=*), parameter :: fmterr = &
+    "('Error in structured-grid cell indices: layer = ',i0,', row = ',i0,', column = ',i0)"
+! ------------------------------------------------------------------------------
+    !
+    nodeu = get_node(k, i, j, this%nlay, this%nrow, this%ncol)
+    if (nodeu < 1) then
+      write(errmsg, fmterr) k, i, j
+      call store_error(errmsg)
+      call ustop()
+    endif
+    nodenumber = nodeu
+    if(this%nodes < this%nodesuser) nodenumber = this%nodereduced(nodeu)
+    !
+    ! -- check the node number if requested
+    if(icheck /= 0) then
+      !
+      if(k < 1 .or. k > this%nlay) &
+        call store_error('Layer less than one or greater than nlay')
+      if(i < 1 .or. i > this%nrow) &
+        call store_error('Row less than one or greater than nrow')
+      if(j < 1 .or. j > this%ncol) &
+        call store_error('Column less than one or greater than ncol')
+      !
+      ! -- Error if outside of range
+      if(nodeu < 1 .or. nodeu > this%nodesuser) then
+        write(errmsg, '(a,i10)') &
+          'Nodenumber less than 1 or greater than nodes:', nodeu
+        call store_error(errmsg)
+      endif
+    endif
+    !
+    ! -- return
+    return
+  end function get_nodenumber_idx3
+
+  function get_nodeuser(this, noder) &
+    result(nodenumber)
+! ******************************************************************************
+! get_nodeuser -- Return the user nodenumber from the reduced node number
+! ******************************************************************************
+!
+!    SPECIFICATIONS:
+! ------------------------------------------------------------------------------
+    implicit none
+    ! -- return
+    integer(I4B) :: nodenumber
+    ! -- dummy
+    class(GwfDisType) :: this
+    integer(I4B), intent(in) :: noder
+! ------------------------------------------------------------------------------
+    !
+    if(this%nodes < this%nodesuser) then
+      nodenumber = this%nodeuser(noder)
+    else
+      nodenumber = noder
+    endif
+    !
+    ! -- return
+    return
+  end function get_nodeuser
+
+  subroutine allocate_scalars(this, name_model)
+! ******************************************************************************
+! allocate_scalars -- Allocate and initialize scalars
+! ******************************************************************************
+!
+!    SPECIFICATIONS:
+! ------------------------------------------------------------------------------
+    ! -- modules
+    ! -- dummy
+    class(GwfDisType) :: this
+    character(len=*), intent(in) :: name_model
+! ------------------------------------------------------------------------------
+    !
+    ! -- Allocate parent scalars
+    call this%DisBaseType%allocate_scalars(name_model)
+    !
+    ! -- Allocate
+    call mem_allocate(this%nlay, 'NLAY', this%origin)
+    call mem_allocate(this%nrow, 'NROW', this%origin)
+    call mem_allocate(this%ncol, 'NCOL', this%origin)
+    !
+    ! -- Initialize
+    this%nlay = 0
+    this%nrow = 0
+    this%ncol = 0
+    this%ndim = 3
+    !
+    ! -- Return
+    return
+  end subroutine allocate_scalars
+
+  subroutine allocate_arrays(this)
+! ******************************************************************************
+! allocate_arrays -- Allocate arrays
+! ******************************************************************************
+!
+!    SPECIFICATIONS:
+! ------------------------------------------------------------------------------
+    ! -- modules
+    use MemoryManagerModule, only: mem_allocate
+    ! -- dummy
+    class(GwfDisType) :: this
+! ------------------------------------------------------------------------------
+    !
+    ! -- Allocate arrays in DisBaseType (mshape, top, bot, area)
+    call this%DisBaseType%allocate_arrays()
+    !
+    ! -- Allocate arrays for GwfDisType
+    if(this%nodes < this%nodesuser) then
+      call mem_allocate(this%nodeuser, this%nodes, 'NODEUSER', this%origin)
+      call mem_allocate(this%nodereduced, this%nodesuser, 'NODEREDUCED',       &
+                        this%origin)
+    else
+      call mem_allocate(this%nodeuser, 1, 'NODEUSER', this%origin)
+      call mem_allocate(this%nodereduced, 1, 'NODEREDUCED', this%origin)
+    endif
+    !
+    ! -- Initialize
+    this%mshape(1) = this%nlay
+    this%mshape(2) = this%nrow
+    this%mshape(3) = this%ncol
+    !
+    ! -- Return
+    return
+  end subroutine allocate_arrays
+
+  function nodeu_from_string(this, lloc, istart, istop, in, iout, line, &
+                             flag_string, allow_zero) result(nodeu)
+! ******************************************************************************
+! nodeu_from_string -- Receive a string and convert the string to a user
+!   nodenumber.  The model discretization is DIS; read layer, row, and column.
+!   If flag_string argument is present and true, the first token in string
+!   is allowed to be a string (e.g. boundary name). In this case, if a string
+!   is encountered, return value as -2.
+! ******************************************************************************
+    implicit none
+    ! -- dummy
+    class(GwfDisType)                 :: this
+    integer(I4B),       intent(inout) :: lloc
+    integer(I4B),       intent(inout) :: istart
+    integer(I4B),       intent(inout) :: istop
+    integer(I4B),       intent(in)    :: in
+    integer(I4B),       intent(in)    :: iout
+    character(len=*),   intent(inout) :: line
+    logical, optional,  intent(in)    :: flag_string
+    logical, optional,  intent(in)    :: allow_zero
+    integer(I4B)                      :: nodeu
+    ! -- local
+    integer(I4B) :: k, i, j, nlay, nrow, ncol
+    integer(I4B) :: lloclocal, ndum, istat, n
+    real(DP) :: r
+    character(len=LINELENGTH) :: ermsg, fname
+    !
+    if (present(flag_string)) then
+      if (flag_string) then
+        ! Check to see if first token in line can be read as an integer.
+        lloclocal = lloc
+        call urword(line, lloclocal, istart, istop, 1, ndum, r, iout, in)
+        read(line(istart:istop),*,iostat=istat)n
+        if (istat /= 0) then
+          ! First token in line is not an integer; return flag to this effect.
+          nodeu = -2
+          return
+        endif
+      endif
+    endif
+    !
+    nlay = this%mshape(1)
+    nrow = this%mshape(2)
+    ncol = this%mshape(3)
+    !
+    call urword(line, lloc, istart, istop, 2, k, r, iout, in)
+    call urword(line, lloc, istart, istop, 2, i, r, iout, in)
+    call urword(line, lloc, istart, istop, 2, j, r, iout, in)
+    !
+    if (k == 0 .and. i == 0 .and. j == 0) then
+      if (present(allow_zero)) then
+        if (allow_zero) then
+          nodeu = 0
+          return
+        endif
+      endif
+    endif
+    !
+    if(k < 1 .or. k > nlay) then
+        write(ermsg, *) ' Layer number in list is outside of the grid', k
+        call store_error(ermsg)
+    end if
+    if(i < 1 .or. i > nrow) then
+        write(ermsg, *) ' Row number in list is outside of the grid', i
+        call store_error(ermsg)
+    end if
+    if(j < 1 .or. j > ncol) then
+        write(ermsg, *) ' Column number in list is outside of the grid', j
+        call store_error(ermsg)
+    end if
+    nodeu = get_node(k, i, j, nlay, nrow, ncol)
+    !
+    if(nodeu < 1 .or. nodeu > this%nodesuser) then
+      write(ermsg, *) ' Node number in list is outside of the grid', nodeu
+      call store_error(ermsg)
+      inquire(unit=in, name=fname)
+      call store_error('Error converting in file: ')
+      call store_error(trim(adjustl(fname)))
+      call store_error('Cell number cannot be determined in line: ')
+      call store_error(trim(adjustl(line)))
+      call store_error_unit(in)
+      call ustop()
+    end if
+    !
+    ! -- return
+    return
+
+  end function nodeu_from_string
+
+  function nodeu_from_cellid(this, cellid, inunit, iout, flag_string, &
+                                     allow_zero) result(nodeu)
+! ******************************************************************************
+! nodeu_from_cellid -- Receive cellid as a string and convert the string to a
+!   user nodenumber.
+!   If flag_string argument is present and true, the first token in string
+!   is allowed to be a string (e.g. boundary name). In this case, if a string
+!   is encountered, return value as -2.
+!   If allow_zero argument is present and true, if all indices equal zero, the
+!   result can be zero. If allow_zero is false, a zero in any index causes an
+!   error.
+! ******************************************************************************
+    implicit none
+    ! -- return
+    integer(I4B) :: nodeu
+    ! -- dummy
+    class(GwfDisType)                :: this
+    character(len=*),  intent(inout) :: cellid
+    integer(I4B),           intent(in)    :: inunit
+    integer(I4B),           intent(in)    :: iout
+    logical, optional, intent(in)    :: flag_string
+    logical, optional, intent(in)    :: allow_zero
+    ! -- local
+    integer(I4B) :: lloclocal, istart, istop, ndum, n
+    integer(I4B) :: k, i, j, nlay, nrow, ncol
+    integer(I4B) :: istat
+    real(DP) :: r
+    character(len=LINELENGTH) :: ermsg, fname
+    !
+    if (present(flag_string)) then
+      if (flag_string) then
+        ! Check to see if first token in cellid can be read as an integer.
+        lloclocal = 1
+        call urword(cellid, lloclocal, istart, istop, 1, ndum, r, iout, inunit)
+        read(cellid(istart:istop),*,iostat=istat)n
+        if (istat /= 0) then
+          ! First token in cellid is not an integer; return flag to this effect.
+          nodeu = -2
+          return
+        endif
+      endif
+    endif
+    !
+    nlay = this%mshape(1)
+    nrow = this%mshape(2)
+    ncol = this%mshape(3)
+    !
+    lloclocal = 1
+    call urword(cellid, lloclocal, istart, istop, 2, k, r, iout, inunit)
+    call urword(cellid, lloclocal, istart, istop, 2, i, r, iout, inunit)
+    call urword(cellid, lloclocal, istart, istop, 2, j, r, iout, inunit)
+    !
+    if (k == 0 .and. i == 0 .and. j == 0) then
+      if (present(allow_zero)) then
+        if (allow_zero) then
+          nodeu = 0
+          return
+        endif
+      endif
+    endif
+    !
+    if(k < 1 .or. k > nlay) then
+        write(ermsg, *) ' Layer number in list is outside of the grid', k
+        call store_error(ermsg)
+    end if
+    if(i < 1 .or. i > nrow) then
+        write(ermsg, *) ' Row number in list is outside of the grid', i
+        call store_error(ermsg)
+    end if
+    if(j < 1 .or. j > ncol) then
+        write(ermsg, *) ' Column number in list is outside of the grid', j
+        call store_error(ermsg)
+    end if
+    nodeu = get_node(k, i, j, nlay, nrow, ncol)
+    !
+    if(nodeu < 1 .or. nodeu > this%nodesuser) then
+      write(ermsg, *) ' Node number in list is outside of the grid', nodeu
+      call store_error(ermsg)
+      inquire(unit=inunit, name=fname)
+      call store_error('Error converting in file: ')
+      call store_error(trim(adjustl(fname)))
+      call store_error('Cell number cannot be determined in cellid: ')
+      call store_error(trim(adjustl(cellid)))
+      call store_error_unit(inunit)
+      call ustop()
+    end if
+    !
+    ! -- return
+    return
+  end function nodeu_from_cellid
+
+
+  logical function supports_layers(this)
+    implicit none
+    ! -- dummy
+    class(GwfDisType) :: this
+    !
+    supports_layers = .true.
+    return
+  end function supports_layers
+
+  function get_ncpl(this)
+! ******************************************************************************
+! get_ncpl -- Return number of cells per layer.  This is nrow * ncol
+!   for a DIS3D grid.
+! ******************************************************************************
+!
+!    SPECIFICATIONS:
+! ------------------------------------------------------------------------------
+    ! -- modules
+    ! -- return
+    integer(I4B) :: get_ncpl
+    ! -- dummy
+    class(GwfDisType) :: this
+! ------------------------------------------------------------------------------
+    !
+    get_ncpl = this%nrow * this%ncol
+    !
+    ! -- Return
+    return
+  end function get_ncpl
+
+  subroutine connection_normal(this, noden, nodem, ihc, xcomp, ycomp, zcomp,   &
+                               ipos)
+! ******************************************************************************
+! connection_normal -- calculate the normal vector components for reduced
+!   nodenumber cell (noden) and its shared face with cell nodem.  ihc is the
+!   horizontal connection flag.  Connection normal is a normal vector pointing
+!   outward from the shared face between noden and nodem.
+! ******************************************************************************
+!
+!    SPECIFICATIONS:
+! ------------------------------------------------------------------------------
+    ! -- modules
+    use ConstantsModule, only: DZERO, DONE
+    use InputOutputModule, only: get_ijk
+    ! -- dummy
+    class(GwfDisType) :: this
+    integer(I4B), intent(in) :: noden
+    integer(I4B), intent(in) :: nodem
+    integer(I4B), intent(in) :: ihc
+    real(DP), intent(inout) :: xcomp
+    real(DP), intent(inout) :: ycomp
+    real(DP), intent(inout) :: zcomp
+    integer(I4B), intent(in) :: ipos
+    ! -- local
+    integer(I4B) :: nodeu1, i1, j1, k1
+    integer(I4B) :: nodeu2, i2, j2, k2
+! ------------------------------------------------------------------------------
+    !
+    ! -- Set vector components based on ihc
+    if(ihc == 0) then
+      xcomp = DZERO
+      ycomp = DZERO
+      if(nodem < noden) then
+        !
+        ! -- nodem must be above noden, so upward connection
+        zcomp = DONE
+      else
+        !
+        ! -- nodem must be below noden, so downward connection
+        zcomp = -DONE
+      endif
+    else
+      xcomp = DZERO
+      ycomp = DZERO
+      zcomp = DZERO
+      nodeu1 = this%get_nodeuser(noden)
+      nodeu2 = this%get_nodeuser(nodem)
+      call get_ijk(nodeu1, this%nrow, this%ncol, this%nlay, i1, j1, k1)
+      call get_ijk(nodeu2, this%nrow, this%ncol, this%nlay, i2, j2, k2)
+      if (i2 < i1) then ! back
+        ycomp = DONE
+      elseif (j2 < j1) then ! left
+        xcomp = -DONE
+      elseif (j2 > j1) then ! right
+        xcomp = DONE
+      else ! front
+        ycomp = -DONE
+      endif
+      !
+    endif
+    !
+    ! -- return
+    return
+  end subroutine connection_normal
+
+  subroutine connection_vector(this, noden, nodem, nozee, satn, satm, ihc,     &
+                               xcomp, ycomp, zcomp, conlen)
+! ******************************************************************************
+! connection_vector -- calculate the unit vector components from reduced
+!   nodenumber cell (noden) to its neighbor cell (nodem).  The saturation for
+!   for these cells are also required so that the vertical position of the cell
+!   cell centers can be calculated.  ihc is the horizontal flag.
+! ******************************************************************************
+!
+!    SPECIFICATIONS:
+! ------------------------------------------------------------------------------
+    ! -- modules
+    use ConstantsModule, only: DZERO, DONE, DHALF
+    use DisvGeom, only: line_unit_vector
+    use InputOutputModule, only: get_ijk
+    ! -- dummy
+    class(GwfDisType) :: this
+    integer(I4B), intent(in) :: noden
+    integer(I4B), intent(in) :: nodem
+    logical, intent(in) :: nozee
+    real(DP), intent(in) :: satn
+    real(DP), intent(in) :: satm
+    integer(I4B), intent(in) :: ihc
+    real(DP), intent(inout) :: xcomp
+    real(DP), intent(inout) :: ycomp
+    real(DP), intent(inout) :: zcomp
+    real(DP), intent(inout) :: conlen
+    ! -- local
+    real(DP) :: z1, z2
+    real(DP) :: x1, y1, x2, y2
+    real(DP) :: ds
+    integer(I4B) :: i1, i2, j1, j2, k1, k2
+    integer(I4B) :: nodeu1, nodeu2, ipos
+! ------------------------------------------------------------------------------
+    !
+    ! -- Calculate cell center z values
+    z1 = this%bot(noden) + DHALF * (this%top(noden) - this%bot(noden))
+    z2 = this%bot(nodem) + DHALF * (this%top(nodem) - this%bot(nodem))
+    !
+    ! -- Set vector components based on ihc
+    if(ihc == 0) then
+      !
+      ! -- vertical connection; set zcomp positive upward
+      xcomp = DZERO
+      ycomp = DZERO
+      if(nodem < noden) then
+        zcomp = DONE
+      else
+        zcomp = -DONE
+      endif
+      conlen = abs(z2 - z1)
+    else
+      !
+      if(nozee) then
+        z1 = DZERO
+        z2 = DZERO
+      else
+        z1 = z1 * satn
+        z2 = z2 * satm
+      endif
+      ipos = this%con%getjaindex(noden, nodem)
+      ds = this%con%cl1(this%con%jas(ipos)) + this%con%cl2(this%con%jas(ipos))
+      nodeu1 = this%get_nodeuser(noden)
+      nodeu2 = this%get_nodeuser(nodem)
+      call get_ijk(nodeu1, this%nrow, this%ncol, this%nlay, i1, j1, k1)
+      call get_ijk(nodeu2, this%nrow, this%ncol, this%nlay, i2, j2, k2)
+      x1 = DZERO
+      x2 = DZERO
+      y1 = DZERO
+      y2 = DZERO
+      if (i2 < i1) then ! back
+        y2 = ds
+      elseif (j2 < j1) then ! left
+        x2 = -ds
+      elseif (j2 > j1) then ! right
+        x2 = ds
+      else ! front
+        y2 = -ds
+      endif
+      call line_unit_vector(x1, y1, z1, x2, y2, z2, xcomp, ycomp, zcomp, conlen)
+    endif
+    !
+    ! -- return
+    return
+  end subroutine
+   
+  ! return x,y coordinate for a node
+  subroutine get_cellxy_dis3d(this, node, xcell, ycell)
+    use InputOutputModule, only: get_ijk
+    class(GwfDisType), intent(in) :: this
+    integer(I4B), intent(in)      :: node         ! the reduced node number
+    real(DP), intent(out)         :: xcell, ycell ! the x,y for the cell
+    ! local
+    integer(I4B) :: nodeuser, i, j, k
+    
+    nodeuser = this%get_nodeuser(node)
+    call get_ijk(nodeuser, this%nrow, this%ncol, this%nlay, i, j, k)
+    
+    xcell = this%cellx(j)
+    ycell = this%celly(i)
+    
+  end subroutine get_cellxy_dis3d
+                               
+  subroutine read_int_array(this, line, lloc, istart, istop, iout, in, &
+                            iarray, aname)
+! ******************************************************************************
+! read_int_array -- Read a GWF integer array
+! ******************************************************************************
+!
+!    SPECIFICATIONS:
+! ------------------------------------------------------------------------------
+    ! -- modules
+    use InputOutputModule, only: urword
+    use SimModule, only: store_error, ustop
+    use ConstantsModule, only: LINELENGTH
+    ! -- dummy
+    class(GwfDisType), intent(inout)                   :: this
+    character(len=*), intent(inout)                    :: line
+    integer(I4B), intent(inout)                        :: lloc
+    integer(I4B), intent(inout)                        :: istart
+    integer(I4B), intent(inout)                        :: istop
+    integer(I4B), intent(in)                           :: in
+    integer(I4B), intent(in)                           :: iout
+    integer(I4B), dimension(:), pointer, contiguous, intent(inout) :: iarray
+    character(len=*), intent(in)                       :: aname
+    ! -- local
+    integer(I4B) :: ival
+    real(DP) :: rval
+    integer(I4B) :: nlay
+    integer(I4B) :: nrow
+    integer(I4B) :: ncol
+    integer(I4B) :: nval
+    integer(I4B) :: nodeu, noder
+    integer(I4B), dimension(:), pointer, contiguous :: itemp
+! ------------------------------------------------------------------------------
+    !
+    ! -- Point the temporary pointer array, which is passed to the reading
+    !    subroutine.  The temporary array will point to ibuff if it is a
+    !    reduced structured system, or to iarray if it is an unstructured
+    !    model.
+    nlay = this%mshape(1)
+    nrow = this%mshape(2)
+    ncol = this%mshape(3)
+    !
+    if (this%nodes < this%nodesuser) then
+      nval = this%nodesuser
+      itemp => this%ibuff
+    else
+      nval = this%nodes
+      itemp => iarray
+    endif
+    !
+    ! -- Read the array
+    call urword(line, lloc, istart, istop, 1, ival, rval, iout, in)
+    if (line(istart:istop).EQ.'LAYERED') then
+      !
+      ! -- Read layered input
+      call ReadArray(in, itemp, aname, this%ndim, ncol, nrow, nlay, nval, &
+                      iout, 1, nlay)
+    else
+      !
+      ! -- Read unstructured input
+      call ReadArray(in, itemp, aname, this%ndim, nval, iout, 0)
+    end if
+    !
+    ! -- If reduced model, then need to copy from itemp(=>ibuff) to iarray
+    if (this%nodes <  this%nodesuser) then
+      call this%fill_grid_array(itemp, iarray)
+    endif
+    !
+    ! -- return
+    return
+  end subroutine read_int_array
+
+  subroutine read_dbl_array(this, line, lloc, istart, istop, iout, in, &
+                            darray, aname)
+! ******************************************************************************
+! read_dbl_array -- Read a GWF double precision array
+! ******************************************************************************
+!
+!    SPECIFICATIONS:
+! ------------------------------------------------------------------------------
+    ! -- modules
+    use InputOutputModule, only: urword
+    use SimModule, only: ustop, store_error
+    use ConstantsModule, only: LINELENGTH
+    ! -- dummy
+    class(GwfDisType), intent(inout)               :: this
+    character(len=*), intent(inout)                :: line
+    integer(I4B), intent(inout)                    :: lloc
+    integer(I4B), intent(inout)                    :: istart
+    integer(I4B), intent(inout)                    :: istop
+    integer(I4B), intent(in)                       :: in
+    integer(I4B), intent(in)                       :: iout
+    real(DP), dimension(:), pointer, contiguous, intent(inout) :: darray
+    character(len=*), intent(in)                   :: aname
+    ! -- local
+    integer(I4B) :: ival
+    real(DP)     :: rval
+    integer(I4B) :: nlay
+    integer(I4B) :: nrow
+    integer(I4B) :: ncol
+    integer(I4B) :: nval
+    real(DP), dimension(:), pointer, contiguous :: dtemp
+! ------------------------------------------------------------------------------
+    !
+    ! -- Point the temporary pointer array, which is passed to the reading
+    !    subroutine.  The temporary array will point to dbuff if it is a
+    !    reduced structured system, or to darray if it is an unstructured
+    !    model.
+    nlay = this%mshape(1)
+    nrow = this%mshape(2)
+    ncol = this%mshape(3)
+    !
+    if(this%nodes < this%nodesuser) then
+      nval = this%nodesuser
+      dtemp => this%dbuff
+    else
+      nval = this%nodes
+      dtemp => darray
+    endif
+    !
+    ! -- Read the array
+    call urword(line, lloc, istart, istop, 1, ival, rval, iout, in)
+    if (line(istart:istop).EQ.'LAYERED') then
+      !
+      ! -- Read structured input
+      call ReadArray(in, dtemp, aname, this%ndim, ncol, nrow, nlay, nval, &
+                      iout, 1, nlay)
+    else
+      !
+      ! -- Read unstructured input
+      call ReadArray(in, dtemp, aname, this%ndim, nval, iout, 0)
+    end if
+    !
+    ! -- If reduced model, then need to copy from dtemp(=>dbuff) to darray
+    if(this%nodes <  this%nodesuser) then
+      call this%fill_grid_array(dtemp, darray)
+    endif
+    !
+    ! -- return
+    return
+  end subroutine read_dbl_array
+
+  subroutine read_layer_array(this, nodelist, darray, ncolbnd, maxbnd,     &
+                              icolbnd, aname, inunit, iout)
+! ******************************************************************************
+! read_layer_array -- Read a 2d double array into col icolbnd of darray.
+!                     For cells that are outside of the active domain,
+!                     do not copy the array value into darray.
+! ******************************************************************************
+!
+!    SPECIFICATIONS:
+! ------------------------------------------------------------------------------
+    ! -- modules
+    use InputOutputModule, only: get_node
+    ! -- dummy
+    class(GwfDisType) :: this
+    integer(I4B), intent(in) :: maxbnd
+    integer(I4B), dimension(maxbnd) :: nodelist
+    integer(I4B), intent(in) :: ncolbnd
+    real(DP), dimension(ncolbnd, maxbnd), intent(inout) :: darray
+    integer(I4B), intent(in) :: icolbnd
+    character(len=*), intent(in) :: aname
+    integer(I4B), intent(in) :: inunit
+    integer(I4B), intent(in) :: iout
+    ! -- local
+    integer(I4B) :: il, ir, ic, ncol, nrow, nlay, nval, ipos, noder, nodeu
+    logical :: found
+! ------------------------------------------------------------------------------
+    !
+    ! -- set variables
+    if(this%ndim == 3) then
+      nlay = this%mshape(1)
+      nrow = this%mshape(2)
+      ncol = this%mshape(3)
+    elseif(this%ndim == 2) then
+      nlay = this%mshape(1)
+      nrow = 1
+      ncol = this%mshape(2)
+    else
+      nlay = 1
+      nrow = 1
+      ncol = this%nodes
+    endif
+    !
+    ! -- Read the array
+    if(this%ndim > 1) then
+      nval = ncol * nrow
+      call ReadArray(inunit, this%dbuff, aname, this%ndim, ncol, nrow, nlay,   &
+        nval, iout, 0, 0)
+      !
+      ! -- Copy array into bound
+      ipos = 1
+      do ir = 1, nrow
+        columnloop: do ic = 1, ncol
+          !
+          ! -- look down through all layers and see if nodeu == nodelist(ipos)
+          !    cycle if not, because node must be inactive or pass through
+          found = .false.
+          layerloop: do il = 1, nlay
+            nodeu = get_node(il, ir, ic, nlay, nrow, ncol)
+            noder = this%get_nodenumber(nodeu, 0)
+            if(noder == 0) cycle layerloop
+            if(noder == nodelist(ipos)) then
+              found = .true.
+              exit layerloop
+            endif
+          enddo layerloop
+          if(.not. found) cycle columnloop
+          !
+          ! -- Assign the array value to darray
+          nodeu = get_node(1, ir, ic, nlay, nrow, ncol)
+          darray(icolbnd, ipos) = this%dbuff(nodeu)
+          ipos = ipos + 1
+          !
+        enddo columnloop
+      enddo
+      !
+    else
+      !
+      ! -- Read unstructured and then copy into darray
+      call ReadArray(inunit, this%dbuff, aname, this%ndim, maxbnd, iout, 0)
+      do ipos = 1, maxbnd
+        darray(icolbnd, ipos) = this%dbuff(ipos)
+      enddo
+    endif
+    !
+    ! -- return
+  end subroutine read_layer_array
+                              
+  subroutine record_array(this, darray, iout, iprint, idataun, aname,     &
+                           cdatafmp, nvaluesp, nwidthp, editdesc, dinact)
+! ******************************************************************************
+! record_array -- Record a double precision array.  The array will be
+!   printed to an external file and/or written to an unformatted external file
+!   depending on the argument specifications.
+! ******************************************************************************
+!
+!    SPECIFICATIONS:
+!      darray is the double precision array to record
+!      iout is the unit number for ascii output
+!      iprint is a flag indicating whether or not to print the array
+!      idataun is the unit number to which the array will be written in binary
+!        form; if negative then do not write by layers, write entire array
+!      aname is the text descriptor of the array
+!      cdatafmp is the fortran format for writing the array
+!      nvaluesp is the number of values per line for printing
+!      nwidthp is the width of the number for printing
+!      editdesc is the format type (I, G, F, S, E)
+!      dinact is the double precision value to use for cells that are excluded
+!        from the model domain
+! ------------------------------------------------------------------------------
+    ! -- modules
+    ! -- dummy
+    class(GwfDisType), intent(inout)               :: this
+    real(DP), dimension(:), pointer, contiguous, intent(inout) :: darray
+    integer(I4B), intent(in)                       :: iout
+    integer(I4B), intent(in)                       :: iprint
+    integer(I4B), intent(in)                       :: idataun
+    character(len=*), intent(in)                   :: aname
+    character(len=*), intent(in)                   :: cdatafmp
+    integer(I4B), intent(in)                       :: nvaluesp
+    integer(I4B), intent(in)                       :: nwidthp
+    character(len=*), intent(in)                   :: editdesc
+    real(DP), intent(in)                           :: dinact
+    ! -- local
+    integer(I4B) :: k, ifirst
+    integer(I4B) :: nlay
+    integer(I4B) :: nrow
+    integer(I4B) :: ncol
+    integer(I4B) :: nval
+    integer(I4B) :: nodeu, noder
+    integer(I4B) :: istart, istop
+    real(DP), dimension(:), pointer, contiguous :: dtemp
+    ! -- formats
+    character(len=*),parameter :: fmthsv = &
+      "(1X,/1X,a,' WILL BE SAVED ON UNIT ',I4, &
+       &' AT END OF TIME STEP',I5,', STRESS PERIOD ',I4)"
+! ------------------------------------------------------------------------------
+    !
+    ! -- set variables
+    nlay = this%mshape(1)
+    nrow = this%mshape(2)
+    ncol = this%mshape(3)
+    !
+    ! -- If this is a reduced model, then copy the values from darray into
+    !    dtemp.
+    if(this%nodes < this%nodesuser) then
+      nval = this%nodes
+      dtemp => this%dbuff
+      do nodeu = 1, this%nodesuser
+        noder = this%get_nodenumber(nodeu, 0)
+        if(noder <= 0) then
+          dtemp(nodeu) = dinact
+          cycle
+        endif
+        dtemp(nodeu) = darray(noder)
+      enddo
+    else
+      nval = this%nodes
+      dtemp => darray
+    endif
+    !
+    ! -- Print to iout if iprint /= 0
+    if(iprint /= 0) then
+      istart = 1
+      do k = 1, nlay
+        istop = istart + nrow * ncol - 1
+        call ulaprufw(ncol, nrow, kstp, kper, k, iout, dtemp(istart:istop),  &
+                      aname, cdatafmp, nvaluesp, nwidthp, editdesc)
+        istart = istop + 1
+      enddo
+    endif
+    !
+    ! -- Save array to an external file.
+    if(idataun > 0) then
+      ! -- write to binary file by layer
+      ifirst = 1
+      istart = 1
+      do k=1, nlay
+        istop = istart + nrow * ncol - 1
+        if(ifirst == 1) write(iout, fmthsv)                                    &
+                            trim(adjustl(aname)), idataun,                     &
+                            kstp, kper
+        ifirst = 0
+        call ulasav(dtemp(istart:istop), aname, kstp, kper,                    &
+                    pertim, totim, ncol, nrow, k, idataun)
+        istart = istop + 1
+      enddo
+    elseif(idataun < 0) then
+      !
+      ! -- write entire array as one record
+      call ubdsv1(kstp, kper, aname, -idataun, dtemp, ncol, nrow, nlay,        &
+                  iout, delt, pertim, totim)
+    endif
+    !
+    ! -- return
+    return
+  end subroutine record_array
+
+  subroutine record_srcdst_list_header(this, text, textmodel, textpackage,      &
+                                       dstmodel, dstpackage, naux, auxtxt,      &
+                                       ibdchn, nlist, iout)
+! ******************************************************************************
+! record_srcdst_list_header -- Record list header for imeth=6
+! ******************************************************************************
+!
+!    SPECIFICATIONS:
+! ------------------------------------------------------------------------------
+    ! -- dummy
+    class(GwfDisType) :: this
+    character(len=16), intent(in) :: text
+    character(len=16), intent(in) :: textmodel
+    character(len=16), intent(in) :: textpackage
+    character(len=16), intent(in) :: dstmodel
+    character(len=16), intent(in) :: dstpackage
+    integer(I4B), intent(in) :: naux
+    character(len=16), dimension(:), intent(in) :: auxtxt
+    integer(I4B), intent(in) :: ibdchn
+    integer(I4B), intent(in) :: nlist
+    integer(I4B), intent(in) :: iout
+    ! -- local
+    integer(I4B) :: nlay, nrow, ncol
+! ------------------------------------------------------------------------------
+    !
+    nlay = this%mshape(1)
+    nrow = this%mshape(2)
+    ncol = this%mshape(3)
+    !
+    ! -- Use ubdsv06 to write list header
+    call ubdsv06(kstp, kper, text, textmodel, textpackage, dstmodel, dstpackage,&
+                 ibdchn, naux, auxtxt, ncol, nrow, nlay,                        &
+                 nlist, iout, delt, pertim, totim)
+    !
+    ! -- return
+    return
+  end subroutine record_srcdst_list_header
+
+  subroutine nlarray_to_nodelist(this, nodelist, maxbnd, nbound, aname, &
+                                 inunit, iout)
+! ******************************************************************************
+! nlarray_to_nodelist -- Read an integer array into nodelist. For structured
+!                        model, integer array is layer number; for unstructured
+!                        model, integer array is node number.
+! ******************************************************************************
+!
+!    SPECIFICATIONS:
+! ------------------------------------------------------------------------------
+    ! -- modules
+    use InputOutputModule, only: get_node
+    use SimModule, only: ustop, store_error
+    use ConstantsModule, only: LINELENGTH
+    ! -- dummy
+    class(GwfDisType) :: this
+    integer(I4B), intent(in) :: maxbnd
+    integer(I4B), dimension(maxbnd), intent(inout) :: nodelist
+    integer(I4B), intent(inout) :: nbound
+    character(len=*), intent(in) :: aname
+    integer(I4B), intent(in) :: inunit
+    integer(I4B), intent(in) :: iout
+    ! -- local
+    integer(I4B) :: il, ir, ic, ncol, nrow, nlay, nval, nodeu, noder, ipos, ierr
+    character(len=LINELENGTH) :: errmsg
+! ------------------------------------------------------------------------------
+    !
+    ! -- set variables
+    nlay = this%mshape(1)
+    nrow = this%mshape(2)
+    ncol = this%mshape(3)
+    !
+    if(this%ndim > 1) then
+      !
+      nval = ncol * nrow
+      call ReadArray(inunit, this%ibuff, aname, this%ndim, ncol, nrow, nlay, nval, iout, 0, 0)
+      !
+      ! -- Copy array into nodelist
+      ipos = 1
+      ierr = 0
+      do ir = 1, nrow
+        do ic = 1, ncol
+          nodeu = get_node(1, ir, ic, nlay, nrow, ncol)
+          il = this%ibuff(nodeu)
+          if(il < 1 .or. il > nlay) then
+            write(errmsg, *) 'ERROR.  INVALID LAYER NUMBER: ', il
+            call store_error(errmsg)
+            call ustop()
+          endif
+          nodeu = get_node(il, ir, ic, nlay, nrow, ncol)
+          noder = this%get_nodenumber(nodeu, 0)
+          if(noder > 0) then
+            if(ipos > maxbnd) then
+              ierr = ipos
+            else
+              nodelist(ipos) = noder
+            endif
+            ipos = ipos + 1
+          endif
+        enddo
+      enddo
+      !
+      ! -- Check for errors
+      nbound = ipos - 1
+      if(ierr > 0) then
+        write(errmsg, *) 'ERROR. MAXBOUND DIMENSION IS TOO SMALL.'
+        call store_error(errmsg)
+        write(errmsg, *) 'INCREASE MAXBOUND TO: ', ierr
+        call store_error(errmsg)
+        call ustop()
+      endif
+      !
+      ! -- If nbound < maxbnd, then initialize nodelist to zero in this range
+      if(nbound < maxbnd) then
+        do ipos = nbound+1, maxbnd
+          nodelist(ipos) = 0
+        enddo
+      endif
+      !
+    else
+      !
+      ! -- For unstructured, read nodelist directly, then check node numbers
+      call ReadArray(inunit, nodelist, aname, this%ndim, maxbnd, iout, 0)
+      do noder = 1, maxbnd
+        if(noder < 1 .or. noder > this%nodes) then
+          write(errmsg, *) 'ERROR.  INVALID NODE NUMBER: ', noder
+          call store_error(errmsg)
+          call ustop()
+        endif
+      enddo
+      nbound = maxbnd
+      !
+    endif
+    !
+    ! -- return
+  end subroutine nlarray_to_nodelist
+
+end module GwfDisModule