--- conflicted
+++ resolved
@@ -1,3077 +1,1541 @@
-<<<<<<< HEAD
-module GwfModule
-
-  use KindModule,                  only: DP, I4B
-  use InputOutputModule,           only: ParseLine, upcase
-  use ConstantsModule,             only: LENFTYPE, DZERO, DEM1, DTEN, DEP20
-  use NumericalModelModule,        only: NumericalModelType
-  use BaseDisModule,               only: DisBaseType
-  use BndModule,                   only: BndType, AddBndToList, GetBndFromList
-  use GwfIcModule,                 only: GwfIcType
-  use GwfNpfModule,                only: GwfNpfType
-  use Xt3dModule,                  only: Xt3dType
-  use VKDModule,                   only: VKDType !, vkd_cr
-  use GwfHfbModule,                only: GwfHfbType
-  use GwfStoModule,                only: GwfStoType
-  use GwfCsubModule,               only: GwfCsubType
-  use GwfMvrModule,                only: GwfMvrType
-  use BudgetModule,                only: BudgetType
-  use GwfOcModule,                 only: GwfOcType
-  use GhostNodeModule,             only: GhostNodeType, gnc_cr
-  use GwfObsModule,                only: GwfObsType, gwf_obs_cr
-  use SimModule,                   only: count_errors, store_error,            &
-                                         store_error_unit, ustop
-  use BaseModelModule,             only: BaseModelType
-
-  implicit none
-
-  private
-  public :: gwf_cr
-  public :: GwfModelType
-
-  type, extends(NumericalModelType) :: GwfModelType
-
-    type(GwfIcType),                pointer :: ic      => null()                ! initial conditions package
-    type(GwfNpfType),               pointer :: npf     => null()                ! node property flow package
-    type(Xt3dType),                 pointer :: xt3d    => null()                ! xt3d option for npf
-    !type(VKDType),                  pointer :: vkd    => null()                ! VKD option for npf
-    type(GwfStoType),               pointer :: sto     => null()                ! storage package
-    type(GwfCsubType),              pointer :: csub    => null()                ! subsidence package    
-    type(GwfOcType),                pointer :: oc      => null()                ! output control package
-    type(GhostNodeType),            pointer :: gnc     => null()                ! ghost node correction package
-    type(GwfHfbType),               pointer :: hfb     => null()                ! horizontal flow barrier package
-    type(GwfMvrType),               pointer :: mvr     => null()                ! water mover package
-    type(GwfObsType),               pointer :: obs     => null()                ! observation package
-    type(BudgetType),               pointer :: budget  => null()                ! budget object
-    integer(I4B),                   pointer :: inic    => null()                ! unit number IC
-    integer(I4B),                   pointer :: inoc    => null()                ! unit number OC
-    integer(I4B),                   pointer :: innpf   => null()                ! unit number NPF
-    integer(I4B),                   pointer :: insto   => null()                ! unit number STO
-    integer(I4B),                   pointer :: incsub  => null()                ! unit number CSUB
-    integer(I4B),                   pointer :: inmvr   => null()                ! unit number MVR
-    integer(I4B),                   pointer :: inhfb   => null()                ! unit number HFB
-    integer(I4B),                   pointer :: ingnc   => null()                ! unit number GNC
-    integer(I4B),                   pointer :: inobs   => null()                ! unit number OBS
-    integer(I4B),                   pointer :: iss     => null()                ! steady state flag
-    integer(I4B),                   pointer :: inewtonur => null()              ! newton under relaxation flag
-
-  contains
-
-    procedure :: model_df                => gwf_df
-    procedure :: model_ac                => gwf_ac
-    procedure :: model_mc                => gwf_mc
-    procedure :: model_ar                => gwf_ar
-    procedure :: model_rp                => gwf_rp
-    procedure :: model_ad                => gwf_ad
-    procedure :: model_cf                => gwf_cf
-    procedure :: model_fc                => gwf_fc
-    procedure :: model_cc                => gwf_cc
-    procedure :: model_ptcchk            => gwf_ptcchk
-    procedure :: model_ptc               => gwf_ptc
-    procedure :: model_nur               => gwf_nur
-    procedure :: model_cq                => gwf_cq
-    procedure :: model_bd                => gwf_bd
-    procedure :: model_ot                => gwf_ot
-    procedure :: model_fp                => gwf_fp
-    procedure :: model_da                => gwf_da
-    procedure :: get_nsubtimes           => gwf_get_nsubtimes
-    procedure :: model_bdentry           => gwf_bdentry
-    procedure :: get_iasym               => gwf_get_iasym
-    ! -- private
-    procedure :: allocate_scalars
-    procedure :: package_create
-    procedure :: ftype_check
-    !
-  end type GwfModelType
-
-  ! -- Module variables constant for simulation
-  integer(I4B), parameter :: NIUNIT=100
-  character(len=LENFTYPE), dimension(NIUNIT) :: cunit
-  data cunit/   'IC6  ', 'DIS6 ', 'DISU6', 'OC6  ', 'NPF6 ', & !  5
-                'STO6 ', 'HFB6 ', 'WEL6 ', 'DRN6 ', 'RIV6 ', & ! 10
-                'GHB6 ', 'RCH6 ', 'EVT6 ', 'OBS6 ', 'GNC6 ', & ! 15
-                '     ', 'CHD6 ', '     ', '     ', '     ', & ! 20
-                '     ', 'MAW6 ', 'SFR6 ', 'LAK6 ', 'UZF6 ', & ! 25
-                'DISV6', 'MVR6 ', 'CSUB6', '     ', '     ', & ! 30
-                70 * '     '/
-
-  contains
-
-  subroutine gwf_cr(filename, id, modelname, smr)
-! ******************************************************************************
-! gwf_cr -- Create a new groundwater flow model object
-! Subroutine: (1) creates model object and add to modellist
-!             (2) assign values
-! ******************************************************************************
-!
-!    SPECIFICATIONS:
-! ------------------------------------------------------------------------------
-    ! -- modules
-    use ListsModule,                only: basemodellist
-    use BaseModelModule,            only: AddBaseModelToList
-    use SimModule,                  only: ustop, store_error, count_errors
-    use GenericUtilitiesModule,     only: write_centered
-    use ConstantsModule,            only: LINELENGTH, LENPACKAGENAME
-    use VersionModule,              only: VERSION, MFVNAM, MFTITLE,             &
-                                          FMTDISCLAIMER, IDEVELOPMODE
-    use CompilerVersion
-    use MemoryManagerModule,        only: mem_allocate
-    use GwfDisModule,               only: dis_cr
-    use GwfDisvModule,              only: disv_cr
-    use GwfDisuModule,              only: disu_cr
-    use GwfNpfModule,               only: npf_cr
-    use Xt3dModule,                 only: xt3d_cr
-    use VKDModule,                  only: vkd_cr
-    use GwfStoModule,               only: sto_cr
-    use GwfCsubModule,              only: csub_cr
-    use GwfMvrModule,               only: mvr_cr
-    use GwfHfbModule,               only: hfb_cr
-    use GwfIcModule,                only: ic_cr
-    use GwfOcModule,                only: oc_cr
-    use BudgetModule,               only: budget_cr
-    use NameFileModule,             only: NameFileType
-    ! -- dummy
-    character(len=*), intent(in)  :: filename
-    integer(I4B), intent(in)           :: id
-    character(len=*), intent(in)  :: modelname
-    logical, optional, intent(in) :: smr
-    ! -- local
-    integer(I4B) :: indis, indis6, indisu6, indisv6
-    integer(I4B) :: ipakid, i, j, iu, ipaknum
-    character(len=LINELENGTH) :: errmsg
-    character(len=LENPACKAGENAME) :: pakname
-    type(NameFileType) :: namefile_obj
-    type(GwfModelType), pointer        :: this
-    class(BaseModelType), pointer       :: model
-    integer(I4B) :: nwords
-    character(len=LINELENGTH), allocatable, dimension(:) :: words
-    character(len=80) :: compiler
-    ! -- format
-! ------------------------------------------------------------------------------
-    !
-    ! -- Allocate a new GWF Model (this) and add it to basemodellist
-    allocate(this)
-    call this%allocate_scalars(modelname)
-    model => this
-    call AddBaseModelToList(basemodellist, model)
-    !
-    ! -- Assign values
-    this%filename = filename
-    this%name = modelname
-    this%macronym = 'GWF'
-    this%id = id
-    if(present(smr)) this%single_model_run = smr
-    !
-    ! -- Open namefile and set iout
-    call namefile_obj%init(this%filename, 0)
-    call namefile_obj%add_cunit(niunit, cunit)
-    call namefile_obj%openlistfile(this%iout)
-    !
-    ! -- Write title to list file
-    call write_centered('MODFLOW'//MFVNAM, 80, iunit=this%iout)
-    call write_centered(MFTITLE, 80, iunit=this%iout)
-    call write_centered('GROUNDWATER FLOW MODEL (GWF)', 80, iunit=this%iout)
-    call write_centered('VERSION '//VERSION, 80, iunit=this%iout)
-    !
-    ! -- Write if develop mode
-    if (IDEVELOPMODE == 1) then
-      call write_centered('***DEVELOP MODE***', 80, iunit=this%iout)
-    end if
-    !
-    ! -- Write compiler version
-    call get_compiler(compiler)
-    call write_centered(' ', 80, iunit=this%iout)
-    call write_centered(trim(adjustl(compiler)), 80, iunit=this%iout)
-    !
-    ! -- Write disclaimer
-    write(this%iout, FMTDISCLAIMER)
-    !
-    ! -- Write precision of real variables
-    write(this%iout, '(/,a)') 'MODFLOW was compiled using uniform precision.'
-    write(this%iout, '(a,i0,/)') 'Precision of REAL variables: ',              &
-                                 precision(DZERO)
-    !
-    ! -- Open files
-    call namefile_obj%openfiles(this%iout)
-    !
-    ! -- GWF options
-    if (size(namefile_obj%opts) > 0) then
-      write(this%iout, '(1x,a)') 'NAMEFILE OPTIONS:'
-    end if
-    !
-    ! -- Parse options in the GWF name file
-    do i = 1, size(namefile_obj%opts)
-      call ParseLine(namefile_obj%opts(i), nwords, words)
-      call upcase(words(1))
-      select case(words(1))
-        case('NEWTON')
-          this%inewton = 1
-          write(this%iout, '(4x,a)')                                           &
-                            'NEWTON-RAPHSON method enabled for the model.'
-          if (nwords > 1) then
-            call upcase(words(2))
-            if (words(2) == 'UNDER_RELAXATION') then
-              this%inewtonur = 1
-              write(this%iout, '(4x,a,a)')                                     &
-                'NEWTON-RAPHSON UNDER-RELAXATION based on the bottom ',        &
-                'elevation of the model will be applied to the model.'
-            end if
-          end if
-        case ('PRINT_INPUT')
-          this%iprpak = 1
-          write(this%iout,'(4x,a)') 'STRESS PACKAGE INPUT WILL BE PRINTED '//  &
-                                    'FOR ALL MODEL STRESS PACKAGES'
-        case ('PRINT_FLOWS')
-          this%iprflow = 1
-          write(this%iout,'(4x,a)') 'PACKAGE FLOWS WILL BE PRINTED '//         &
-                                    'FOR ALL MODEL PACKAGES'
-        case ('SAVE_FLOWS')
-          this%ipakcb = -1
-          write(this%iout, '(4x,a)')                                           &
-            'FLOWS WILL BE SAVED TO BUDGET FILE SPECIFIED IN OUTPUT CONTROL'
-        case default
-          write(errmsg,'(4x,a,a,a,a)')                                         &
-            '****ERROR. UNKNOWN GWF NAMEFILE (',                               &
-            trim(adjustl(this%filename)), ') OPTION: ',                        &
-            trim(adjustl(namefile_obj%opts(i)))
-          call store_error(errmsg)
-          call ustop()
-      end select
-    end do
-    !
-    ! -- Assign unit numbers to attached modules, and remove
-    ! -- from unitnumber (by specifying 1 for iremove)
-    !
-    indis = 0
-    indis6 = 0
-    indisu6 = 0
-    indisv6 = 0
-    call namefile_obj%get_unitnumber('DIS6', indis6, 1)
-    if(indis6 > 0) indis = indis6
-    if(indis <= 0) call namefile_obj%get_unitnumber('DISU6', indisu6, 1)
-    if(indisu6 > 0) indis = indisu6
-    if(indis <= 0) call namefile_obj%get_unitnumber('DISV6', indisv6, 1)
-    if(indisv6 > 0) indis = indisv6
-    call namefile_obj%get_unitnumber('IC6',  this%inic, 1)
-    call namefile_obj%get_unitnumber('OC6',  this%inoc, 1)
-    call namefile_obj%get_unitnumber('NPF6', this%innpf, 1)
-    call namefile_obj%get_unitnumber('STO6', this%insto, 1)
-    call namefile_obj%get_unitnumber('CSUB6', this%incsub, 1)
-    call namefile_obj%get_unitnumber('MVR6', this%inmvr, 1)
-    call namefile_obj%get_unitnumber('HFB6', this%inhfb, 1)
-    call namefile_obj%get_unitnumber('GNC6', this%ingnc, 1)
-    call namefile_obj%get_unitnumber('OBS6', this%inobs, 1)
-    !
-    ! -- Check to make sure that required ftype's have been specified
-    call this%ftype_check(namefile_obj, indis)
-    !
-    ! -- Create discretization object
-    if(indis6 > 0) then
-      call dis_cr(this%dis, this%name, indis, this%iout)
-    elseif(indisu6 > 0) then
-      call disu_cr(this%dis, this%name, indis, this%iout)
-    elseif(indisv6 > 0) then
-      call disv_cr(this%dis, this%name, indis, this%iout)
-    endif
-    !
-    ! -- Create utility objects
-    call budget_cr(this%budget, this%name)
-    !
-    ! -- Create packages that are tied directly to model
-    call npf_cr(this%npf, this%name, this%innpf, this%iout)
-    call xt3d_cr(this%xt3d, this%name, this%innpf, this%iout)
-    call gnc_cr(this%gnc, this%name, this%ingnc, this%iout)
-    call hfb_cr(this%hfb, this%name, this%inhfb, this%iout)
-    call sto_cr(this%sto, this%name, this%insto, this%iout)
-    call csub_cr(this%csub, this%name, this%insto, this%sto%name,               &
-                 this%incsub, this%iout)
-    call ic_cr(this%ic, this%name, this%inic, this%iout, this%dis)
-    call mvr_cr(this%mvr, this%name, this%inmvr, this%iout, dis=this%dis)
-    call oc_cr(this%oc, this%name, this%inoc, this%iout)
-    call gwf_obs_cr(this%obs, this%inobs)
-    !
-    ! -- Create stress packages
-    ipakid = 1
-    do i = 1, niunit
-      ipaknum = 1
-      do j = 1, namefile_obj%get_nval_for_row(i)
-        iu = namefile_obj%get_unitnumber_rowcol(i, j)
-        call namefile_obj%get_pakname(i, j, pakname)
-        call this%package_create(cunit(i), ipakid, ipaknum, pakname, iu,       &
-          this%iout)
-        ipaknum = ipaknum + 1
-        ipakid = ipakid + 1
-      enddo
-    enddo
-    !
-    ! -- return
-    return
-  end subroutine gwf_cr
-
-  subroutine gwf_df(this)
-! ******************************************************************************
-! gwf_df -- Define packages of the model
-! Subroutine: (1) call df routines for each package
-!             (2) set gwf variables and pointers
-! ******************************************************************************
-!
-!    SPECIFICATIONS:
-! ------------------------------------------------------------------------------
-    ! -- modules
-    ! -- dummy
-    class(GwfModelType) :: this
-    ! -- local
-    integer(I4B) :: ip
-    class(BndType), pointer :: packobj
-! ------------------------------------------------------------------------------
-    !
-    ! -- Define packages and utility objects
-    call this%dis%dis_df()
-    call this%npf%npf_df(this%dis, this%xt3d, this%ingnc)
-    call this%oc%oc_df()
-    ! -- todo: niunit is not a good indicator of budterm size
-    call this%budget%budget_df(niunit, 'VOLUME', 'L**3')
-    if(this%ingnc > 0) call this%gnc%gnc_df(this)
-    !
-    ! -- Assign or point model members to dis members
-    !    this%neq will be incremented if packages add additional unknowns
-    this%neq = this%dis%nodes
-    this%nja = this%dis%nja
-    this%ia  => this%dis%con%ia
-    this%ja  => this%dis%con%ja
-    !
-    ! -- Allocate model arrays, now that neq and nja are known
-    call this%allocate_arrays()
-    !
-    ! -- Define packages and assign iout for time series managers
-    do ip = 1, this%bndlist%Count()
-      packobj => GetBndFromList(this%bndlist, ip)
-      call packobj%bnd_df(this%neq, this%dis)
-    enddo
-    !
-    ! -- Store information needed for observations
-    call this%obs%obs_df(this%iout, this%name, 'GWF', this%dis)
-    !
-    ! -- return
-    return
-  end subroutine gwf_df
-
-  subroutine gwf_ac(this, sparse)
-! ******************************************************************************
-! gwf_ac -- Add the internal connections of this model to the sparse matrix
-! ******************************************************************************
-!
-!    SPECIFICATIONS:
-! ------------------------------------------------------------------------------
-    ! -- modules
-    use SparseModule, only: sparsematrix
-    ! -- dummy
-    class(GwfModelType) :: this
-    type(sparsematrix), intent(inout) :: sparse
-    ! -- local
-    class(BndType), pointer :: packobj
-    integer(I4B) :: ip
-! ------------------------------------------------------------------------------
-    !
-    ! -- Add the primary grid connections of this model to sparse
-    call this%dis%dis_ac(this%moffset, sparse)
-    !
-    ! -- Add any additional connections that NPF may need
-    if(this%innpf > 0) call this%npf%npf_ac(this%moffset, sparse)
-    !
-    ! -- Add any package connections
-    do ip = 1, this%bndlist%Count()
-      packobj => GetBndFromList(this%bndlist, ip)
-      call packobj%bnd_ac(this%moffset, sparse)
-    enddo
-    !
-    ! -- If GNC is active, then add the gnc connections to sparse
-    if(this%ingnc > 0) call this%gnc%gnc_ac(sparse)
-    !
-    ! -- return
-    return
-  end subroutine gwf_ac
-
-  subroutine gwf_mc(this, iasln, jasln)
-! ******************************************************************************
-! gwf_mc -- Map the positions of this models connections in the
-! numerical solution coefficient matrix.
-! ******************************************************************************
-!
-!    SPECIFICATIONS:
-! ------------------------------------------------------------------------------
-    ! -- dummy
-    class(GwfModelType) :: this
-    integer(I4B), dimension(:), intent(in) :: iasln
-    integer(I4B), dimension(:), intent(in) :: jasln
-    ! -- local
-    class(BndType), pointer :: packobj
-    integer(I4B) :: ip
-! ------------------------------------------------------------------------------
-    !
-    ! -- Find the position of each connection in the global ia, ja structure
-    !    and store them in idxglo.
-    call this%dis%dis_mc(this%moffset, this%idxglo, iasln, jasln)
-    !
-    ! -- Map any additional connections that NPF may need
-    if(this%innpf > 0) call this%npf%npf_mc(this%moffset, iasln, jasln)
-    !
-    ! -- Map any package connections
-    do ip=1,this%bndlist%Count()
-      packobj => GetBndFromList(this%bndlist, ip)
-      call packobj%bnd_mc(this%moffset, iasln, jasln)
-    enddo
-    !
-    ! -- For implicit gnc, need to store positions of gnc connections
-    !    in solution matrix connection
-    if(this%ingnc > 0) call this%gnc%gnc_mc(iasln, jasln)
-    !
-    ! -- return
-    return
-  end subroutine gwf_mc
-
-  subroutine gwf_ar(this)
-! ******************************************************************************
-! gwf_ar -- GroundWater Flow Model Allocate and Read
-! Subroutine: (1) allocates and reads packages part of this model,
-!             (2) allocates memory for arrays part of this model object
-! ******************************************************************************
-!
-!    SPECIFICATIONS:
-! ------------------------------------------------------------------------------
-    ! -- dummy
-    class(GwfModelType) :: this
-    ! -- locals
-    integer(I4B) :: ip
-    class(BndType), pointer :: packobj
-! ------------------------------------------------------------------------------
-    !
-    ! -- Allocate and read modules attached to model
-    if(this%inic  > 0) call this%ic%ic_ar(this%x)
-    if(this%innpf > 0) call this%npf%npf_ar(this%ic, this%ibound, this%x)
-    if(this%inhfb > 0) call this%hfb%hfb_ar(this%ibound, this%xt3d, this%dis)
-    if(this%insto > 0) call this%sto%sto_ar(this%dis, this%ibound)
-    if(this%incsub > 0) call this%csub%csub_ar(this%dis, this%ibound)
-    if(this%inmvr > 0) call this%mvr%mvr_ar()
-    if(this%inobs > 0) call this%obs%gwf_obs_ar(this%ic, this%x, this%flowja)
-    !
-    ! -- Call dis_ar to write binary grid file
-    call this%dis%dis_ar(this%npf%icelltype)
-    !
-    ! -- set up output control
-    call this%oc%oc_ar(this%x, this%dis, this%npf%hnoflo)
-    !
-    ! -- Package input files now open, so allocate and read
-    do ip = 1,this%bndlist%Count()
-      packobj => GetBndFromList(this%bndlist, ip)
-      call packobj%set_pointers(this%dis%nodes, this%ibound, this%x,           &
-                                this%xold, this%flowja)
-      ! -- Read and allocate package
-      call packobj%bnd_ar()
-    enddo
-    !
-    ! -- return
-    return
-  end subroutine gwf_ar
-
-  subroutine gwf_rp(this)
-! ******************************************************************************
-! gwf_rp -- GroundWater Flow Model Read and Prepare
-! Subroutine: (1) calls package read and prepare routines
-! ******************************************************************************
-!
-!    SPECIFICATIONS:
-! ------------------------------------------------------------------------------
-    ! -- modules
-    use TdisModule, only: readnewdata
-    ! -- dummy
-    class(GwfModelType) :: this
-    ! -- local
-    class(BndType), pointer :: packobj
-    integer(I4B) :: ip
-! ------------------------------------------------------------------------------
-    !
-    ! -- Check with TDIS on whether or not it is time to RP
-    if (.not. readnewdata) return
-    !
-    ! -- Read and prepare
-    if(this%inhfb > 0) call this%hfb%hfb_rp()
-    if(this%inoc > 0)  call this%oc%oc_rp()
-    if(this%insto > 0) call this%sto%sto_rp()
-    if(this%incsub > 0) call this%csub%csub_rp()
-    if(this%inmvr > 0) call this%mvr%mvr_rp()
-    do ip = 1, this%bndlist%Count()
-      packobj => GetBndFromList(this%bndlist, ip)
-      call packobj%bnd_rp()
-      call packobj%bnd_rp_obs()
-    enddo
-    !
-    ! -- Return
-    return
-  end subroutine gwf_rp
-
-  subroutine gwf_ad(this, ipicard, isubtime)
-! ******************************************************************************
-! gwf_ad -- GroundWater Flow Model Time Step Advance
-! Subroutine: (1) calls package advance subroutines
-! ******************************************************************************
-!
-!    SPECIFICATIONS:
-! ------------------------------------------------------------------------------
-    ! -- modules
-    use SimVariablesModule, only: isimcheck
-    ! -- dummy
-    class(GwfModelType) :: this
-    class(BndType), pointer :: packobj
-    integer(I4B), intent(in) :: ipicard
-    integer(I4B), intent(in) :: isubtime
-    ! -- local
-    integer(I4B) :: ip, n
-! ------------------------------------------------------------------------------
-    !
-    ! -- copy x into xold
-    do n=1,this%dis%nodes
-      this%xold(n)=this%x(n)
-    enddo
-    !
-    ! -- Advance
-    if(this%innpf > 0) call this%npf%npf_ad(this%dis%nodes, this%xold)
-    if(this%insto > 0) call this%sto%sto_ad()
-    if(this%incsub > 0)  call this%csub%csub_ad(this%dis%nodes, this%x)
-    if(this%inmvr > 0) call this%mvr%mvr_ad()
-    do ip=1,this%bndlist%Count()
-      packobj => GetBndFromList(this%bndlist, ip)
-      call packobj%bnd_ad()
-      if (isimcheck > 0) then
-        call packobj%bnd_ck()
-      end if
-    enddo
-    !
-    ! -- Push simulated values to preceding time/subtime step
-    call this%obs%obs_ad()
-    !
-    ! -- return
-    return
-  end subroutine gwf_ad
-
-  subroutine gwf_cf(this, kiter)
-! ******************************************************************************
-! gwf_cf -- GroundWater Flow Model calculate coefficients
-! ******************************************************************************
-!
-!    SPECIFICATIONS:
-! ------------------------------------------------------------------------------
-    ! -- dummy
-    class(GwfModelType) :: this
-    integer(I4B),intent(in) :: kiter
-    ! -- local
-    class(BndType), pointer :: packobj
-    integer(I4B) :: ip
-! ------------------------------------------------------------------------------
-    !
-    ! -- Call package cf routines
-    if(this%innpf > 0) call this%npf%npf_cf(kiter, this%dis%nodes, this%x)
-    do ip = 1, this%bndlist%Count()
-      packobj => GetBndFromList(this%bndlist, ip)
-      call packobj%bnd_cf()
-    enddo
-    !
-    ! -- return
-    return
-  end subroutine gwf_cf
-
-  subroutine gwf_fc(this, kiter, amatsln, njasln, inwtflag)
-! ******************************************************************************
-! gwf_fc -- GroundWater Flow Model fill coefficients
-! ******************************************************************************
-!
-!    SPECIFICATIONS:
-! ------------------------------------------------------------------------------
-    ! -- dummy
-    class(GwfModelType) :: this
-    integer(I4B), intent(in) :: kiter
-    integer(I4B), intent(in) :: njasln
-    real(DP), dimension(njasln), intent(inout) :: amatsln
-    integer(I4B), intent(in) :: inwtflag
-    ! -- local
-    class(BndType), pointer :: packobj
-    integer(I4B) :: ip
-    integer(I4B) :: inwt, inwtsto, inwtcsub, inwtpak
-! ------------------------------------------------------------------------------
-    !
-    ! -- newton flags
-    inwt = inwtflag
-    if(inwtflag == 1) inwt = this%npf%inewton
-    inwtsto = inwtflag
-    if(this%insto > 0) then
-      if(inwtflag == 1) inwtsto = this%sto%inewton
-    endif
-    inwtcsub = inwtflag
-    if(this%incsub > 0) then
-      if(inwtflag == 1) inwtcsub = this%csub%inewton
-    endif
-    !
-    ! -- Fill standard conductance terms
-    if(this%innpf > 0) call this%npf%npf_fc(kiter, njasln, amatsln,            &
-                                            this%idxglo, this%rhs, this%x)
-    if(this%inhfb > 0) call this%hfb%hfb_fc(kiter, njasln, amatsln,            &
-                                            this%idxglo, this%rhs, this%x)
-    if(this%ingnc > 0) call this%gnc%gnc_fc(kiter, amatsln)
-    ! -- storage
-    if(this%insto > 0) then
-      call this%sto%sto_fc(kiter, this%xold, this%x, njasln, amatsln,          &
-                           this%idxglo, this%rhs)
-    end if
-    ! -- skeletal storage, compaction, and land subsidence
-    if(this%incsub > 0) then
-      call this%csub%csub_fc(kiter, this%xold, this%x, njasln, amatsln,        &
-                             this%idxglo, this%rhs)
-    end if
-    if(this%inmvr > 0) call this%mvr%mvr_fc()
-    do ip = 1, this%bndlist%Count()
-      packobj => GetBndFromList(this%bndlist, ip)
-      call packobj%bnd_fc(this%rhs, this%ia, this%idxglo, amatsln)
-    enddo
-    !
-    !--Fill newton terms
-    if(this%innpf > 0) then
-      if(inwt /= 0) then
-        call this%npf%npf_fn(kiter, njasln, amatsln, this%idxglo, this%rhs,    &
-                             this%x)
-      endif
-    endif
-    !
-    ! -- Fill newton terms for ghost nodes
-    if(this%ingnc > 0) then
-      if(inwt /= 0) then
-        call this%gnc%gnc_fn(kiter, njasln, amatsln, this%npf%condsat,         &
-          ivarcv_opt=this%npf%ivarcv,                                          &
-          ictm1_opt=this%npf%icelltype,                                        &
-          ictm2_opt=this%npf%icelltype)
-      endif
-    endif
-    !
-    ! -- Fill newton terms for storage
-    if(this%insto > 0) then
-      if (inwtsto /= 0) then
-        call this%sto%sto_fn(kiter, this%xold, this%x, njasln, amatsln,        &
-                             this%idxglo, this%rhs)
-      end if
-    end if
-    !
-    ! -- Fill newton terms for skeletal storage, compaction, and land subsidence 
-    if(this%incsub > 0) then
-      if (inwtcsub /= 0) then
-        call this%csub%csub_fn(kiter, this%xold, this%x, njasln, amatsln,      &
-                               this%idxglo, this%rhs)
-      end if
-    end if
-    !
-    ! -- Fill Newton terms for packages
-    do ip = 1, this%bndlist%Count()
-      packobj => GetBndFromList(this%bndlist, ip)
-      inwtpak = inwtflag
-      if(inwtflag == 1) inwtpak = packobj%inewton
-      if (inwtpak /= 0) then
-        call packobj%bnd_fn(this%rhs, this%ia, this%idxglo, amatsln)
-      end if
-    enddo
-    !
-    ! -- return
-    return
-  end subroutine gwf_fc
-
-  subroutine gwf_cc(this, kiter, iend, icnvg, hclose, rclose)
-! ******************************************************************************
-! gwf_cc -- GroundWater Flow Model Final Convergence Check for Boundary Packages
-! Subroutine: (1) calls package cc routines
-! ******************************************************************************
-!
-!    SPECIFICATIONS:
-! ------------------------------------------------------------------------------
-    ! -- dummy
-    class(GwfModelType) :: this
-    integer(I4B),intent(in) :: kiter
-    integer(I4B),intent(in) :: iend
-    integer(I4B),intent(inout) :: icnvg
-    real(DP), intent(in) :: hclose
-    real(DP), intent(in) :: rclose
-    ! -- local
-    class(BndType), pointer :: packobj
-    integer(I4B) :: ip
-    ! -- formats
-! ------------------------------------------------------------------------------
-    !
-    ! -- If mover is on, then at least 2 outers required
-    if (this%inmvr > 0) call this%mvr%mvr_cc(kiter, iend, icnvg)
-    !
-    ! -- csub convergence check
-    if (this%incsub > 0) then
-      call this%csub%csub_cc(iend, icnvg, this%dis%nodes, this%x, this%xold,     &
-                             hclose, rclose)
-    end if
-    !
-    ! -- Call package cc routines
-    do ip = 1, this%bndlist%Count()
-      packobj => GetBndFromList(this%bndlist, ip)
-      call packobj%bnd_cc(iend, icnvg, hclose, rclose)
-    enddo
-    !
-    ! -- return
-    return
-  end subroutine gwf_cc
-  
-  subroutine gwf_ptcchk(this, iptc)
-! ******************************************************************************
-! gwf_ptcchk -- check if pseudo-transient continuation factor should be used
-! Subroutine: (1) Check if pseudo-transient continuation factor should be used
-! ******************************************************************************
-!
-!    SPECIFICATIONS:
-! ------------------------------------------------------------------------------
-    ! modules
-    ! -- dummy
-    class(GwfModelType) :: this
-    integer(I4B), intent(inout) :: iptc
-! ------------------------------------------------------------------------------
-    ! -- determine if pseudo-transient continuation should be applied to this 
-    !    model - pseudo-transient continuation only applied to problems that
-    !    use the Newton-Raphson formulation during steady-state stress periods
-    iptc = 0
-    if (this%iss > 0) then
-      if (this%inewton > 0) then
-        iptc = this%inewton
-      else
-        iptc = this%npf%inewton
-      end if
-    end if
-    !
-    ! -- return
-    return
-  end subroutine gwf_ptcchk
-
-  subroutine gwf_ptc(this, kiter, neqsln, njasln, ia, ja,                       &
-                     x, rhs, amatsln, iptc, ptcf)
-! ******************************************************************************
-! gwf_ptc -- calculate maximum pseudo-transient continuation factor
-! Subroutine: (1) Calculate maximum pseudo-transient continuation factor
-!                 for the current outer iteration
-! ******************************************************************************
-!
-!    SPECIFICATIONS:
-! ------------------------------------------------------------------------------
-    ! modules
-    use ConstantsModule, only: DONE, DP9
-    ! -- dummy
-    class(GwfModelType) :: this
-    integer(I4B),intent(in) :: kiter
-    integer(I4B), intent(in) :: neqsln
-    integer(I4B),intent(in) :: njasln
-    integer(I4B), dimension(neqsln+1), intent(in) :: ia
-    integer(I4B),dimension(njasln),intent(in) :: ja
-    real(DP), dimension(neqsln), intent(in) :: x
-    real(DP), dimension(neqsln), intent(in) :: rhs
-    real(DP),dimension(njasln),intent(in) :: amatsln
-    integer(I4B), intent(inout) :: iptc
-    real(DP),intent(inout) :: ptcf
-    ! -- local
-    integer(I4B) :: iptct
-    integer(I4B) :: n
-    integer(I4B) :: jcol
-    integer(I4B) :: j, jj
-    real(DP) :: v
-    real(DP) :: resid
-    real(DP) :: ptcdelem1
-    real(DP) :: diag
-    real(DP) :: diagcnt
-    real(DP) :: diagmin
-    real(DP) :: diagmax
-! ------------------------------------------------------------------------------
-    ! -- set temporary flag indicating if pseudo-transient continuation should
-    !    be used for this model and time step
-    iptct = 0
-    ! -- only apply pseudo-transient continuation to problems using the 
-    !    Newton-Raphson formulations for steady-state stress periods
-    if (this%iss > 0) then
-      if (this%inewton > 0) then
-        iptct = this%inewton
-      else
-        iptct = this%npf%inewton
-      end if
-    end if
-    !
-    ! -- calculate pseudo-transient continuation factor for model
-    if (iptct > 0) then
-      diagmin = DEP20
-      diagmax = DZERO
-      diagcnt = DZERO
-      do n = 1, this%dis%nodes
-        if (this%npf%ibound(n) < 1) cycle
-        jcol = n + this%moffset
-        !
-        ! get the maximum volume of the cell (head at top of cell)        
-        v = this%dis%get_cell_volume(n, this%dis%top(n))
-        !
-        ! -- calculate the residual for the cell
-        resid = DZERO
-        do j = ia(jcol), ia(jcol+1)-1
-          jj = ja(j)
-          resid = resid + amatsln(j) * x(jcol)
-        end do
-        resid = resid - rhs(jcol)
-        !
-        ! -- calculate the reciprocal of the pseudo-time step
-        !    resid [L3/T] / volume [L3] = [1/T]
-        ptcdelem1 = abs(resid) / v
-        !
-        ! -- set ptcf if the reciprocal of the pseudo-time step
-        !    exceeds the current value (equivalent to using the 
-        !    smallest pseudo-time step) 
-        if (ptcdelem1 > ptcf) ptcf = ptcdelem1
-        !
-        ! -- determine minimum and maximum diagonal entries
-        j = ia(jcol)
-        diag = abs(amatsln(j))
-        diagcnt = diagcnt + DONE
-        if (diag > DZERO) then
-          if (diag < diagmin) diagmin = diag
-          if (diag > diagmax) diagmax = diag
-        end if
-      end do
-      !
-      ! -- set the reciprocal of the pseudo-time step
-      !    to a fraction of the minimum or maximum
-      !    diagonal entry to prevent excessively small
-      !    or large values
-      if (diagcnt > DZERO) then
-        diagmin = diagmin * DEM1
-        diagmax = diagmax * DEM1
-        if (ptcf < diagmin) ptcf = diagmin
-        if (ptcf > diagmax) ptcf = diagmax
-      end if
-    end if
-
-    ! reset ipc if needed
-    if (iptc == 0) then
-      if (iptct > 0) iptc = 1
-    end if
-    !
-    ! -- return
-    return
-  end subroutine gwf_ptc
-
-  subroutine gwf_nur(this, neqmod, x, xtemp, dx, inewtonur)
-! ******************************************************************************
-! gwf_nur -- under-relaxation
-! Subroutine: (1) Under-relaxation of Groundwater Flow Model Heads for current
-!                 outer iteration using the cell bottoms at the bottom of the
-!                 model
-! ******************************************************************************
-!
-!    SPECIFICATIONS:
-! ------------------------------------------------------------------------------
-    ! modules
-    use ConstantsModule, only: DONE, DP9
-    ! -- dummy
-    class(GwfModelType) :: this
-    integer(I4B), intent(in) :: neqmod
-    real(DP), dimension(neqmod), intent(inout) :: x
-    real(DP), dimension(neqmod), intent(in) :: xtemp
-    real(DP), dimension(neqmod), intent(inout) :: dx
-    integer(I4B), intent(inout) :: inewtonur
-    ! -- local
-    !integer(I4B) :: n
-    !integer(I4B) :: jcol
-    !real(DP) :: botm
-    integer(I4B) :: i0
-    integer(I4B) :: i1
-    class(BndType), pointer :: packobj
-    integer(I4B) :: ip
-! ------------------------------------------------------------------------------
-    !
-    ! -- apply Newton-Raphson under-relaxation if model is using
-    !    the Newton-Raphson formulation and this Newton-Raphson
-    !    under-relaxation is turned on.
-    if (this%inewton /= 0 .and. this%inewtonur /= 0) then
-      if (this%innpf > 0) then
-        call this%npf%npf_nur(neqmod, x, xtemp, dx, inewtonur)
-      end if
-      !
-      ! -- Call package nur routines
-      i0 = this%dis%nodes + 1
-      do ip = 1, this%bndlist%Count()
-        packobj => GetBndFromList(this%bndlist, ip)
-        if (packobj%npakeq > 0) then
-          i1 = i0 + packobj%npakeq - 1
-          call packobj%bnd_nur(packobj%npakeq, x(i0:i1), xtemp(i0:i1), &
-                               dx(i0:i1), inewtonur)
-          i0 = i1 + 1
-        end if
-      enddo
-    end if
-    !
-    ! -- return
-    return
-  end subroutine gwf_nur
-
-  subroutine gwf_cq(this, icnvg, isuppress_output)
-! ******************************************************************************
-! gwf_cq --Groundwater flow model calculate flow
-! Subroutine: (1) Calculate intercell flows (flowja)
-! ******************************************************************************
-!
-!    SPECIFICATIONS:
-! ------------------------------------------------------------------------------
-    ! -- modules
-    ! -- dummy
-    class(GwfModelType) :: this
-    integer(I4B), intent(in) :: icnvg
-    integer(I4B), intent(in) :: isuppress_output
-    ! -- local
-    integer(I4B) :: i
-! ------------------------------------------------------------------------------
-    !
-    ! -- Construct the flowja array.  Flowja is calculated each time, even if
-    !    output is suppressed.  (flowja is positive into a cell.)
-    do i = 1, this%nja
-      this%flowja(i) = DZERO
-    enddo
-    if(this%innpf > 0) call this%npf%npf_flowja(this%x, this%flowja)
-    if(this%inhfb > 0) call this%hfb%hfb_flowja(this%x, this%flowja)
-    if(this%ingnc > 0) call this%gnc%flowja(this%flowja)
-    !
-    ! -- Return
-    return
-  end subroutine gwf_cq
-
-  subroutine gwf_bd(this, icnvg, isuppress_output)
-! ******************************************************************************
-! gwf_bd --GroundWater Flow Model Budget
-! Subroutine: (1) Calculate stress package contributions to model budget
-! ******************************************************************************
-!
-!    SPECIFICATIONS:
-! ------------------------------------------------------------------------------
-    ! -- modules
-    ! -- dummy
-    class(GwfModelType) :: this
-    integer(I4B), intent(in) :: icnvg
-    integer(I4B), intent(in) :: isuppress_output
-    ! -- local
-    integer(I4B) :: icbcfl, ibudfl, icbcun, iprobs, idvfl
-    integer(I4B) :: ip
-    class(BndType),pointer :: packobj
-! ------------------------------------------------------------------------------
-    !
-    ! -- Save the solution convergence flag
-    this%icnvg = icnvg
-    !
-    ! -- Set write and print flags differently if output is suppressed.
-    if(isuppress_output == 0) then
-      idvfl = 0
-      if(this%oc%oc_save('HEAD')) idvfl = 1
-      icbcfl = 0
-      if(this%oc%oc_save('BUDGET')) icbcfl = 1
-      icbcun = this%oc%oc_save_unit('BUDGET')
-      ibudfl = 0
-      if(this%oc%oc_print('BUDGET')) ibudfl = 1
-      iprobs = 1
-    else
-      icbcfl = 0
-      ibudfl = 0
-      icbcun = 0
-      iprobs = 0
-      idvfl  = 0
-    endif
-    !
-    ! -- Budget routines (start by resetting)
-    call this%budget%reset()
-    !
-    ! -- Storage
-    if(this%insto > 0) then
-      call this%sto%bdcalc(this%dis%nodes, this%x, this%xold,                  &
-                           isuppress_output, this%budget)
-      call this%sto%bdsav(icbcfl, icbcun)
-    endif
-    ! -- Skeletal storage, compaction and subsidence
-    if (this%incsub > 0) then
-      call this%csub%bdcalc(this%dis%nodes, this%x, this%xold,                 &
-                            isuppress_output, this%budget)
-      call this%csub%bdsav(idvfl, icbcfl, icbcun)
-    end if
-    !
-    ! -- Node Property Flow
-    if(this%innpf > 0) then
-      call this%npf%npf_bdadj(this%flowja, icbcfl, icbcun)
-    endif
-    !
-    ! -- Clear obs
-    call this%obs%obs_bd_clear()
-    !
-    ! -- Mover budget
-    if(this%inmvr > 0) call this%mvr%mvr_bd(icbcfl, ibudfl, isuppress_output)
-    !
-    ! -- Recalculate package hcof and rhs so that bnd_bd will calculate
-    !    flows based on the final head solution
-    do ip = 1, this%bndlist%Count()
-      packobj => GetBndFromList(this%bndlist, ip)
-      call packobj%bnd_cf(reset_mover=.false.)
-    enddo
-    !
-    ! -- Boundary packages calculate budget and total flows to model budget
-    do ip = 1, this%bndlist%Count()
-      packobj => GetBndFromList(this%bndlist, ip)
-      call packobj%bnd_bd(this%x, idvfl, icbcfl, ibudfl, icbcun, iprobs,       &
-                          isuppress_output, this%budget)
-    enddo
-    !
-    ! -- Calculate and write simulated values for observations
-    if(iprobs /= 0) then
-      if (icnvg > 0) then
-        call this%obs%obs_bd()
-      endif
-    endif
-    !
-    ! -- Return
-    return
-  end subroutine gwf_bd
-
-  subroutine gwf_ot(this)
-! ******************************************************************************
-! gwf_ot -- GroundWater Flow Model Output
-! Subroutine: (1) Output budget items
-! ******************************************************************************
-!
-!    SPECIFICATIONS:
-! ------------------------------------------------------------------------------
-    ! -- modules
-    use TdisModule,only:kstp, kper, endofperiod, tdis_ot
-    ! -- dummy
-    class(GwfModelType) :: this
-    ! -- local
-    integer(I4B) :: ipflg, ibudfl, ihedfl
-    integer(I4B) :: ip
-    class(BndType), pointer :: packobj
-    ! -- formats
-    character(len=*),parameter :: fmtnocnvg = &
-      "(1X,/9X,'****FAILED TO MEET SOLVER CONVERGENCE CRITERIA IN TIME STEP ', &
-      &I0,' OF STRESS PERIOD ',I0,'****')"
-! ------------------------------------------------------------------------------
-    !
-    ! -- Set ibudfl flag for printing budget information
-    ibudfl = 0
-    if(this%oc%oc_print('BUDGET')) ibudfl = 1
-    if(this%icnvg == 0) ibudfl = 1
-    if(endofperiod) ibudfl = 1
-    !
-    ! -- Set ibudfl flag for printing dependent variable information
-    ihedfl = 0
-    if(this%oc%oc_print('HEAD')) ihedfl = 1
-    if(this%icnvg == 0) ihedfl = 1
-    if(endofperiod) ihedfl = 1
-    !
-    ! -- Output individual flows if requested
-    if(ibudfl /= 0) then
-      !
-      ! -- NPF output
-      if(this%innpf > 0) call this%npf%npf_ot(this%flowja)
-      !
-      ! -- GNC output
-      if(this%ingnc > 0) &
-        call this%gnc%gnc_ot()
-    endif
-    !
-    ! -- Output control
-    ipflg = 0
-    this%budget%budperc = 1.e30
-    if(this%icnvg == 0) then
-      write(this%iout,fmtnocnvg) kstp, kper
-      ipflg = 1
-    endif
-    call this%oc%oc_ot(ipflg)
-    !
-    ! -- Write Budget and Head if these conditions are met
-    if (ibudfl /= 0 .or. ihedfl /=0) then
-      ipflg = 1
-      !
-      ! -- Package budget output
-      do ip = 1, this%bndlist%Count()
-        packobj => GetBndFromList(this%bndlist, ip)
-        call packobj%bnd_ot(kstp, kper, this%iout, ihedfl, ibudfl)
-      enddo
-      !
-      if (ibudfl /= 0) then
-        !
-        ! -- Mover budget output
-        if(this%inmvr > 0) call this%mvr%mvr_ot()
-        !
-        ! -- gwf model budget
-        call this%budget%budget_ot(kstp, kper, this%iout)
-      end if
-    end if
-    !
-    ! -- Timing Output
-    if(ipflg == 1) call tdis_ot(this%iout)
-    !
-    ! -- OBS output
-    call this%obs%obs_ot()
-    do ip = 1, this%bndlist%Count()
-      packobj => GetBndFromList(this%bndlist, ip)
-      call packobj%bnd_ot_obs()
-    enddo
-    !
-    ! -- return
-    return
-  end subroutine gwf_ot
-
-  subroutine gwf_fp(this)
-! ******************************************************************************
-! gwf_fp -- Final processing
-! ******************************************************************************
-!
-!    SPECIFICATIONS:
-! ------------------------------------------------------------------------------
-    ! -- modules
-    ! -- dummy
-    class(GwfModelType) :: this
-    ! -- local
-! ------------------------------------------------------------------------------
-    !
-    ! -- csub final processing
-    if (this%incsub > 0) then
-      call this%csub%csub_fp()
-    end if
-    !
-    return
-  end subroutine gwf_fp
-
-  subroutine gwf_da(this)
-! ******************************************************************************
-! gwf_da -- Deallocate
-! ******************************************************************************
-!
-!    SPECIFICATIONS:
-! ------------------------------------------------------------------------------
-    ! -- modules
-    use MemoryManagerModule, only: mem_deallocate
-    ! -- dummy
-    class(GwfModelType) :: this
-    ! -- local
-    integer(I4B) :: ip
-    class(BndType),pointer :: packobj
-! ------------------------------------------------------------------------------
-    !
-    ! -- Internal flow packages deallocate
-    call this%dis%dis_da()
-    call this%ic%ic_da()
-    call this%npf%npf_da()
-    call this%xt3d%xt3d_da()
-    call this%gnc%gnc_da()
-    call this%sto%sto_da()
-    call this%csub%csub_da()
-    call this%budget%budget_da()
-    call this%hfb%hfb_da()
-    call this%mvr%mvr_da()
-    call this%oc%oc_da()
-    call this%obs%obs_da()
-    !
-    ! -- Internal package objects
-    deallocate(this%dis)
-    deallocate(this%ic)
-!    deallocate(this%npf%vkd)
-    deallocate(this%npf)
-    deallocate(this%xt3d)
-    deallocate(this%gnc)
-    deallocate(this%sto)
-    deallocate(this%csub)
-    deallocate(this%budget)
-    deallocate(this%hfb)
-    deallocate(this%mvr)
-    deallocate(this%obs)
-    deallocate(this%oc)
-    !
-    ! -- Boundary packages
-    do ip = 1, this%bndlist%Count()
-      packobj => GetBndFromList(this%bndlist, ip)
-      call packobj%bnd_da()
-      deallocate(packobj)
-    enddo
-    !
-    ! -- Scalars
-    call mem_deallocate(this%inic)
-    call mem_deallocate(this%inoc)
-    call mem_deallocate(this%inobs)
-    call mem_deallocate(this%innpf)
-    call mem_deallocate(this%insto)
-    call mem_deallocate(this%incsub)
-    call mem_deallocate(this%inmvr)
-    call mem_deallocate(this%inhfb)
-    call mem_deallocate(this%ingnc)
-    call mem_deallocate(this%iss)
-    call mem_deallocate(this%inewtonur)
-    !
-    ! -- NumericalModelType
-    call this%NumericalModelType%model_da()
-    !
-    ! -- return
-    return
-  end subroutine gwf_da
-
-  function gwf_get_nsubtimes(this) result(nsubtimes)
-! ******************************************************************************
-! gwf_get_nsubtimes -- Return number of subtimesteps
-! Subtimesteps not implemented yet, so just return 1.
-! ******************************************************************************
-!
-!    SPECIFICATIONS:
-! ------------------------------------------------------------------------------
-    !
-    ! -- result
-    integer(I4B) :: nsubtimes
-    class(GwfModelType) :: this
-! ------------------------------------------------------------------------------
-    !
-    nsubtimes = 1
-    !
-    ! -- return
-    return
-  end function gwf_get_nsubtimes
-
-  subroutine gwf_bdentry(this, budterm, budtxt, rowlabel)
-! ******************************************************************************
-! gwf_bdentry -- GroundWater Flow Model Budget Entry
-! This subroutine adds a budget entry to the flow budget.  It was added as
-! a method for the gwf3 model object so that the exchange object could add its
-! contributions.
-! Subroutine: (1) adds the entry to the budget object
-! ******************************************************************************
-!
-!    SPECIFICATIONS:
-! ------------------------------------------------------------------------------
-    ! -- modules
-    use ConstantsModule, only: LENBUDTXT, LENPACKAGENAME
-    use TdisModule, only:delt
-    ! -- dummy
-    class(GwfModelType) :: this
-    real(DP), dimension(:, :), intent(in) :: budterm
-    character(len=LENBUDTXT), dimension(:), intent(in) :: budtxt
-    character(len=LENPACKAGENAME), intent(in) :: rowlabel
-! ------------------------------------------------------------------------------
-    !
-    call this%budget%addentry(budterm, delt, budtxt, rowlabel=rowlabel)
-    !
-    ! -- return
-    return
-  end subroutine gwf_bdentry
-
-  function gwf_get_iasym(this) result (iasym)
-! ******************************************************************************
-! gwf_get_iasym -- return 1 if any package causes the matrix to be asymmetric.
-!   Otherwise return 0.
-! ******************************************************************************
-!
-!    SPECIFICATIONS:
-! ------------------------------------------------------------------------------
-    class(GwfModelType) :: this
-    ! -- local
-    integer(I4B) :: iasym
-    integer(I4B) :: ip
-    class(BndType), pointer :: packobj
-! ------------------------------------------------------------------------------
-    !
-    ! -- Start by setting iasym to zero
-    iasym = 0
-    !
-    ! -- NPF
-    if (this%innpf > 0) then
-      if (this%npf%iasym /= 0) iasym = 1
-      if (this%npf%ixt3d /= 0) iasym = 1
-    endif
-    !
-    ! -- GNC
-    if (this%ingnc > 0) then
-      if (this%gnc%iasym /= 0) iasym = 1
-    endif
-    !
-    ! -- Check for any packages that introduce matrix asymmetry
-    do ip=1,this%bndlist%Count()
-      packobj => GetBndFromList(this%bndlist, ip)
-      if (packobj%iasym /= 0) iasym = 1
-    enddo
-    !
-    ! -- return
-    return
-  end function gwf_get_iasym
-
-  subroutine allocate_scalars(this, modelname)
-! ******************************************************************************
-! allocate_scalars -- Allocate memory for non-allocatable members
-! ******************************************************************************
-!
-!    SPECIFICATIONS:
-! ------------------------------------------------------------------------------
-    ! -- modules
-    use MemoryManagerModule, only: mem_allocate
-    ! -- dummy
-    class(GwfModelType) :: this
-    character(len=*), intent(in)  :: modelname
-! ------------------------------------------------------------------------------
-    !
-    ! -- allocate members from parent class
-    call this%NumericalModelType%allocate_scalars(modelname)
-    !
-    ! -- allocate members that are part of model class
-    call mem_allocate(this%inic,  'INIC',  modelname)
-    call mem_allocate(this%inoc,  'INOC',  modelname)
-    call mem_allocate(this%innpf, 'INNPF', modelname)
-    call mem_allocate(this%insto, 'INSTO', modelname)
-    call mem_allocate(this%incsub, 'INCSUB', modelname)
-    call mem_allocate(this%inmvr, 'INMVR', modelname)
-    call mem_allocate(this%inhfb, 'INHFB', modelname)
-    call mem_allocate(this%ingnc, 'INGNC', modelname)
-    call mem_allocate(this%inobs, 'INOBS', modelname)
-    call mem_allocate(this%iss,   'ISS',   modelname)
-    call mem_allocate(this%inewtonur, 'INEWTONUR', modelname)
-    !
-    this%inic = 0
-    this%inoc = 0
-    this%innpf = 0
-    this%insto = 0
-    this%incsub = 0
-    this%inmvr = 0
-    this%inhfb = 0
-    this%ingnc = 0
-    this%inobs = 0
-    this%iss = 1       !default is steady-state (i.e., no STO package)
-    this%inewtonur = 0 !default is to not use newton bottom head dampening
-    !
-    ! -- return
-    return
-  end subroutine allocate_scalars
-
-  subroutine package_create(this, filtyp, ipakid, ipaknum, pakname, inunit,    &
-                            iout)
-! ******************************************************************************
-! package_create -- Create boundary condition packages for this model
-! Subroutine: (1) create new-style package
-!             (2) add a pointer to the package
-! ******************************************************************************
-!
-!    SPECIFICATIONS:
-! ------------------------------------------------------------------------------
-    ! -- modules
-    use ConstantsModule, only: LINELENGTH
-    use SimModule, only: store_error, ustop
-    use ChdModule, only: chd_create
-    use WelModule, only: wel_create
-    use DrnModule, only: drn_create
-    use RivModule, only: riv_create
-    use GhbModule, only: ghb_create
-    use RchModule, only: rch_create
-    use EvtModule, only: evt_create
-    use MawModule, only: maw_create
-    use SfrModule, only: sfr_create
-    use LakModule, only: lak_create
-    use UzfModule, only: uzf_create
-    ! -- dummy
-    class(GwfModelType) :: this
-    character(len=*),intent(in) :: filtyp
-    character(len=LINELENGTH) :: errmsg
-    integer(I4B),intent(in) :: ipakid
-    integer(I4B),intent(in) :: ipaknum
-    character(len=*), intent(in) :: pakname
-    integer(I4B),intent(in) :: inunit
-    integer(I4B),intent(in) :: iout
-    ! -- local
-    class(BndType), pointer :: packobj
-    class(BndType), pointer :: packobj2
-    integer(I4B) :: ip
-! ------------------------------------------------------------------------------
-    !
-    ! -- This part creates the package object
-    select case(filtyp)
-    case('CHD6')
-      call chd_create(packobj, ipakid, ipaknum, inunit, iout, this%name, pakname)
-    case('WEL6')
-      call wel_create(packobj, ipakid, ipaknum, inunit, iout, this%name, pakname)
-    case('DRN6')
-      call drn_create(packobj, ipakid, ipaknum, inunit, iout, this%name, pakname)
-    case('RIV6')
-      call riv_create(packobj, ipakid, ipaknum, inunit, iout, this%name, pakname)
-    case('GHB6')
-      call ghb_create(packobj, ipakid, ipaknum, inunit, iout, this%name, pakname)
-    case('RCH6')
-      call rch_create(packobj, ipakid, ipaknum, inunit, iout, this%name, pakname)
-    case('EVT6')
-      call evt_create(packobj, ipakid, ipaknum, inunit, iout, this%name, pakname)
-    case('MAW6')
-      call maw_create(packobj, ipakid, ipaknum, inunit, iout, this%name, pakname)
-    case('SFR6')
-      call sfr_create(packobj, ipakid, ipaknum, inunit, iout, this%name, pakname)
-    case('LAK6')
-      call lak_create(packobj, ipakid, ipaknum, inunit, iout, this%name, pakname)
-    case('UZF6')
-      call uzf_create(packobj, ipakid, ipaknum, inunit, iout, this%name, pakname)
-    case default
-      write(errmsg, *) 'Invalid package type: ', filtyp
-      call store_error(errmsg)
-      call ustop()
-    end select
-    !
-    ! -- Check to make sure that the package name is unique, then store a
-    !    pointer to the package in the model bndlist
-    do ip = 1, this%bndlist%Count()
-      packobj2 => GetBndFromList(this%bndlist, ip)
-      if(packobj2%name == pakname) then
-        write(errmsg, '(a,a)') 'Cannot create package.  Package name  ' //   &
-          'already exists: ', trim(pakname)
-        call store_error(errmsg)
-        call ustop()
-      endif
-    enddo
-    call AddBndToList(this%bndlist, packobj)
-    !
-    ! -- return
-    return
-  end subroutine package_create
-
-  subroutine ftype_check(this, namefile_obj, indis)
-! ******************************************************************************
-! ftype_check -- Check to make sure required input files have been specified
-! ******************************************************************************
-!
-!    SPECIFICATIONS:
-! ------------------------------------------------------------------------------
-    ! -- modules
-    use ConstantsModule,   only: LINELENGTH
-    use SimModule,         only: ustop, store_error, count_errors
-    use NameFileModule,    only: NameFileType
-    ! -- dummy
-    class(GwfModelType) :: this
-    type(NameFileType), intent(in) :: namefile_obj
-    integer(I4B), intent(in) :: indis
-    ! -- local
-    character(len=LINELENGTH) :: errmsg
-    integer(I4B) :: i, iu
-    character(len=LENFTYPE), dimension(11) :: nodupftype =                     &
-      (/'DIS6 ', 'DISU6', 'DISV6', 'IC6  ', 'OC6  ', 'NPF6 ', 'STO6 ',         &
-        'MVR6 ', 'HFB6 ', 'GNC6 ', 'OBS6 '/)
-! ------------------------------------------------------------------------------
-    !
-    if(this%single_model_run) then
-      !
-      ! -- Ensure TDIS6 is present
-      call namefile_obj%get_unitnumber('TDIS6', iu, 1)
-      if(iu == 0) then
-        call store_error('TDIS6 ftype not specified in name file.')
-      endif
-      !
-      ! -- Ensure IMS6 is present
-      call namefile_obj%get_unitnumber('IMS6', iu, 1)
-      if(iu == 0) then
-        call store_error('IMS6 ftype not specified in name file.')
-      endif
-      !
-    else
-      !
-      ! -- Warn if TDIS6 is present
-      call namefile_obj%get_unitnumber('TDIS6', iu, 1)
-      if(iu > 0) then
-        write(this%iout, '(/a)') 'Warning TDIS6 detected in GWF name file.'
-        write(this%iout, *) 'Simulation TDIS file will be used instead.'
-        close(iu)
-      endif
-      !
-      ! -- Warn if SMS8 is present
-      call namefile_obj%get_unitnumber('IMS6', iu, 1)
-      if(iu > 0) then
-        write(this%iout, '(/a)') 'Warning IMS6 detected in GWF name file.'
-        write(this%iout, *) 'Simulation IMS6 file will be used instead.'
-        close(iu)
-      endif
-    endif
-    !
-    ! -- Check for IC8, DIS(u), and NPF. Stop if not present.
-    if(this%inic==0) then
-      write(errmsg, '(1x,a)') 'ERROR. INITIAL CONDITIONS (IC6) PACKAGE NOT SPECIFIED.'
-      call store_error(errmsg)
-    endif
-    if(indis==0) then
-      write(errmsg, '(1x,a)') &
-        'ERROR. DISCRETIZATION (DIS6, DISV6, or DISU6) PACKAGE NOT SPECIFIED.'
-      call store_error(errmsg)
-    endif
-    if(this%innpf==0) then
-      write(errmsg, '(1x,a)') &
-        'ERROR.  NODE PROPERTY FLOW (NPF6) PACKAGE NOT SPECIFIED.'
-      call store_error(errmsg)
-    endif
-    if(count_errors() > 0) then
-      write(errmsg,'(1x,a)') 'ERROR. REQUIRED PACKAGE(S) NOT SPECIFIED.'
-      call store_error(errmsg)
-    endif
-    !
-    ! -- Check to make sure that some GWF packages are not specified more
-    !    than once
-    do i = 1, size(nodupftype)
-      call namefile_obj%get_unitnumber(trim(nodupftype(i)), iu, 0)
-      if (iu > 0) then
-        write(errmsg,'(1x, a, a, a)')                                          &
-          'DUPLICATE ENTRIES FOR FTYPE ', trim(nodupftype(i)),                 &
-          ' NOT ALLOWED FOR GWF MODEL.'
-        call store_error(errmsg)
-      endif
-    enddo
-    !
-    ! -- Stop if errors
-    if(count_errors() > 0) then
-      write(errmsg, '(a, a)') 'ERROR OCCURRED WHILE READING FILE: ',           &
-        trim(namefile_obj%filename)
-      call store_error(errmsg)
-      call ustop()
-    endif
-    !
-    ! -- return
-    return
-  end subroutine ftype_check
-
-end module GwfModule
-=======
-module GwfModule
-
-  use KindModule,                  only: DP, I4B
-  use InputOutputModule,           only: ParseLine, upcase
+module GwfModule
+
+  use KindModule,                  only: DP, I4B
+  use InputOutputModule,           only: ParseLine, upcase
   use ConstantsModule,             only: LENFTYPE, LENPAKLOC, DZERO, DEM1, DTEN, DEP20
-  use NumericalModelModule,        only: NumericalModelType
-  use BaseDisModule,               only: DisBaseType
-  use BndModule,                   only: BndType, AddBndToList, GetBndFromList
-  use GwfIcModule,                 only: GwfIcType
-  use GwfNpfModule,                only: GwfNpfType
-  use Xt3dModule,                  only: Xt3dType
-  use GwfHfbModule,                only: GwfHfbType
-  use GwfStoModule,                only: GwfStoType
-  use GwfCsubModule,               only: GwfCsubType
-  use GwfMvrModule,                only: GwfMvrType
-  use BudgetModule,                only: BudgetType
-  use GwfOcModule,                 only: GwfOcType
-  use GhostNodeModule,             only: GhostNodeType, gnc_cr
-  use GwfObsModule,                only: GwfObsType, gwf_obs_cr
-  use SimModule,                   only: count_errors, store_error,            &
-                                         store_error_unit, ustop
-  use BaseModelModule,             only: BaseModelType
-
-  implicit none
-
-  private
-  public :: gwf_cr
-  public :: GwfModelType
-
-  type, extends(NumericalModelType) :: GwfModelType
-
-    type(GwfIcType),                pointer :: ic      => null()                ! initial conditions package
-    type(GwfNpfType),               pointer :: npf     => null()                ! node property flow package
-    type(Xt3dType),                 pointer :: xt3d    => null()                ! xt3d option for npf
-    type(GwfStoType),               pointer :: sto     => null()                ! storage package
-    type(GwfCsubType),              pointer :: csub    => null()                ! subsidence package    
-    type(GwfOcType),                pointer :: oc      => null()                ! output control package
-    type(GhostNodeType),            pointer :: gnc     => null()                ! ghost node correction package
-    type(GwfHfbType),               pointer :: hfb     => null()                ! horizontal flow barrier package
-    type(GwfMvrType),               pointer :: mvr     => null()                ! water mover package
-    type(GwfObsType),               pointer :: obs     => null()                ! observation package
-    type(BudgetType),               pointer :: budget  => null()                ! budget object
-    integer(I4B),                   pointer :: inic    => null()                ! unit number IC
-    integer(I4B),                   pointer :: inoc    => null()                ! unit number OC
-    integer(I4B),                   pointer :: innpf   => null()                ! unit number NPF
-    integer(I4B),                   pointer :: insto   => null()                ! unit number STO
-    integer(I4B),                   pointer :: incsub  => null()                ! unit number CSUB
-    integer(I4B),                   pointer :: inmvr   => null()                ! unit number MVR
-    integer(I4B),                   pointer :: inhfb   => null()                ! unit number HFB
-    integer(I4B),                   pointer :: ingnc   => null()                ! unit number GNC
-    integer(I4B),                   pointer :: inobs   => null()                ! unit number OBS
-    integer(I4B),                   pointer :: iss     => null()                ! steady state flag
-    integer(I4B),                   pointer :: inewtonur => null()              ! newton under relaxation flag
-
-  contains
-
-    procedure :: model_df                => gwf_df
-    procedure :: model_ac                => gwf_ac
-    procedure :: model_mc                => gwf_mc
-    procedure :: model_ar                => gwf_ar
-    procedure :: model_rp                => gwf_rp
-    procedure :: model_ad                => gwf_ad
-    procedure :: model_cf                => gwf_cf
-    procedure :: model_fc                => gwf_fc
-    procedure :: model_cc                => gwf_cc
-    procedure :: model_ptcchk            => gwf_ptcchk
-    procedure :: model_ptc               => gwf_ptc
-    procedure :: model_nur               => gwf_nur
-    procedure :: model_cq                => gwf_cq
-    procedure :: model_bd                => gwf_bd
-    procedure :: model_ot                => gwf_ot
-    procedure :: model_fp                => gwf_fp
-    procedure :: model_da                => gwf_da
-    procedure :: get_nsubtimes           => gwf_get_nsubtimes
-    procedure :: model_bdentry           => gwf_bdentry
-    procedure :: get_iasym               => gwf_get_iasym
-    ! -- private
-    procedure :: allocate_scalars
-    procedure :: package_create
-    procedure :: ftype_check
-    !
-  end type GwfModelType
-
-  ! -- Module variables constant for simulation
-  integer(I4B), parameter :: NIUNIT=100
-  character(len=LENFTYPE), dimension(NIUNIT) :: cunit
-  data cunit/   'IC6  ', 'DIS6 ', 'DISU6', 'OC6  ', 'NPF6 ', & !  5
-                'STO6 ', 'HFB6 ', 'WEL6 ', 'DRN6 ', 'RIV6 ', & ! 10
-                'GHB6 ', 'RCH6 ', 'EVT6 ', 'OBS6 ', 'GNC6 ', & ! 15
-                '     ', 'CHD6 ', '     ', '     ', '     ', & ! 20
-                '     ', 'MAW6 ', 'SFR6 ', 'LAK6 ', 'UZF6 ', & ! 25
-                'DISV6', 'MVR6 ', 'CSUB6', '     ', '     ', & ! 30
-                70 * '     '/
-
-  contains
-
-  subroutine gwf_cr(filename, id, modelname, smr)
-! ******************************************************************************
-! gwf_cr -- Create a new groundwater flow model object
-! Subroutine: (1) creates model object and add to modellist
-!             (2) assign values
-! ******************************************************************************
-!
-!    SPECIFICATIONS:
-! ------------------------------------------------------------------------------
-    ! -- modules
-    use ListsModule,                only: basemodellist
-    use BaseModelModule,            only: AddBaseModelToList
-    use SimModule,                  only: ustop, store_error, count_errors
-    use GenericUtilitiesModule,     only: write_centered
-    use ConstantsModule,            only: LINELENGTH, LENPACKAGENAME
-    use VersionModule,              only: VERSION, MFVNAM, MFTITLE,             &
-                                          FMTDISCLAIMER, IDEVELOPMODE
-    use CompilerVersion
-    use MemoryManagerModule,        only: mem_allocate
-    use GwfDisModule,               only: dis_cr
-    use GwfDisvModule,              only: disv_cr
-    use GwfDisuModule,              only: disu_cr
-    use GwfNpfModule,               only: npf_cr
-    use Xt3dModule,                 only: xt3d_cr
-    use GwfStoModule,               only: sto_cr
-    use GwfCsubModule,              only: csub_cr
-    use GwfMvrModule,               only: mvr_cr
-    use GwfHfbModule,               only: hfb_cr
-    use GwfIcModule,                only: ic_cr
-    use GwfOcModule,                only: oc_cr
-    use BudgetModule,               only: budget_cr
-    use NameFileModule,             only: NameFileType
-    ! -- dummy
-    character(len=*), intent(in)  :: filename
-    integer(I4B), intent(in)           :: id
-    character(len=*), intent(in)  :: modelname
-    logical, optional, intent(in) :: smr
-    ! -- local
-    integer(I4B) :: indis, indis6, indisu6, indisv6
-    integer(I4B) :: ipakid, i, j, iu, ipaknum
-    character(len=LINELENGTH) :: errmsg
-    character(len=LENPACKAGENAME) :: pakname
-    type(NameFileType) :: namefile_obj
-    type(GwfModelType), pointer        :: this
-    class(BaseModelType), pointer       :: model
-    integer(I4B) :: nwords
-    character(len=LINELENGTH), allocatable, dimension(:) :: words
-    character(len=80) :: compiler
-    ! -- format
-! ------------------------------------------------------------------------------
-    !
-    ! -- Allocate a new GWF Model (this) and add it to basemodellist
-    allocate(this)
-    call this%allocate_scalars(modelname)
-    model => this
-    call AddBaseModelToList(basemodellist, model)
-    !
-    ! -- Assign values
-    this%filename = filename
-    this%name = modelname
-    this%macronym = 'GWF'
-    this%id = id
-    if(present(smr)) this%single_model_run = smr
-    !
-    ! -- Open namefile and set iout
-    call namefile_obj%init(this%filename, 0)
-    call namefile_obj%add_cunit(niunit, cunit)
-    call namefile_obj%openlistfile(this%iout)
-    !
-    ! -- Write title to list file
-    call write_centered('MODFLOW'//MFVNAM, 80, iunit=this%iout)
-    call write_centered(MFTITLE, 80, iunit=this%iout)
-    call write_centered('GROUNDWATER FLOW MODEL (GWF)', 80, iunit=this%iout)
-    call write_centered('VERSION '//VERSION, 80, iunit=this%iout)
-    !
-    ! -- Write if develop mode
-    if (IDEVELOPMODE == 1) then
-      call write_centered('***DEVELOP MODE***', 80, iunit=this%iout)
-    end if
-    !
-    ! -- Write compiler version
-    call get_compiler(compiler)
-    call write_centered(' ', 80, iunit=this%iout)
-    call write_centered(trim(adjustl(compiler)), 80, iunit=this%iout)
-    !
-    ! -- Write disclaimer
-    write(this%iout, FMTDISCLAIMER)
-    !
-    ! -- Write precision of real variables
-    write(this%iout, '(/,a)') 'MODFLOW was compiled using uniform precision.'
-    write(this%iout, '(a,i0,/)') 'Precision of REAL variables: ',              &
-                                 precision(DZERO)
-    !
-    ! -- Open files
-    call namefile_obj%openfiles(this%iout)
-    !
-    ! -- GWF options
-    if (size(namefile_obj%opts) > 0) then
-      write(this%iout, '(1x,a)') 'NAMEFILE OPTIONS:'
-    end if
-    !
-    ! -- Parse options in the GWF name file
-    do i = 1, size(namefile_obj%opts)
-      call ParseLine(namefile_obj%opts(i), nwords, words)
-      call upcase(words(1))
-      select case(words(1))
-        case('NEWTON')
-          this%inewton = 1
-          write(this%iout, '(4x,a)')                                           &
-                            'NEWTON-RAPHSON method enabled for the model.'
-          if (nwords > 1) then
-            call upcase(words(2))
-            if (words(2) == 'UNDER_RELAXATION') then
-              this%inewtonur = 1
-              write(this%iout, '(4x,a,a)')                                     &
-                'NEWTON-RAPHSON UNDER-RELAXATION based on the bottom ',        &
-                'elevation of the model will be applied to the model.'
-            end if
-          end if
-        case ('PRINT_INPUT')
-          this%iprpak = 1
-          write(this%iout,'(4x,a)') 'STRESS PACKAGE INPUT WILL BE PRINTED '//  &
-                                    'FOR ALL MODEL STRESS PACKAGES'
-        case ('PRINT_FLOWS')
-          this%iprflow = 1
-          write(this%iout,'(4x,a)') 'PACKAGE FLOWS WILL BE PRINTED '//         &
-                                    'FOR ALL MODEL PACKAGES'
-        case ('SAVE_FLOWS')
-          this%ipakcb = -1
-          write(this%iout, '(4x,a)')                                           &
-            'FLOWS WILL BE SAVED TO BUDGET FILE SPECIFIED IN OUTPUT CONTROL'
-        case default
-          write(errmsg,'(4x,a,a,a,a)')                                         &
-            '****ERROR. UNKNOWN GWF NAMEFILE (',                               &
-            trim(adjustl(this%filename)), ') OPTION: ',                        &
-            trim(adjustl(namefile_obj%opts(i)))
-          call store_error(errmsg)
-          call ustop()
-      end select
-    end do
-    !
-    ! -- Assign unit numbers to attached modules, and remove
-    ! -- from unitnumber (by specifying 1 for iremove)
-    !
-    indis = 0
-    indis6 = 0
-    indisu6 = 0
-    indisv6 = 0
-    call namefile_obj%get_unitnumber('DIS6', indis6, 1)
-    if(indis6 > 0) indis = indis6
-    if(indis <= 0) call namefile_obj%get_unitnumber('DISU6', indisu6, 1)
-    if(indisu6 > 0) indis = indisu6
-    if(indis <= 0) call namefile_obj%get_unitnumber('DISV6', indisv6, 1)
-    if(indisv6 > 0) indis = indisv6
-    call namefile_obj%get_unitnumber('IC6',  this%inic, 1)
-    call namefile_obj%get_unitnumber('OC6',  this%inoc, 1)
-    call namefile_obj%get_unitnumber('NPF6', this%innpf, 1)
-    call namefile_obj%get_unitnumber('STO6', this%insto, 1)
-    call namefile_obj%get_unitnumber('CSUB6', this%incsub, 1)
-    call namefile_obj%get_unitnumber('MVR6', this%inmvr, 1)
-    call namefile_obj%get_unitnumber('HFB6', this%inhfb, 1)
-    call namefile_obj%get_unitnumber('GNC6', this%ingnc, 1)
-    call namefile_obj%get_unitnumber('OBS6', this%inobs, 1)
-    !
-    ! -- Check to make sure that required ftype's have been specified
-    call this%ftype_check(namefile_obj, indis)
-    !
-    ! -- Create discretization object
-    if(indis6 > 0) then
-      call dis_cr(this%dis, this%name, indis, this%iout)
-    elseif(indisu6 > 0) then
-      call disu_cr(this%dis, this%name, indis, this%iout)
-    elseif(indisv6 > 0) then
-      call disv_cr(this%dis, this%name, indis, this%iout)
-    endif
-    !
-    ! -- Create utility objects
-    call budget_cr(this%budget, this%name)
-    !
-    ! -- Create packages that are tied directly to model
-    call npf_cr(this%npf, this%name, this%innpf, this%iout)
-    call xt3d_cr(this%xt3d, this%name, this%innpf, this%iout)
-    call gnc_cr(this%gnc, this%name, this%ingnc, this%iout)
-    call hfb_cr(this%hfb, this%name, this%inhfb, this%iout)
-    call sto_cr(this%sto, this%name, this%insto, this%iout)
-    call csub_cr(this%csub, this%name, this%insto, this%sto%name,               &
-                 this%incsub, this%iout)
-    call ic_cr(this%ic, this%name, this%inic, this%iout, this%dis)
-    call mvr_cr(this%mvr, this%name, this%inmvr, this%iout, dis=this%dis)
-    call oc_cr(this%oc, this%name, this%inoc, this%iout)
-    call gwf_obs_cr(this%obs, this%inobs)
-    !
-    ! -- Create stress packages
-    ipakid = 1
-    do i = 1, niunit
-      ipaknum = 1
-      do j = 1, namefile_obj%get_nval_for_row(i)
-        iu = namefile_obj%get_unitnumber_rowcol(i, j)
-        call namefile_obj%get_pakname(i, j, pakname)
-        call this%package_create(cunit(i), ipakid, ipaknum, pakname, iu,       &
-          this%iout)
-        ipaknum = ipaknum + 1
-        ipakid = ipakid + 1
-      enddo
-    enddo
-    !
-    ! -- return
-    return
-  end subroutine gwf_cr
-
-  subroutine gwf_df(this)
-! ******************************************************************************
-! gwf_df -- Define packages of the model
-! Subroutine: (1) call df routines for each package
-!             (2) set gwf variables and pointers
-! ******************************************************************************
-!
-!    SPECIFICATIONS:
-! ------------------------------------------------------------------------------
-    ! -- modules
-    ! -- dummy
-    class(GwfModelType) :: this
-    ! -- local
-    integer(I4B) :: ip
-    class(BndType), pointer :: packobj
-! ------------------------------------------------------------------------------
-    !
-    ! -- Define packages and utility objects
-    call this%dis%dis_df()
-    call this%npf%npf_df(this%dis, this%xt3d, this%ingnc)
-    call this%oc%oc_df()
-    ! -- todo: niunit is not a good indicator of budterm size
-    call this%budget%budget_df(niunit, 'VOLUME', 'L**3')
-    if(this%ingnc > 0) call this%gnc%gnc_df(this)
-    !
-    ! -- Assign or point model members to dis members
-    !    this%neq will be incremented if packages add additional unknowns
-    this%neq = this%dis%nodes
-    this%nja = this%dis%nja
-    this%ia  => this%dis%con%ia
-    this%ja  => this%dis%con%ja
-    !
-    ! -- Allocate model arrays, now that neq and nja are known
-    call this%allocate_arrays()
-    !
-    ! -- Define packages and assign iout for time series managers
-    do ip = 1, this%bndlist%Count()
-      packobj => GetBndFromList(this%bndlist, ip)
-      call packobj%bnd_df(this%neq, this%dis)
-    enddo
-    !
-    ! -- Store information needed for observations
-    call this%obs%obs_df(this%iout, this%name, 'GWF', this%dis)
-    !
-    ! -- return
-    return
-  end subroutine gwf_df
-
-  subroutine gwf_ac(this, sparse)
-! ******************************************************************************
-! gwf_ac -- Add the internal connections of this model to the sparse matrix
-! ******************************************************************************
-!
-!    SPECIFICATIONS:
-! ------------------------------------------------------------------------------
-    ! -- modules
-    use SparseModule, only: sparsematrix
-    ! -- dummy
-    class(GwfModelType) :: this
-    type(sparsematrix), intent(inout) :: sparse
-    ! -- local
-    class(BndType), pointer :: packobj
-    integer(I4B) :: ip
-! ------------------------------------------------------------------------------
-    !
-    ! -- Add the primary grid connections of this model to sparse
-    call this%dis%dis_ac(this%moffset, sparse)
-    !
-    ! -- Add any additional connections that NPF may need
-    if(this%innpf > 0) call this%npf%npf_ac(this%moffset, sparse)
-    !
-    ! -- Add any package connections
-    do ip = 1, this%bndlist%Count()
-      packobj => GetBndFromList(this%bndlist, ip)
-      call packobj%bnd_ac(this%moffset, sparse)
-    enddo
-    !
-    ! -- If GNC is active, then add the gnc connections to sparse
-    if(this%ingnc > 0) call this%gnc%gnc_ac(sparse)
-    !
-    ! -- return
-    return
-  end subroutine gwf_ac
-
-  subroutine gwf_mc(this, iasln, jasln)
-! ******************************************************************************
-! gwf_mc -- Map the positions of this models connections in the
-! numerical solution coefficient matrix.
-! ******************************************************************************
-!
-!    SPECIFICATIONS:
-! ------------------------------------------------------------------------------
-    ! -- dummy
-    class(GwfModelType) :: this
-    integer(I4B), dimension(:), intent(in) :: iasln
-    integer(I4B), dimension(:), intent(in) :: jasln
-    ! -- local
-    class(BndType), pointer :: packobj
-    integer(I4B) :: ip
-! ------------------------------------------------------------------------------
-    !
-    ! -- Find the position of each connection in the global ia, ja structure
-    !    and store them in idxglo.
-    call this%dis%dis_mc(this%moffset, this%idxglo, iasln, jasln)
-    !
-    ! -- Map any additional connections that NPF may need
-    if(this%innpf > 0) call this%npf%npf_mc(this%moffset, iasln, jasln)
-    !
-    ! -- Map any package connections
-    do ip=1,this%bndlist%Count()
-      packobj => GetBndFromList(this%bndlist, ip)
-      call packobj%bnd_mc(this%moffset, iasln, jasln)
-    enddo
-    !
-    ! -- For implicit gnc, need to store positions of gnc connections
-    !    in solution matrix connection
-    if(this%ingnc > 0) call this%gnc%gnc_mc(iasln, jasln)
-    !
-    ! -- return
-    return
-  end subroutine gwf_mc
-
-  subroutine gwf_ar(this)
-! ******************************************************************************
-! gwf_ar -- GroundWater Flow Model Allocate and Read
-! Subroutine: (1) allocates and reads packages part of this model,
-!             (2) allocates memory for arrays part of this model object
-! ******************************************************************************
-!
-!    SPECIFICATIONS:
-! ------------------------------------------------------------------------------
-    ! -- dummy
-    class(GwfModelType) :: this
-    ! -- locals
-    integer(I4B) :: ip
-    class(BndType), pointer :: packobj
-! ------------------------------------------------------------------------------
-    !
-    ! -- Allocate and read modules attached to model
-    if(this%inic  > 0) call this%ic%ic_ar(this%x)
-    if(this%innpf > 0) call this%npf%npf_ar(this%ic, this%ibound, this%x)
-    if(this%inhfb > 0) call this%hfb%hfb_ar(this%ibound, this%xt3d, this%dis)
-    if(this%insto > 0) call this%sto%sto_ar(this%dis, this%ibound)
-    if(this%incsub > 0) call this%csub%csub_ar(this%dis, this%ibound)
-    if(this%inmvr > 0) call this%mvr%mvr_ar()
-    if(this%inobs > 0) call this%obs%gwf_obs_ar(this%ic, this%x, this%flowja)
-    !
-    ! -- Call dis_ar to write binary grid file
-    call this%dis%dis_ar(this%npf%icelltype)
-    !
-    ! -- set up output control
-    call this%oc%oc_ar(this%x, this%dis, this%npf%hnoflo)
-    !
-    ! -- Package input files now open, so allocate and read
-    do ip = 1,this%bndlist%Count()
-      packobj => GetBndFromList(this%bndlist, ip)
-      call packobj%set_pointers(this%dis%nodes, this%ibound, this%x,           &
-                                this%xold, this%flowja)
-      ! -- Read and allocate package
-      call packobj%bnd_ar()
-    enddo
-    !
-    ! -- return
-    return
-  end subroutine gwf_ar
-
-  subroutine gwf_rp(this)
-! ******************************************************************************
-! gwf_rp -- GroundWater Flow Model Read and Prepare
-! Subroutine: (1) calls package read and prepare routines
-! ******************************************************************************
-!
-!    SPECIFICATIONS:
-! ------------------------------------------------------------------------------
-    ! -- modules
-    use TdisModule, only: readnewdata
-    ! -- dummy
-    class(GwfModelType) :: this
-    ! -- local
-    class(BndType), pointer :: packobj
-    integer(I4B) :: ip
-! ------------------------------------------------------------------------------
-    !
-    ! -- Check with TDIS on whether or not it is time to RP
-    if (.not. readnewdata) return
-    !
-    ! -- Read and prepare
-    if(this%inhfb > 0) call this%hfb%hfb_rp()
-    if(this%inoc > 0)  call this%oc%oc_rp()
-    if(this%insto > 0) call this%sto%sto_rp()
-    if(this%incsub > 0) call this%csub%csub_rp()
-    if(this%inmvr > 0) call this%mvr%mvr_rp()
-    do ip = 1, this%bndlist%Count()
-      packobj => GetBndFromList(this%bndlist, ip)
-      call packobj%bnd_rp()
-      call packobj%bnd_rp_obs()
-    enddo
-    !
-    ! -- Return
-    return
-  end subroutine gwf_rp
-
-  subroutine gwf_ad(this, ipicard, isubtime)
-! ******************************************************************************
-! gwf_ad -- GroundWater Flow Model Time Step Advance
-! Subroutine: (1) calls package advance subroutines
-! ******************************************************************************
-!
-!    SPECIFICATIONS:
-! ------------------------------------------------------------------------------
-    ! -- modules
-    use SimVariablesModule, only: isimcheck
-    ! -- dummy
-    class(GwfModelType) :: this
-    class(BndType), pointer :: packobj
-    integer(I4B), intent(in) :: ipicard
-    integer(I4B), intent(in) :: isubtime
-    ! -- local
-    integer(I4B) :: ip, n
-! ------------------------------------------------------------------------------
-    !
-    ! -- copy x into xold
-    do n=1,this%dis%nodes
-      this%xold(n)=this%x(n)
-    enddo
-    !
-    ! -- Advance
-    if(this%innpf > 0) call this%npf%npf_ad(this%dis%nodes, this%xold)
-    if(this%insto > 0) call this%sto%sto_ad()
-    if(this%incsub > 0)  call this%csub%csub_ad(this%dis%nodes, this%x)
-    if(this%inmvr > 0) call this%mvr%mvr_ad()
-    do ip=1,this%bndlist%Count()
-      packobj => GetBndFromList(this%bndlist, ip)
-      call packobj%bnd_ad()
-      if (isimcheck > 0) then
-        call packobj%bnd_ck()
-      end if
-    enddo
-    !
-    ! -- Push simulated values to preceding time/subtime step
-    call this%obs%obs_ad()
-    !
-    ! -- return
-    return
-  end subroutine gwf_ad
-
-  subroutine gwf_cf(this, kiter)
-! ******************************************************************************
-! gwf_cf -- GroundWater Flow Model calculate coefficients
-! ******************************************************************************
-!
-!    SPECIFICATIONS:
-! ------------------------------------------------------------------------------
-    ! -- dummy
-    class(GwfModelType) :: this
-    integer(I4B),intent(in) :: kiter
-    ! -- local
-    class(BndType), pointer :: packobj
-    integer(I4B) :: ip
-! ------------------------------------------------------------------------------
-    !
-    ! -- Call package cf routines
-    if(this%innpf > 0) call this%npf%npf_cf(kiter, this%dis%nodes, this%x)
-    do ip = 1, this%bndlist%Count()
-      packobj => GetBndFromList(this%bndlist, ip)
-      call packobj%bnd_cf()
-    enddo
-    !
-    ! -- return
-    return
-  end subroutine gwf_cf
-
-  subroutine gwf_fc(this, kiter, amatsln, njasln, inwtflag)
-! ******************************************************************************
-! gwf_fc -- GroundWater Flow Model fill coefficients
-! ******************************************************************************
-!
-!    SPECIFICATIONS:
-! ------------------------------------------------------------------------------
-    ! -- dummy
-    class(GwfModelType) :: this
-    integer(I4B), intent(in) :: kiter
-    integer(I4B), intent(in) :: njasln
-    real(DP), dimension(njasln), intent(inout) :: amatsln
-    integer(I4B), intent(in) :: inwtflag
-    ! -- local
-    class(BndType), pointer :: packobj
-    integer(I4B) :: ip
-    integer(I4B) :: inwt, inwtsto, inwtcsub, inwtpak
-! ------------------------------------------------------------------------------
-    !
-    ! -- newton flags
-    inwt = inwtflag
-    if(inwtflag == 1) inwt = this%npf%inewton
-    inwtsto = inwtflag
-    if(this%insto > 0) then
-      if(inwtflag == 1) inwtsto = this%sto%inewton
-    endif
-    inwtcsub = inwtflag
-    if(this%incsub > 0) then
-      if(inwtflag == 1) inwtcsub = this%csub%inewton
-    endif
-    !
-    ! -- Fill standard conductance terms
-    if(this%innpf > 0) call this%npf%npf_fc(kiter, njasln, amatsln,            &
-                                            this%idxglo, this%rhs, this%x)
-    if(this%inhfb > 0) call this%hfb%hfb_fc(kiter, njasln, amatsln,            &
-                                            this%idxglo, this%rhs, this%x)
-    if(this%ingnc > 0) call this%gnc%gnc_fc(kiter, amatsln)
-    ! -- storage
-    if(this%insto > 0) then
-      call this%sto%sto_fc(kiter, this%xold, this%x, njasln, amatsln,          &
-                           this%idxglo, this%rhs)
-    end if
-    ! -- skeletal storage, compaction, and land subsidence 
-    if(this%incsub > 0) then
-      call this%csub%csub_fc(kiter, this%xold, this%x, njasln, amatsln,        &
-                             this%idxglo, this%rhs)
-    end if
-    if(this%inmvr > 0) call this%mvr%mvr_fc()
-    do ip = 1, this%bndlist%Count()
-      packobj => GetBndFromList(this%bndlist, ip)
-      call packobj%bnd_fc(this%rhs, this%ia, this%idxglo, amatsln)
-    enddo
-    !
-    !--Fill newton terms
-    if(this%innpf > 0) then
-      if(inwt /= 0) then
-        call this%npf%npf_fn(kiter, njasln, amatsln, this%idxglo, this%rhs,    &
-                             this%x)
-      endif
-    endif
-    !
-    ! -- Fill newton terms for ghost nodes
-    if(this%ingnc > 0) then
-      if(inwt /= 0) then
-        call this%gnc%gnc_fn(kiter, njasln, amatsln, this%npf%condsat,         &
-          ivarcv_opt=this%npf%ivarcv,                                          &
-          ictm1_opt=this%npf%icelltype,                                        &
-          ictm2_opt=this%npf%icelltype)
-      endif
-    endif
-    !
-    ! -- Fill newton terms for storage
-    if(this%insto > 0) then
-      if (inwtsto /= 0) then
-        call this%sto%sto_fn(kiter, this%xold, this%x, njasln, amatsln,        &
-                             this%idxglo, this%rhs)
-      end if
-    end if
-    !
-    ! -- Fill newton terms for skeletal storage, compaction, and land subsidence 
-    if(this%incsub > 0) then
-      if (inwtcsub /= 0) then
-        call this%csub%csub_fn(kiter, this%xold, this%x, njasln, amatsln,      &
-                               this%idxglo, this%rhs)
-      end if
-    end if
-    !
-    ! -- Fill Newton terms for packages
-    do ip = 1, this%bndlist%Count()
-      packobj => GetBndFromList(this%bndlist, ip)
-      inwtpak = inwtflag
-      if(inwtflag == 1) inwtpak = packobj%inewton
-      if (inwtpak /= 0) then
-        call packobj%bnd_fn(this%rhs, this%ia, this%idxglo, amatsln)
-      end if
-    enddo
-    !
-    ! -- return
-    return
-  end subroutine gwf_fc
-
+  use NumericalModelModule,        only: NumericalModelType
+  use BaseDisModule,               only: DisBaseType
+  use BndModule,                   only: BndType, AddBndToList, GetBndFromList
+  use GwfIcModule,                 only: GwfIcType
+  use GwfNpfModule,                only: GwfNpfType
+  use Xt3dModule,                  only: Xt3dType
+  use VKDModule,                   only: VKDType !, vkd_cr
+  use GwfHfbModule,                only: GwfHfbType
+  use GwfStoModule,                only: GwfStoType
+  use GwfCsubModule,               only: GwfCsubType
+  use GwfMvrModule,                only: GwfMvrType
+  use BudgetModule,                only: BudgetType
+  use GwfOcModule,                 only: GwfOcType
+  use GhostNodeModule,             only: GhostNodeType, gnc_cr
+  use GwfObsModule,                only: GwfObsType, gwf_obs_cr
+  use SimModule,                   only: count_errors, store_error,            &
+                                         store_error_unit, ustop
+  use BaseModelModule,             only: BaseModelType
+
+  implicit none
+
+  private
+  public :: gwf_cr
+  public :: GwfModelType
+
+  type, extends(NumericalModelType) :: GwfModelType
+
+    type(GwfIcType),                pointer :: ic      => null()                ! initial conditions package
+    type(GwfNpfType),               pointer :: npf     => null()                ! node property flow package
+    type(Xt3dType),                 pointer :: xt3d    => null()                ! xt3d option for npf
+    !type(VKDType),                  pointer :: vkd    => null()                ! VKD option for npf
+    type(GwfStoType),               pointer :: sto     => null()                ! storage package
+    type(GwfCsubType),              pointer :: csub    => null()                ! subsidence package    
+    type(GwfOcType),                pointer :: oc      => null()                ! output control package
+    type(GhostNodeType),            pointer :: gnc     => null()                ! ghost node correction package
+    type(GwfHfbType),               pointer :: hfb     => null()                ! horizontal flow barrier package
+    type(GwfMvrType),               pointer :: mvr     => null()                ! water mover package
+    type(GwfObsType),               pointer :: obs     => null()                ! observation package
+    type(BudgetType),               pointer :: budget  => null()                ! budget object
+    integer(I4B),                   pointer :: inic    => null()                ! unit number IC
+    integer(I4B),                   pointer :: inoc    => null()                ! unit number OC
+    integer(I4B),                   pointer :: innpf   => null()                ! unit number NPF
+    integer(I4B),                   pointer :: insto   => null()                ! unit number STO
+    integer(I4B),                   pointer :: incsub  => null()                ! unit number CSUB
+    integer(I4B),                   pointer :: inmvr   => null()                ! unit number MVR
+    integer(I4B),                   pointer :: inhfb   => null()                ! unit number HFB
+    integer(I4B),                   pointer :: ingnc   => null()                ! unit number GNC
+    integer(I4B),                   pointer :: inobs   => null()                ! unit number OBS
+    integer(I4B),                   pointer :: iss     => null()                ! steady state flag
+    integer(I4B),                   pointer :: inewtonur => null()              ! newton under relaxation flag
+
+  contains
+
+    procedure :: model_df                => gwf_df
+    procedure :: model_ac                => gwf_ac
+    procedure :: model_mc                => gwf_mc
+    procedure :: model_ar                => gwf_ar
+    procedure :: model_rp                => gwf_rp
+    procedure :: model_ad                => gwf_ad
+    procedure :: model_cf                => gwf_cf
+    procedure :: model_fc                => gwf_fc
+    procedure :: model_cc                => gwf_cc
+    procedure :: model_ptcchk            => gwf_ptcchk
+    procedure :: model_ptc               => gwf_ptc
+    procedure :: model_nur               => gwf_nur
+    procedure :: model_cq                => gwf_cq
+    procedure :: model_bd                => gwf_bd
+    procedure :: model_ot                => gwf_ot
+    procedure :: model_fp                => gwf_fp
+    procedure :: model_da                => gwf_da
+    procedure :: get_nsubtimes           => gwf_get_nsubtimes
+    procedure :: model_bdentry           => gwf_bdentry
+    procedure :: get_iasym               => gwf_get_iasym
+    ! -- private
+    procedure :: allocate_scalars
+    procedure :: package_create
+    procedure :: ftype_check
+    !
+  end type GwfModelType
+
+  ! -- Module variables constant for simulation
+  integer(I4B), parameter :: NIUNIT=100
+  character(len=LENFTYPE), dimension(NIUNIT) :: cunit
+  data cunit/   'IC6  ', 'DIS6 ', 'DISU6', 'OC6  ', 'NPF6 ', & !  5
+                'STO6 ', 'HFB6 ', 'WEL6 ', 'DRN6 ', 'RIV6 ', & ! 10
+                'GHB6 ', 'RCH6 ', 'EVT6 ', 'OBS6 ', 'GNC6 ', & ! 15
+                '     ', 'CHD6 ', '     ', '     ', '     ', & ! 20
+                '     ', 'MAW6 ', 'SFR6 ', 'LAK6 ', 'UZF6 ', & ! 25
+                'DISV6', 'MVR6 ', 'CSUB6', '     ', '     ', & ! 30
+                70 * '     '/
+
+  contains
+
+  subroutine gwf_cr(filename, id, modelname, smr)
+! ******************************************************************************
+! gwf_cr -- Create a new groundwater flow model object
+! Subroutine: (1) creates model object and add to modellist
+!             (2) assign values
+! ******************************************************************************
+!
+!    SPECIFICATIONS:
+! ------------------------------------------------------------------------------
+    ! -- modules
+    use ListsModule,                only: basemodellist
+    use BaseModelModule,            only: AddBaseModelToList
+    use SimModule,                  only: ustop, store_error, count_errors
+    use GenericUtilitiesModule,     only: write_centered
+    use ConstantsModule,            only: LINELENGTH, LENPACKAGENAME
+    use VersionModule,              only: VERSION, MFVNAM, MFTITLE,             &
+                                          FMTDISCLAIMER, IDEVELOPMODE
+    use CompilerVersion
+    use MemoryManagerModule,        only: mem_allocate
+    use GwfDisModule,               only: dis_cr
+    use GwfDisvModule,              only: disv_cr
+    use GwfDisuModule,              only: disu_cr
+    use GwfNpfModule,               only: npf_cr
+    use Xt3dModule,                 only: xt3d_cr
+    use VKDModule,                  only: vkd_cr
+    use GwfStoModule,               only: sto_cr
+    use GwfCsubModule,              only: csub_cr
+    use GwfMvrModule,               only: mvr_cr
+    use GwfHfbModule,               only: hfb_cr
+    use GwfIcModule,                only: ic_cr
+    use GwfOcModule,                only: oc_cr
+    use BudgetModule,               only: budget_cr
+    use NameFileModule,             only: NameFileType
+    ! -- dummy
+    character(len=*), intent(in)  :: filename
+    integer(I4B), intent(in)           :: id
+    character(len=*), intent(in)  :: modelname
+    logical, optional, intent(in) :: smr
+    ! -- local
+    integer(I4B) :: indis, indis6, indisu6, indisv6
+    integer(I4B) :: ipakid, i, j, iu, ipaknum
+    character(len=LINELENGTH) :: errmsg
+    character(len=LENPACKAGENAME) :: pakname
+    type(NameFileType) :: namefile_obj
+    type(GwfModelType), pointer        :: this
+    class(BaseModelType), pointer       :: model
+    integer(I4B) :: nwords
+    character(len=LINELENGTH), allocatable, dimension(:) :: words
+    character(len=80) :: compiler
+    ! -- format
+! ------------------------------------------------------------------------------
+    !
+    ! -- Allocate a new GWF Model (this) and add it to basemodellist
+    allocate(this)
+    call this%allocate_scalars(modelname)
+    model => this
+    call AddBaseModelToList(basemodellist, model)
+    !
+    ! -- Assign values
+    this%filename = filename
+    this%name = modelname
+    this%macronym = 'GWF'
+    this%id = id
+    if(present(smr)) this%single_model_run = smr
+    !
+    ! -- Open namefile and set iout
+    call namefile_obj%init(this%filename, 0)
+    call namefile_obj%add_cunit(niunit, cunit)
+    call namefile_obj%openlistfile(this%iout)
+    !
+    ! -- Write title to list file
+    call write_centered('MODFLOW'//MFVNAM, 80, iunit=this%iout)
+    call write_centered(MFTITLE, 80, iunit=this%iout)
+    call write_centered('GROUNDWATER FLOW MODEL (GWF)', 80, iunit=this%iout)
+    call write_centered('VERSION '//VERSION, 80, iunit=this%iout)
+    !
+    ! -- Write if develop mode
+    if (IDEVELOPMODE == 1) then
+      call write_centered('***DEVELOP MODE***', 80, iunit=this%iout)
+    end if
+    !
+    ! -- Write compiler version
+    call get_compiler(compiler)
+    call write_centered(' ', 80, iunit=this%iout)
+    call write_centered(trim(adjustl(compiler)), 80, iunit=this%iout)
+    !
+    ! -- Write disclaimer
+    write(this%iout, FMTDISCLAIMER)
+    !
+    ! -- Write precision of real variables
+    write(this%iout, '(/,a)') 'MODFLOW was compiled using uniform precision.'
+    write(this%iout, '(a,i0,/)') 'Precision of REAL variables: ',              &
+                                 precision(DZERO)
+    !
+    ! -- Open files
+    call namefile_obj%openfiles(this%iout)
+    !
+    ! -- GWF options
+    if (size(namefile_obj%opts) > 0) then
+      write(this%iout, '(1x,a)') 'NAMEFILE OPTIONS:'
+    end if
+    !
+    ! -- Parse options in the GWF name file
+    do i = 1, size(namefile_obj%opts)
+      call ParseLine(namefile_obj%opts(i), nwords, words)
+      call upcase(words(1))
+      select case(words(1))
+        case('NEWTON')
+          this%inewton = 1
+          write(this%iout, '(4x,a)')                                           &
+                            'NEWTON-RAPHSON method enabled for the model.'
+          if (nwords > 1) then
+            call upcase(words(2))
+            if (words(2) == 'UNDER_RELAXATION') then
+              this%inewtonur = 1
+              write(this%iout, '(4x,a,a)')                                     &
+                'NEWTON-RAPHSON UNDER-RELAXATION based on the bottom ',        &
+                'elevation of the model will be applied to the model.'
+            end if
+          end if
+        case ('PRINT_INPUT')
+          this%iprpak = 1
+          write(this%iout,'(4x,a)') 'STRESS PACKAGE INPUT WILL BE PRINTED '//  &
+                                    'FOR ALL MODEL STRESS PACKAGES'
+        case ('PRINT_FLOWS')
+          this%iprflow = 1
+          write(this%iout,'(4x,a)') 'PACKAGE FLOWS WILL BE PRINTED '//         &
+                                    'FOR ALL MODEL PACKAGES'
+        case ('SAVE_FLOWS')
+          this%ipakcb = -1
+          write(this%iout, '(4x,a)')                                           &
+            'FLOWS WILL BE SAVED TO BUDGET FILE SPECIFIED IN OUTPUT CONTROL'
+        case default
+          write(errmsg,'(4x,a,a,a,a)')                                         &
+            '****ERROR. UNKNOWN GWF NAMEFILE (',                               &
+            trim(adjustl(this%filename)), ') OPTION: ',                        &
+            trim(adjustl(namefile_obj%opts(i)))
+          call store_error(errmsg)
+          call ustop()
+      end select
+    end do
+    !
+    ! -- Assign unit numbers to attached modules, and remove
+    ! -- from unitnumber (by specifying 1 for iremove)
+    !
+    indis = 0
+    indis6 = 0
+    indisu6 = 0
+    indisv6 = 0
+    call namefile_obj%get_unitnumber('DIS6', indis6, 1)
+    if(indis6 > 0) indis = indis6
+    if(indis <= 0) call namefile_obj%get_unitnumber('DISU6', indisu6, 1)
+    if(indisu6 > 0) indis = indisu6
+    if(indis <= 0) call namefile_obj%get_unitnumber('DISV6', indisv6, 1)
+    if(indisv6 > 0) indis = indisv6
+    call namefile_obj%get_unitnumber('IC6',  this%inic, 1)
+    call namefile_obj%get_unitnumber('OC6',  this%inoc, 1)
+    call namefile_obj%get_unitnumber('NPF6', this%innpf, 1)
+    call namefile_obj%get_unitnumber('STO6', this%insto, 1)
+    call namefile_obj%get_unitnumber('CSUB6', this%incsub, 1)
+    call namefile_obj%get_unitnumber('MVR6', this%inmvr, 1)
+    call namefile_obj%get_unitnumber('HFB6', this%inhfb, 1)
+    call namefile_obj%get_unitnumber('GNC6', this%ingnc, 1)
+    call namefile_obj%get_unitnumber('OBS6', this%inobs, 1)
+    !
+    ! -- Check to make sure that required ftype's have been specified
+    call this%ftype_check(namefile_obj, indis)
+    !
+    ! -- Create discretization object
+    if(indis6 > 0) then
+      call dis_cr(this%dis, this%name, indis, this%iout)
+    elseif(indisu6 > 0) then
+      call disu_cr(this%dis, this%name, indis, this%iout)
+    elseif(indisv6 > 0) then
+      call disv_cr(this%dis, this%name, indis, this%iout)
+    endif
+    !
+    ! -- Create utility objects
+    call budget_cr(this%budget, this%name)
+    !
+    ! -- Create packages that are tied directly to model
+    call npf_cr(this%npf, this%name, this%innpf, this%iout)
+    call xt3d_cr(this%xt3d, this%name, this%innpf, this%iout)
+    call gnc_cr(this%gnc, this%name, this%ingnc, this%iout)
+    call hfb_cr(this%hfb, this%name, this%inhfb, this%iout)
+    call sto_cr(this%sto, this%name, this%insto, this%iout)
+    call csub_cr(this%csub, this%name, this%insto, this%sto%name,               &
+                 this%incsub, this%iout)
+    call ic_cr(this%ic, this%name, this%inic, this%iout, this%dis)
+    call mvr_cr(this%mvr, this%name, this%inmvr, this%iout, dis=this%dis)
+    call oc_cr(this%oc, this%name, this%inoc, this%iout)
+    call gwf_obs_cr(this%obs, this%inobs)
+    !
+    ! -- Create stress packages
+    ipakid = 1
+    do i = 1, niunit
+      ipaknum = 1
+      do j = 1, namefile_obj%get_nval_for_row(i)
+        iu = namefile_obj%get_unitnumber_rowcol(i, j)
+        call namefile_obj%get_pakname(i, j, pakname)
+        call this%package_create(cunit(i), ipakid, ipaknum, pakname, iu,       &
+          this%iout)
+        ipaknum = ipaknum + 1
+        ipakid = ipakid + 1
+      enddo
+    enddo
+    !
+    ! -- return
+    return
+  end subroutine gwf_cr
+
+  subroutine gwf_df(this)
+! ******************************************************************************
+! gwf_df -- Define packages of the model
+! Subroutine: (1) call df routines for each package
+!             (2) set gwf variables and pointers
+! ******************************************************************************
+!
+!    SPECIFICATIONS:
+! ------------------------------------------------------------------------------
+    ! -- modules
+    ! -- dummy
+    class(GwfModelType) :: this
+    ! -- local
+    integer(I4B) :: ip
+    class(BndType), pointer :: packobj
+! ------------------------------------------------------------------------------
+    !
+    ! -- Define packages and utility objects
+    call this%dis%dis_df()
+    call this%npf%npf_df(this%dis, this%xt3d, this%ingnc)
+    call this%oc%oc_df()
+    ! -- todo: niunit is not a good indicator of budterm size
+    call this%budget%budget_df(niunit, 'VOLUME', 'L**3')
+    if(this%ingnc > 0) call this%gnc%gnc_df(this)
+    !
+    ! -- Assign or point model members to dis members
+    !    this%neq will be incremented if packages add additional unknowns
+    this%neq = this%dis%nodes
+    this%nja = this%dis%nja
+    this%ia  => this%dis%con%ia
+    this%ja  => this%dis%con%ja
+    !
+    ! -- Allocate model arrays, now that neq and nja are known
+    call this%allocate_arrays()
+    !
+    ! -- Define packages and assign iout for time series managers
+    do ip = 1, this%bndlist%Count()
+      packobj => GetBndFromList(this%bndlist, ip)
+      call packobj%bnd_df(this%neq, this%dis)
+    enddo
+    !
+    ! -- Store information needed for observations
+    call this%obs%obs_df(this%iout, this%name, 'GWF', this%dis)
+    !
+    ! -- return
+    return
+  end subroutine gwf_df
+
+  subroutine gwf_ac(this, sparse)
+! ******************************************************************************
+! gwf_ac -- Add the internal connections of this model to the sparse matrix
+! ******************************************************************************
+!
+!    SPECIFICATIONS:
+! ------------------------------------------------------------------------------
+    ! -- modules
+    use SparseModule, only: sparsematrix
+    ! -- dummy
+    class(GwfModelType) :: this
+    type(sparsematrix), intent(inout) :: sparse
+    ! -- local
+    class(BndType), pointer :: packobj
+    integer(I4B) :: ip
+! ------------------------------------------------------------------------------
+    !
+    ! -- Add the primary grid connections of this model to sparse
+    call this%dis%dis_ac(this%moffset, sparse)
+    !
+    ! -- Add any additional connections that NPF may need
+    if(this%innpf > 0) call this%npf%npf_ac(this%moffset, sparse)
+    !
+    ! -- Add any package connections
+    do ip = 1, this%bndlist%Count()
+      packobj => GetBndFromList(this%bndlist, ip)
+      call packobj%bnd_ac(this%moffset, sparse)
+    enddo
+    !
+    ! -- If GNC is active, then add the gnc connections to sparse
+    if(this%ingnc > 0) call this%gnc%gnc_ac(sparse)
+    !
+    ! -- return
+    return
+  end subroutine gwf_ac
+
+  subroutine gwf_mc(this, iasln, jasln)
+! ******************************************************************************
+! gwf_mc -- Map the positions of this models connections in the
+! numerical solution coefficient matrix.
+! ******************************************************************************
+!
+!    SPECIFICATIONS:
+! ------------------------------------------------------------------------------
+    ! -- dummy
+    class(GwfModelType) :: this
+    integer(I4B), dimension(:), intent(in) :: iasln
+    integer(I4B), dimension(:), intent(in) :: jasln
+    ! -- local
+    class(BndType), pointer :: packobj
+    integer(I4B) :: ip
+! ------------------------------------------------------------------------------
+    !
+    ! -- Find the position of each connection in the global ia, ja structure
+    !    and store them in idxglo.
+    call this%dis%dis_mc(this%moffset, this%idxglo, iasln, jasln)
+    !
+    ! -- Map any additional connections that NPF may need
+    if(this%innpf > 0) call this%npf%npf_mc(this%moffset, iasln, jasln)
+    !
+    ! -- Map any package connections
+    do ip=1,this%bndlist%Count()
+      packobj => GetBndFromList(this%bndlist, ip)
+      call packobj%bnd_mc(this%moffset, iasln, jasln)
+    enddo
+    !
+    ! -- For implicit gnc, need to store positions of gnc connections
+    !    in solution matrix connection
+    if(this%ingnc > 0) call this%gnc%gnc_mc(iasln, jasln)
+    !
+    ! -- return
+    return
+  end subroutine gwf_mc
+
+  subroutine gwf_ar(this)
+! ******************************************************************************
+! gwf_ar -- GroundWater Flow Model Allocate and Read
+! Subroutine: (1) allocates and reads packages part of this model,
+!             (2) allocates memory for arrays part of this model object
+! ******************************************************************************
+!
+!    SPECIFICATIONS:
+! ------------------------------------------------------------------------------
+    ! -- dummy
+    class(GwfModelType) :: this
+    ! -- locals
+    integer(I4B) :: ip
+    class(BndType), pointer :: packobj
+! ------------------------------------------------------------------------------
+    !
+    ! -- Allocate and read modules attached to model
+    if(this%inic  > 0) call this%ic%ic_ar(this%x)
+    if(this%innpf > 0) call this%npf%npf_ar(this%ic, this%ibound, this%x)
+    if(this%inhfb > 0) call this%hfb%hfb_ar(this%ibound, this%xt3d, this%dis)
+    if(this%insto > 0) call this%sto%sto_ar(this%dis, this%ibound)
+    if(this%incsub > 0) call this%csub%csub_ar(this%dis, this%ibound)
+    if(this%inmvr > 0) call this%mvr%mvr_ar()
+    if(this%inobs > 0) call this%obs%gwf_obs_ar(this%ic, this%x, this%flowja)
+    !
+    ! -- Call dis_ar to write binary grid file
+    call this%dis%dis_ar(this%npf%icelltype)
+    !
+    ! -- set up output control
+    call this%oc%oc_ar(this%x, this%dis, this%npf%hnoflo)
+    !
+    ! -- Package input files now open, so allocate and read
+    do ip = 1,this%bndlist%Count()
+      packobj => GetBndFromList(this%bndlist, ip)
+      call packobj%set_pointers(this%dis%nodes, this%ibound, this%x,           &
+                                this%xold, this%flowja)
+      ! -- Read and allocate package
+      call packobj%bnd_ar()
+    enddo
+    !
+    ! -- return
+    return
+  end subroutine gwf_ar
+
+  subroutine gwf_rp(this)
+! ******************************************************************************
+! gwf_rp -- GroundWater Flow Model Read and Prepare
+! Subroutine: (1) calls package read and prepare routines
+! ******************************************************************************
+!
+!    SPECIFICATIONS:
+! ------------------------------------------------------------------------------
+    ! -- modules
+    use TdisModule, only: readnewdata
+    ! -- dummy
+    class(GwfModelType) :: this
+    ! -- local
+    class(BndType), pointer :: packobj
+    integer(I4B) :: ip
+! ------------------------------------------------------------------------------
+    !
+    ! -- Check with TDIS on whether or not it is time to RP
+    if (.not. readnewdata) return
+    !
+    ! -- Read and prepare
+    if(this%inhfb > 0) call this%hfb%hfb_rp()
+    if(this%inoc > 0)  call this%oc%oc_rp()
+    if(this%insto > 0) call this%sto%sto_rp()
+    if(this%incsub > 0) call this%csub%csub_rp()
+    if(this%inmvr > 0) call this%mvr%mvr_rp()
+    do ip = 1, this%bndlist%Count()
+      packobj => GetBndFromList(this%bndlist, ip)
+      call packobj%bnd_rp()
+      call packobj%bnd_rp_obs()
+    enddo
+    !
+    ! -- Return
+    return
+  end subroutine gwf_rp
+
+  subroutine gwf_ad(this, ipicard, isubtime)
+! ******************************************************************************
+! gwf_ad -- GroundWater Flow Model Time Step Advance
+! Subroutine: (1) calls package advance subroutines
+! ******************************************************************************
+!
+!    SPECIFICATIONS:
+! ------------------------------------------------------------------------------
+    ! -- modules
+    use SimVariablesModule, only: isimcheck
+    ! -- dummy
+    class(GwfModelType) :: this
+    class(BndType), pointer :: packobj
+    integer(I4B), intent(in) :: ipicard
+    integer(I4B), intent(in) :: isubtime
+    ! -- local
+    integer(I4B) :: ip, n
+! ------------------------------------------------------------------------------
+    !
+    ! -- copy x into xold
+    do n=1,this%dis%nodes
+      this%xold(n)=this%x(n)
+    enddo
+    !
+    ! -- Advance
+    if(this%innpf > 0) call this%npf%npf_ad(this%dis%nodes, this%xold)
+    if(this%insto > 0) call this%sto%sto_ad()
+    if(this%incsub > 0)  call this%csub%csub_ad(this%dis%nodes, this%x)
+    if(this%inmvr > 0) call this%mvr%mvr_ad()
+    do ip=1,this%bndlist%Count()
+      packobj => GetBndFromList(this%bndlist, ip)
+      call packobj%bnd_ad()
+      if (isimcheck > 0) then
+        call packobj%bnd_ck()
+      end if
+    enddo
+    !
+    ! -- Push simulated values to preceding time/subtime step
+    call this%obs%obs_ad()
+    !
+    ! -- return
+    return
+  end subroutine gwf_ad
+
+  subroutine gwf_cf(this, kiter)
+! ******************************************************************************
+! gwf_cf -- GroundWater Flow Model calculate coefficients
+! ******************************************************************************
+!
+!    SPECIFICATIONS:
+! ------------------------------------------------------------------------------
+    ! -- dummy
+    class(GwfModelType) :: this
+    integer(I4B),intent(in) :: kiter
+    ! -- local
+    class(BndType), pointer :: packobj
+    integer(I4B) :: ip
+! ------------------------------------------------------------------------------
+    !
+    ! -- Call package cf routines
+    if(this%innpf > 0) call this%npf%npf_cf(kiter, this%dis%nodes, this%x)
+    do ip = 1, this%bndlist%Count()
+      packobj => GetBndFromList(this%bndlist, ip)
+      call packobj%bnd_cf()
+    enddo
+    !
+    ! -- return
+    return
+  end subroutine gwf_cf
+
+  subroutine gwf_fc(this, kiter, amatsln, njasln, inwtflag)
+! ******************************************************************************
+! gwf_fc -- GroundWater Flow Model fill coefficients
+! ******************************************************************************
+!
+!    SPECIFICATIONS:
+! ------------------------------------------------------------------------------
+    ! -- dummy
+    class(GwfModelType) :: this
+    integer(I4B), intent(in) :: kiter
+    integer(I4B), intent(in) :: njasln
+    real(DP), dimension(njasln), intent(inout) :: amatsln
+    integer(I4B), intent(in) :: inwtflag
+    ! -- local
+    class(BndType), pointer :: packobj
+    integer(I4B) :: ip
+    integer(I4B) :: inwt, inwtsto, inwtcsub, inwtpak
+! ------------------------------------------------------------------------------
+    !
+    ! -- newton flags
+    inwt = inwtflag
+    if(inwtflag == 1) inwt = this%npf%inewton
+    inwtsto = inwtflag
+    if(this%insto > 0) then
+      if(inwtflag == 1) inwtsto = this%sto%inewton
+    endif
+    inwtcsub = inwtflag
+    if(this%incsub > 0) then
+      if(inwtflag == 1) inwtcsub = this%csub%inewton
+    endif
+    !
+    ! -- Fill standard conductance terms
+    if(this%innpf > 0) call this%npf%npf_fc(kiter, njasln, amatsln,            &
+                                            this%idxglo, this%rhs, this%x)
+    if(this%inhfb > 0) call this%hfb%hfb_fc(kiter, njasln, amatsln,            &
+                                            this%idxglo, this%rhs, this%x)
+    if(this%ingnc > 0) call this%gnc%gnc_fc(kiter, amatsln)
+    ! -- storage
+    if(this%insto > 0) then
+      call this%sto%sto_fc(kiter, this%xold, this%x, njasln, amatsln,          &
+                           this%idxglo, this%rhs)
+    end if
+    ! -- skeletal storage, compaction, and land subsidence
+    if(this%incsub > 0) then
+      call this%csub%csub_fc(kiter, this%xold, this%x, njasln, amatsln,        &
+                             this%idxglo, this%rhs)
+    end if
+    if(this%inmvr > 0) call this%mvr%mvr_fc()
+    do ip = 1, this%bndlist%Count()
+      packobj => GetBndFromList(this%bndlist, ip)
+      call packobj%bnd_fc(this%rhs, this%ia, this%idxglo, amatsln)
+    enddo
+    !
+    !--Fill newton terms
+    if(this%innpf > 0) then
+      if(inwt /= 0) then
+        call this%npf%npf_fn(kiter, njasln, amatsln, this%idxglo, this%rhs,    &
+                             this%x)
+      endif
+    endif
+    !
+    ! -- Fill newton terms for ghost nodes
+    if(this%ingnc > 0) then
+      if(inwt /= 0) then
+        call this%gnc%gnc_fn(kiter, njasln, amatsln, this%npf%condsat,         &
+          ivarcv_opt=this%npf%ivarcv,                                          &
+          ictm1_opt=this%npf%icelltype,                                        &
+          ictm2_opt=this%npf%icelltype)
+      endif
+    endif
+    !
+    ! -- Fill newton terms for storage
+    if(this%insto > 0) then
+      if (inwtsto /= 0) then
+        call this%sto%sto_fn(kiter, this%xold, this%x, njasln, amatsln,        &
+                             this%idxglo, this%rhs)
+      end if
+    end if
+    !
+    ! -- Fill newton terms for skeletal storage, compaction, and land subsidence 
+    if(this%incsub > 0) then
+      if (inwtcsub /= 0) then
+        call this%csub%csub_fn(kiter, this%xold, this%x, njasln, amatsln,      &
+                               this%idxglo, this%rhs)
+      end if
+    end if
+    !
+    ! -- Fill Newton terms for packages
+    do ip = 1, this%bndlist%Count()
+      packobj => GetBndFromList(this%bndlist, ip)
+      inwtpak = inwtflag
+      if(inwtflag == 1) inwtpak = packobj%inewton
+      if (inwtpak /= 0) then
+        call packobj%bnd_fn(this%rhs, this%ia, this%idxglo, amatsln)
+      end if
+    enddo
+    !
+    ! -- return
+    return
+  end subroutine gwf_fc
+
   subroutine gwf_cc(this, innertot, kiter, iend, icnvgmod, cpak, ipak, dpak)
-! ******************************************************************************
-! gwf_cc -- GroundWater Flow Model Final Convergence Check for Boundary Packages
-! Subroutine: (1) calls package cc routines
-! ******************************************************************************
-!
-!    SPECIFICATIONS:
-! ------------------------------------------------------------------------------
-    ! -- dummy
-    class(GwfModelType) :: this
+! ******************************************************************************
+! gwf_cc -- GroundWater Flow Model Final Convergence Check for Boundary Packages
+! Subroutine: (1) calls package cc routines
+! ******************************************************************************
+!
+!    SPECIFICATIONS:
+! ------------------------------------------------------------------------------
+    ! -- dummy
+    class(GwfModelType) :: this
     integer(I4B),intent(in) :: innertot
-    integer(I4B),intent(in) :: kiter
-    integer(I4B),intent(in) :: iend
+    integer(I4B),intent(in) :: kiter
+    integer(I4B),intent(in) :: iend
     integer(I4B),intent(in) :: icnvgmod
     character(len=LENPAKLOC), intent(inout) :: cpak
     integer(I4B), intent(inout) :: ipak
     real(DP), intent(inout) :: dpak
-    ! -- local
-    class(BndType), pointer :: packobj
-    integer(I4B) :: ip
-    ! -- formats
-! ------------------------------------------------------------------------------
-    !
-    ! -- If mover is on, then at least 2 outers required
+    ! -- local
+    class(BndType), pointer :: packobj
+    integer(I4B) :: ip
+    ! -- formats
+! ------------------------------------------------------------------------------
+    !
+    ! -- If mover is on, then at least 2 outers required
     if (this%inmvr > 0) then
       call this%mvr%mvr_cc(innertot, kiter, iend, icnvgmod, cpak, ipak, dpak)
     end if
-    !
-    ! -- csub convergence check
-    if (this%incsub > 0) then
+    !
+    ! -- csub convergence check
+    if (this%incsub > 0) then
       call this%csub%csub_cc(innertot, kiter, iend, icnvgmod,                    &
                              this%dis%nodes, this%x, this%xold,                  &
                              cpak, ipak, dpak)
-    end if
-    !
-    ! -- Call package cc routines
-    do ip = 1, this%bndlist%Count()
-      packobj => GetBndFromList(this%bndlist, ip)
+    end if
+    !
+    ! -- Call package cc routines
+    do ip = 1, this%bndlist%Count()
+      packobj => GetBndFromList(this%bndlist, ip)
       call packobj%bnd_cc(innertot, kiter, iend, icnvgmod, cpak, ipak, dpak)
-    enddo
-    !
-    ! -- return
-    return
-  end subroutine gwf_cc
-  
-  subroutine gwf_ptcchk(this, iptc)
-! ******************************************************************************
-! gwf_ptcchk -- check if pseudo-transient continuation factor should be used
-! Subroutine: (1) Check if pseudo-transient continuation factor should be used
-! ******************************************************************************
-!
-!    SPECIFICATIONS:
-! ------------------------------------------------------------------------------
-    ! modules
-    ! -- dummy
-    class(GwfModelType) :: this
-    integer(I4B), intent(inout) :: iptc
-! ------------------------------------------------------------------------------
-    ! -- determine if pseudo-transient continuation should be applied to this 
-    !    model - pseudo-transient continuation only applied to problems that
-    !    use the Newton-Raphson formulation during steady-state stress periods
-    iptc = 0
-    if (this%iss > 0) then
-      if (this%inewton > 0) then
-        iptc = this%inewton
-      else
-        iptc = this%npf%inewton
-      end if
-    end if
-    !
-    ! -- return
-    return
-  end subroutine gwf_ptcchk
-
-  subroutine gwf_ptc(this, kiter, neqsln, njasln, ia, ja,                       &
-                     x, rhs, amatsln, iptc, ptcf)
-! ******************************************************************************
-! gwf_ptc -- calculate maximum pseudo-transient continuation factor
-! Subroutine: (1) Calculate maximum pseudo-transient continuation factor
-!                 for the current outer iteration
-! ******************************************************************************
-!
-!    SPECIFICATIONS:
-! ------------------------------------------------------------------------------
-    ! modules
-    use ConstantsModule, only: DONE, DP9
-    ! -- dummy
-    class(GwfModelType) :: this
-    integer(I4B),intent(in) :: kiter
-    integer(I4B), intent(in) :: neqsln
-    integer(I4B),intent(in) :: njasln
-    integer(I4B), dimension(neqsln+1), intent(in) :: ia
-    integer(I4B),dimension(njasln),intent(in) :: ja
-    real(DP), dimension(neqsln), intent(in) :: x
-    real(DP), dimension(neqsln), intent(in) :: rhs
-    real(DP),dimension(njasln),intent(in) :: amatsln
-    integer(I4B), intent(inout) :: iptc
-    real(DP),intent(inout) :: ptcf
-    ! -- local
-    integer(I4B) :: iptct
-    integer(I4B) :: n
-    integer(I4B) :: jcol
-    integer(I4B) :: j, jj
-    real(DP) :: v
-    real(DP) :: resid
-    real(DP) :: ptcdelem1
-    real(DP) :: diag
-    real(DP) :: diagcnt
-    real(DP) :: diagmin
-    real(DP) :: diagmax
-! ------------------------------------------------------------------------------
-    ! -- set temporary flag indicating if pseudo-transient continuation should
-    !    be used for this model and time step
-    iptct = 0
-    ! -- only apply pseudo-transient continuation to problems using the 
-    !    Newton-Raphson formulations for steady-state stress periods
-    if (this%iss > 0) then
-      if (this%inewton > 0) then
-        iptct = this%inewton
-      else
-        iptct = this%npf%inewton
-      end if
-    end if
-    !
-    ! -- calculate pseudo-transient continuation factor for model
-    if (iptct > 0) then
-      diagmin = DEP20
-      diagmax = DZERO
-      diagcnt = DZERO
-      do n = 1, this%dis%nodes
-        if (this%npf%ibound(n) < 1) cycle
-        jcol = n + this%moffset
-        !
-        ! get the maximum volume of the cell (head at top of cell)        
-        v = this%dis%get_cell_volume(n, this%dis%top(n))
-        !
-        ! -- calculate the residual for the cell
-        resid = DZERO
-        do j = ia(jcol), ia(jcol+1)-1
-          jj = ja(j)
-          resid = resid + amatsln(j) * x(jcol)
-        end do
-        resid = resid - rhs(jcol)
-        !
-        ! -- calculate the reciprocal of the pseudo-time step
-        !    resid [L3/T] / volume [L3] = [1/T]
-        ptcdelem1 = abs(resid) / v
-        !
-        ! -- set ptcf if the reciprocal of the pseudo-time step
-        !    exceeds the current value (equivalent to using the 
-        !    smallest pseudo-time step) 
-        if (ptcdelem1 > ptcf) ptcf = ptcdelem1
-        !
-        ! -- determine minimum and maximum diagonal entries
-        j = ia(jcol)
-        diag = abs(amatsln(j))
-        diagcnt = diagcnt + DONE
-        if (diag > DZERO) then
-          if (diag < diagmin) diagmin = diag
-          if (diag > diagmax) diagmax = diag
-        end if
-      end do
-      !
-      ! -- set the reciprocal of the pseudo-time step
-      !    to a fraction of the minimum or maximum
-      !    diagonal entry to prevent excessively small
-      !    or large values
-      if (diagcnt > DZERO) then
-        diagmin = diagmin * DEM1
-        diagmax = diagmax * DEM1
-        if (ptcf < diagmin) ptcf = diagmin
-        if (ptcf > diagmax) ptcf = diagmax
-      end if
-    end if
-
-    ! reset ipc if needed
-    if (iptc == 0) then
-      if (iptct > 0) iptc = 1
-    end if
-    !
-    ! -- return
-    return
-  end subroutine gwf_ptc
-
+    enddo
+    !
+    ! -- return
+    return
+  end subroutine gwf_cc
+  
+  subroutine gwf_ptcchk(this, iptc)
+! ******************************************************************************
+! gwf_ptcchk -- check if pseudo-transient continuation factor should be used
+! Subroutine: (1) Check if pseudo-transient continuation factor should be used
+! ******************************************************************************
+!
+!    SPECIFICATIONS:
+! ------------------------------------------------------------------------------
+    ! modules
+    ! -- dummy
+    class(GwfModelType) :: this
+    integer(I4B), intent(inout) :: iptc
+! ------------------------------------------------------------------------------
+    ! -- determine if pseudo-transient continuation should be applied to this 
+    !    model - pseudo-transient continuation only applied to problems that
+    !    use the Newton-Raphson formulation during steady-state stress periods
+    iptc = 0
+    if (this%iss > 0) then
+      if (this%inewton > 0) then
+        iptc = this%inewton
+      else
+        iptc = this%npf%inewton
+      end if
+    end if
+    !
+    ! -- return
+    return
+  end subroutine gwf_ptcchk
+
+  subroutine gwf_ptc(this, kiter, neqsln, njasln, ia, ja,                       &
+                     x, rhs, amatsln, iptc, ptcf)
+! ******************************************************************************
+! gwf_ptc -- calculate maximum pseudo-transient continuation factor
+! Subroutine: (1) Calculate maximum pseudo-transient continuation factor
+!                 for the current outer iteration
+! ******************************************************************************
+!
+!    SPECIFICATIONS:
+! ------------------------------------------------------------------------------
+    ! modules
+    use ConstantsModule, only: DONE, DP9
+    ! -- dummy
+    class(GwfModelType) :: this
+    integer(I4B),intent(in) :: kiter
+    integer(I4B), intent(in) :: neqsln
+    integer(I4B),intent(in) :: njasln
+    integer(I4B), dimension(neqsln+1), intent(in) :: ia
+    integer(I4B),dimension(njasln),intent(in) :: ja
+    real(DP), dimension(neqsln), intent(in) :: x
+    real(DP), dimension(neqsln), intent(in) :: rhs
+    real(DP),dimension(njasln),intent(in) :: amatsln
+    integer(I4B), intent(inout) :: iptc
+    real(DP),intent(inout) :: ptcf
+    ! -- local
+    integer(I4B) :: iptct
+    integer(I4B) :: n
+    integer(I4B) :: jcol
+    integer(I4B) :: j, jj
+    real(DP) :: v
+    real(DP) :: resid
+    real(DP) :: ptcdelem1
+    real(DP) :: diag
+    real(DP) :: diagcnt
+    real(DP) :: diagmin
+    real(DP) :: diagmax
+! ------------------------------------------------------------------------------
+    ! -- set temporary flag indicating if pseudo-transient continuation should
+    !    be used for this model and time step
+    iptct = 0
+    ! -- only apply pseudo-transient continuation to problems using the 
+    !    Newton-Raphson formulations for steady-state stress periods
+    if (this%iss > 0) then
+      if (this%inewton > 0) then
+        iptct = this%inewton
+      else
+        iptct = this%npf%inewton
+      end if
+    end if
+    !
+    ! -- calculate pseudo-transient continuation factor for model
+    if (iptct > 0) then
+      diagmin = DEP20
+      diagmax = DZERO
+      diagcnt = DZERO
+      do n = 1, this%dis%nodes
+        if (this%npf%ibound(n) < 1) cycle
+        jcol = n + this%moffset
+        !
+        ! get the maximum volume of the cell (head at top of cell)        
+        v = this%dis%get_cell_volume(n, this%dis%top(n))
+        !
+        ! -- calculate the residual for the cell
+        resid = DZERO
+        do j = ia(jcol), ia(jcol+1)-1
+          jj = ja(j)
+          resid = resid + amatsln(j) * x(jcol)
+        end do
+        resid = resid - rhs(jcol)
+        !
+        ! -- calculate the reciprocal of the pseudo-time step
+        !    resid [L3/T] / volume [L3] = [1/T]
+        ptcdelem1 = abs(resid) / v
+        !
+        ! -- set ptcf if the reciprocal of the pseudo-time step
+        !    exceeds the current value (equivalent to using the 
+        !    smallest pseudo-time step) 
+        if (ptcdelem1 > ptcf) ptcf = ptcdelem1
+        !
+        ! -- determine minimum and maximum diagonal entries
+        j = ia(jcol)
+        diag = abs(amatsln(j))
+        diagcnt = diagcnt + DONE
+        if (diag > DZERO) then
+          if (diag < diagmin) diagmin = diag
+          if (diag > diagmax) diagmax = diag
+        end if
+      end do
+      !
+      ! -- set the reciprocal of the pseudo-time step
+      !    to a fraction of the minimum or maximum
+      !    diagonal entry to prevent excessively small
+      !    or large values
+      if (diagcnt > DZERO) then
+        diagmin = diagmin * DEM1
+        diagmax = diagmax * DEM1
+        if (ptcf < diagmin) ptcf = diagmin
+        if (ptcf > diagmax) ptcf = diagmax
+      end if
+    end if
+
+    ! reset ipc if needed
+    if (iptc == 0) then
+      if (iptct > 0) iptc = 1
+    end if
+    !
+    ! -- return
+    return
+  end subroutine gwf_ptc
+
   subroutine gwf_nur(this, neqmod, x, xtemp, dx, inewtonur, dxmax, locmax)
-! ******************************************************************************
-! gwf_nur -- under-relaxation
-! Subroutine: (1) Under-relaxation of Groundwater Flow Model Heads for current
-!                 outer iteration using the cell bottoms at the bottom of the
-!                 model
-! ******************************************************************************
-!
-!    SPECIFICATIONS:
-! ------------------------------------------------------------------------------
-    ! modules
-    use ConstantsModule, only: DONE, DP9
-    ! -- dummy
-    class(GwfModelType) :: this
-    integer(I4B), intent(in) :: neqmod
-    real(DP), dimension(neqmod), intent(inout) :: x
-    real(DP), dimension(neqmod), intent(in) :: xtemp
-    real(DP), dimension(neqmod), intent(inout) :: dx
-    integer(I4B), intent(inout) :: inewtonur
+! ******************************************************************************
+! gwf_nur -- under-relaxation
+! Subroutine: (1) Under-relaxation of Groundwater Flow Model Heads for current
+!                 outer iteration using the cell bottoms at the bottom of the
+!                 model
+! ******************************************************************************
+!
+!    SPECIFICATIONS:
+! ------------------------------------------------------------------------------
+    ! modules
+    use ConstantsModule, only: DONE, DP9
+    ! -- dummy
+    class(GwfModelType) :: this
+    integer(I4B), intent(in) :: neqmod
+    real(DP), dimension(neqmod), intent(inout) :: x
+    real(DP), dimension(neqmod), intent(in) :: xtemp
+    real(DP), dimension(neqmod), intent(inout) :: dx
+    integer(I4B), intent(inout) :: inewtonur
     real(DP), intent(inout) :: dxmax
     integer(I4B), intent(inout) :: locmax
-    ! -- local
-    integer(I4B) :: i0
-    integer(I4B) :: i1
-    class(BndType), pointer :: packobj
-    integer(I4B) :: ip
-! ------------------------------------------------------------------------------
-    !
-    ! -- apply Newton-Raphson under-relaxation if model is using
-    !    the Newton-Raphson formulation and this Newton-Raphson
-    !    under-relaxation is turned on.
-    if (this%inewton /= 0 .and. this%inewtonur /= 0) then
-      if (this%innpf > 0) then
+    ! -- local
+    integer(I4B) :: i0
+    integer(I4B) :: i1
+    class(BndType), pointer :: packobj
+    integer(I4B) :: ip
+! ------------------------------------------------------------------------------
+    !
+    ! -- apply Newton-Raphson under-relaxation if model is using
+    !    the Newton-Raphson formulation and this Newton-Raphson
+    !    under-relaxation is turned on.
+    if (this%inewton /= 0 .and. this%inewtonur /= 0) then
+      if (this%innpf > 0) then
         call this%npf%npf_nur(neqmod, x, xtemp, dx, inewtonur, dxmax, locmax)
-      end if
-      !
-      ! -- Call package nur routines
-      i0 = this%dis%nodes + 1
-      do ip = 1, this%bndlist%Count()
-        packobj => GetBndFromList(this%bndlist, ip)
-        if (packobj%npakeq > 0) then
-          i1 = i0 + packobj%npakeq - 1
-          call packobj%bnd_nur(packobj%npakeq, x(i0:i1), xtemp(i0:i1), &
+      end if
+      !
+      ! -- Call package nur routines
+      i0 = this%dis%nodes + 1
+      do ip = 1, this%bndlist%Count()
+        packobj => GetBndFromList(this%bndlist, ip)
+        if (packobj%npakeq > 0) then
+          i1 = i0 + packobj%npakeq - 1
+          call packobj%bnd_nur(packobj%npakeq, x(i0:i1), xtemp(i0:i1), &
                                dx(i0:i1), inewtonur, dxmax, locmax)
-          i0 = i1 + 1
-        end if
-      enddo
-    end if
-    !
-    ! -- return
-    return
-  end subroutine gwf_nur
-
-  subroutine gwf_cq(this, icnvg, isuppress_output)
-! ******************************************************************************
-! gwf_cq --Groundwater flow model calculate flow
-! Subroutine: (1) Calculate intercell flows (flowja)
-! ******************************************************************************
-!
-!    SPECIFICATIONS:
-! ------------------------------------------------------------------------------
-    ! -- modules
-    ! -- dummy
-    class(GwfModelType) :: this
-    integer(I4B), intent(in) :: icnvg
-    integer(I4B), intent(in) :: isuppress_output
-    ! -- local
-    integer(I4B) :: i
-! ------------------------------------------------------------------------------
-    !
-    ! -- Construct the flowja array.  Flowja is calculated each time, even if
-    !    output is suppressed.  (flowja is positive into a cell.)
-    do i = 1, this%nja
-      this%flowja(i) = DZERO
-    enddo
-    if(this%innpf > 0) call this%npf%npf_flowja(this%x, this%flowja)
-    if(this%inhfb > 0) call this%hfb%hfb_flowja(this%x, this%flowja)
-    if(this%ingnc > 0) call this%gnc%flowja(this%flowja)
-    !
-    ! -- Return
-    return
-  end subroutine gwf_cq
-
-  subroutine gwf_bd(this, icnvg, isuppress_output)
-! ******************************************************************************
-! gwf_bd --GroundWater Flow Model Budget
-! Subroutine: (1) Calculate stress package contributions to model budget
-! ******************************************************************************
-!
-!    SPECIFICATIONS:
-! ------------------------------------------------------------------------------
-    ! -- modules
-    ! -- dummy
-    class(GwfModelType) :: this
-    integer(I4B), intent(in) :: icnvg
-    integer(I4B), intent(in) :: isuppress_output
-    ! -- local
-    integer(I4B) :: icbcfl, ibudfl, icbcun, iprobs, idvfl
-    integer(I4B) :: ip
-    class(BndType),pointer :: packobj
-! ------------------------------------------------------------------------------
-    !
-    ! -- Save the solution convergence flag
-    this%icnvg = icnvg
-    !
-    ! -- Set write and print flags differently if output is suppressed.
-    if(isuppress_output == 0) then
-      idvfl = 0
-      if(this%oc%oc_save('HEAD')) idvfl = 1
-      icbcfl = 0
-      if(this%oc%oc_save('BUDGET')) icbcfl = 1
-      icbcun = this%oc%oc_save_unit('BUDGET')
-      ibudfl = 0
-      if(this%oc%oc_print('BUDGET')) ibudfl = 1
-      iprobs = 1
-    else
-      icbcfl = 0
-      ibudfl = 0
-      icbcun = 0
-      iprobs = 0
-      idvfl  = 0
-    endif
-    !
-    ! -- Budget routines (start by resetting)
-    call this%budget%reset()
-    !
-    ! -- Storage
-    if(this%insto > 0) then
-      call this%sto%bdcalc(this%dis%nodes, this%x, this%xold,                  &
-                           isuppress_output, this%budget)
-      call this%sto%bdsav(icbcfl, icbcun)
-    endif
-    ! -- Skeletal storage, compaction and subsidence
-    if (this%incsub > 0) then
-      call this%csub%bdcalc(this%dis%nodes, this%x, this%xold,                 &
-                            isuppress_output, this%budget)
-      call this%csub%bdsav(idvfl, icbcfl, icbcun)
-    end if
-    !
-    ! -- Node Property Flow
-    if(this%innpf > 0) then
-      call this%npf%npf_bdadj(this%flowja, icbcfl, icbcun)
-    endif
-    !
-    ! -- Clear obs
-    call this%obs%obs_bd_clear()
-    !
-    ! -- Mover budget
-    if(this%inmvr > 0) call this%mvr%mvr_bd(icbcfl, ibudfl, isuppress_output)
-    !
-    ! -- Recalculate package hcof and rhs so that bnd_bd will calculate
-    !    flows based on the final head solution
-    do ip = 1, this%bndlist%Count()
-      packobj => GetBndFromList(this%bndlist, ip)
-      call packobj%bnd_cf(reset_mover=.false.)
-    enddo
-    !
-    ! -- Boundary packages calculate budget and total flows to model budget
-    do ip = 1, this%bndlist%Count()
-      packobj => GetBndFromList(this%bndlist, ip)
-      call packobj%bnd_bd(this%x, idvfl, icbcfl, ibudfl, icbcun, iprobs,       &
-                          isuppress_output, this%budget)
-    enddo
-    !
-    ! -- Calculate and write simulated values for observations
-    if(iprobs /= 0) then
-      if (icnvg > 0) then
-        call this%obs%obs_bd()
-      endif
-    endif
-    !
-    ! -- Return
-    return
-  end subroutine gwf_bd
-
-  subroutine gwf_ot(this)
-! ******************************************************************************
-! gwf_ot -- GroundWater Flow Model Output
-! Subroutine: (1) Output budget items
-! ******************************************************************************
-!
-!    SPECIFICATIONS:
-! ------------------------------------------------------------------------------
-    ! -- modules
-    use TdisModule,only:kstp, kper, endofperiod, tdis_ot
-    ! -- dummy
-    class(GwfModelType) :: this
-    ! -- local
-    integer(I4B) :: ipflg, ibudfl, ihedfl
-    integer(I4B) :: ip
-    class(BndType), pointer :: packobj
-    ! -- formats
-    character(len=*),parameter :: fmtnocnvg = &
-      "(1X,/9X,'****FAILED TO MEET SOLVER CONVERGENCE CRITERIA IN TIME STEP ', &
-      &I0,' OF STRESS PERIOD ',I0,'****')"
-! ------------------------------------------------------------------------------
-    !
-    ! -- Set ibudfl flag for printing budget information
-    ibudfl = 0
-    if(this%oc%oc_print('BUDGET')) ibudfl = 1
-    if(this%icnvg == 0) ibudfl = 1
-    if(endofperiod) ibudfl = 1
-    !
-    ! -- Set ibudfl flag for printing dependent variable information
-    ihedfl = 0
-    if(this%oc%oc_print('HEAD')) ihedfl = 1
-    if(this%icnvg == 0) ihedfl = 1
-    if(endofperiod) ihedfl = 1
-    !
-    ! -- Output individual flows if requested
-    if(ibudfl /= 0) then
-      !
-      ! -- NPF output
-      if(this%innpf > 0) call this%npf%npf_ot(this%flowja)
-      !
-      ! -- GNC output
-      if(this%ingnc > 0) &
-        call this%gnc%gnc_ot()
-    endif
-    !
-    ! -- Output control
-    ipflg = 0
-    this%budget%budperc = 1.e30
-    if(this%icnvg == 0) then
-      write(this%iout,fmtnocnvg) kstp, kper
-      ipflg = 1
-    endif
-    call this%oc%oc_ot(ipflg)
-    !
-    ! -- Write Budget and Head if these conditions are met
-    if (ibudfl /= 0 .or. ihedfl /=0) then
-      ipflg = 1
-      !
-      ! -- Package budget output
-      do ip = 1, this%bndlist%Count()
-        packobj => GetBndFromList(this%bndlist, ip)
-        call packobj%bnd_ot(kstp, kper, this%iout, ihedfl, ibudfl)
-      enddo
-      !
-      if (ibudfl /= 0) then
-        !
-        ! -- Mover budget output
-        if(this%inmvr > 0) call this%mvr%mvr_ot()
-        !
-        ! -- gwf model budget
-        call this%budget%budget_ot(kstp, kper, this%iout)
-      end if
-    end if
-    !
-    ! -- Timing Output
-    if(ipflg == 1) call tdis_ot(this%iout)
-    !
-    ! -- OBS output
-    call this%obs%obs_ot()
-    do ip = 1, this%bndlist%Count()
-      packobj => GetBndFromList(this%bndlist, ip)
-      call packobj%bnd_ot_obs()
-    enddo
-    !
-    ! -- return
-    return
-  end subroutine gwf_ot
-
-  subroutine gwf_fp(this)
-! ******************************************************************************
-! gwf_fp -- Final processing
-! ******************************************************************************
-!
-!    SPECIFICATIONS:
-! ------------------------------------------------------------------------------
-    ! -- modules
-    ! -- dummy
-    class(GwfModelType) :: this
-    ! -- local
-! ------------------------------------------------------------------------------
-    !
-    ! -- csub final processing
-    if (this%incsub > 0) then
-      call this%csub%csub_fp()
-    end if
-    !
-    return
-  end subroutine gwf_fp
-
-  subroutine gwf_da(this)
-! ******************************************************************************
-! gwf_da -- Deallocate
-! ******************************************************************************
-!
-!    SPECIFICATIONS:
-! ------------------------------------------------------------------------------
-    ! -- modules
-    use MemoryManagerModule, only: mem_deallocate
-    ! -- dummy
-    class(GwfModelType) :: this
-    ! -- local
-    integer(I4B) :: ip
-    class(BndType),pointer :: packobj
-! ------------------------------------------------------------------------------
-    !
-    ! -- Internal flow packages deallocate
-    call this%dis%dis_da()
-    call this%ic%ic_da()
-    call this%npf%npf_da()
-    call this%xt3d%xt3d_da()
-    call this%gnc%gnc_da()
-    call this%sto%sto_da()
-    call this%csub%csub_da()
-    call this%budget%budget_da()
-    call this%hfb%hfb_da()
-    call this%mvr%mvr_da()
-    call this%oc%oc_da()
-    call this%obs%obs_da()
-    !
-    ! -- Internal package objects
-    deallocate(this%dis)
-    deallocate(this%ic)
-    deallocate(this%npf)
-    deallocate(this%xt3d)
-    deallocate(this%gnc)
-    deallocate(this%sto)
-    deallocate(this%csub)
-    deallocate(this%budget)
-    deallocate(this%hfb)
-    deallocate(this%mvr)
-    deallocate(this%obs)
-    deallocate(this%oc)
-    !
-    ! -- Boundary packages
-    do ip = 1, this%bndlist%Count()
-      packobj => GetBndFromList(this%bndlist, ip)
-      call packobj%bnd_da()
-      deallocate(packobj)
-    enddo
-    !
-    ! -- Scalars
-    call mem_deallocate(this%inic)
-    call mem_deallocate(this%inoc)
-    call mem_deallocate(this%inobs)
-    call mem_deallocate(this%innpf)
-    call mem_deallocate(this%insto)
-    call mem_deallocate(this%incsub)
-    call mem_deallocate(this%inmvr)
-    call mem_deallocate(this%inhfb)
-    call mem_deallocate(this%ingnc)
-    call mem_deallocate(this%iss)
-    call mem_deallocate(this%inewtonur)
-    !
-    ! -- NumericalModelType
-    call this%NumericalModelType%model_da()
-    !
-    ! -- return
-    return
-  end subroutine gwf_da
-
-  function gwf_get_nsubtimes(this) result(nsubtimes)
-! ******************************************************************************
-! gwf_get_nsubtimes -- Return number of subtimesteps
-! Subtimesteps not implemented yet, so just return 1.
-! ******************************************************************************
-!
-!    SPECIFICATIONS:
-! ------------------------------------------------------------------------------
-    !
-    ! -- result
-    integer(I4B) :: nsubtimes
-    class(GwfModelType) :: this
-! ------------------------------------------------------------------------------
-    !
-    nsubtimes = 1
-    !
-    ! -- return
-    return
-  end function gwf_get_nsubtimes
-
-  subroutine gwf_bdentry(this, budterm, budtxt, rowlabel)
-! ******************************************************************************
-! gwf_bdentry -- GroundWater Flow Model Budget Entry
-! This subroutine adds a budget entry to the flow budget.  It was added as
-! a method for the gwf3 model object so that the exchange object could add its
-! contributions.
-! Subroutine: (1) adds the entry to the budget object
-! ******************************************************************************
-!
-!    SPECIFICATIONS:
-! ------------------------------------------------------------------------------
-    ! -- modules
-    use ConstantsModule, only: LENBUDTXT, LENPACKAGENAME
-    use TdisModule, only:delt
-    ! -- dummy
-    class(GwfModelType) :: this
-    real(DP), dimension(:, :), intent(in) :: budterm
-    character(len=LENBUDTXT), dimension(:), intent(in) :: budtxt
-    character(len=LENPACKAGENAME), intent(in) :: rowlabel
-! ------------------------------------------------------------------------------
-    !
-    call this%budget%addentry(budterm, delt, budtxt, rowlabel=rowlabel)
-    !
-    ! -- return
-    return
-  end subroutine gwf_bdentry
-
-  function gwf_get_iasym(this) result (iasym)
-! ******************************************************************************
-! gwf_get_iasym -- return 1 if any package causes the matrix to be asymmetric.
-!   Otherwise return 0.
-! ******************************************************************************
-!
-!    SPECIFICATIONS:
-! ------------------------------------------------------------------------------
-    class(GwfModelType) :: this
-    ! -- local
-    integer(I4B) :: iasym
-    integer(I4B) :: ip
-    class(BndType), pointer :: packobj
-! ------------------------------------------------------------------------------
-    !
-    ! -- Start by setting iasym to zero
-    iasym = 0
-    !
-    ! -- NPF
-    if (this%innpf > 0) then
-      if (this%npf%iasym /= 0) iasym = 1
-      if (this%npf%ixt3d /= 0) iasym = 1
-    endif
-    !
-    ! -- GNC
-    if (this%ingnc > 0) then
-      if (this%gnc%iasym /= 0) iasym = 1
-    endif
-    !
-    ! -- Check for any packages that introduce matrix asymmetry
-    do ip=1,this%bndlist%Count()
-      packobj => GetBndFromList(this%bndlist, ip)
-      if (packobj%iasym /= 0) iasym = 1
-    enddo
-    !
-    ! -- return
-    return
-  end function gwf_get_iasym
-
-  subroutine allocate_scalars(this, modelname)
-! ******************************************************************************
-! allocate_scalars -- Allocate memory for non-allocatable members
-! ******************************************************************************
-!
-!    SPECIFICATIONS:
-! ------------------------------------------------------------------------------
-    ! -- modules
-    use MemoryManagerModule, only: mem_allocate
-    ! -- dummy
-    class(GwfModelType) :: this
-    character(len=*), intent(in)  :: modelname
-! ------------------------------------------------------------------------------
-    !
-    ! -- allocate members from parent class
-    call this%NumericalModelType%allocate_scalars(modelname)
-    !
-    ! -- allocate members that are part of model class
-    call mem_allocate(this%inic,  'INIC',  modelname)
-    call mem_allocate(this%inoc,  'INOC',  modelname)
-    call mem_allocate(this%innpf, 'INNPF', modelname)
-    call mem_allocate(this%insto, 'INSTO', modelname)
-    call mem_allocate(this%incsub, 'INCSUB', modelname)
-    call mem_allocate(this%inmvr, 'INMVR', modelname)
-    call mem_allocate(this%inhfb, 'INHFB', modelname)
-    call mem_allocate(this%ingnc, 'INGNC', modelname)
-    call mem_allocate(this%inobs, 'INOBS', modelname)
-    call mem_allocate(this%iss,   'ISS',   modelname)
-    call mem_allocate(this%inewtonur, 'INEWTONUR', modelname)
-    !
-    this%inic = 0
-    this%inoc = 0
-    this%innpf = 0
-    this%insto = 0
-    this%incsub = 0
-    this%inmvr = 0
-    this%inhfb = 0
-    this%ingnc = 0
-    this%inobs = 0
-    this%iss = 1       !default is steady-state (i.e., no STO package)
-    this%inewtonur = 0 !default is to not use newton bottom head dampening
-    !
-    ! -- return
-    return
-  end subroutine allocate_scalars
-
-  subroutine package_create(this, filtyp, ipakid, ipaknum, pakname, inunit,    &
-                            iout)
-! ******************************************************************************
-! package_create -- Create boundary condition packages for this model
-! Subroutine: (1) create new-style package
-!             (2) add a pointer to the package
-! ******************************************************************************
-!
-!    SPECIFICATIONS:
-! ------------------------------------------------------------------------------
-    ! -- modules
-    use ConstantsModule, only: LINELENGTH
-    use SimModule, only: store_error, ustop
-    use ChdModule, only: chd_create
-    use WelModule, only: wel_create
-    use DrnModule, only: drn_create
-    use RivModule, only: riv_create
-    use GhbModule, only: ghb_create
-    use RchModule, only: rch_create
-    use EvtModule, only: evt_create
-    use MawModule, only: maw_create
-    use SfrModule, only: sfr_create
-    use LakModule, only: lak_create
-    use UzfModule, only: uzf_create
-    ! -- dummy
-    class(GwfModelType) :: this
-    character(len=*),intent(in) :: filtyp
-    character(len=LINELENGTH) :: errmsg
-    integer(I4B),intent(in) :: ipakid
-    integer(I4B),intent(in) :: ipaknum
-    character(len=*), intent(in) :: pakname
-    integer(I4B),intent(in) :: inunit
-    integer(I4B),intent(in) :: iout
-    ! -- local
-    class(BndType), pointer :: packobj
-    class(BndType), pointer :: packobj2
-    integer(I4B) :: ip
-! ------------------------------------------------------------------------------
-    !
-    ! -- This part creates the package object
-    select case(filtyp)
-    case('CHD6')
-      call chd_create(packobj, ipakid, ipaknum, inunit, iout, this%name, pakname)
-    case('WEL6')
-      call wel_create(packobj, ipakid, ipaknum, inunit, iout, this%name, pakname)
-    case('DRN6')
-      call drn_create(packobj, ipakid, ipaknum, inunit, iout, this%name, pakname)
-    case('RIV6')
-      call riv_create(packobj, ipakid, ipaknum, inunit, iout, this%name, pakname)
-    case('GHB6')
-      call ghb_create(packobj, ipakid, ipaknum, inunit, iout, this%name, pakname)
-    case('RCH6')
-      call rch_create(packobj, ipakid, ipaknum, inunit, iout, this%name, pakname)
-    case('EVT6')
-      call evt_create(packobj, ipakid, ipaknum, inunit, iout, this%name, pakname)
-    case('MAW6')
-      call maw_create(packobj, ipakid, ipaknum, inunit, iout, this%name, pakname)
-    case('SFR6')
-      call sfr_create(packobj, ipakid, ipaknum, inunit, iout, this%name, pakname)
-    case('LAK6')
-      call lak_create(packobj, ipakid, ipaknum, inunit, iout, this%name, pakname)
-    case('UZF6')
-      call uzf_create(packobj, ipakid, ipaknum, inunit, iout, this%name, pakname)
-    case default
-      write(errmsg, *) 'Invalid package type: ', filtyp
-      call store_error(errmsg)
-      call ustop()
-    end select
-    !
-    ! -- Check to make sure that the package name is unique, then store a
-    !    pointer to the package in the model bndlist
-    do ip = 1, this%bndlist%Count()
-      packobj2 => GetBndFromList(this%bndlist, ip)
-      if(packobj2%name == pakname) then
-        write(errmsg, '(a,a)') 'Cannot create package.  Package name  ' //   &
-          'already exists: ', trim(pakname)
-        call store_error(errmsg)
-        call ustop()
-      endif
-    enddo
-    call AddBndToList(this%bndlist, packobj)
-    !
-    ! -- return
-    return
-  end subroutine package_create
-
-  subroutine ftype_check(this, namefile_obj, indis)
-! ******************************************************************************
-! ftype_check -- Check to make sure required input files have been specified
-! ******************************************************************************
-!
-!    SPECIFICATIONS:
-! ------------------------------------------------------------------------------
-    ! -- modules
-    use ConstantsModule,   only: LINELENGTH
-    use SimModule,         only: ustop, store_error, count_errors
-    use NameFileModule,    only: NameFileType
-    ! -- dummy
-    class(GwfModelType) :: this
-    type(NameFileType), intent(in) :: namefile_obj
-    integer(I4B), intent(in) :: indis
-    ! -- local
-    character(len=LINELENGTH) :: errmsg
-    integer(I4B) :: i, iu
-    character(len=LENFTYPE), dimension(11) :: nodupftype =                     &
-      (/'DIS6 ', 'DISU6', 'DISV6', 'IC6  ', 'OC6  ', 'NPF6 ', 'STO6 ',         &
-        'MVR6 ', 'HFB6 ', 'GNC6 ', 'OBS6 '/)
-! ------------------------------------------------------------------------------
-    !
-    if(this%single_model_run) then
-      !
-      ! -- Ensure TDIS6 is present
-      call namefile_obj%get_unitnumber('TDIS6', iu, 1)
-      if(iu == 0) then
-        call store_error('TDIS6 ftype not specified in name file.')
-      endif
-      !
-      ! -- Ensure IMS6 is present
-      call namefile_obj%get_unitnumber('IMS6', iu, 1)
-      if(iu == 0) then
-        call store_error('IMS6 ftype not specified in name file.')
-      endif
-      !
-    else
-      !
-      ! -- Warn if TDIS6 is present
-      call namefile_obj%get_unitnumber('TDIS6', iu, 1)
-      if(iu > 0) then
-        write(this%iout, '(/a)') 'Warning TDIS6 detected in GWF name file.'
-        write(this%iout, *) 'Simulation TDIS file will be used instead.'
-        close(iu)
-      endif
-      !
-      ! -- Warn if SMS8 is present
-      call namefile_obj%get_unitnumber('IMS6', iu, 1)
-      if(iu > 0) then
-        write(this%iout, '(/a)') 'Warning IMS6 detected in GWF name file.'
-        write(this%iout, *) 'Simulation IMS6 file will be used instead.'
-        close(iu)
-      endif
-    endif
-    !
-    ! -- Check for IC8, DIS(u), and NPF. Stop if not present.
-    if(this%inic==0) then
-      write(errmsg, '(1x,a)') 'ERROR. INITIAL CONDITIONS (IC6) PACKAGE NOT SPECIFIED.'
-      call store_error(errmsg)
-    endif
-    if(indis==0) then
-      write(errmsg, '(1x,a)') &
-        'ERROR. DISCRETIZATION (DIS6, DISV6, or DISU6) PACKAGE NOT SPECIFIED.'
-      call store_error(errmsg)
-    endif
-    if(this%innpf==0) then
-      write(errmsg, '(1x,a)') &
-        'ERROR.  NODE PROPERTY FLOW (NPF6) PACKAGE NOT SPECIFIED.'
-      call store_error(errmsg)
-    endif
-    if(count_errors() > 0) then
-      write(errmsg,'(1x,a)') 'ERROR. REQUIRED PACKAGE(S) NOT SPECIFIED.'
-      call store_error(errmsg)
-    endif
-    !
-    ! -- Check to make sure that some GWF packages are not specified more
-    !    than once
-    do i = 1, size(nodupftype)
-      call namefile_obj%get_unitnumber(trim(nodupftype(i)), iu, 0)
-      if (iu > 0) then
-        write(errmsg,'(1x, a, a, a)')                                          &
-          'DUPLICATE ENTRIES FOR FTYPE ', trim(nodupftype(i)),                 &
-          ' NOT ALLOWED FOR GWF MODEL.'
-        call store_error(errmsg)
-      endif
-    enddo
-    !
-    ! -- Stop if errors
-    if(count_errors() > 0) then
-      write(errmsg, '(a, a)') 'ERROR OCCURRED WHILE READING FILE: ',           &
-        trim(namefile_obj%filename)
-      call store_error(errmsg)
-      call ustop()
-    endif
-    !
-    ! -- return
-    return
-  end subroutine ftype_check
-
-end module GwfModule
->>>>>>> cc52d9a9
+          i0 = i1 + 1
+        end if
+      enddo
+    end if
+    !
+    ! -- return
+    return
+  end subroutine gwf_nur
+
+  subroutine gwf_cq(this, icnvg, isuppress_output)
+! ******************************************************************************
+! gwf_cq --Groundwater flow model calculate flow
+! Subroutine: (1) Calculate intercell flows (flowja)
+! ******************************************************************************
+!
+!    SPECIFICATIONS:
+! ------------------------------------------------------------------------------
+    ! -- modules
+    ! -- dummy
+    class(GwfModelType) :: this
+    integer(I4B), intent(in) :: icnvg
+    integer(I4B), intent(in) :: isuppress_output
+    ! -- local
+    integer(I4B) :: i
+! ------------------------------------------------------------------------------
+    !
+    ! -- Construct the flowja array.  Flowja is calculated each time, even if
+    !    output is suppressed.  (flowja is positive into a cell.)
+    do i = 1, this%nja
+      this%flowja(i) = DZERO
+    enddo
+    if(this%innpf > 0) call this%npf%npf_flowja(this%x, this%flowja)
+    if(this%inhfb > 0) call this%hfb%hfb_flowja(this%x, this%flowja)
+    if(this%ingnc > 0) call this%gnc%flowja(this%flowja)
+    !
+    ! -- Return
+    return
+  end subroutine gwf_cq
+
+  subroutine gwf_bd(this, icnvg, isuppress_output)
+! ******************************************************************************
+! gwf_bd --GroundWater Flow Model Budget
+! Subroutine: (1) Calculate stress package contributions to model budget
+! ******************************************************************************
+!
+!    SPECIFICATIONS:
+! ------------------------------------------------------------------------------
+    ! -- modules
+    ! -- dummy
+    class(GwfModelType) :: this
+    integer(I4B), intent(in) :: icnvg
+    integer(I4B), intent(in) :: isuppress_output
+    ! -- local
+    integer(I4B) :: icbcfl, ibudfl, icbcun, iprobs, idvfl
+    integer(I4B) :: ip
+    class(BndType),pointer :: packobj
+! ------------------------------------------------------------------------------
+    !
+    ! -- Save the solution convergence flag
+    this%icnvg = icnvg
+    !
+    ! -- Set write and print flags differently if output is suppressed.
+    if(isuppress_output == 0) then
+      idvfl = 0
+      if(this%oc%oc_save('HEAD')) idvfl = 1
+      icbcfl = 0
+      if(this%oc%oc_save('BUDGET')) icbcfl = 1
+      icbcun = this%oc%oc_save_unit('BUDGET')
+      ibudfl = 0
+      if(this%oc%oc_print('BUDGET')) ibudfl = 1
+      iprobs = 1
+    else
+      icbcfl = 0
+      ibudfl = 0
+      icbcun = 0
+      iprobs = 0
+      idvfl  = 0
+    endif
+    !
+    ! -- Budget routines (start by resetting)
+    call this%budget%reset()
+    !
+    ! -- Storage
+    if(this%insto > 0) then
+      call this%sto%bdcalc(this%dis%nodes, this%x, this%xold,                  &
+                           isuppress_output, this%budget)
+      call this%sto%bdsav(icbcfl, icbcun)
+    endif
+    ! -- Skeletal storage, compaction and subsidence
+    if (this%incsub > 0) then
+      call this%csub%bdcalc(this%dis%nodes, this%x, this%xold,                 &
+                            isuppress_output, this%budget)
+      call this%csub%bdsav(idvfl, icbcfl, icbcun)
+    end if
+    !
+    ! -- Node Property Flow
+    if(this%innpf > 0) then
+      call this%npf%npf_bdadj(this%flowja, icbcfl, icbcun)
+    endif
+    !
+    ! -- Clear obs
+    call this%obs%obs_bd_clear()
+    !
+    ! -- Mover budget
+    if(this%inmvr > 0) call this%mvr%mvr_bd(icbcfl, ibudfl, isuppress_output)
+    !
+    ! -- Recalculate package hcof and rhs so that bnd_bd will calculate
+    !    flows based on the final head solution
+    do ip = 1, this%bndlist%Count()
+      packobj => GetBndFromList(this%bndlist, ip)
+      call packobj%bnd_cf(reset_mover=.false.)
+    enddo
+    !
+    ! -- Boundary packages calculate budget and total flows to model budget
+    do ip = 1, this%bndlist%Count()
+      packobj => GetBndFromList(this%bndlist, ip)
+      call packobj%bnd_bd(this%x, idvfl, icbcfl, ibudfl, icbcun, iprobs,       &
+                          isuppress_output, this%budget)
+    enddo
+    !
+    ! -- Calculate and write simulated values for observations
+    if(iprobs /= 0) then
+      if (icnvg > 0) then
+        call this%obs%obs_bd()
+      endif
+    endif
+    !
+    ! -- Return
+    return
+  end subroutine gwf_bd
+
+  subroutine gwf_ot(this)
+! ******************************************************************************
+! gwf_ot -- GroundWater Flow Model Output
+! Subroutine: (1) Output budget items
+! ******************************************************************************
+!
+!    SPECIFICATIONS:
+! ------------------------------------------------------------------------------
+    ! -- modules
+    use TdisModule,only:kstp, kper, endofperiod, tdis_ot
+    ! -- dummy
+    class(GwfModelType) :: this
+    ! -- local
+    integer(I4B) :: ipflg, ibudfl, ihedfl
+    integer(I4B) :: ip
+    class(BndType), pointer :: packobj
+    ! -- formats
+    character(len=*),parameter :: fmtnocnvg = &
+      "(1X,/9X,'****FAILED TO MEET SOLVER CONVERGENCE CRITERIA IN TIME STEP ', &
+      &I0,' OF STRESS PERIOD ',I0,'****')"
+! ------------------------------------------------------------------------------
+    !
+    ! -- Set ibudfl flag for printing budget information
+    ibudfl = 0
+    if(this%oc%oc_print('BUDGET')) ibudfl = 1
+    if(this%icnvg == 0) ibudfl = 1
+    if(endofperiod) ibudfl = 1
+    !
+    ! -- Set ibudfl flag for printing dependent variable information
+    ihedfl = 0
+    if(this%oc%oc_print('HEAD')) ihedfl = 1
+    if(this%icnvg == 0) ihedfl = 1
+    if(endofperiod) ihedfl = 1
+    !
+    ! -- Output individual flows if requested
+    if(ibudfl /= 0) then
+      !
+      ! -- NPF output
+      if(this%innpf > 0) call this%npf%npf_ot(this%flowja)
+      !
+      ! -- GNC output
+      if(this%ingnc > 0) &
+        call this%gnc%gnc_ot()
+    endif
+    !
+    ! -- Output control
+    ipflg = 0
+    this%budget%budperc = 1.e30
+    if(this%icnvg == 0) then
+      write(this%iout,fmtnocnvg) kstp, kper
+      ipflg = 1
+    endif
+    call this%oc%oc_ot(ipflg)
+    !
+    ! -- Write Budget and Head if these conditions are met
+    if (ibudfl /= 0 .or. ihedfl /=0) then
+      ipflg = 1
+      !
+      ! -- Package budget output
+      do ip = 1, this%bndlist%Count()
+        packobj => GetBndFromList(this%bndlist, ip)
+        call packobj%bnd_ot(kstp, kper, this%iout, ihedfl, ibudfl)
+      enddo
+      !
+      if (ibudfl /= 0) then
+        !
+        ! -- Mover budget output
+        if(this%inmvr > 0) call this%mvr%mvr_ot()
+        !
+        ! -- gwf model budget
+        call this%budget%budget_ot(kstp, kper, this%iout)
+      end if
+    end if
+    !
+    ! -- Timing Output
+    if(ipflg == 1) call tdis_ot(this%iout)
+    !
+    ! -- OBS output
+    call this%obs%obs_ot()
+    do ip = 1, this%bndlist%Count()
+      packobj => GetBndFromList(this%bndlist, ip)
+      call packobj%bnd_ot_obs()
+    enddo
+    !
+    ! -- return
+    return
+  end subroutine gwf_ot
+
+  subroutine gwf_fp(this)
+! ******************************************************************************
+! gwf_fp -- Final processing
+! ******************************************************************************
+!
+!    SPECIFICATIONS:
+! ------------------------------------------------------------------------------
+    ! -- modules
+    ! -- dummy
+    class(GwfModelType) :: this
+    ! -- local
+! ------------------------------------------------------------------------------
+    !
+    ! -- csub final processing
+    if (this%incsub > 0) then
+      call this%csub%csub_fp()
+    end if
+    !
+    return
+  end subroutine gwf_fp
+
+  subroutine gwf_da(this)
+! ******************************************************************************
+! gwf_da -- Deallocate
+! ******************************************************************************
+!
+!    SPECIFICATIONS:
+! ------------------------------------------------------------------------------
+    ! -- modules
+    use MemoryManagerModule, only: mem_deallocate
+    ! -- dummy
+    class(GwfModelType) :: this
+    ! -- local
+    integer(I4B) :: ip
+    class(BndType),pointer :: packobj
+! ------------------------------------------------------------------------------
+    !
+    ! -- Internal flow packages deallocate
+    call this%dis%dis_da()
+    call this%ic%ic_da()
+    call this%npf%npf_da()
+    call this%xt3d%xt3d_da()
+    call this%gnc%gnc_da()
+    call this%sto%sto_da()
+    call this%csub%csub_da()
+    call this%budget%budget_da()
+    call this%hfb%hfb_da()
+    call this%mvr%mvr_da()
+    call this%oc%oc_da()
+    call this%obs%obs_da()
+    !
+    ! -- Internal package objects
+    deallocate(this%dis)
+    deallocate(this%ic)
+!    deallocate(this%npf%vkd)
+    deallocate(this%npf)
+    deallocate(this%xt3d)
+    deallocate(this%gnc)
+    deallocate(this%sto)
+    deallocate(this%csub)
+    deallocate(this%budget)
+    deallocate(this%hfb)
+    deallocate(this%mvr)
+    deallocate(this%obs)
+    deallocate(this%oc)
+    !
+    ! -- Boundary packages
+    do ip = 1, this%bndlist%Count()
+      packobj => GetBndFromList(this%bndlist, ip)
+      call packobj%bnd_da()
+      deallocate(packobj)
+    enddo
+    !
+    ! -- Scalars
+    call mem_deallocate(this%inic)
+    call mem_deallocate(this%inoc)
+    call mem_deallocate(this%inobs)
+    call mem_deallocate(this%innpf)
+    call mem_deallocate(this%insto)
+    call mem_deallocate(this%incsub)
+    call mem_deallocate(this%inmvr)
+    call mem_deallocate(this%inhfb)
+    call mem_deallocate(this%ingnc)
+    call mem_deallocate(this%iss)
+    call mem_deallocate(this%inewtonur)
+    !
+    ! -- NumericalModelType
+    call this%NumericalModelType%model_da()
+    !
+    ! -- return
+    return
+  end subroutine gwf_da
+
+  function gwf_get_nsubtimes(this) result(nsubtimes)
+! ******************************************************************************
+! gwf_get_nsubtimes -- Return number of subtimesteps
+! Subtimesteps not implemented yet, so just return 1.
+! ******************************************************************************
+!
+!    SPECIFICATIONS:
+! ------------------------------------------------------------------------------
+    !
+    ! -- result
+    integer(I4B) :: nsubtimes
+    class(GwfModelType) :: this
+! ------------------------------------------------------------------------------
+    !
+    nsubtimes = 1
+    !
+    ! -- return
+    return
+  end function gwf_get_nsubtimes
+
+  subroutine gwf_bdentry(this, budterm, budtxt, rowlabel)
+! ******************************************************************************
+! gwf_bdentry -- GroundWater Flow Model Budget Entry
+! This subroutine adds a budget entry to the flow budget.  It was added as
+! a method for the gwf3 model object so that the exchange object could add its
+! contributions.
+! Subroutine: (1) adds the entry to the budget object
+! ******************************************************************************
+!
+!    SPECIFICATIONS:
+! ------------------------------------------------------------------------------
+    ! -- modules
+    use ConstantsModule, only: LENBUDTXT, LENPACKAGENAME
+    use TdisModule, only:delt
+    ! -- dummy
+    class(GwfModelType) :: this
+    real(DP), dimension(:, :), intent(in) :: budterm
+    character(len=LENBUDTXT), dimension(:), intent(in) :: budtxt
+    character(len=LENPACKAGENAME), intent(in) :: rowlabel
+! ------------------------------------------------------------------------------
+    !
+    call this%budget%addentry(budterm, delt, budtxt, rowlabel=rowlabel)
+    !
+    ! -- return
+    return
+  end subroutine gwf_bdentry
+
+  function gwf_get_iasym(this) result (iasym)
+! ******************************************************************************
+! gwf_get_iasym -- return 1 if any package causes the matrix to be asymmetric.
+!   Otherwise return 0.
+! ******************************************************************************
+!
+!    SPECIFICATIONS:
+! ------------------------------------------------------------------------------
+    class(GwfModelType) :: this
+    ! -- local
+    integer(I4B) :: iasym
+    integer(I4B) :: ip
+    class(BndType), pointer :: packobj
+! ------------------------------------------------------------------------------
+    !
+    ! -- Start by setting iasym to zero
+    iasym = 0
+    !
+    ! -- NPF
+    if (this%innpf > 0) then
+      if (this%npf%iasym /= 0) iasym = 1
+      if (this%npf%ixt3d /= 0) iasym = 1
+    endif
+    !
+    ! -- GNC
+    if (this%ingnc > 0) then
+      if (this%gnc%iasym /= 0) iasym = 1
+    endif
+    !
+    ! -- Check for any packages that introduce matrix asymmetry
+    do ip=1,this%bndlist%Count()
+      packobj => GetBndFromList(this%bndlist, ip)
+      if (packobj%iasym /= 0) iasym = 1
+    enddo
+    !
+    ! -- return
+    return
+  end function gwf_get_iasym
+
+  subroutine allocate_scalars(this, modelname)
+! ******************************************************************************
+! allocate_scalars -- Allocate memory for non-allocatable members
+! ******************************************************************************
+!
+!    SPECIFICATIONS:
+! ------------------------------------------------------------------------------
+    ! -- modules
+    use MemoryManagerModule, only: mem_allocate
+    ! -- dummy
+    class(GwfModelType) :: this
+    character(len=*), intent(in)  :: modelname
+! ------------------------------------------------------------------------------
+    !
+    ! -- allocate members from parent class
+    call this%NumericalModelType%allocate_scalars(modelname)
+    !
+    ! -- allocate members that are part of model class
+    call mem_allocate(this%inic,  'INIC',  modelname)
+    call mem_allocate(this%inoc,  'INOC',  modelname)
+    call mem_allocate(this%innpf, 'INNPF', modelname)
+    call mem_allocate(this%insto, 'INSTO', modelname)
+    call mem_allocate(this%incsub, 'INCSUB', modelname)
+    call mem_allocate(this%inmvr, 'INMVR', modelname)
+    call mem_allocate(this%inhfb, 'INHFB', modelname)
+    call mem_allocate(this%ingnc, 'INGNC', modelname)
+    call mem_allocate(this%inobs, 'INOBS', modelname)
+    call mem_allocate(this%iss,   'ISS',   modelname)
+    call mem_allocate(this%inewtonur, 'INEWTONUR', modelname)
+    !
+    this%inic = 0
+    this%inoc = 0
+    this%innpf = 0
+    this%insto = 0
+    this%incsub = 0
+    this%inmvr = 0
+    this%inhfb = 0
+    this%ingnc = 0
+    this%inobs = 0
+    this%iss = 1       !default is steady-state (i.e., no STO package)
+    this%inewtonur = 0 !default is to not use newton bottom head dampening
+    !
+    ! -- return
+    return
+  end subroutine allocate_scalars
+
+  subroutine package_create(this, filtyp, ipakid, ipaknum, pakname, inunit,    &
+                            iout)
+! ******************************************************************************
+! package_create -- Create boundary condition packages for this model
+! Subroutine: (1) create new-style package
+!             (2) add a pointer to the package
+! ******************************************************************************
+!
+!    SPECIFICATIONS:
+! ------------------------------------------------------------------------------
+    ! -- modules
+    use ConstantsModule, only: LINELENGTH
+    use SimModule, only: store_error, ustop
+    use ChdModule, only: chd_create
+    use WelModule, only: wel_create
+    use DrnModule, only: drn_create
+    use RivModule, only: riv_create
+    use GhbModule, only: ghb_create
+    use RchModule, only: rch_create
+    use EvtModule, only: evt_create
+    use MawModule, only: maw_create
+    use SfrModule, only: sfr_create
+    use LakModule, only: lak_create
+    use UzfModule, only: uzf_create
+    ! -- dummy
+    class(GwfModelType) :: this
+    character(len=*),intent(in) :: filtyp
+    character(len=LINELENGTH) :: errmsg
+    integer(I4B),intent(in) :: ipakid
+    integer(I4B),intent(in) :: ipaknum
+    character(len=*), intent(in) :: pakname
+    integer(I4B),intent(in) :: inunit
+    integer(I4B),intent(in) :: iout
+    ! -- local
+    class(BndType), pointer :: packobj
+    class(BndType), pointer :: packobj2
+    integer(I4B) :: ip
+! ------------------------------------------------------------------------------
+    !
+    ! -- This part creates the package object
+    select case(filtyp)
+    case('CHD6')
+      call chd_create(packobj, ipakid, ipaknum, inunit, iout, this%name, pakname)
+    case('WEL6')
+      call wel_create(packobj, ipakid, ipaknum, inunit, iout, this%name, pakname)
+    case('DRN6')
+      call drn_create(packobj, ipakid, ipaknum, inunit, iout, this%name, pakname)
+    case('RIV6')
+      call riv_create(packobj, ipakid, ipaknum, inunit, iout, this%name, pakname)
+    case('GHB6')
+      call ghb_create(packobj, ipakid, ipaknum, inunit, iout, this%name, pakname)
+    case('RCH6')
+      call rch_create(packobj, ipakid, ipaknum, inunit, iout, this%name, pakname)
+    case('EVT6')
+      call evt_create(packobj, ipakid, ipaknum, inunit, iout, this%name, pakname)
+    case('MAW6')
+      call maw_create(packobj, ipakid, ipaknum, inunit, iout, this%name, pakname)
+    case('SFR6')
+      call sfr_create(packobj, ipakid, ipaknum, inunit, iout, this%name, pakname)
+    case('LAK6')
+      call lak_create(packobj, ipakid, ipaknum, inunit, iout, this%name, pakname)
+    case('UZF6')
+      call uzf_create(packobj, ipakid, ipaknum, inunit, iout, this%name, pakname)
+    case default
+      write(errmsg, *) 'Invalid package type: ', filtyp
+      call store_error(errmsg)
+      call ustop()
+    end select
+    !
+    ! -- Check to make sure that the package name is unique, then store a
+    !    pointer to the package in the model bndlist
+    do ip = 1, this%bndlist%Count()
+      packobj2 => GetBndFromList(this%bndlist, ip)
+      if(packobj2%name == pakname) then
+        write(errmsg, '(a,a)') 'Cannot create package.  Package name  ' //   &
+          'already exists: ', trim(pakname)
+        call store_error(errmsg)
+        call ustop()
+      endif
+    enddo
+    call AddBndToList(this%bndlist, packobj)
+    !
+    ! -- return
+    return
+  end subroutine package_create
+
+  subroutine ftype_check(this, namefile_obj, indis)
+! ******************************************************************************
+! ftype_check -- Check to make sure required input files have been specified
+! ******************************************************************************
+!
+!    SPECIFICATIONS:
+! ------------------------------------------------------------------------------
+    ! -- modules
+    use ConstantsModule,   only: LINELENGTH
+    use SimModule,         only: ustop, store_error, count_errors
+    use NameFileModule,    only: NameFileType
+    ! -- dummy
+    class(GwfModelType) :: this
+    type(NameFileType), intent(in) :: namefile_obj
+    integer(I4B), intent(in) :: indis
+    ! -- local
+    character(len=LINELENGTH) :: errmsg
+    integer(I4B) :: i, iu
+    character(len=LENFTYPE), dimension(11) :: nodupftype =                     &
+      (/'DIS6 ', 'DISU6', 'DISV6', 'IC6  ', 'OC6  ', 'NPF6 ', 'STO6 ',         &
+        'MVR6 ', 'HFB6 ', 'GNC6 ', 'OBS6 '/)
+! ------------------------------------------------------------------------------
+    !
+    if(this%single_model_run) then
+      !
+      ! -- Ensure TDIS6 is present
+      call namefile_obj%get_unitnumber('TDIS6', iu, 1)
+      if(iu == 0) then
+        call store_error('TDIS6 ftype not specified in name file.')
+      endif
+      !
+      ! -- Ensure IMS6 is present
+      call namefile_obj%get_unitnumber('IMS6', iu, 1)
+      if(iu == 0) then
+        call store_error('IMS6 ftype not specified in name file.')
+      endif
+      !
+    else
+      !
+      ! -- Warn if TDIS6 is present
+      call namefile_obj%get_unitnumber('TDIS6', iu, 1)
+      if(iu > 0) then
+        write(this%iout, '(/a)') 'Warning TDIS6 detected in GWF name file.'
+        write(this%iout, *) 'Simulation TDIS file will be used instead.'
+        close(iu)
+      endif
+      !
+      ! -- Warn if SMS8 is present
+      call namefile_obj%get_unitnumber('IMS6', iu, 1)
+      if(iu > 0) then
+        write(this%iout, '(/a)') 'Warning IMS6 detected in GWF name file.'
+        write(this%iout, *) 'Simulation IMS6 file will be used instead.'
+        close(iu)
+      endif
+    endif
+    !
+    ! -- Check for IC8, DIS(u), and NPF. Stop if not present.
+    if(this%inic==0) then
+      write(errmsg, '(1x,a)') 'ERROR. INITIAL CONDITIONS (IC6) PACKAGE NOT SPECIFIED.'
+      call store_error(errmsg)
+    endif
+    if(indis==0) then
+      write(errmsg, '(1x,a)') &
+        'ERROR. DISCRETIZATION (DIS6, DISV6, or DISU6) PACKAGE NOT SPECIFIED.'
+      call store_error(errmsg)
+    endif
+    if(this%innpf==0) then
+      write(errmsg, '(1x,a)') &
+        'ERROR.  NODE PROPERTY FLOW (NPF6) PACKAGE NOT SPECIFIED.'
+      call store_error(errmsg)
+    endif
+    if(count_errors() > 0) then
+      write(errmsg,'(1x,a)') 'ERROR. REQUIRED PACKAGE(S) NOT SPECIFIED.'
+      call store_error(errmsg)
+    endif
+    !
+    ! -- Check to make sure that some GWF packages are not specified more
+    !    than once
+    do i = 1, size(nodupftype)
+      call namefile_obj%get_unitnumber(trim(nodupftype(i)), iu, 0)
+      if (iu > 0) then
+        write(errmsg,'(1x, a, a, a)')                                          &
+          'DUPLICATE ENTRIES FOR FTYPE ', trim(nodupftype(i)),                 &
+          ' NOT ALLOWED FOR GWF MODEL.'
+        call store_error(errmsg)
+      endif
+    enddo
+    !
+    ! -- Stop if errors
+    if(count_errors() > 0) then
+      write(errmsg, '(a, a)') 'ERROR OCCURRED WHILE READING FILE: ',           &
+        trim(namefile_obj%filename)
+      call store_error(errmsg)
+      call ustop()
+    endif
+    !
+    ! -- return
+    return
+  end subroutine ftype_check
+
+end module GwfModule