--- conflicted
+++ resolved
@@ -646,7 +646,9 @@
     integer(I4B) :: neqsln
     integer(I4B) :: iptct
     integer(I4B) :: n
-    integer(I4B) :: jrow, jrow_loc, matrix_offset
+    integer(I4B) :: jrow
+    integer(I4B) :: jrow_loc
+    integer(I4B) :: matrix_offset
     integer(I4B) :: j
     integer(I4B) :: jcol
     real(DP) :: v
@@ -684,12 +686,14 @@
     !
     ! -- calculate pseudo-transient continuation factor for model
     if (iptct > 0) then
+      matrix_offset = matrix%get_row_offset()
       !
       ! calculate the residual
       do n = 1, this%dis%nodes
         resid = DZERO
         if (this%npf%ibound(n) > 0) then
           jrow = n + this%moffset
+          jrow_loc = jrow - matrix_offset
           
           ! diagonal and off-diagonal elements
           first_col = matrix%get_first_col_pos(jrow)
@@ -701,7 +705,7 @@
           end do
 
           ! subtract the right-hand side
-          resid = resid - rhs(jrow)
+          resid = resid - rhs(jrow_loc)
         end if
         resid_vec(n) = resid
       end do
@@ -711,32 +715,14 @@
       diagmin = DEP20
       diagmax = DZERO
       diagcnt = DZERO
-      matrix_offset = matrix%get_row_offset()
       do n = 1, this%dis%nodes
         if (this%npf%ibound(n) < 1) cycle
         !
-<<<<<<< HEAD
         ! get the maximum volume of the cell (head at top of cell)
         v = this%dis%get_cell_volume(n, this%dis%top(n))
         !
         ! set the residual
         resid = resid_vec(n)
-=======
-        jrow = n + this%moffset
-        jrow_loc = jrow - matrix_offset
-        !
-        ! get the maximum volume of the cell (head at top of cell)
-        v = this%dis%get_cell_volume(n, this%dis%top(n))
-        !
-        ! -- calculate the residual for the cell
-        resid = DZERO
-        first_col = matrix%get_first_col_pos(jrow)
-        last_col = matrix%get_last_col_pos(jrow)
-        do j = first_col, last_col
-          resid = resid + matrix%get_value_pos(j) * x(jrow_loc)
-        end do
-        resid = resid - rhs(jrow_loc)
->>>>>>> 134c05f4
         !
         ! -- calculate the reciprocal of the pseudo-time step
         !    resid [L3/T] / volume [L3] = [1/T]
