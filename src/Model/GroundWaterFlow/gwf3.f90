module GwfModule

  use KindModule,                  only: DP, I4B
  use InputOutputModule,           only: ParseLine, upcase
  use ConstantsModule,             only: LENFTYPE, LENPAKLOC, DZERO, DEM1, DTEN, DEP20
  use NumericalModelModule,        only: NumericalModelType
  use BaseDisModule,               only: DisBaseType
  use BndModule,                   only: BndType, AddBndToList, GetBndFromList
  use GwfIcModule,                 only: GwfIcType
  use GwfNpfModule,                only: GwfNpfType
  use Xt3dModule,                  only: Xt3dType
<<<<<<< HEAD
=======
  use GwfBuyModule,                only: GwfBuyType
>>>>>>> 5ac754dd
  use GwfHfbModule,                only: GwfHfbType
  use GwfStoModule,                only: GwfStoType
  use GwfCsubModule,               only: GwfCsubType
  use GwfMvrModule,                only: GwfMvrType
  use BudgetModule,                only: BudgetType
  use GwfOcModule,                 only: GwfOcType
  use GhostNodeModule,             only: GhostNodeType, gnc_cr
  use GwfObsModule,                only: GwfObsType, gwf_obs_cr
  use SimModule,                   only: count_errors, store_error,            &
                                         store_error_unit, ustop
  use BaseModelModule,             only: BaseModelType

  implicit none

  private
  public :: gwf_cr
  public :: GwfModelType

  type, extends(NumericalModelType) :: GwfModelType

    type(GwfIcType),                pointer :: ic      => null()                ! initial conditions package
    type(GwfNpfType),               pointer :: npf     => null()                ! node property flow package
    type(Xt3dType),                 pointer :: xt3d    => null()                ! xt3d option for npf
<<<<<<< HEAD
=======
    type(GwfBuyType),               pointer :: buy     => null()                ! buoyancy package
>>>>>>> 5ac754dd
    type(GwfStoType),               pointer :: sto     => null()                ! storage package
    type(GwfCsubType),              pointer :: csub    => null()                ! subsidence package    
    type(GwfOcType),                pointer :: oc      => null()                ! output control package
    type(GhostNodeType),            pointer :: gnc     => null()                ! ghost node correction package
    type(GwfHfbType),               pointer :: hfb     => null()                ! horizontal flow barrier package
    type(GwfMvrType),               pointer :: mvr     => null()                ! water mover package
    type(GwfObsType),               pointer :: obs     => null()                ! observation package
    type(BudgetType),               pointer :: budget  => null()                ! budget object
    integer(I4B),                   pointer :: inic    => null()                ! unit number IC
    integer(I4B),                   pointer :: inoc    => null()                ! unit number OC
    integer(I4B),                   pointer :: innpf   => null()                ! unit number NPF
<<<<<<< HEAD
=======
    integer(I4B),                   pointer :: inbuy   => null()                ! unit number BUY
>>>>>>> 5ac754dd
    integer(I4B),                   pointer :: insto   => null()                ! unit number STO
    integer(I4B),                   pointer :: incsub  => null()                ! unit number CSUB
    integer(I4B),                   pointer :: inmvr   => null()                ! unit number MVR
    integer(I4B),                   pointer :: inhfb   => null()                ! unit number HFB
    integer(I4B),                   pointer :: ingnc   => null()                ! unit number GNC
    integer(I4B),                   pointer :: inobs   => null()                ! unit number OBS
    integer(I4B),                   pointer :: iss     => null()                ! steady state flag
    integer(I4B),                   pointer :: inewtonur => null()              ! newton under relaxation flag

  contains

    procedure :: model_df                => gwf_df
    procedure :: model_ac                => gwf_ac
    procedure :: model_mc                => gwf_mc
    procedure :: model_ar                => gwf_ar
    procedure :: model_rp                => gwf_rp
    procedure :: model_ad                => gwf_ad
    procedure :: model_cf                => gwf_cf
    procedure :: model_fc                => gwf_fc
    procedure :: model_cc                => gwf_cc
    procedure :: model_ptcchk            => gwf_ptcchk
    procedure :: model_ptc               => gwf_ptc
    procedure :: model_nur               => gwf_nur
    procedure :: model_cq                => gwf_cq
    procedure :: model_bd                => gwf_bd
    procedure :: model_ot                => gwf_ot
    procedure :: model_fp                => gwf_fp
    procedure :: model_da                => gwf_da
    procedure :: model_bdentry           => gwf_bdentry
    procedure :: get_iasym               => gwf_get_iasym
    ! -- private
    procedure :: allocate_scalars
    procedure :: package_create
    procedure :: ftype_check
    !
  end type GwfModelType

  ! -- Module variables constant for simulation
  integer(I4B), parameter :: NIUNIT=100
  character(len=LENFTYPE), dimension(NIUNIT) :: cunit
  data cunit/   'IC6  ', 'DIS6 ', 'DISU6', 'OC6  ', 'NPF6 ', & !  5
                'STO6 ', 'HFB6 ', 'WEL6 ', 'DRN6 ', 'RIV6 ', & ! 10
                'GHB6 ', 'RCH6 ', 'EVT6 ', 'OBS6 ', 'GNC6 ', & ! 15
                '     ', 'CHD6 ', '     ', '     ', '     ', & ! 20
                '     ', 'MAW6 ', 'SFR6 ', 'LAK6 ', 'UZF6 ', & ! 25
<<<<<<< HEAD
                'DISV6', 'MVR6 ', 'CSUB6', '     ', '     ', & ! 30
=======
                'DISV6', 'MVR6 ', 'CSUB6', 'BUY6 ', '     ', & ! 30
>>>>>>> 5ac754dd
                70 * '     '/

  contains

  subroutine gwf_cr(filename, id, modelname, smr)
! ******************************************************************************
! gwf_cr -- Create a new groundwater flow model object
! Subroutine: (1) creates model object and add to modellist
!             (2) assign values
! ******************************************************************************
!
!    SPECIFICATIONS:
! ------------------------------------------------------------------------------
    ! -- modules
    use ListsModule,                only: basemodellist
    use BaseModelModule,            only: AddBaseModelToList
    use SimModule,                  only: ustop, store_error, count_errors
    use GenericUtilitiesModule,     only: write_centered
    use ConstantsModule,            only: LINELENGTH, LENPACKAGENAME
    use VersionModule,              only: VERSION, MFVNAM, MFTITLE,             &
                                          FMTDISCLAIMER, IDEVELOPMODE
    use CompilerVersion
    use MemoryManagerModule,        only: mem_allocate
    use GwfDisModule,               only: dis_cr
    use GwfDisvModule,              only: disv_cr
    use GwfDisuModule,              only: disu_cr
    use GwfNpfModule,               only: npf_cr
    use Xt3dModule,                 only: xt3d_cr
<<<<<<< HEAD
=======
    use GwfBuyModule,               only: buy_cr
>>>>>>> 5ac754dd
    use GwfStoModule,               only: sto_cr
    use GwfCsubModule,              only: csub_cr
    use GwfMvrModule,               only: mvr_cr
    use GwfHfbModule,               only: hfb_cr
    use GwfIcModule,                only: ic_cr
    use GwfOcModule,                only: oc_cr
    use BudgetModule,               only: budget_cr
    use NameFileModule,             only: NameFileType
    ! -- dummy
    character(len=*), intent(in)  :: filename
    integer(I4B), intent(in)           :: id
    character(len=*), intent(in)  :: modelname
    logical, optional, intent(in) :: smr
    ! -- local
    integer(I4B) :: indis, indis6, indisu6, indisv6
    integer(I4B) :: ipakid, i, j, iu, ipaknum
    character(len=LINELENGTH) :: errmsg
    character(len=LENPACKAGENAME) :: pakname
    type(NameFileType) :: namefile_obj
    type(GwfModelType), pointer        :: this
    class(BaseModelType), pointer       :: model
    integer(I4B) :: nwords
    character(len=LINELENGTH), allocatable, dimension(:) :: words
    character(len=80) :: compiler
    ! -- format
! ------------------------------------------------------------------------------
    !
    ! -- Allocate a new GWF Model (this) and add it to basemodellist
    allocate(this)
    call this%allocate_scalars(modelname)
    model => this
    call AddBaseModelToList(basemodellist, model)
    !
    ! -- Assign values
    this%filename = filename
    this%name = modelname
    this%macronym = 'GWF'
    this%id = id
    if(present(smr)) this%single_model_run = smr
    !
    ! -- Open namefile and set iout
    call namefile_obj%init(this%filename, 0)
    call namefile_obj%add_cunit(niunit, cunit)
    call namefile_obj%openlistfile(this%iout)
    !
    ! -- Write title to list file
    call write_centered('MODFLOW'//MFVNAM, 80, iunit=this%iout)
    call write_centered(MFTITLE, 80, iunit=this%iout)
    call write_centered('GROUNDWATER FLOW MODEL (GWF)', 80, iunit=this%iout)
    call write_centered('VERSION '//VERSION, 80, iunit=this%iout)
    !
    ! -- Write if develop mode
    if (IDEVELOPMODE == 1) then
      call write_centered('***DEVELOP MODE***', 80, iunit=this%iout)
    end if
    !
    ! -- Write compiler version
    call get_compiler(compiler)
    call write_centered(' ', 80, iunit=this%iout)
    call write_centered(trim(adjustl(compiler)), 80, iunit=this%iout)
    !
    ! -- Write disclaimer
    write(this%iout, FMTDISCLAIMER)
    !
    ! -- Write precision of real variables
    write(this%iout, '(/,a)') 'MODFLOW was compiled using uniform precision.'
    write(this%iout, '(a,i0,/)') 'Precision of REAL variables: ',              &
                                 precision(DZERO)
    !
    ! -- Open files
    call namefile_obj%openfiles(this%iout)
    !
    ! -- GWF options
    if (size(namefile_obj%opts) > 0) then
      write(this%iout, '(1x,a)') 'NAMEFILE OPTIONS:'
    end if
    !
    ! -- Parse options in the GWF name file
    do i = 1, size(namefile_obj%opts)
      call ParseLine(namefile_obj%opts(i), nwords, words)
      call upcase(words(1))
      select case(words(1))
        case('NEWTON')
          this%inewton = 1
          write(this%iout, '(4x,a)')                                           &
                            'NEWTON-RAPHSON method enabled for the model.'
          if (nwords > 1) then
            call upcase(words(2))
            if (words(2) == 'UNDER_RELAXATION') then
              this%inewtonur = 1
              write(this%iout, '(4x,a,a)')                                     &
                'NEWTON-RAPHSON UNDER-RELAXATION based on the bottom ',        &
                'elevation of the model will be applied to the model.'
            end if
          end if
        case ('PRINT_INPUT')
          this%iprpak = 1
          write(this%iout,'(4x,a)') 'STRESS PACKAGE INPUT WILL BE PRINTED '//  &
                                    'FOR ALL MODEL STRESS PACKAGES'
        case ('PRINT_FLOWS')
          this%iprflow = 1
          write(this%iout,'(4x,a)') 'PACKAGE FLOWS WILL BE PRINTED '//         &
                                    'FOR ALL MODEL PACKAGES'
        case ('SAVE_FLOWS')
          this%ipakcb = -1
          write(this%iout, '(4x,a)')                                           &
            'FLOWS WILL BE SAVED TO BUDGET FILE SPECIFIED IN OUTPUT CONTROL'
        case default
          write(errmsg,'(4x,a,a,a,a)')                                         &
            '****ERROR. UNKNOWN GWF NAMEFILE (',                               &
            trim(adjustl(this%filename)), ') OPTION: ',                        &
            trim(adjustl(namefile_obj%opts(i)))
          call store_error(errmsg)
          call ustop()
      end select
    end do
    !
    ! -- Assign unit numbers to attached modules, and remove
    ! -- from unitnumber (by specifying 1 for iremove)
    !
    indis = 0
    indis6 = 0
    indisu6 = 0
    indisv6 = 0
    call namefile_obj%get_unitnumber('DIS6', indis6, 1)
    if(indis6 > 0) indis = indis6
    if(indis <= 0) call namefile_obj%get_unitnumber('DISU6', indisu6, 1)
    if(indisu6 > 0) indis = indisu6
    if(indis <= 0) call namefile_obj%get_unitnumber('DISV6', indisv6, 1)
    if(indisv6 > 0) indis = indisv6
    call namefile_obj%get_unitnumber('IC6',  this%inic, 1)
    call namefile_obj%get_unitnumber('OC6',  this%inoc, 1)
    call namefile_obj%get_unitnumber('NPF6', this%innpf, 1)
<<<<<<< HEAD
=======
    call namefile_obj%get_unitnumber('BUY6', this%inbuy, 1)
>>>>>>> 5ac754dd
    call namefile_obj%get_unitnumber('STO6', this%insto, 1)
    call namefile_obj%get_unitnumber('CSUB6', this%incsub, 1)
    call namefile_obj%get_unitnumber('MVR6', this%inmvr, 1)
    call namefile_obj%get_unitnumber('HFB6', this%inhfb, 1)
    call namefile_obj%get_unitnumber('GNC6', this%ingnc, 1)
    call namefile_obj%get_unitnumber('OBS6', this%inobs, 1)
    !
    ! -- Check to make sure that required ftype's have been specified
    call this%ftype_check(namefile_obj, indis)
    !
    ! -- Create discretization object
    if(indis6 > 0) then
      call dis_cr(this%dis, this%name, indis, this%iout)
    elseif(indisu6 > 0) then
      call disu_cr(this%dis, this%name, indis, this%iout)
    elseif(indisv6 > 0) then
      call disv_cr(this%dis, this%name, indis, this%iout)
    endif
    !
    ! -- Create utility objects
    call budget_cr(this%budget, this%name)
    !
    ! -- Create packages that are tied directly to model
    call npf_cr(this%npf, this%name, this%innpf, this%iout)
    call xt3d_cr(this%xt3d, this%name, this%innpf, this%iout)
<<<<<<< HEAD
=======
    call buy_cr(this%buy, this%name, this%inbuy, this%iout)
>>>>>>> 5ac754dd
    call gnc_cr(this%gnc, this%name, this%ingnc, this%iout)
    call hfb_cr(this%hfb, this%name, this%inhfb, this%iout)
    call sto_cr(this%sto, this%name, this%insto, this%iout)
    call csub_cr(this%csub, this%name, this%insto, this%sto%name,               &
                 this%incsub, this%iout)
    call ic_cr(this%ic, this%name, this%inic, this%iout, this%dis)
    call mvr_cr(this%mvr, this%name, this%inmvr, this%iout, this%dis)
    call oc_cr(this%oc, this%name, this%inoc, this%iout)
    call gwf_obs_cr(this%obs, this%inobs)
    !
    ! -- Create stress packages
    ipakid = 1
    do i = 1, niunit
      ipaknum = 1
      do j = 1, namefile_obj%get_nval_for_row(i)
        iu = namefile_obj%get_unitnumber_rowcol(i, j)
        call namefile_obj%get_pakname(i, j, pakname)
        call this%package_create(cunit(i), ipakid, ipaknum, pakname, iu,       &
          this%iout)
        ipaknum = ipaknum + 1
        ipakid = ipakid + 1
      enddo
    enddo
    !
    ! -- return
    return
  end subroutine gwf_cr

  subroutine gwf_df(this)
! ******************************************************************************
! gwf_df -- Define packages of the model
! Subroutine: (1) call df routines for each package
!             (2) set gwf variables and pointers
! ******************************************************************************
!
!    SPECIFICATIONS:
! ------------------------------------------------------------------------------
    ! -- modules
    ! -- dummy
    class(GwfModelType) :: this
    ! -- local
    integer(I4B) :: ip
    class(BndType), pointer :: packobj
! ------------------------------------------------------------------------------
    !
    ! -- Define packages and utility objects
    call this%dis%dis_df()
    call this%npf%npf_df(this%dis, this%xt3d, this%ingnc)
    call this%oc%oc_df()
    call this%budget%budget_df(niunit, 'VOLUME', 'L**3')
<<<<<<< HEAD
    if(this%ingnc > 0) call this%gnc%gnc_df(this)
=======
    if (this%inbuy > 0) call this%buy%buy_df(this%dis)
    if (this%ingnc > 0) call this%gnc%gnc_df(this)
>>>>>>> 5ac754dd
    !
    ! -- Assign or point model members to dis members
    !    this%neq will be incremented if packages add additional unknowns
    this%neq = this%dis%nodes
    this%nja = this%dis%nja
    this%ia  => this%dis%con%ia
    this%ja  => this%dis%con%ja
    !
    ! -- Allocate model arrays, now that neq and nja are known
    call this%allocate_arrays()
    !
    ! -- Define packages and assign iout for time series managers
    do ip = 1, this%bndlist%Count()
      packobj => GetBndFromList(this%bndlist, ip)
      call packobj%bnd_df(this%neq, this%dis)
    enddo
    !
    ! -- Store information needed for observations
    call this%obs%obs_df(this%iout, this%name, 'GWF', this%dis)
    !
    ! -- return
    return
  end subroutine gwf_df

  subroutine gwf_ac(this, sparse)
! ******************************************************************************
! gwf_ac -- Add the internal connections of this model to the sparse matrix
! ******************************************************************************
!
!    SPECIFICATIONS:
! ------------------------------------------------------------------------------
    ! -- modules
    use SparseModule, only: sparsematrix
    ! -- dummy
    class(GwfModelType) :: this
    type(sparsematrix), intent(inout) :: sparse
    ! -- local
    class(BndType), pointer :: packobj
    integer(I4B) :: ip
! ------------------------------------------------------------------------------
    !
    ! -- Add the primary grid connections of this model to sparse
    call this%dis%dis_ac(this%moffset, sparse)
    !
    ! -- Add any additional connections that NPF may need
    if(this%innpf > 0) call this%npf%npf_ac(this%moffset, sparse)
    !
    ! -- Add any package connections
    do ip = 1, this%bndlist%Count()
      packobj => GetBndFromList(this%bndlist, ip)
      call packobj%bnd_ac(this%moffset, sparse)
    enddo
    !
    ! -- If GNC is active, then add the gnc connections to sparse
    if(this%ingnc > 0) call this%gnc%gnc_ac(sparse)
    !
    ! -- return
    return
  end subroutine gwf_ac

  subroutine gwf_mc(this, iasln, jasln)
! ******************************************************************************
! gwf_mc -- Map the positions of this models connections in the
! numerical solution coefficient matrix.
! ******************************************************************************
!
!    SPECIFICATIONS:
! ------------------------------------------------------------------------------
    ! -- dummy
    class(GwfModelType) :: this
    integer(I4B), dimension(:), intent(in) :: iasln
    integer(I4B), dimension(:), intent(in) :: jasln
    ! -- local
    class(BndType), pointer :: packobj
    integer(I4B) :: ip
! ------------------------------------------------------------------------------
    !
    ! -- Find the position of each connection in the global ia, ja structure
    !    and store them in idxglo.
    call this%dis%dis_mc(this%moffset, this%idxglo, iasln, jasln)
    !
    ! -- Map any additional connections that NPF may need
    if(this%innpf > 0) call this%npf%npf_mc(this%moffset, iasln, jasln)
    !
    ! -- Map any package connections
    do ip=1,this%bndlist%Count()
      packobj => GetBndFromList(this%bndlist, ip)
      call packobj%bnd_mc(this%moffset, iasln, jasln)
    enddo
    !
    ! -- For implicit gnc, need to store positions of gnc connections
    !    in solution matrix connection
    if(this%ingnc > 0) call this%gnc%gnc_mc(iasln, jasln)
    !
    ! -- return
    return
  end subroutine gwf_mc

  subroutine gwf_ar(this)
! ******************************************************************************
! gwf_ar -- GroundWater Flow Model Allocate and Read
! Subroutine: (1) allocates and reads packages part of this model,
!             (2) allocates memory for arrays part of this model object
! ******************************************************************************
!
!    SPECIFICATIONS:
! ------------------------------------------------------------------------------
    ! -- dummy
    class(GwfModelType) :: this
    ! -- locals
    integer(I4B) :: ip
    class(BndType), pointer :: packobj
! ------------------------------------------------------------------------------
    !
    ! -- Allocate and read modules attached to model
    if(this%inic  > 0) call this%ic%ic_ar(this%x)
    if(this%innpf > 0) call this%npf%npf_ar(this%ic, this%ibound, this%x)
<<<<<<< HEAD
=======
    if(this%inbuy > 0) call this%buy%buy_ar(this%npf, this%ibound)
>>>>>>> 5ac754dd
    if(this%inhfb > 0) call this%hfb%hfb_ar(this%ibound, this%xt3d, this%dis)
    if(this%insto > 0) call this%sto%sto_ar(this%dis, this%ibound)
    if(this%incsub > 0) call this%csub%csub_ar(this%dis, this%ibound)
    if(this%inmvr > 0) call this%mvr%mvr_ar()
    if(this%inobs > 0) call this%obs%gwf_obs_ar(this%ic, this%x, this%flowja)
    !
    ! -- Call dis_ar to write binary grid file
    call this%dis%dis_ar(this%npf%icelltype)
    !
    ! -- set up output control
    call this%oc%oc_ar(this%x, this%dis, this%npf%hnoflo)
    !
    ! -- Package input files now open, so allocate and read
    do ip = 1,this%bndlist%Count()
      packobj => GetBndFromList(this%bndlist, ip)
      call packobj%set_pointers(this%dis%nodes, this%ibound, this%x,           &
                                this%xold, this%flowja)
      ! -- Read and allocate package
      call packobj%bnd_ar()
<<<<<<< HEAD
=======
      if (this%inbuy > 0) call this%buy%buy_ar_bnd(packobj, this%x)
>>>>>>> 5ac754dd
    enddo
    !
    ! -- return
    return
  end subroutine gwf_ar

  subroutine gwf_rp(this)
! ******************************************************************************
! gwf_rp -- GroundWater Flow Model Read and Prepare
! Subroutine: (1) calls package read and prepare routines
! ******************************************************************************
!
!    SPECIFICATIONS:
! ------------------------------------------------------------------------------
    ! -- modules
    use TdisModule, only: readnewdata
    ! -- dummy
    class(GwfModelType) :: this
    ! -- local
    class(BndType), pointer :: packobj
    integer(I4B) :: ip
! ------------------------------------------------------------------------------
    !
    ! -- Check with TDIS on whether or not it is time to RP
    if (.not. readnewdata) return
    !
    ! -- Read and prepare
<<<<<<< HEAD
=======
    if(this%inbuy > 0) call this%buy%buy_rp()
>>>>>>> 5ac754dd
    if(this%inhfb > 0) call this%hfb%hfb_rp()
    if(this%inoc > 0)  call this%oc%oc_rp()
    if(this%insto > 0) call this%sto%sto_rp()
    if(this%incsub > 0) call this%csub%csub_rp()
    if(this%inmvr > 0) call this%mvr%mvr_rp()
    do ip = 1, this%bndlist%Count()
      packobj => GetBndFromList(this%bndlist, ip)
      call packobj%bnd_rp()
      call packobj%bnd_rp_obs()
    enddo
    !
    ! -- Return
    return
  end subroutine gwf_rp

  subroutine gwf_ad(this)
! ******************************************************************************
! gwf_ad -- GroundWater Flow Model Time Step Advance
! Subroutine: (1) calls package advance subroutines
! ******************************************************************************
!
!    SPECIFICATIONS:
! ------------------------------------------------------------------------------
    ! -- modules
    use SimVariablesModule, only: isimcheck
    ! -- dummy
    class(GwfModelType) :: this
    class(BndType), pointer :: packobj
    ! -- local
    integer(I4B) :: ip, n
! ------------------------------------------------------------------------------
    !
    ! -- copy x into xold
    do n=1,this%dis%nodes
      this%xold(n)=this%x(n)
    enddo
    !
    ! -- Advance
    if(this%innpf > 0) call this%npf%npf_ad(this%dis%nodes, this%xold)
    if(this%insto > 0) call this%sto%sto_ad()
    if(this%incsub > 0)  call this%csub%csub_ad(this%dis%nodes, this%x)
<<<<<<< HEAD
=======
    if(this%inbuy > 0)  call this%buy%buy_ad()
>>>>>>> 5ac754dd
    if(this%inmvr > 0) call this%mvr%mvr_ad()
    do ip=1,this%bndlist%Count()
      packobj => GetBndFromList(this%bndlist, ip)
      call packobj%bnd_ad()
      if (isimcheck > 0) then
        call packobj%bnd_ck()
      end if
    enddo
    !
    ! -- Push simulated values to preceding time/subtime step
    call this%obs%obs_ad()
    !
    ! -- return
    return
  end subroutine gwf_ad

  subroutine gwf_cf(this, kiter)
! ******************************************************************************
! gwf_cf -- GroundWater Flow Model calculate coefficients
! ******************************************************************************
!
!    SPECIFICATIONS:
! ------------------------------------------------------------------------------
    ! -- dummy
    class(GwfModelType) :: this
    integer(I4B),intent(in) :: kiter
    ! -- local
    class(BndType), pointer :: packobj
    integer(I4B) :: ip
! ------------------------------------------------------------------------------
    !
    ! -- Call package cf routines
    if(this%innpf > 0) call this%npf%npf_cf(kiter, this%dis%nodes, this%x)
<<<<<<< HEAD
    do ip = 1, this%bndlist%Count()
      packobj => GetBndFromList(this%bndlist, ip)
      call packobj%bnd_cf()
=======
    if(this%inbuy > 0) call this%buy%buy_cf(kiter)
    do ip = 1, this%bndlist%Count()
      packobj => GetBndFromList(this%bndlist, ip)
      call packobj%bnd_cf()
      if (this%inbuy > 0) call this%buy%buy_cf_bnd(packobj, this%x)
>>>>>>> 5ac754dd
    enddo
    !
    ! -- return
    return
  end subroutine gwf_cf

  subroutine gwf_fc(this, kiter, amatsln, njasln, inwtflag)
! ******************************************************************************
! gwf_fc -- GroundWater Flow Model fill coefficients
! ******************************************************************************
!
!    SPECIFICATIONS:
! ------------------------------------------------------------------------------
    ! -- dummy
    class(GwfModelType) :: this
    integer(I4B), intent(in) :: kiter
    integer(I4B), intent(in) :: njasln
    real(DP), dimension(njasln), intent(inout) :: amatsln
    integer(I4B), intent(in) :: inwtflag
    ! -- local
    class(BndType), pointer :: packobj
    integer(I4B) :: ip
    integer(I4B) :: inwt, inwtsto, inwtcsub, inwtpak
! ------------------------------------------------------------------------------
    !
    ! -- newton flags
    inwt = inwtflag
    if(inwtflag == 1) inwt = this%npf%inewton
    inwtsto = inwtflag
    if(this%insto > 0) then
      if(inwtflag == 1) inwtsto = this%sto%inewton
    endif
    inwtcsub = inwtflag
    if(this%incsub > 0) then
      if(inwtflag == 1) inwtcsub = this%csub%inewton
    endif
    !
    ! -- Fill standard conductance terms
    if(this%innpf > 0) call this%npf%npf_fc(kiter, njasln, amatsln,            &
                                            this%idxglo, this%rhs, this%x)
<<<<<<< HEAD
=======
    if(this%inbuy > 0) call this%buy%buy_fc(kiter, njasln, amatsln,  &
                                            this%idxglo, this%rhs, this%x)
>>>>>>> 5ac754dd
    if(this%inhfb > 0) call this%hfb%hfb_fc(kiter, njasln, amatsln,            &
                                            this%idxglo, this%rhs, this%x)
    if(this%ingnc > 0) call this%gnc%gnc_fc(kiter, amatsln)
    ! -- storage
    if(this%insto > 0) then
      call this%sto%sto_fc(kiter, this%xold, this%x, njasln, amatsln,          &
                           this%idxglo, this%rhs)
    end if
    ! -- skeletal storage, compaction, and land subsidence 
    if(this%incsub > 0) then
      call this%csub%csub_fc(kiter, this%xold, this%x, njasln, amatsln,        &
                             this%idxglo, this%rhs)
    end if
    if(this%inmvr > 0) call this%mvr%mvr_fc()
    do ip = 1, this%bndlist%Count()
      packobj => GetBndFromList(this%bndlist, ip)
      call packobj%bnd_fc(this%rhs, this%ia, this%idxglo, amatsln)
    enddo
    !
    !--Fill newton terms
    if(this%innpf > 0) then
      if(inwt /= 0) then
        call this%npf%npf_fn(kiter, njasln, amatsln, this%idxglo, this%rhs,    &
                             this%x)
      endif
    endif
    !
    ! -- Fill newton terms for ghost nodes
    if(this%ingnc > 0) then
      if(inwt /= 0) then
        call this%gnc%gnc_fn(kiter, njasln, amatsln, this%npf%condsat,         &
          ivarcv_opt=this%npf%ivarcv,                                          &
          ictm1_opt=this%npf%icelltype,                                        &
          ictm2_opt=this%npf%icelltype)
      endif
    endif
    !
    ! -- Fill newton terms for storage
    if(this%insto > 0) then
      if (inwtsto /= 0) then
        call this%sto%sto_fn(kiter, this%xold, this%x, njasln, amatsln,        &
                             this%idxglo, this%rhs)
      end if
    end if
    !
    ! -- Fill newton terms for skeletal storage, compaction, and land subsidence 
    if(this%incsub > 0) then
      if (inwtcsub /= 0) then
        call this%csub%csub_fn(kiter, this%xold, this%x, njasln, amatsln,      &
                               this%idxglo, this%rhs)
      end if
    end if
    !
    ! -- Fill Newton terms for packages
    do ip = 1, this%bndlist%Count()
      packobj => GetBndFromList(this%bndlist, ip)
      inwtpak = inwtflag
      if(inwtflag == 1) inwtpak = packobj%inewton
      if (inwtpak /= 0) then
        call packobj%bnd_fn(this%rhs, this%ia, this%idxglo, amatsln)
      end if
    enddo
    !
    ! -- return
    return
  end subroutine gwf_fc

  subroutine gwf_cc(this, innertot, kiter, iend, icnvgmod, cpak, ipak, dpak)
! ******************************************************************************
! gwf_cc -- GroundWater Flow Model Final Convergence Check for Boundary Packages
! Subroutine: (1) calls package cc routines
! ******************************************************************************
!
!    SPECIFICATIONS:
! ------------------------------------------------------------------------------
    ! -- dummy
    class(GwfModelType) :: this
    integer(I4B),intent(in) :: innertot
    integer(I4B),intent(in) :: kiter
    integer(I4B),intent(in) :: iend
    integer(I4B),intent(in) :: icnvgmod
    character(len=LENPAKLOC), intent(inout) :: cpak
    integer(I4B), intent(inout) :: ipak
    real(DP), intent(inout) :: dpak
    ! -- local
    class(BndType), pointer :: packobj
    integer(I4B) :: ip
    ! -- formats
! ------------------------------------------------------------------------------
    !
    ! -- If mover is on, then at least 2 outers required
    if (this%inmvr > 0) then
      call this%mvr%mvr_cc(innertot, kiter, iend, icnvgmod, cpak, ipak, dpak)
    end if
    !
    ! -- csub convergence check
    if (this%incsub > 0) then
      call this%csub%csub_cc(innertot, kiter, iend, icnvgmod,                    &
                             this%dis%nodes, this%x, this%xold,                  &
                             cpak, ipak, dpak)
    end if
    !
    ! -- Call package cc routines
    do ip = 1, this%bndlist%Count()
      packobj => GetBndFromList(this%bndlist, ip)
      call packobj%bnd_cc(innertot, kiter, iend, icnvgmod, cpak, ipak, dpak)
    enddo
    !
    ! -- return
    return
  end subroutine gwf_cc
  
  subroutine gwf_ptcchk(this, iptc)
! ******************************************************************************
! gwf_ptcchk -- check if pseudo-transient continuation factor should be used
! Subroutine: (1) Check if pseudo-transient continuation factor should be used
! ******************************************************************************
!
!    SPECIFICATIONS:
! ------------------------------------------------------------------------------
    ! modules
    ! -- dummy
    class(GwfModelType) :: this
    integer(I4B), intent(inout) :: iptc
! ------------------------------------------------------------------------------
    ! -- determine if pseudo-transient continuation should be applied to this 
    !    model - pseudo-transient continuation only applied to problems that
    !    use the Newton-Raphson formulation during steady-state stress periods
    iptc = 0
    if (this%iss > 0) then
      if (this%inewton > 0) then
        iptc = this%inewton
      else
        iptc = this%npf%inewton
      end if
    end if
    !
    ! -- return
    return
  end subroutine gwf_ptcchk

  subroutine gwf_ptc(this, kiter, neqsln, njasln, ia, ja,                       &
                     x, rhs, amatsln, iptc, ptcf)
! ******************************************************************************
! gwf_ptc -- calculate maximum pseudo-transient continuation factor
! Subroutine: (1) Calculate maximum pseudo-transient continuation factor
!                 for the current outer iteration
! ******************************************************************************
!
!    SPECIFICATIONS:
! ------------------------------------------------------------------------------
    ! modules
    use ConstantsModule, only: DONE, DP9
    ! -- dummy
    class(GwfModelType) :: this
    integer(I4B),intent(in) :: kiter
    integer(I4B), intent(in) :: neqsln
    integer(I4B),intent(in) :: njasln
    integer(I4B), dimension(neqsln+1), intent(in) :: ia
    integer(I4B),dimension(njasln),intent(in) :: ja
    real(DP), dimension(neqsln), intent(in) :: x
    real(DP), dimension(neqsln), intent(in) :: rhs
    real(DP),dimension(njasln),intent(in) :: amatsln
    integer(I4B), intent(inout) :: iptc
    real(DP),intent(inout) :: ptcf
    ! -- local
    integer(I4B) :: iptct
    integer(I4B) :: n
    integer(I4B) :: jcol
    integer(I4B) :: j, jj
    real(DP) :: v
    real(DP) :: resid
    real(DP) :: ptcdelem1
    real(DP) :: diag
    real(DP) :: diagcnt
    real(DP) :: diagmin
    real(DP) :: diagmax
! ------------------------------------------------------------------------------
    ! -- set temporary flag indicating if pseudo-transient continuation should
    !    be used for this model and time step
    iptct = 0
    ! -- only apply pseudo-transient continuation to problems using the 
    !    Newton-Raphson formulations for steady-state stress periods
    if (this%iss > 0) then
      if (this%inewton > 0) then
        iptct = this%inewton
      else
        iptct = this%npf%inewton
      end if
    end if
    !
    ! -- calculate pseudo-transient continuation factor for model
    if (iptct > 0) then
      diagmin = DEP20
      diagmax = DZERO
      diagcnt = DZERO
      do n = 1, this%dis%nodes
        if (this%npf%ibound(n) < 1) cycle
        jcol = n + this%moffset
        !
        ! get the maximum volume of the cell (head at top of cell)        
        v = this%dis%get_cell_volume(n, this%dis%top(n))
        !
        ! -- calculate the residual for the cell
        resid = DZERO
        do j = ia(jcol), ia(jcol+1)-1
          jj = ja(j)
          resid = resid + amatsln(j) * x(jcol)
        end do
        resid = resid - rhs(jcol)
        !
        ! -- calculate the reciprocal of the pseudo-time step
        !    resid [L3/T] / volume [L3] = [1/T]
        ptcdelem1 = abs(resid) / v
        !
        ! -- set ptcf if the reciprocal of the pseudo-time step
        !    exceeds the current value (equivalent to using the 
        !    smallest pseudo-time step) 
        if (ptcdelem1 > ptcf) ptcf = ptcdelem1
        !
        ! -- determine minimum and maximum diagonal entries
        j = ia(jcol)
        diag = abs(amatsln(j))
        diagcnt = diagcnt + DONE
        if (diag > DZERO) then
          if (diag < diagmin) diagmin = diag
          if (diag > diagmax) diagmax = diag
        end if
      end do
      !
      ! -- set the reciprocal of the pseudo-time step
      !    to a fraction of the minimum or maximum
      !    diagonal entry to prevent excessively small
      !    or large values
      if (diagcnt > DZERO) then
        diagmin = diagmin * DEM1
        diagmax = diagmax * DEM1
        if (ptcf < diagmin) ptcf = diagmin
        if (ptcf > diagmax) ptcf = diagmax
      end if
    end if

    ! reset ipc if needed
    if (iptc == 0) then
      if (iptct > 0) iptc = 1
    end if
    !
    ! -- return
    return
  end subroutine gwf_ptc

  subroutine gwf_nur(this, neqmod, x, xtemp, dx, inewtonur, dxmax, locmax)
! ******************************************************************************
! gwf_nur -- under-relaxation
! Subroutine: (1) Under-relaxation of Groundwater Flow Model Heads for current
!                 outer iteration using the cell bottoms at the bottom of the
!                 model
! ******************************************************************************
!
!    SPECIFICATIONS:
! ------------------------------------------------------------------------------
    ! modules
    use ConstantsModule, only: DONE, DP9
    ! -- dummy
    class(GwfModelType) :: this
    integer(I4B), intent(in) :: neqmod
    real(DP), dimension(neqmod), intent(inout) :: x
    real(DP), dimension(neqmod), intent(in) :: xtemp
    real(DP), dimension(neqmod), intent(inout) :: dx
    integer(I4B), intent(inout) :: inewtonur
    real(DP), intent(inout) :: dxmax
    integer(I4B), intent(inout) :: locmax
    ! -- local
    integer(I4B) :: i0
    integer(I4B) :: i1
    class(BndType), pointer :: packobj
    integer(I4B) :: ip
! ------------------------------------------------------------------------------
    !
    ! -- apply Newton-Raphson under-relaxation if model is using
    !    the Newton-Raphson formulation and this Newton-Raphson
    !    under-relaxation is turned on.
    if (this%inewton /= 0 .and. this%inewtonur /= 0) then
      if (this%innpf > 0) then
        call this%npf%npf_nur(neqmod, x, xtemp, dx, inewtonur, dxmax, locmax)
      end if
      !
      ! -- Call package nur routines
      i0 = this%dis%nodes + 1
      do ip = 1, this%bndlist%Count()
        packobj => GetBndFromList(this%bndlist, ip)
        if (packobj%npakeq > 0) then
          i1 = i0 + packobj%npakeq - 1
          call packobj%bnd_nur(packobj%npakeq, x(i0:i1), xtemp(i0:i1), &
                               dx(i0:i1), inewtonur, dxmax, locmax)
          i0 = i1 + 1
        end if
      enddo
    end if
    !
    ! -- return
    return
  end subroutine gwf_nur

  subroutine gwf_cq(this, icnvg, isuppress_output)
! ******************************************************************************
! gwf_cq --Groundwater flow model calculate flow
! Subroutine: (1) Calculate intercell flows (flowja)
! ******************************************************************************
!
!    SPECIFICATIONS:
! ------------------------------------------------------------------------------
    ! -- modules
    ! -- dummy
    class(GwfModelType) :: this
    integer(I4B), intent(in) :: icnvg
    integer(I4B), intent(in) :: isuppress_output
    ! -- local
    integer(I4B) :: i
! ------------------------------------------------------------------------------
    !
    ! -- Construct the flowja array.  Flowja is calculated each time, even if
    !    output is suppressed.  (flowja is positive into a cell.)
    do i = 1, this%nja
      this%flowja(i) = DZERO
    enddo
    if(this%innpf > 0) call this%npf%npf_flowja(this%x, this%flowja)
<<<<<<< HEAD
=======
    if(this%inbuy > 0) call this%buy%buy_flowja(this%x, this%flowja)
>>>>>>> 5ac754dd
    if(this%inhfb > 0) call this%hfb%hfb_flowja(this%x, this%flowja)
    if(this%ingnc > 0) call this%gnc%flowja(this%flowja)
    !
    ! -- Return
    return
  end subroutine gwf_cq

  subroutine gwf_bd(this, icnvg, isuppress_output)
! ******************************************************************************
! gwf_bd --GroundWater Flow Model Budget
! Subroutine: (1) Calculate stress package contributions to model budget
! ******************************************************************************
!
!    SPECIFICATIONS:
! ------------------------------------------------------------------------------
    ! -- modules
    ! -- dummy
    class(GwfModelType) :: this
    integer(I4B), intent(in) :: icnvg
    integer(I4B), intent(in) :: isuppress_output
    ! -- local
    integer(I4B) :: icbcfl, ibudfl, icbcun, iprobs, idvfl
    integer(I4B) :: ip
    class(BndType),pointer :: packobj
! ------------------------------------------------------------------------------
    !
    ! -- Save the solution convergence flag
    this%icnvg = icnvg
    !
    ! -- Set write and print flags differently if output is suppressed.
    if(isuppress_output == 0) then
      idvfl = 0
      if(this%oc%oc_save('HEAD')) idvfl = 1
      icbcfl = 0
      if(this%oc%oc_save('BUDGET')) icbcfl = 1
      icbcun = this%oc%oc_save_unit('BUDGET')
      ibudfl = 0
      if(this%oc%oc_print('BUDGET')) ibudfl = 1
      iprobs = 1
    else
      icbcfl = 0
      ibudfl = 0
      icbcun = 0
      iprobs = 0
      idvfl  = 0
    endif
    !
    ! -- Budget routines (start by resetting)
    call this%budget%reset()
    !
    ! -- Storage
    if(this%insto > 0) then
      call this%sto%bdcalc(this%dis%nodes, this%x, this%xold,                  &
                           isuppress_output, this%budget)
      call this%sto%bdsav(icbcfl, icbcun)
    endif
<<<<<<< HEAD
=======
    !
>>>>>>> 5ac754dd
    ! -- Skeletal storage, compaction and subsidence
    if (this%incsub > 0) then
      call this%csub%bdcalc(this%dis%nodes, this%x, this%xold,                 &
                            isuppress_output, this%budget)
      call this%csub%bdsav(idvfl, icbcfl, icbcun)
    end if
    !
<<<<<<< HEAD
=======
    ! -- Buoyancy save density
    if (this%inbuy > 0) then
      call this%buy%buy_bdsav(idvfl, icbcfl, icbcun)
    end if
    !
>>>>>>> 5ac754dd
    ! -- Node Property Flow
    if(this%innpf > 0) then
      call this%npf%npf_bdadj(this%flowja, icbcfl, icbcun)
    endif
    !
    ! -- Clear obs
    call this%obs%obs_bd_clear()
    !
    ! -- Mover budget
    if(this%inmvr > 0) call this%mvr%mvr_bd(icbcfl, ibudfl, isuppress_output)
    !
    ! -- Recalculate package hcof and rhs so that bnd_bd will calculate
    !    flows based on the final head solution
    do ip = 1, this%bndlist%Count()
      packobj => GetBndFromList(this%bndlist, ip)
      call packobj%bnd_cf(reset_mover=.false.)
<<<<<<< HEAD
=======
      if (this%inbuy > 0) call this%buy%buy_cf_bnd(packobj, this%x)
>>>>>>> 5ac754dd
    enddo
    !
    ! -- Boundary packages calculate budget and total flows to model budget
    do ip = 1, this%bndlist%Count()
      packobj => GetBndFromList(this%bndlist, ip)
      call packobj%bnd_bd(this%x, idvfl, icbcfl, ibudfl, icbcun, iprobs,       &
                          isuppress_output, this%budget)
    enddo
    !
    ! -- Calculate and write simulated values for observations
    if(iprobs /= 0) then
      if (icnvg > 0) then
        call this%obs%obs_bd()
      endif
    endif
    !
    ! -- Return
    return
  end subroutine gwf_bd

  subroutine gwf_ot(this)
! ******************************************************************************
! gwf_ot -- GroundWater Flow Model Output
! Subroutine: (1) Output budget items
! ******************************************************************************
!
!    SPECIFICATIONS:
! ------------------------------------------------------------------------------
    ! -- modules
    use TdisModule,only:kstp, kper, endofperiod, tdis_ot
    ! -- dummy
    class(GwfModelType) :: this
    ! -- local
    integer(I4B) :: ipflg, ibudfl, ihedfl
    integer(I4B) :: ip
    class(BndType), pointer :: packobj
    ! -- formats
    character(len=*),parameter :: fmtnocnvg = &
      "(1X,/9X,'****FAILED TO MEET SOLVER CONVERGENCE CRITERIA IN TIME STEP ', &
      &I0,' OF STRESS PERIOD ',I0,'****')"
! ------------------------------------------------------------------------------
    !
    ! -- Set ibudfl flag for printing budget information
    ibudfl = 0
    if(this%oc%oc_print('BUDGET')) ibudfl = 1
    if(this%icnvg == 0) ibudfl = 1
    if(endofperiod) ibudfl = 1
    !
    ! -- Set ibudfl flag for printing dependent variable information
    ihedfl = 0
    if(this%oc%oc_print('HEAD')) ihedfl = 1
    if(this%icnvg == 0) ihedfl = 1
    if(endofperiod) ihedfl = 1
    !
    ! -- Output individual flows if requested
    if(ibudfl /= 0) then
      !
      ! -- NPF output
      if(this%innpf > 0) call this%npf%npf_ot(this%flowja)
      !
      ! -- GNC output
      if(this%ingnc > 0) &
        call this%gnc%gnc_ot()
    endif
    !
    ! -- Output control
    ipflg = 0
    this%budget%budperc = 1.e30
    if(this%icnvg == 0) then
      write(this%iout,fmtnocnvg) kstp, kper
      ipflg = 1
    endif
    call this%oc%oc_ot(ipflg)
    !
    ! -- Write Budget and Head if these conditions are met
    if (ibudfl /= 0 .or. ihedfl /=0) then
      ipflg = 1
      !
      ! -- Package budget output
      do ip = 1, this%bndlist%Count()
        packobj => GetBndFromList(this%bndlist, ip)
        call packobj%bnd_ot(kstp, kper, this%iout, ihedfl, ibudfl)
      enddo
      !
      if (ibudfl /= 0) then
        !
        ! -- Mover budget output
        if(this%inmvr > 0) call this%mvr%mvr_ot()
        !
        ! -- gwf model budget
        call this%budget%budget_ot(kstp, kper, this%iout)
      end if
    end if
    !
    ! -- Timing Output
    if(ipflg == 1) call tdis_ot(this%iout)
    !
    ! -- OBS output
    call this%obs%obs_ot()
    do ip = 1, this%bndlist%Count()
      packobj => GetBndFromList(this%bndlist, ip)
      call packobj%bnd_ot_obs()
    enddo
    !
    ! -- return
    return
  end subroutine gwf_ot

  subroutine gwf_fp(this)
! ******************************************************************************
! gwf_fp -- Final processing
! ******************************************************************************
!
!    SPECIFICATIONS:
! ------------------------------------------------------------------------------
    ! -- modules
    ! -- dummy
    class(GwfModelType) :: this
    ! -- local
! ------------------------------------------------------------------------------
    !
    ! -- csub final processing
    if (this%incsub > 0) then
      call this%csub%csub_fp()
    end if
    !
    return
  end subroutine gwf_fp

  subroutine gwf_da(this)
! ******************************************************************************
! gwf_da -- Deallocate
! ******************************************************************************
!
!    SPECIFICATIONS:
! ------------------------------------------------------------------------------
    ! -- modules
    use MemoryManagerModule, only: mem_deallocate
    ! -- dummy
    class(GwfModelType) :: this
    ! -- local
    integer(I4B) :: ip
    class(BndType),pointer :: packobj
! ------------------------------------------------------------------------------
    !
    ! -- Internal flow packages deallocate
    call this%dis%dis_da()
    call this%ic%ic_da()
    call this%npf%npf_da()
    call this%xt3d%xt3d_da()
<<<<<<< HEAD
=======
    call this%buy%buy_da()
>>>>>>> 5ac754dd
    call this%gnc%gnc_da()
    call this%sto%sto_da()
    call this%csub%csub_da()
    call this%budget%budget_da()
    call this%hfb%hfb_da()
    call this%mvr%mvr_da()
    call this%oc%oc_da()
    call this%obs%obs_da()
    !
    ! -- Internal package objects
    deallocate(this%dis)
    deallocate(this%ic)
    deallocate(this%npf)
    deallocate(this%xt3d)
<<<<<<< HEAD
=======
    deallocate(this%buy)
>>>>>>> 5ac754dd
    deallocate(this%gnc)
    deallocate(this%sto)
    deallocate(this%csub)
    deallocate(this%budget)
    deallocate(this%hfb)
    deallocate(this%mvr)
    deallocate(this%obs)
    deallocate(this%oc)
    !
    ! -- Boundary packages
    do ip = 1, this%bndlist%Count()
      packobj => GetBndFromList(this%bndlist, ip)
      call packobj%bnd_da()
      deallocate(packobj)
    enddo
    !
    ! -- Scalars
    call mem_deallocate(this%inic)
    call mem_deallocate(this%inoc)
    call mem_deallocate(this%inobs)
    call mem_deallocate(this%innpf)
<<<<<<< HEAD
=======
    call mem_deallocate(this%inbuy)
>>>>>>> 5ac754dd
    call mem_deallocate(this%insto)
    call mem_deallocate(this%incsub)
    call mem_deallocate(this%inmvr)
    call mem_deallocate(this%inhfb)
    call mem_deallocate(this%ingnc)
    call mem_deallocate(this%iss)
    call mem_deallocate(this%inewtonur)
    !
    ! -- NumericalModelType
    call this%NumericalModelType%model_da()
    !
    ! -- return
    return
  end subroutine gwf_da
  
  subroutine gwf_bdentry(this, budterm, budtxt, rowlabel)
! ******************************************************************************
! gwf_bdentry -- GroundWater Flow Model Budget Entry
! This subroutine adds a budget entry to the flow budget.  It was added as
! a method for the gwf3 model object so that the exchange object could add its
! contributions.
! Subroutine: (1) adds the entry to the budget object
! ******************************************************************************
!
!    SPECIFICATIONS:
! ------------------------------------------------------------------------------
    ! -- modules
    use ConstantsModule, only: LENBUDTXT, LENPACKAGENAME
    use TdisModule, only:delt
    ! -- dummy
    class(GwfModelType) :: this
    real(DP), dimension(:, :), intent(in) :: budterm
    character(len=LENBUDTXT), dimension(:), intent(in) :: budtxt
    character(len=LENPACKAGENAME), intent(in) :: rowlabel
! ------------------------------------------------------------------------------
    !
    call this%budget%addentry(budterm, delt, budtxt, rowlabel=rowlabel)
    !
    ! -- return
    return
  end subroutine gwf_bdentry

  function gwf_get_iasym(this) result (iasym)
! ******************************************************************************
! gwf_get_iasym -- return 1 if any package causes the matrix to be asymmetric.
!   Otherwise return 0.
! ******************************************************************************
!
!    SPECIFICATIONS:
! ------------------------------------------------------------------------------
    class(GwfModelType) :: this
    ! -- local
    integer(I4B) :: iasym
    integer(I4B) :: ip
    class(BndType), pointer :: packobj
! ------------------------------------------------------------------------------
    !
    ! -- Start by setting iasym to zero
    iasym = 0
    !
    ! -- NPF
    if (this%innpf > 0) then
      if (this%npf%iasym /= 0) iasym = 1
      if (this%npf%ixt3d /= 0) iasym = 1
    endif
    !
    ! -- GNC
    if (this%ingnc > 0) then
      if (this%gnc%iasym /= 0) iasym = 1
    endif
    !
    ! -- Check for any packages that introduce matrix asymmetry
    do ip=1,this%bndlist%Count()
      packobj => GetBndFromList(this%bndlist, ip)
      if (packobj%iasym /= 0) iasym = 1
    enddo
    !
    ! -- return
    return
  end function gwf_get_iasym

  subroutine allocate_scalars(this, modelname)
! ******************************************************************************
! allocate_scalars -- Allocate memory for non-allocatable members
! ******************************************************************************
!
!    SPECIFICATIONS:
! ------------------------------------------------------------------------------
    ! -- modules
    use MemoryManagerModule, only: mem_allocate
    ! -- dummy
    class(GwfModelType) :: this
    character(len=*), intent(in)  :: modelname
! ------------------------------------------------------------------------------
    !
    ! -- allocate members from parent class
    call this%NumericalModelType%allocate_scalars(modelname)
    !
    ! -- allocate members that are part of model class
    call mem_allocate(this%inic,  'INIC',  modelname)
    call mem_allocate(this%inoc,  'INOC',  modelname)
    call mem_allocate(this%innpf, 'INNPF', modelname)
<<<<<<< HEAD
=======
    call mem_allocate(this%inbuy, 'INBUY', modelname)
>>>>>>> 5ac754dd
    call mem_allocate(this%insto, 'INSTO', modelname)
    call mem_allocate(this%incsub, 'INCSUB', modelname)
    call mem_allocate(this%inmvr, 'INMVR', modelname)
    call mem_allocate(this%inhfb, 'INHFB', modelname)
    call mem_allocate(this%ingnc, 'INGNC', modelname)
    call mem_allocate(this%inobs, 'INOBS', modelname)
    call mem_allocate(this%iss,   'ISS',   modelname)
    call mem_allocate(this%inewtonur, 'INEWTONUR', modelname)
    !
    this%inic = 0
    this%inoc = 0
    this%innpf = 0
<<<<<<< HEAD
=======
    this%inbuy = 0
>>>>>>> 5ac754dd
    this%insto = 0
    this%incsub = 0
    this%inmvr = 0
    this%inhfb = 0
    this%ingnc = 0
    this%inobs = 0
    this%iss = 1       !default is steady-state (i.e., no STO package)
    this%inewtonur = 0 !default is to not use newton bottom head dampening
    !
    ! -- return
    return
  end subroutine allocate_scalars

  subroutine package_create(this, filtyp, ipakid, ipaknum, pakname, inunit,    &
                            iout)
! ******************************************************************************
! package_create -- Create boundary condition packages for this model
! Subroutine: (1) create new-style package
!             (2) add a pointer to the package
! ******************************************************************************
!
!    SPECIFICATIONS:
! ------------------------------------------------------------------------------
    ! -- modules
    use ConstantsModule, only: LINELENGTH
    use SimModule, only: store_error, ustop
    use ChdModule, only: chd_create
    use WelModule, only: wel_create
    use DrnModule, only: drn_create
    use RivModule, only: riv_create
    use GhbModule, only: ghb_create
    use RchModule, only: rch_create
    use EvtModule, only: evt_create
    use MawModule, only: maw_create
    use SfrModule, only: sfr_create
    use LakModule, only: lak_create
    use UzfModule, only: uzf_create
    ! -- dummy
    class(GwfModelType) :: this
    character(len=*),intent(in) :: filtyp
    character(len=LINELENGTH) :: errmsg
    integer(I4B),intent(in) :: ipakid
    integer(I4B),intent(in) :: ipaknum
    character(len=*), intent(in) :: pakname
    integer(I4B),intent(in) :: inunit
    integer(I4B),intent(in) :: iout
    ! -- local
    class(BndType), pointer :: packobj
    class(BndType), pointer :: packobj2
    integer(I4B) :: ip
! ------------------------------------------------------------------------------
    !
    ! -- This part creates the package object
    select case(filtyp)
    case('CHD6')
      call chd_create(packobj, ipakid, ipaknum, inunit, iout, this%name, pakname)
    case('WEL6')
      call wel_create(packobj, ipakid, ipaknum, inunit, iout, this%name, pakname)
    case('DRN6')
      call drn_create(packobj, ipakid, ipaknum, inunit, iout, this%name, pakname)
    case('RIV6')
      call riv_create(packobj, ipakid, ipaknum, inunit, iout, this%name, pakname)
    case('GHB6')
      call ghb_create(packobj, ipakid, ipaknum, inunit, iout, this%name, pakname)
    case('RCH6')
      call rch_create(packobj, ipakid, ipaknum, inunit, iout, this%name, pakname)
    case('EVT6')
      call evt_create(packobj, ipakid, ipaknum, inunit, iout, this%name, pakname)
    case('MAW6')
      call maw_create(packobj, ipakid, ipaknum, inunit, iout, this%name, pakname)
    case('SFR6')
      call sfr_create(packobj, ipakid, ipaknum, inunit, iout, this%name, pakname)
    case('LAK6')
      call lak_create(packobj, ipakid, ipaknum, inunit, iout, this%name, pakname)
    case('UZF6')
      call uzf_create(packobj, ipakid, ipaknum, inunit, iout, this%name, pakname)
    case default
      write(errmsg, *) 'Invalid package type: ', filtyp
      call store_error(errmsg)
      call ustop()
    end select
    !
    ! -- Check to make sure that the package name is unique, then store a
    !    pointer to the package in the model bndlist
    do ip = 1, this%bndlist%Count()
      packobj2 => GetBndFromList(this%bndlist, ip)
      if(packobj2%name == pakname) then
        write(errmsg, '(a,a)') 'Cannot create package.  Package name  ' //   &
          'already exists: ', trim(pakname)
        call store_error(errmsg)
        call ustop()
      endif
    enddo
    call AddBndToList(this%bndlist, packobj)
    !
    ! -- return
    return
  end subroutine package_create

  subroutine ftype_check(this, namefile_obj, indis)
! ******************************************************************************
! ftype_check -- Check to make sure required input files have been specified
! ******************************************************************************
!
!    SPECIFICATIONS:
! ------------------------------------------------------------------------------
    ! -- modules
    use ConstantsModule,   only: LINELENGTH
    use SimModule,         only: ustop, store_error, count_errors
    use NameFileModule,    only: NameFileType
    ! -- dummy
    class(GwfModelType) :: this
    type(NameFileType), intent(in) :: namefile_obj
    integer(I4B), intent(in) :: indis
    ! -- local
    character(len=LINELENGTH) :: errmsg
    integer(I4B) :: i, iu
    character(len=LENFTYPE), dimension(11) :: nodupftype =                     &
      (/'DIS6 ', 'DISU6', 'DISV6', 'IC6  ', 'OC6  ', 'NPF6 ', 'STO6 ',         &
        'MVR6 ', 'HFB6 ', 'GNC6 ', 'OBS6 '/)
! ------------------------------------------------------------------------------
    !
    if(this%single_model_run) then
      !
      ! -- Ensure TDIS6 is present
      call namefile_obj%get_unitnumber('TDIS6', iu, 1)
      if(iu == 0) then
        call store_error('TDIS6 ftype not specified in name file.')
      endif
      !
      ! -- Ensure IMS6 is present
      call namefile_obj%get_unitnumber('IMS6', iu, 1)
      if(iu == 0) then
        call store_error('IMS6 ftype not specified in name file.')
      endif
      !
    else
      !
      ! -- Warn if TDIS6 is present
      call namefile_obj%get_unitnumber('TDIS6', iu, 1)
      if(iu > 0) then
        write(this%iout, '(/a)') 'Warning TDIS6 detected in GWF name file.'
        write(this%iout, *) 'Simulation TDIS file will be used instead.'
        close(iu)
      endif
      !
      ! -- Warn if SMS8 is present
      call namefile_obj%get_unitnumber('IMS6', iu, 1)
      if(iu > 0) then
        write(this%iout, '(/a)') 'Warning IMS6 detected in GWF name file.'
        write(this%iout, *) 'Simulation IMS6 file will be used instead.'
        close(iu)
      endif
    endif
    !
    ! -- Check for IC8, DIS(u), and NPF. Stop if not present.
    if(this%inic==0) then
      write(errmsg, '(1x,a)') 'ERROR. INITIAL CONDITIONS (IC6) PACKAGE NOT SPECIFIED.'
      call store_error(errmsg)
    endif
    if(indis==0) then
      write(errmsg, '(1x,a)') &
        'ERROR. DISCRETIZATION (DIS6, DISV6, or DISU6) PACKAGE NOT SPECIFIED.'
      call store_error(errmsg)
    endif
    if(this%innpf==0) then
      write(errmsg, '(1x,a)') &
        'ERROR.  NODE PROPERTY FLOW (NPF6) PACKAGE NOT SPECIFIED.'
      call store_error(errmsg)
    endif
    if(count_errors() > 0) then
      write(errmsg,'(1x,a)') 'ERROR. REQUIRED PACKAGE(S) NOT SPECIFIED.'
      call store_error(errmsg)
    endif
    !
    ! -- Check to make sure that some GWF packages are not specified more
    !    than once
    do i = 1, size(nodupftype)
      call namefile_obj%get_unitnumber(trim(nodupftype(i)), iu, 0)
      if (iu > 0) then
        write(errmsg,'(1x, a, a, a)')                                          &
          'DUPLICATE ENTRIES FOR FTYPE ', trim(nodupftype(i)),                 &
          ' NOT ALLOWED FOR GWF MODEL.'
        call store_error(errmsg)
      endif
    enddo
    !
    ! -- Stop if errors
    if(count_errors() > 0) then
      write(errmsg, '(a, a)') 'ERROR OCCURRED WHILE READING FILE: ',           &
        trim(namefile_obj%filename)
      call store_error(errmsg)
      call ustop()
    endif
    !
    ! -- return
    return
  end subroutine ftype_check

end module GwfModule<|MERGE_RESOLUTION|>--- conflicted
+++ resolved
@@ -9,10 +9,7 @@
   use GwfIcModule,                 only: GwfIcType
   use GwfNpfModule,                only: GwfNpfType
   use Xt3dModule,                  only: Xt3dType
-<<<<<<< HEAD
-=======
   use GwfBuyModule,                only: GwfBuyType
->>>>>>> 5ac754dd
   use GwfHfbModule,                only: GwfHfbType
   use GwfStoModule,                only: GwfStoType
   use GwfCsubModule,               only: GwfCsubType
@@ -36,10 +33,7 @@
     type(GwfIcType),                pointer :: ic      => null()                ! initial conditions package
     type(GwfNpfType),               pointer :: npf     => null()                ! node property flow package
     type(Xt3dType),                 pointer :: xt3d    => null()                ! xt3d option for npf
-<<<<<<< HEAD
-=======
     type(GwfBuyType),               pointer :: buy     => null()                ! buoyancy package
->>>>>>> 5ac754dd
     type(GwfStoType),               pointer :: sto     => null()                ! storage package
     type(GwfCsubType),              pointer :: csub    => null()                ! subsidence package    
     type(GwfOcType),                pointer :: oc      => null()                ! output control package
@@ -51,10 +45,7 @@
     integer(I4B),                   pointer :: inic    => null()                ! unit number IC
     integer(I4B),                   pointer :: inoc    => null()                ! unit number OC
     integer(I4B),                   pointer :: innpf   => null()                ! unit number NPF
-<<<<<<< HEAD
-=======
     integer(I4B),                   pointer :: inbuy   => null()                ! unit number BUY
->>>>>>> 5ac754dd
     integer(I4B),                   pointer :: insto   => null()                ! unit number STO
     integer(I4B),                   pointer :: incsub  => null()                ! unit number CSUB
     integer(I4B),                   pointer :: inmvr   => null()                ! unit number MVR
@@ -100,11 +91,7 @@
                 'GHB6 ', 'RCH6 ', 'EVT6 ', 'OBS6 ', 'GNC6 ', & ! 15
                 '     ', 'CHD6 ', '     ', '     ', '     ', & ! 20
                 '     ', 'MAW6 ', 'SFR6 ', 'LAK6 ', 'UZF6 ', & ! 25
-<<<<<<< HEAD
-                'DISV6', 'MVR6 ', 'CSUB6', '     ', '     ', & ! 30
-=======
                 'DISV6', 'MVR6 ', 'CSUB6', 'BUY6 ', '     ', & ! 30
->>>>>>> 5ac754dd
                 70 * '     '/
 
   contains
@@ -133,10 +120,7 @@
     use GwfDisuModule,              only: disu_cr
     use GwfNpfModule,               only: npf_cr
     use Xt3dModule,                 only: xt3d_cr
-<<<<<<< HEAD
-=======
     use GwfBuyModule,               only: buy_cr
->>>>>>> 5ac754dd
     use GwfStoModule,               only: sto_cr
     use GwfCsubModule,              only: csub_cr
     use GwfMvrModule,               only: mvr_cr
@@ -270,10 +254,7 @@
     call namefile_obj%get_unitnumber('IC6',  this%inic, 1)
     call namefile_obj%get_unitnumber('OC6',  this%inoc, 1)
     call namefile_obj%get_unitnumber('NPF6', this%innpf, 1)
-<<<<<<< HEAD
-=======
     call namefile_obj%get_unitnumber('BUY6', this%inbuy, 1)
->>>>>>> 5ac754dd
     call namefile_obj%get_unitnumber('STO6', this%insto, 1)
     call namefile_obj%get_unitnumber('CSUB6', this%incsub, 1)
     call namefile_obj%get_unitnumber('MVR6', this%inmvr, 1)
@@ -299,10 +280,7 @@
     ! -- Create packages that are tied directly to model
     call npf_cr(this%npf, this%name, this%innpf, this%iout)
     call xt3d_cr(this%xt3d, this%name, this%innpf, this%iout)
-<<<<<<< HEAD
-=======
     call buy_cr(this%buy, this%name, this%inbuy, this%iout)
->>>>>>> 5ac754dd
     call gnc_cr(this%gnc, this%name, this%ingnc, this%iout)
     call hfb_cr(this%hfb, this%name, this%inhfb, this%iout)
     call sto_cr(this%sto, this%name, this%insto, this%iout)
@@ -353,12 +331,8 @@
     call this%npf%npf_df(this%dis, this%xt3d, this%ingnc)
     call this%oc%oc_df()
     call this%budget%budget_df(niunit, 'VOLUME', 'L**3')
-<<<<<<< HEAD
-    if(this%ingnc > 0) call this%gnc%gnc_df(this)
-=======
     if (this%inbuy > 0) call this%buy%buy_df(this%dis)
     if (this%ingnc > 0) call this%gnc%gnc_df(this)
->>>>>>> 5ac754dd
     !
     ! -- Assign or point model members to dis members
     !    this%neq will be incremented if packages add additional unknowns
@@ -476,10 +450,7 @@
     ! -- Allocate and read modules attached to model
     if(this%inic  > 0) call this%ic%ic_ar(this%x)
     if(this%innpf > 0) call this%npf%npf_ar(this%ic, this%ibound, this%x)
-<<<<<<< HEAD
-=======
     if(this%inbuy > 0) call this%buy%buy_ar(this%npf, this%ibound)
->>>>>>> 5ac754dd
     if(this%inhfb > 0) call this%hfb%hfb_ar(this%ibound, this%xt3d, this%dis)
     if(this%insto > 0) call this%sto%sto_ar(this%dis, this%ibound)
     if(this%incsub > 0) call this%csub%csub_ar(this%dis, this%ibound)
@@ -499,10 +470,7 @@
                                 this%xold, this%flowja)
       ! -- Read and allocate package
       call packobj%bnd_ar()
-<<<<<<< HEAD
-=======
       if (this%inbuy > 0) call this%buy%buy_ar_bnd(packobj, this%x)
->>>>>>> 5ac754dd
     enddo
     !
     ! -- return
@@ -530,10 +498,7 @@
     if (.not. readnewdata) return
     !
     ! -- Read and prepare
-<<<<<<< HEAD
-=======
     if(this%inbuy > 0) call this%buy%buy_rp()
->>>>>>> 5ac754dd
     if(this%inhfb > 0) call this%hfb%hfb_rp()
     if(this%inoc > 0)  call this%oc%oc_rp()
     if(this%insto > 0) call this%sto%sto_rp()
@@ -575,10 +540,7 @@
     if(this%innpf > 0) call this%npf%npf_ad(this%dis%nodes, this%xold)
     if(this%insto > 0) call this%sto%sto_ad()
     if(this%incsub > 0)  call this%csub%csub_ad(this%dis%nodes, this%x)
-<<<<<<< HEAD
-=======
     if(this%inbuy > 0)  call this%buy%buy_ad()
->>>>>>> 5ac754dd
     if(this%inmvr > 0) call this%mvr%mvr_ad()
     do ip=1,this%bndlist%Count()
       packobj => GetBndFromList(this%bndlist, ip)
@@ -612,17 +574,11 @@
     !
     ! -- Call package cf routines
     if(this%innpf > 0) call this%npf%npf_cf(kiter, this%dis%nodes, this%x)
-<<<<<<< HEAD
-    do ip = 1, this%bndlist%Count()
-      packobj => GetBndFromList(this%bndlist, ip)
-      call packobj%bnd_cf()
-=======
     if(this%inbuy > 0) call this%buy%buy_cf(kiter)
     do ip = 1, this%bndlist%Count()
       packobj => GetBndFromList(this%bndlist, ip)
       call packobj%bnd_cf()
       if (this%inbuy > 0) call this%buy%buy_cf_bnd(packobj, this%x)
->>>>>>> 5ac754dd
     enddo
     !
     ! -- return
@@ -663,11 +619,8 @@
     ! -- Fill standard conductance terms
     if(this%innpf > 0) call this%npf%npf_fc(kiter, njasln, amatsln,            &
                                             this%idxglo, this%rhs, this%x)
-<<<<<<< HEAD
-=======
     if(this%inbuy > 0) call this%buy%buy_fc(kiter, njasln, amatsln,  &
                                             this%idxglo, this%rhs, this%x)
->>>>>>> 5ac754dd
     if(this%inhfb > 0) call this%hfb%hfb_fc(kiter, njasln, amatsln,            &
                                             this%idxglo, this%rhs, this%x)
     if(this%ingnc > 0) call this%gnc%gnc_fc(kiter, amatsln)
@@ -995,10 +948,7 @@
       this%flowja(i) = DZERO
     enddo
     if(this%innpf > 0) call this%npf%npf_flowja(this%x, this%flowja)
-<<<<<<< HEAD
-=======
     if(this%inbuy > 0) call this%buy%buy_flowja(this%x, this%flowja)
->>>>>>> 5ac754dd
     if(this%inhfb > 0) call this%hfb%hfb_flowja(this%x, this%flowja)
     if(this%ingnc > 0) call this%gnc%flowja(this%flowja)
     !
@@ -1055,10 +1005,7 @@
                            isuppress_output, this%budget)
       call this%sto%bdsav(icbcfl, icbcun)
     endif
-<<<<<<< HEAD
-=======
-    !
->>>>>>> 5ac754dd
+    !
     ! -- Skeletal storage, compaction and subsidence
     if (this%incsub > 0) then
       call this%csub%bdcalc(this%dis%nodes, this%x, this%xold,                 &
@@ -1066,14 +1013,11 @@
       call this%csub%bdsav(idvfl, icbcfl, icbcun)
     end if
     !
-<<<<<<< HEAD
-=======
     ! -- Buoyancy save density
     if (this%inbuy > 0) then
       call this%buy%buy_bdsav(idvfl, icbcfl, icbcun)
     end if
     !
->>>>>>> 5ac754dd
     ! -- Node Property Flow
     if(this%innpf > 0) then
       call this%npf%npf_bdadj(this%flowja, icbcfl, icbcun)
@@ -1090,10 +1034,7 @@
     do ip = 1, this%bndlist%Count()
       packobj => GetBndFromList(this%bndlist, ip)
       call packobj%bnd_cf(reset_mover=.false.)
-<<<<<<< HEAD
-=======
       if (this%inbuy > 0) call this%buy%buy_cf_bnd(packobj, this%x)
->>>>>>> 5ac754dd
     enddo
     !
     ! -- Boundary packages calculate budget and total flows to model budget
@@ -1244,10 +1185,7 @@
     call this%ic%ic_da()
     call this%npf%npf_da()
     call this%xt3d%xt3d_da()
-<<<<<<< HEAD
-=======
     call this%buy%buy_da()
->>>>>>> 5ac754dd
     call this%gnc%gnc_da()
     call this%sto%sto_da()
     call this%csub%csub_da()
@@ -1262,10 +1200,7 @@
     deallocate(this%ic)
     deallocate(this%npf)
     deallocate(this%xt3d)
-<<<<<<< HEAD
-=======
     deallocate(this%buy)
->>>>>>> 5ac754dd
     deallocate(this%gnc)
     deallocate(this%sto)
     deallocate(this%csub)
@@ -1287,10 +1222,7 @@
     call mem_deallocate(this%inoc)
     call mem_deallocate(this%inobs)
     call mem_deallocate(this%innpf)
-<<<<<<< HEAD
-=======
     call mem_deallocate(this%inbuy)
->>>>>>> 5ac754dd
     call mem_deallocate(this%insto)
     call mem_deallocate(this%incsub)
     call mem_deallocate(this%inmvr)
@@ -1393,10 +1325,7 @@
     call mem_allocate(this%inic,  'INIC',  modelname)
     call mem_allocate(this%inoc,  'INOC',  modelname)
     call mem_allocate(this%innpf, 'INNPF', modelname)
-<<<<<<< HEAD
-=======
     call mem_allocate(this%inbuy, 'INBUY', modelname)
->>>>>>> 5ac754dd
     call mem_allocate(this%insto, 'INSTO', modelname)
     call mem_allocate(this%incsub, 'INCSUB', modelname)
     call mem_allocate(this%inmvr, 'INMVR', modelname)
@@ -1409,10 +1338,7 @@
     this%inic = 0
     this%inoc = 0
     this%innpf = 0
-<<<<<<< HEAD
-=======
     this%inbuy = 0
->>>>>>> 5ac754dd
     this%insto = 0
     this%incsub = 0
     this%inmvr = 0
