module GwfModule

  use KindModule,                  only: DP, I4B
  use InputOutputModule,           only: ParseLine, upcase
  use ConstantsModule,             only: LENFTYPE, LENPAKLOC, DZERO, DEM1, DTEN, DEP20
  use NumericalModelModule,        only: NumericalModelType
  use BaseDisModule,               only: DisBaseType
  use BndModule,                   only: BndType, AddBndToList, GetBndFromList
  use GwfIcModule,                 only: GwfIcType
  use GwfNpfModule,                only: GwfNpfType
  use Xt3dModule,                  only: Xt3dType
<<<<<<< HEAD
  use GwfBuyModule,                only: GwfBuyType
=======
>>>>>>> 1834bb98
  use GwfHfbModule,                only: GwfHfbType
  use GwfStoModule,                only: GwfStoType
  use GwfCsubModule,               only: GwfCsubType
  use GwfMvrModule,                only: GwfMvrType
  use BudgetModule,                only: BudgetType
  use GwfOcModule,                 only: GwfOcType
  use GhostNodeModule,             only: GhostNodeType, gnc_cr
  use GwfObsModule,                only: GwfObsType, gwf_obs_cr
  use SimModule,                   only: count_errors, store_error,            &
                                         store_error_unit, ustop
  use BaseModelModule,             only: BaseModelType

  implicit none

  private
  public :: gwf_cr
  public :: GwfModelType

  type, extends(NumericalModelType) :: GwfModelType

    type(GwfIcType),                pointer :: ic      => null()                ! initial conditions package
    type(GwfNpfType),               pointer :: npf     => null()                ! node property flow package
    type(Xt3dType),                 pointer :: xt3d    => null()                ! xt3d option for npf
<<<<<<< HEAD
    type(GwfBuyType),               pointer :: buy     => null()                ! buoyancy package
=======
>>>>>>> 1834bb98
    type(GwfStoType),               pointer :: sto     => null()                ! storage package
    type(GwfCsubType),              pointer :: csub    => null()                ! subsidence package    
    type(GwfOcType),                pointer :: oc      => null()                ! output control package
    type(GhostNodeType),            pointer :: gnc     => null()                ! ghost node correction package
    type(GwfHfbType),               pointer :: hfb     => null()                ! horizontal flow barrier package
    type(GwfMvrType),               pointer :: mvr     => null()                ! water mover package
    type(GwfObsType),               pointer :: obs     => null()                ! observation package
    type(BudgetType),               pointer :: budget  => null()                ! budget object
    integer(I4B),                   pointer :: inic    => null()                ! unit number IC
    integer(I4B),                   pointer :: inoc    => null()                ! unit number OC
    integer(I4B),                   pointer :: innpf   => null()                ! unit number NPF
<<<<<<< HEAD
    integer(I4B),                   pointer :: inbuy   => null()                ! unit number BUY
=======
>>>>>>> 1834bb98
    integer(I4B),                   pointer :: insto   => null()                ! unit number STO
    integer(I4B),                   pointer :: incsub  => null()                ! unit number CSUB
    integer(I4B),                   pointer :: inmvr   => null()                ! unit number MVR
    integer(I4B),                   pointer :: inhfb   => null()                ! unit number HFB
    integer(I4B),                   pointer :: ingnc   => null()                ! unit number GNC
    integer(I4B),                   pointer :: inobs   => null()                ! unit number OBS
    integer(I4B),                   pointer :: iss     => null()                ! steady state flag
    integer(I4B),                   pointer :: inewtonur => null()              ! newton under relaxation flag

  contains

    procedure :: model_df                => gwf_df
    procedure :: model_ac                => gwf_ac
    procedure :: model_mc                => gwf_mc
    procedure :: model_ar                => gwf_ar
    procedure :: model_rp                => gwf_rp
    procedure :: model_ad                => gwf_ad
    procedure :: model_cf                => gwf_cf
    procedure :: model_fc                => gwf_fc
    procedure :: model_cc                => gwf_cc
    procedure :: model_ptcchk            => gwf_ptcchk
    procedure :: model_ptc               => gwf_ptc
    procedure :: model_nur               => gwf_nur
    procedure :: model_cq                => gwf_cq
    procedure :: model_bd                => gwf_bd
    procedure :: model_ot                => gwf_ot
    procedure :: model_fp                => gwf_fp
    procedure :: model_da                => gwf_da
    procedure :: get_nsubtimes           => gwf_get_nsubtimes
    procedure :: model_bdentry           => gwf_bdentry
    procedure :: get_iasym               => gwf_get_iasym
    ! -- private
    procedure :: allocate_scalars
    procedure :: package_create
    procedure :: ftype_check
    !
  end type GwfModelType

  ! -- Module variables constant for simulation
  integer(I4B), parameter :: NIUNIT=100
  character(len=LENFTYPE), dimension(NIUNIT) :: cunit
  data cunit/   'IC6  ', 'DIS6 ', 'DISU6', 'OC6  ', 'NPF6 ', & !  5
                'STO6 ', 'HFB6 ', 'WEL6 ', 'DRN6 ', 'RIV6 ', & ! 10
                'GHB6 ', 'RCH6 ', 'EVT6 ', 'OBS6 ', 'GNC6 ', & ! 15
                '     ', 'CHD6 ', '     ', '     ', '     ', & ! 20
                '     ', 'MAW6 ', 'SFR6 ', 'LAK6 ', 'UZF6 ', & ! 25
<<<<<<< HEAD
                'DISV6', 'MVR6 ', 'CSUB6', 'BUY6 ', '     ', & ! 30
=======
                'DISV6', 'MVR6 ', 'CSUB6', '     ', '     ', & ! 30
>>>>>>> 1834bb98
                70 * '     '/

  contains

  subroutine gwf_cr(filename, id, modelname, smr)
! ******************************************************************************
! gwf_cr -- Create a new groundwater flow model object
! Subroutine: (1) creates model object and add to modellist
!             (2) assign values
! ******************************************************************************
!
!    SPECIFICATIONS:
! ------------------------------------------------------------------------------
    ! -- modules
    use ListsModule,                only: basemodellist
    use BaseModelModule,            only: AddBaseModelToList
    use SimModule,                  only: ustop, store_error, count_errors
    use GenericUtilitiesModule,     only: write_centered
    use ConstantsModule,            only: LINELENGTH, LENPACKAGENAME
    use VersionModule,              only: VERSION, MFVNAM, MFTITLE,             &
                                          FMTDISCLAIMER, IDEVELOPMODE
    use CompilerVersion
    use MemoryManagerModule,        only: mem_allocate
    use GwfDisModule,               only: dis_cr
    use GwfDisvModule,              only: disv_cr
    use GwfDisuModule,              only: disu_cr
    use GwfNpfModule,               only: npf_cr
    use Xt3dModule,                 only: xt3d_cr
<<<<<<< HEAD
    use GwfBuyModule,               only: buy_cr
=======
>>>>>>> 1834bb98
    use GwfStoModule,               only: sto_cr
    use GwfCsubModule,              only: csub_cr
    use GwfMvrModule,               only: mvr_cr
    use GwfHfbModule,               only: hfb_cr
    use GwfIcModule,                only: ic_cr
    use GwfOcModule,                only: oc_cr
    use BudgetModule,               only: budget_cr
    use NameFileModule,             only: NameFileType
    ! -- dummy
    character(len=*), intent(in)  :: filename
    integer(I4B), intent(in)           :: id
    character(len=*), intent(in)  :: modelname
    logical, optional, intent(in) :: smr
    ! -- local
    integer(I4B) :: indis, indis6, indisu6, indisv6
    integer(I4B) :: ipakid, i, j, iu, ipaknum
    character(len=LINELENGTH) :: errmsg
    character(len=LENPACKAGENAME) :: pakname
    type(NameFileType) :: namefile_obj
    type(GwfModelType), pointer        :: this
    class(BaseModelType), pointer       :: model
    integer(I4B) :: nwords
    character(len=LINELENGTH), allocatable, dimension(:) :: words
    character(len=80) :: compiler
    ! -- format
! ------------------------------------------------------------------------------
    !
    ! -- Allocate a new GWF Model (this) and add it to basemodellist
    allocate(this)
    call this%allocate_scalars(modelname)
    model => this
    call AddBaseModelToList(basemodellist, model)
    !
    ! -- Assign values
    this%filename = filename
    this%name = modelname
    this%macronym = 'GWF'
    this%id = id
    if(present(smr)) this%single_model_run = smr
    !
    ! -- Open namefile and set iout
    call namefile_obj%init(this%filename, 0)
    call namefile_obj%add_cunit(niunit, cunit)
    call namefile_obj%openlistfile(this%iout)
    !
    ! -- Write title to list file
    call write_centered('MODFLOW'//MFVNAM, 80, iunit=this%iout)
    call write_centered(MFTITLE, 80, iunit=this%iout)
    call write_centered('GROUNDWATER FLOW MODEL (GWF)', 80, iunit=this%iout)
    call write_centered('VERSION '//VERSION, 80, iunit=this%iout)
    !
    ! -- Write if develop mode
    if (IDEVELOPMODE == 1) then
      call write_centered('***DEVELOP MODE***', 80, iunit=this%iout)
    end if
    !
    ! -- Write compiler version
    call get_compiler(compiler)
    call write_centered(' ', 80, iunit=this%iout)
    call write_centered(trim(adjustl(compiler)), 80, iunit=this%iout)
    !
    ! -- Write disclaimer
    write(this%iout, FMTDISCLAIMER)
    !
    ! -- Write precision of real variables
    write(this%iout, '(/,a)') 'MODFLOW was compiled using uniform precision.'
    write(this%iout, '(a,i0,/)') 'Precision of REAL variables: ',              &
                                 precision(DZERO)
    !
    ! -- Open files
    call namefile_obj%openfiles(this%iout)
    !
    ! -- GWF options
    if (size(namefile_obj%opts) > 0) then
      write(this%iout, '(1x,a)') 'NAMEFILE OPTIONS:'
    end if
    !
    ! -- Parse options in the GWF name file
    do i = 1, size(namefile_obj%opts)
      call ParseLine(namefile_obj%opts(i), nwords, words)
      call upcase(words(1))
      select case(words(1))
        case('NEWTON')
          this%inewton = 1
          write(this%iout, '(4x,a)')                                           &
                            'NEWTON-RAPHSON method enabled for the model.'
          if (nwords > 1) then
            call upcase(words(2))
            if (words(2) == 'UNDER_RELAXATION') then
              this%inewtonur = 1
              write(this%iout, '(4x,a,a)')                                     &
                'NEWTON-RAPHSON UNDER-RELAXATION based on the bottom ',        &
                'elevation of the model will be applied to the model.'
            end if
          end if
        case ('PRINT_INPUT')
          this%iprpak = 1
          write(this%iout,'(4x,a)') 'STRESS PACKAGE INPUT WILL BE PRINTED '//  &
                                    'FOR ALL MODEL STRESS PACKAGES'
        case ('PRINT_FLOWS')
          this%iprflow = 1
          write(this%iout,'(4x,a)') 'PACKAGE FLOWS WILL BE PRINTED '//         &
                                    'FOR ALL MODEL PACKAGES'
        case ('SAVE_FLOWS')
          this%ipakcb = -1
          write(this%iout, '(4x,a)')                                           &
            'FLOWS WILL BE SAVED TO BUDGET FILE SPECIFIED IN OUTPUT CONTROL'
        case default
          write(errmsg,'(4x,a,a,a,a)')                                         &
            '****ERROR. UNKNOWN GWF NAMEFILE (',                               &
            trim(adjustl(this%filename)), ') OPTION: ',                        &
            trim(adjustl(namefile_obj%opts(i)))
          call store_error(errmsg)
          call ustop()
      end select
    end do
    !
    ! -- Assign unit numbers to attached modules, and remove
    ! -- from unitnumber (by specifying 1 for iremove)
    !
    indis = 0
    indis6 = 0
    indisu6 = 0
    indisv6 = 0
    call namefile_obj%get_unitnumber('DIS6', indis6, 1)
    if(indis6 > 0) indis = indis6
    if(indis <= 0) call namefile_obj%get_unitnumber('DISU6', indisu6, 1)
    if(indisu6 > 0) indis = indisu6
    if(indis <= 0) call namefile_obj%get_unitnumber('DISV6', indisv6, 1)
    if(indisv6 > 0) indis = indisv6
    call namefile_obj%get_unitnumber('IC6',  this%inic, 1)
    call namefile_obj%get_unitnumber('OC6',  this%inoc, 1)
    call namefile_obj%get_unitnumber('NPF6', this%innpf, 1)
<<<<<<< HEAD
    call namefile_obj%get_unitnumber('BUY6', this%inbuy, 1)
=======
>>>>>>> 1834bb98
    call namefile_obj%get_unitnumber('STO6', this%insto, 1)
    call namefile_obj%get_unitnumber('CSUB6', this%incsub, 1)
    call namefile_obj%get_unitnumber('MVR6', this%inmvr, 1)
    call namefile_obj%get_unitnumber('HFB6', this%inhfb, 1)
    call namefile_obj%get_unitnumber('GNC6', this%ingnc, 1)
    call namefile_obj%get_unitnumber('OBS6', this%inobs, 1)
    !
    ! -- Check to make sure that required ftype's have been specified
    call this%ftype_check(namefile_obj, indis)
    !
    ! -- Create discretization object
    if(indis6 > 0) then
      call dis_cr(this%dis, this%name, indis, this%iout)
    elseif(indisu6 > 0) then
      call disu_cr(this%dis, this%name, indis, this%iout)
    elseif(indisv6 > 0) then
      call disv_cr(this%dis, this%name, indis, this%iout)
    endif
    !
    ! -- Create utility objects
    call budget_cr(this%budget, this%name)
    !
    ! -- Create packages that are tied directly to model
    call npf_cr(this%npf, this%name, this%innpf, this%iout)
    call xt3d_cr(this%xt3d, this%name, this%innpf, this%iout)
<<<<<<< HEAD
    call buy_cr(this%buy, this%name, this%inbuy, this%iout)
=======
>>>>>>> 1834bb98
    call gnc_cr(this%gnc, this%name, this%ingnc, this%iout)
    call hfb_cr(this%hfb, this%name, this%inhfb, this%iout)
    call sto_cr(this%sto, this%name, this%insto, this%iout)
    call csub_cr(this%csub, this%name, this%insto, this%sto%name,               &
                 this%incsub, this%iout)
    call ic_cr(this%ic, this%name, this%inic, this%iout, this%dis)
<<<<<<< HEAD
    call mvr_cr(this%mvr, this%name, this%inmvr, this%iout, dis=this%dis)
=======
    call mvr_cr(this%mvr, this%name, this%inmvr, this%iout, this%dis)
>>>>>>> 1834bb98
    call oc_cr(this%oc, this%name, this%inoc, this%iout)
    call gwf_obs_cr(this%obs, this%inobs)
    !
    ! -- Create stress packages
    ipakid = 1
    do i = 1, niunit
      ipaknum = 1
      do j = 1, namefile_obj%get_nval_for_row(i)
        iu = namefile_obj%get_unitnumber_rowcol(i, j)
        call namefile_obj%get_pakname(i, j, pakname)
        call this%package_create(cunit(i), ipakid, ipaknum, pakname, iu,       &
          this%iout)
        ipaknum = ipaknum + 1
        ipakid = ipakid + 1
      enddo
    enddo
    !
    ! -- return
    return
  end subroutine gwf_cr

  subroutine gwf_df(this)
! ******************************************************************************
! gwf_df -- Define packages of the model
! Subroutine: (1) call df routines for each package
!             (2) set gwf variables and pointers
! ******************************************************************************
!
!    SPECIFICATIONS:
! ------------------------------------------------------------------------------
    ! -- modules
    ! -- dummy
    class(GwfModelType) :: this
    ! -- local
    integer(I4B) :: ip
    class(BndType), pointer :: packobj
! ------------------------------------------------------------------------------
    !
    ! -- Define packages and utility objects
    call this%dis%dis_df()
    call this%npf%npf_df(this%dis, this%xt3d, this%ingnc)
    call this%oc%oc_df()
    call this%budget%budget_df(niunit, 'VOLUME', 'L**3')
<<<<<<< HEAD
    if (this%inbuy > 0) call this%buy%buy_df(this%dis)
    if (this%ingnc > 0) call this%gnc%gnc_df(this)
=======
    if(this%ingnc > 0) call this%gnc%gnc_df(this)
>>>>>>> 1834bb98
    !
    ! -- Assign or point model members to dis members
    !    this%neq will be incremented if packages add additional unknowns
    this%neq = this%dis%nodes
    this%nja = this%dis%nja
    this%ia  => this%dis%con%ia
    this%ja  => this%dis%con%ja
    !
    ! -- Allocate model arrays, now that neq and nja are known
    call this%allocate_arrays()
    !
    ! -- Define packages and assign iout for time series managers
    do ip = 1, this%bndlist%Count()
      packobj => GetBndFromList(this%bndlist, ip)
      call packobj%bnd_df(this%neq, this%dis)
    enddo
    !
    ! -- Store information needed for observations
    call this%obs%obs_df(this%iout, this%name, 'GWF', this%dis)
    !
    ! -- return
    return
  end subroutine gwf_df

  subroutine gwf_ac(this, sparse)
! ******************************************************************************
! gwf_ac -- Add the internal connections of this model to the sparse matrix
! ******************************************************************************
!
!    SPECIFICATIONS:
! ------------------------------------------------------------------------------
    ! -- modules
    use SparseModule, only: sparsematrix
    ! -- dummy
    class(GwfModelType) :: this
    type(sparsematrix), intent(inout) :: sparse
    ! -- local
    class(BndType), pointer :: packobj
    integer(I4B) :: ip
! ------------------------------------------------------------------------------
    !
    ! -- Add the primary grid connections of this model to sparse
    call this%dis%dis_ac(this%moffset, sparse)
    !
    ! -- Add any additional connections that NPF may need
    if(this%innpf > 0) call this%npf%npf_ac(this%moffset, sparse)
    !
    ! -- Add any package connections
    do ip = 1, this%bndlist%Count()
      packobj => GetBndFromList(this%bndlist, ip)
      call packobj%bnd_ac(this%moffset, sparse)
    enddo
    !
    ! -- If GNC is active, then add the gnc connections to sparse
    if(this%ingnc > 0) call this%gnc%gnc_ac(sparse)
    !
    ! -- return
    return
  end subroutine gwf_ac

  subroutine gwf_mc(this, iasln, jasln)
! ******************************************************************************
! gwf_mc -- Map the positions of this models connections in the
! numerical solution coefficient matrix.
! ******************************************************************************
!
!    SPECIFICATIONS:
! ------------------------------------------------------------------------------
    ! -- dummy
    class(GwfModelType) :: this
    integer(I4B), dimension(:), intent(in) :: iasln
    integer(I4B), dimension(:), intent(in) :: jasln
    ! -- local
    class(BndType), pointer :: packobj
    integer(I4B) :: ip
! ------------------------------------------------------------------------------
    !
    ! -- Find the position of each connection in the global ia, ja structure
    !    and store them in idxglo.
    call this%dis%dis_mc(this%moffset, this%idxglo, iasln, jasln)
    !
    ! -- Map any additional connections that NPF may need
    if(this%innpf > 0) call this%npf%npf_mc(this%moffset, iasln, jasln)
    !
    ! -- Map any package connections
    do ip=1,this%bndlist%Count()
      packobj => GetBndFromList(this%bndlist, ip)
      call packobj%bnd_mc(this%moffset, iasln, jasln)
    enddo
    !
    ! -- For implicit gnc, need to store positions of gnc connections
    !    in solution matrix connection
    if(this%ingnc > 0) call this%gnc%gnc_mc(iasln, jasln)
    !
    ! -- return
    return
  end subroutine gwf_mc

  subroutine gwf_ar(this)
! ******************************************************************************
! gwf_ar -- GroundWater Flow Model Allocate and Read
! Subroutine: (1) allocates and reads packages part of this model,
!             (2) allocates memory for arrays part of this model object
! ******************************************************************************
!
!    SPECIFICATIONS:
! ------------------------------------------------------------------------------
    ! -- dummy
    class(GwfModelType) :: this
    ! -- locals
    integer(I4B) :: ip
    class(BndType), pointer :: packobj
! ------------------------------------------------------------------------------
    !
    ! -- Allocate and read modules attached to model
    if(this%inic  > 0) call this%ic%ic_ar(this%x)
    if(this%innpf > 0) call this%npf%npf_ar(this%ic, this%ibound, this%x)
<<<<<<< HEAD
    if(this%inbuy > 0) call this%buy%buy_ar(this%npf, this%ibound)
=======
>>>>>>> 1834bb98
    if(this%inhfb > 0) call this%hfb%hfb_ar(this%ibound, this%xt3d, this%dis)
    if(this%insto > 0) call this%sto%sto_ar(this%dis, this%ibound)
    if(this%incsub > 0) call this%csub%csub_ar(this%dis, this%ibound)
    if(this%inmvr > 0) call this%mvr%mvr_ar()
    if(this%inobs > 0) call this%obs%gwf_obs_ar(this%ic, this%x, this%flowja)
    !
    ! -- Call dis_ar to write binary grid file
    call this%dis%dis_ar(this%npf%icelltype)
    !
    ! -- set up output control
    call this%oc%oc_ar(this%x, this%dis, this%npf%hnoflo)
    !
    ! -- Package input files now open, so allocate and read
    do ip = 1,this%bndlist%Count()
      packobj => GetBndFromList(this%bndlist, ip)
      call packobj%set_pointers(this%dis%nodes, this%ibound, this%x,           &
                                this%xold, this%flowja)
      ! -- Read and allocate package
      call packobj%bnd_ar()
<<<<<<< HEAD
      if (this%inbuy > 0) call this%buy%buy_ar_bnd(packobj, this%x)
=======
>>>>>>> 1834bb98
    enddo
    !
    ! -- return
    return
  end subroutine gwf_ar

  subroutine gwf_rp(this)
! ******************************************************************************
! gwf_rp -- GroundWater Flow Model Read and Prepare
! Subroutine: (1) calls package read and prepare routines
! ******************************************************************************
!
!    SPECIFICATIONS:
! ------------------------------------------------------------------------------
    ! -- modules
    use TdisModule, only: readnewdata
    ! -- dummy
    class(GwfModelType) :: this
    ! -- local
    class(BndType), pointer :: packobj
    integer(I4B) :: ip
! ------------------------------------------------------------------------------
    !
    ! -- Check with TDIS on whether or not it is time to RP
    if (.not. readnewdata) return
    !
    ! -- Read and prepare
<<<<<<< HEAD
    if(this%inbuy > 0) call this%buy%buy_rp()
=======
>>>>>>> 1834bb98
    if(this%inhfb > 0) call this%hfb%hfb_rp()
    if(this%inoc > 0)  call this%oc%oc_rp()
    if(this%insto > 0) call this%sto%sto_rp()
    if(this%incsub > 0) call this%csub%csub_rp()
    if(this%inmvr > 0) call this%mvr%mvr_rp()
    do ip = 1, this%bndlist%Count()
      packobj => GetBndFromList(this%bndlist, ip)
      call packobj%bnd_rp()
      call packobj%bnd_rp_obs()
    enddo
    !
    ! -- Return
    return
  end subroutine gwf_rp

  subroutine gwf_ad(this, ipicard, isubtime)
! ******************************************************************************
! gwf_ad -- GroundWater Flow Model Time Step Advance
! Subroutine: (1) calls package advance subroutines
! ******************************************************************************
!
!    SPECIFICATIONS:
! ------------------------------------------------------------------------------
    ! -- modules
    use SimVariablesModule, only: isimcheck
    ! -- dummy
    class(GwfModelType) :: this
    class(BndType), pointer :: packobj
    integer(I4B), intent(in) :: ipicard
    integer(I4B), intent(in) :: isubtime
    ! -- local
    integer(I4B) :: ip, n
! ------------------------------------------------------------------------------
    !
    ! -- copy x into xold
    do n=1,this%dis%nodes
      this%xold(n)=this%x(n)
    enddo
    !
    ! -- Advance
    if(this%innpf > 0) call this%npf%npf_ad(this%dis%nodes, this%xold)
    if(this%insto > 0) call this%sto%sto_ad()
    if(this%incsub > 0)  call this%csub%csub_ad(this%dis%nodes, this%x)
    if(this%inmvr > 0) call this%mvr%mvr_ad()
    do ip=1,this%bndlist%Count()
      packobj => GetBndFromList(this%bndlist, ip)
      call packobj%bnd_ad()
      if (isimcheck > 0) then
        call packobj%bnd_ck()
      end if
    enddo
    !
    ! -- Push simulated values to preceding time/subtime step
    call this%obs%obs_ad()
    !
    ! -- return
    return
  end subroutine gwf_ad

  subroutine gwf_cf(this, kiter)
! ******************************************************************************
! gwf_cf -- GroundWater Flow Model calculate coefficients
! ******************************************************************************
!
!    SPECIFICATIONS:
! ------------------------------------------------------------------------------
    ! -- dummy
    class(GwfModelType) :: this
    integer(I4B),intent(in) :: kiter
    ! -- local
    class(BndType), pointer :: packobj
    integer(I4B) :: ip
! ------------------------------------------------------------------------------
    !
    ! -- Call package cf routines
    if(this%innpf > 0) call this%npf%npf_cf(kiter, this%dis%nodes, this%x)
<<<<<<< HEAD
    if(this%inbuy > 0) call this%buy%buy_cf(kiter)
    do ip = 1, this%bndlist%Count()
      packobj => GetBndFromList(this%bndlist, ip)
      call packobj%bnd_cf()
      if (this%inbuy > 0) call this%buy%buy_cf_bnd(packobj, this%x)
=======
    do ip = 1, this%bndlist%Count()
      packobj => GetBndFromList(this%bndlist, ip)
      call packobj%bnd_cf()
>>>>>>> 1834bb98
    enddo
    !
    ! -- return
    return
  end subroutine gwf_cf

  subroutine gwf_fc(this, kiter, amatsln, njasln, inwtflag)
! ******************************************************************************
! gwf_fc -- GroundWater Flow Model fill coefficients
! ******************************************************************************
!
!    SPECIFICATIONS:
! ------------------------------------------------------------------------------
    ! -- dummy
    class(GwfModelType) :: this
    integer(I4B), intent(in) :: kiter
    integer(I4B), intent(in) :: njasln
    real(DP), dimension(njasln), intent(inout) :: amatsln
    integer(I4B), intent(in) :: inwtflag
    ! -- local
    class(BndType), pointer :: packobj
    integer(I4B) :: ip
    integer(I4B) :: inwt, inwtsto, inwtcsub, inwtpak
! ------------------------------------------------------------------------------
    !
    ! -- newton flags
    inwt = inwtflag
    if(inwtflag == 1) inwt = this%npf%inewton
    inwtsto = inwtflag
    if(this%insto > 0) then
      if(inwtflag == 1) inwtsto = this%sto%inewton
    endif
    inwtcsub = inwtflag
    if(this%incsub > 0) then
      if(inwtflag == 1) inwtcsub = this%csub%inewton
    endif
    !
    ! -- Fill standard conductance terms
    if(this%innpf > 0) call this%npf%npf_fc(kiter, njasln, amatsln,            &
                                            this%idxglo, this%rhs, this%x)
<<<<<<< HEAD
    if(this%inbuy > 0) call this%buy%buy_fc(kiter, njasln, amatsln,  &
                                            this%idxglo, this%rhs, this%x)
=======
>>>>>>> 1834bb98
    if(this%inhfb > 0) call this%hfb%hfb_fc(kiter, njasln, amatsln,            &
                                            this%idxglo, this%rhs, this%x)
    if(this%ingnc > 0) call this%gnc%gnc_fc(kiter, amatsln)
    ! -- storage
    if(this%insto > 0) then
      call this%sto%sto_fc(kiter, this%xold, this%x, njasln, amatsln,          &
                           this%idxglo, this%rhs)
    end if
    ! -- skeletal storage, compaction, and land subsidence 
    if(this%incsub > 0) then
      call this%csub%csub_fc(kiter, this%xold, this%x, njasln, amatsln,        &
                             this%idxglo, this%rhs)
    end if
    if(this%inmvr > 0) call this%mvr%mvr_fc()
    do ip = 1, this%bndlist%Count()
      packobj => GetBndFromList(this%bndlist, ip)
      call packobj%bnd_fc(this%rhs, this%ia, this%idxglo, amatsln)
    enddo
    !
    !--Fill newton terms
    if(this%innpf > 0) then
      if(inwt /= 0) then
        call this%npf%npf_fn(kiter, njasln, amatsln, this%idxglo, this%rhs,    &
                             this%x)
      endif
    endif
    !
    ! -- Fill newton terms for ghost nodes
    if(this%ingnc > 0) then
      if(inwt /= 0) then
        call this%gnc%gnc_fn(kiter, njasln, amatsln, this%npf%condsat,         &
          ivarcv_opt=this%npf%ivarcv,                                          &
          ictm1_opt=this%npf%icelltype,                                        &
          ictm2_opt=this%npf%icelltype)
      endif
    endif
    !
    ! -- Fill newton terms for storage
    if(this%insto > 0) then
      if (inwtsto /= 0) then
        call this%sto%sto_fn(kiter, this%xold, this%x, njasln, amatsln,        &
                             this%idxglo, this%rhs)
      end if
    end if
    !
    ! -- Fill newton terms for skeletal storage, compaction, and land subsidence 
    if(this%incsub > 0) then
      if (inwtcsub /= 0) then
        call this%csub%csub_fn(kiter, this%xold, this%x, njasln, amatsln,      &
                               this%idxglo, this%rhs)
      end if
    end if
    !
    ! -- Fill Newton terms for packages
    do ip = 1, this%bndlist%Count()
      packobj => GetBndFromList(this%bndlist, ip)
      inwtpak = inwtflag
      if(inwtflag == 1) inwtpak = packobj%inewton
      if (inwtpak /= 0) then
        call packobj%bnd_fn(this%rhs, this%ia, this%idxglo, amatsln)
      end if
    enddo
    !
    ! -- return
    return
  end subroutine gwf_fc

  subroutine gwf_cc(this, innertot, kiter, iend, icnvgmod, cpak, ipak, dpak)
! ******************************************************************************
! gwf_cc -- GroundWater Flow Model Final Convergence Check for Boundary Packages
! Subroutine: (1) calls package cc routines
! ******************************************************************************
!
!    SPECIFICATIONS:
! ------------------------------------------------------------------------------
    ! -- dummy
    class(GwfModelType) :: this
    integer(I4B),intent(in) :: innertot
    integer(I4B),intent(in) :: kiter
    integer(I4B),intent(in) :: iend
    integer(I4B),intent(in) :: icnvgmod
    character(len=LENPAKLOC), intent(inout) :: cpak
    integer(I4B), intent(inout) :: ipak
    real(DP), intent(inout) :: dpak
    ! -- local
    class(BndType), pointer :: packobj
    integer(I4B) :: ip
    ! -- formats
! ------------------------------------------------------------------------------
    !
    ! -- If mover is on, then at least 2 outers required
    if (this%inmvr > 0) then
      call this%mvr%mvr_cc(innertot, kiter, iend, icnvgmod, cpak, ipak, dpak)
    end if
    !
    ! -- csub convergence check
    if (this%incsub > 0) then
      call this%csub%csub_cc(innertot, kiter, iend, icnvgmod,                    &
                             this%dis%nodes, this%x, this%xold,                  &
                             cpak, ipak, dpak)
    end if
    !
    ! -- Call package cc routines
    do ip = 1, this%bndlist%Count()
      packobj => GetBndFromList(this%bndlist, ip)
      call packobj%bnd_cc(innertot, kiter, iend, icnvgmod, cpak, ipak, dpak)
    enddo
    !
    ! -- return
    return
  end subroutine gwf_cc
  
  subroutine gwf_ptcchk(this, iptc)
! ******************************************************************************
! gwf_ptcchk -- check if pseudo-transient continuation factor should be used
! Subroutine: (1) Check if pseudo-transient continuation factor should be used
! ******************************************************************************
!
!    SPECIFICATIONS:
! ------------------------------------------------------------------------------
    ! modules
    ! -- dummy
    class(GwfModelType) :: this
    integer(I4B), intent(inout) :: iptc
! ------------------------------------------------------------------------------
    ! -- determine if pseudo-transient continuation should be applied to this 
    !    model - pseudo-transient continuation only applied to problems that
    !    use the Newton-Raphson formulation during steady-state stress periods
    iptc = 0
    if (this%iss > 0) then
      if (this%inewton > 0) then
        iptc = this%inewton
      else
        iptc = this%npf%inewton
      end if
    end if
    !
    ! -- return
    return
  end subroutine gwf_ptcchk

  subroutine gwf_ptc(this, kiter, neqsln, njasln, ia, ja,                       &
                     x, rhs, amatsln, iptc, ptcf)
! ******************************************************************************
! gwf_ptc -- calculate maximum pseudo-transient continuation factor
! Subroutine: (1) Calculate maximum pseudo-transient continuation factor
!                 for the current outer iteration
! ******************************************************************************
!
!    SPECIFICATIONS:
! ------------------------------------------------------------------------------
    ! modules
    use ConstantsModule, only: DONE, DP9
    ! -- dummy
    class(GwfModelType) :: this
    integer(I4B),intent(in) :: kiter
    integer(I4B), intent(in) :: neqsln
    integer(I4B),intent(in) :: njasln
    integer(I4B), dimension(neqsln+1), intent(in) :: ia
    integer(I4B),dimension(njasln),intent(in) :: ja
    real(DP), dimension(neqsln), intent(in) :: x
    real(DP), dimension(neqsln), intent(in) :: rhs
    real(DP),dimension(njasln),intent(in) :: amatsln
    integer(I4B), intent(inout) :: iptc
    real(DP),intent(inout) :: ptcf
    ! -- local
    integer(I4B) :: iptct
    integer(I4B) :: n
    integer(I4B) :: jcol
    integer(I4B) :: j, jj
    real(DP) :: v
    real(DP) :: resid
    real(DP) :: ptcdelem1
    real(DP) :: diag
    real(DP) :: diagcnt
    real(DP) :: diagmin
    real(DP) :: diagmax
! ------------------------------------------------------------------------------
    ! -- set temporary flag indicating if pseudo-transient continuation should
    !    be used for this model and time step
    iptct = 0
    ! -- only apply pseudo-transient continuation to problems using the 
    !    Newton-Raphson formulations for steady-state stress periods
    if (this%iss > 0) then
      if (this%inewton > 0) then
        iptct = this%inewton
      else
        iptct = this%npf%inewton
      end if
    end if
    !
    ! -- calculate pseudo-transient continuation factor for model
    if (iptct > 0) then
      diagmin = DEP20
      diagmax = DZERO
      diagcnt = DZERO
      do n = 1, this%dis%nodes
        if (this%npf%ibound(n) < 1) cycle
        jcol = n + this%moffset
        !
        ! get the maximum volume of the cell (head at top of cell)        
        v = this%dis%get_cell_volume(n, this%dis%top(n))
        !
        ! -- calculate the residual for the cell
        resid = DZERO
        do j = ia(jcol), ia(jcol+1)-1
          jj = ja(j)
          resid = resid + amatsln(j) * x(jcol)
        end do
        resid = resid - rhs(jcol)
        !
        ! -- calculate the reciprocal of the pseudo-time step
        !    resid [L3/T] / volume [L3] = [1/T]
        ptcdelem1 = abs(resid) / v
        !
        ! -- set ptcf if the reciprocal of the pseudo-time step
        !    exceeds the current value (equivalent to using the 
        !    smallest pseudo-time step) 
        if (ptcdelem1 > ptcf) ptcf = ptcdelem1
        !
        ! -- determine minimum and maximum diagonal entries
        j = ia(jcol)
        diag = abs(amatsln(j))
        diagcnt = diagcnt + DONE
        if (diag > DZERO) then
          if (diag < diagmin) diagmin = diag
          if (diag > diagmax) diagmax = diag
        end if
      end do
      !
      ! -- set the reciprocal of the pseudo-time step
      !    to a fraction of the minimum or maximum
      !    diagonal entry to prevent excessively small
      !    or large values
      if (diagcnt > DZERO) then
        diagmin = diagmin * DEM1
        diagmax = diagmax * DEM1
        if (ptcf < diagmin) ptcf = diagmin
        if (ptcf > diagmax) ptcf = diagmax
      end if
    end if

    ! reset ipc if needed
    if (iptc == 0) then
      if (iptct > 0) iptc = 1
    end if
    !
    ! -- return
    return
  end subroutine gwf_ptc

  subroutine gwf_nur(this, neqmod, x, xtemp, dx, inewtonur, dxmax, locmax)
! ******************************************************************************
! gwf_nur -- under-relaxation
! Subroutine: (1) Under-relaxation of Groundwater Flow Model Heads for current
!                 outer iteration using the cell bottoms at the bottom of the
!                 model
! ******************************************************************************
!
!    SPECIFICATIONS:
! ------------------------------------------------------------------------------
    ! modules
    use ConstantsModule, only: DONE, DP9
    ! -- dummy
    class(GwfModelType) :: this
    integer(I4B), intent(in) :: neqmod
    real(DP), dimension(neqmod), intent(inout) :: x
    real(DP), dimension(neqmod), intent(in) :: xtemp
    real(DP), dimension(neqmod), intent(inout) :: dx
    integer(I4B), intent(inout) :: inewtonur
    real(DP), intent(inout) :: dxmax
    integer(I4B), intent(inout) :: locmax
    ! -- local
    integer(I4B) :: i0
    integer(I4B) :: i1
    class(BndType), pointer :: packobj
    integer(I4B) :: ip
! ------------------------------------------------------------------------------
    !
    ! -- apply Newton-Raphson under-relaxation if model is using
    !    the Newton-Raphson formulation and this Newton-Raphson
    !    under-relaxation is turned on.
    if (this%inewton /= 0 .and. this%inewtonur /= 0) then
      if (this%innpf > 0) then
        call this%npf%npf_nur(neqmod, x, xtemp, dx, inewtonur, dxmax, locmax)
      end if
      !
      ! -- Call package nur routines
      i0 = this%dis%nodes + 1
      do ip = 1, this%bndlist%Count()
        packobj => GetBndFromList(this%bndlist, ip)
        if (packobj%npakeq > 0) then
          i1 = i0 + packobj%npakeq - 1
          call packobj%bnd_nur(packobj%npakeq, x(i0:i1), xtemp(i0:i1), &
                               dx(i0:i1), inewtonur, dxmax, locmax)
          i0 = i1 + 1
        end if
      enddo
    end if
    !
    ! -- return
    return
  end subroutine gwf_nur

  subroutine gwf_cq(this, icnvg, isuppress_output)
! ******************************************************************************
! gwf_cq --Groundwater flow model calculate flow
! Subroutine: (1) Calculate intercell flows (flowja)
! ******************************************************************************
!
!    SPECIFICATIONS:
! ------------------------------------------------------------------------------
    ! -- modules
    ! -- dummy
    class(GwfModelType) :: this
    integer(I4B), intent(in) :: icnvg
    integer(I4B), intent(in) :: isuppress_output
    ! -- local
    integer(I4B) :: i
! ------------------------------------------------------------------------------
    !
    ! -- Construct the flowja array.  Flowja is calculated each time, even if
    !    output is suppressed.  (flowja is positive into a cell.)
    do i = 1, this%nja
      this%flowja(i) = DZERO
    enddo
    if(this%innpf > 0) call this%npf%npf_flowja(this%x, this%flowja)
<<<<<<< HEAD
    if(this%inbuy > 0) call this%buy%buy_flowja(this%x, this%flowja)
=======
>>>>>>> 1834bb98
    if(this%inhfb > 0) call this%hfb%hfb_flowja(this%x, this%flowja)
    if(this%ingnc > 0) call this%gnc%flowja(this%flowja)
    !
    ! -- Return
    return
  end subroutine gwf_cq

  subroutine gwf_bd(this, icnvg, isuppress_output)
! ******************************************************************************
! gwf_bd --GroundWater Flow Model Budget
! Subroutine: (1) Calculate stress package contributions to model budget
! ******************************************************************************
!
!    SPECIFICATIONS:
! ------------------------------------------------------------------------------
    ! -- modules
    ! -- dummy
    class(GwfModelType) :: this
    integer(I4B), intent(in) :: icnvg
    integer(I4B), intent(in) :: isuppress_output
    ! -- local
    integer(I4B) :: icbcfl, ibudfl, icbcun, iprobs, idvfl
    integer(I4B) :: ip
    class(BndType),pointer :: packobj
! ------------------------------------------------------------------------------
    !
    ! -- Save the solution convergence flag
    this%icnvg = icnvg
    !
    ! -- Set write and print flags differently if output is suppressed.
    if(isuppress_output == 0) then
      idvfl = 0
      if(this%oc%oc_save('HEAD')) idvfl = 1
      icbcfl = 0
      if(this%oc%oc_save('BUDGET')) icbcfl = 1
      icbcun = this%oc%oc_save_unit('BUDGET')
      ibudfl = 0
      if(this%oc%oc_print('BUDGET')) ibudfl = 1
      iprobs = 1
    else
      icbcfl = 0
      ibudfl = 0
      icbcun = 0
      iprobs = 0
      idvfl  = 0
    endif
    !
    ! -- Budget routines (start by resetting)
    call this%budget%reset()
    !
    ! -- Storage
    if(this%insto > 0) then
      call this%sto%bdcalc(this%dis%nodes, this%x, this%xold,                  &
                           isuppress_output, this%budget)
      call this%sto%bdsav(icbcfl, icbcun)
    endif
    ! -- Skeletal storage, compaction and subsidence
    if (this%incsub > 0) then
      call this%csub%bdcalc(this%dis%nodes, this%x, this%xold,                 &
                            isuppress_output, this%budget)
      call this%csub%bdsav(idvfl, icbcfl, icbcun)
    end if
    !
    ! -- Node Property Flow
    if(this%innpf > 0) then
      call this%npf%npf_bdadj(this%flowja, icbcfl, icbcun)
    endif
    !
    ! -- Clear obs
    call this%obs%obs_bd_clear()
    !
    ! -- Mover budget
    if(this%inmvr > 0) call this%mvr%mvr_bd(icbcfl, ibudfl, isuppress_output)
    !
    ! -- Recalculate package hcof and rhs so that bnd_bd will calculate
    !    flows based on the final head solution
    do ip = 1, this%bndlist%Count()
      packobj => GetBndFromList(this%bndlist, ip)
      call packobj%bnd_cf(reset_mover=.false.)
<<<<<<< HEAD
      if (this%inbuy > 0) call this%buy%buy_cf_bnd(packobj, this%x)
=======
>>>>>>> 1834bb98
    enddo
    !
    ! -- Boundary packages calculate budget and total flows to model budget
    do ip = 1, this%bndlist%Count()
      packobj => GetBndFromList(this%bndlist, ip)
      call packobj%bnd_bd(this%x, idvfl, icbcfl, ibudfl, icbcun, iprobs,       &
                          isuppress_output, this%budget)
    enddo
    !
    ! -- Calculate and write simulated values for observations
    if(iprobs /= 0) then
      if (icnvg > 0) then
        call this%obs%obs_bd()
      endif
    endif
    !
    ! -- Return
    return
  end subroutine gwf_bd

  subroutine gwf_ot(this)
! ******************************************************************************
! gwf_ot -- GroundWater Flow Model Output
! Subroutine: (1) Output budget items
! ******************************************************************************
!
!    SPECIFICATIONS:
! ------------------------------------------------------------------------------
    ! -- modules
    use TdisModule,only:kstp, kper, endofperiod, tdis_ot
    ! -- dummy
    class(GwfModelType) :: this
    ! -- local
    integer(I4B) :: ipflg, ibudfl, ihedfl
    integer(I4B) :: ip
    class(BndType), pointer :: packobj
    ! -- formats
    character(len=*),parameter :: fmtnocnvg = &
      "(1X,/9X,'****FAILED TO MEET SOLVER CONVERGENCE CRITERIA IN TIME STEP ', &
      &I0,' OF STRESS PERIOD ',I0,'****')"
! ------------------------------------------------------------------------------
    !
    ! -- Set ibudfl flag for printing budget information
    ibudfl = 0
    if(this%oc%oc_print('BUDGET')) ibudfl = 1
    if(this%icnvg == 0) ibudfl = 1
    if(endofperiod) ibudfl = 1
    !
    ! -- Set ibudfl flag for printing dependent variable information
    ihedfl = 0
    if(this%oc%oc_print('HEAD')) ihedfl = 1
    if(this%icnvg == 0) ihedfl = 1
    if(endofperiod) ihedfl = 1
    !
    ! -- Output individual flows if requested
    if(ibudfl /= 0) then
      !
      ! -- NPF output
      if(this%innpf > 0) call this%npf%npf_ot(this%flowja)
      !
      ! -- GNC output
      if(this%ingnc > 0) &
        call this%gnc%gnc_ot()
    endif
    !
    ! -- Output control
    ipflg = 0
    this%budget%budperc = 1.e30
    if(this%icnvg == 0) then
      write(this%iout,fmtnocnvg) kstp, kper
      ipflg = 1
    endif
    call this%oc%oc_ot(ipflg)
    !
    ! -- Write Budget and Head if these conditions are met
    if (ibudfl /= 0 .or. ihedfl /=0) then
      ipflg = 1
      !
      ! -- Package budget output
      do ip = 1, this%bndlist%Count()
        packobj => GetBndFromList(this%bndlist, ip)
        call packobj%bnd_ot(kstp, kper, this%iout, ihedfl, ibudfl)
      enddo
      !
      if (ibudfl /= 0) then
        !
        ! -- Mover budget output
        if(this%inmvr > 0) call this%mvr%mvr_ot()
        !
        ! -- gwf model budget
        call this%budget%budget_ot(kstp, kper, this%iout)
      end if
    end if
    !
    ! -- Timing Output
    if(ipflg == 1) call tdis_ot(this%iout)
    !
    ! -- OBS output
    call this%obs%obs_ot()
    do ip = 1, this%bndlist%Count()
      packobj => GetBndFromList(this%bndlist, ip)
      call packobj%bnd_ot_obs()
    enddo
    !
    ! -- return
    return
  end subroutine gwf_ot

  subroutine gwf_fp(this)
! ******************************************************************************
! gwf_fp -- Final processing
! ******************************************************************************
!
!    SPECIFICATIONS:
! ------------------------------------------------------------------------------
    ! -- modules
    ! -- dummy
    class(GwfModelType) :: this
    ! -- local
! ------------------------------------------------------------------------------
    !
    ! -- csub final processing
    if (this%incsub > 0) then
      call this%csub%csub_fp()
    end if
    !
    return
  end subroutine gwf_fp

  subroutine gwf_da(this)
! ******************************************************************************
! gwf_da -- Deallocate
! ******************************************************************************
!
!    SPECIFICATIONS:
! ------------------------------------------------------------------------------
    ! -- modules
    use MemoryManagerModule, only: mem_deallocate
    ! -- dummy
    class(GwfModelType) :: this
    ! -- local
    integer(I4B) :: ip
    class(BndType),pointer :: packobj
! ------------------------------------------------------------------------------
    !
    ! -- Internal flow packages deallocate
    call this%dis%dis_da()
    call this%ic%ic_da()
    call this%npf%npf_da()
    call this%xt3d%xt3d_da()
<<<<<<< HEAD
    call this%buy%buy_da()
=======
>>>>>>> 1834bb98
    call this%gnc%gnc_da()
    call this%sto%sto_da()
    call this%csub%csub_da()
    call this%budget%budget_da()
    call this%hfb%hfb_da()
    call this%mvr%mvr_da()
    call this%oc%oc_da()
    call this%obs%obs_da()
    !
    ! -- Internal package objects
    deallocate(this%dis)
    deallocate(this%ic)
    deallocate(this%npf)
    deallocate(this%xt3d)
<<<<<<< HEAD
    deallocate(this%buy)
=======
>>>>>>> 1834bb98
    deallocate(this%gnc)
    deallocate(this%sto)
    deallocate(this%csub)
    deallocate(this%budget)
    deallocate(this%hfb)
    deallocate(this%mvr)
    deallocate(this%obs)
    deallocate(this%oc)
    !
    ! -- Boundary packages
    do ip = 1, this%bndlist%Count()
      packobj => GetBndFromList(this%bndlist, ip)
      call packobj%bnd_da()
      deallocate(packobj)
    enddo
    !
    ! -- Scalars
    call mem_deallocate(this%inic)
    call mem_deallocate(this%inoc)
    call mem_deallocate(this%inobs)
    call mem_deallocate(this%innpf)
<<<<<<< HEAD
    call mem_deallocate(this%inbuy)
=======
>>>>>>> 1834bb98
    call mem_deallocate(this%insto)
    call mem_deallocate(this%incsub)
    call mem_deallocate(this%inmvr)
    call mem_deallocate(this%inhfb)
    call mem_deallocate(this%ingnc)
    call mem_deallocate(this%iss)
    call mem_deallocate(this%inewtonur)
    !
    ! -- NumericalModelType
    call this%NumericalModelType%model_da()
    !
    ! -- return
    return
  end subroutine gwf_da

  function gwf_get_nsubtimes(this) result(nsubtimes)
! ******************************************************************************
! gwf_get_nsubtimes -- Return number of subtimesteps
! Subtimesteps not implemented yet, so just return 1.
! ******************************************************************************
!
!    SPECIFICATIONS:
! ------------------------------------------------------------------------------
    !
    ! -- result
    integer(I4B) :: nsubtimes
    class(GwfModelType) :: this
! ------------------------------------------------------------------------------
    !
    nsubtimes = 1
    !
    ! -- return
    return
  end function gwf_get_nsubtimes

  subroutine gwf_bdentry(this, budterm, budtxt, rowlabel)
! ******************************************************************************
! gwf_bdentry -- GroundWater Flow Model Budget Entry
! This subroutine adds a budget entry to the flow budget.  It was added as
! a method for the gwf3 model object so that the exchange object could add its
! contributions.
! Subroutine: (1) adds the entry to the budget object
! ******************************************************************************
!
!    SPECIFICATIONS:
! ------------------------------------------------------------------------------
    ! -- modules
    use ConstantsModule, only: LENBUDTXT, LENPACKAGENAME
    use TdisModule, only:delt
    ! -- dummy
    class(GwfModelType) :: this
    real(DP), dimension(:, :), intent(in) :: budterm
    character(len=LENBUDTXT), dimension(:), intent(in) :: budtxt
    character(len=LENPACKAGENAME), intent(in) :: rowlabel
! ------------------------------------------------------------------------------
    !
    call this%budget%addentry(budterm, delt, budtxt, rowlabel=rowlabel)
    !
    ! -- return
    return
  end subroutine gwf_bdentry

  function gwf_get_iasym(this) result (iasym)
! ******************************************************************************
! gwf_get_iasym -- return 1 if any package causes the matrix to be asymmetric.
!   Otherwise return 0.
! ******************************************************************************
!
!    SPECIFICATIONS:
! ------------------------------------------------------------------------------
    class(GwfModelType) :: this
    ! -- local
    integer(I4B) :: iasym
    integer(I4B) :: ip
    class(BndType), pointer :: packobj
! ------------------------------------------------------------------------------
    !
    ! -- Start by setting iasym to zero
    iasym = 0
    !
    ! -- NPF
    if (this%innpf > 0) then
      if (this%npf%iasym /= 0) iasym = 1
      if (this%npf%ixt3d /= 0) iasym = 1
    endif
    !
    ! -- GNC
    if (this%ingnc > 0) then
      if (this%gnc%iasym /= 0) iasym = 1
    endif
    !
    ! -- Check for any packages that introduce matrix asymmetry
    do ip=1,this%bndlist%Count()
      packobj => GetBndFromList(this%bndlist, ip)
      if (packobj%iasym /= 0) iasym = 1
    enddo
    !
    ! -- return
    return
  end function gwf_get_iasym

  subroutine allocate_scalars(this, modelname)
! ******************************************************************************
! allocate_scalars -- Allocate memory for non-allocatable members
! ******************************************************************************
!
!    SPECIFICATIONS:
! ------------------------------------------------------------------------------
    ! -- modules
    use MemoryManagerModule, only: mem_allocate
    ! -- dummy
    class(GwfModelType) :: this
    character(len=*), intent(in)  :: modelname
! ------------------------------------------------------------------------------
    !
    ! -- allocate members from parent class
    call this%NumericalModelType%allocate_scalars(modelname)
    !
    ! -- allocate members that are part of model class
    call mem_allocate(this%inic,  'INIC',  modelname)
    call mem_allocate(this%inoc,  'INOC',  modelname)
    call mem_allocate(this%innpf, 'INNPF', modelname)
<<<<<<< HEAD
    call mem_allocate(this%inbuy, 'INBUY', modelname)
=======
>>>>>>> 1834bb98
    call mem_allocate(this%insto, 'INSTO', modelname)
    call mem_allocate(this%incsub, 'INCSUB', modelname)
    call mem_allocate(this%inmvr, 'INMVR', modelname)
    call mem_allocate(this%inhfb, 'INHFB', modelname)
    call mem_allocate(this%ingnc, 'INGNC', modelname)
    call mem_allocate(this%inobs, 'INOBS', modelname)
    call mem_allocate(this%iss,   'ISS',   modelname)
    call mem_allocate(this%inewtonur, 'INEWTONUR', modelname)
    !
    this%inic = 0
    this%inoc = 0
    this%innpf = 0
<<<<<<< HEAD
    this%inbuy = 0
=======
>>>>>>> 1834bb98
    this%insto = 0
    this%incsub = 0
    this%inmvr = 0
    this%inhfb = 0
    this%ingnc = 0
    this%inobs = 0
    this%iss = 1       !default is steady-state (i.e., no STO package)
    this%inewtonur = 0 !default is to not use newton bottom head dampening
    !
    ! -- return
    return
  end subroutine allocate_scalars

  subroutine package_create(this, filtyp, ipakid, ipaknum, pakname, inunit,    &
                            iout)
! ******************************************************************************
! package_create -- Create boundary condition packages for this model
! Subroutine: (1) create new-style package
!             (2) add a pointer to the package
! ******************************************************************************
!
!    SPECIFICATIONS:
! ------------------------------------------------------------------------------
    ! -- modules
    use ConstantsModule, only: LINELENGTH
    use SimModule, only: store_error, ustop
    use ChdModule, only: chd_create
    use WelModule, only: wel_create
    use DrnModule, only: drn_create
    use RivModule, only: riv_create
    use GhbModule, only: ghb_create
    use RchModule, only: rch_create
    use EvtModule, only: evt_create
    use MawModule, only: maw_create
    use SfrModule, only: sfr_create
    use LakModule, only: lak_create
    use UzfModule, only: uzf_create
    ! -- dummy
    class(GwfModelType) :: this
    character(len=*),intent(in) :: filtyp
    character(len=LINELENGTH) :: errmsg
    integer(I4B),intent(in) :: ipakid
    integer(I4B),intent(in) :: ipaknum
    character(len=*), intent(in) :: pakname
    integer(I4B),intent(in) :: inunit
    integer(I4B),intent(in) :: iout
    ! -- local
    class(BndType), pointer :: packobj
    class(BndType), pointer :: packobj2
    integer(I4B) :: ip
! ------------------------------------------------------------------------------
    !
    ! -- This part creates the package object
    select case(filtyp)
    case('CHD6')
      call chd_create(packobj, ipakid, ipaknum, inunit, iout, this%name, pakname)
    case('WEL6')
      call wel_create(packobj, ipakid, ipaknum, inunit, iout, this%name, pakname)
    case('DRN6')
      call drn_create(packobj, ipakid, ipaknum, inunit, iout, this%name, pakname)
    case('RIV6')
      call riv_create(packobj, ipakid, ipaknum, inunit, iout, this%name, pakname)
    case('GHB6')
      call ghb_create(packobj, ipakid, ipaknum, inunit, iout, this%name, pakname)
    case('RCH6')
      call rch_create(packobj, ipakid, ipaknum, inunit, iout, this%name, pakname)
    case('EVT6')
      call evt_create(packobj, ipakid, ipaknum, inunit, iout, this%name, pakname)
    case('MAW6')
      call maw_create(packobj, ipakid, ipaknum, inunit, iout, this%name, pakname)
    case('SFR6')
      call sfr_create(packobj, ipakid, ipaknum, inunit, iout, this%name, pakname)
    case('LAK6')
      call lak_create(packobj, ipakid, ipaknum, inunit, iout, this%name, pakname)
    case('UZF6')
      call uzf_create(packobj, ipakid, ipaknum, inunit, iout, this%name, pakname)
    case default
      write(errmsg, *) 'Invalid package type: ', filtyp
      call store_error(errmsg)
      call ustop()
    end select
    !
    ! -- Check to make sure that the package name is unique, then store a
    !    pointer to the package in the model bndlist
    do ip = 1, this%bndlist%Count()
      packobj2 => GetBndFromList(this%bndlist, ip)
      if(packobj2%name == pakname) then
        write(errmsg, '(a,a)') 'Cannot create package.  Package name  ' //   &
          'already exists: ', trim(pakname)
        call store_error(errmsg)
        call ustop()
      endif
    enddo
    call AddBndToList(this%bndlist, packobj)
    !
    ! -- return
    return
  end subroutine package_create

  subroutine ftype_check(this, namefile_obj, indis)
! ******************************************************************************
! ftype_check -- Check to make sure required input files have been specified
! ******************************************************************************
!
!    SPECIFICATIONS:
! ------------------------------------------------------------------------------
    ! -- modules
    use ConstantsModule,   only: LINELENGTH
    use SimModule,         only: ustop, store_error, count_errors
    use NameFileModule,    only: NameFileType
    ! -- dummy
    class(GwfModelType) :: this
    type(NameFileType), intent(in) :: namefile_obj
    integer(I4B), intent(in) :: indis
    ! -- local
    character(len=LINELENGTH) :: errmsg
    integer(I4B) :: i, iu
    character(len=LENFTYPE), dimension(11) :: nodupftype =                     &
      (/'DIS6 ', 'DISU6', 'DISV6', 'IC6  ', 'OC6  ', 'NPF6 ', 'STO6 ',         &
        'MVR6 ', 'HFB6 ', 'GNC6 ', 'OBS6 '/)
! ------------------------------------------------------------------------------
    !
    if(this%single_model_run) then
      !
      ! -- Ensure TDIS6 is present
      call namefile_obj%get_unitnumber('TDIS6', iu, 1)
      if(iu == 0) then
        call store_error('TDIS6 ftype not specified in name file.')
      endif
      !
      ! -- Ensure IMS6 is present
      call namefile_obj%get_unitnumber('IMS6', iu, 1)
      if(iu == 0) then
        call store_error('IMS6 ftype not specified in name file.')
      endif
      !
    else
      !
      ! -- Warn if TDIS6 is present
      call namefile_obj%get_unitnumber('TDIS6', iu, 1)
      if(iu > 0) then
        write(this%iout, '(/a)') 'Warning TDIS6 detected in GWF name file.'
        write(this%iout, *) 'Simulation TDIS file will be used instead.'
        close(iu)
      endif
      !
      ! -- Warn if SMS8 is present
      call namefile_obj%get_unitnumber('IMS6', iu, 1)
      if(iu > 0) then
        write(this%iout, '(/a)') 'Warning IMS6 detected in GWF name file.'
        write(this%iout, *) 'Simulation IMS6 file will be used instead.'
        close(iu)
      endif
    endif
    !
    ! -- Check for IC8, DIS(u), and NPF. Stop if not present.
    if(this%inic==0) then
      write(errmsg, '(1x,a)') 'ERROR. INITIAL CONDITIONS (IC6) PACKAGE NOT SPECIFIED.'
      call store_error(errmsg)
    endif
    if(indis==0) then
      write(errmsg, '(1x,a)') &
        'ERROR. DISCRETIZATION (DIS6, DISV6, or DISU6) PACKAGE NOT SPECIFIED.'
      call store_error(errmsg)
    endif
    if(this%innpf==0) then
      write(errmsg, '(1x,a)') &
        'ERROR.  NODE PROPERTY FLOW (NPF6) PACKAGE NOT SPECIFIED.'
      call store_error(errmsg)
    endif
    if(count_errors() > 0) then
      write(errmsg,'(1x,a)') 'ERROR. REQUIRED PACKAGE(S) NOT SPECIFIED.'
      call store_error(errmsg)
    endif
    !
    ! -- Check to make sure that some GWF packages are not specified more
    !    than once
    do i = 1, size(nodupftype)
      call namefile_obj%get_unitnumber(trim(nodupftype(i)), iu, 0)
      if (iu > 0) then
        write(errmsg,'(1x, a, a, a)')                                          &
          'DUPLICATE ENTRIES FOR FTYPE ', trim(nodupftype(i)),                 &
          ' NOT ALLOWED FOR GWF MODEL.'
        call store_error(errmsg)
      endif
    enddo
    !
    ! -- Stop if errors
    if(count_errors() > 0) then
      write(errmsg, '(a, a)') 'ERROR OCCURRED WHILE READING FILE: ',           &
        trim(namefile_obj%filename)
      call store_error(errmsg)
      call ustop()
    endif
    !
    ! -- return
    return
  end subroutine ftype_check

end module GwfModule<|MERGE_RESOLUTION|>--- conflicted
+++ resolved
@@ -9,10 +9,7 @@
   use GwfIcModule,                 only: GwfIcType
   use GwfNpfModule,                only: GwfNpfType
   use Xt3dModule,                  only: Xt3dType
-<<<<<<< HEAD
   use GwfBuyModule,                only: GwfBuyType
-=======
->>>>>>> 1834bb98
   use GwfHfbModule,                only: GwfHfbType
   use GwfStoModule,                only: GwfStoType
   use GwfCsubModule,               only: GwfCsubType
@@ -36,10 +33,7 @@
     type(GwfIcType),                pointer :: ic      => null()                ! initial conditions package
     type(GwfNpfType),               pointer :: npf     => null()                ! node property flow package
     type(Xt3dType),                 pointer :: xt3d    => null()                ! xt3d option for npf
-<<<<<<< HEAD
     type(GwfBuyType),               pointer :: buy     => null()                ! buoyancy package
-=======
->>>>>>> 1834bb98
     type(GwfStoType),               pointer :: sto     => null()                ! storage package
     type(GwfCsubType),              pointer :: csub    => null()                ! subsidence package    
     type(GwfOcType),                pointer :: oc      => null()                ! output control package
@@ -51,10 +45,7 @@
     integer(I4B),                   pointer :: inic    => null()                ! unit number IC
     integer(I4B),                   pointer :: inoc    => null()                ! unit number OC
     integer(I4B),                   pointer :: innpf   => null()                ! unit number NPF
-<<<<<<< HEAD
     integer(I4B),                   pointer :: inbuy   => null()                ! unit number BUY
-=======
->>>>>>> 1834bb98
     integer(I4B),                   pointer :: insto   => null()                ! unit number STO
     integer(I4B),                   pointer :: incsub  => null()                ! unit number CSUB
     integer(I4B),                   pointer :: inmvr   => null()                ! unit number MVR
@@ -101,11 +92,7 @@
                 'GHB6 ', 'RCH6 ', 'EVT6 ', 'OBS6 ', 'GNC6 ', & ! 15
                 '     ', 'CHD6 ', '     ', '     ', '     ', & ! 20
                 '     ', 'MAW6 ', 'SFR6 ', 'LAK6 ', 'UZF6 ', & ! 25
-<<<<<<< HEAD
                 'DISV6', 'MVR6 ', 'CSUB6', 'BUY6 ', '     ', & ! 30
-=======
-                'DISV6', 'MVR6 ', 'CSUB6', '     ', '     ', & ! 30
->>>>>>> 1834bb98
                 70 * '     '/
 
   contains
@@ -134,10 +121,7 @@
     use GwfDisuModule,              only: disu_cr
     use GwfNpfModule,               only: npf_cr
     use Xt3dModule,                 only: xt3d_cr
-<<<<<<< HEAD
     use GwfBuyModule,               only: buy_cr
-=======
->>>>>>> 1834bb98
     use GwfStoModule,               only: sto_cr
     use GwfCsubModule,              only: csub_cr
     use GwfMvrModule,               only: mvr_cr
@@ -271,10 +255,7 @@
     call namefile_obj%get_unitnumber('IC6',  this%inic, 1)
     call namefile_obj%get_unitnumber('OC6',  this%inoc, 1)
     call namefile_obj%get_unitnumber('NPF6', this%innpf, 1)
-<<<<<<< HEAD
     call namefile_obj%get_unitnumber('BUY6', this%inbuy, 1)
-=======
->>>>>>> 1834bb98
     call namefile_obj%get_unitnumber('STO6', this%insto, 1)
     call namefile_obj%get_unitnumber('CSUB6', this%incsub, 1)
     call namefile_obj%get_unitnumber('MVR6', this%inmvr, 1)
@@ -300,21 +281,14 @@
     ! -- Create packages that are tied directly to model
     call npf_cr(this%npf, this%name, this%innpf, this%iout)
     call xt3d_cr(this%xt3d, this%name, this%innpf, this%iout)
-<<<<<<< HEAD
     call buy_cr(this%buy, this%name, this%inbuy, this%iout)
-=======
->>>>>>> 1834bb98
     call gnc_cr(this%gnc, this%name, this%ingnc, this%iout)
     call hfb_cr(this%hfb, this%name, this%inhfb, this%iout)
     call sto_cr(this%sto, this%name, this%insto, this%iout)
     call csub_cr(this%csub, this%name, this%insto, this%sto%name,               &
                  this%incsub, this%iout)
     call ic_cr(this%ic, this%name, this%inic, this%iout, this%dis)
-<<<<<<< HEAD
-    call mvr_cr(this%mvr, this%name, this%inmvr, this%iout, dis=this%dis)
-=======
     call mvr_cr(this%mvr, this%name, this%inmvr, this%iout, this%dis)
->>>>>>> 1834bb98
     call oc_cr(this%oc, this%name, this%inoc, this%iout)
     call gwf_obs_cr(this%obs, this%inobs)
     !
@@ -358,12 +332,8 @@
     call this%npf%npf_df(this%dis, this%xt3d, this%ingnc)
     call this%oc%oc_df()
     call this%budget%budget_df(niunit, 'VOLUME', 'L**3')
-<<<<<<< HEAD
     if (this%inbuy > 0) call this%buy%buy_df(this%dis)
     if (this%ingnc > 0) call this%gnc%gnc_df(this)
-=======
-    if(this%ingnc > 0) call this%gnc%gnc_df(this)
->>>>>>> 1834bb98
     !
     ! -- Assign or point model members to dis members
     !    this%neq will be incremented if packages add additional unknowns
@@ -481,10 +451,7 @@
     ! -- Allocate and read modules attached to model
     if(this%inic  > 0) call this%ic%ic_ar(this%x)
     if(this%innpf > 0) call this%npf%npf_ar(this%ic, this%ibound, this%x)
-<<<<<<< HEAD
     if(this%inbuy > 0) call this%buy%buy_ar(this%npf, this%ibound)
-=======
->>>>>>> 1834bb98
     if(this%inhfb > 0) call this%hfb%hfb_ar(this%ibound, this%xt3d, this%dis)
     if(this%insto > 0) call this%sto%sto_ar(this%dis, this%ibound)
     if(this%incsub > 0) call this%csub%csub_ar(this%dis, this%ibound)
@@ -504,10 +471,7 @@
                                 this%xold, this%flowja)
       ! -- Read and allocate package
       call packobj%bnd_ar()
-<<<<<<< HEAD
       if (this%inbuy > 0) call this%buy%buy_ar_bnd(packobj, this%x)
-=======
->>>>>>> 1834bb98
     enddo
     !
     ! -- return
@@ -535,10 +499,7 @@
     if (.not. readnewdata) return
     !
     ! -- Read and prepare
-<<<<<<< HEAD
     if(this%inbuy > 0) call this%buy%buy_rp()
-=======
->>>>>>> 1834bb98
     if(this%inhfb > 0) call this%hfb%hfb_rp()
     if(this%inoc > 0)  call this%oc%oc_rp()
     if(this%insto > 0) call this%sto%sto_rp()
@@ -615,17 +576,11 @@
     !
     ! -- Call package cf routines
     if(this%innpf > 0) call this%npf%npf_cf(kiter, this%dis%nodes, this%x)
-<<<<<<< HEAD
     if(this%inbuy > 0) call this%buy%buy_cf(kiter)
     do ip = 1, this%bndlist%Count()
       packobj => GetBndFromList(this%bndlist, ip)
       call packobj%bnd_cf()
       if (this%inbuy > 0) call this%buy%buy_cf_bnd(packobj, this%x)
-=======
-    do ip = 1, this%bndlist%Count()
-      packobj => GetBndFromList(this%bndlist, ip)
-      call packobj%bnd_cf()
->>>>>>> 1834bb98
     enddo
     !
     ! -- return
@@ -666,11 +621,8 @@
     ! -- Fill standard conductance terms
     if(this%innpf > 0) call this%npf%npf_fc(kiter, njasln, amatsln,            &
                                             this%idxglo, this%rhs, this%x)
-<<<<<<< HEAD
     if(this%inbuy > 0) call this%buy%buy_fc(kiter, njasln, amatsln,  &
                                             this%idxglo, this%rhs, this%x)
-=======
->>>>>>> 1834bb98
     if(this%inhfb > 0) call this%hfb%hfb_fc(kiter, njasln, amatsln,            &
                                             this%idxglo, this%rhs, this%x)
     if(this%ingnc > 0) call this%gnc%gnc_fc(kiter, amatsln)
@@ -998,10 +950,7 @@
       this%flowja(i) = DZERO
     enddo
     if(this%innpf > 0) call this%npf%npf_flowja(this%x, this%flowja)
-<<<<<<< HEAD
     if(this%inbuy > 0) call this%buy%buy_flowja(this%x, this%flowja)
-=======
->>>>>>> 1834bb98
     if(this%inhfb > 0) call this%hfb%hfb_flowja(this%x, this%flowja)
     if(this%ingnc > 0) call this%gnc%flowja(this%flowja)
     !
@@ -1081,10 +1030,7 @@
     do ip = 1, this%bndlist%Count()
       packobj => GetBndFromList(this%bndlist, ip)
       call packobj%bnd_cf(reset_mover=.false.)
-<<<<<<< HEAD
       if (this%inbuy > 0) call this%buy%buy_cf_bnd(packobj, this%x)
-=======
->>>>>>> 1834bb98
     enddo
     !
     ! -- Boundary packages calculate budget and total flows to model budget
@@ -1235,10 +1181,7 @@
     call this%ic%ic_da()
     call this%npf%npf_da()
     call this%xt3d%xt3d_da()
-<<<<<<< HEAD
     call this%buy%buy_da()
-=======
->>>>>>> 1834bb98
     call this%gnc%gnc_da()
     call this%sto%sto_da()
     call this%csub%csub_da()
@@ -1253,10 +1196,7 @@
     deallocate(this%ic)
     deallocate(this%npf)
     deallocate(this%xt3d)
-<<<<<<< HEAD
     deallocate(this%buy)
-=======
->>>>>>> 1834bb98
     deallocate(this%gnc)
     deallocate(this%sto)
     deallocate(this%csub)
@@ -1278,10 +1218,7 @@
     call mem_deallocate(this%inoc)
     call mem_deallocate(this%inobs)
     call mem_deallocate(this%innpf)
-<<<<<<< HEAD
     call mem_deallocate(this%inbuy)
-=======
->>>>>>> 1834bb98
     call mem_deallocate(this%insto)
     call mem_deallocate(this%incsub)
     call mem_deallocate(this%inmvr)
@@ -1404,10 +1341,7 @@
     call mem_allocate(this%inic,  'INIC',  modelname)
     call mem_allocate(this%inoc,  'INOC',  modelname)
     call mem_allocate(this%innpf, 'INNPF', modelname)
-<<<<<<< HEAD
     call mem_allocate(this%inbuy, 'INBUY', modelname)
-=======
->>>>>>> 1834bb98
     call mem_allocate(this%insto, 'INSTO', modelname)
     call mem_allocate(this%incsub, 'INCSUB', modelname)
     call mem_allocate(this%inmvr, 'INMVR', modelname)
@@ -1420,10 +1354,7 @@
     this%inic = 0
     this%inoc = 0
     this%innpf = 0
-<<<<<<< HEAD
     this%inbuy = 0
-=======
->>>>>>> 1834bb98
     this%insto = 0
     this%incsub = 0
     this%inmvr = 0
