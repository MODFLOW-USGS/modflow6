--- conflicted
+++ resolved
@@ -419,16 +419,7 @@
     ! -- locals
     integer(I4B) :: ip
     class(BndType), pointer :: packobj
-    integer(I4B) :: ikmodgwf
-! ------------------------------------------------------------------------------
-    !
-    ! -- Set flag that indicates whether hydraulic conductivities get modified
-    !    from their user-input values (e.g., via npf or tvk input) internally
-    !    by another package (e.g., vsc).
-    ikmodgwf = 0
-    if (this%invsc) then
-      ikmodgwf = 1
-    end if
+! ------------------------------------------------------------------------------
     !
     ! -- Allocate and read modules attached to model
     if (this%inic > 0) call this%ic%ic_ar(this%x)
@@ -458,11 +449,7 @@
       ! -- Read and allocate package
       call packobj%bnd_ar()
       if (this%inbuy > 0) call this%buy%buy_ar_bnd(packobj, this%x)
-<<<<<<< HEAD
-      if (this%invsc > 0) call this%vsc%vsc_ar_bnd(packobj)  
-=======
       if (this%invsc > 0) call this%vsc%vsc_ar_bnd(packobj)
->>>>>>> 18deae7d
     end do
     !
     ! -- return
@@ -1156,18 +1143,12 @@
     !
     ! -- save density to binary file
     if (this%inbuy > 0) then
-      call this%buy%buy_ot_dv(idvsave)  ! kluge note: do similar for viscosity (or viscosity ratio)?
-    end if
-    !
-<<<<<<< HEAD
-    ! -- save density to binary file
-    if (this%invsc > 0) then
-      call this%vsc%vsc_ot_dv(idvsave)  ! kluge note: do similar for viscosity (or viscosity ratio)?
-=======
+      call this%buy%buy_ot_dv(idvsave)
+    end if
+    !
     ! -- save viscosity to binary file
     if (this%invsc > 0) then
       call this%vsc%vsc_ot_dv(idvsave)
->>>>>>> 18deae7d
     end if
     !
     ! -- Print advanced package dependent variables
