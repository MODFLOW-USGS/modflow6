--- conflicted
+++ resolved
@@ -1,6892 +1,6866 @@
-module GwfCsubModule
-  use KindModule, only: I4B, DP
-  use ConstantsModule, only: DPREC, DZERO, DEM20, DEM15, DEM10, DEM8, DEM7,     &
-                             DEM6, DEM4, DP9, DHALF, DEM1, DONE, DTWO, DTHREE,  &
-                             DGRAVITY, DTEN, DHUNDRED, DNODATA, DHNOFLO,        &
-                             LENFTYPE, LENPACKAGENAME,                          &
-                             LINELENGTH, LENBOUNDNAME, NAMEDBOUNDFLAG,          &
-                             LENBUDTXT, LENAUXNAME, LENORIGIN,                  &
-                             TABLEFT, TABCENTER, TABRIGHT,                      &
-                             TABSTRING, TABUCSTRING, TABINTEGER, TABREAL
-<<<<<<< HEAD
-  use SimVariablesModule, only: istdout
-  use GenericUtilities, only: is_same
-=======
-  use GenericUtilitiesModule, only: is_same, sim_message
->>>>>>> fc270137
-  use SmoothingModule,        only: sQuadraticSaturation,                       &
-                                    sQuadraticSaturationDerivative
-  use NumericalPackageModule, only: NumericalPackageType
-  use ObserveModule,        only: ObserveType
-  use ObsModule,            only: ObsType, obs_cr
-  use BlockParserModule,      only: BlockParserType
-  use TimeSeriesLinkModule, only: TimeSeriesLinkType, &
-                                  GetTimeSeriesLinkFromList
-  use InputOutputModule, only: get_node, extract_idnum_or_bndname, UWWORD
-  use BaseDisModule, only: DisBaseType
-  use SimModule, only: count_errors, store_error, store_error_unit, ustop 
-  use ArrayHandlersModule, only: ExpandArray
-  use SortModule, only: qsort, selectn
-  !
-  use TimeSeriesLinkModule,         only: TimeSeriesLinkType
-  use TimeSeriesManagerModule,      only: TimeSeriesManagerType, tsmanager_cr
-  use ListModule,                   only: ListType
-  !
-  implicit none
-  !
-  private
-  public :: csub_cr
-  public :: GwfCsubType
-  !
-  character(len=LENBUDTXT), dimension(4) :: budtxt =                            & !text labels for budget terms
-      [' CSUB-CGELASTIC',                                                       & 
-       '   CSUB-ELASTIC', ' CSUB-INELASTIC',                                    &
-       ' CSUB-WATERCOMP']
-  character(len=LENBUDTXT), dimension(6) :: comptxt =                           & !text labels for compaction terms
-      ['CSUB-COMPACTION', ' CSUB-INELASTIC', '   CSUB-ELASTIC',                 &
-       '  CSUB-INTERBED', '    CSUB-COARSE', ' CSUB-ZDISPLACE']
-  
-  !
-  ! -- local parameter - derivative of the log of effective stress
-  real(DP), parameter :: dlog10es = 0.4342942_DP
-  !
-  ! CSUB type
-  type, extends(NumericalPackageType) :: GwfCsubType
-    character(len=LENBOUNDNAME), dimension(:),                                  &
-                                 pointer, contiguous :: boundname => null()      !vector of boundnames
-    character(len=LENBOUNDNAME), dimension(:) ,                                 &
-                                 pointer, contiguous :: sig0bname => null()      !vector of sig0bnames
-    character(len=LENAUXNAME), allocatable, dimension(:) :: auxname              !name for each auxiliary variable
-    character(len=500) :: listlabel   = ''                                       !title of table written for RP
-    character(len=LENORIGIN) :: stoname
-    integer(I4B), pointer :: istounit => null()
-    integer(I4B), pointer :: istrainib => null()
-    integer(I4B), pointer :: istrainsk => null()
-    integer(I4B), pointer :: ioutcomp => null()
-    integer(I4B), pointer :: ioutcompi => null()
-    integer(I4B), pointer :: ioutcompe => null()
-    integer(I4B), pointer :: ioutcompib => null()
-    integer(I4B), pointer :: ioutcomps => null()
-    integer(I4B), pointer :: ioutzdisp => null()
-    integer(I4B), pointer :: iupdatematprop => null()
-    integer(I4B), pointer :: istoragec => null()
-    integer(I4B), pointer :: icellf => null()
-    integer(I4B), pointer :: ispecified_pcs => null()
-    integer(I4B), pointer :: ispecified_dbh => null()
-    integer(I4B), pointer :: inamedbound => null()                               !flag to read boundnames
-    integer(I4B), pointer :: naux => null()                                      !number of auxiliary variables
-    integer(I4B), pointer :: ninterbeds => null()
-    integer(I4B), pointer :: maxsig0 => null()
-    integer(I4B), pointer :: nbound => null()                                    !number of boundaries for current stress period
-    integer(I4B), pointer :: ncolbnd => null()                                   !number of columns of the bound array
-    integer(I4B), pointer :: iscloc => null()                                    !bound column to scale with SFAC
-    integer(I4B), pointer :: iauxmultcol => null()                               !column to use as multiplier for column iscloc
-    integer(I4B), pointer :: ndelaycells => null()
-    integer(I4B), pointer :: ndelaybeds => null()
-    integer(I4B), pointer :: initialized => null()
-    integer(I4B), pointer :: ieslag => null()
-    integer(I4B), pointer :: ipch => null()
-    logical, pointer :: lhead_based => null()
-    integer(I4B), pointer :: iupdatestress => null()
-    real(DP), pointer :: epsilon => null()                                       !epsilon for stress smoothing
-    real(DP), pointer :: cc_crit => null()                                       !convergence criteria for csub-gwf convergence check
-    real(DP), pointer :: gammaw => null()                                        !product of fluid density, and gravity
-    real(DP), pointer :: beta => null()                                          !water compressibility
-    real(DP), pointer :: brg => null()                                           !product of gammaw and water compressibility
-    real(DP), pointer :: dbfact => null()
-    real(DP), pointer :: dbfacti => null()
-    real(DP), pointer :: satomega => null()                                      !newton-raphson saturation omega
-
-    integer(I4B), pointer :: gwfiss => NULL()                                    !pointer to model iss flag
-    integer(I4B), pointer :: gwfiss0 => NULL()                                   !iss flag for last stress period
-    integer(I4B), dimension(:), pointer, contiguous :: ibound => null()          !pointer to model ibound
-    integer(I4B), dimension(:), pointer, contiguous :: stoiconv => null()        !pointer to iconvert in storage
-    real(DP), dimension(:), pointer, contiguous :: stosc1 => null()              !pointer to sc1 in storage
-    real(DP), dimension(:), pointer, contiguous :: buff => null()                !buff array
-    real(DP), dimension(:), pointer, contiguous :: buffusr => null()             !buffusr array
-    integer, dimension(:), pointer, contiguous :: nodelist => null()             !reduced node that the interbed is attached to
-    integer, dimension(:), pointer, contiguous :: unodelist => null()            !user node that the interbed is attached to
-    !
-    ! -- coarse-grained storage variables
-    real(DP), dimension(:), pointer, contiguous :: sgm => null()                 !specific gravity moist sediments
-    real(DP), dimension(:), pointer, contiguous :: sgs => null()                 !specific gravity saturated sediments
-    real(DP), dimension(:), pointer, contiguous :: cg_ske_cr => null()           !coarse-grained specified storage
-    real(DP), dimension(:), pointer, contiguous :: cg_gs => null()               !geostatic stress for a cell
-    real(DP), dimension(:), pointer, contiguous :: cg_es => null()               !coarse-grained (aquifer) effective stress
-    real(DP), dimension(:), pointer, contiguous :: cg_es0 => null()              !coarse-grained (aquifer) effective stress for the previous time step
-    real(DP), dimension(:), pointer, contiguous :: cg_pcs => null()              !coarse-grained (aquifer) preconsolidation stress
-    real(DP), dimension(:), pointer, contiguous :: cg_comp => null()             !coarse-grained (aquifer) incremental compaction
-    real(DP), dimension(:), pointer, contiguous :: cg_tcomp => null()            !coarse-grained (aquifer) total compaction
-    real(DP), dimension(:), pointer, contiguous :: cg_stor => null()             !coarse-grained (aquifer) storage
-    real(DP), dimension(:), pointer, contiguous :: cg_ske => null()              !coarse-grained (aquifer) elastic storage coefficient
-    real(DP), dimension(:), pointer, contiguous :: cg_sk => null()               !coarse-grained (aquifer) first storage coefficient
-    real(DP), dimension(:), pointer, contiguous :: cg_thickini => null()         !initial coarse-grained (aquifer) thickness
-    real(DP), dimension(:), pointer, contiguous :: cg_thetaini => null()         !initial coarse-grained (aquifer) porosity
-    real(DP), dimension(:), pointer, contiguous :: cg_thick => null()            !current coarse-grained (aquifer) thickness
-    real(DP), dimension(:), pointer, contiguous :: cg_thick0 => null()           !previous coarse-grained (aquifer) thickness
-    real(DP), dimension(:), pointer, contiguous :: cg_theta => null()            !current coarse-grained (aquifer) porosity
-    real(DP), dimension(:), pointer, contiguous :: cg_theta0 => null()           !previous coarse-grained (aquifer) porosity
-    !
-    ! -- cell storage variables
-    real(DP), dimension(:), pointer, contiguous :: cell_wcstor => null()         !cell water compressibility storage
-    real(DP), dimension(:), pointer, contiguous :: cell_thick => null()          !cell compressible material thickness
-    !
-    ! -- interbed variables
-    integer(I4B), dimension(:), pointer, contiguous :: idelay => null()          !0 = nodelay, > 0 = delay
-    integer(I4B), dimension(:), pointer, contiguous :: ielastic => null()        !0 = inelastic and elastic, > 0 = elastic
-    integer(I4B), dimension(:), pointer, contiguous :: iconvert => null()        !0 = elastic, > 0 = inelastic
-    real(DP), dimension(:), pointer, contiguous :: ci => null()                  !compression index
-    real(DP), dimension(:), pointer, contiguous :: rci => null()                 !recompression index
-    real(DP), dimension(:), pointer, contiguous :: pcs => null()                 !preconsolidation stress
-    real(DP), dimension(:), pointer, contiguous :: rnb => null()                 !interbed system material factor
-    real(DP), dimension(:), pointer, contiguous :: kv => null()                  !vertical hydraulic conductivity of interbed
-    real(DP), dimension(:), pointer, contiguous :: h0 => null()                  !initial head in interbed
-    real(DP), dimension(:), pointer, contiguous :: comp => null()                !interbed incremental compaction
-    real(DP), dimension(:), pointer, contiguous :: tcomp => null()               !total interbed compaction
-    real(DP), dimension(:), pointer, contiguous :: tcompi => null()              !total inelastic interbed compaction
-    real(DP), dimension(:), pointer, contiguous :: tcompe => null()              !total elastic interbed compaction
-    real(DP), dimension(:), pointer, contiguous :: storagee => null()            !elastic storage
-    real(DP), dimension(:), pointer, contiguous :: storagei => null()            !inelastic storage
-    real(DP), dimension(:), pointer, contiguous :: ske => null()                 !elastic storage coefficient
-    real(DP), dimension(:), pointer, contiguous :: sk => null()                  !first storage coefficient
-    real(DP), dimension(:), pointer, contiguous :: thickini => null()            !initial interbed thickness
-    real(DP), dimension(:), pointer, contiguous :: thetaini => null()            !initial interbed theta
-    real(DP), dimension(:), pointer, contiguous :: thick => null()               !current interbed thickness
-    real(DP), dimension(:), pointer, contiguous :: thick0 => null()              !previous interbed thickness
-    real(DP), dimension(:), pointer, contiguous :: theta => null()               !current interbed porosity
-    real(DP), dimension(:), pointer, contiguous :: theta0 => null()              !previous interbed porosity
-    real(DP), dimension(:,:), pointer, contiguous :: auxvar => null()            !auxiliary variable array
-    !
-    ! -- delay interbed arrays
-    integer(I4B), dimension(:,:), pointer, contiguous :: idbconvert => null()    !0 = elastic, > 0 = inelastic
-    real(DP), dimension(:), pointer, contiguous :: dbdhmax => null()             !delay bed maximum head change
-    real(DP), dimension(:,:), pointer, contiguous :: dbz => null()               !delay bed cell z
-    real(DP), dimension(:,:), pointer, contiguous :: dbrelz => null()            !delay bed cell z relative to znode
-    real(DP), dimension(:,:), pointer, contiguous :: dbh => null()               !delay bed cell h
-    real(DP), dimension(:,:), pointer, contiguous :: dbh0 => null()              !delay bed cell previous h
-    real(DP), dimension(:,:), pointer, contiguous :: dbgeo => null()             !delay bed cell geostatic stress
-    real(DP), dimension(:,:), pointer, contiguous :: dbes => null()              !delay bed cell effective stress
-    real(DP), dimension(:,:), pointer, contiguous :: dbes0 => null()             !delay bed cell previous effective stress
-    real(DP), dimension(:,:), pointer, contiguous :: dbpcs => null()             !delay bed cell preconsolidation stress
-    real(DP), dimension(:), pointer, contiguous :: dbflowtop => null()           !delay bed flow through interbed top
-    real(DP), dimension(:), pointer, contiguous :: dbflowbot => null()           !delay bed flow through interbed bottom
-    real(DP), dimension(:,:), pointer, contiguous :: dbdzini => null()           !initial delay bed cell thickness
-    real(DP), dimension(:,:), pointer, contiguous :: dbthetaini => null()        !initial delay bed cell porosity
-    real(DP), dimension(:,:), pointer, contiguous :: dbdz => null()              !delay bed dz
-    real(DP), dimension(:,:), pointer, contiguous :: dbdz0 => null()             !delay bed previous dz
-    real(DP), dimension(:,:), pointer, contiguous :: dbtheta => null()           !delay bed cell porosity
-    real(DP), dimension(:,:), pointer, contiguous :: dbtheta0 => null()          !delay bed cell previous porosity
-    real(DP), dimension(:, :), pointer, contiguous :: dbcomp => null()           !delay bed incremental compaction
-    real(DP), dimension(:, :), pointer, contiguous :: dbtcomp => null()          !delay bed total interbed compaction
-    !
-    ! -- delay interbed solution arrays
-    real(DP), dimension(:), pointer, contiguous :: dbal => null()                !delay bed lower diagonal
-    real(DP), dimension(:), pointer, contiguous :: dbad => null()                !delay bed diagonal
-    real(DP), dimension(:), pointer, contiguous :: dbau => null()                !delay bed upper diagonal
-    real(DP), dimension(:), pointer, contiguous :: dbrhs => null()               !delay bed right hand side
-    real(DP), dimension(:), pointer, contiguous :: dbdh => null()                !delay bed dh
-    real(DP), dimension(:), pointer, contiguous :: dbaw => null()                !delay bed work vector
-    !
-    ! -- period data
-    integer(I4B), dimension(:), pointer, contiguous :: nodelistsig0 => null()    !vector of reduced node numbers
-    real(DP), dimension(:,:), pointer, contiguous :: bound => null()             !array of package specific boundary numbers
-    real(DP), dimension(:,:), pointer, contiguous :: auxvarsig0 => null()        !auxiliary variable array
-    !
-    ! -- timeseries
-    type(TimeSeriesManagerType), pointer :: TsManager => null()                  ! time series manager
-    !
-    ! -- observation data
-    integer(I4B), pointer :: inobspkg => null()                                  !unit number for obs package
-    type(ObsType), pointer :: obs => null()                                      !observation package
-
-  contains
-    procedure :: define_listlabel
-    procedure :: read_options
-    procedure :: csub_ar
-    procedure :: csub_da
-    procedure :: csub_rp
-    procedure :: csub_ad
-    procedure :: csub_fc
-    procedure :: csub_fn
-    procedure :: csub_cc
-    procedure :: csub_fp
-    procedure :: bdcalc => csub_bdcalc
-    procedure :: bdsav => csub_bdsav
-    procedure :: read_dimensions => csub_read_dimensions
-    procedure, private :: csub_allocate_scalars
-    procedure, private :: csub_allocate_arrays
-    procedure, private :: csub_read_packagedata
-    !
-    ! -- helper methods
-    procedure, private :: csub_calc_void
-    procedure, private :: csub_calc_theta
-    procedure, private :: csub_calc_znode
-    procedure, private :: csub_calc_adjes
-    procedure, private :: csub_calc_sat
-    procedure, private :: csub_calc_sat_derivative
-    procedure, private :: csub_calc_sfacts
-    procedure, private :: csub_adj_matprop
-    procedure, private :: csub_calc_interbed_thickness
-    procedure, private :: csub_calc_delay_flow
-    procedure, private :: csub_delay_eval
-    !
-    ! -- stress methods
-    procedure, private :: csub_cg_calc_stress
-    procedure, private :: csub_cg_chk_stress
-    !
-    ! -- initial states
-    procedure, private :: csub_set_initial_state
-    !
-    ! -- coarse-grained coarse-grained methods
-    procedure, private :: csub_cg_update
-    procedure, private :: csub_cg_calc_comp
-    procedure, private :: csub_cg_calc_sske
-    procedure, private :: csub_cg_fc
-    procedure, private :: csub_cg_fn
-    procedure, private :: csub_cg_wcomp_fc
-    procedure, private :: csub_cg_wcomp_fn
-    !
-    ! -- interbed methods
-    procedure, private :: csub_interbed_fc
-    procedure, private :: csub_interbed_fn
-    procedure, private :: csub_interbed_wcomp_fc
-    procedure, private :: csub_interbed_wcomp_fn
-    !
-    ! -- no-delay interbed methods
-    procedure, private :: csub_nodelay_update
-    procedure, private :: csub_nodelay_fc
-    procedure, private :: csub_nodelay_calc_comp
-    !
-    ! -- delay interbed methods
-    procedure, private :: csub_delay_chk
-    procedure, private :: csub_delay_calc_zcell
-    procedure, private :: csub_delay_calc_stress
-    procedure, private :: csub_delay_calc_ssksske
-    procedure, private :: csub_delay_calc_comp
-    procedure, private :: csub_delay_update
-    procedure, private :: csub_delay_calc_dstor
-    procedure, private :: csub_delay_fc
-    procedure, private :: csub_delay_sln
-    procedure, private :: csub_delay_assemble
-    !
-    ! -- methods for observations
-    procedure, public :: csub_obs_supported
-    procedure, public :: csub_df_obs
-    procedure, private :: csub_rp_obs
-    procedure, private :: csub_bd_obs
-    !
-    ! -- method for time series
-    procedure, private :: csub_rp_ts
-  end type GwfCsubType
-
-contains
-
-  subroutine csub_cr(csubobj, name_model, istounit, stoname, inunit, iout)
-! ******************************************************************************
-! csub_cr -- Create a New CSUB Object
-! ******************************************************************************
-!
-!    SPECIFICATIONS:
-! ------------------------------------------------------------------------------
-    ! -- dummy
-    implicit none
-    type(GwfCsubType), pointer :: csubobj
-    character(len=*), intent(in) :: name_model
-    integer(I4B), intent(in) :: inunit
-    integer(I4B), intent(in) :: istounit
-    character(len=*), intent(in) :: stoname
-    integer(I4B), intent(in) :: iout
-    ! -- local
-! ------------------------------------------------------------------------------
-    !
-    ! -- allocate the object and assign values to object variables
-    allocate(csubobj)
-
-    ! -- create name and origin
-    call csubobj%set_names(1, name_model, 'CSUB', 'CSUB')
-    !
-    ! -- Allocate scalars
-    call csubobj%csub_allocate_scalars()
-    !
-    ! -- Set variables
-    csubobj%istounit = istounit
-    csubobj%stoname = stoname
-    csubobj%inunit = inunit
-    csubobj%iout = iout
-    !
-    ! -- Initialize block parser
-    call csubobj%parser%Initialize(csubobj%inunit, csubobj%iout)
-    !
-    ! -- return
-    return
-  end subroutine csub_cr
-
-
-   subroutine csub_allocate_scalars(this)
-! ******************************************************************************
-! allocate_scalars -- allocate scalar members
-! ******************************************************************************
-!
-!    SPECIFICATIONS:
-! ------------------------------------------------------------------------------
-    ! -- modules
-    use MemoryManagerModule, only: mem_allocate
-    ! -- dummy
-    class(GwfCsubType),   intent(inout) :: this
-! ------------------------------------------------------------------------------
-    !
-    ! -- call standard NumericalPackageType allocate scalars
-    call this%NumericalPackageType%allocate_scalars()
-    !
-    ! -- allocate the object and assign values to object variables
-    call mem_allocate(this%istounit, 'ISTOUNIT', this%origin)
-    call mem_allocate(this%inobspkg, 'INOBSPKG', this%origin)
-    call mem_allocate(this%ninterbeds, 'NINTERBEDS', this%origin)
-    call mem_allocate(this%maxsig0, 'MAXSIG0', this%origin)
-    call mem_allocate(this%nbound, 'NBOUND', this%origin)
-    call mem_allocate(this%ncolbnd, 'NCOLBND', this%origin)
-    call mem_allocate(this%iscloc, 'ISCLOC', this%origin)
-    call mem_allocate(this%iauxmultcol, 'IAUXMULTCOL', this%origin)
-    call mem_allocate(this%ndelaycells, 'NDELAYCELLS', this%origin)
-    call mem_allocate(this%ndelaybeds, 'NDELAYBEDS', this%origin)
-    call mem_allocate(this%initialized, 'INITIALIZED', this%origin)
-    call mem_allocate(this%ieslag, 'IESLAG', this%origin)
-    call mem_allocate(this%ipch, 'IPCH', this%origin)
-    call mem_allocate(this%lhead_based, 'LHEAD_BASED', this%origin)
-    call mem_allocate(this%iupdatestress, 'IUPDATESTRESS', this%origin)
-    call mem_allocate(this%ispecified_pcs, 'ISPECIFIED_PCS', this%origin)
-    call mem_allocate(this%ispecified_dbh, 'ISPECIFIED_DBH', this%origin)
-    call mem_allocate(this%inamedbound, 'INAMEDBOUND', this%origin)
-    call mem_allocate(this%naux, 'NAUX', this%origin)
-    call mem_allocate(this%istoragec, 'ISTORAGEC', this%origin)
-    call mem_allocate(this%istrainib, 'ISTRAINIB', this%origin)
-    call mem_allocate(this%istrainsk, 'ISTRAINSK', this%origin)
-    call mem_allocate(this%ioutcomp, 'IOUTCOMP', this%origin)
-    call mem_allocate(this%ioutcompi, 'IOUTCOMPI', this%origin)
-    call mem_allocate(this%ioutcompe, 'IOUTCOMPE', this%origin)
-    call mem_allocate(this%ioutcompib, 'IOUTCOMPIB', this%origin)
-    call mem_allocate(this%ioutcomps, 'IOUTCOMPS', this%origin)
-    call mem_allocate(this%ioutzdisp, 'IOUTZDISP', this%origin)
-    call mem_allocate(this%iupdatematprop, 'IUPDATEMATPROP', this%origin)
-    call mem_allocate(this%epsilon, 'EPSILON', this%origin)
-    call mem_allocate(this%cc_crit, 'CC_CRIT', this%origin)
-    call mem_allocate(this%gammaw, 'GAMMAW', this%origin)
-    call mem_allocate(this%beta, 'BETA', this%origin)
-    call mem_allocate(this%brg, 'BRG', this%origin)
-    call mem_allocate(this%satomega, 'SATOMEGA', this%origin)
-    call mem_allocate(this%icellf, 'ICELLF', this%origin)
-    call mem_allocate(this%gwfiss0, 'GWFISS0', this%origin)
-    !
-    ! -- allocate TS object
-    allocate(this%TsManager)
-    !
-    ! -- Allocate text strings
-    allocate(this%auxname(0))
-    !
-    ! -- initialize values
-    this%istounit = 0
-    this%inobspkg = 0
-    this%ninterbeds = 0
-    this%maxsig0 = 0
-    this%nbound = 0
-    this%ncolbnd = 1
-    this%iscloc = 0
-    this%iauxmultcol = 0
-    this%ndelaycells = 19
-    this%ndelaybeds = 0
-    this%initialized = 0
-    this%ieslag = 0
-    this%ipch = 0
-    this%lhead_based = .FALSE.
-    this%iupdatestress = 1
-    this%ispecified_pcs = 0
-    this%ispecified_dbh = 0
-    this%inamedbound = 0
-    this%naux = 0
-    this%istoragec = 1
-    this%istrainib = 0
-    this%istrainsk = 0
-    this%ioutcomp = 0
-    this%ioutcompi = 0
-    this%ioutcompe = 0
-    this%ioutcompib = 0
-    this%ioutcomps = 0
-    this%ioutzdisp = 0
-    this%iupdatematprop = 0
-    this%epsilon = DZERO
-    this%cc_crit = DEM7
-    this%gammaw = DGRAVITY * 1000._DP
-    this%beta = 4.6512e-10_DP
-    this%brg = this%gammaw * this%beta
-    !
-    ! -- set omega value used for saturation calculations
-    if (this%inewton /= 0) then
-      this%satomega = DEM6
-      this%epsilon = DHALF * DEM6
-    else
-      this%satomega = DZERO
-    end if
-    this%icellf = 0
-    this%ninterbeds = 0
-    this%gwfiss0 = 0
-    !
-    ! -- return
-    return
-   end subroutine csub_allocate_scalars
-
-  subroutine csub_cc(this, iend, icnvg, nodes, hnew, hold, hclose, rclose)
-! **************************************************************************
-! csub_cc -- Final convergence check for package
-! **************************************************************************
-!
-!    SPECIFICATIONS:
-! --------------------------------------------------------------------------
-    use TdisModule, only:delt
-    ! -- dummy
-    class(GwfCsubType) :: this
-    integer(I4B), intent(in) :: iend
-    integer(I4B), intent(inout) :: icnvg
-    integer(I4B), intent(in) :: nodes
-    real(DP), dimension(nodes), intent(in) :: hnew
-    real(DP), dimension(nodes), intent(in) :: hold
-    real(DP), intent(in) :: hclose
-    real(DP), intent(in) :: rclose
-    ! -- local
-    character(len=LINELENGTH) :: line
-    integer(I4B) :: ifirst
-    integer(I4B) :: ib
-    integer(I4B) :: node
-    integer(I4B) :: idelay
-    integer(I4B) :: ihmax
-    integer(I4B) :: irmax
-    real(DP) :: hmax
-    real(DP) :: rmax
-    real(DP) :: dh
-    real(DP) :: area
-    real(DP) :: hcell
-    real(DP) :: hcellold
-    real(DP) :: snnew
-    real(DP) :: snold
-    real(DP) :: stoe
-    real(DP) :: stoi
-    real(DP) :: tled
-    real(DP) :: hcof
-    real(DP) :: rhs
-    real(DP) :: v1
-    real(DP) :: v2
-    real(DP) :: df
-    ! format
-      character(len=*), parameter :: fmtheader = "(2(a10,1x,a15,1x))"
-      character(len=*), parameter :: header =                                   &
-         &"(4x,'CSUB PACKAGE FAILED CONVERGENCE CRITERIA',//,                   &
-         &4x,'INTERBED MAX. HEAD CHANGE ',1x,'INTERBED MAX. FLOW DIFF',/,       &                           
-         &4x,a/,4x,53('-'))"  
-      character(len=*), parameter :: fmtline = "(4x,2(i10,1x,G15.7,1x))"                                  
-      character(len=*), parameter :: fmtfooter = "(4x,53('-'))"                                  
-      character(len=*), parameter :: fmtmsg =                                   &
-         &"('CONVERGENCE FAILED AS A RESULT OF CSUB PACKAGE',1x,a)"                                  
-! --------------------------------------------------------------------------
-    ifirst = 1
-    if (this%gwfiss == 0) then
-      ihmax = 0
-      irmax = 0
-      hmax = DZERO
-      rmax = DZERO
-      if (DELT > DZERO) then
-        tled = DONE / DELT
-      else
-        tled = DZERO
-      end if
-      final_check: do ib = 1, this%ninterbeds
-        idelay = this%idelay(ib)
-        !
-        ! -- skip nodelay interbeds
-        if (idelay == 0) cycle
-        !
-        ! -- evaluate the maximum head change in the interbed
-        dh = this%dbdhmax(idelay)
-        if (abs(dh) > abs(hmax)) then
-          ihmax = ib
-          hmax = dh
-        end if
-        !
-        ! -- evaluate difference between storage changes
-        !    in the interbed and exchange between the interbed
-        !    and the gwf cell
-        node = this%nodelist(ib)
-        area = this%dis%get_area(node)
-        hcell = hnew(node)
-        hcellold = hold(node)
-        !
-        ! -- calculate cell saturation
-        call this%csub_calc_sat(node, hcell, hcellold, snnew, snold)
-        !
-        ! -- calculate the change in storage
-        call this%csub_delay_calc_dstor(ib, hcell, stoe, stoi)
-        v1 = (stoe + stoi) * area * this%rnb(ib) * snnew * tled
-        !
-        ! -- calculate the flow between the interbed and the cell
-        call this%csub_delay_fc(ib, hcof, rhs)
-        v2 = (-hcof * hcell - rhs) * area * this%rnb(ib) * snnew
-        !
-        ! -- calculate the difference between the interbed change in
-        !    storage and the flow between the interbed and the cell
-        df = v2 - v1
-        !
-        ! -- evaluate difference relative to rrmax
-        if (abs(df) > abs(rmax)) then
-          irmax = ib
-          rmax = df
-        end if
-      end do final_check
-      if (abs(hmax) > hclose .or. abs(rmax) > rclose) then
-        icnvg = 0
-        ! write convergence check information if this is the last outer iteration
-        if (iend == 1) then
-<<<<<<< HEAD
-          write(istdout,2030) this%name
-          write(this%iout, 2000)                                                 &
-            '  LOCATION', '    HEAD CHANGE',                                     &
-            '  LOCATION', 'FLOW DIFFERENCE'
-          write(istdout,2010) ihmax, hmax, irmax, rmax
-          write(this%iout,2010) ihmax, hmax, irmax, rmax
-=======
-          ! -- write table to this%iout
-          call sim_message(this%name, fmt=fmtmsg, iunit=this%iout)
-          write(line, fmtheader)                                              &
-            '  LOCATION', '    HEAD CHANGE',                                  &
-            '  LOCATION', 'FLOW DIFFERENCE'
-          call sim_message(line, fmt=header, iunit=this%iout)
-          write(line, fmtline)  ihmax, hmax, irmax, rmax
-          call sim_message(line, iunit=this%iout)
-          ! -- write table to stdout
-          call sim_message(this%name, fmt=fmtmsg)
-          write(line, fmtheader)                                              &
-            '  LOCATION', '    HEAD CHANGE',                                  &
-            '  LOCATION', 'FLOW DIFFERENCE'
-          call sim_message(line, fmt=header)
-          write(line, fmtline)  ihmax, hmax, irmax, rmax
-          call sim_message(line)
->>>>>>> fc270137
-        end if
-      end if
-    end if
-    if (icnvg == 0) then
-      !write(this%iout,2020)
-      call sim_message('', fmt=fmtfooter, iunit=this%iout)
-      call sim_message('', fmt=fmtfooter)
-    end if
-    !
-    ! -- return
-    return
-  end subroutine csub_cc
-
-  subroutine csub_bdcalc(this, nodes, hnew, hold, isuppress_output,             &
-                          model_budget)
-! ******************************************************************************
-! csub_bd -- calculate budget for coarse-grained storage, interbeds, and water
-!            compression   
-! ******************************************************************************
-!
-!    SPECIFICATIONS:
-! ------------------------------------------------------------------------------
-   ! -- modules
-    use TdisModule, only: delt
-    use ConstantsModule, only: LENBOUNDNAME, DZERO, DONE
-    use BudgetModule, only: BudgetType
-    ! -- dummy
-    class(GwfCsubType) :: this
-    integer(I4B), intent(in) :: nodes
-    real(DP), intent(in), dimension(nodes) :: hnew
-    real(DP), intent(in), dimension(nodes) :: hold
-    integer(I4B), intent(in) :: isuppress_output
-    type(BudgetType), intent(inout) :: model_budget
-    ! -- local
-    integer(I4B) :: ib
-    integer(I4B) :: idelay
-    integer(I4B) :: ielastic
-    integer(I4B) :: iconvert
-    integer(I4B) :: node
-    integer(I4B) :: nn
-    integer(I4B) :: n
-    real(DP) :: es
-    real(DP) :: pcs
-    real(DP) :: rho1
-    real(DP) :: rho2
-    real(DP) :: tled
-    real(DP) :: tledm
-    real(DP) :: es0
-    real(DP) :: rrate
-    real(DP) :: ratein
-    real(DP) :: rateout
-    real(DP) :: comp
-    real(DP) :: compi
-    real(DP) :: compe
-    real(DP) :: area
-    real(DP) :: h
-    real(DP) :: h0
-    real(DP) :: snnew
-    real(DP) :: snold
-    real(DP) :: hcof
-    real(DP) :: rhs
-    real(DP) :: stoe
-    real(DP) :: stoi
-    real(DP) :: b
-    real(DP) :: q
-    real(DP) :: ratecgin
-    real(DP) :: ratecgout
-    real(DP) :: rateibein
-    real(DP) :: rateibeout
-    real(DP) :: rateibiin
-    real(DP) :: rateibiout
-    real(DP) :: rratewc
-    real(DP) :: ratewcin
-    real(DP) :: ratewcout
-    ! -- for observations
-    integer(I4B) :: iprobslocal
-    ! -- formats
-! --------------------------------------------------------------------------
-    !
-    ! -- Suppress saving of simulated values; they
-    !    will be saved at end of this procedure.
-    iprobslocal = 0
-    ratein = DZERO
-    rateout= DZERO
-    ratewcin = DZERO
-    ratewcout = DZERO
-    !
-    ! -- coarse-grained coarse-grained storage
-    ratecgin = DZERO
-    ratecgout= DZERO
-    do node = 1, this%dis%nodes
-      area = this%dis%get_area(node)
-      comp = DZERO
-      rrate = DZERO
-      rratewc = DZERO
-      if (this%gwfiss == 0) then
-        if (DELT > DZERO) then
-          tled = DONE / DELT
-        else
-          tled = DZERO
-        end if
-        if (this%ibound(node) > 0 .and. this%cg_thickini(node) > DZERO) then
-          !
-          ! -- calculate coarse-grained storage terms
-          call this%csub_cg_fc(node, tled, area, hnew(node), hold(node),        &
-                               hcof, rhs)
-          rrate = hcof * hnew(node) - rhs
-          !
-          ! -- calculate compaction
-          call this%csub_cg_calc_comp(node, hnew(node), hold(node), comp)
-          !
-          ! -- budget terms
-          if (rrate < DZERO) then
-            ratecgout = ratecgout - rrate
-          else
-            ratecgin = ratecgin + rrate
-          end if
-          !
-          ! -- calculate coarse-grained water compressibility storage terms
-          call this%csub_cg_wcomp_fc(node, tled, area, hnew(node), hold(node),  &
-                                     hcof, rhs)
-          rratewc = hcof * hnew(node) - rhs
-          !
-          ! -- water compressibility budget terms
-          if (rratewc < DZERO) then
-            ratewcout = ratewcout - rratewc
-          else
-            ratewcin = ratewcin + rratewc
-          end if
-        end if
-      end if
-      !
-      ! -- update coarse-grained storage and water
-      !    compresion variables
-      this%cg_stor(node) = rrate
-      this%cell_wcstor(node) = rratewc
-      this%cell_thick(node) = this%cg_thick(node)
-      !
-      ! -- update incremental coarse-grained compaction
-      this%cg_comp(node) = comp
-      ! 
-      !
-      ! -- update states if required
-      if (isuppress_output == 0) then
-        !
-        ! -- calculate strain and change in coarse-grained void ratio and thickness
-        if (this%iupdatematprop /= 0) then
-          call this%csub_cg_update(node)
-        end if
-        !
-        ! -- update total compaction
-        this%cg_tcomp(node) = this%cg_tcomp(node) + comp
-      end if
-    end do
-    !
-    ! -- interbed storage
-    rateibein = DZERO
-    rateibeout = DZERO
-    rateibiin = DZERO
-    rateibiout = DZERO
-
-    tled = DONE
-    do ib = 1, this%ninterbeds
-      rratewc = DZERO
-      idelay = this%idelay(ib)
-      ielastic = this%ielastic(ib)
-      if (this%gwfiss == 0) then
-        if (DELT > DZERO) then
-          tledm = DONE / DELT
-        else
-          tledm = DZERO
-        end if
-        node = this%nodelist(ib)
-        area = this%dis%get_area(node)
-        !
-        ! -- skip inactive and constant head cells
-        if (this%ibound(node) < 1) cycle
-        !
-        ! -- no delay interbeds
-        if (idelay == 0) then
-          iconvert = this%iconvert(ib)
-          b = this%thick(ib)
-          stoi = DZERO
-          !
-          ! -- calculate compaction
-          call this%csub_nodelay_calc_comp(ib, hnew(node), hold(node), comp,    &
-                                           rho1, rho2)
-          !
-          ! -- interbed stresses
-          es = this%cg_es(node)
-          pcs = this%pcs(ib)
-          es0 = this%cg_es0(node)
-          !
-          ! -- calculate inelastic and elastic compaction
-          if (ielastic > 0 .or. iconvert == 0) then
-            stoe = comp
-          else
-            stoi = -pcs * rho2 + (rho2 * es)
-            stoe = pcs * rho1 - (rho1 * es0)
-          end if
-          compe = stoe
-          compi = stoi
-          stoe = stoe * area
-          stoi = stoi * area
-          this%storagee(ib) = stoe * tledm
-          this%storagei(ib) = stoi * tledm
-          !
-          ! -- update compaction
-          this%comp(ib) = comp
-          !
-          ! -- update states if required
-          if (isuppress_output == 0) then
-            !
-            ! -- calculate strain and change in interbed void ratio and thickness
-            if (this%iupdatematprop /= 0) then
-              call this%csub_nodelay_update(ib)
-            end if
-            !
-            ! -- update total compaction
-            this%tcomp(ib) = this%tcomp(ib) + comp
-            this%tcompe(ib) = this%tcompe(ib) + compe
-            this%tcompi(ib) = this%tcompi(ib) + compi
-          end if
-          !
-          ! -- delay interbeds
-        else
-          b = this%thick(ib) * this%rnb(ib)
-          h = hnew(node)
-          h0 = hold(node)
-          !
-          ! -- calculate cell saturation
-          call this%csub_calc_sat(node, h, h0, snnew, snold)
-          !
-          ! -- calculate inelastic and elastic storage contributions
-          call this%csub_delay_calc_dstor(ib, h, stoe, stoi)
-          this%storagee(ib) = stoe * area * this%rnb(ib) * snnew * tledm
-          this%storagei(ib) = stoi * area * this%rnb(ib) * snnew * tledm
-          !
-          ! -- calculate flow across the top and bottom of the delay interbed
-          q = this%csub_calc_delay_flow(ib, 1, h) * area * this%rnb(ib)
-          this%dbflowtop(idelay) = q
-          nn = this%ndelaycells
-          q = this%csub_calc_delay_flow(ib, nn, h) * area * this%rnb(ib)
-          this%dbflowbot(idelay) = q
-          !
-          ! -- update states if required
-          if (isuppress_output == 0) then
-            !
-            ! -- calculate sum of compaction in delay interbed
-            call this%csub_delay_calc_comp(ib, h, h0, comp, compi, compe)
-            !
-            ! - calculate strain and change in interbed void ratio and thickness
-            if (this%iupdatematprop /= 0) then
-              call this%csub_delay_update(ib)
-            end if
-            !
-            ! -- update total compaction for interbed
-            this%tcomp(ib) = this%tcomp(ib) + comp
-            this%tcompi(ib) = this%tcompi(ib) + compi
-            this%tcompe(ib) = this%tcompe(ib) + compe
-            !
-            ! -- update total compaction for each delay bed cell
-            do n = 1, this%ndelaycells
-              this%dbtcomp(n, idelay) = this%dbtcomp(n, idelay) + this%dbcomp(n, idelay)
-            end do
-          end if
-        end if
-        !
-        ! -- budget terms
-        if (this%storagee(ib) < DZERO) then
-          rateibeout = rateibeout - this%storagee(ib)
-        else
-          rateibein = rateibein + this%storagee(ib)
-        end if
-        if (this%storagei(ib) < DZERO) then
-          rateibiout = rateibiout - this%storagei(ib)
-        else
-          rateibiin = rateibiin + this%storagei(ib)
-        end if
-        !
-        ! -- interbed water compressibility
-        call this%csub_interbed_wcomp_fc(ib, node, tledm, area,                 &
-                                         hnew(node), hold(node), hcof, rhs)
-        rratewc = hcof * hnew(node) - rhs
-        this%cell_wcstor(node) = this%cell_wcstor(node) + rratewc
-        this%cell_thick(node) = this%cell_thick(node) + b
-        !
-        ! -- water compressibility budget terms
-        if (rratewc < DZERO) then
-          ratewcout = ratewcout - rratewc
-        else
-          ratewcin = ratewcin + rratewc
-        end if
-      else
-        this%storagee(ib) = DZERO
-        this%storagei(ib) = DZERO
-        if (idelay /= 0) then
-          this%dbflowtop(idelay) = DZERO
-          this%dbflowbot(idelay) = DZERO
-        end if
-      end if
-    end do
-    !
-    ! -- Add contributions to model budget 
-    !
-    ! -- interbed elastic storage
-    call model_budget%addentry(ratecgin, ratecgout, delt, budtxt(1),            &
-                                isuppress_output, '            CSUB')
-    if (this%ninterbeds > 0) then
-      !
-      ! -- interbed elastic storage
-      call model_budget%addentry(rateibein, rateibeout, delt, budtxt(2),        &
-                                  isuppress_output, '            CSUB')
-      !
-      ! -- interbed elastic storage
-      call model_budget%addentry(rateibiin, rateibiout, delt, budtxt(3),        &
-                                  isuppress_output, '            CSUB')
-    end if
-    call model_budget%addentry(ratewcin, ratewcout, delt, budtxt(4),            &
-                                isuppress_output, '            CSUB')
-    !
-    ! -- For continuous observations, save simulated values.
-    if (this%obs%npakobs > 0) then
-      call this%csub_bd_obs()
-    end if
-    !
-    ! -- terminate if errors encountered when updating material properties
-    if (this%iupdatematprop /= 0) then
-      if (count_errors() > 0) then
-        call this%parser%StoreErrorUnit()
-        call ustop()
-      end if
-    end if
-    !
-    ! -- return
-    return
-
-  end subroutine csub_bdcalc
-
-  subroutine csub_bdsav(this, idvfl, icbcfl, icbcun)
-! ******************************************************************************
-! sto_bdsav -- Save budget terms
-! ******************************************************************************
-!
-!    SPECIFICATIONS:
-! ------------------------------------------------------------------------------
-    ! -- dummy
-    class(GwfCsubType) :: this
-    integer(I4B), intent(in) :: idvfl
-    integer(I4B), intent(in) :: icbcfl
-    integer(I4B), intent(in) :: icbcun
-    ! -- local
-    character(len=1) :: cdatafmp=' ', editdesc=' '
-    integer(I4B) :: ibinun
-    integer(I4B) :: iprint, nvaluesp, nwidthp
-    integer(I4B) :: ib
-    integer(I4B) :: node
-    integer(I4B) :: nodem
-    integer(I4B) :: nodeu
-    integer(I4B) :: i
-    integer(I4B) :: k
-    integer(I4B) :: ncpl
-    integer(I4B) :: nlay
-    integer(I4B) :: naux
-    real(DP) :: dinact
-    real(DP) :: Q
-    
-! ------------------------------------------------------------------------------
-    !
-    ! -- Set unit number for binary output
-    if(this%ipakcb < 0) then
-      ibinun = icbcun
-    elseif(this%ipakcb == 0) then
-      ibinun = 0
-    else
-      ibinun = this%ipakcb
-    endif
-    if(icbcfl == 0) ibinun = 0
-    !
-    ! -- Record the storage rates if requested
-    if (ibinun /= 0) then
-      iprint = 0
-      dinact = DZERO
-      !
-      ! -- coarse-grained storage (sske)
-      call this%dis%record_array(this%cg_stor, this%iout, iprint, -ibinun,      &
-                                 budtxt(1), cdatafmp, nvaluesp,                 &
-                                 nwidthp, editdesc, dinact)
-      if (this%ninterbeds > 0) then
-        naux = 0
-        ! -- interbed elastic storage
-        call this%dis%record_srcdst_list_header(budtxt(2), this%name_model,     &
-                    this%name_model, this%name_model, this%name, naux,          &
-                    this%auxname, ibinun, this%ninterbeds, this%iout)
-        do ib = 1, this%ninterbeds
-          q = this%storagee(ib)
-          node = this%nodelist(ib)
-          call this%dis%record_mf6_list_entry(ibinun, node, node, q, naux,      &
-                                              this%auxvar(:,ib))
-        end do
-        ! -- interbed inelastic storage
-        call this%dis%record_srcdst_list_header(budtxt(3), this%name_model,     &
-                    this%name_model, this%name_model, this%name, naux,          &
-                    this%auxname, ibinun, this%ninterbeds, this%iout)
-        do ib = 1, this%ninterbeds
-          q = this%storagei(ib)
-          node = this%nodelist(ib)
-          call this%dis%record_mf6_list_entry(ibinun, node, node, q, naux,      &
-                                              this%auxvar(:,ib))
-        end do
-      end if
-      !
-      ! -- water compressibility
-      call this%dis%record_array(this%cell_wcstor, this%iout, iprint, -ibinun,  &
-                                 budtxt(4), cdatafmp, nvaluesp,                 &
-                                 nwidthp, editdesc, dinact)
-    end if
-    !
-    ! -- Save compaction results
-    !
-    ! -- Set unit number for binary compaction and z-displacement output
-    if(this%ioutcomp /= 0 .or. this%ioutzdisp /= 0) then
-      ibinun = 1
-    else
-      ibinun = 0
-    endif
-    if(idvfl == 0) ibinun = 0
-    !
-    ! -- save compaction results
-    if (ibinun /= 0) then
-      iprint = 0
-      dinact = DHNOFLO
-      !
-      ! -- fill buff with total compaction
-      do node = 1, this%dis%nodes
-        this%buff(node) = this%cg_tcomp(node)
-      end do
-      do ib = 1, this%ninterbeds
-        node = this%nodelist(ib)
-        this%buff(node) = this%buff(node) + this%tcomp(ib)
-      end do
-      !
-      ! -- write compaction data to binary file
-      if (this%ioutcomp /= 0) then
-        ibinun = this%ioutcomp
-        call this%dis%record_array(this%buff, this%iout, iprint, ibinun,        &
-                                   comptxt(1), cdatafmp, nvaluesp,              &
-                                   nwidthp, editdesc, dinact)
-      end if
-      !
-      ! -- calculate z-displacement (subsidence) and write data to binary file
-      if (this%ioutzdisp /= 0) then
-        ibinun = this%ioutzdisp
-        !
-        ! -- initialize buffusr 
-        do nodeu = 1, this%dis%nodesuser
-          this%buffusr(nodeu) = DZERO
-        end do
-        !
-        ! -- fill buffusr with buff
-        do node = 1, this%dis%nodes
-          nodeu = this%dis%get_nodeuser(node)
-          this%buffusr(nodeu) = this%buff(node) 
-        end do
-        !
-        ! -- calculate z-displacement
-        ncpl = this%dis%get_ncpl()
-        !
-        ! -- disu
-        if (this%dis%ndim == 1) then
-          ! TO DO - 
-        ! -- disv or dis
-        else
-          nlay = this%dis%nodesuser / ncpl
-          do k = nlay - 1, 1, -1
-            do i = 1, ncpl
-              node = (k - 1) * ncpl + i
-              nodem = k * ncpl + i
-              this%buffusr(node) = this%buffusr(node) + this%buffusr(nodem)
-            end do
-          end do
-        end if
-        !
-        ! -- fill buff with data from buffusr
-        do nodeu = 1, this%dis%nodesuser
-          node = this%dis%get_nodenumber_idx1(nodeu, 1)
-          if (node /= 0) then
-            this%buff(node) = this%buffusr(nodeu)
-          end if
-        end do
-        !
-        ! -- write z-displacement
-        call this%dis%record_array(this%buff, this%iout, iprint, ibinun,        &
-                                   comptxt(6), cdatafmp, nvaluesp,              &
-                                   nwidthp, editdesc, dinact)
-      
-      end if
-    end if
-    !
-    ! -- Set unit number for binary inelastic interbed compaction
-    if(this%ioutcompi /= 0) then
-      ibinun = this%ioutcompi
-    else
-      ibinun = 0
-    endif
-    if(idvfl == 0) ibinun = 0
-    !
-    ! -- save inelastic interbed compaction results
-    if(ibinun /= 0) then
-      iprint = 0
-      dinact = DHNOFLO
-      !
-      ! -- fill buff with inelastic interbed compaction
-      do node = 1, this%dis%nodes
-        this%buff(node) = DZERO
-      end do
-      do ib = 1, this%ninterbeds
-        node = this%nodelist(ib)
-        this%buff(node) = this%buff(node) + this%tcompi(ib)
-      end do
-      !
-      ! -- write inelastic interbed compaction data to binary file
-      call this%dis%record_array(this%buff, this%iout, iprint, ibinun,          &
-                                 comptxt(2), cdatafmp, nvaluesp,                &
-                                 nwidthp, editdesc, dinact)
-    end if
-    !
-    ! -- Set unit number for binary elastic interbed compaction
-    if(this%ioutcompe /= 0) then
-      ibinun = this%ioutcompe
-    else
-      ibinun = 0
-    endif
-    if(idvfl == 0) ibinun = 0
-    !
-    ! -- save elastic interbed compaction results
-    if(ibinun /= 0) then
-      iprint = 0
-      dinact = DHNOFLO
-      !
-      ! -- fill buff with elastic interbed compaction
-      do node = 1, this%dis%nodes
-        this%buff(node) = DZERO
-      end do
-      do ib = 1, this%ninterbeds
-        node = this%nodelist(ib)
-        this%buff(node) = this%buff(node) + this%tcompe(ib)
-      end do
-      !
-      ! -- write elastic interbed compaction data to binary file
-      call this%dis%record_array(this%buff, this%iout, iprint, ibinun,          &
-                                 comptxt(3), cdatafmp, nvaluesp,                &
-                                 nwidthp, editdesc, dinact)
-    end if
-    !
-    ! -- Set unit number for binary interbed compaction
-    if(this%ioutcompib /= 0) then
-      ibinun = this%ioutcompib
-    else
-      ibinun = 0
-    endif
-    if(idvfl == 0) ibinun = 0
-    !
-    ! -- save interbed compaction results
-    if(ibinun /= 0) then
-      iprint = 0
-      dinact = DHNOFLO
-      !
-      ! -- fill buff with interbed compaction
-      do node = 1, this%dis%nodes
-        this%buff(node) = DZERO
-      end do
-      do ib = 1, this%ninterbeds
-        node = this%nodelist(ib)
-        this%buff(node) = this%buff(node) + this%tcompe(ib) + this%tcompi(ib)
-      end do
-      !
-      ! -- write interbed compaction data to binary file
-      call this%dis%record_array(this%buff, this%iout, iprint, ibinun,          &
-                                 comptxt(4), cdatafmp, nvaluesp,                &
-                                 nwidthp, editdesc, dinact)
-    end if
-    !
-    ! -- Set unit number for binary coarse-grained compaction
-    if(this%ioutcomps /= 0) then
-      ibinun = this%ioutcomps
-    else
-      ibinun = 0
-    endif
-    if(idvfl == 0) ibinun = 0
-    !
-    ! -- save coarse-grained compaction results
-    if(ibinun /= 0) then
-      iprint = 0
-      dinact = DHNOFLO
-      !
-      ! -- fill buff with coarse-grained compaction
-      do node = 1, this%dis%nodes
-        this%buff(node) = this%cg_tcomp(node)
-      end do
-      !
-      ! -- write coarse-grained compaction data to binary file
-      call this%dis%record_array(this%buff, this%iout, iprint, ibinun,          &
-                                 comptxt(5), cdatafmp, nvaluesp,                &
-                                 nwidthp, editdesc, dinact)
-    end if
-    !
-    ! -- Save observations.
-    if (this%obs%npakobs > 0) then
-      call this%obs%obs_ot()
-    end if
-    !
-    ! -- check that final effective stress values for the time step
-    !    are greater than zero
-    if (this%gwfiss == 0) then
-      call this%csub_cg_chk_stress()
-    end if
-    !
-    ! -- Return
-    return
-  end subroutine csub_bdsav
-
-  subroutine csub_fp(this)
-! **************************************************************************
-! csub_cc -- Final processing for package
-! **************************************************************************
-!
-!    SPECIFICATIONS:
-! --------------------------------------------------------------------------
-    use InputOutputModule, only: UWWORD
-    ! -- dummy
-    class(GwfCsubType) :: this
-    ! -- local
-    character(len=LINELENGTH) :: line
-    character(len=LINELENGTH) :: linesep
-    character(len=LINELENGTH) :: msg
-    character(len=10) :: ctype
-    character(len=20) :: cellid
-    character(len=10) :: cflag
-    character(len=16) :: text
-    integer(I4B) :: i
-    integer(I4B) :: ib
-    integer(I4B) :: i0
-    integer(I4B) :: i1
-    integer(I4B) :: node
-    integer(I4B) :: iloc
-    integer(I4B) :: n
-    integer(I4B) :: nn
-    integer(I4B) :: idelay
-    integer(I4B) :: iexceed
-    integer(I4B), parameter :: ncells = 20
-    integer(I4B) :: nlen
-    real(DP) :: rval
-    real(DP) :: b0
-    real(DP) :: b1
-    real(DP) :: strain
-    real(DP) :: pctcomp
-    integer(I4B), dimension(:), allocatable :: imap_sel
-    real(DP), dimension(:), allocatable :: pctcomp_arr
-    ! format
-02000 FORMAT (1X,///1X,A,1X,A,1X,A)
-! --------------------------------------------------------------------------
-    if (this%ninterbeds > 0) then
-      nlen = min(ncells,this%ninterbeds)
-      allocate(imap_sel(nlen))
-      allocate(pctcomp_arr(this%ninterbeds))
-      iexceed = 0
-      do ib = 1, this%ninterbeds
-        idelay = this%idelay(ib)
-        b0 = this%thickini(ib)
-        strain = this%tcomp(ib) / b0
-        pctcomp = DHUNDRED * strain
-        pctcomp_arr(ib) = pctcomp
-        if (pctcomp >= DONE) then
-          iexceed = iexceed + 1
-        end if
-      end do
-      call selectn(imap_sel, pctcomp_arr, reverse=.TRUE.)
-      !
-      ! -- summary interbed strain table
-      i0 = max(1, this%ninterbeds-ncells+1)
-      i1 = this%ninterbeds
-      msg = ''
-      if (iexceed /= 0) then
-        write(msg,'(a,1x,i0,1x,a,1x,i0,1x,a)')                                  &
-          '-- LARGEST', (i1 - i0 + 1), 'OF', this%ninterbeds,                   &
-          'INTERBED STRAIN VALUES SHOWN'
-      end if
-      write(this%iout, 2000) trim(this%name), 'INTERBED STRAIN SUMMARY',       &
-        trim(adjustl(msg))
-      iloc = 1
-      line = ''
-      call UWWORD(line, iloc, 10, TABUCSTRING,                                   &
-                  'interbed', n, rval, ALIGNMENT=TABCENTER)
-      call UWWORD(line, iloc, 10, TABUCSTRING,                                   &
-                  'interbed', n, rval, ALIGNMENT=TABCENTER)
-      call UWWORD(line, iloc, 20, TABUCSTRING,                                   &
-                  'interbed', n, rval, ALIGNMENT=TABCENTER)
-      call UWWORD(line, iloc, 16, TABUCSTRING,                                   &
-                  'initial', n, rval, ALIGNMENT=TABCENTER)
-      call UWWORD(line, iloc, 16, TABUCSTRING,                                   &
-                  'final', n, rval, ALIGNMENT=TABCENTER)
-      call UWWORD(line, iloc, 16, TABUCSTRING,                                   &
-                  'total', n, rval, ALIGNMENT=TABCENTER)
-      call UWWORD(line, iloc, 16, TABUCSTRING,                                   &
-                  'final', n, rval, ALIGNMENT=TABCENTER)
-      call UWWORD(line, iloc, 16, TABUCSTRING,                                   &
-                  'percent', n, rval, ALIGNMENT=TABCENTER)
-      call UWWORD(line, iloc, 10, TABUCSTRING,                                   &
-                  '', n, rval, ALIGNMENT=TABCENTER)
-      ! -- create line separator
-      linesep = repeat('-', iloc)
-      ! -- write first line
-      write(this%iout,'(1X,A)') linesep(1:iloc)
-      write(this%iout,'(1X,A)') line(1:iloc)
-      ! -- create second header line
-      iloc = 1
-      line = ''
-      call UWWORD(line, iloc, 10, TABUCSTRING,                                   &
-                  'number', n, rval, ALIGNMENT=TABCENTER)
-      call UWWORD(line, iloc, 10, TABUCSTRING,                                   &
-                  'type', n, rval, ALIGNMENT=TABCENTER)
-      call UWWORD(line, iloc, 20, TABUCSTRING,                                   &
-                  'location', n, rval, ALIGNMENT=TABCENTER)
-      call UWWORD(line, iloc, 16, TABUCSTRING,                                   &
-                  'thickness', n, rval, ALIGNMENT=TABCENTER)
-      call UWWORD(line, iloc, 16, TABUCSTRING,                                   &
-                  'thickness', n, rval, ALIGNMENT=TABCENTER)
-      call UWWORD(line, iloc, 16, TABUCSTRING,                                   &
-                  'compaction', n, rval, ALIGNMENT=TABCENTER)
-      call UWWORD(line, iloc, 16, TABUCSTRING,                                   &
-                  'strain', n, rval, ALIGNMENT=TABCENTER)
-      call UWWORD(line, iloc, 16, TABUCSTRING,                                   &
-                  'compaction', n, rval, ALIGNMENT=TABCENTER)
-      call UWWORD(line, iloc, 10, TABUCSTRING,                                   &
-                  'flag', n, rval, ALIGNMENT=TABCENTER)
-      ! -- write second line
-      write(this%iout,'(1X,A)') line(1:iloc)
-      write(this%iout,'(1X,A)') linesep(1:iloc)
-      ! -- write data
-      if (iexceed /= 0) then
-        do i = 1, nlen
-          ib = imap_sel(i)
-          idelay = this%idelay(ib)
-          b0 = this%thickini(ib)
-          b1 = this%csub_calc_interbed_thickness(ib)
-          if (idelay == 0) then
-            ctype = 'no-delay'
-          else
-            ctype = 'delay'
-            b0 = b0 * this%rnb(ib)
-          end if
-          strain = this%tcomp(ib) / b0
-          pctcomp = DHUNDRED * strain
-          if (pctcomp >= 5.0_DP) then
-            cflag = '**>=5%'
-          else if (pctcomp >= DONE) then
-            cflag = '*>=1%'
-          else
-            cflag = ''
-          end if
-          node = this%nodelist(ib)
-          call this%dis%noder_to_string(node, cellid)
-          iloc = 1
-          line = ''
-          call UWWORD(line, iloc, 10, TABINTEGER, text, ib, rval)
-          call UWWORD(line, iloc, 10, TABUCSTRING, ctype, n, rval)
-          call UWWORD(line, iloc, 20, TABUCSTRING,                               &
-                      cellid, n, rval, ALIGNMENT=TABCENTER)
-          call UWWORD(line, iloc, 16, TABREAL, text, n, b0)
-          call UWWORD(line, iloc, 16, TABREAL, text, n, b1)
-          call UWWORD(line, iloc, 16, TABREAL, text, n, this%tcomp(ib))
-          call UWWORD(line, iloc, 16, TABREAL, text, n, strain)
-          call UWWORD(line, iloc, 16, TABREAL, text, n, pctcomp)
-          call UWWORD(line, iloc, 10, TABUCSTRING, cflag, ib, rval)
-          write(this%iout, '(1X,A)') line(1:iloc)
-        end do
-        write(this%iout, '(/1X,A,1X,I0,1X,A,1X,I0,1X,A,/1X,A,/1X,A)') &
-          'PERCENT COMPACTION IS GREATER THAN OR EQUAL TO 1 PERCENT IN',      &
-          iexceed, 'OF', this%ninterbeds, 'INTERBED(S).',                     &
-          'USE THE STRAIN_CSV_INTERBED OPTION TO OUTPUT A CSV ' //            &
-          'FILE WITH PERCENT COMPACTION ', 'VALUES FOR ALL INTERBEDS.'
-      else
-        msg = 'PERCENT COMPACTION WAS LESS THAN 1 PERCENT IN ALL INTERBEDS'
-        write(this%iout, '(/1X,A)') trim(adjustl(msg))
-      end if
-      !
-      ! -- write csv file
-      if (this%istrainib /= 0) then
-        iloc = 1
-        line = ''
-        call UWWORD(line, iloc, 20, TABUCSTRING,                                &
-                    'interbed_number', n, rval, SEP=',')
-        call UWWORD(line, iloc, 20, TABUCSTRING,                                &
-                    'interbed_type', n, rval, SEP=',')
-        call UWWORD(line, iloc, 22, TABUCSTRING,                                &
-                    'cellid', n, rval, SEP=',')
-        call UWWORD(line, iloc, 20, TABUCSTRING,                                &
-                    'initial_thickness', n, rval, SEP=',')
-        call UWWORD(line, iloc, 20, TABUCSTRING,                                &
-                    'final_thickness', n, rval, SEP=',')
-        call UWWORD(line, iloc, 20, TABUCSTRING,                                &
-                    'total_compaction', n, rval, SEP=',')
-        call UWWORD(line, iloc, 20, TABUCSTRING,                                &
-                    'total_strain', n, rval, SEP=',')
-        call UWWORD(line, iloc, 20, TABUCSTRING,                                &
-                    'percent_compaction', n, rval)
-        ! -- write second line
-        write(this%istrainib,'(1X,A)') line(1:iloc)
-        ! -- write data
-        do ib = 1, this%ninterbeds
-          idelay = this%idelay(ib)
-          b0 = this%thickini(ib)
-          b1 = this%csub_calc_interbed_thickness(ib)
-          if (idelay == 0) then
-            ctype = 'no-delay'
-          else
-            ctype = 'delay'
-            b0 = b0 * this%rnb(ib)
-          end if
-          strain = this%tcomp(ib) / b0
-          pctcomp = DHUNDRED * strain
-          node = this%nodelist(ib)
-          call this%dis%noder_to_string(node, cellid)
-          iloc = 1
-          line = ''
-          call UWWORD(line, iloc, 20, TABINTEGER, text, ib, rval, SEP=',')
-          call UWWORD(line, iloc, 20, TABUCSTRING, ctype, n, rval, SEP=',')
-          call UWWORD(line, iloc, 22, TABUCSTRING,                               &
-                      '"'//trim(adjustl(cellid))//'"', n, rval, SEP=',')
-          call UWWORD(line, iloc, 20, TABREAL, text, n, b0, SEP=',')
-          call UWWORD(line, iloc, 20, TABREAL, text, n, b1, SEP=',')
-          call UWWORD(line, iloc, 20, TABREAL, text, n, this%tcomp(ib), SEP=',')
-          call UWWORD(line, iloc, 20, TABREAL, text, n, strain, SEP=',')
-          call UWWORD(line, iloc, 20, TABREAL, text, n, pctcomp)
-          write(this%istrainib, '(1X,A)') line(1:iloc)
-        end do
-      end if
-      !
-      ! -- deallocate temporary storage
-      deallocate(imap_sel)
-      deallocate(pctcomp_arr)
-    end if
-    
-    nlen = min(ncells,this%dis%nodes)
-    allocate(imap_sel(nlen))
-    allocate(pctcomp_arr(this%dis%nodes))
-    iexceed = 0
-    do node = 1, this%dis%nodes
-      strain = DZERO
-      if (this%cg_thickini(node) > DZERO) then
-        strain = this%cg_tcomp(node) / this%cg_thickini(node)
-      end if
-      pctcomp = DHUNDRED * strain
-      pctcomp_arr(node) = pctcomp
-      if (pctcomp >= DONE) then
-        iexceed = iexceed + 1
-      end if
-    end do
-    call selectn(imap_sel, pctcomp_arr, reverse=.TRUE.)
-    !
-    ! -- summary coarse-grained strain table
-    i0 = max(1, this%dis%nodes-ncells+1)
-    i1 = this%dis%nodes
-    msg = ''
-    if (iexceed /= 0) then
-      write(msg,'(a,1x,i0,1x,a,1x,i0,1x,a)')                                    &
-        '-- LARGEST ', (i1 - i0 + 1), 'OF', this%dis%nodes,                     &
-        'CELL COARSE-GRAINED VALUES SHOWN'
-    end if
-    write(this%iout, 2000) trim(this%name), 'COARSE-GRAINED STRAIN SUMMARY',   &
-      trim(adjustl(msg))
-    iloc = 1
-    line = ''
-    call UWWORD(line, iloc, 20, TABUCSTRING,                                    &
-                'cell', n, rval, ALIGNMENT=TABCENTER)
-    call UWWORD(line, iloc, 16, TABUCSTRING,                                    &
-                'initial', n, rval, ALIGNMENT=TABCENTER)
-    call UWWORD(line, iloc, 16, TABUCSTRING,                                    &
-                'final', n, rval, ALIGNMENT=TABCENTER)
-    call UWWORD(line, iloc, 16, TABUCSTRING,                                    &
-                'total', n, rval, ALIGNMENT=TABCENTER)
-    call UWWORD(line, iloc, 16, TABUCSTRING,                                    &
-                'final', n, rval, ALIGNMENT=TABCENTER)
-    call UWWORD(line, iloc, 16, TABUCSTRING,                                    &
-                'percent', n, rval, ALIGNMENT=TABCENTER)
-    call UWWORD(line, iloc, 10, TABUCSTRING,                                    &
-                '', n, rval, ALIGNMENT=TABCENTER)
-    ! -- create line separator
-    linesep = repeat('-', iloc)
-    ! -- write first line
-    write(this%iout,'(1X,A)') linesep(1:iloc)
-    write(this%iout,'(1X,A)') line(1:iloc)
-    ! -- create second header line
-    iloc = 1
-    line = ''
-    call UWWORD(line, iloc, 20, TABUCSTRING,                                    &
-                'location', n, rval, ALIGNMENT=TABCENTER)
-    call UWWORD(line, iloc, 16, TABUCSTRING,                                    &
-                'thickness', n, rval, ALIGNMENT=TABCENTER)
-    call UWWORD(line, iloc, 16, TABUCSTRING,                                    &
-                'thickness', n, rval, ALIGNMENT=TABCENTER)
-    call UWWORD(line, iloc, 16, TABUCSTRING,                                    &
-                'compaction', n, rval, ALIGNMENT=TABCENTER)
-    call UWWORD(line, iloc, 16, TABUCSTRING,                                    &
-                'strain', n, rval, ALIGNMENT=TABCENTER)
-    call UWWORD(line, iloc, 16, TABUCSTRING,                                    &
-                'compaction', n, rval, ALIGNMENT=TABCENTER)
-    call UWWORD(line, iloc, 10, TABUCSTRING,                                    &
-                'flag', n, rval, ALIGNMENT=TABCENTER)
-    ! -- write second line
-    write(this%iout,'(1X,A)') line(1:iloc)
-    write(this%iout,'(1X,A)') linesep(1:iloc)
-    ! -- write data
-    if (iexceed /= 0) then
-      do nn = 1, nlen
-        node = imap_sel(nn)
-        if (this%cg_thickini(node) > DZERO) then
-          strain = this%cg_tcomp(node) / this%cg_thickini(node)
-        else
-          strain = DZERO
-        end if
-        pctcomp = DHUNDRED * strain
-        if (pctcomp >= 5.0_DP) then
-          cflag = '**>=5%'
-        else if (pctcomp >= DONE) then
-          cflag = '*>=1%'
-        else
-          cflag = ''
-        end if
-        call this%dis%noder_to_string(node, cellid)
-        iloc = 1
-        line = ''
-        call UWWORD(line, iloc, 20, TABUCSTRING,                                 &
-                    cellid, n, rval, ALIGNMENT=TABCENTER)
-        call UWWORD(line, iloc, 16, TABREAL, text, n, this%cg_thickini(node))
-        call UWWORD(line, iloc, 16, TABREAL, text, n, this%cg_thick(node))
-        call UWWORD(line, iloc, 16, TABREAL, text, n, this%cg_tcomp(node))
-        call UWWORD(line, iloc, 16, TABREAL, text, n, strain)
-        call UWWORD(line, iloc, 16, TABREAL, text, n, pctcomp)
-        call UWWORD(line, iloc, 10, TABUCSTRING, cflag, ib, rval)
-        write(this%iout, '(1X,A)') line(1:iloc)
-      end do
-      write(this%iout, '(/1X,A,1X,I0,1X,A,1X,I0,1X,A,/1X,A,/1X,A)') &
-        'COARSE-GRAINED STORAGE PERCENT COMPACTION IS GREATER THAN OR ' //    &
-        'EQUAL TO 1 PERCENT IN', iexceed, 'OF', this%dis%nodes, 'CELL(S).',   &
-        'USE THE STRAIN_CSV_COARSE OPTION TO OUTPUT A CSV ' //                &
-        'FILE WITH PERCENT COMPACTION ', 'VALUES FOR ALL CELLS.'
-    else
-      msg = 'COARSE-GRAINED STORAGE PERCENT COMPACTION WAS LESS THAN ' //     &
-            '1 PERCENT IN ALL CELLS '
-      write(this%iout, '(/1X,A)') trim(adjustl(msg))
-    end if
-    !
-    ! -- write csv file
-    if (this%istrainsk /= 0) then
-      iloc = 1
-      line = ''
-      call UWWORD(line, iloc, 20, TABUCSTRING, 'node', n, rval, SEP=',')
-      call UWWORD(line, iloc, 22, TABUCSTRING, 'cellid', n, rval, SEP=',')
-      call UWWORD(line, iloc, 20, TABUCSTRING,                                  &
-                  'initial_thickness', n, rval, SEP=',')
-      call UWWORD(line, iloc, 20, TABUCSTRING,                                  &
-                  'final_thickness', n, rval, SEP=',')
-      call UWWORD(line, iloc, 20, TABUCSTRING,                                  &
-                  'total_compaction', n, rval, SEP=',')
-      call UWWORD(line, iloc, 20, TABUCSTRING,                                  &
-                  'total_strain', n, rval, SEP=',')
-      call UWWORD(line, iloc, 20, TABUCSTRING,                                  &
-                  'percent_compaction', n, rval)
-      ! -- write second line
-      write(this%istrainsk,'(1X,A)') line(1:iloc)
-      ! -- write data
-      do node = 1, this%dis%nodes
-        if (this%cg_thickini(node) > DZERO) then
-          strain = this%cg_tcomp(node) / this%cg_thickini(node)
-        else
-          strain = DZERO
-        end if
-        pctcomp = DHUNDRED * strain
-        call this%dis%noder_to_string(node, cellid)
-        iloc = 1
-        line = ''
-        call UWWORD(line, iloc, 20, TABINTEGER, text, node, rval, SEP=',')
-        call UWWORD(line, iloc, 22, TABUCSTRING,                                &
-                    '"'//trim(adjustl(cellid))//'"', n, rval, SEP=',')
-        call UWWORD(line, iloc, 20, TABREAL,                                    &
-                    text, n, this%cg_thickini(node), SEP=',')
-        call UWWORD(line, iloc, 20, TABREAL,                                    &
-                    text, n, this%cg_thick(node), SEP=',')
-        call UWWORD(line, iloc, 20, TABREAL,                                    &
-                    text, n, this%cg_tcomp(node), SEP=',')
-        call UWWORD(line, iloc, 20, TABREAL,                                    &
-                    text, n, strain, SEP=',')
-        call UWWORD(line, iloc, 20, TABREAL,                                    &
-                    text, n, pctcomp)
-        write(this%istrainsk, '(1X,A)') line(1:iloc)
-      end do
-    end if
-    !
-    ! -- deallocate temporary storage
-    deallocate(imap_sel)
-    deallocate(pctcomp_arr)
-    !
-    ! -- return
-    return
-  end subroutine csub_fp
-
-  subroutine csub_read_packagedata(this)
-! ******************************************************************************
-! pak1read_dimensions -- Read the dimensions for this package
-! ******************************************************************************
-!
-!    SPECIFICATIONS:
-! ------------------------------------------------------------------------------
-    use ConstantsModule, only: LINELENGTH
-    use MemoryManagerModule, only: mem_allocate, mem_setptr
-!    use SimModule, only: ustop, store_error, count_errors, store_error_unit
-    use TimeSeriesManagerModule, only: read_single_value_or_time_series
-    ! -- dummy
-    class(GwfCsubType),intent(inout) :: this
-    ! -- local
-    character(len=LINELENGTH) :: errmsg
-    character(len=LINELENGTH) :: cellid
-    character(len=20) :: scellid
-    character(len=10) :: text
-    character(len=LINELENGTH) :: line
-    character(len=LINELENGTH) :: linesep
-    character(len=LENBOUNDNAME) :: bndName, bndNameTemp
-    character(len=7) :: cdelay
-    character(len=9) :: cno
-    integer(I4B) :: ival
-    logical :: isfound, endOfBlock
-    integer(I4B) :: n
-    integer(I4B) :: nn
-    integer(I4B) :: ib
-    integer(I4B) :: itmp
-    integer(I4B) :: ierr
-    integer(I4B) :: ndelaybeds
-    integer(I4B) :: idelay
-    integer(I4B) :: iloc
-    integer(I4B) :: isep
-    real(DP) :: rval
-    real(DP) :: top
-    real(DP) :: bot
-    real(DP) :: baq
-    real(DP) :: q
-    integer, allocatable, dimension(:) :: nboundchk
-    !
-    ! -- initialize temporary variables
-    ndelaybeds = 0
-    !
-    ! -- allocate temporary arrays
-    allocate(nboundchk(this%ninterbeds))
-    do n = 1, this%ninterbeds
-      nboundchk(n) = 0
-    end do
-    !
-    call this%parser%GetBlock('PACKAGEDATA', isfound, ierr,                     &
-                              supportopenclose=.true.)
-    !
-    ! -- parse locations block if detected
-    if (isfound) then
-      write(this%iout,'(/1x,a)')'PROCESSING '//trim(adjustl(this%name))//        &
-        ' PACKAGEDATA'
-      do
-        call this%parser%GetNextLine(endOfBlock)
-        if (endOfBlock) exit
-        ! -- read interbed number
-        itmp = this%parser%GetInteger()
-
-        if (itmp < 1 .or. itmp > this%ninterbeds) then
-          write(errmsg,'(4x,a,1x,i0,1x,a,1x,i0)')                                &
-            '****ERROR. INTERBED NUMBER (', itmp, ') MUST BE > 0 and <= ',       &
-            this%ninterbeds
-          call store_error(errmsg)
-          cycle
-        end if
-
-        ! -- increment nboundchk
-        nboundchk(itmp) = nboundchk(itmp) + 1
-
-        ! -- read cellid
-        call this%parser%GetCellid(this%dis%ndim, cellid)
-        nn = this%dis%noder_from_cellid(cellid,                                  &
-                                        this%parser%iuactive, this%iout)
-        n = this%dis%nodeu_from_cellid(cellid,                                   &
-                                       this%parser%iuactive, this%iout)
-        top = this%dis%top(nn)
-        bot = this%dis%bot(nn)
-        baq = top - bot
-        ! -- determine if a valid cell location was provided
-        if (nn < 1) then
-          write(errmsg,'(4x,a,1x,i4,1x)')                                        &
-            '****ERROR. INVALID cellid FOR PACKAGEDATA ENTRY', itmp
-          call store_error(errmsg)
-        end if
-        
-        ! -- set nodelist and unodelist
-        this%nodelist(itmp) = nn
-        this%unodelist(itmp) = n
-
-        ! -- get cdelay
-        call this%parser%GetStringCaps(cdelay)
-        select case (cdelay)
-          case ('NODELAY')
-            ival = 0
-          case ('DELAY')
-            ndelaybeds = ndelaybeds + 1
-            ival = ndelaybeds
-          case default
-            write(errmsg,'(4x,a,1x,a,1x,i0,1x)') &
-              '****ERROR. INVALID CDELAY ', trim(adjustl(cdelay)), &
-              ' FOR PACKAGEDATA ENTRY', itmp
-            call store_error(errmsg)
-            cycle
-          end select
-        idelay = ival
-        this%idelay(itmp) = ival
-
-        ! -- get initial preconsolidation stress
-        this%pcs(itmp) = this%parser%GetDouble()
-
-        ! -- get thickness or cell fraction
-        rval = this%parser%GetDouble()
-        if (this%icellf == 0) then
-          if (rval < DZERO .or. rval > baq) then
-              write(errmsg,'(4x,a,1x,g0,1x,a,1x,g0,1x,a,1x,i0)') &
-                '****ERROR. thick (', rval,') MUST BE >= 0 AND <= ', baq,        &
-                'FOR PACKAGEDATA ENTRY', itmp
-              call store_error(errmsg)
-          end if
-        else
-          if (rval < DZERO .or. rval > DONE) then
-              write(errmsg,'(4x,a,1x,i0)') &
-                '****ERROR. frac MUST BE >= 0 AND <= 1 FOR PACKAGEDATA ENTRY',   &
-                itmp
-              call store_error(errmsg)
-          end if
-          rval = rval * baq
-        end if
-        this%thickini(itmp) = rval
-        if (this%iupdatematprop /= 0) then
-          this%thick(itmp) = rval
-        end if
-
-        ! -- get rnb
-        rval = this%parser%GetDouble()
-        if (idelay > 0) then
-          if (rval < DONE) then
-              write(errmsg,'(4x,a,1x,g0,1x,a,1x,a,1x,i0)') &
-                '****ERROR. rnb (', rval,') MUST BE >= 1.', &
-                'FOR PACKAGEDATA ENTRY', itmp
-              call store_error(errmsg)
-          end if
-        else
-          rval = DONE
-        end if
-        this%rnb(itmp) = rval
-        !
-        ! -- get skv or ci
-        rval =  this%parser%GetDouble()
-        if (rval < DZERO) then
-            write(errmsg,'(4x,a,1x,i0)') &
-              '****ERROR. (skv,ci) MUST BE > 0 FOR PACKAGEDATA ENTRY', itmp
-            call store_error(errmsg)
-        end if
-        this%ci(itmp) = rval
-        !
-        ! -- get ske or rci
-        rval =  this%parser%GetDouble()
-        if (rval < DZERO) then
-            write(errmsg,'(4x,a,1x,i0)') &
-              '****ERROR. (ske,rci) MUST BE > 0 FOR PACKAGEDATA ENTRY', itmp
-            call store_error(errmsg)
-        end if
-        this%rci(itmp) = rval
-        !       
-        ! -- set ielastic
-        if (this%ci(itmp) == this%rci(itmp)) then
-          this%ielastic(itmp) = 1
-        else
-          this%ielastic(itmp) = 0
-        end if
-        !
-        ! -- get porosity
-        rval =  this%parser%GetDouble()
-        this%thetaini(itmp) = rval
-        if (this%iupdatematprop /= 0) then
-          this%theta(itmp) = rval
-        end if
-        if (rval <= DZERO .or. rval > DONE) then
-            write(errmsg,'(4x,a,1x,a,1x,i0)') &
-              '****ERROR. theta MUST BE > 0 and <= 1 FOR PACKAGEDATA ENTRY',     &
-              'ENTRY', itmp
-            call store_error(errmsg)
-        end if
-        !
-        ! -- get kv
-        rval =  this%parser%GetDouble()
-        if (idelay > 0) then
-          if (rval <= 0.0) then
-             write(errmsg,'(4x,a,1x,i0,1x)') &
-               '****ERROR. kv MUST BE > 0 FOR PACKAGEDATA ENTRY', itmp
-             call store_error(errmsg)
-          end if
-        end if
-        this%kv(itmp) = rval
-
-        ! -- get h0
-        rval =  this%parser%GetDouble()
-        this%h0(itmp) = rval
-
-        ! -- get bound names
-        write(cno,'(i9.9)') nn
-          bndName = 'nsystem' // cno
-        if (this%inamedbound /= 0) then
-          call this%parser%GetStringCaps(bndNameTemp)
-          if (bndNameTemp /= '') then
-            bndName = bndNameTemp(1:16)
-          else
-             write(errmsg,'(4x,2(a,1x),i4)')                          &
-               '****ERROR. BOUNDNAME MUST BE SPECIFIED FOR ',         &
-               'PACKAGEDATA ENTRY', itmp
-             call store_error(errmsg)
-          end if
-        end if
-        this%boundname(itmp) = bndName
-      end do
-      write(this%iout,'(1x,a)')'END OF '//trim(adjustl(this%name))//' PACKAGEDATA'
-    !else
-    !  call store_error('ERROR.  REQUIRED PACKAGEDATA BLOCK NOT FOUND.')
-    endif
-    !
-    ! -- write summary of interbed data
-    if (this%iprpak == 1) then
-      write(this%iout, '(//1X,A)') 'INTERBED DATA'
-      iloc = 1
-      line = ''
-      call UWWORD(line, iloc, 10, TABUCSTRING, 'INTERBED', n, q,      &
-                  ALIGNMENT=TABLEFT)
-      call UWWORD(line, iloc, 20, TABUCSTRING, 'CELLID', n, q,        &
-                  ALIGNMENT=TABCENTER)
-      call UWWORD(line, iloc, 10, TABUCSTRING, 'CDELAY', n, q,        &
-                  ALIGNMENT=TABCENTER)
-      call UWWORD(line, iloc, 10, TABUCSTRING, 'PCS', n, q,           &
-                  ALIGNMENT=TABCENTER)
-      call UWWORD(line, iloc, 10, TABUCSTRING, 'THICK', n, q,         &
-                  ALIGNMENT=TABCENTER)
-      call UWWORD(line, iloc, 10, TABUCSTRING, 'RNB', n, q,           &
-                  ALIGNMENT=TABCENTER)
-      call UWWORD(line, iloc, 10, TABUCSTRING, 'SSV_CC', n, q,        &
-                  ALIGNMENT=TABCENTER)
-      call UWWORD(line, iloc, 10, TABUCSTRING, 'SSE_CR', n, q,        &
-                  ALIGNMENT=TABCENTER)
-      call UWWORD(line, iloc, 10, TABUCSTRING, 'THETA', n, q,         &
-                  ALIGNMENT=TABCENTER)
-      call UWWORD(line, iloc, 10, TABUCSTRING, 'KV', n, q,            &
-                  ALIGNMENT=TABCENTER)
-      call UWWORD(line, iloc, 10, TABUCSTRING, 'H0', n, q,            &
-                  ALIGNMENT=TABCENTER)
-      if (this%inamedbound /= 0) then
-        call UWWORD(line, iloc, LENBOUNDNAME, TABUCSTRING,            &
-                    'BOUNDNAME', n, q, ALIGNMENT=TABLEFT)
-      end if
-      linesep = repeat('-', iloc)
-      isep = iloc
-      write(this%iout, '(1X,A)') line(1:iloc)
-      write(this%iout, '(1X,A)') linesep(1:iloc)
-      do ib = 1, this%ninterbeds
-        iloc = 1
-        line = ''
-        call UWWORD(line, iloc, 10, TABREAL,                          &
-                    text, ib, q, ALIGNMENT=TABLEFT)
-        call this%dis%noder_to_string(this%nodelist(ib), scellid)
-        call UWWORD(line, iloc, 20, TABUCSTRING, scellid, n, q,       &
-                    ALIGNMENT=TABCENTER)
-        if (this%idelay(ib) == 0) then
-          text = 'NODELAY'
-        else
-          text = 'DELAY'
-        end if
-        call UWWORD(line, iloc, 10, TABUCSTRING, text, n, q,          &
-                    ALIGNMENT=TABCENTER)
-        call UWWORD(line, iloc, 10, TABREAL,                          &
-                    text, n, this%pcs(ib), ALIGNMENT=TABCENTER)
-        call UWWORD(line, iloc, 10, TABREAL,                          &
-                    text, n, this%thickini(ib), ALIGNMENT=TABCENTER)
-        call UWWORD(line, iloc, 10, TABREAL,                          &
-                    text, n, this%rnb(ib), ALIGNMENT=TABCENTER)
-        call UWWORD(line, iloc, 10, TABREAL,                          &
-                    text, n, this%ci(ib), ALIGNMENT=TABCENTER)
-        call UWWORD(line, iloc, 10, TABREAL,                          &
-                    text, n, this%rci(ib), ALIGNMENT=TABCENTER)
-        call UWWORD(line, iloc, 10, TABREAL,                          &
-                    text, n, this%thetaini(ib), ALIGNMENT=TABCENTER)
-        if (this%idelay(ib) == 0) then
-          text = '-'
-          call UWWORD(line, iloc, 10, TABUCSTRING,                    &
-                      text, n, q, ALIGNMENT=TABCENTER)
-          call UWWORD(line, iloc, 10, TABUCSTRING,                    &
-                      text, n, q, ALIGNMENT=TABCENTER)
-        else
-          call UWWORD(line, iloc, 10, TABREAL,                        &
-                      text, n, this%kv(ib), ALIGNMENT=TABCENTER)
-          call UWWORD(line, iloc, 10, TABREAL,                        &
-                      text, n, this%h0(ib), ALIGNMENT=TABCENTER)
-        end if
-        if (this%inamedbound /= 0) then
-          call UWWORD(line, iloc, LENBOUNDNAME, TABUCSTRING,          &
-                      this%boundname(ib), n, q, ALIGNMENT=TABLEFT)
-        end if
-        write(this%iout, '(1X,A)') line(1:iloc)
-      end do
-      write(this%iout, '(1X,A/)') linesep(1:isep)  
-    end if
-    !
-    ! -- Check to make sure that every interbed is specified and that no 
-    !    interbed is specified more than once.
-    do ib = 1, this%ninterbeds
-      if (nboundchk(ib) == 0) then
-        write(errmsg, '(a, i0, a)') 'ERROR: INFORMATION FOR INTERBED ', ib,     &
-                                    ' NOT SPECIFIED IN PACKAGEDATA BLOCK.'
-        call store_error(errmsg)
-      else if (nboundchk(ib) > 1) then
-        write(errmsg, '(a, i0, i0)') 'ERROR: INFORMATION SPECIFIED ',           &
-                                     nboundchk(ib), ' TIMES FOR INTERBED ', ib
-        call store_error(errmsg)
-      endif
-    end do
-    deallocate(nboundchk)
-    !
-    ! -- set the number of delay interbeds
-    this%ndelaybeds = ndelaybeds
-    !
-    ! -- process delay interbeds
-    if (ndelaybeds > 0) then
-      !
-      ! -- reallocate and initialize delay interbed arrays
-      if (ierr == 0) then
-        call mem_allocate(this%idbconvert, this%ndelaycells, ndelaybeds,         & 
-                            'idbconvert', trim(this%origin))
-        call mem_allocate(this%dbdhmax, ndelaybeds,                              &
-                            'dbdhmax', trim(this%origin))
-        call mem_allocate(this%dbz, this%ndelaycells, ndelaybeds,                &  
-                            'dbz', trim(this%origin))
-        call mem_allocate(this%dbrelz, this%ndelaycells, ndelaybeds,             &
-                            'dbrelz', trim(this%origin))
-        call mem_allocate(this%dbh, this%ndelaycells, ndelaybeds,                &
-                            'dbh', trim(this%origin))
-        call mem_allocate(this%dbh0, this%ndelaycells, ndelaybeds,               &
-                            'dbh0', trim(this%origin))
-        call mem_allocate(this%dbgeo, this%ndelaycells, ndelaybeds,              &  
-                            'dbgeo', trim(this%origin))
-        call mem_allocate(this%dbes, this%ndelaycells, ndelaybeds,               &
-                            'dbes', trim(this%origin))
-        call mem_allocate(this%dbes0, this%ndelaycells, ndelaybeds,              &
-                            'dbes0', trim(this%origin))
-        call mem_allocate(this%dbpcs, this%ndelaycells, ndelaybeds,              &
-                            'dbpcs', trim(this%origin))
-        call mem_allocate(this%dbflowtop, ndelaybeds,                            &
-                            'dbflowtop', trim(this%origin))
-        call mem_allocate(this%dbflowbot, ndelaybeds,                            &  
-                            'dbflowbot', trim(this%origin))
-        call mem_allocate(this%dbdzini, this%ndelaycells, ndelaybeds,            &
-                            'dbdzini', trim(this%origin))
-        call mem_allocate(this%dbthetaini, this%ndelaycells, ndelaybeds,         &  
-                            'dbthetaini', trim(this%origin))
-        call mem_allocate(this%dbcomp, this%ndelaycells, ndelaybeds,             &
-                            'dbcomp', trim(this%origin))
-        call mem_allocate(this%dbtcomp, this%ndelaycells, ndelaybeds,            &  
-                            'dbtcomp', trim(this%origin))
-        !
-        ! -- allocate delay bed arrays
-        if (this%iupdatematprop == 0) then
-          call mem_setptr(this%dbdz, 'dbdzini', trim(this%origin))
-          call mem_setptr(this%dbdz0, 'dbdzini', trim(this%origin))
-          call mem_setptr(this%dbtheta, 'dbthetaini', trim(this%origin))
-          call mem_setptr(this%dbtheta0, 'dbthetaini', trim(this%origin))
-        else
-          call mem_allocate(this%dbdz, this%ndelaycells, ndelaybeds,             &
-                              'dbdz', trim(this%origin))
-          call mem_allocate(this%dbdz0, this%ndelaycells, ndelaybeds,            & 
-                              'dbdz0', trim(this%origin))  
-          call mem_allocate(this%dbtheta, this%ndelaycells, ndelaybeds,          & 
-                              'dbtheta', trim(this%origin))
-          call mem_allocate(this%dbtheta0, this%ndelaycells, ndelaybeds,         & 
-                              'dbtheta0', trim(this%origin))
-        end if
-        !
-        ! -- allocate delay interbed solution arrays
-        call mem_allocate(this%dbal, this%ndelaycells,                           &
-                            'dbal', trim(this%origin))
-        call mem_allocate(this%dbad, this%ndelaycells,                           &
-                            'dbad', trim(this%origin))
-        call mem_allocate(this%dbau, this%ndelaycells,                           &
-                            'dbau', trim(this%origin))
-        call mem_allocate(this%dbrhs, this%ndelaycells,                          & 
-                            'dbrhs', trim(this%origin))
-        call mem_allocate(this%dbdh, this%ndelaycells,                           & 
-                            'dbdh', trim(this%origin))
-        call mem_allocate(this%dbaw, this%ndelaycells,                           &
-                            'dbaw', trim(this%origin))
-        !
-        ! -- initialize delay bed storage
-        do ib = 1, this%ninterbeds
-          idelay = this%idelay(ib)
-          if (idelay == 0) then
-            cycle
-          end if
-          !
-          ! -- initialize delay interbed variables
-          do n = 1, this%ndelaycells
-            rval = this%thickini(ib) / real(this%ndelaycells, DP)
-            this%dbdzini(n, idelay) = rval
-            this%dbh(n, idelay) = this%h0(ib)
-            this%dbh0(n, idelay) = this%h0(ib)
-            this%dbthetaini(n, idelay) = this%thetaini(ib)
-            this%dbgeo(n, idelay) = DZERO
-            this%dbes(n, idelay) = DZERO
-            this%dbes0(n, idelay) = DZERO
-            this%dbpcs(n, idelay) = this%pcs(ib)
-            this%dbcomp(n, idelay) = DZERO
-            this%dbtcomp(n, idelay) = DZERO
-            if (this%iupdatematprop /= 0) then
-              this%dbdz(n, idelay) = this%dbdzini(n, idelay)
-              this%dbdz0(n, idelay) = this%dbdzini(n, idelay)
-              this%dbtheta(n, idelay) = this%theta(ib)
-              this%dbtheta0(n, idelay) = this%theta(ib)
-            end if
-          end do
-          ! 
-          ! -- initialize elevation of delay bed cells
-          call this%csub_delay_calc_zcell(ib)
-
-        end do
-        !
-        ! -- initialize delay bed solution arrays
-        do n = 1, this%ndelaycells
-          this%dbal(n) = DZERO
-          this%dbad(n) = DZERO
-          this%dbau(n) = DZERO
-          this%dbrhs(n) = DZERO
-          this%dbdh(n) = DZERO
-          this%dbaw(n) = DZERO
-        end do
-      end if
-    end if
-    !
-    ! -- check that ndelaycells is odd when using
-    !    the effective stress formulation
-    if (ndelaybeds > 0) then
-      q = MOD(real(this%ndelaycells, DP), DTWO)
-      if (q == DZERO) then
-        write(errmsg, '(a,1x,i0,2(1x,a))')                          &
-          'ERROR: NDELAYCELLS (', this%ndelaycells, ') MUST BE AN', &
-          'ODD NUMBER WHEN USING THE EFFECTIVE STRESS FORMULATION.'
-        call store_error(errmsg)
-      end if
-    end if
-    !
-    ! -- return
-    return
-  end subroutine csub_read_packagedata
-
-  subroutine read_options(this)
-! ******************************************************************************
-! read_options -- set options
-! ******************************************************************************
-!
-!    SPECIFICATIONS:
-! ------------------------------------------------------------------------------
-    use ConstantsModule, only: MAXCHARLEN, DZERO
-    use OpenSpecModule, only: access, form
-    use InputOutputModule, only: urword, getunit, urdaux, openfile
-    implicit none
-    ! -- dummy
-    class(GwfCsubType),   intent(inout) :: this
-    ! -- local
-    character(len=LINELENGTH) :: errmsg
-    character(len=LINELENGTH) :: keyword
-    !character(len=LINELENGTH) :: cvalue
-    character(len=LINELENGTH) :: line
-    character(len=MAXCHARLEN) :: fname
-    logical :: isfound
-    logical :: endOfBlock
-    integer(I4B) :: lloc
-    integer(I4B) :: istart
-    integer(I4B) :: istop
-    integer(I4B) :: ierr
-    integer(I4B) :: inobs
-    integer(I4B) :: ibrg
-    integer(I4B) :: ieslag
-    integer(I4B) :: isetgamma
-    ! -- formats
-    character(len=*), parameter :: fmtts = &
-      "(4x, 'TIME-SERIES DATA WILL BE READ FROM FILE: ', a)"
-    character(len=*),parameter :: fmtflow = &
-      "(4x, 'FLOWS WILL BE SAVED TO FILE: ', a, /4x, 'OPENED ON UNIT: ', I7)"
-    character(len=*),parameter :: fmtflow2 = &
-      "(4x, 'FLOWS WILL BE SAVED TO BUDGET FILE SPECIFIED IN OUTPUT CONTROL')"
-    character(len=*),parameter :: fmtssessv = &
-      "(4x, 'USING SSE AND SSV INSTEAD OF CR AND CC.')"
-    character(len=*),parameter :: fmtoffset = &
-      "(4x, 'INITIAL_STRESS TREATED AS AN OFFSET.')"
-    character(len=*),parameter :: fmtopt = &
-      "(4x, A)"
-    character(len=*),parameter :: fmtopti = &
-      "(4x, A, 1X, I0)"
-    character(len=*),parameter :: fmtoptr = &
-      "(4x, A, 1X, G0)"
-    character(len=*),parameter :: fmtfileout = &
-      "(4x, 'CSUB ', 1x, a, 1x, ' WILL BE SAVED TO FILE: ', a, /4x, 'OPENED ON UNIT: ', I7)"
-! -----------------------------------------------------------------------------
-    !
-    ! -- initialize variables
-    ibrg = 0
-    ieslag = 0
-    isetgamma = 0
-    !
-    ! -- get options block
-    call this%parser%GetBlock('OPTIONS', isfound, ierr, blockRequired=.false.)
-    !
-    ! -- parse options block if detected
-    if (isfound) then
-      write(this%iout,'(1x,a)')'PROCESSING CSUB OPTIONS'
-      do
-        call this%parser%GetNextLine(endOfBlock)
-        if (endOfBlock) exit
-        call this%parser%GetStringCaps(keyword)
-        select case (keyword)
-          case('AUX', 'AUXILIARY')
-            call this%parser%GetRemainingLine(line)
-            lloc = 1
-            call urdaux(this%naux, this%parser%iuactive, this%iout, lloc, &
-                        istart, istop, this%auxname, line, this%name)
-          case ('SAVE_FLOWS')
-            this%ipakcb = -1
-            write(this%iout, fmtflow2)
-          case ('PRINT_INPUT')
-            this%iprpak = 1
-            write(this%iout,'(4x,a)') 'LISTS OF '//trim(adjustl(this%name))// &
-              ' CELLS WILL BE PRINTED.'
-          case ('PRINT_FLOWS')
-            this%iprflow = 1
-            write(this%iout,'(4x,a)') trim(adjustl(this%name))// &
-              ' FLOWS WILL BE PRINTED TO LISTING FILE.'
-          case ('BOUNDNAMES')
-            this%inamedbound = 1
-            write(this%iout,'(4x,a)') trim(adjustl(this%name))// &
-              ' BOUNDARIES HAVE NAMES IN LAST COLUMN.'          ! user specified boundnames
-          case ('TS6')
-            call this%parser%GetStringCaps(keyword)
-            if(trim(adjustl(keyword)) /= 'FILEIN') then
-              errmsg = 'TS6 keyword must be followed by "FILEIN" ' //          &
-                       'then by filename.'
-              call store_error(errmsg)
-              call this%parser%StoreErrorUnit()
-              call ustop()
-            endif
-            call this%parser%GetString(fname)
-            write(this%iout,fmtts)trim(fname)
-            call this%TsManager%add_tsfile(fname, this%inunit)
-          case ('OBS6')
-            call this%parser%GetStringCaps(keyword)
-            if(trim(adjustl(keyword)) /= 'FILEIN') then
-              errmsg = 'OBS6 keyword must be followed by "FILEIN" ' //         &
-                       'then by filename.'
-              call store_error(errmsg)
-            endif
-            if (this%obs%active) then
-              errmsg = 'Multiple OBS6 keywords detected in OPTIONS block. ' // &
-                       'Only one OBS6 entry allowed for a package.'
-              call store_error(errmsg)
-            endif
-            this%obs%active = .true.
-            call this%parser%GetString(this%obs%inputFilename)
-            inobs = GetUnit()
-            call openfile(inobs, this%iout, this%obs%inputFilename, 'OBS')
-            this%obs%inUnitObs = inobs
-            this%inobspkg = inobs
-            
-            call this%obs%obs_df(this%iout, this%name, this%filtyp, this%dis)
-            call this%csub_df_obs()
-          !
-          ! -- CSUB specific options
-          case ('GAMMAW')
-            this%gammaw =  this%parser%GetDouble()
-            ibrg = 1
-          case ('BETA')
-            this%beta =  this%parser%GetDouble()
-            ibrg = 1
-          case ('HEAD_BASED')
-            this%ipch = 1
-            this%lhead_based = .TRUE.
-          case ('INITIAL_PRECONSOLIDATION_HEAD')
-            this%ipch = 1
-          case ('NDELAYCELLS')
-            this%ndelaycells =  this%parser%GetInteger()
-          !
-          ! -- compression indicies (CR amd CC) will be specified instead of 
-          !    storage coefficients (SSE and SSV) 
-          case ('COMPRESSION_INDICES')
-            this%istoragec = 0
-          !
-          ! -- variable thickness and void ratio
-          case ('UPDATE_MATERIAL_PROPERTIES')
-            this%iupdatematprop = 1
-          !
-          ! -- cell fraction will be specified instead of interbed thickness
-          case ('CELL_FRACTION')
-            this%icellf = 1
-          !
-          ! -- specified initial pcs and delay bed heads
-          case ('SPECIFIED_INITIAL_INTERBED_STATE')
-            this%ispecified_pcs = 1
-            this%ispecified_dbh = 1
-          !
-          ! -- specified initial pcs
-          case ('SPECIFIED_INITIAL_PRECONSOLIDATION_STRESS')
-            this%ispecified_pcs = 1
-          !
-          ! -- specified initial delay bed heads
-          case ('SPECIFIED_INITIAL_DELAY_HEAD')
-            this%ispecified_dbh = 1
-          !
-          ! -- lag the effective stress used to calculate storage properties
-          case ('EFFECTIVE_STRESS_LAG')
-            ieslag = 1
-          !
-          ! -- strain table options
-          case ('STRAIN_CSV_INTERBED')
-            call this%parser%GetStringCaps(keyword)
-            if (keyword == 'FILEOUT') then
-              call this%parser%GetString(fname)
-              this%istrainib = getunit()
-              call openfile(this%istrainib, this%iout, fname, 'CSV_OUTPUT',     &
-                            filstat_opt='REPLACE')
-              write(this%iout,fmtfileout) &
-                'INTERBED STRAIN CSV', fname, this%istrainib
-            else
-              errmsg = 'OPTIONAL STRAIN_CSV_INTERBED KEYWORD MUST BE ' //       &
-                       'FOLLOWED BY FILEOUT'
-              call store_error(errmsg)
-            end if
-          case ('STRAIN_CSV_COARSE')
-            call this%parser%GetStringCaps(keyword)
-            if (keyword == 'FILEOUT') then
-              call this%parser%GetString(fname)
-              this%istrainsk = getunit()
-              call openfile(this%istrainsk, this%iout, fname, 'CSV_OUTPUT',     &
-                            filstat_opt='REPLACE')
-              write(this%iout,fmtfileout) &
-                'COARSE STRAIN CSV', fname, this%istrainsk
-            else
-              errmsg = 'OPTIONAL STRAIN_CSV_COARSE KEYWORD MUST BE ' //         &
-                       'FOLLOWED BY FILEOUT'
-              call store_error(errmsg)
-            end if
-          !
-          ! -- compaction output
-          case ('COMPACTION')
-            call this%parser%GetStringCaps(keyword)
-            if (keyword == 'FILEOUT') then
-              call this%parser%GetString(fname)
-              this%ioutcomp = getunit()
-              call openfile(this%ioutcomp, this%iout, fname, 'DATA(BINARY)',    &
-                            form, access, 'REPLACE')
-              write(this%iout,fmtfileout) &
-                'COMPACTION', fname, this%ioutcomp
-            else 
-              errmsg = 'OPTIONAL COMPACTION KEYWORD MUST BE ' //                &
-                       'FOLLOWED BY FILEOUT'
-              call store_error(errmsg)
-            end if
-          case ('COMPACTION_INELASTIC')
-            call this%parser%GetStringCaps(keyword)
-            if (keyword == 'FILEOUT') then
-              call this%parser%GetString(fname)
-              this%ioutcompi = getunit()
-              call openfile(this%ioutcompi, this%iout, fname,                   &
-                            'DATA(BINARY)', form, access, 'REPLACE')
-              write(this%iout,fmtfileout) &
-                'COMPACTION_INELASTIC', fname, this%ioutcompi
-            else 
-              errmsg = 'OPTIONAL COMPACTION_INELASTIC KEYWORD MUST BE ' //      &
-                       'FOLLOWED BY FILEOUT'
-              call store_error(errmsg)
-            end if
-          case ('COMPACTION_ELASTIC')
-            call this%parser%GetStringCaps(keyword)
-            if (keyword == 'FILEOUT') then
-              call this%parser%GetString(fname)
-              this%ioutcompe = getunit()
-              call openfile(this%ioutcompe, this%iout, fname,                   &
-                            'DATA(BINARY)', form, access, 'REPLACE')
-              write(this%iout,fmtfileout) &
-                'COMPACTION_ELASTIC', fname, this%ioutcompe
-            else 
-              errmsg = 'OPTIONAL COMPACTION_ELASTIC KEYWORD MUST BE ' //        &
-                       'FOLLOWED BY FILEOUT'
-              call store_error(errmsg)
-            end if
-          case ('COMPACTION_INTERBED')
-            call this%parser%GetStringCaps(keyword)
-            if (keyword == 'FILEOUT') then
-              call this%parser%GetString(fname)
-              this%ioutcompib = getunit()
-              call openfile(this%ioutcompib, this%iout, fname,                  &
-                            'DATA(BINARY)', form, access, 'REPLACE')
-              write(this%iout,fmtfileout) &
-                'COMPACTION_INTERBED', fname, this%ioutcompib
-            else 
-              errmsg = 'OPTIONAL COMPACTION_INTERBED KEYWORD MUST BE ' //       &
-                       'FOLLOWED BY FILEOUT'
-              call store_error(errmsg)
-            end if
-          case ('COMPACTION_COARSE')
-            call this%parser%GetStringCaps(keyword)
-            if (keyword == 'FILEOUT') then
-              call this%parser%GetString(fname)
-              this%ioutcomps = getunit()
-              call openfile(this%ioutcomps, this%iout, fname,                   &
-                            'DATA(BINARY)', form, access, 'REPLACE')
-              write(this%iout,fmtfileout) &
-                'COMPACTION_COARSE', fname, this%ioutcomps
-            else 
-              errmsg = 'OPTIONAL COMPACTION_COARSE KEYWORD MUST BE ' //         &
-                       'FOLLOWED BY FILEOUT'
-              call store_error(errmsg)
-            end if
-          !
-          ! -- zdisplacement output
-          case ('ZDISPLACEMENT')
-            call this%parser%GetStringCaps(keyword)
-            if (keyword == 'FILEOUT') then
-              call this%parser%GetString(fname)
-              this%ioutzdisp = getunit()
-              call openfile(this%ioutzdisp, this%iout, fname,                   &
-                            'DATA(BINARY)', form, access, 'REPLACE')
-              write(this%iout,fmtfileout) &
-                'ZDISPLACEMENT', fname, this%ioutzdisp
-            else 
-              errmsg = 'OPTIONAL ZDISPLACEMENT KEYWORD MUST BE ' //             &
-                       'FOLLOWED BY FILEOUT'
-              call store_error(errmsg)
-            end if
-          !
-          ! -- right now these are options that are only available in the
-          !    development version and are not included in the documentation.
-          !    These options are only available when IDEVELOPMODE in
-          !    constants module is set to 1
-          
-          !
-          ! default case
-          case default
-            write(errmsg,'(4x,a,3(1x,a))') '****ERROR. UNKNOWN ',                &
-                                           trim(adjustl(this%name)),             &
-                                           'OPTION: ', trim(keyword)
-            call store_error(errmsg)
-        end select
-      end do
-      write(this%iout,'(1x,a)') 'END OF ' //                                     &
-                                trim(adjustl(this%name)) // ' OPTIONS'
-    end if
-    !
-    ! -- write messages for options
-    write(this%iout, '(//2(1X,A))') trim(adjustl(this%name)),                    &
-                                    'PACKAGE SETTINGS'
-    write(this%iout, fmtopti) 'NUMBER OF DELAY CELLS =',                         &
-                              this%ndelaycells
-    if (this%lhead_based .EQV. .TRUE.) then
-      write(this%iout, '(4x,a)') &
-        'HEAD-BASED FORMULATION'
-    else
-      write(this%iout, '(4x,a)') &
-        'EFFECTIVE-STRESS FORMULATION'
-    end if
-    if (this%istoragec == 0) then
-      write(this%iout, '(4x,a,1(/,6x,a))') &
-        'COMPRESSION INDICES WILL BE SPECIFIED INSTEAD OF ELASTIC AND',          &
-        'INELASTIC SPECIFIC STORAGE COEFFICIENTS'
-    else
-      write(this%iout, '(4x,a,1(/,6x,a))') &
-        'ELASTIC AND INELASTIC SPECIFIC STORAGE COEFFICIENTS WILL BE ',          &
-        'SPECIFIED'
-    end if
-    if (this%iupdatematprop /= 1) then
-      write(this%iout, '(4x,a,1(/,6x,a))') &
-        'THICKNESS AND VOID RATIO WILL NOT BE ADJUSTED DURING THE',              &
-        'SIMULATION'
-    else
-      write(this%iout, '(4x,a)') &
-        'THICKNESS AND VOID RATIO WILL BE ADJUSTED DURING THE SIMULATION'
-    end if
-    if (this%icellf /= 1) then
-      write(this%iout, '(4x,a)') &
-        'INTERBED THICKNESS WILL BE SPECIFIED AS A THICKNESS'
-    else
-      write(this%iout,'(4x,a,1(/,6x,a))') &
-        'INTERBED THICKNESS WILL BE SPECIFIED AS A AS A CELL FRACTION'
-    end if
-    if (this%ispecified_pcs /= 1) then
-      if (this%ipch /= 0) then
-        write(this%iout, '(4x,a,1(/,6x,a))') &
-          'PRECONSOLIDATION HEAD WILL BE SPECIFIED RELATIVE TO INITIAL',         &
-          'STRESS CONDITIONS'
-      else
-        write(this%iout, '(4x,a,1(/,6x,a))') &
-          'PRECONSOLIDATION STRESS WILL BE SPECIFIED RELATIVE TO INITIAL',       &
-          'STRESS CONDITIONS'
-      end if
-    else
-      if (this%ipch /= 0) then
-        write(this%iout, '(4x,a,1(/,6x,a))') &
-          'PRECONSOLIDATION HEAD WILL BE SPECIFIED AS ABSOLUTE VALUES',          &
-          'INSTEAD OF RELATIVE TO INITIAL HEAD CONDITIONS'
-      else
-        write(this%iout, '(4x,a,1(/,6x,a))') &
-          'PRECONSOLIDATION STRESS WILL BE SPECIFIED AS ABSOLUTE VALUES',        &
-          'INSTEAD OF RELATIVE TO INITIAL STRESS CONDITIONS'
-      end if
-    end if
-    if (this%ispecified_dbh /= 1) then
-      write(this%iout, '(4x,a,1(/,6x,a))') &
-        'DELAY INTERBED HEADS WILL BE SPECIFIED RELATIVE TO INITIAL ',           &
-        'GWF HEADS'
-    else
-      write(this%iout, '(4x,a,1(/,6x,a))') &
-        'DELAY INTERBED HEADS WILL BE SPECIFIED AS ABSOLUTE VALUES INSTEAD',      &
-        'OF RELATIVE TO INITIAL GWF HEADS'
-    end if
-    !
-    ! -- process effective_stress_lag, if effective stress formulation
-    if (this%lhead_based .EQV. .FALSE.) then
-      if (ieslag /= 0) then
-        write(this%iout, '(4x,a,1(/,6x,a))') &
-          'SPECIFIC STORAGE VALUES WILL BE CALCULATED USING THE EFFECTIVE',      &
-          'STRESS FROM THE PREVIOUS TIME STEP'
-      else
-        write(this%iout, '(4x,a,1(/,6x,a))') &
-          'SPECIFIC STORAGE VALUES WILL BE CALCULATED USING THE CURRENT',        & 
-          'EFFECTIVE STRESS'
-      end if
-    else
-      if (ieslag /= 0) then
-        ieslag = 0
-        write(this%iout, '(4x,a,2(/,6x,a))') &
-          'EFFECTIVE_STRESS_LAG HAS BEEN SPECIFIED BUT HAS NO EFFECT WHEN USING',&
-          'THE HEAD-BASED FORMULATION (HEAD_BASED HAS BEEN SPECIFIED IN THE',    &
-          'OPTIONS BLOCK)'
-      end if
-    end if
-    this%ieslag = ieslag 
-    !
-    ! -- recalculate BRG if necessary and output 
-    !    water compressibility values
-    if (ibrg /= 0) then
-      this%brg = this%gammaw * this%beta
-    end if
-    write(this%iout, fmtoptr) 'GAMMAW        =', this%gammaw
-    write(this%iout, fmtoptr) 'BETA          =', this%beta
-    write(this%iout, fmtoptr) 'GAMMAW * BETA =', this%brg
-    !
-    ! -- terminate if errors encountered in reach block
-    if (count_errors() > 0) then
-      call this%parser%StoreErrorUnit()
-      call ustop()
-    end if
-    !
-    ! -- return
-    return
-  end subroutine read_options
-
-  subroutine csub_allocate_arrays(this)
-! ******************************************************************************
-! allocate_arrays -- Allocate Package Members
-! Subroutine: (1) allocate
-!             (2) initialize
-! ******************************************************************************
-!
-!    SPECIFICATIONS:
-! ------------------------------------------------------------------------------
-    use MemoryManagerModule, only: mem_allocate, mem_setptr
-    implicit none
-    class(GwfCsubType),   intent(inout) :: this
-    ! -- local variables
-    character(len=LENORIGIN) :: stoname
-    integer(I4B) :: j
-    integer(I4B) :: n
-    integer(I4B) :: iblen
-    integer(I4B) :: ilen
-    integer(I4B) :: naux
-
-    ! -- grid based data
-    if (this%ioutcomp == 0 .and. this%ioutcompi == 0 .and.                      &
-        this%ioutcompe == 0 .and. this%ioutcompib == 0 .and.                    &
-        this%ioutcomps == 0 .and. this%ioutzdisp == 0) then
-      call mem_allocate(this%buff, 1, 'BUFF', trim(this%origin))
-    else
-      call mem_allocate(this%buff, this%dis%nodes, 'BUFF', trim(this%origin))
-    end if
-    if (this%ioutcomp == 0 .and. this%ioutzdisp == 0) then
-      call mem_allocate(this%buffusr, 1, 'buffusr', trim(this%origin))
-    else
-      call mem_allocate(this%buffusr, this%dis%nodesuser, 'buffusr',             &
-                        trim(this%origin))
-    end if
-    call mem_allocate(this%sgm, this%dis%nodes, 'sgm', trim(this%origin))
-    call mem_allocate(this%sgs, this%dis%nodes, 'sgs', trim(this%origin))
-    call mem_allocate(this%cg_ske_cr, this%dis%nodes, 'cg_ske_cr',               &
-                      trim(this%origin))
-    call mem_allocate(this%cg_es, this%dis%nodes, 'cg_es', trim(this%origin))
-    call mem_allocate(this%cg_es0, this%dis%nodes, 'cg_es0', trim(this%origin))
-    call mem_allocate(this%cg_pcs, this%dis%nodes, 'cg_pcs', trim(this%origin))
-    call mem_allocate(this%cg_comp, this%dis%nodes, 'cg_comp', trim(this%origin))
-    call mem_allocate(this%cg_tcomp, this%dis%nodes, 'cg_tcomp',                 & 
-                      trim(this%origin))
-    call mem_allocate(this%cg_stor, this%dis%nodes, 'cg_stor', trim(this%origin))
-    call mem_allocate(this%cg_ske, this%dis%nodes, 'cg_ske', trim(this%origin))
-    call mem_allocate(this%cg_sk, this%dis%nodes, 'cg_sk', trim(this%origin))
-    call mem_allocate(this%cg_thickini, this%dis%nodes, 'cg_thickini',           & 
-                      trim(this%origin))
-    call mem_allocate(this%cg_thetaini, this%dis%nodes, 'cg_thetaini',           & 
-                      trim(this%origin))
-    if (this%iupdatematprop == 0) then
-      call mem_setptr(this%cg_thick, 'cg_thickini', trim(this%origin))
-      call mem_setptr(this%cg_thick0, 'cg_thickini', trim(this%origin))
-      call mem_setptr(this%cg_theta, 'cg_thetaini', trim(this%origin))
-      call mem_setptr(this%cg_theta0, 'cg_thetaini', trim(this%origin))
-    else
-      call mem_allocate(this%cg_thick, this%dis%nodes, 'cg_thick',               &
-                        trim(this%origin))
-      call mem_allocate(this%cg_thick0, this%dis%nodes, 'cg_thick0',             &
-                        trim(this%origin))
-      call mem_allocate(this%cg_theta, this%dis%nodes, 'cg_theta',               &
-                        trim(this%origin))
-      call mem_allocate(this%cg_theta0, this%dis%nodes, 'cg_theta0',             &
-                        trim(this%origin))
-    end if
-    !
-    ! -- cell storage data
-    call mem_allocate(this%cell_wcstor, this%dis%nodes, 'cell_wcstor',           &
-                      trim(this%origin))
-    call mem_allocate(this%cell_thick, this%dis%nodes, 'cell_thick',             &
-                      trim(this%origin))
-    !
-    ! -- interbed data
-    iblen = 1
-    if (this%ninterbeds > 0) then
-      iblen = this%ninterbeds
-    end if
-    naux = 1
-    if (this%naux > 0) then
-      naux = this%naux
-    end if
-    call mem_allocate(this%auxvar, naux, iblen, 'AUXVAR', this%origin)
-    do n = 1, iblen
-      do j = 1, naux
-        this%auxvar(j, n) = DZERO
-      end do
-    end do
-    call mem_allocate(this%unodelist, iblen, 'unodelist', trim(this%origin))
-    call mem_allocate(this%nodelist, iblen, 'nodelist', trim(this%origin))
-    call mem_allocate(this%cg_gs, this%dis%nodes, 'cg_gs', trim(this%origin))
-    call mem_allocate(this%pcs, iblen, 'pcs', trim(this%origin))
-    call mem_allocate(this%rnb, iblen, 'rnb', trim(this%origin))
-    call mem_allocate(this%kv, iblen, 'kv', trim(this%origin))
-    call mem_allocate(this%h0, iblen, 'h0', trim(this%origin))
-    call mem_allocate(this%ci, iblen, 'ci', trim(this%origin))
-    call mem_allocate(this%rci, iblen, 'rci', trim(this%origin))
-    call mem_allocate(this%idelay, iblen, 'idelay', trim(this%origin))
-    call mem_allocate(this%ielastic, iblen, 'ielastic', trim(this%origin))
-    call mem_allocate(this%iconvert, iblen, 'iconvert', trim(this%origin))
-    call mem_allocate(this%comp, iblen, 'comp', trim(this%origin))
-    call mem_allocate(this%tcomp, iblen, 'tcomp', trim(this%origin))
-    call mem_allocate(this%tcompi, iblen, 'tcompi', trim(this%origin))
-    call mem_allocate(this%tcompe, iblen, 'tcompe', trim(this%origin))
-    call mem_allocate(this%storagee, iblen, 'storagee', trim(this%origin))
-    call mem_allocate(this%storagei, iblen, 'storagei', trim(this%origin))
-    call mem_allocate(this%ske, iblen, 'ske', trim(this%origin))
-    call mem_allocate(this%sk, iblen, 'sk', trim(this%origin))
-    call mem_allocate(this%thickini, iblen, 'thickini', trim(this%origin))
-    call mem_allocate(this%thetaini, iblen, 'thetaini', trim(this%origin))
-    if (this%iupdatematprop == 0) then
-      call mem_setptr(this%thick, 'thickini', trim(this%origin))
-      call mem_setptr(this%thick0, 'thickini', trim(this%origin))
-      call mem_setptr(this%theta, 'thetaini', trim(this%origin))
-      call mem_setptr(this%theta0, 'thetaini', trim(this%origin))
-    else
-      call mem_allocate(this%thick, iblen, 'thick', trim(this%origin))
-      call mem_allocate(this%thick0, iblen, 'thick0', trim(this%origin))
-      call mem_allocate(this%theta, iblen, 'theta', trim(this%origin))
-      call mem_allocate(this%theta0, iblen, 'theta0', trim(this%origin))
-    end if
-    !
-    ! -- delay bed storage - allocated in csub_read_packagedata
-    !    after number of delay beds is defined
-    !
-    ! -- allocate boundname
-    allocate(this%boundname(this%ninterbeds))
-    !
-    ! -- allocate the nodelist and bound arrays
-    if (this%maxsig0 > 0) then
-      ilen = this%maxsig0
-    else
-      ilen = 1
-    end if
-    call mem_allocate(this%nodelistsig0, ilen, 'NODELISTSIG0', this%origin)
-    this%nodelistsig0 = 0
-    call mem_allocate(this%bound, this%ncolbnd, ilen, 'BOUND',                  &
-                      this%origin)
-    call mem_allocate(this%auxvarsig0, this%naux, ilen, 'AUXVARSIG0',           &
-                      this%origin)
-    !
-    ! -- Allocate sig0boundname
-    allocate(this%sig0bname(ilen))
-    !
-    ! -- set pointers to gwf variables
-    call mem_setptr(this%gwfiss, 'ISS', trim(this%name_model))
-    !
-    ! -- set pointers to variables in the storage package
-    stoname = trim(this%name_model) // ' ' // trim(this%stoname)
-    call mem_setptr(this%stoiconv, 'ICONVERT', trim(stoname))
-    call mem_setptr(this%stosc1, 'SC1', trim(stoname))
-    !
-    ! -- initialize variables that are not specified by user
-    do n = 1, this%dis%nodes
-      this%cg_gs(n) = DZERO
-      this%cg_es(n) = DZERO
-      this%cg_comp(n) = DZERO
-      this%cg_tcomp(n) = DZERO
-      this%cell_wcstor(n) = DZERO
-    end do
-    do n = 1, this%ninterbeds
-      this%theta(n) = DZERO
-      this%tcomp(n) = DZERO
-      this%tcompi(n) = DZERO
-      this%tcompe(n) = DZERO
-    end do
-    !
-    ! -- return
-    return
-
-  end subroutine csub_allocate_arrays
-
-   subroutine csub_da(this)
-! ******************************************************************************
-! csub_da -- Deallocate variables
-! ******************************************************************************
-!
-!    SPECIFICATIONS:
-! ------------------------------------------------------------------------------
-    ! -- modules
-    use MemoryManagerModule, only: mem_deallocate
-    implicit none
-    ! -- dummy
-    class(GwfCsubType) :: this
-! ------------------------------------------------------------------------------
-    !
-    ! -- Deallocate arrays
-    if(this%inunit > 0) then
-      call mem_deallocate(this%unodelist)
-      call mem_deallocate(this%nodelist)
-      call mem_deallocate(this%idelay)
-      call mem_deallocate(this%ielastic)
-      call mem_deallocate(this%iconvert)
-      !
-      ! -- grid-based storage data
-      call mem_deallocate(this%buff)
-      call mem_deallocate(this%buffusr)
-      call mem_deallocate(this%sgm)
-      call mem_deallocate(this%sgs)
-      call mem_deallocate(this%cg_ske_cr)
-      !call mem_deallocate(this%cg_theta)
-      !call mem_deallocate(this%cg_thick)
-      call mem_deallocate(this%cg_gs)
-      call mem_deallocate(this%cg_es)
-      call mem_deallocate(this%cg_es0)
-      call mem_deallocate(this%cg_pcs)
-      call mem_deallocate(this%cg_comp)
-      call mem_deallocate(this%cg_tcomp)
-      call mem_deallocate(this%cg_stor)
-      call mem_deallocate(this%cg_ske)
-      call mem_deallocate(this%cg_sk)
-      if (this%iupdatematprop == 0) then
-        nullify(this%cg_thick)
-        nullify(this%cg_thick0)
-        nullify(this%cg_theta)
-        nullify(this%cg_theta0)
-      else
-        call mem_deallocate(this%cg_thick)
-        call mem_deallocate(this%cg_thick0)
-        call mem_deallocate(this%cg_theta)
-        call mem_deallocate(this%cg_theta0)
-      end if
-      call mem_deallocate(this%cg_thickini)
-      call mem_deallocate(this%cg_thetaini)
-      !
-      ! -- cell storage
-      call mem_deallocate(this%cell_wcstor)
-      call mem_deallocate(this%cell_thick)
-      !
-      ! -- interbed storage
-      deallocate(this%boundname)
-      deallocate(this%sig0bname)
-      deallocate(this%auxname)
-      call mem_deallocate(this%auxvar)
-      call mem_deallocate(this%ci)
-      call mem_deallocate(this%rci)
-      call mem_deallocate(this%pcs)
-      !call mem_deallocate(this%thick)
-      !call mem_deallocate(this%theta)
-      call mem_deallocate(this%rnb)
-      call mem_deallocate(this%kv)
-      call mem_deallocate(this%h0)
-      call mem_deallocate(this%comp)
-      call mem_deallocate(this%tcomp)
-      call mem_deallocate(this%tcompi)
-      call mem_deallocate(this%tcompe)
-      call mem_deallocate(this%storagee)
-      call mem_deallocate(this%storagei)
-      call mem_deallocate(this%ske)
-      call mem_deallocate(this%sk)
-      if (this%iupdatematprop == 0) then
-        nullify(this%thick)
-        nullify(this%thick0)
-        nullify(this%theta)
-        nullify(this%theta0)
-      else
-        call mem_deallocate(this%thick)
-        call mem_deallocate(this%thick0)
-        call mem_deallocate(this%theta)
-        call mem_deallocate(this%theta0)
-      end if
-      call mem_deallocate(this%thickini)
-      call mem_deallocate(this%thetaini)
-      !
-      ! -- delay bed storage
-      if (this%ndelaybeds > 0) then
-        if (this%iupdatematprop == 0) then
-          nullify(this%dbdz)
-          nullify(this%dbdz0)
-          nullify(this%dbtheta)
-          nullify(this%dbtheta0)
-        else
-          call mem_deallocate(this%dbdz)
-          call mem_deallocate(this%dbdz0)
-          call mem_deallocate(this%dbtheta)
-          call mem_deallocate(this%dbtheta0)
-        end if
-        call mem_deallocate(this%idbconvert)
-        call mem_deallocate(this%dbdhmax)
-        call mem_deallocate(this%dbz)
-        call mem_deallocate(this%dbrelz)
-        call mem_deallocate(this%dbh)
-        call mem_deallocate(this%dbh0)
-        call mem_deallocate(this%dbgeo)
-        call mem_deallocate(this%dbes)
-        call mem_deallocate(this%dbes0)
-        call mem_deallocate(this%dbpcs)
-        call mem_deallocate(this%dbflowtop)
-        call mem_deallocate(this%dbflowbot)
-        call mem_deallocate(this%dbdzini)
-        call mem_deallocate(this%dbthetaini)
-        call mem_deallocate(this%dbcomp)
-        call mem_deallocate(this%dbtcomp)
-        !
-        ! -- delay interbed solution arrays
-        call mem_deallocate(this%dbal)
-        call mem_deallocate(this%dbad)
-        call mem_deallocate(this%dbau)
-        call mem_deallocate(this%dbrhs)
-        call mem_deallocate(this%dbdh)
-        call mem_deallocate(this%dbaw)
-      end if
-      !
-      ! -- period data
-      call mem_deallocate(this%nodelistsig0)
-      call mem_deallocate(this%bound)
-      call mem_deallocate(this%auxvarsig0)
-      !
-      ! -- pointers to gwf variables
-      nullify(this%gwfiss)
-      !
-      ! -- pointers to storage variables
-      nullify(this%stoiconv)
-      nullify(this%stosc1)
-    end if
-    !
-    ! -- deallocate scalars
-    call mem_deallocate(this%istounit)
-    call mem_deallocate(this%inobspkg)
-    call mem_deallocate(this%ninterbeds)
-    call mem_deallocate(this%maxsig0)
-    call mem_deallocate(this%nbound)
-    call mem_deallocate(this%ncolbnd)
-    call mem_deallocate(this%iscloc)
-    call mem_deallocate(this%iauxmultcol)
-    call mem_deallocate(this%ndelaycells)
-    call mem_deallocate(this%ndelaybeds)
-    call mem_deallocate(this%initialized)
-    call mem_deallocate(this%ieslag)
-    call mem_deallocate(this%ipch)
-    call mem_deallocate(this%lhead_based)
-    call mem_deallocate(this%iupdatestress)
-    call mem_deallocate(this%ispecified_pcs)
-    call mem_deallocate(this%ispecified_dbh)
-    call mem_deallocate(this%inamedbound)
-    call mem_deallocate(this%naux)
-    call mem_deallocate(this%istoragec)
-    call mem_deallocate(this%istrainib)
-    call mem_deallocate(this%istrainsk)
-    call mem_deallocate(this%ioutcomp)
-    call mem_deallocate(this%ioutcompi)
-    call mem_deallocate(this%ioutcompe)
-    call mem_deallocate(this%ioutcompib)
-    call mem_deallocate(this%ioutcomps)
-    call mem_deallocate(this%ioutzdisp)
-    call mem_deallocate(this%iupdatematprop)
-    call mem_deallocate(this%epsilon)
-    call mem_deallocate(this%cc_crit)
-    call mem_deallocate(this%gammaw)
-    call mem_deallocate(this%beta)
-    call mem_deallocate(this%brg)
-    call mem_deallocate(this%satomega)
-    call mem_deallocate(this%icellf)
-    call mem_deallocate(this%gwfiss0)
-    !
-    ! -- deallocate methods on objects
-    if(this%inunit > 0) then
-      call this%obs%obs_da()
-      call this%TsManager%da()
-      !
-      ! -- deallocate objects
-      deallocate(this%obs)
-      deallocate(this%TsManager)
-    end if
-    !
-    ! -- nullify TsManager
-    nullify(this%TsManager)
-    !
-    ! -- deallocate parent
-    call this%NumericalPackageType%da()
-    !
-    ! -- Return
-    return
-   end subroutine csub_da
-
-   subroutine csub_read_dimensions(this)
-! ******************************************************************************
-! pak1read_dimensions -- Read the dimensions for this package
-! ******************************************************************************
-!
-!    SPECIFICATIONS:
-! ------------------------------------------------------------------------------
-    use ConstantsModule, only: LINELENGTH, LENBOUNDNAME
-    use KindModule, only: I4B
-!    use SimModule, only: ustop, store_error, count_errors
-    ! -- dummy
-    class(GwfCsubType),intent(inout) :: this
-    ! -- local
-    character(len=LINELENGTH) :: errmsg
-    character(len=LENBOUNDNAME) :: keyword
-    integer(I4B) :: ierr
-    logical :: isfound, endOfBlock
-    ! -- format
-! ------------------------------------------------------------------------------
-    !
-    ! -- initialize dimensions to -1
-    this%ninterbeds = -1
-    !
-    ! -- get dimensions block
-    call this%parser%GetBlock('DIMENSIONS', isfound, ierr, &
-                              supportOpenClose=.true.)
-    !
-    ! -- parse dimensions block if detected
-    if (isfound) then
-      write(this%iout,'(/1x,a)')'PROCESSING '//trim(adjustl(this%name))// &
-        ' DIMENSIONS'
-      do
-        call this%parser%GetNextLine(endOfBlock)
-        if (endOfBlock) exit
-        call this%parser%GetStringCaps(keyword)
-        select case (keyword)
-          case ('NINTERBEDS')
-            this%ninterbeds = this%parser%GetInteger()
-            write(this%iout,'(4x,a,i7)')'NINTERBEDS = ', this%ninterbeds
-          case ('MAXSIG0')
-            this%maxsig0 = this%parser%GetInteger()
-            write(this%iout,'(4x,a,i7)')'MAXSIG0 = ', this%maxsig0
-          case default
-            write(errmsg,'(4x,a,a)') &
-              '****ERROR. UNKNOWN '//trim(this%name)//' DIMENSION: ', &
-                                     trim(keyword)
-            call store_error(errmsg)
-            call this%parser%StoreErrorUnit()
-            call ustop()
-        end select
-      end do
-      write(this%iout,'(1x,a)')'END OF '//trim(adjustl(this%name))//' DIMENSIONS'
-    else
-      call store_error('ERROR.  REQUIRED DIMENSIONS BLOCK NOT FOUND.')
-      call ustop()
-    end if
-    !
-    ! -- verify dimensions were set correctly
-    if (this%ninterbeds < 0) then
-      write(errmsg, '(1x,a)') &
-        'ERROR:  ninterbeds WAS NOT SPECIFIED OR WAS SPECIFIED INCORRECTLY.'
-      call store_error(errmsg)
-    end if
-    !
-    ! -- stop if errors were encountered in the DIMENSIONS block
-    ierr = count_errors()
-    if (ierr > 0) then
-      call ustop()
-    end if
-
-    ! -- Call define_listlabel to construct the list label that is written
-    !    when PRINT_INPUT option is used.
-    call this%define_listlabel()
-    !
-    ! -- return
-    return
-  end subroutine csub_read_dimensions
-
-  subroutine csub_ar(this, dis, ibound)
-! ******************************************************************************
-! csub_ar -- Allocate and Read
-! ******************************************************************************
-!
-!    SPECIFICATIONS:
-! ------------------------------------------------------------------------------
-    ! -- modules
-    use MemoryManagerModule, only: mem_setptr
-    use ConstantsModule, only: LINELENGTH
-    use KindModule, only: I4B
-    use InputOutputModule, only: urword, uget_block, u8rdcom, &
-                                 uterminate_block
-    implicit none
-    ! -- dummy
-    class(GwfCsubType),intent(inout) :: this
-    class(DisBaseType), pointer, intent(in) :: dis
-    integer(I4B), dimension(:), pointer, contiguous :: ibound
-    ! -- local
-    logical :: isfound, endOfBlock
-    character(len=LINELENGTH) :: line
-    character(len=LINELENGTH) :: errmsg
-    character(len=LINELENGTH) :: keyword
-    character(len=20) :: cellid
-    integer(I4B) :: iske
-    integer(I4B) :: istheta
-    integer(I4B) :: isgm
-    integer(I4B) :: isgs
-    integer(I4B) :: idelay
-    integer(I4B) :: ierr
-    integer(I4B) :: lloc
-    integer(I4B) :: istart
-    integer(I4B) :: istop
-    integer(I4B) :: ib
-    integer(I4B) :: node
-    integer(I4B) :: istoerr
-    real(DP) :: top
-    real(DP) :: bot
-    real(DP) :: thick
-    real(DP) :: cg_ske_cr
-    real(DP) :: theta
-    real(DP) :: v
-    ! -- format
-    character(len=*), parameter :: fmtcsub =                                   &
-      "(1x,/1x,'CSUB -- COMPACTION PACKAGE, VERSION 1, 12/15/2019',            &
-     &' INPUT READ FROM UNIT ', i0, //)"
-! ------------------------------------------------------------------------------
-    !
-    ! --print a message identifying the csub package.
-    write(this%iout, fmtcsub) this%inunit
-    !
-    ! -- store pointers to arguments that were passed in
-    this%dis     => dis
-    this%ibound  => ibound
-    !
-    ! -- Create time series managers
-    call tsmanager_cr(this%TsManager, this%iout)
-    !
-    ! -- create obs package
-    call obs_cr(this%obs, this%inobspkg)
-    !
-    ! -- Read csub options
-    call this%read_options()
-    !
-    ! -- Now that time series will have been read, need to call the df
-    !    routine to define the manager
-    call this%tsmanager%tsmanager_df()
-    !
-    ! -- Read the csub dimensions
-    call this%read_dimensions()
-    !
-    ! - observation data
-    call this%obs%obs_ar()
-    !
-    ! -- terminate if errors dimensions block data
-    if (count_errors() > 0) then
-      call this%parser%StoreErrorUnit()
-      call ustop()
-    end if
-
-    ! -- Allocate arrays in 
-    call this%csub_allocate_arrays()
-    !
-    ! -- initialize local variables
-    iske = 0
-    istheta = 0
-    isgm = 0
-    isgs = 0
-    !
-    ! -- read griddata block
-    call this%parser%GetBlock('GRIDDATA', isfound, ierr)
-    if (isfound) then
-        do
-        call this%parser%GetNextLine(endOfBlock)
-        if (endOfBlock) exit
-        call this%parser%GetStringCaps(keyword)
-        call this%parser%GetRemainingLine(line)
-        lloc = 1
-        select case (keyword)
-        case ('CG_SKE_CR')
-          call this%dis%read_grid_array(line, lloc, istart, istop,              &
-                                        this%iout, this%parser%iuactive,        &
-                                        this%cg_ske_cr, 'CG_SKE_CR')
-          iske = 1
-        case ('CG_THETA')
-          call this%dis%read_grid_array(line, lloc, istart, istop,              &
-                                        this%iout, this%parser%iuactive,        &
-                                        this%cg_thetaini, 'CG_THETA')
-          istheta = 1
-        case ('SGM')
-            call this%dis%read_grid_array(line, lloc, istart, istop,          &
-                                          this%iout, this%parser%iuactive,    &
-                                          this%sgm, 'SGM')
-            isgm = 1
-        case ('SGS')
-            call this%dis%read_grid_array(line, lloc, istart, istop,          &
-                                          this%iout, this%parser%iuactive,    &
-                                          this%sgs, 'SGS')
-            isgs = 1
-        case default
-            write(errmsg,'(4x,a,a)')'ERROR. UNKNOWN GRIDDATA TAG: ',            &
-                                     trim(keyword)
-            call store_error(errmsg)
-        end select
-      end do
-    else
-      call store_error('ERROR.  REQUIRED GRIDDATA BLOCK NOT FOUND.')
-    end if
-    !
-    ! -- detemine if cg_ske and cg_theta have been specified
-    if (iske == 0) then
-      write(errmsg,'(4x,a)') 'ERROR. cg_SKE GRIDDATA MUST BE SPECIFIED'
-      call store_error(errmsg)
-    end if
-    if (istheta == 0) then
-      write(errmsg,'(4x,a)') 'ERROR. cg_THETA GRIDDATA MUST BE SPECIFIED'
-      call store_error(errmsg)
-    end if
-    !
-    ! -- determine if sgm and sgs have been specified, if not assign default values
-    if (isgm == 0) then
-      do node = 1, this%dis%nodes
-        this%sgm(node) = 1.7D0
-      end do
-    end if
-    if (isgs == 0) then
-      do node = 1, this%dis%nodes
-        this%sgs(node) = 2.0D0
-      end do
-    end if
-    !
-    ! -- evaluate the coarse-grained material properties and if 
-    !    non-zero specific storage values are specified in the 
-    !    STO package
-    istoerr = 0
-    do node = 1, this%dis%nodes
-      call this%dis%noder_to_string(node, cellid)
-      cg_ske_cr = this%cg_ske_cr(node)
-      theta = this%cg_thetaini(node)
-      !
-      ! -- coarse-grained storage error condition
-      if (cg_ske_cr < DZERO) then
-        write(errmsg,'(4x,a,g0,a,1x,a,1x,a)') &
-          'ERROR. COARSE-GRAINED MATERIAL cg_ske_cr (', cg_ske_cr, ') IS LESS',        &
-          'THAN ZERO IN CELL', trim(adjustl(cellid))
-      end if
-      !
-      ! -- storage (STO) package error condition
-      if (this%stosc1(node) /= DZERO) then
-        istoerr = 1
-      end if
-      !
-      ! -- porosity error condition
-      if (theta > DONE .or. theta < DZERO) then
-        write(errmsg,'(4x,a,g0,a,1x,a,1x,a)') &
-          'ERROR. COARSE-GRAINED MATERIAL THETA (', theta, ') IS LESS',          &
-          'THAN ZERO OR GREATER THAN 1 IN CELL', trim(adjustl(cellid))
-      end if
-    end do
-    !
-    ! -- write single message if storage (STO) package has non-zero specific
-    !    storage values
-    if (istoerr /= 0) then
-      write(errmsg,'(4x,a,3(1x,a))') &
-        'ERROR. SPECIFIC STORAGE VALUES IN THE STORAGE (STO) PACKAGE MUST',      &
-        'BE ZERO IN ALL ACTIVE CELLS WHEN USING THE', trim(adjustl(this%name)),  &
-        'PACKAGE'
-      call store_error(errmsg)
-    end if
-    !
-    ! -- read interbed data
-    if (this%ninterbeds > 0) then
-      call this%csub_read_packagedata()
-    end if
-    !
-    ! -- calculate the coarse-grained material thickness without the interbeds
-    do node = 1, this%dis%nodes
-      top = this%dis%top(node)
-      bot = this%dis%bot(node)
-      this%cg_thickini(node) = top - bot
-    end do
-    !
-    ! -- subtract the interbed thickness from aquifer thickness
-    do ib = 1, this%ninterbeds
-      node = this%nodelist(ib)
-      idelay = this%idelay(ib)
-      if (idelay == 0) then
-        v = this%thickini(ib)
-      else
-        v = this%rnb(ib) * this%thickini(ib)
-      end if
-      this%cg_thickini(node) = this%cg_thickini(node) - v
-    end do
-    !
-    ! -- evaluate if any cg_thick values are less than 0
-    do node = 1, this%dis%nodes
-      thick = this%cg_thickini(node)
-      if (thick < DZERO) then
-        call this%dis%noder_to_string(node, cellid)
-        write(errmsg,'(4x,a,1x,g0,a,1x,a,1x,a)')                                &
-          'ERROR. AQUIFER THICKNESS IS LESS THAN ZERO (',                       &
-           thick, ')', 'in cell', trim(adjustl(cellid))
-        call store_error(errmsg)
-      end if
-    end do
-    !
-    ! -- terminate if errors griddata, packagedata blocks, TDIS, or STO data
-    if (count_errors() > 0) then
-      call this%parser%StoreErrorUnit()
-      call ustop()
-    end if
-    !
-    ! -- set current coarse-grained thickness (cg_thick) and
-    !    current coarse-grained porosity (cg_theta). Only needed
-    !    if updating material properties
-    if (this%iupdatematprop /= 0) then
-      do node = 1, this%dis%nodes
-        this%cg_thick(node) = this%cg_thickini(node)
-        this%cg_theta(node) = this%cg_thetaini(node)
-      end do
-    end if
-    !
-    ! -- return
-    return
-  end subroutine csub_ar
-
-
-  subroutine csub_cg_calc_stress(this, nodes, hnew)
-! ******************************************************************************
-! csub_cg_calc_stress -- calculate the geostatic stress for every gwf node 
-!                           in the model
-! ******************************************************************************
-!
-!    SPECIFICATIONS:
-! ------------------------------------------------------------------------------
-    implicit none
-    class(GwfCsubType) :: this
-    integer(I4B), intent(in) :: nodes
-    real(DP), dimension(nodes), intent(in) :: hnew
-    ! -- local
-    integer(I4B) :: node
-    integer(I4B) :: ii
-    integer(I4B) :: nn
-    integer(I4B) :: m
-    integer(I4B) :: iis
-    real(DP) :: gs
-    real(DP) :: top
-    real(DP) :: bot
-    real(DP) :: thick
-    real(DP) :: va_scale
-    real(DP) :: hcell
-    real(DP) :: gs_conn
-    real(DP) :: area_node
-    real(DP) :: area_conn
-    real(DP) :: es
-    real(DP) :: hs
-    real(DP) :: hwva
-    real(DP) :: sadd
-
-! ------------------------------------------------------------------------------
-    !
-    ! -- calculate geostatic stress if necessary
-    if (this%iupdatestress /= 0) then
-      do node = 1, this%dis%nodes
-        !
-        ! -- calculate geostatic stress for this node
-        !    this represents the geostatic stress component 
-        !    for the cell
-        top = this%dis%top(node)
-        bot = this%dis%bot(node)
-        thick = top - bot
-        !
-        ! -- calculate cell contribution to geostatic stress
-        if (this%ibound(node) /= 0) then
-          hcell = hnew(node)
-        else
-          hcell = bot
-        end if
-        if (hcell < bot) then
-          gs = thick * this%sgm(node)
-        else if (hcell < top) then
-          gs = (top - hcell) * this%sgm(node) + (hcell - bot) * this%sgs(node)
-        else
-          gs = thick * this%sgs(node)
-        end if
-        !
-        ! -- cell contribution to geostatic stress
-        this%cg_gs(node) = gs
-      end do
-      !
-      ! -- add user specified overlying geostatic stress
-      do nn = 1, this%nbound
-        node = this%nodelistsig0(nn)
-        sadd = this%bound(1, nn)
-        this%cg_gs(node) = this%cg_gs(node) + sadd
-      end do
-      !
-      ! -- calculate geostatic stress above cell
-      do node = 1, this%dis%nodes
-        !
-        ! -- area of cell 
-        area_node = this%dis%get_area(node)
-        !
-        ! -- geostatic stress of cell
-        gs = this%cg_gs(node)
-        !
-        ! -- Add geostatic stress of overlying cells (ihc=0)
-        !    m < node = m is vertically above node
-        do ii = this%dis%con%ia(node) + 1, this%dis%con%ia(node + 1) - 1
-          !
-          ! -- Set the m cell number
-          m = this%dis%con%ja(ii)
-          iis = this%dis%con%jas(ii)
-          !
-          ! -- vertical connection
-          if (this%dis%con%ihc(iis) == 0) then
-            !
-            ! -- node has an overlying cell
-            if (m < node) then
-              !
-              ! -- dis and disv discretization
-              if (this%dis%ndim /= 1) then
-                gs = gs + this%cg_gs(m)
-              !
-              ! -- disu discretization
-              !    *** this needs to be checked ***
-              else
-                area_conn = this%dis%get_area(m)
-                hwva = this%dis%con%hwva(iis)
-                va_scale = this%dis%con%hwva(iis) / this%dis%get_area(m)
-                gs_conn = this%cg_gs(m)
-                gs = gs + (gs_conn * va_scale)
-              end if
-
-            end if
-          end if
-        end do
-        !
-        ! -- geostatic stress for cell with geostatic stress 
-        !    of overlying cells
-        this%cg_gs(node) = gs
-      end do
-    end if
-    !
-    ! -- save effective stress from the last iteration and
-    !    calculate the new effective stress for a cell
-    do node = 1, this%dis%nodes
-      top = this%dis%top(node)
-      bot = this%dis%bot(node)
-      if (this%ibound(node) /= 0) then
-        hcell = hnew(node)
-        if (hcell < bot) then
-          hcell = bot
-        end if
-      else
-        hcell = bot
-      end if
-      hs = hcell - bot
-      !
-      ! -- calculate effective stress
-      es = this%cg_gs(node) - hs
-      this%cg_es(node) = es
-    end do
-    !
-    ! -- return
-    return
-
-  end subroutine csub_cg_calc_stress
-
-
-  subroutine csub_cg_chk_stress(this)
-! ******************************************************************************
-! csub_cg_chk_stress -- check that the effective stress for every gwf node 
-!                       in the model is a positive value
-! ******************************************************************************
-!
-!    SPECIFICATIONS:
-! ------------------------------------------------------------------------------
-    implicit none
-    class(GwfCsubType) :: this
-    ! -- local
-    character(len=LINELENGTH) :: errmsg
-    character(len=20) :: cellid
-    integer(I4B) :: ierr
-    integer(I4B) :: node
-    real(DP) :: gs
-    real(DP) :: bot
-    real(DP) :: hcell
-    real(DP) :: es
-    real(DP) :: u
-
-! ------------------------------------------------------------------------------
-    !
-    ! -- initialize variables
-    ierr = 0
-    !
-    ! -- check geostatic stress if necessary
-    !
-    ! -- save effective stress from the last iteration and
-    !    calculate the new effective stress for a cell
-    do node = 1, this%dis%nodes
-      if (this%ibound(node) < 1) cycle
-      bot = this%dis%bot(node)
-      gs = this%cg_gs(node)
-      es = this%cg_es(node)
-      u = DZERO
-      if (this%ibound(node) /= 0) then
-        u = gs - es
-      end if
-      hcell = u + bot
-      if (this%lhead_based .EQV. .FALSE.) then
-        if (es < DEM6) then
-          ierr = ierr + 1
-          call this%dis%noder_to_string(node, cellid)
-          write(errmsg, '(a,g0.7,a,1x,a)')                                       &
-            'ERROR: SMALL TO NEGATIVE EFFECTIVE STRESS (', es, ') IN CELL',      &
-            trim(adjustl(cellid))
-          call store_error(errmsg)
-          write(errmsg, '(4x,a,1x,g0.7,3(1x,a,1x,g0.7),1x,a)')                   &
-            '(', es, '=', this%cg_gs(node), '- (', hcell, '-', bot, ')'
-          call store_error(errmsg)
-        end if
-      end if
-    end do
-    !
-    ! -- write a summary error message
-    if (ierr > 0) then
-        write(errmsg, '(a,1x,i0,3(1x,a))')                                       &
-          'ERROR SOLUTION: SMALL TO NEGATIVE EFFECTIVE STRESS VALUES IN', ierr,  &
-          'CELLS CAN BE ELIMINATED BY INCREASING STORAGE VALUES AND/OR ',        &
-          'ADDING/MODIFYINGSTRESS BOUNDARIES TO PREVENT WATER-LEVELS FROM',      &
-          'EXCEEDING THE TOP OF THE MODEL' 
-        call store_error(errmsg)
-        call this%parser%StoreErrorUnit()
-        call ustop()
-    end if
-    !
-    ! -- return
-    return
-
-  end subroutine csub_cg_chk_stress
-  
-  
-  subroutine csub_nodelay_update(this, i)
-! ******************************************************************************
-! csub_nodelay_update -- Update material properties for no-delay interbeds.
-! ******************************************************************************
-!
-!    SPECIFICATIONS:
-! ------------------------------------------------------------------------------
-    class(GwfCsubType), intent(inout) :: this
-    integer(I4B),intent(in) :: i
-    ! locals
-    character(len=LINELENGTH) :: errmsg
-    real(DP) :: comp
-    real(DP) :: thick
-    real(DP) :: theta
-! ------------------------------------------------------------------------------
-!
-! -- update thickness and theta
-    comp = this%tcomp(i) + this%comp(i)
-    if (ABS(comp) > DZERO) then
-      thick = this%thickini(i)
-      theta = this%thetaini(i)
-      call this%csub_adj_matprop(comp, thick, theta)
-      if (thick <= DZERO) then
-        write(errmsg,'(4x,2a,1x,i0,1x,a,1x,g0,1x,a)')                           &
-          '****ERROR. ADJUSTED THICKNESS FOR NO-DELAY ',                        &
-          'INTERBED', i, 'IS <= 0 (', thick, ')'
-        call store_error(errmsg)
-      end if
-      if (theta <= DZERO) then
-        write(errmsg,'(4x,2a,1x,i0,1x,a,1x,g0,1x,a)')                           &
-          '****ERROR. ADJUSTED THETA FOR NO-DELAY ',                            &
-          'INTERBED (', i, ') IS <= 0 (', theta, ')'
-        call store_error(errmsg)
-      end if
-      this%thick(i) = thick
-      this%theta(i) = theta
-    end if
-    !
-    ! -- return
-    return
-  end subroutine csub_nodelay_update
-
-  
-  subroutine csub_nodelay_fc(this, ib, hcell, hcellold, rho1, rho2, rhs,         &
-                             argtled)
-! ******************************************************************************
-! csub_nodelay_fc -- Calculate rho1, rho2, and rhs for no-delay interbeds
-! ******************************************************************************
-!
-!    SPECIFICATIONS:
-! ------------------------------------------------------------------------------
-    use TdisModule, only: delt
-    implicit none
-    ! -- dummy variables
-    class(GwfCsubType) :: this
-    integer(I4B), intent(in) :: ib
-    real(DP), intent(in) :: hcell
-    real(DP), intent(in) :: hcellold
-    real(DP), intent(inout) :: rho1
-    real(DP), intent(inout) :: rho2
-    real(DP), intent(inout) :: rhs
-    real(DP), intent(in), optional :: argtled
-    ! -- local variables
-    integer(I4B) :: node
-    real(DP) :: tled
-    real(DP) :: top
-    real(DP) :: bot
-    real(DP) :: thick
-    real(DP) :: znode
-    real(DP) :: snold
-    real(DP) :: snnew
-    real(DP) :: sto_fac
-    real(DP) :: sto_fac0
-    real(DP) :: area
-    real(DP) :: theta
-    real(DP) :: es
-    real(DP) :: es0
-    real(DP) :: f
-    real(DP) :: f0
-! ------------------------------------------------------------------------------
-    if (present(argtled)) then
-      tled = argtled
-    else
-      tled = DONE / delt
-    endif
-    node = this%nodelist(ib)
-    area = this%dis%get_area(node)
-    bot = this%dis%bot(node)
-    top = this%dis%top(node)
-    thick = this%thickini(ib)
-    !
-    ! -- set iconvert
-    this%iconvert(ib) = 0
-    !
-    ! -- aquifer saturation
-    call this%csub_calc_sat(node, hcell, hcellold, snnew, snold)
-    if (this%lhead_based .EQV. .TRUE.) then
-      f = DONE
-      f0 = DONE
-    else
-      znode = this%csub_calc_znode(top, bot, hcell)
-      es = this%cg_es(node)
-      es0 = this%cg_es0(node)
-      theta = this%thetaini(ib)
-      !
-      ! -- calculate the compression index factors for the delay 
-      !    node relative to the center of the cell based on the 
-      !    current and previous head
-      call this%csub_calc_sfacts(node, bot, znode, theta, es, es0, f)
-    end if
-    sto_fac = tled * snnew * thick * f
-    sto_fac0 = tled * snold * thick * f
-    !
-    ! -- calculate rho1 and rho2
-    rho1 = this%rci(ib) * sto_fac0
-    rho2 = this%rci(ib) * sto_fac
-    if (this%cg_es(node) > this%pcs(ib)) then
-      this%iconvert(ib) = 1
-      rho2 = this%ci(ib) * sto_fac
-    end if
-    if (this%ielastic(ib) /= 0) then
-      rhs = rho1 * this%cg_es0(node) -                                           &
-            rho2 * (this%cg_gs(node) + bot)
-    else
-      rhs = -rho2 * (this%cg_gs(node) + bot) +                                   &
-            (this%pcs(ib) * (rho2 - rho1)) +                                     &
-            (rho1 * this%cg_es0(node))
-    end if
-    !
-    ! -- save ske and sk
-    this%ske(ib) = rho1
-    this%sk(ib) = rho2
-    !
-    ! -- return
-    return
-
-  end subroutine csub_nodelay_fc
-
-  subroutine csub_nodelay_calc_comp(this, ib, hcell, hcellold, comp, rho1, rho2)
-! ******************************************************************************
-! csub_nodelay_calc_comp -- Calculate compaction, rho1, and rho2 for no-delay
-!                           interbeds
-! ******************************************************************************
-!
-!    SPECIFICATIONS:
-! ------------------------------------------------------------------------------
-    implicit none
-    ! -- dummy variables
-    class(GwfCsubType) :: this
-    integer(I4B), intent(in) :: ib
-    real(DP), intent(in) :: hcell
-    real(DP), intent(in) :: hcellold
-    real(DP), intent(inout) :: comp
-    real(DP), intent(inout) :: rho1
-    real(DP), intent(inout) :: rho2
-    ! -- local variables
-    integer(I4B) :: node
-    real(DP) :: es
-    real(DP) :: es0
-    real(DP) :: pcs
-    real(DP) :: tled
-    real(DP) :: rhs
-! ------------------------------------------------------------------------------
-    !
-    ! -- initialize variables
-    node = this%nodelist(ib)
-    tled = DONE
-    es = this%cg_es(node)
-    es0 = this%cg_es0(node)
-    pcs = this%pcs(ib)
-    !
-    ! -- calculate no-delay interbed rho1 and rho2
-    call this%csub_nodelay_fc(ib, hcell, hcellold, rho1, rho2, rhs, argtled=tled)
-    !
-    ! -- calculate no-delay interbed compaction
-    if (this%ielastic(ib) /= 0) then
-      comp = rho2 * es - rho1 * es0
-    else
-      comp = -pcs * (rho2 - rho1) - (rho1 * es0) + (rho2 * es)
-    end if
-    !
-    ! -- return
-    return
-
-  end subroutine csub_nodelay_calc_comp
-
-  
-  subroutine csub_rp(this)
-! ******************************************************************************
-! csub_rp -- Read and Prepare
-! Subroutine: (1) read itmp
-!             (2) read new boundaries if itmp>0
-! ******************************************************************************
-!
-!    SPECIFICATIONS:
-! ------------------------------------------------------------------------------
-    use ConstantsModule, only: LINELENGTH
-    use TdisModule, only: kper, nper
-!    use SimModule, only: store_error, ustop, count_errors
-    implicit none
-    ! -- dummy
-    class(GwfCsubType),intent(inout) :: this
-    ! -- local
-    character(len=LINELENGTH) :: line, errmsg
-    integer(I4B) :: ierr
-    integer(I4B) :: nlist
-    logical :: isfound
-    ! -- formats
-    character(len=*),parameter :: fmtblkerr =                                  &
-      "('Error.  Looking for BEGIN PERIOD iper.  Found ', a, ' instead.')"
-    character(len=*),parameter :: fmtlsp =                                     &
-      "(1X,/1X,'REUSING ',A,'S FROM LAST STRESS PERIOD')"
-! ------------------------------------------------------------------------------
-    !
-    if(this%inunit == 0) return
-    !
-    ! -- get stress period data
-    if (this%ionper < kper) then
-      !
-      ! -- get period block
-      call this%parser%GetBlock('PERIOD', isfound, ierr, &
-                                supportOpenClose=.true.)
-      if (isfound) then
-        !
-        ! -- read ionper and check for increasing period numbers
-        call this%read_check_ionper()
-      else
-        !
-        ! -- PERIOD block not found
-        if (ierr < 0) then
-          ! -- End of file found; data applies for remainder of simulation.
-          this%ionper = nper + 1
-        else
-          ! -- Found invalid block
-          call this%parser%GetCurrentLine(line)
-          write(errmsg, fmtblkerr) adjustl(trim(line))
-          call store_error(errmsg)
-          call this%parser%StoreErrorUnit()
-          call ustop()
-        end if
-      endif
-    end if
-    !
-    ! -- read data if ionper == kper
-    if(this%ionper == kper) then
-      nlist = -1
-      ! -- Remove all time-series and time-array-series links associated with
-      !    this package.
-      call this%TsManager%Reset(this%name)
-      !
-      ! -- Read data as a list
-      call this%dis%read_list(this%parser%iuactive, this%iout,                 &
-                               this%iprpak, nlist, this%inamedbound,           &
-                               this%iauxmultcol, this%nodelistsig0,            &
-                               this%bound, this%auxvarsig0, this%auxname,      &
-                               this%sig0bname, this%listlabel,                 &
-                               this%name, this%tsManager, this%iscloc)
-      this%nbound = nlist
-      !
-      ! Define the tsLink%Text value(s) appropriately.
-      ! E.g. for CSUB package, entry 1, assign tsLink%Text = 'SIG0'
-      call this%csub_rp_ts()
-      !
-      ! -- Terminate the block
-      call this%parser%terminateblock()
-      !
-    else
-      write(this%iout,fmtlsp) trim(this%filtyp)
-    endif
-
-    !
-    ! -- terminate if errors encountered in reach block
-    if (count_errors() > 0) then
-      call this%parser%StoreErrorUnit()
-      call ustop()
-    end if
-    !
-    ! -- read observations
-    call this%csub_rp_obs()
-    !
-    ! -- return
-    return
-  end subroutine csub_rp
-
-  subroutine csub_ad(this, nodes, hnew)
-! ******************************************************************************
-! csub_ad -- Advance csub data
-! ******************************************************************************
-!
-!    SPECIFICATIONS:
-! ------------------------------------------------------------------------------
-    use TdisModule, only: nper, kper
-    ! -- dummy
-    class(GwfCsubType) :: this
-    integer(I4B), intent(in) :: nodes
-    real(DP), dimension(nodes), intent(in) :: hnew
-    ! -- local
-    character(len=LINELENGTH) :: errmsg
-    integer(I4B) :: ib
-    integer(I4B) :: n
-    integer(I4B) :: idelay
-    integer(I4B) :: node
-    real(DP) :: h
-    real(DP) :: es
-    real(DP) :: pcs
-! ------------------------------------------------------------------------------
-    !
-    ! -- evaluate if steady-state stress periods are specified for more 
-    !    than the first and last stress period if interbeds are simulated
-    if (this%ninterbeds > 0) then
-      if (kper > 1 .and. kper < nper) then
-        if (this%gwfiss /= 0) then
-          write(errmsg, '(1x,a,i0,a,1x,a,1x,a,1x,i0,1x,a)')                     &
-            'ERROR:  Only the first and last (', nper, ')',                     &
-            'stress period can be steady if interbeds are simulated.',          &
-            'Stress period', kper, 'has been defined to be steady state.'
-          call store_error(errmsg)
-          call ustop()
-        end if
-      end if
-    end if
-    !
-    ! -- set initial states
-    if (this%initialized == 0) then
-      if (this%gwfiss == 0) then
-        call this%csub_set_initial_state(nodes, hnew)
-      end if
-    end if
-    !
-    ! -- update state variables
-    !
-    ! -- coarse-grained materials
-    do node = 1, nodes
-      this%cg_comp(node) = DZERO
-      this%cg_es0(node) = this%cg_es(node)
-      if (this%iupdatematprop /= 0) then
-        this%cg_thick0(node) = this%cg_thick(node)
-        this%cg_theta0(node) = this%cg_theta(node)
-      end if
-    end do
-    !
-    ! -- interbeds
-    do ib = 1, this%ninterbeds
-      idelay = this%idelay(ib)
-      !
-      ! -- update common terms for no-delay and delay interbeds
-      this%comp(ib) = DZERO
-      node = this%nodelist(ib)
-      if (this%initialized /= 0) then
-        es = this%cg_es(node)
-        pcs = this%pcs(ib)
-        if (es > pcs) then
-          this%pcs(ib) = es
-        end if
-      end if
-      if (this%iupdatematprop /= 0) then
-        this%thick0(ib) = this%thick(ib)
-        this%theta0(ib) = this%theta(ib)
-      end if
-      !
-      ! -- update delay interbed terms
-      if (idelay /= 0) then
-        !
-        ! -- update state if previous period was steady state
-        if (kper > 1) then
-          if (this%gwfiss0 /= 0) then
-            node = this%nodelist(ib)
-            h = hnew(node)
-            do n = 1, this%ndelaycells
-              this%dbh(n, idelay) = h
-            end do
-          end if
-        end if
-        !
-        ! -- update preconsolidation stress, stresses, head, dbdz0, and theta0
-        do n = 1, this%ndelaycells
-          ! update preconsolidation stress
-          if (this%initialized /= 0) then
-            if (this%dbes(n, idelay) > this%dbpcs(n, idelay)) then
-              this%dbpcs(n, idelay) = this%dbes(n, idelay)
-            end if
-          end if
-          this%dbh0(n, idelay) = this%dbh(n, idelay)
-          this%dbes0(n, idelay) = this%dbes(n, idelay)
-          if (this%iupdatematprop /= 0) then
-            this%dbdz0(n, idelay) = this%dbdz(n, idelay)
-            this%dbtheta0(n, idelay) = this%dbtheta(n, idelay)
-          end if
-        end do
-      end if
-    end do
-    !
-    ! -- set gwfiss0
-    this%gwfiss0 = this%gwfiss
-    !
-    ! -- Advance the time series managers
-    call this%TsManager%ad()
-    !
-    ! -- For each observation, push simulated value and corresponding
-    !    simulation time from "current" to "preceding" and reset
-    !    "current" value.
-    call this%obs%obs_ad()
-    !
-    ! -- return
-    return
-  end subroutine csub_ad
-
-  subroutine csub_set_initial_state(this, nodes, hnew)
-! ******************************************************************************
-! csub_set_initial_state -- Set initial state for coarse-grained materials 
-!                           and interbeds
-! ******************************************************************************
-!
-!    SPECIFICATIONS:
-! ------------------------------------------------------------------------------
-    class(GwfCsubType) :: this
-    integer(I4B), intent(in) :: nodes
-    real(DP), dimension(nodes), intent(in) :: hnew
-    character(len=LINELENGTH) :: line
-    character(len=LINELENGTH) :: linesep
-    character(len=16) :: text
-    character(len=20) :: cellid
-    character (len=LINELENGTH) :: errmsg
-    integer(I4B) :: ib
-    integer(I4B) :: node
-    integer(I4B) :: n
-    integer(I4B) :: idelay
-    integer(I4B) :: iloc
-    integer(I4B) :: isep
-    real(DP) :: pcs0
-    real(DP) :: pcs
-    real(DP) :: fact
-    real(DP) :: top
-    real(DP) :: bot
-    real(DP) :: void
-    real(DP) :: es
-    real(DP) :: znode
-    real(DP) :: hcell
-    real(DP) :: dzhalf
-    real(DP) :: zbot
-    real(DP) :: dbpcs
-    real(DP) :: q
-! ------------------------------------------------------------------------------
-    !
-    ! -- update geostatic load calculation
-    call this%csub_cg_calc_stress(nodes, hnew)
-    !
-    ! -- initialize coarse-grained material effective stress 
-    !    for the previous time step and the previous iteration
-    do node = 1, nodes
-      this%cg_es0(node) = this%cg_es(node)
-    end do
-    !
-    ! -- check that aquifer head is greater than or equal to the
-    !    top of each delay interbed
-    do ib = 1, this%ninterbeds
-      idelay = this%idelay(ib)
-      if (idelay == 0) then
-        cycle
-      end if
-      node = this%nodelist(ib)
-      hcell = hnew(node)
-      call this%csub_delay_chk(ib, hcell)
-    end do
-    !
-    ! -- initialize interbed initial states
-    do ib = 1, this%ninterbeds
-      idelay = this%idelay(ib)
-      node = this%nodelist(ib)
-      top = this%dis%top(node)
-      bot = this%dis%bot(node)
-      hcell = hnew(node)
-      pcs = this%pcs(ib)
-      pcs0 = pcs
-      if (this%ispecified_pcs == 0) then
-        ! relative pcs...subtract head (u) from sigma'
-        if (this%ipch /= 0) then
-          pcs = this%cg_es(node) - pcs0
-        else
-          pcs = this%cg_es(node) + pcs0
-        end if
-      else
-        ! specified pcs...substract head (u) from sigma
-        if (this%ipch /= 0) then
-          pcs = this%cg_gs(node) - (pcs0 - bot)
-        end if
-        if (pcs < this%cg_es(node)) then
-          pcs = this%cg_es(node)
-        end if
-      end if
-      this%pcs(ib) = pcs
-      !
-      ! -- delay bed initial states         
-      if (idelay /= 0) then
-        dzhalf = DHALF * this%dbdzini(1, idelay)
-        !
-        ! -- fill delay bed head with aquifer head or offset from aquifer head
-        !    heads need to be filled first since used to calculate 
-        !    the effective stress for each delay bed
-        do n = 1, this%ndelaycells
-          if (this%ispecified_dbh == 0) then
-            this%dbh(n, idelay) = hcell + this%dbh(n, idelay)
-          else
-            this%dbh(n, idelay) = hcell
-          end if
-          this%dbh0(n, idelay) = this%dbh(n, idelay)
-        end do            
-        !
-        ! -- fill delay bed effective stress
-        call this%csub_delay_calc_stress(ib, hcell)
-        !
-        ! -- fill delay bed pcs          
-        pcs = this%pcs(ib)
-        do n = 1, this%ndelaycells
-          zbot = this%dbz(n, idelay) - dzhalf
-          ! -- adjust pcs to bottom of each delay bed cell
-          !    not using csub_calc_adjes() since smoothing not required
-          dbpcs = pcs - (zbot - bot) * (this%sgs(node) - DONE)
-          this%dbpcs(n, idelay) = dbpcs
-          !
-          ! -- initialize effective stress for previous time step
-          this%dbes0(n, idelay) = this%dbes(n, idelay)
-        end do 
-      end if
-    end do
-    !
-    ! -- scale coarse-grained materials cr
-    do node = 1, nodes
-      top = this%dis%top(node)
-      bot = this%dis%bot(node)
-      !
-      ! -- user-specified specific storage
-      if (this%istoragec == 1) then
-        !
-        ! -- retain specific storage values since they are constant
-        if (this%lhead_based .EQV. .TRUE.) then
-          fact = DONE
-        !
-        ! -- convert specific storage values since they are simulated to 
-        !    be a function of the average effective stress
-        else
-          void = this%csub_calc_void(this%cg_theta(node))
-          es = this%cg_es(node)
-          hcell = hnew(node) 
-          znode = this%csub_calc_znode(top, bot, hcell)
-          fact = this%csub_calc_adjes(node, es, bot, znode)
-          fact = fact * (DONE + void)
-        end if
-      !
-      ! -- user-specified compression indices - multiply by dlog10es
-      else
-          fact = dlog10es
-      end if
-      this%cg_ske_cr(node) = this%cg_ske_cr(node) * fact
-      !
-      ! -- write error message if negative compression indices
-      if (fact <= DZERO) then
-        call this%dis%noder_to_string(node, cellid)
-        write(errmsg,'(4x,a,1x,a)')                                              &
-          '****ERROR. NEGATIVE RECOMPRESSION INDEX CALCULATED FOR CELL',         &
-          trim(adjustl(cellid))
-        call store_error(errmsg)
-      end if
-    end do
-    !
-    ! -- scale interbed cc and cr
-    do ib = 1, this%ninterbeds
-      idelay = this%idelay(ib)
-      node = this%nodelist(ib)
-      top = this%dis%top(node)
-      bot = this%dis%bot(node)
-      !
-      ! -- user-specified specific storage
-      if (this%istoragec == 1) then
-        !
-        ! -- retain specific storage values since they are constant
-        if (this%lhead_based .EQV. .TRUE.) then
-          fact = DONE
-        !
-        ! -- convert specific storage values since they are simulated to 
-        !    be a function of the average effective stress
-        else
-          void = this%csub_calc_void(this%theta(ib))
-          es = this%cg_es(node)
-          hcell = hnew(node)
-          znode = this%csub_calc_znode(top, bot, hcell)
-          fact = this%csub_calc_adjes(node, es, bot, znode)
-          fact = fact * (DONE + void)
-        end if
-      !
-      ! -- user-specified compression indices - multiply by dlog10es
-      else
-          fact = dlog10es
-      end if
-      this%ci(ib) = this%ci(ib) * fact
-      this%rci(ib) = this%rci(ib) * fact
-      !
-      ! -- write error message if negative compression indices 
-      if (fact <= DZERO) then
-        call this%dis%noder_to_string(node, cellid)
-        write(errmsg,'(4x,a,1x,i0,2(1x,a))')                                     &
-          '****ERROR. NEGATIVE COMPRESSION INDICES CALCULATED FOR INTERBED',     &
-          ib, 'IN CELL', trim(adjustl(cellid))
-        call store_error(errmsg)
-      end if
-    end do
-    !
-    ! -- write current stress and initial preconsolidation stress
-    if (this%iprpak == 1) then
-      write(this%iout, '(//1X,A,/1X,A)')                                         &
-        'CALCULATED INITIAL INTERBED GEOSTATIC, EFFECTIVE,',                     &
-        'AND PRECONSOLIDATION STRESS'
-      !
-      ! -- first header line
-      iloc = 1
-      line = ''
-      call UWWORD(line, iloc, 10, TABUCSTRING, 'INTERBED', n, q,                 &
-                  ALIGNMENT=TABLEFT)
-      call UWWORD(line, iloc, 16, TABUCSTRING,                                   & 
-                  'GEOSTATIC', n, q, ALIGNMENT=TABCENTER)
-      call UWWORD(line, iloc, 16, TABUCSTRING,                                   & 
-                  'EFFECTIVE', n, q, ALIGNMENT=TABCENTER)
-      call UWWORD(line, iloc, 16, TABUCSTRING,                                   & 
-                  'PRECONSOLIDATION', n, q, ALIGNMENT=TABCENTER)
-      linesep = repeat('-', iloc)
-      isep = iloc
-      write(this%iout, '(1X,A)') linesep(1:iloc)
-      write(this%iout, '(1X,A)') line(1:iloc)
-      !
-      ! -- second header line
-      iloc = 1
-      line = ''
-      call UWWORD(line, iloc, 10, TABUCSTRING, 'NUMBER', n, q, ALIGNMENT=TABLEFT)
-      call UWWORD(line, iloc, 16, TABUCSTRING,                                   & 
-                  'STRESS', n, q, ALIGNMENT=TABCENTER)
-      call UWWORD(line, iloc, 16, TABUCSTRING,                                   & 
-                  'STRESS', n, q, ALIGNMENT=TABCENTER)
-      call UWWORD(line, iloc, 16, TABUCSTRING,                                   & 
-                  'STRESS', n, q, ALIGNMENT=TABCENTER)
-      write(this%iout, '(1X,A)') line(1:iloc)
-      write(this%iout, '(1X,A)') linesep(1:iloc)
-
-      do ib = 1, this%ninterbeds
-        iloc = 1
-        line = ''
-        call UWWORD(line, iloc, 10, TABINTEGER,                                  &
-                    text, ib, q, ALIGNMENT=TABLEFT)
-        node = this%nodelist(ib)
-        call UWWORD(line, iloc, 16, TABREAL,                                     &
-                    text, n, this%cg_gs(node), ALIGNMENT=TABCENTER)
-        call UWWORD(line, iloc, 16, TABREAL,                                     &
-                    text, n, this%cg_es(node), ALIGNMENT=TABCENTER)
-        call UWWORD(line, iloc, 16, TABREAL,                                     & 
-                    text, n, this%pcs(ib), ALIGNMENT=TABCENTER)
-        write(this%iout, '(1X,A)') line(1:iloc)
-      end do
-      write(this%iout, '(1X,A,/)') linesep(1:isep)
-      !
-      ! -- write effective stress and preconsolidation stress 
-      !    for delay beds
-      do ib = 1, this%ninterbeds
-        idelay = this%idelay(ib)
-        if (idelay /= 0) then
-          write(this%iout, '(//1X,A,/1X,A,1X,I0)')                               &
-            'CALCULATED INITIAL INTERBED GEOSTATIC, EFFECTIVE,',                 &
-            'AND PRECONSOLIDATION STRESS FOR INTERBED', ib
-          !
-          ! -- first header line
-          iloc = 1
-          line = ''
-          call UWWORD(line, iloc, 10, TABUCSTRING,                               &
-                      'DELAY', n, q, ALIGNMENT=TABLEFT)
-          call UWWORD(line, iloc, 16, TABUCSTRING,                               &
-                      'GEOSTATIC', n, q, ALIGNMENT=TABCENTER)
-          call UWWORD(line, iloc, 16, TABUCSTRING,                               &
-                      'EFFECTIVE', n, q, ALIGNMENT=TABCENTER)
-          call UWWORD(line, iloc, 16, TABUCSTRING,                               &
-                      'PRECONSOLIDATION', n, q, ALIGNMENT=TABCENTER)
-          linesep = repeat('-', iloc)
-          isep = iloc
-          write(this%iout, '(1X,A)') linesep(1:iloc)
-          write(this%iout, '(1X,A)') line(1:iloc)
-          !
-          ! -- second header line
-          iloc = 1
-          line = ''
-          call UWWORD(line, iloc, 10, TABUCSTRING,                               &
-                      'CELL', n, q, ALIGNMENT=TABLEFT)
-          call UWWORD(line, iloc, 16, TABUCSTRING,                               &
-                      'STRESS', n, q, ALIGNMENT=TABCENTER)
-          call UWWORD(line, iloc, 16, TABUCSTRING,                               &
-                      'STRESS', n, q, ALIGNMENT=TABCENTER)
-          call UWWORD(line, iloc, 16, TABUCSTRING,                               &
-                      'STRESS', n, q, ALIGNMENT=TABCENTER)
-          write(this%iout, '(1X,A)') line(1:iloc)
-          write(this%iout, '(1X,A)') linesep(1:iloc)
-
-          do n = 1, this%ndelaycells
-            iloc = 1
-            line = ''
-            call UWWORD(line, iloc, 10, TABINTEGER,                              &
-                        text, n, q, ALIGNMENT=TABLEFT)
-            call UWWORD(line, iloc, 16, TABREAL,                                 &
-                        text, n, this%dbgeo(n, idelay),                          &
-                        ALIGNMENT=TABCENTER)
-            call UWWORD(line, iloc, 16, TABREAL,                                 &
-                        text, n, this%dbes(n, idelay),                           &
-                        ALIGNMENT=TABCENTER)
-            call UWWORD(line, iloc, 16, TABREAL,                                 &
-                        text, n, this%dbpcs(n, idelay), ALIGNMENT=TABCENTER)
-            write(this%iout, '(1X,A)') line(1:iloc)
-          end do
-          write(this%iout, '(1X,A,/)') linesep(1:isep)
-        end if
-      end do
-    
-      !
-      ! -- write calculated compression indices
-      if (this%istoragec == 1) then
-        if (this%lhead_based .EQV. .FALSE.) then
-          write(this%iout, '(//1X,A)') 'CALCULATED COMPRESSION INDICES'
-          iloc = 1
-          line = ''
-          call UWWORD(line, iloc, 10, TABUCSTRING,                               &
-                      'INTERBED', n, q, ALIGNMENT=TABLEFT)
-          call UWWORD(line, iloc, 16, TABUCSTRING,                               &
-                      'CC', n, q, ALIGNMENT=TABCENTER)
-          call UWWORD(line, iloc, 16, TABUCSTRING,                               &
-                      'CR', n, q, ALIGNMENT=TABCENTER)
-          linesep = repeat('-', iloc)
-          isep = iloc
-          write(this%iout, '(1X,A)') linesep(1:iloc)
-          write(this%iout, '(1X,A)') line(1:iloc)
-          write(this%iout, '(1X,A)') linesep(1:iloc)
-          do ib = 1, this%ninterbeds
-            fact = DONE / dlog10es
-            iloc = 1
-            line = ''
-            call UWWORD(line, iloc, 10, TABINTEGER,                              &
-                        text, ib, q, ALIGNMENT=TABLEFT)
-            call UWWORD(line, iloc, 16, TABREAL,                                 & 
-                        text, n, this%ci(ib) * fact, ALIGNMENT=TABCENTER)
-            call UWWORD(line, iloc, 16, TABREAL,                                 & 
-                        text, n, this%rci(ib) * fact, ALIGNMENT=TABCENTER)
-            write(this%iout, '(1X,A)') line(1:iloc)
-          end do
-          write(this%iout, '(1X,A,/)') linesep(1:isep)
-        end if
-      end if
-    end if
-    !
-    ! -- terminate if any initialization errors have been detected
-    if (count_errors() > 0) then
-      call this%parser%StoreErrorUnit()
-      call ustop()
-    end if
-    !
-    ! -- set initialized
-    this%initialized = 1
-    !
-    ! -- set flag to retain initial stresses for entire simulation
-    if (this%lhead_based .EQV. .TRUE.) then
-      this%iupdatestress = 0
-    end if
-    !
-    ! -- return
-    return
-  end subroutine csub_set_initial_state
-
-  subroutine csub_fc(this, kiter, hold, hnew, njasln, amat, idxglo, rhs)
-! ******************************************************************************
-! csub_fc -- Fill the solution amat and rhs with storage contribution terms
-! ******************************************************************************
-!
-!    SPECIFICATIONS:
-! ------------------------------------------------------------------------------
-    use TdisModule, only: delt
-    ! -- dummy
-    class(GwfCsubType) :: this
-    integer(I4B),intent(in) :: kiter
-    real(DP), intent(in), dimension(:) :: hold
-    real(DP), intent(in), dimension(:) :: hnew
-    integer(I4B),intent(in) :: njasln
-    real(DP), dimension(njasln),intent(inout) :: amat
-    integer(I4B), intent(in),dimension(:) :: idxglo
-    real(DP),intent(inout),dimension(:) :: rhs
-    ! -- local
-    integer(I4B) :: ib
-    integer(I4B) :: node
-    integer(I4B) :: idiag
-    integer(I4B) :: idelay
-    real(DP) :: tled
-    real(DP) :: area
-    real(DP) :: hcell
-    real(DP) :: hcof
-    real(DP) :: rhsterm
-    real(DP) :: comp
-! ------------------------------------------------------------------------------
-    !
-    ! -- update geostatic load calculation
-    call this%csub_cg_calc_stress(this%dis%nodes, hnew)
-    !
-    ! -- formulate csub terms
-    if (this%gwfiss == 0) then
-      !
-      ! -- initialize tled
-      tled = DONE / delt
-      !
-      ! -- coarse-grained storage
-      do node = 1, this%dis%nodes
-        idiag = this%dis%con%ia(node)
-        area = this%dis%get_area(node)
-        !
-        ! -- skip inactive cells
-        if (this%ibound(node) < 1) cycle
-        !
-        ! -- update coarse-grained material properties
-        if (this%iupdatematprop /= 0) then
-          if (this%ieslag == 0) then
-            !
-            ! -- calculate compaction
-            call this%csub_cg_calc_comp(node, hnew(node), hold(node), comp)
-            this%cg_comp(node) = comp
-            !
-            ! -- update coarse-grained thickness and void ratio
-            call this%csub_cg_update(node)
-          end if
-        end if
-        !
-        ! -- calculate coarse-grained storage terms
-        call this%csub_cg_fc(node, tled, area, hnew(node), hold(node),          &
-                             hcof, rhsterm)
-        !
-        ! -- add coarse-grained storage terms to amat and rhs for coarse-grained storage
-        amat(idxglo(idiag)) = amat(idxglo(idiag)) + hcof
-        rhs(node) = rhs(node) + rhsterm
-        !
-        ! -- calculate coarse-grained water compressibility 
-        !    storage terms
-        if (this%brg /= DZERO) then
-          call this%csub_cg_wcomp_fc(node, tled, area, hnew(node), hold(node),  &
-                                     hcof, rhsterm)
-          !
-          ! -- add water compression storage terms to amat and rhs for 
-          !   coarse-grained storage
-          amat(idxglo(idiag)) = amat(idxglo(idiag)) + hcof
-          rhs(node) = rhs(node) + rhsterm
-        end if
-      end do
-      !
-      ! -- interbed storage
-      if (this%ninterbeds /= 0) then
-        !
-        ! -- check that aquifer head is greater than or equal to the
-        !    top of each delay interbed
-        do ib = 1, this%ninterbeds
-          idelay = this%idelay(ib)
-          if (idelay == 0) then
-            cycle
-          end if
-          node = this%nodelist(ib)
-          hcell = hnew(node)
-          call this%csub_delay_chk(ib, hcell)
-        end do
-        !
-        ! -- terminate if the aquifer head is below the top of delay interbeds
-        if (count_errors() > 0) then
-          call this%parser%StoreErrorUnit()
-          call ustop()
-        end if
-        !
-        ! -- calculate the contribution of interbeds to the 
-        !    groundwater flow equation
-        do ib = 1, this%ninterbeds
-          node = this%nodelist(ib)
-          idiag = this%dis%con%ia(node)
-          area = this%dis%get_area(node)
-          call this%csub_interbed_fc(ib, node, area, hnew(node), hold(node),    &
-                                     hcof, rhsterm)
-          amat(idxglo(idiag)) = amat(idxglo(idiag)) + hcof
-          rhs(node) = rhs(node) + rhsterm
-          !
-          ! -- calculate interbed water compressibility terms
-          if (this%brg /= DZERO) then
-            call this%csub_interbed_wcomp_fc(ib, node, tled, area,              &
-                                             hnew(node), hold(node),            &
-                                             hcof, rhsterm)
-            !
-            ! -- add water compression storage terms to amat and rhs for interbed
-            amat(idxglo(idiag)) = amat(idxglo(idiag)) + hcof
-            rhs(node) = rhs(node) + rhsterm
-          end if
-        end do
-      end if
-    end if    
-    !
-    ! -- terminate if the head in the cell is below the top of the cell for
-    !    non-convertible cells or top of the interbed for delay beds or if
-    !    errors encountered when updating material properties
-    if (count_errors() > 0) then
-      call this%parser%StoreErrorUnit()
-      call ustop()
-    end if
-    !
-    ! -- return
-    return
-  end subroutine csub_fc
-
-  subroutine csub_fn(this, kiter, hold, hnew, njasln, amat, idxglo, rhs)
-! ******************************************************************************
-! csub_fn -- Fill the solution amat and rhs with csub contribution newton
-!               term
-! ******************************************************************************
-!
-!    SPECIFICATIONS:
-! ------------------------------------------------------------------------------
-    use TdisModule, only: delt
-    ! -- dummy
-    class(GwfCsubType) :: this
-    integer(I4B),intent(in) :: kiter
-    real(DP), intent(in), dimension(:) :: hold
-    real(DP), intent(in), dimension(:) :: hnew
-    integer(I4B),intent(in) :: njasln
-    real(DP), dimension(njasln),intent(inout) :: amat
-    integer(I4B), intent(in),dimension(:) :: idxglo
-    real(DP),intent(inout),dimension(:) :: rhs
-    ! -- local
-    integer(I4B) :: node
-    integer(I4B) :: idiag
-    integer(I4B) :: ib
-    real(DP) :: tled
-    real(DP) :: area
-    real(DP) :: hcof
-    real(DP) :: rhsterm
-! ------------------------------------------------------------------------------
-    !
-    ! -- formulate csub terms
-    if (this%gwfiss == 0) then
-      tled = DONE / delt
-      !
-      ! -- coarse-grained storage
-      do node = 1, this%dis%nodes
-        idiag = this%dis%con%ia(node)
-        area = this%dis%get_area(node)
-        !
-        ! -- skip inactive cells
-        if (this%ibound(node) < 1) cycle
-        !
-        ! -- calculate coarse-grained storage newton terms
-        call this%csub_cg_fn(node, tled, area,                                   &
-                               hnew(node), hcof, rhsterm)
-        !
-        ! -- add coarse-grained storage newton terms to amat and rhs for 
-        !   coarse-grained storage
-        amat(idxglo(idiag)) = amat(idxglo(idiag)) + hcof
-        rhs(node) = rhs(node) + rhsterm
-        !
-        ! -- calculate coarse-grained water compressibility storage 
-        !    newton terms
-        if (this%brg /= DZERO) then
-          call this%csub_cg_wcomp_fn(node, tled, area, hnew(node), hold(node),   &
-                                     hcof, rhsterm)
-          !
-          ! -- add water compression storage newton terms to amat and rhs for 
-          !    coarse-grained storage
-          amat(idxglo(idiag)) = amat(idxglo(idiag)) + hcof
-          rhs(node) = rhs(node) + rhsterm
-        end if
-      end do
-      !
-      ! -- interbed storage
-      if (this%ninterbeds /= 0) then
-        !
-        ! -- calculate the interbed newton terms for the 
-        !    groundwater flow equation
-        do ib = 1, this%ninterbeds
-          node = this%nodelist(ib)
-          !
-          ! -- skip inactive cells
-          if (this%ibound(node) < 1) cycle
-          !
-          ! -- calculate interbed newton terms
-          idiag = this%dis%con%ia(node)
-          area = this%dis%get_area(node)
-          call this%csub_interbed_fn(ib, node, area, hnew(node), hold(node),  &
-                                      hcof, rhsterm)
-          !
-          ! -- add interbed newton terms to amat and rhs
-          amat(idxglo(idiag)) = amat(idxglo(idiag)) + hcof
-          rhs(node) = rhs(node) + rhsterm
-          !
-          ! -- calculate interbed water compressibility terms
-          if (this%brg /= DZERO) then
-            call this%csub_interbed_wcomp_fn(ib, node, tled, area,              &
-                                             hnew(node), hold(node),            &
-                                             hcof, rhsterm)
-            !
-            ! -- add interbed water compression newton terms to amat and rhs
-            amat(idxglo(idiag)) = amat(idxglo(idiag)) + hcof
-            rhs(node) = rhs(node) + rhsterm
-          end if
-        end do
-      end if
-    end if    
-    !
-    ! -- return
-    return
-  end subroutine csub_fn
-  
-  subroutine csub_cg_fc(this, node, tled, area, hcell, hcellold, hcof, rhs)
-! ******************************************************************************
-! csub_cg_fc -- Formulate the HCOF and RHS coarse-grained storage terms
-! ******************************************************************************
-!
-!    SPECIFICATIONS:
-! ------------------------------------------------------------------------------
-    implicit none
-    class(GwfCsubType) :: this
-    integer(I4B),intent(in) :: node
-    real(DP), intent(in) :: tled
-    real(DP), intent(in) :: area
-    real(DP), intent(in) :: hcell
-    real(DP), intent(in) :: hcellold
-    real(DP), intent(inout) :: hcof
-    real(DP), intent(inout) :: rhs
-    ! locals
-    real(DP) :: top
-    real(DP) :: bot
-    real(DP) :: tthk
-    real(DP) :: snold
-    real(DP) :: snnew
-    real(DP) :: sske
-    real(DP) :: rho1
-! ------------------------------------------------------------------------------
-!
-! -- initialize variables
-    rhs = DZERO
-    hcof = DZERO
-    !
-    ! -- aquifer elevations and thickness
-    top = this%dis%top(node)
-    bot = this%dis%bot(node)
-    tthk = this%cg_thickini(node)
-    !
-    ! -- calculate hcof and rhs terms if coarse-grained materials present
-    if (tthk > DZERO) then
-      !
-      ! -- calculate aquifer saturation
-      call this%csub_calc_sat(node, hcell, hcellold, snnew, snold)
-      !
-      ! -- storage coefficients
-      call this%csub_cg_calc_sske(node, sske, hcell)
-      rho1 = sske * area * tthk * tled
-      !
-      ! -- update sk and ske
-      this%cg_ske(node) = sske * tthk * snold
-      this%cg_sk(node) = sske * tthk * snnew
-      !
-      ! -- calculate hcof and rhs term
-      hcof = -rho1 * snnew
-      rhs = rho1 * snold * this%cg_es0(node) -                                     &
-            rho1 * snnew * (this%cg_gs(node) + bot) 
-    end if
-    !
-    ! -- return
-    return
-  end subroutine csub_cg_fc
-  
-  subroutine csub_cg_fn(this, node, tled, area, hcell, hcof, rhs)
-! ******************************************************************************
-! csub_cg_fn -- Formulate coarse-grained storage newton terms
-! ******************************************************************************
-!
-!    SPECIFICATIONS:
-! ------------------------------------------------------------------------------
-    implicit none
-    class(GwfCsubType) :: this
-    integer(I4B),intent(in) :: node
-    real(DP), intent(in) :: tled
-    real(DP), intent(in) :: area
-    real(DP), intent(in) :: hcell
-    real(DP), intent(inout) :: hcof
-    real(DP), intent(inout) :: rhs
-    ! locals
-    real(DP) :: top
-    real(DP) :: bot
-    real(DP) :: tthk
-    real(DP) :: satderv
-    real(DP) :: sske
-    real(DP) :: rho1
-! ------------------------------------------------------------------------------
-!
-! -- initialize variables
-    rhs = DZERO
-    hcof = DZERO
-    !
-    ! -- aquifer elevations and thickness
-    top = this%dis%top(node)
-    bot = this%dis%bot(node)
-    tthk = this%cg_thickini(node)
-    !
-    ! -- calculate newton terms if coarse-grained materials present
-    if (tthk > DZERO) then
-      !
-      ! -- calculate saturation derivative
-      satderv = this%csub_calc_sat_derivative(node, hcell)    
-      !
-      ! -- storage coefficients
-      call this%csub_cg_calc_sske(node, sske, hcell)
-      rho1 = sske * area * tthk * tled
-      !
-      ! -- calculate hcof term
-      hcof = rho1 * (this%cg_gs(node) - hcell + bot) * satderv
-      !
-      ! -- Add additional term if using lagged effective stress
-      if (this%ieslag /= 0) then
-        hcof = hcof - rho1 * this%cg_es0(node) * satderv
-      end if
-      !
-      ! -- calculate rhs term
-      rhs = hcof * hcell
-    end if
-    !
-    ! -- return
-    return
-  end subroutine csub_cg_fn
-  
-  subroutine csub_interbed_fc(this, ib, node, area, hcell, hcellold, hcof, rhs)
-! ******************************************************************************
-! csub_cf -- Formulate the HCOF and RHS terms
-! Subroutine: (1) skip if no ibcs
-!             (2) calculate hcof and rhs
-! ******************************************************************************
-!
-!    SPECIFICATIONS:
-! ------------------------------------------------------------------------------
-    implicit none
-    class(GwfCsubType) :: this
-    integer(I4B),intent(in) :: ib
-    integer(I4B),intent(in) :: node
-    real(DP), intent(in) :: area
-    real(DP), intent(in) :: hcell
-    real(DP), intent(in) :: hcellold
-    real(DP), intent(inout) :: hcof
-    real(DP), intent(inout) :: rhs
-    ! locals
-    character(len=20) :: cellid
-    character (len=LINELENGTH) :: errmsg
-    integer(I4B) :: idelaycalc
-    real(DP) :: snnew
-    real(DP) :: snold
-    real(DP) :: comp
-    real(DP) :: compi
-    real(DP) :: compe
-    real(DP) :: rho1
-    real(DP) :: rho2
-    real(DP) :: f
-    real(DP) :: top
-! ------------------------------------------------------------------------------
-!
-! -- initialize variables
-    rhs = DZERO
-    hcof = DZERO
-    comp = DZERO
-    compi = DZERO
-    compe = DZERO
-    !
-    ! -- skip inactive and constant head cells
-    if (this%ibound(node) > 0) then
-      if (this%idelay(ib) == 0) then
-        !
-        ! -- update material properties
-        if (this%iupdatematprop /= 0) then
-          if (this%ieslag == 0) then
-            !
-            ! -- calculate compaction
-            call this%csub_nodelay_calc_comp(ib, hcell, hcellold, comp,         &
-                                             rho1, rho2)
-            this%comp(ib) = comp
-            !
-            ! -- update thickness and void ratio
-            call this%csub_nodelay_update(ib)
-          end if
-        end if
-        !
-        ! -- calculate no-delay interbed rho1 and rho2
-        call this%csub_nodelay_fc(ib, hcell, hcellold, rho1, hcof, rhs)
-        f = area
-      else
-        !
-        ! -- calculate cell saturation
-        call this%csub_calc_sat(node, hcell, hcellold, snnew, snold)
-        !
-        ! -- check that the delay bed should be evaluated
-        idelaycalc = this%csub_delay_eval(ib, node, hcell)
-        !
-        ! -- calculate delay interbed hcof and rhs
-        if (idelaycalc > 0) then
-          !
-          ! -- update material properties
-          if (this%iupdatematprop /= 0) then
-            if (this%ieslag == 0) then
-              !
-              ! -- calculate compaction
-              call this%csub_delay_calc_comp(ib, hcell, hcellold,      &
-                                             comp, compi, compe)
-              this%comp(ib) = comp
-              !
-              ! -- update thickness and void ratio
-              call this%csub_delay_update(ib)
-            end if
-          end if
-          !
-          ! -- calculate delay interbed hcof and rhs
-          call this%csub_delay_sln(ib, hcell)
-          call this%csub_delay_fc(ib, hcof, rhs)
-        ! -- create error message
-        else
-          if (idelaycalc < 0) then
-            call this%dis%noder_to_string(node, cellid)
-            write(errmsg,'(4x,a,1x,g0,1x,a,1x,a,1x,a,1x,g0,1x,a,1x,i0)')         &
-              '****ERROR. HEAD (', hcell, ') IN NON-CONVERTIBLE CELL (',         &
-              trim(adjustl(cellid)), ') DROPPED BELOW THE TOP OF THE CELL (',    &
-              top, ') FOR DELAY INTERBED ', ib
-            call store_error(errmsg)
-          end if
-        end if
-        f = area * this%rnb(ib) * snnew
-      end if
-      rhs = rhs * f
-      hcof = -hcof * f
-    end if
-    !
-    ! -- return
-    return
-  end subroutine csub_interbed_fc
-  
-  subroutine csub_interbed_fn(this, ib, node, area, hcell, hcellold, hcof, rhs)
-! ******************************************************************************
-! csub_interbed_fn -- Formulate interbed newton terms
-! Subroutine: (1) skip if no interbeds
-!             (2) calculate hcof and rhs
-! ******************************************************************************
-!
-!    SPECIFICATIONS:
-! ------------------------------------------------------------------------------
-    use TdisModule, only: delt
-    implicit none
-    class(GwfCsubType) :: this
-    integer(I4B),intent(in) :: ib
-    integer(I4B),intent(in) :: node
-    real(DP), intent(in) :: area
-    real(DP), intent(in) :: hcell
-    real(DP), intent(in) :: hcellold
-    real(DP), intent(inout) :: hcof
-    real(DP), intent(inout) :: rhs
-    ! -- locals
-    integer(I4B) :: idelay
-    integer(I4B) :: idelaycalc
-    real(DP) :: hcofn
-    real(DP) :: rhsn
-    real(DP) :: snnew
-    real(DP) :: snold
-    real(DP) :: satderv
-    real(DP) :: tled
-    real(DP) :: tthk
-    real(DP) :: f
-    real(DP) :: top
-    real(DP) :: bot
-    real(DP) :: rho1
-    real(DP) :: rho2
-    real(DP) :: dz
-    real(DP) :: c
-    real(DP) :: h1
-    real(DP) :: hn
-! ------------------------------------------------------------------------------
-!
-! -- initialize variables
-    rhs = DZERO
-    hcof = DZERO
-    rhsn = DZERO
-    hcofn = DZERO
-    satderv = DZERO
-    idelay = this%idelay(ib)
-    top = this%dis%top(node)
-    bot = this%dis%bot(node)
-    !
-    ! -- skip inactive and constant head cells
-    if (this%ibound(node) > 0) then
-      tled = DONE / delt
-      tthk = this%thickini(ib)
-      !
-      ! -- calculate cell saturation
-      call this%csub_calc_sat(node, hcell, hcellold, snnew, snold)
-      !
-      ! -- no-delay interbeds
-      if (idelay == 0) then
-        !
-        ! -- initialize factor
-        f = DONE
-        !
-        ! -- calculate the saturation derivative
-        satderv = this%csub_calc_sat_derivative(node, hcell)    
-        !
-        ! -- calculate storage coefficient
-        call this%csub_nodelay_fc(ib, hcell, hcellold, rho1, rho2, rhsn)
-        !
-        ! -- calculate hcofn term
-        if (this%ielastic(ib) /= 0) then
-          hcofn = rho2 * (this%cg_gs(node) - hcell + bot) * satderv
-        else
-          hcofn = rho2 * (this%cg_gs(node) - hcell + bot - this%pcs(ib)) *       &
-                  satderv
-        end if
-        !
-        ! -- Add additional term if using lagged effective stress
-        if (this%ieslag /= 0) then
-          if (this%ielastic(ib) /= 0) then
-            hcofn = hcofn - rho1 * this%cg_es0(node) * satderv
-          else
-            hcofn = hcofn - rho1 * (this%pcs(ib) - this%cg_es0(node)) * satderv
-          end if
-        end if
-      !
-      ! -- delay interbeds
-      else
-        !
-        ! -- calculate factor
-        f = this%rnb(ib)
-        !
-        ! -- check that the delay bed should be evaluated
-        idelaycalc = this%csub_delay_eval(ib, node, hcell)
-        !
-        ! -- calculate newton terms if delay bed is not stranded
-        !    newton terms are calculated the same if using the 
-        !    head-based and effective-stress formulations
-        if (idelaycalc > 0) then
-          !
-          ! calculate delay interbed terms
-          dz = this%dbdzini(1, idelay)
-          c = DTWO * this%kv(ib) / dz
-          h1 = this%dbh(1, idelay)
-          hn = this%dbh(this%ndelaycells, idelay)
-          !
-          ! -- calculate the saturation derivative
-          satderv = this%csub_calc_sat_derivative(node, hcell)    
-          !
-          ! -- calculate the saturation derivative term
-          hcofn = satderv * c * area * (hn + h1 - DTWO * hcell)
-        end if
-        !
-        ! -- update hcof and rhs
-        hcof = f * hcofn
-        rhs = f * hcofn * hcell
-      end if
-    end if
-    !
-    ! -- return
-    return
-  end subroutine csub_interbed_fn
-
-  subroutine define_listlabel(this)
-! ******************************************************************************
-! define_listlabel -- Define the list heading that is written to iout when
-!   PRINT_INPUT option is used.
-! ******************************************************************************
-!
-!    SPECIFICATIONS:
-! ------------------------------------------------------------------------------
-    class(GwfCsubType), intent(inout) :: this
-! ------------------------------------------------------------------------------
-    !
-    ! -- create the header list label
-    this%listlabel = trim(this%filtyp) // ' NO.'
-    if(this%dis%ndim == 3) then
-      write(this%listlabel, '(a, a7)') trim(this%listlabel), 'LAYER'
-      write(this%listlabel, '(a, a7)') trim(this%listlabel), 'ROW'
-      write(this%listlabel, '(a, a7)') trim(this%listlabel), 'COL'
-    elseif(this%dis%ndim == 2) then
-      write(this%listlabel, '(a, a7)') trim(this%listlabel), 'LAYER'
-      write(this%listlabel, '(a, a7)') trim(this%listlabel), 'CELL2D'
-    else
-      write(this%listlabel, '(a, a7)') trim(this%listlabel), 'NODE'
-    endif
-    write(this%listlabel, '(a, a16)') trim(this%listlabel), 'SIG0'
-    if(this%inamedbound == 1) then
-      write(this%listlabel, '(a, a16)') trim(this%listlabel), 'BOUNDARY NAME'
-    endif
-    !
-    ! -- return
-    return
-  end subroutine define_listlabel
-
-  subroutine csub_cg_calc_sske(this, n, sske, hcell)
-! ******************************************************************************
-! csub_cg_calc_sske -- Calculate sske for a gwf cell.
-! ******************************************************************************
-!
-!    SPECIFICATIONS:
-! ------------------------------------------------------------------------------
-    class(GwfCsubType), intent(inout) :: this
-    integer(I4B), intent(in) :: n
-    real(DP), intent(inout) :: sske
-    real(DP), intent(in) :: hcell
-    ! -- local variables
-    real(DP) :: top
-    real(DP) :: bot
-    real(DP) :: znode
-    real(DP) :: es
-    real(DP) :: es0
-    real(DP) :: theta
-    real(DP) :: f
-    real(DP) :: f0
-! ------------------------------------------------------------------------------
-    !
-    ! -- initialize variables
-    sske = DZERO
-    !
-    ! -- calculate factor for the head-based case
-    if (this%lhead_based .EQV. .TRUE.) then
-      f = DONE
-      f0 = DONE
-    !
-    ! -- calculate factor for the effective stress case
-    else
-      top = this%dis%top(n)
-      bot = this%dis%bot(n)
-      znode = this%csub_calc_znode(top, bot, hcell)
-      es = this%cg_es(n)
-      es0 = this%cg_es0(n)
-      theta = this%cg_thetaini(n)
-      !
-      ! -- calculate the compression index factors for the delay 
-      !    node relative to the center of the cell based on the 
-      !    current and previous head
-      call this%csub_calc_sfacts(n, bot, znode, theta, es, es0, f)
-    end if
-    sske = f * this%cg_ske_cr(n)
-    !
-    ! -- return
-    return
-  end subroutine csub_cg_calc_sske
-  
-  subroutine csub_cg_calc_comp(this, node, hcell, hcellold, comp)
-! ******************************************************************************
-! csub_cg_calc_comp -- Calculate coarse-grained compaction
-! ******************************************************************************
-!
-!    SPECIFICATIONS:
-! ------------------------------------------------------------------------------
-    implicit none
-    class(GwfCsubType) :: this
-    integer(I4B),intent(in) :: node
-    real(DP), intent(in) :: hcell
-    real(DP), intent(in) :: hcellold
-    real(DP), intent(inout) :: comp
-    ! locals
-    real(DP) :: area
-    real(DP) :: tled
-    real(DP) :: hcof
-    real(DP) :: rhs
-! ------------------------------------------------------------------------------
-!
-! -- initialize variables
-    area = DONE
-    tled = DONE
-    !
-    ! -- calculate terms
-    call this%csub_cg_fc(node, tled, area, hcell, hcellold, hcof, rhs)
-    !
-    ! - calculate compaction
-    comp = hcof * hcell - rhs
-    !
-    ! -- return
-    return
-  end subroutine  csub_cg_calc_comp
-
-  
-  subroutine csub_cg_update(this, node)
-! ******************************************************************************
-! csub_cg_update -- Update material properties for coarse grained sediments.
-! ******************************************************************************
-!
-!    SPECIFICATIONS:
-! ------------------------------------------------------------------------------
-    class(GwfCsubType), intent(inout) :: this
-    integer(I4B),intent(in) :: node
-    ! locals
-    character(len=LINELENGTH) :: errmsg
-    character(len=20) :: cellid
-    real(DP) :: comp
-    real(DP) :: thick
-    real(DP) :: theta
-! ------------------------------------------------------------------------------
-!
-! -- update thickness and theta
-    comp = this%cg_tcomp(node) + this%cg_comp(node)
-    call this%dis%noder_to_string(node, cellid)
-    if (ABS(comp) > DZERO) then
-      thick = this%cg_thickini(node)
-      theta = this%cg_thetaini(node)
-      call this%csub_adj_matprop(comp, thick, theta)
-      if (thick <= DZERO) then
-        write(errmsg,'(4x,a,1x,a,1x,a,1x,g0,1x,a)')                             &
-          '****ERROR. ADJUSTED THICKNESS FOR CELL', trim(adjustl(cellid)),      &
-          'IS <= 0 (', thick, ')'
-        call store_error(errmsg)
-      end if
-      if (theta <= DZERO) then
-        write(errmsg,'(4x,a,1x,a,1x,a,1x,g0,1x,a)')                             &
-          '****ERROR. ADJUSTED THETA FOR CELL', trim(adjustl(cellid)),          &
-          'IS <= 0 (', theta, ')'
-        call store_error(errmsg)
-      end if
-      this%cg_thick(node) = thick
-      this%cg_theta(node) = theta
-    end if
-    !
-    ! -- return
-    return
-  end subroutine csub_cg_update
-
-  
-  subroutine csub_cg_wcomp_fc(this, node, tled, area, hcell, hcellold,          &
-                              hcof, rhs)
-! ******************************************************************************
-! csub_cg_wcomp_fc -- Calculate water compressibility term for a gwf cell.
-! ******************************************************************************
-!
-!    SPECIFICATIONS:
-! ------------------------------------------------------------------------------
-    class(GwfCsubType), intent(inout) :: this
-    integer(I4B),intent(in) :: node
-    real(DP), intent(in) :: tled
-    real(DP), intent(in) :: area
-    real(DP), intent(in) :: hcell
-    real(DP), intent(in) :: hcellold
-    real(DP), intent(inout) :: hcof
-    real(DP), intent(inout) :: rhs
-    ! locals
-    real(DP) :: top
-    real(DP) :: bot
-    real(DP) :: tthk
-    real(DP) :: tthk0
-    real(DP) :: snold
-    real(DP) :: snnew
-    real(DP) :: wc1
-    real(DP) :: wc2
-! ------------------------------------------------------------------------------
-!
-! -- initialize variables
-    rhs = DZERO
-    hcof = DZERO
-    !
-    ! -- aquifer elevations and thickness
-    top = this%dis%top(node)
-    bot = this%dis%bot(node)
-    tthk = this%cg_thick(node)
-    tthk0 = this%cg_thick0(node)
-    !
-    ! -- aquifer saturation
-    call this%csub_calc_sat(node, hcell, hcellold, snnew, snold)
-    !
-    ! -- storage coefficients
-    wc1 = this%brg * area * tthk0 * this%cg_theta0(node) * tled
-    wc2 = this%brg * area * tthk * this%cg_theta(node) * tled
-    !
-    ! -- calculate hcof term
-    hcof = -wc2 * snnew
-    !
-    ! -- calculate rhs term
-    rhs = -wc1 * snold * hcellold
-    !
-    ! -- return
-    return
-  end subroutine csub_cg_wcomp_fc
-
-  
-  subroutine csub_cg_wcomp_fn(this, node, tled, area, hcell, hcellold, hcof, rhs)
-! ******************************************************************************
-! csub_cg_wcomp_fn -- Calculate water compressibility newton-rephson terms for 
-!                     a gwf cell.
-! ******************************************************************************
-!
-!    SPECIFICATIONS:
-! ------------------------------------------------------------------------------
-    class(GwfCsubType), intent(inout) :: this
-    integer(I4B),intent(in) :: node
-    real(DP), intent(in) :: tled
-    real(DP), intent(in) :: area
-    real(DP), intent(in) :: hcell
-    real(DP), intent(in) :: hcellold
-    real(DP), intent(inout) :: hcof
-    real(DP), intent(inout) :: rhs
-    ! locals
-    real(DP) :: top
-    real(DP) :: bot
-    real(DP) :: tthk
-    real(DP) :: tthk0
-    real(DP) :: satderv
-    real(DP) :: f
-    real(DP) :: wc1
-    real(DP) :: wc2
-! ------------------------------------------------------------------------------
-!
-! -- initialize variables
-    rhs = DZERO
-    hcof = DZERO
-    !
-    ! -- aquifer elevations and thickness
-    top = this%dis%top(node)
-    bot = this%dis%bot(node)
-    tthk = this%cg_thick(node)
-    !
-    ! -- calculate saturation derivitive
-    satderv = this%csub_calc_sat_derivative(node, hcell)    
-    !
-    ! -- calculate water compressibility factor
-    f = this%brg * area * tled
-    !
-    ! -- water compressibility coefficient
-    !wc2 = this%brg * area * tthk * this%cg_theta(node) * tled
-    wc2 = f * tthk * this%cg_theta(node)
-    !
-    ! -- calculate hcof term
-    hcof = -wc2 * hcell * satderv
-    !
-    ! -- Add additional term if using lagged effective stress
-    if (this%ieslag /= 0) then
-      tthk0 = this%cg_thick0(node)
-      !wc1 = this%brg * area * tthk0 * this%cg_theta0(node) * tled
-      wc1 = f * tthk0 * this%cg_theta0(node)
-      hcof = hcof + wc1 * hcellold * satderv
-    end if
-    !
-    ! -- calculate rhs term
-    rhs = hcof * hcell
-    !
-    ! -- return
-    return
-  end subroutine csub_cg_wcomp_fn
-
-  
-  subroutine csub_interbed_wcomp_fc(this, ib, node, tled, area,                 &
-                                      hcell, hcellold, hcof, rhs)
-! ******************************************************************************
-! csub_interbed_wcomp_fc -- Calculate water compressibility term for an 
-!                           interbed.
-! ******************************************************************************
-!
-!    SPECIFICATIONS:
-! ------------------------------------------------------------------------------
-    class(GwfCsubType), intent(inout) :: this
-    integer(I4B),intent(in) :: ib
-    integer(I4B),intent(in) :: node
-    real(DP), intent(in) :: tled
-    real(DP), intent(in) :: area
-    real(DP), intent(in) :: hcell
-    real(DP), intent(in) :: hcellold
-    real(DP), intent(inout) :: hcof
-    real(DP), intent(inout) :: rhs
-    ! locals
-    integer(I4B) :: n
-    integer(I4B) :: idelay
-    real(DP) :: top
-    real(DP) :: bot
-    real(DP) :: snold
-    real(DP) :: snnew
-    real(DP) :: f
-    real(DP) :: fmult
-    real(DP) :: dz
-    real(DP) :: dz0
-    real(DP) :: wc1
-    real(DP) :: wc2
-! ------------------------------------------------------------------------------
-!
-! -- initialize variables
-    rhs = DZERO
-    hcof = DZERO
-    !
-    ! -- aquifer elevations and thickness
-    top = this%dis%top(node)
-    bot = this%dis%bot(node)
-    !
-    ! -- calculate cell saturation
-    call this%csub_calc_sat(node, hcell, hcellold, snnew, snold)
-    !
-    !
-    idelay = this%idelay(ib)
-    f = this%brg * area * tled
-    !
-    ! -- no-delay interbeds
-    if (idelay == 0) then
-      wc1 = f * this%theta0(ib) * this%thick0(ib)
-      wc2 = f * this%theta(ib) * this%thick(ib)
-      hcof = -wc2 * snnew
-      rhs = -wc1 * snold * hcellold
-    !
-    ! -- delay interbeds
-    else
-      !
-      ! -- calculate cell saturation
-      call this%csub_calc_sat(node, hcell, hcellold, snnew, snold)
-      !
-      ! -- calculate contribution for each delay interbed cell
-      if (this%thick(ib) > DZERO) then
-        do n = 1, this%ndelaycells
-          fmult = DONE
-          dz = this%dbdz(n, idelay)
-          dz0 = this%dbdz0(n, idelay)
-          wc2 = fmult * f * dz * this%dbtheta(n, idelay)
-          wc1 = fmult * f * dz0 * this%dbtheta0(n, idelay)
-          rhs = rhs - (wc1 * snold * this%dbh0(n, idelay) -                     &
-                       wc2 * snnew * this%dbh(n, idelay))
-        end do
-        rhs = rhs * this%rnb(ib) * snnew
-      end if
-    end if
-    !
-    ! -- return
-    return
-  end subroutine csub_interbed_wcomp_fc
-
-  
-  subroutine csub_interbed_wcomp_fn(this, ib, node, tled, area,                 &
-                                    hcell, hcellold, hcof, rhs)
-! ******************************************************************************
-! csub_interbed_wcomp_fn -- Calculate water compressibility newton-raphson 
-!                           terms for an interbed.
-! ******************************************************************************
-!
-!    SPECIFICATIONS:
-! ------------------------------------------------------------------------------
-    class(GwfCsubType), intent(inout) :: this
-    integer(I4B),intent(in) :: ib
-    integer(I4B),intent(in) :: node
-    real(DP), intent(in) :: tled
-    real(DP), intent(in) :: area
-    real(DP), intent(in) :: hcell
-    real(DP), intent(in) :: hcellold
-    real(DP), intent(inout) :: hcof
-    real(DP), intent(inout) :: rhs
-    ! locals
-    integer(I4B) :: idelay
-    real(DP) :: top
-    real(DP) :: bot
-    real(DP) :: f
-    real(DP) :: wc1
-    real(DP) :: wc2
-    real(DP) :: satderv
-! ------------------------------------------------------------------------------
-!
-! -- initialize variables
-    rhs = DZERO
-    hcof = DZERO
-    !
-    ! -- aquifer elevations and thickness
-    top = this%dis%top(node)
-    bot = this%dis%bot(node)
-    !
-    !
-    idelay = this%idelay(ib)
-    f = this%brg * area * tled
-    !
-    ! -- no-delay interbeds
-    if (idelay == 0) then
-      !
-      ! -- calculate saturation derivitive
-      satderv = this%csub_calc_sat_derivative(node, hcell)    
-      !
-      ! -- calculate the current water compressibility factor
-      wc2 = f * this%theta(ib) * this%thick(ib)
-      !
-      ! -- calculate derivative term
-      hcof = -wc2 * hcell * satderv
-      !
-      ! -- Add additional term if using lagged effective stress
-      if (this%ieslag /= 0) then
-        wc1 = f * this%theta0(ib) * this%thick0(ib)
-        hcof = hcof + wc1 * hcellold * satderv
-      end if
-      !
-      ! -- set rhs
-      rhs = hcof * hcell
-    !
-    ! -- delay interbeds
-    else
-      ! -- delay beds are not head dependent
-    end if
-    !
-    ! -- return
-    return
-  end subroutine csub_interbed_wcomp_fn  
-  
-  function csub_calc_void(this, theta) result(void)
-! ******************************************************************************
-! csub_calc_void -- Calculate void ratio from the porosity
-! ******************************************************************************
-!
-!    SPECIFICATIONS:
-! ------------------------------------------------------------------------------
-    class(GwfCsubType), intent(inout) :: this
-    ! -- dummy
-    real(DP), intent(in) :: theta
-    ! -- local variables
-    real(DP) :: void
-! ------------------------------------------------------------------------------
-    void = theta / (DONE - theta)
-    !
-    ! -- return
-    return
-  end function csub_calc_void
-  
-  
-  function csub_calc_theta(this, void) result(theta)
-! ******************************************************************************
-! csub_calc_theta -- Calculate porosity from the void ratio
-! ******************************************************************************
-!
-!    SPECIFICATIONS:
-! ------------------------------------------------------------------------------
-    class(GwfCsubType), intent(inout) :: this
-    ! -- dummy
-    real(DP), intent(in) :: void
-    ! -- local variables
-    real(DP) :: theta
-! ------------------------------------------------------------------------------
-    theta = void / (DONE + void)
-    !
-    ! -- return
-    return
-  end function csub_calc_theta
-  
-  
-  function csub_calc_interbed_thickness(this, ib) result(thick)
-! ******************************************************************************
-! csub_calc_interbed_thickness -- Calculate interbed thickness
-! ******************************************************************************
-!
-!    SPECIFICATIONS:
-! ------------------------------------------------------------------------------
-    class(GwfCsubType), intent(inout) :: this
-    ! -- dummy
-    integer(I4B), intent(in) :: ib
-    ! -- local variables
-    integer(I4B) :: idelay
-    real(DP) :: thick
-! ------------------------------------------------------------------------------
-    idelay = this%idelay(ib)
-    thick = this%thick(ib)
-    if (idelay /= 0) then
-      thick = thick * this%rnb(ib)
-    end if
-    !
-    ! -- return
-    return
-  end function csub_calc_interbed_thickness
-  
-  
-  function csub_calc_znode(this, z1, z0, z) result(znode)
-! ******************************************************************************
-! csub_calc_znode -- Calculate elevation of the node between the specified 
-!                    elevation z and the bottom elevation z0. If z is greater 
-!                    the top elevation z1, the node elevation is halfway between
-!                    the top (z1) and bottom (z0) elevations. if z is less than
-!                    the bottom elevation (z0) the node elevation is set to z0.
-! ******************************************************************************
-!
-!    SPECIFICATIONS:
-! ------------------------------------------------------------------------------
-    class(GwfCsubType), intent(inout) :: this
-    ! -- dummy
-    real(DP), intent(in) :: z1
-    real(DP), intent(in) :: z0
-    real(DP), intent(in) :: z
-    ! -- local variables
-    real(DP) :: znode
-    real(DP) :: v
-! ------------------------------------------------------------------------------
-    if (z > z1) then
-      v = z1
-    else if (z < z0) then
-      v = z0
-    else
-      v = z
-    end if
-    znode = (v + z0) * DHALF
-    !
-    ! -- return
-    return
-  end function csub_calc_znode
-  
-  function csub_calc_adjes(this, node, es0, z0, z) result(es)
-! ******************************************************************************
-! csub_calc_adjes -- Calculate the effective stress at specified elevation z
-!                    using the provided effective stress (es0) calculated at 
-!                    elevation z0 (which is <= z)  
-! ******************************************************************************
-!
-!    SPECIFICATIONS:
-! ------------------------------------------------------------------------------
-    class(GwfCsubType), intent(inout) :: this
-    ! -- dummy
-    integer(I4B), intent(in) :: node
-    real(DP), intent(in) :: es0
-    real(DP), intent(in) :: z0
-    real(DP), intent(in) :: z
-    ! -- local variables
-    real(DP) :: es
-! ------------------------------------------------------------------------------
-    !
-    ! -- adjust effective stress to vertical node position
-    es = es0 - (z - z0) * (this%sgs(node) - DONE)
-    !
-    ! -- return
-    return
-  end function csub_calc_adjes
-
-  function csub_delay_eval(this, ib, node, hcell) result(idelaycalc)
-! ******************************************************************************
-! csub_delay_eval -- Determine if the delay interbed should be solved,
-!                    is stranded, or is a run-time error 
-! ******************************************************************************
-!
-!    SPECIFICATIONS:
-! ------------------------------------------------------------------------------
-    class(GwfCsubType), intent(inout) :: this
-    ! -- dummy
-    integer(I4B), intent(in) :: ib
-    integer(I4B), intent(in) :: node
-    real(DP), intent(in) :: hcell
-    ! -- local variables
-    integer(I4B) :: idelaycalc
-    real(DP) :: top
-! ------------------------------------------------------------------------------
-    idelaycalc = 1
-    !
-    ! -- non-convertible cell
-    if (this%stoiconv(node) == 0) then
-      top = this%dis%top(node)
-      ! -- run-time error
-      if (hcell < top) then
-        idelaycalc = -999
-      end if
-    !
-    ! -- convertible cell
-    else
-      top = this%dis%bot(node) + this%thickini(ib)
-      !
-      ! -- stranded cell
-      if (hcell < top) then
-        idelaycalc = 0
-      end if
-    end if
-    !
-    ! -- return
-    return
-  end function csub_delay_eval
-  
-   
-  subroutine csub_calc_sat(this, node, hcell, hcellold, snnew, snold)
-! ******************************************************************************
-! csub_calc_sat -- Calculate current and previous cell saturation for a cell.
-! ******************************************************************************
-!
-!    SPECIFICATIONS:
-! ------------------------------------------------------------------------------
-    class(GwfCsubType), intent(inout) :: this
-    integer(I4B), intent(in) :: node
-    real(DP), intent(in) :: hcell
-    real(DP), intent(in) :: hcellold
-    real(DP), intent(inout) :: snnew
-    real(DP), intent(inout) :: snold
-    ! -- local variables
-    real(DP) :: top
-    real(DP) :: bot
-! ------------------------------------------------------------------------------
-    if (this%stoiconv(node) /= 0) then
-      top = this%dis%top(node)
-      bot = this%dis%bot(node)
-      snnew = sQuadraticSaturation(top, bot, hcell, this%satomega)
-      snold = sQuadraticSaturation(top, bot, hcellold, this%satomega)
-    else
-      snnew = DONE
-      snold = DONE
-    end if
-    if (this%ieslag /= 0) then
-      snold = snnew
-    end if
-    !
-    ! -- return
-    return
-  end subroutine csub_calc_sat  
-  
-  function csub_calc_sat_derivative(this, node, hcell) result(satderv)
-! ******************************************************************************
-! csub_calc_sat_derivative -- Calculate current saturation derivative for a cell.
-! ******************************************************************************
-!
-!    SPECIFICATIONS:
-! ------------------------------------------------------------------------------
-    class(GwfCsubType), intent(inout) :: this
-    integer(I4B), intent(in) :: node
-    real(DP), intent(in) :: hcell
-    ! -- local variables
-    real(DP) :: satderv
-    real(DP) :: top
-    real(DP) :: bot
-! ------------------------------------------------------------------------------
-    if (this%stoiconv(node) /= 0) then
-      top = this%dis%top(node)
-      bot = this%dis%bot(node)
-      satderv = sQuadraticSaturationDerivative(top, bot, hcell, this%satomega)
-    else
-      satderv = DZERO
-    end if
-    !
-    ! -- return
-    return
-  end function csub_calc_sat_derivative  
-  
-  subroutine csub_calc_sfacts(this, node, bot, znode, theta, es, es0, fact)
-! ******************************************************************************
-! csub_calc_sfacts -- Calculate sske and factor for a gwf cell or 
-!                     interbed.
-! ******************************************************************************
-!
-!    SPECIFICATIONS:
-! ------------------------------------------------------------------------------
-    class(GwfCsubType), intent(inout) :: this
-    integer(I4B), intent(in) :: node
-    real(DP), intent(in) :: bot
-    real(DP), intent(in) :: znode
-    real(DP), intent(in) :: theta
-    real(DP), intent(in) :: es
-    real(DP), intent(in) :: es0
-    real(DP), intent(inout) :: fact
-    ! -- local variables
-    real(DP) :: esv
-    real(DP) :: void
-    real(DP) :: denom
-! ------------------------------------------------------------------------------
-    !
-    ! -- initialize variables
-    fact = DZERO
-    if (this%ieslag /= 0) then
-      esv = es0
-    else
-      esv = es
-    end if
-    !
-    ! -- calculate storage factors for the effective stress case
-    void = this%csub_calc_void(theta)
-    denom = this%csub_calc_adjes(node, esv, bot, znode)
-    denom = denom * (DONE + void)
-    if (denom /= DZERO) then
-      fact = DONE / denom
-    end if
-    !
-    ! -- return
-    return
-  end subroutine csub_calc_sfacts  
-  
-  subroutine csub_adj_matprop(this, comp, thick, theta)
-! ******************************************************************************
-! csub_adj_matprop -- Adjust theta and thickness based on compaction.
-! ******************************************************************************
-!
-!    SPECIFICATIONS:
-! ------------------------------------------------------------------------------
-    class(GwfCsubType), intent(inout) :: this
-    real(DP), intent(in) :: comp
-    real(DP), intent(inout) :: thick
-    real(DP), intent(inout) :: theta
-    ! -- local variables
-    real(DP) :: strain
-    real(DP) :: void
-! ------------------------------------------------------------------------------
-    !
-    ! -- initialize variables
-    strain = DZERO
-    void = this%csub_calc_void(theta)
-    !
-    ! -- calculate strain
-    if (thick > DZERO) strain = -comp / thick
-    !
-    ! -- update void ratio, theta, and thickness
-    void = void + strain * (DONE + void)
-    theta = this%csub_calc_theta(void)
-    thick = thick - comp
-    !
-    ! -- return
-    return
-  end subroutine csub_adj_matprop   
-
-  subroutine csub_delay_sln(this, ib, hcell, update)
-! ******************************************************************************
-! csub_delay_sln -- Calculate flow in delay interbeds.
-! ******************************************************************************
-!
-!    SPECIFICATIONS:
-! ------------------------------------------------------------------------------
-    class(GwfCsubType), intent(inout) :: this
-    integer(I4B), intent(in) :: ib
-    real(DP), intent(in) :: hcell
-    logical, intent(in), optional :: update
-    ! -- local variables
-    logical :: lupdate
-    integer(I4B) :: n
-    integer(I4B) :: icnvg
-    integer(I4B) :: iter
-    integer(I4B) :: idelay
-    real(DP) :: dh
-    real(DP) :: dhmax
-    real(DP) :: dhmax0
-    real(DP), parameter :: dclose = DHUNDRED * DPREC
-! ------------------------------------------------------------------------------
-    !
-    ! -- initialize variables
-    if (present(update)) then
-      lupdate = update
-    else
-      lupdate = .true.
-    end if
-    !
-    ! -- calculate geostatic and effective stress for each delay bed cell
-    call this%csub_delay_calc_stress(ib, hcell)
-    !
-    ! -- terminate if the aquifer head is below the top of delay interbeds
-    if (count_errors() > 0) then
-      call this%parser%StoreErrorUnit()
-      call ustop()
-    end if
-    !
-    ! -- solve for delay bed heads
-    if (this%thickini(ib) > DZERO) then
-      icnvg = 0
-      iter = 0
-      idelay = this%idelay(ib)
-      do
-        iter = iter + 1
-        !
-        ! -- assemble coefficients
-        call this%csub_delay_assemble(ib, hcell)
-        !
-        ! -- solve for head change in delay interbed cells
-        call csub_delay_solve(this%ndelaycells,                                 & 
-                              this%dbal, this%dbad, this%dbau,                  &
-                              this%dbrhs, this%dbdh, this%dbaw)
-        !
-        ! -- calculate maximum head change and update delay bed heads 
-        dhmax = DZERO
-        do n = 1, this%ndelaycells
-          dh = this%dbdh(n) - this%dbh(n, idelay) 
-          if (abs(dh) > abs(dhmax)) then
-            dhmax = dh 
-            if (lupdate) then
-              this%dbdhmax(idelay) = dhmax
-            end if
-          end if
-          ! -- update delay bed heads
-          this%dbh(n, idelay) = this%dbdh(n)
-        end do
-        !
-        ! -- update delay bed stresses
-        call this%csub_delay_calc_stress(ib, hcell)
-        !
-        ! -- check delay bed convergence 
-        if (abs(dhmax) < dclose) then
-          icnvg = 1
-        else if (iter /= 1) then
-          if (abs(dhmax)-abs(dhmax0) < DPREC) then
-            icnvg = 1
-          end if
-        end if
-        if (icnvg == 1) then
-          exit
-        end if
-        dhmax0 = dhmax
-      end do
-    end if
-    !
-    ! -- return
-    return
-  end subroutine csub_delay_sln
-
-
-  subroutine csub_delay_calc_zcell(this, ib)
-! ******************************************************************************
-! csub_delay_calc_zcell -- Calculate z for delay interbeds cells.
-! ******************************************************************************
-!
-!    SPECIFICATIONS:
-! ------------------------------------------------------------------------------
-    class(GwfCsubType), intent(inout) :: this
-    integer(I4B), intent(in) :: ib
-    ! -- local variables
-    integer(I4B) :: n
-    integer(I4B) :: node
-    integer(I4B) :: idelay
-    real(DP) :: bot
-    real(DP) :: top
-    real(DP) :: znode
-    real(DP) :: dzz
-    real(DP) :: z
-    real(DP) :: zr
-    real(DP) :: b
-    real(DP) :: dz
-! ------------------------------------------------------------------------------
-    !
-    ! -- initialize variables
-    idelay = this%idelay(ib)
-    node = this%nodelist(ib)
-    b = this%thickini(ib)
-    bot = this%dis%bot(node)
-    top = bot + b
-    !
-    ! -- calculate znode based on assumption that the delay bed bottom 
-    !    is equal to the cell bottom
-    znode = this%csub_calc_znode(top, bot, top)
-    dz = DHALF * this%dbdzini(1, idelay)
-    dzz = DHALF * b
-    z = znode + dzz
-    zr = dzz
-    !
-    ! -- calculate z and z relative to znode for each delay 
-    !    interbed node
-    do n = 1, this%ndelaycells
-      ! z of node relative to bottom of cell
-      z = z - dz
-      this%dbz(n, idelay) = z
-      z = z - dz
-      ! z relative to znode
-      zr = zr - dz
-      if (ABS(zr) < dz) then
-        zr = DZERO
-      end if
-      this%dbrelz(n, idelay) = zr
-      zr = zr - dz
-    end do
-    !
-    ! -- return
-    return
-
-  end subroutine csub_delay_calc_zcell
-
-  subroutine csub_delay_chk(this, ib, hcell)
-! ******************************************************************************
-! csub_delay_chk -- Check the head relative to the top of a delay interbed.
-! ******************************************************************************
-!
-!    SPECIFICATIONS:
-! ------------------------------------------------------------------------------
-    class(GwfCsubType), intent(inout) :: this
-    integer(I4B), intent(in) :: ib
-    real(DP), intent(in) :: hcell
-    ! -- local variables
-    character(len=LINELENGTH) :: errmsg
-    character(len=20) :: cellid
-    integer(I4B) :: idelay
-    integer(I4B) :: node
-    real(DP) :: dzhalf
-    real(DP) :: top
-! ------------------------------------------------------------------------------
-    !
-    ! -- initialize variables
-    idelay = this%idelay(ib)
-    node = this%nodelist(ib)
-    dzhalf = DHALF * this%dbdzini(1, idelay)
-    top = this%dbz(1, idelay) + dzhalf
-    !
-    ! -- check that aquifer head is above the top of the interbed
-    if (hcell < top) then
-      call this%dis%noder_to_string(node, cellid)
-      write(errmsg, '(a,g0,a,1x,a,1x,a,1x,i0,1x,a,g0,a)') &
-        'ERROR: HEAD (', hcell, ') IN CONVERTIBLE CELL', trim(adjustl(cellid)), &
-        'IS LESS THAN THE TOP OF DELAY INTERBED', ib,                           &
-        '(', top,')'
-      call store_error(errmsg)
-    end if
-    !
-    ! -- return
-    return
-
-  end subroutine csub_delay_chk
-
-
-  subroutine csub_delay_calc_stress(this, ib, hcell)
-! ******************************************************************************
-! csub_delay_calc_stress -- Calculate geostatic and effective stress in delay
-!                      interbeds.
-! ******************************************************************************
-!
-!    SPECIFICATIONS:
-! ------------------------------------------------------------------------------
-    class(GwfCsubType), intent(inout) :: this
-    integer(I4B), intent(in) :: ib
-    real(DP), intent(in) :: hcell
-    ! -- local variables
-    integer(I4B) :: n
-    integer(I4B) :: idelay
-    integer(I4B) :: node
-    real(DP) :: sigma
-    real(DP) :: topaq
-    real(DP) :: botaq
-    real(DP) :: dzhalf
-    real(DP) :: sadd
-    real(DP) :: sgm
-    real(DP) :: sgs
-    real(DP) :: h
-    real(DP) :: z
-    real(DP) :: top
-    real(DP) :: bot
-    real(DP) :: u
-! ------------------------------------------------------------------------------
-    !
-    ! -- initialize variables
-    idelay = this%idelay(ib)
-    node = this%nodelist(ib)
-    sigma = this%cg_gs(node)
-    topaq = this%dis%top(node)
-    botaq = this%dis%bot(node)
-    dzhalf = DHALF * this%dbdzini(1, idelay)
-    top = this%dbz(1, idelay) + dzhalf
-    !
-    ! -- calculate the geostatic load in the cell at the top of the interbed.
-    sgm = this%sgm(node)
-    sgs = this%sgs(node)
-    if (hcell > top) then
-      sadd = (top - botaq) * sgs
-    else if (hcell < botaq) then
-      sadd = (top - botaq) * sgm
-    else
-      sadd = ((top - hcell) * sgm) + ((hcell - botaq) * sgs)
-    end if
-    sigma = sigma - sadd
-    !
-    ! -- calculate geostatic and effective stress for each interbed node.
-    do n = 1, this%ndelaycells
-      h = this%dbh(n, idelay)
-      !
-      ! -- geostatic calculated at the bottom of the delay cell
-      z = this%dbz(n, idelay)
-      top = z + dzhalf
-      bot = z - dzhalf
-      if (h > top) then
-          sadd = (top - bot) * sgs
-      else if (h < bot) then
-          sadd = (top - bot) * sgm
-      else
-          sadd = ((top - h) * sgm) + ((h - bot) * sgs)
-      end if
-      sigma = sigma + sadd
-      u = h - bot
-      this%dbgeo(n, idelay) = sigma
-      this%dbes(n, idelay) = sigma - u
-    end do
-    !
-    ! -- return
-    return
-  end subroutine csub_delay_calc_stress
-
-  subroutine csub_delay_calc_ssksske(this, ib, n, hcell, ssk, sske)
-! ******************************************************************************
-! csub_delay_calc_ssksske -- Calculate ssk and sske for a node in a delay
-!                            interbed cell.
-! ******************************************************************************
-!
-!    SPECIFICATIONS:
-! ------------------------------------------------------------------------------
-    class(GwfCsubType), intent(inout) :: this
-    integer(I4B), intent(in) :: ib
-    integer(I4B), intent(in) :: n
-    real(DP), intent(in) :: hcell
-    real(DP), intent(inout) :: ssk
-    real(DP), intent(inout) :: sske
-    ! -- local variables
-    integer(I4B) :: idelay
-    integer(I4B) :: ielastic
-    integer(I4B) :: node
-    real(DP) :: z1
-    real(DP) :: z0
-    real(DP) :: zcell
-    real(DP) :: znode
-    real(DP) :: zbot
-    real(DP) :: es
-    real(DP) :: es0
-    real(DP) :: theta
-    real(DP) :: f
-    real(DP) :: f0
-! ------------------------------------------------------------------------------
-    !
-    ! -- initialize variables
-    sske = DZERO
-    ssk = DZERO
-    idelay = this%idelay(ib)
-    ielastic = this%ielastic(ib)
-    !
-    ! -- calculate factor for the head-based case
-    if (this%lhead_based .EQV. .TRUE.) then
-      f = DONE
-      f0 = f
-    !
-    ! -- calculate factor for the effective stress case
-    else
-      node = this%nodelist(ib)
-      theta = this%dbthetaini(n, idelay)
-      !
-      ! -- set top and bottom of layer and elevation of
-      !    node relative to the bottom of the cell
-      z1 = this%dis%top(node)
-      z0 = this%dis%bot(node)
-      zbot = this%dbz(n, idelay) - DHALF * this%dbdzini(1, idelay)
-      !
-      ! -- set location of delay node relative to the center
-      !    of the cell based on current head
-      zcell = this%csub_calc_znode(z1, z0, hcell)
-      znode = zcell + this%dbrelz(n, idelay)
-      !
-      ! -- set the effective stress
-      es = this%dbes(n, idelay)
-      es0 = this%dbes0(n, idelay)
-      !
-      ! -- calculate the compression index factors for the delay 
-      !    node relative to the center of the cell based on the 
-      !    current and previous head
-      call this%csub_calc_sfacts(node, zbot, znode, theta, es, es0, f)
-    end if
-    this%idbconvert(n, idelay) = 0
-    sske = f * this%rci(ib)
-    ssk = f * this%rci(ib)
-    if (ielastic == 0) then
-      if (this%dbes(n, idelay) > this%dbpcs(n, idelay)) then
-        this%idbconvert(n, idelay) = 1
-        ssk = f * this%ci(ib)
-      end if
-    end if
-    !
-    ! -- return
-    return
-  end subroutine csub_delay_calc_ssksske
-
-  subroutine csub_delay_assemble(this, ib, hcell)
-! ******************************************************************************
-! csub_delay_assemble -- Assemble coefficients for delay interbeds cells.
-! ******************************************************************************
-!
-!    SPECIFICATIONS:
-! ------------------------------------------------------------------------------
-    use TdisModule, only: delt
-    ! -- dummy variables
-    class(GwfCsubType), intent(inout) :: this
-    integer(I4B), intent(in) :: ib
-    real(DP), intent(in) :: hcell
-    ! -- local variables
-    integer(I4B) :: n
-    integer(I4B) :: node
-    integer(I4B) :: idelay
-    integer(I4B) :: ielastic
-    real(DP) :: dz
-    real(DP) :: dzhalf
-    real(DP) :: c
-    real(DP) :: c2
-    real(DP) :: c3
-    real(DP) :: fmult
-    real(DP) :: sske
-    real(DP) :: ssk
-    real(DP) :: z
-    real(DP) :: ztop
-    real(DP) :: zbot
-    real(DP) :: h
-    real(DP) :: aii
-    real(DP) :: r
-! ------------------------------------------------------------------------------
-    !
-    ! -- initialize variables
-    idelay = this%idelay(ib)
-    ielastic = this%ielastic(ib)
-    node = this%nodelist(ib)
-    dz = this%dbdzini(1, idelay)
-    dzhalf = DHALF * dz
-    fmult = dz / delt
-    c = this%kv(ib) / dz
-    c2 = DTWO * c
-    c3 = DTHREE * c
-    !
-    !
-    do n = 1, this%ndelaycells
-      !
-      ! -- current and previous delay cell states
-      z = this%dbz(n, idelay)
-      ztop = z + dzhalf
-      zbot = z - dzhalf
-      h = this%dbh(n, idelay)
-      !
-      ! -- calculate  ssk and sske
-      call this%csub_delay_calc_ssksske(ib, n, hcell, ssk, sske)
-      !
-      ! -- calculate diagonal
-      aii = -ssk * fmult
-      !
-      ! -- calculate right hand side
-      if (ielastic /= 0) then
-        r = -fmult *                                                             &
-            (ssk * (this%dbgeo(n, idelay) + zbot) -                              &
-             sske * this%dbes0(n, idelay))
-      else
-        r = -fmult *                                                             &
-            (ssk * (this%dbgeo(n, idelay) + zbot - this%dbpcs(n, idelay)) +      &
-             sske * (this%dbpcs(n, idelay) - this%dbes0(n, idelay)))
-      end if
-      !
-      ! -- add connection to the gwf cell
-      if (n == 1 .or. n == this%ndelaycells) then
-        aii = aii - c3
-        r = r - c2 * hcell
-      else
-        aii = aii - c2
-      end if
-      !
-      ! -- off diagonals
-      ! -- lower
-      if (n > 1) then
-        this%dbal(n) = c
-      end if
-      !
-      ! -- upper
-      if (n < this%ndelaycells) then
-        this%dbau(n) = c
-      end if
-      !
-      ! -- diagonal
-      this%dbad(n) = aii
-      !
-      ! -- right hand side
-      this%dbrhs(n) = r
-    end do
-    !
-    ! -- return
-    return
-
-  end subroutine csub_delay_assemble
-
-  subroutine csub_delay_solve(n, tl, td, tu, b, x, w)
-! ******************************************************************************
-! csub_delay_solve -- Solve for head change in delay interbeds cells.
-! ******************************************************************************
-!
-!    SPECIFICATIONS:
-! ------------------------------------------------------------------------------
-    integer(I4B), intent(in) :: n
-    real(DP), dimension(n), intent(in) :: tl
-    real(DP), dimension(n), intent(in) :: td
-    real(DP), dimension(n), intent(in) :: tu
-    real(DP), dimension(n), intent(in) :: b
-    real(DP), dimension(n), intent(inout) :: x
-    real(DP), dimension(n), intent(inout) :: w
-    ! -- local variables
-    integer(I4B) :: j
-    real(DP) :: bet
-    real(DP) :: beti
-! ------------------------------------------------------------------------------
-    ! -- initialize variables
-    w(1) = DZERO
-    bet = td(1)
-    beti = DONE / bet
-    x(1) = b(1) * beti
-    ! -- decomposition and forward substitution
-    do j = 2, n
-      w(j) = tu(j-1) * beti
-      bet = td(j) - tl(j) * w(j)
-      beti = DONE / bet
-      x(j) = (b(j) - tl(j) * x(j-1)) * beti
-    end do
-    ! -- backsubstitution
-    do j = n-1, 1, -1
-      x(j) = x(j) - w(j+1) * x(j+1)
-    end do
-    ! -- return
-    return
-  end subroutine csub_delay_solve
- 
-  subroutine csub_delay_calc_dstor(this, ib, hcell, stoe, stoi)
-! ******************************************************************************
-! csub_delay_calc_dstor -- Calculate change in storage in a delay interbed.
-! ******************************************************************************
-!
-!    SPECIFICATIONS:
-! ------------------------------------------------------------------------------
-    ! -- dummy variables
-    class(GwfCsubType), intent(inout) :: this
-    integer(I4B), intent(in) :: ib
-    real(DP), intent(inout) :: hcell
-    real(DP), intent(inout) :: stoe
-    real(DP), intent(inout) :: stoi
-    ! -- local variables
-    integer(I4B) :: idelay
-    integer(I4B) :: ielastic
-    integer(I4B) :: n
-    real(DP) :: sske
-    real(DP) :: ssk
-    real(DP) :: fmult
-    real(DP) :: v1
-    real(DP) :: v2
-    real(DP) :: ske
-    real(DP) :: sk
-    real(DP) :: z
-    real(DP) :: zbot
-    real(DP) :: dzhalf
-! ------------------------------------------------------------------------------
-    !
-    ! -- initialize variables
-    idelay = this%idelay(ib)
-    ielastic = this%ielastic(ib)
-    stoe = DZERO
-    stoi = DZERO
-    ske = DZERO
-    sk = DZERO
-    !
-    !
-    if (this%thickini(ib) > DZERO) then
-      fmult = this%dbdzini(1, idelay)
-      dzhalf = DHALF * this%dbdzini(1, idelay)
-      do n = 1, this%ndelaycells
-        call this%csub_delay_calc_ssksske(ib, n, hcell, ssk, sske)
-        z = this%dbz(n, idelay)
-        zbot = z - dzhalf
-        if (ielastic /= 0) then
-          v1 = ssk * (this%dbgeo(n, idelay) - this%dbh(n, idelay) + zbot) -      &
-                sske * this%dbes0(n, idelay)
-          v2 = DZERO
-        else
-          v1 = ssk * (this%dbgeo(n, idelay) - this%dbh(n, idelay) + zbot -       &
-                      this%dbpcs(n, idelay))
-          v2 = sske * (this%dbpcs(n, idelay) - this%dbes0(n, idelay))
-        end if
-        !
-        ! -- calculate inelastic and elastic storage components
-        if (this%idbconvert(n, idelay) /= 0) then
-          stoi = stoi + v1 * fmult
-          stoe = stoe + v2 * fmult
-        else
-          stoe = stoe + (v1 + v2) * fmult
-        end if
-        !
-        ! calculate inelastic and elastic storativity
-        ske = ske + sske * fmult
-        sk = sk + ssk * fmult
-      end do
-    end if
-    !
-    ! -- save ske and sk
-    this%ske(ib) = ske
-    this%sk(ib) = sk
-    !
-    ! -- return
-    return
-  end subroutine csub_delay_calc_dstor
-
-  subroutine csub_delay_calc_comp(this, ib, hcell, hcellold, comp, compi, compe)
-! ******************************************************************************
-! csub_delay_calc_comp -- Calculate compaction in a delay interbed.
-! ******************************************************************************
-!
-!    SPECIFICATIONS:
-! ------------------------------------------------------------------------------
-    class(GwfCsubType), intent(inout) :: this
-    integer(I4B), intent(in) :: ib
-    real(DP), intent(in) :: hcell
-    real(DP), intent(in) :: hcellold
-    real(DP), intent(inout) :: comp
-    real(DP), intent(inout) :: compi
-    real(DP), intent(inout) :: compe
-    ! -- local variables
-    integer(I4B) :: idelay
-    integer(I4B) :: ielastic
-    integer(I4B) :: node
-    integer(I4B) :: n
-    real(DP) :: snnew
-    real(DP) :: snold
-    real(DP) :: sske
-    real(DP) :: ssk
-    real(DP) :: fmult
-    real(DP) :: v
-    real(DP) :: v1
-    real(DP) :: v2
-! ------------------------------------------------------------------------------
-    !
-    ! -- initialize variables
-    idelay = this%idelay(ib)
-    ielastic = this%ielastic(ib)
-    node = this%nodelist(ib)
-    comp = DZERO
-    compi = DZERO
-    compe = DZERO
-    !
-    ! -- calculate cell saturation
-    call this%csub_calc_sat(node, hcell, hcellold, snnew, snold)
-    !
-    !
-    if (this%thickini(ib) > DZERO) then
-      fmult = this%dbdzini(1, idelay)
-      do n = 1, this%ndelaycells
-        call this%csub_delay_calc_ssksske(ib, n, hcell, ssk, sske)
-        if (ielastic /= 0) then
-          v1 = ssk * this%dbes(n, idelay) - sske * this%dbes0(n, idelay)
-          v2 = DZERO
-        else
-          v1 = ssk * (this%dbes(n, idelay) - this%dbpcs(n, idelay))
-          v2 = sske * (this%dbpcs(n, idelay) - this%dbes0(n, idelay))
-        end if
-        v = (v1 + v2) * fmult
-        comp = comp + v
-        !
-        ! -- save compaction data
-        this%dbcomp(n, idelay) = v * snnew
-        !
-        ! -- calculate inelastic and elastic storage components
-        if (this%idbconvert(n, idelay) /= 0) then
-          compi = compi + v1 * fmult
-          compe = compe + v2 * fmult
-        else
-          compe = compe + (v1 + v2) * fmult
-        end if
-      end do
-    end if
-    !
-    ! -- fill compaction
-    comp = comp * this%rnb(ib) * snnew
-    compi = compi * this%rnb(ib) * snnew
-    compe = compe * this%rnb(ib) * snnew
-    !
-    ! -- return
-    return
-  end subroutine csub_delay_calc_comp
-
-  subroutine csub_delay_update(this, ib)
-! ******************************************************************************
-! csub_delay_update -- Update delay interbed thickness and porosity.
-! ******************************************************************************
-!
-!    SPECIFICATIONS:
-! ------------------------------------------------------------------------------
-    class(GwfCsubType), intent(inout) :: this
-    integer(I4B), intent(in) :: ib
-    ! -- local variables
-    character(len=LINELENGTH) :: errmsg
-    integer(I4B) :: idelay
-    integer(I4B) :: n
-    real(DP) :: comp
-    real(DP) :: thick
-    real(DP) :: theta
-    real(DP) :: tthick
-    real(DP) :: wtheta
-! ------------------------------------------------------------------------------
-    !
-    ! -- initialize variables
-    idelay = this%idelay(ib)
-    comp = DZERO
-    tthick = DZERO
-    wtheta = DZERO
-    !
-    !
-    do n = 1, this%ndelaycells
-      !
-      ! -- initialize compaction for delay cell
-      comp = this%dbtcomp(n, idelay) + this%dbcomp(n, idelay)
-      !
-      ! -- scale compaction by rnb to get the compaction for
-      !    the interbed system (as opposed to the full system)
-      comp = comp / this%rnb(ib)
-      !
-      ! -- update thickness and theta
-      if (ABS(comp) > DZERO) then
-        thick = this%dbdzini(n, idelay)
-        theta = this%dbthetaini(n, idelay)
-        call this%csub_adj_matprop(comp, thick, theta)
-        if (thick <= DZERO) then
-          write(errmsg,'(4x,2(a,1x,i0,1x),a,1x,g0,1x,a)')                         &
-            '****ERROR. ADJUSTED THICKNESS FOR DELAY INTERBED (',                 &
-            ib, ') CELL (', n, ') IS <= 0 (', thick, ')'
-          call store_error(errmsg)
-        end if
-        if (theta <= DZERO) then
-          write(errmsg,'(4x,2(a,1x,i0,1x),a,1x,g0,1x,a)')                         &
-            '****ERROR. ADJUSTED THETA FOR DELAY INTERBED (',                     &
-            ib, ') CELL (', n, 'IS <= 0 (', theta, ')'
-          call store_error(errmsg)
-        end if
-        this%dbdz(n, idelay) = thick
-        this%dbtheta(n, idelay) = theta
-        tthick = tthick + thick
-        wtheta = wtheta + thick * theta
-      else
-        thick = this%dbdz(n, idelay)
-        theta = this%dbtheta(n, idelay)
-        tthick = tthick + thick
-        wtheta = wtheta + thick * theta
-      end if      
-    end do
-    !
-    ! -- calculate thickness weighted theta and save thickness and weighted 
-    !    theta values for delay interbed
-    if (tthick > DZERO) then
-      wtheta = wtheta / tthick
-    else
-      tthick = DZERO
-      wtheta = DZERO
-    end if
-    this%thick(ib) = tthick
-    this%theta(ib) = wtheta
-    !
-    ! -- return
-    return
-  end subroutine csub_delay_update
-
-  subroutine csub_delay_fc(this, ib, hcof, rhs)
-! ******************************************************************************
-! csub_delay_fc -- Calculate hcof and rhs for delay interbed contribution to
-!                  GWF cell.
-! ******************************************************************************
-!
-!    SPECIFICATIONS:
-! ------------------------------------------------------------------------------
-    class(GwfCsubType), intent(inout) :: this
-    integer(I4B), intent(in) :: ib
-    real(DP), intent(inout) :: hcof
-    real(DP), intent(inout) :: rhs
-    ! -- local variables
-    integer(I4B) :: idelay
-    real(DP) :: c1
-    real(DP) :: c2
-! ------------------------------------------------------------------------------
-    !
-    ! -- initialize variables
-    idelay = this%idelay(ib)
-    hcof = DZERO
-    rhs = DZERO
-    if (this%thickini(ib) > DZERO) then
-      ! -- calculate terms for gwf matrix
-      c1 = DTWO * this%kv(ib) / this%dbdzini(1, idelay)
-      rhs = -c1 * this%dbh(1, idelay)
-      c2 = DTWO *                                                  &
-           this%kv(ib) / this%dbdzini(this%ndelaycells, idelay)
-      rhs = rhs - c2 * this%dbh(this%ndelaycells, idelay)
-      hcof = c1 + c2
-    end if
-    !
-    ! -- return
-    return
-  end subroutine csub_delay_fc
-  
-  function csub_calc_delay_flow(this, ib, n, hcell) result(q)
-! ******************************************************************************
-! csub_calc_delay_flow -- Calculate flow across top or bottom of delay interbed
-! ******************************************************************************
-!
-!    SPECIFICATIONS:
-! ------------------------------------------------------------------------------
-    class(GwfCsubType), intent(inout) :: this
-    ! -- dummy
-    integer(I4B), intent(in) :: ib
-    integer(I4B), intent(in) :: n
-    real(DP), intent(in) :: hcell
-    ! -- local variables
-    integer(I4B) :: idelay
-    real(DP) :: q
-    real(DP) :: c
-! ------------------------------------------------------------------------------
-    idelay = this%idelay(ib)
-    c = DTWO * this%kv(ib) / this%dbdzini(n, idelay)
-    q = c * (hcell - this%dbh(n, idelay))
-    !
-    ! -- return
-    return
-  end function csub_calc_delay_flow
-  
-  
-  !
-  ! -- Procedures related to observations (type-bound)
-  logical function csub_obs_supported(this)
-  ! ******************************************************************************
-  ! csub_obs_supported
-  !   -- Return true because csub package supports observations.
-  ! ******************************************************************************
-  !
-  !    SPECIFICATIONS:
-  ! ------------------------------------------------------------------------------
-    class(GwfCsubType) :: this
-  ! ------------------------------------------------------------------------------
-    csub_obs_supported = .true.
-    return
-  end function csub_obs_supported
-
-
-  subroutine csub_df_obs(this)
-  ! ******************************************************************************
-  ! csub_df_obs (implements bnd_df_obs)
-  !   -- Store observation type supported by csub package.
-  !   -- Overrides BndType%bnd_df_obs
-  ! ******************************************************************************
-  !
-  !    SPECIFICATIONS:
-  ! ------------------------------------------------------------------------------
-    ! -- dummy
-    class(GwfCsubType) :: this
-    ! -- local
-    integer(I4B) :: indx
-  ! ------------------------------------------------------------------------------
-    !
-    ! -- Store obs type and assign procedure pointer
-    !    for csub observation type.
-    call this%obs%StoreObsType('csub', .true., indx)
-    this%obs%obsData(indx)%ProcessIdPtr => csub_process_obsID
-    !
-    ! -- Store obs type and assign procedure pointer
-    !    for inelastic-csub observation type.
-    call this%obs%StoreObsType('inelastic-csub', .true., indx)
-    this%obs%obsData(indx)%ProcessIdPtr => csub_process_obsID
-    !
-    ! -- Store obs type and assign procedure pointer
-    !    for elastic-csub observation type.
-    call this%obs%StoreObsType('elastic-csub', .true., indx)
-    this%obs%obsData(indx)%ProcessIdPtr => csub_process_obsID
-    !
-    ! -- Store obs type and assign procedure pointer
-    !    for coarse-csub observation type.
-    call this%obs%StoreObsType('coarse-csub', .false., indx)
-    this%obs%obsData(indx)%ProcessIdPtr => csub_process_obsID
-    !
-    ! -- Store obs type and assign procedure pointer
-    !    for csub-cell observation type.
-    call this%obs%StoreObsType('csub-cell', .true., indx)
-    this%obs%obsData(indx)%ProcessIdPtr => csub_process_obsID
-    !
-    ! -- Store obs type and assign procedure pointer
-    !    for watercomp-csub observation type.
-    call this%obs%StoreObsType('wcomp-csub-cell', .false., indx)
-    this%obs%obsData(indx)%ProcessIdPtr => csub_process_obsID
-    !
-    ! -- Store obs type and assign procedure pointer
-    !    for interbed ske observation type.
-    call this%obs%StoreObsType('ske', .true., indx)
-    this%obs%obsData(indx)%ProcessIdPtr => csub_process_obsID
-    !
-    ! -- Store obs type and assign procedure pointer
-    !    for interbed sk observation type.
-    call this%obs%StoreObsType('sk', .true., indx)
-    this%obs%obsData(indx)%ProcessIdPtr => csub_process_obsID
-    !
-    ! -- Store obs type and assign procedure pointer
-    !    for ske-cell observation type.
-    call this%obs%StoreObsType('ske-cell', .true., indx)
-    this%obs%obsData(indx)%ProcessIdPtr => csub_process_obsID
-    !
-    ! -- Store obs type and assign procedure pointer
-    !    for sk-cell observation type.
-    call this%obs%StoreObsType('sk-cell', .true., indx)
-    this%obs%obsData(indx)%ProcessIdPtr => csub_process_obsID
-    !
-    ! -- Store obs type and assign procedure pointer
-    !    for geostatic-stress-cell observation type.
-    call this%obs%StoreObsType('gstress-cell', .false., indx)
-    this%obs%obsData(indx)%ProcessIdPtr => csub_process_obsID
-    !
-    ! -- Store obs type and assign procedure pointer
-    !    for effective-stress-cell observation type.
-    call this%obs%StoreObsType('estress-cell', .false., indx)
-    this%obs%obsData(indx)%ProcessIdPtr => csub_process_obsID
-    !
-    ! -- Store obs type and assign procedure pointer
-    !    for total-compaction observation type.
-    call this%obs%StoreObsType('interbed-compaction', .true., indx)
-    this%obs%obsData(indx)%ProcessIdPtr => csub_process_obsID
-    !
-    ! -- Store obs type and assign procedure pointer
-    !    for inelastic-compaction observation type.
-    call this%obs%StoreObsType('inelastic-compaction', .true., indx)
-    this%obs%obsData(indx)%ProcessIdPtr => csub_process_obsID
-    !
-    ! -- Store obs type and assign procedure pointer
-    !    for inelastic-compaction observation type.
-    call this%obs%StoreObsType('elastic-compaction', .true., indx)
-    this%obs%obsData(indx)%ProcessIdPtr => csub_process_obsID
-    !
-    ! -- Store obs type and assign procedure pointer
-    !    for coarse-compaction observation type.
-    call this%obs%StoreObsType('coarse-compaction', .false., indx)
-    this%obs%obsData(indx)%ProcessIdPtr => csub_process_obsID
-    !
-    ! -- Store obs type and assign procedure pointer
-    !    for compaction-cell observation type.
-    call this%obs%StoreObsType('compaction-cell', .true., indx)
-    this%obs%obsData(indx)%ProcessIdPtr => csub_process_obsID
-    !
-    ! -- Store obs type and assign procedure pointer
-    !    for interbed thickness observation type.
-    call this%obs%StoreObsType('thickness', .true., indx)
-    this%obs%obsData(indx)%ProcessIdPtr => csub_process_obsID
-    !
-    ! -- Store obs type and assign procedure pointer
-    !    for coarse-thickness observation type.
-    call this%obs%StoreObsType('coarse-thickness', .false., indx)
-    this%obs%obsData(indx)%ProcessIdPtr => csub_process_obsID
-    !
-    ! -- Store obs type and assign procedure pointer
-    !    for thickness-cell observation type.
-    call this%obs%StoreObsType('thickness-cell', .false., indx)
-    this%obs%obsData(indx)%ProcessIdPtr => csub_process_obsID
-    !
-    ! -- Store obs type and assign procedure pointer
-    !    for interbed theta observation type.
-    call this%obs%StoreObsType('theta', .true., indx)
-    this%obs%obsData(indx)%ProcessIdPtr => csub_process_obsID
-    !
-    ! -- Store obs type and assign procedure pointer
-    !    for coarse-theta observation type.
-    call this%obs%StoreObsType('coarse-theta', .false., indx)
-    this%obs%obsData(indx)%ProcessIdPtr => csub_process_obsID
-    !
-    ! -- Store obs type and assign procedure pointer
-    !    for theta-cell observation type.
-    call this%obs%StoreObsType('theta-cell', .true., indx)
-    this%obs%obsData(indx)%ProcessIdPtr => csub_process_obsID
-    !
-    ! -- Store obs type and assign procedure pointer
-    !    for preconstress-cell observation type.
-    call this%obs%StoreObsType('preconstress-cell', .false., indx)
-    this%obs%obsData(indx)%ProcessIdPtr => csub_process_obsID
-    !
-    ! -- Store obs type and assign procedure pointer
-    !    for delay-preconstress observation type.
-    call this%obs%StoreObsType('delay-preconstress', .false., indx)
-    this%obs%obsData(indx)%ProcessIdPtr => csub_process_obsID
-    !
-    ! -- Store obs type and assign procedure pointer
-    !    for delay-head observation type.
-    call this%obs%StoreObsType('delay-head', .false., indx)
-    this%obs%obsData(indx)%ProcessIdPtr => csub_process_obsID
-    !
-    ! -- Store obs type and assign procedure pointer
-    !    for delay-gstress observation type.
-    call this%obs%StoreObsType('delay-gstress', .false., indx)
-    this%obs%obsData(indx)%ProcessIdPtr => csub_process_obsID
-    !
-    ! -- Store obs type and assign procedure pointer
-    !    for delay-estress observation type.
-    call this%obs%StoreObsType('delay-estress', .false., indx)
-    this%obs%obsData(indx)%ProcessIdPtr => csub_process_obsID
-    !
-    ! -- Store obs type and assign procedure pointer
-    !    for delay-compaction observation type.
-    call this%obs%StoreObsType('delay-compaction', .false., indx)
-    this%obs%obsData(indx)%ProcessIdPtr => csub_process_obsID
-    !
-    ! -- Store obs type and assign procedure pointer
-    !    for delay-thickness observation type.
-    call this%obs%StoreObsType('delay-thickness', .false., indx)
-    this%obs%obsData(indx)%ProcessIdPtr => csub_process_obsID
-    !
-    ! -- Store obs type and assign procedure pointer
-    !    for delay-theta observation type.
-    call this%obs%StoreObsType('delay-theta', .false., indx)
-    this%obs%obsData(indx)%ProcessIdPtr => csub_process_obsID
-    !
-    ! -- Store obs type and assign procedure pointer
-    !    for delay-flowtop observation type.
-    call this%obs%StoreObsType('delay-flowtop', .true., indx)
-    this%obs%obsData(indx)%ProcessIdPtr => csub_process_obsID
-    !
-    ! -- Store obs type and assign procedure pointer
-    !    for delay-flowbot observation type.
-    call this%obs%StoreObsType('delay-flowbot', .true., indx)
-    this%obs%obsData(indx)%ProcessIdPtr => csub_process_obsID
-    !
-    return
-  end subroutine csub_df_obs
-
-
-  subroutine csub_bd_obs(this)
-    ! **************************************************************************
-    ! csub_bd_obs
-    !   -- Calculate observations this time step and call
-    !      ObsType%SaveOneSimval for each GwfCsubType observation.
-    ! **************************************************************************
-    !
-    !    SPECIFICATIONS:
-    ! --------------------------------------------------------------------------
-    ! -- dummy
-    class(GwfCsubType), intent(inout) :: this
-    ! -- local
-    integer(I4B) :: i
-    integer(I4B) :: j
-    integer(I4B) :: n
-    integer(I4B) :: nn
-    integer(I4B) :: idelay
-    integer(I4B) :: ncol
-    integer(I4B) :: node
-    real(DP) :: v
-    real(DP) :: r
-    real(DP) :: f
-    character(len=100) :: msg
-    type(ObserveType), pointer :: obsrv => null()
-    !---------------------------------------------------------------------------
-    !
-    ! Write simulated values for all csub observations
-    if (this%obs%npakobs>0) then
-      call this%obs%obs_bd_clear()
-      do i = 1, this%obs%npakobs
-        obsrv => this%obs%pakobs(i)%obsrv
-        if (obsrv%BndFound) then
-          nn = size(obsrv%indxbnds)
-          v = DZERO
-          do j = 1, nn
-            n = obsrv%indxbnds(j)
-            select case (obsrv%ObsTypeId)
-              case ('CSUB')
-                v = this%storagee(n) + this%storagei(n)
-              case ('INELASTIC-CSUB')
-                v = this%storagei(n)
-              case ('ELASTIC-CSUB')
-                v = this%storagee(n)
-              case ('COARSE-CSUB')
-                v = this%cg_stor(n)
-              case ('WCOMP-CSUB-CELL')
-                v = this%cell_wcstor(n)
-              case ('CSUB-CELL')
-                ! -- add the coarse component
-                if (j == 1) then
-                  v = this%cg_stor(n)
-                else
-                  v = this%storagee(n) + this%storagei(n)
-                end if
-              case ('SKE')
-                v = this%ske(n)
-              case ('SK')
-                v = this%sk(n)
-              case ('SKE-CELL')
-                ! -- add the coarse component
-                if (j == 1) then
-                  v = this%cg_ske(n)
-                else
-                  v = this%ske(n)
-                end if
-              case ('SK-CELL')
-                ! -- add the coarse component
-                if (j == 1) then
-                  v = this%cg_sk(n)
-                else
-                  v = this%sk(n)
-                end if
-              case ('THETA')
-                v = this%theta(n)
-              case ('COARSE-THETA')
-                v = this%cg_theta(n)
-              case ('THETA-CELL')
-                ! -- add the coarse component
-                if (j == 1) then
-                  f = this%cg_thick(n) / this%cell_thick(n)
-                  v = f * this%cg_theta(n)
-                else
-                  node = this%nodelist(n) 
-                  f = this%csub_calc_interbed_thickness(n) / this%cell_thick(node)
-                  v = f * this%theta(n)
-                end if
-              case ('GSTRESS-CELL')
-                v = this%cg_gs(n)
-              case ('ESTRESS-CELL')
-                v = this%cg_es(n)
-              case ('INTERBED-COMPACTION')
-                v = this%tcomp(n)
-              case ('INELASTIC-COMPACTION')
-                v = this%tcompi(n)
-              case ('ELASTIC-COMPACTION')
-                v = this%tcompe(n)
-              case ('COARSE-COMPACTION')
-                v = this%cg_tcomp(n)
-              case ('COMPACTION-CELL')
-                ! -- add the coarse component
-                if (j == 1) then
-                  v = this%cg_tcomp(n)
-                else
-                  v = this%tcomp(n)
-                end if
-              case ('THICKNESS')
-                idelay = this%idelay(n)
-                v = this%thick(n)
-                if (idelay /= 0) then
-                  v = v * this%rnb(n)
-                end if
-              case ('COARSE-THICKNESS')
-                v = this%cg_thick(n)
-              case ('THICKNESS-CELL')
-                v = this%cell_thick(n)
-              case ('DELAY-HEAD', 'DELAY-PRECONSTRESS',                          &
-                    'DELAY-GSTRESS', 'DELAY-ESTRESS',                            &
-                    'DELAY-COMPACTION', 'DELAY-THICKNESS',                       &
-                    'DELAY-THETA')
-                if (n > this%ndelaycells) then
-                  r = real(n, DP) / real(this%ndelaycells, DP)
-                  idelay = int(floor(r)) + 1
-                  ncol = mod(n, this%ndelaycells)
-                else
-                  idelay = 1
-                  ncol = n
-                end if
-                select case(obsrv%ObsTypeId)
-                  case ('DELAY-PRECONSTRESS')
-                    v = this%dbpcs(ncol, idelay)
-                  case ('DELAY-HEAD')
-                    v = this%dbh(ncol, idelay)
-                  case ('DELAY-GSTRESS')
-                    v = this%dbgeo(ncol, idelay)
-                  case ('DELAY-ESTRESS')
-                    v = this%dbes(ncol, idelay)
-                  case ('DELAY-COMPACTION')
-                    v = this%dbtcomp(ncol, idelay)
-                  case ('DELAY-THICKNESS')
-                    v = this%dbdz(ncol, idelay)
-                  case ('DELAY-THETA')
-                    v = this%dbtheta(ncol, idelay)
-                end select
-              case ('PRECONSTRESS-CELL')
-                v = this%pcs(n)
-              case ('DELAY-FLOWTOP')
-                idelay = this%idelay(n)
-                v = this%dbflowtop(idelay)
-              case ('DELAY-FLOWBOT')
-                idelay = this%idelay(n)
-                v = this%dbflowbot(idelay)
-              case default
-                msg = 'Error: Unrecognized observation type: ' //                &
-                      trim(obsrv%ObsTypeId)
-                call store_error(msg)
-            end select
-            call this%obs%SaveOneSimval(obsrv, v)
-        end do
-        else
-          call this%obs%SaveOneSimval(obsrv, DNODATA)
-        end if
-      end do
-    end if
-    !
-    ! -- write summary of package block error messages
-    if (count_errors() > 0) then
-      call this%parser%StoreErrorUnit()
-      call ustop()
-    end if
-    !
-    return
-  end subroutine csub_bd_obs
-
-
-  subroutine csub_rp_obs(this)
-    ! -- dummy
-    class(GwfCsubType), intent(inout) :: this
-    ! -- local
-    integer(I4B) :: i, j, n
-    integer(I4B) :: n2
-    integer(I4B) :: idelay
-    class(ObserveType), pointer :: obsrv => null()
-    character(len=LENBOUNDNAME) :: bname
-    character(len=200) :: ermsg
-    !
-    if (.not. this%csub_obs_supported()) return
-    !
-    do i=1,this%obs%npakobs
-      obsrv => this%obs%pakobs(i)%obsrv
-      !
-      ! -- indxbnds needs to be deallocated and reallocated (using
-      !    ExpandArray) each stress period because list of boundaries
-      !    can change each stress period.
-      if (allocated(obsrv%indxbnds)) then
-        deallocate(obsrv%indxbnds)
-      end if
-      !
-      ! -- initialize BndFound to .false.
-      obsrv%BndFound = .false.
-      !
-      bname = obsrv%FeatureName
-      if (bname /= '') then
-        ! -- Observation location(s) is(are) based on a boundary name.
-        !    Iterate through all boundaries to identify and store
-        !    corresponding index(indices) in bound array.
-        do j = 1, this%ninterbeds
-          if (this%boundname(j) == bname) then
-            obsrv%BndFound = .true.
-            obsrv%CurrentTimeStepEndValue = DZERO
-            call ExpandArray(obsrv%indxbnds)
-            n = size(obsrv%indxbnds)
-            obsrv%indxbnds(n) = j
-          end if
-        end do
-      ! -- one value per cell
-      else if (obsrv%ObsTypeId == 'GSTRESS-CELL' .or.                           &
-               obsrv%ObsTypeId == 'ESTRESS-CELL' .or.                           &
-               obsrv%ObsTypeId == 'THICKNESS-CELL' .or.                         &
-               obsrv%ObsTypeId == 'COARSE-CSUB' .or.                            &
-               obsrv%ObsTypeId == 'WCOMP-CSUB-CELL' .or.                        &
-               obsrv%ObsTypeId == 'COARSE-COMPACTION' .or.                      &
-               obsrv%ObsTypeId == 'COARSE-THETA' .or.                           &
-               obsrv%ObsTypeId == 'COARSE-THICKNESS') then
-        obsrv%BndFound = .true.
-        obsrv%CurrentTimeStepEndValue = DZERO
-        call ExpandArray(obsrv%indxbnds)
-        n = size(obsrv%indxbnds)
-        obsrv%indxbnds(n) = obsrv%NodeNumber
-      else if (obsrv%ObsTypeId == 'DELAY-PRECONSTRESS' .or.                     &
-               obsrv%ObsTypeId == 'DELAY-HEAD' .or.                             &
-               obsrv%ObsTypeId == 'DELAY-GSTRESS' .or.                          &
-               obsrv%ObsTypeId == 'DELAY-ESTRESS' .or.                          &
-               obsrv%ObsTypeId == 'DELAY-COMPACTION' .or.                       &
-               obsrv%ObsTypeId == 'DELAY-THICKNESS' .or.                        &
-               obsrv%ObsTypeId == 'DELAY-THETA') then
-        if (this%ninterbeds > 0) then
-          n = obsrv%NodeNumber
-          idelay = this%idelay(n)
-          if (idelay /= 0) then
-            j = (idelay - 1) * this%ndelaycells + 1
-            n2 = obsrv%NodeNumber2
-            if (n2 < 1 .or. n2 > this%ndelaycells) then
-<<<<<<< HEAD
-              write(ermsg, '(4x,a,1x,a,1x,a,1x,i0,1x,a,1x,i0,1x,a)') &
-=======
-              write (ermsg, '(4x,a,1x,a,1x,a,1x,i0,1x,a,1x,i0,1x,a)') &
->>>>>>> fc270137
-                'ERROR:', trim(adjustl(obsrv%ObsTypeId)), &
-                ' interbed cell must be > 0 and <=', this%ndelaycells, &
-                '(specified value is ', n2, ')'
-              call store_error(ermsg)
-            else
-              j = (idelay - 1) * this%ndelaycells + n2
-            end if
-            obsrv%BndFound = .true.
-            call ExpandArray(obsrv%indxbnds)
-            obsrv%indxbnds(1) = j
-          end if
-        end if
-      ! -- interbed value
-      else if (obsrv%ObsTypeId == 'CSUB' .or.                                   &
-               obsrv%ObsTypeId == 'INELASTIC-CSUB' .or.                         &
-               obsrv%ObsTypeId == 'ELASTIC-CSUB' .or.                           &
-               obsrv%ObsTypeId == 'SK' .or.                                     &
-               obsrv%ObsTypeId == 'SKE' .or.                                    &
-               obsrv%ObsTypeId == 'THICKNESS' .or.                              &
-               obsrv%ObsTypeId == 'THETA' .or.                                  &
-               obsrv%ObsTypeId == 'INTERBED-COMPACTION' .or.                    &
-               obsrv%ObsTypeId == 'INELASTIC-COMPACTION' .or.                   &
-               obsrv%ObsTypeId == 'ELASTIC-COMPACTION') then
-        if (this%ninterbeds > 0) then
-          j = obsrv%NodeNumber
-          if (j < 1 .or. j > this%ninterbeds) then
-<<<<<<< HEAD
-            write(ermsg, '(4x,a,1x,a,1x,a,1x,i0,1x,a,1x,i0,1x,a)')             &
-=======
-            write (ermsg, '(4x,a,1x,a,1x,a,1x,i0,1x,a,1x,i0,1x,a)')             &
->>>>>>> fc270137
-              'ERROR:', trim(adjustl(obsrv%ObsTypeId)),                         &
-              ' interbed cell must be > 0 and <=', this%ninterbeds,             &
-              '(specified value is ', j, ')'
-            call store_error(ermsg)
-          else
-            obsrv%BndFound = .true.
-            obsrv%CurrentTimeStepEndValue = DZERO
-            call ExpandArray(obsrv%indxbnds)
-            n = size(obsrv%indxbnds)
-            obsrv%indxbnds(n) = j
-          end if
-        end if
-      else if (obsrv%ObsTypeId == 'DELAY-FLOWTOP' .or.                          &
-               obsrv%ObsTypeId == 'DELAY-FLOWBOT') then
-        if (this%ninterbeds > 0) then
-          j = obsrv%NodeNumber
-          if (j < 1 .or. j > this%ninterbeds) then
-<<<<<<< HEAD
-            write(ermsg, '(4x,a,1x,a,1x,a,1x,i0,1x,a,1x,i0,1x,a)') &
-=======
-            write (ermsg, '(4x,a,1x,a,1x,a,1x,i0,1x,a,1x,i0,1x,a)') &
->>>>>>> fc270137
-              'ERROR:', trim(adjustl(obsrv%ObsTypeId)), &
-              ' interbed cell must be > 0 and <=', this%ninterbeds, &
-              '(specified value is ', j, ')'
-            call store_error(ermsg)
-          end if
-          idelay = this%idelay(j)
-          if (idelay /= 0) then
-            obsrv%BndFound = .true.
-            obsrv%CurrentTimeStepEndValue = DZERO
-            call ExpandArray(obsrv%indxbnds)
-            n = size(obsrv%indxbnds)
-            obsrv%indxbnds(n) = j
-          end if
-        end if
-      else
-        ! -- Accumulate values in a single cell
-        ! -- Observation location is a single node number
-        ! -- save node number in first position
-        if (obsrv%ObsTypeId == 'CSUB-CELL' .or.                                 &
-            obsrv%ObsTypeId == 'SKE-CELL' .or.                                  &
-            obsrv%ObsTypeId == 'SK-CELL' .or.                                   &
-            obsrv%ObsTypeId == 'THETA-CELL' .or.                                &
-            obsrv%ObsTypeId == 'COMPACTION-CELL') then 
-          if (.NOT. obsrv%BndFound) then
-            obsrv%BndFound = .true.
-            obsrv%CurrentTimeStepEndValue = DZERO
-            call ExpandArray(obsrv%indxbnds)
-            n = size(obsrv%indxbnds)
-            obsrv%indxbnds(n) = obsrv%NodeNumber
-          end if
-        end if
-        jloop: do j = 1, this%ninterbeds
-          if (this%nodelist(j) == obsrv%NodeNumber) then
-            obsrv%BndFound = .true.
-            obsrv%CurrentTimeStepEndValue = DZERO
-            call ExpandArray(obsrv%indxbnds)
-            n = size(obsrv%indxbnds)
-            obsrv%indxbnds(n) = j
-          endif
-        end do jloop
-      endif
-    enddo
-    !
-    if (count_errors() > 0) then
-      call store_error_unit(this%inunit)
-      call ustop()
-    endif
-    !
-    return
-  end subroutine csub_rp_obs
-  !
-  ! -- Procedures related to observations (NOT type-bound)
-  subroutine csub_process_obsID(obsrv, dis, inunitobs, iout)
-    ! -- This procedure is pointed to by ObsDataType%ProcesssIdPtr. It processes
-    !    the ID string of an observation definition for csub-package observations.
-    ! -- dummy
-    type(ObserveType),      intent(inout) :: obsrv
-    class(DisBaseType), intent(in)    :: dis
-    integer(I4B),            intent(in)    :: inunitobs
-    integer(I4B),            intent(in)    :: iout
-    ! -- local
-    integer(I4B) :: nn1
-    integer(I4B) :: nn2
-    integer(I4B) :: icol, istart, istop
-    character(len=LINELENGTH) :: strng
-    character(len=LENBOUNDNAME) :: bndname
-    logical :: flag_string
-    !--------------------------------------------------------------------------
-    !
-    strng = obsrv%IDstring
-    ! -- Extract reach number from strng and store it.
-    !    If 1st item is not an integer(I4B), it should be a
-    !    boundary name--deal with it.
-    icol = 1
-    ! -- get icsubno number or boundary name
-    if (obsrv%ObsTypeId=='CSUB' .or.                                            &
-        obsrv%ObsTypeId == 'INELASTIC-CSUB' .or.                                &
-        obsrv%ObsTypeId == 'ELASTIC-CSUB' .or.                                  &
-        obsrv%ObsTypeId=='SK' .or.                                              &
-        obsrv%ObsTypeId=='SKE' .or.                                             &
-        obsrv%ObsTypeId=='THETA' .or.                                           &
-        obsrv%ObsTypeId=='THICKNESS' .or.                                       &
-        obsrv%ObsTypeId == 'INTERBED-COMPACTION' .or.                           &
-        obsrv%ObsTypeId == 'INELASTIC-COMPACTION' .or.                          &
-        obsrv%ObsTypeId == 'ELASTIC-COMPACTION' .or.                            &
-        obsrv%ObsTypeId=='DELAY-HEAD' .or.                                      & 
-        obsrv%ObsTypeId=='DELAY-GSTRESS' .or.                                   & 
-        obsrv%ObsTypeId=='DELAY-ESTRESS' .or.                                   & 
-        obsrv%ObsTypeId=='DELAY-PRECONSTRESS' .or.                              &
-        obsrv%ObsTypeId=='DELAY-COMPACTION' .or.                                &
-        obsrv%ObsTypeId=='DELAY-THICKNESS' .or.                                 &
-        obsrv%ObsTypeId=='DELAY-THETA' .or.                                     &
-        obsrv%ObsTypeId=='DELAY-FLOWTOP' .or.                                   &
-        obsrv%ObsTypeId=='DELAY-FLOWBOT') then
-      call extract_idnum_or_bndname(strng, icol, istart, istop, nn1, bndname)
-    else
-      nn1 = dis%noder_from_string(icol, istart, istop, inunitobs, &
-                                  iout, strng, flag_string)
-    end if
-    if (nn1 == NAMEDBOUNDFLAG) then
-      obsrv%FeatureName = bndname
-    else
-      if (obsrv%ObsTypeId=='DELAY-HEAD' .or.                                    &
-          obsrv%ObsTypeId=='DELAY-GSTRESS' .or.                                 &
-          obsrv%ObsTypeId=='DELAY-ESTRESS' .or.                                 &
-          obsrv%ObsTypeId=='DELAY-PRECONSTRESS' .or.                            &
-          obsrv%ObsTypeId=='DELAY-COMPACTION' .or.                              &
-          obsrv%ObsTypeId=='DELAY-THICKNESS' .or.                               &
-          obsrv%ObsTypeId=='DELAY-THETA') then
-        call extract_idnum_or_bndname(strng, icol, istart, istop, nn2, bndname)
-        if (nn2 == NAMEDBOUNDFLAG) then
-          obsrv%FeatureName = bndname
-          ! -- reset nn1
-          nn1 = nn2
-        else
-          obsrv%NodeNumber2 = nn2
-        end if
-      end if
-    endif
-    ! -- store reach number (NodeNumber)
-    obsrv%NodeNumber = nn1
-    !
-    return
-  end subroutine csub_process_obsID
-
-  !
-  ! -- Procedure related to time series
-  subroutine csub_rp_ts(this)
-    ! -- Assign tsLink%Text appropriately for
-    !    all time series in use by package.
-    !    In the CSUB package only the SIG0 variable
-    !    can be controlled by time series.
-    ! -- dummy
-    class(GwfCsubType), intent(inout) :: this
-    ! -- local
-    integer(I4B) :: i, nlinks
-    type(TimeSeriesLinkType), pointer :: tslink => null()
-    !
-    nlinks = this%TsManager%boundtslinks%Count()
-    do i=1,nlinks
-      tslink => GetTimeSeriesLinkFromList(this%TsManager%boundtslinks, i)
-      if (associated(tslink)) then
-        if (tslink%JCol==1) then
-          tslink%Text = 'SIG0'
-        endif
-      endif
-    enddo
-    !
-    return
-  end subroutine csub_rp_ts
-
-
-end module GwfCsubModule
+module GwfCsubModule
+  use KindModule, only: I4B, DP
+  use ConstantsModule, only: DPREC, DZERO, DEM20, DEM15, DEM10, DEM8, DEM7,     &
+                             DEM6, DEM4, DP9, DHALF, DEM1, DONE, DTWO, DTHREE,  &
+                             DGRAVITY, DTEN, DHUNDRED, DNODATA, DHNOFLO,        &
+                             LENFTYPE, LENPACKAGENAME,                          &
+                             LINELENGTH, LENBOUNDNAME, NAMEDBOUNDFLAG,          &
+                             LENBUDTXT, LENAUXNAME, LENORIGIN,                  &
+                             TABLEFT, TABCENTER, TABRIGHT,                      &
+                             TABSTRING, TABUCSTRING, TABINTEGER, TABREAL
+  use GenericUtilitiesModule, only: is_same, sim_message
+  use SmoothingModule,        only: sQuadraticSaturation,                       &
+                                    sQuadraticSaturationDerivative
+  use NumericalPackageModule, only: NumericalPackageType
+  use ObserveModule,        only: ObserveType
+  use ObsModule,            only: ObsType, obs_cr
+  use BlockParserModule,      only: BlockParserType
+  use TimeSeriesLinkModule, only: TimeSeriesLinkType, &
+                                  GetTimeSeriesLinkFromList
+  use InputOutputModule, only: get_node, extract_idnum_or_bndname, UWWORD
+  use BaseDisModule, only: DisBaseType
+  use SimModule, only: count_errors, store_error, store_error_unit, ustop 
+  use ArrayHandlersModule, only: ExpandArray
+  use SortModule, only: qsort, selectn
+  !
+  use TimeSeriesLinkModule,         only: TimeSeriesLinkType
+  use TimeSeriesManagerModule,      only: TimeSeriesManagerType, tsmanager_cr
+  use ListModule,                   only: ListType
+  !
+  implicit none
+  !
+  private
+  public :: csub_cr
+  public :: GwfCsubType
+  !
+  character(len=LENBUDTXT), dimension(4) :: budtxt =                            & !text labels for budget terms
+      [' CSUB-CGELASTIC',                                                       & 
+       '   CSUB-ELASTIC', ' CSUB-INELASTIC',                                    &
+       ' CSUB-WATERCOMP']
+  character(len=LENBUDTXT), dimension(6) :: comptxt =                           & !text labels for compaction terms
+      ['CSUB-COMPACTION', ' CSUB-INELASTIC', '   CSUB-ELASTIC',                 &
+       '  CSUB-INTERBED', '    CSUB-COARSE', ' CSUB-ZDISPLACE']
+  
+  !
+  ! -- local parameter - derivative of the log of effective stress
+  real(DP), parameter :: dlog10es = 0.4342942_DP
+  !
+  ! CSUB type
+  type, extends(NumericalPackageType) :: GwfCsubType
+    character(len=LENBOUNDNAME), dimension(:),                                  &
+                                 pointer, contiguous :: boundname => null()      !vector of boundnames
+    character(len=LENBOUNDNAME), dimension(:) ,                                 &
+                                 pointer, contiguous :: sig0bname => null()      !vector of sig0bnames
+    character(len=LENAUXNAME), allocatable, dimension(:) :: auxname              !name for each auxiliary variable
+    character(len=500) :: listlabel   = ''                                       !title of table written for RP
+    character(len=LENORIGIN) :: stoname
+    integer(I4B), pointer :: istounit => null()
+    integer(I4B), pointer :: istrainib => null()
+    integer(I4B), pointer :: istrainsk => null()
+    integer(I4B), pointer :: ioutcomp => null()
+    integer(I4B), pointer :: ioutcompi => null()
+    integer(I4B), pointer :: ioutcompe => null()
+    integer(I4B), pointer :: ioutcompib => null()
+    integer(I4B), pointer :: ioutcomps => null()
+    integer(I4B), pointer :: ioutzdisp => null()
+    integer(I4B), pointer :: iupdatematprop => null()
+    integer(I4B), pointer :: istoragec => null()
+    integer(I4B), pointer :: icellf => null()
+    integer(I4B), pointer :: ispecified_pcs => null()
+    integer(I4B), pointer :: ispecified_dbh => null()
+    integer(I4B), pointer :: inamedbound => null()                               !flag to read boundnames
+    integer(I4B), pointer :: naux => null()                                      !number of auxiliary variables
+    integer(I4B), pointer :: ninterbeds => null()
+    integer(I4B), pointer :: maxsig0 => null()
+    integer(I4B), pointer :: nbound => null()                                    !number of boundaries for current stress period
+    integer(I4B), pointer :: ncolbnd => null()                                   !number of columns of the bound array
+    integer(I4B), pointer :: iscloc => null()                                    !bound column to scale with SFAC
+    integer(I4B), pointer :: iauxmultcol => null()                               !column to use as multiplier for column iscloc
+    integer(I4B), pointer :: ndelaycells => null()
+    integer(I4B), pointer :: ndelaybeds => null()
+    integer(I4B), pointer :: initialized => null()
+    integer(I4B), pointer :: ieslag => null()
+    integer(I4B), pointer :: ipch => null()
+    logical, pointer :: lhead_based => null()
+    integer(I4B), pointer :: iupdatestress => null()
+    real(DP), pointer :: epsilon => null()                                       !epsilon for stress smoothing
+    real(DP), pointer :: cc_crit => null()                                       !convergence criteria for csub-gwf convergence check
+    real(DP), pointer :: gammaw => null()                                        !product of fluid density, and gravity
+    real(DP), pointer :: beta => null()                                          !water compressibility
+    real(DP), pointer :: brg => null()                                           !product of gammaw and water compressibility
+    real(DP), pointer :: dbfact => null()
+    real(DP), pointer :: dbfacti => null()
+    real(DP), pointer :: satomega => null()                                      !newton-raphson saturation omega
+
+    integer(I4B), pointer :: gwfiss => NULL()                                    !pointer to model iss flag
+    integer(I4B), pointer :: gwfiss0 => NULL()                                   !iss flag for last stress period
+    integer(I4B), dimension(:), pointer, contiguous :: ibound => null()          !pointer to model ibound
+    integer(I4B), dimension(:), pointer, contiguous :: stoiconv => null()        !pointer to iconvert in storage
+    real(DP), dimension(:), pointer, contiguous :: stosc1 => null()              !pointer to sc1 in storage
+    real(DP), dimension(:), pointer, contiguous :: buff => null()                !buff array
+    real(DP), dimension(:), pointer, contiguous :: buffusr => null()             !buffusr array
+    integer, dimension(:), pointer, contiguous :: nodelist => null()             !reduced node that the interbed is attached to
+    integer, dimension(:), pointer, contiguous :: unodelist => null()            !user node that the interbed is attached to
+    !
+    ! -- coarse-grained storage variables
+    real(DP), dimension(:), pointer, contiguous :: sgm => null()                 !specific gravity moist sediments
+    real(DP), dimension(:), pointer, contiguous :: sgs => null()                 !specific gravity saturated sediments
+    real(DP), dimension(:), pointer, contiguous :: cg_ske_cr => null()           !coarse-grained specified storage
+    real(DP), dimension(:), pointer, contiguous :: cg_gs => null()               !geostatic stress for a cell
+    real(DP), dimension(:), pointer, contiguous :: cg_es => null()               !coarse-grained (aquifer) effective stress
+    real(DP), dimension(:), pointer, contiguous :: cg_es0 => null()              !coarse-grained (aquifer) effective stress for the previous time step
+    real(DP), dimension(:), pointer, contiguous :: cg_pcs => null()              !coarse-grained (aquifer) preconsolidation stress
+    real(DP), dimension(:), pointer, contiguous :: cg_comp => null()             !coarse-grained (aquifer) incremental compaction
+    real(DP), dimension(:), pointer, contiguous :: cg_tcomp => null()            !coarse-grained (aquifer) total compaction
+    real(DP), dimension(:), pointer, contiguous :: cg_stor => null()             !coarse-grained (aquifer) storage
+    real(DP), dimension(:), pointer, contiguous :: cg_ske => null()              !coarse-grained (aquifer) elastic storage coefficient
+    real(DP), dimension(:), pointer, contiguous :: cg_sk => null()               !coarse-grained (aquifer) first storage coefficient
+    real(DP), dimension(:), pointer, contiguous :: cg_thickini => null()         !initial coarse-grained (aquifer) thickness
+    real(DP), dimension(:), pointer, contiguous :: cg_thetaini => null()         !initial coarse-grained (aquifer) porosity
+    real(DP), dimension(:), pointer, contiguous :: cg_thick => null()            !current coarse-grained (aquifer) thickness
+    real(DP), dimension(:), pointer, contiguous :: cg_thick0 => null()           !previous coarse-grained (aquifer) thickness
+    real(DP), dimension(:), pointer, contiguous :: cg_theta => null()            !current coarse-grained (aquifer) porosity
+    real(DP), dimension(:), pointer, contiguous :: cg_theta0 => null()           !previous coarse-grained (aquifer) porosity
+    !
+    ! -- cell storage variables
+    real(DP), dimension(:), pointer, contiguous :: cell_wcstor => null()         !cell water compressibility storage
+    real(DP), dimension(:), pointer, contiguous :: cell_thick => null()          !cell compressible material thickness
+    !
+    ! -- interbed variables
+    integer(I4B), dimension(:), pointer, contiguous :: idelay => null()          !0 = nodelay, > 0 = delay
+    integer(I4B), dimension(:), pointer, contiguous :: ielastic => null()        !0 = inelastic and elastic, > 0 = elastic
+    integer(I4B), dimension(:), pointer, contiguous :: iconvert => null()        !0 = elastic, > 0 = inelastic
+    real(DP), dimension(:), pointer, contiguous :: ci => null()                  !compression index
+    real(DP), dimension(:), pointer, contiguous :: rci => null()                 !recompression index
+    real(DP), dimension(:), pointer, contiguous :: pcs => null()                 !preconsolidation stress
+    real(DP), dimension(:), pointer, contiguous :: rnb => null()                 !interbed system material factor
+    real(DP), dimension(:), pointer, contiguous :: kv => null()                  !vertical hydraulic conductivity of interbed
+    real(DP), dimension(:), pointer, contiguous :: h0 => null()                  !initial head in interbed
+    real(DP), dimension(:), pointer, contiguous :: comp => null()                !interbed incremental compaction
+    real(DP), dimension(:), pointer, contiguous :: tcomp => null()               !total interbed compaction
+    real(DP), dimension(:), pointer, contiguous :: tcompi => null()              !total inelastic interbed compaction
+    real(DP), dimension(:), pointer, contiguous :: tcompe => null()              !total elastic interbed compaction
+    real(DP), dimension(:), pointer, contiguous :: storagee => null()            !elastic storage
+    real(DP), dimension(:), pointer, contiguous :: storagei => null()            !inelastic storage
+    real(DP), dimension(:), pointer, contiguous :: ske => null()                 !elastic storage coefficient
+    real(DP), dimension(:), pointer, contiguous :: sk => null()                  !first storage coefficient
+    real(DP), dimension(:), pointer, contiguous :: thickini => null()            !initial interbed thickness
+    real(DP), dimension(:), pointer, contiguous :: thetaini => null()            !initial interbed theta
+    real(DP), dimension(:), pointer, contiguous :: thick => null()               !current interbed thickness
+    real(DP), dimension(:), pointer, contiguous :: thick0 => null()              !previous interbed thickness
+    real(DP), dimension(:), pointer, contiguous :: theta => null()               !current interbed porosity
+    real(DP), dimension(:), pointer, contiguous :: theta0 => null()              !previous interbed porosity
+    real(DP), dimension(:,:), pointer, contiguous :: auxvar => null()            !auxiliary variable array
+    !
+    ! -- delay interbed arrays
+    integer(I4B), dimension(:,:), pointer, contiguous :: idbconvert => null()    !0 = elastic, > 0 = inelastic
+    real(DP), dimension(:), pointer, contiguous :: dbdhmax => null()             !delay bed maximum head change
+    real(DP), dimension(:,:), pointer, contiguous :: dbz => null()               !delay bed cell z
+    real(DP), dimension(:,:), pointer, contiguous :: dbrelz => null()            !delay bed cell z relative to znode
+    real(DP), dimension(:,:), pointer, contiguous :: dbh => null()               !delay bed cell h
+    real(DP), dimension(:,:), pointer, contiguous :: dbh0 => null()              !delay bed cell previous h
+    real(DP), dimension(:,:), pointer, contiguous :: dbgeo => null()             !delay bed cell geostatic stress
+    real(DP), dimension(:,:), pointer, contiguous :: dbes => null()              !delay bed cell effective stress
+    real(DP), dimension(:,:), pointer, contiguous :: dbes0 => null()             !delay bed cell previous effective stress
+    real(DP), dimension(:,:), pointer, contiguous :: dbpcs => null()             !delay bed cell preconsolidation stress
+    real(DP), dimension(:), pointer, contiguous :: dbflowtop => null()           !delay bed flow through interbed top
+    real(DP), dimension(:), pointer, contiguous :: dbflowbot => null()           !delay bed flow through interbed bottom
+    real(DP), dimension(:,:), pointer, contiguous :: dbdzini => null()           !initial delay bed cell thickness
+    real(DP), dimension(:,:), pointer, contiguous :: dbthetaini => null()        !initial delay bed cell porosity
+    real(DP), dimension(:,:), pointer, contiguous :: dbdz => null()              !delay bed dz
+    real(DP), dimension(:,:), pointer, contiguous :: dbdz0 => null()             !delay bed previous dz
+    real(DP), dimension(:,:), pointer, contiguous :: dbtheta => null()           !delay bed cell porosity
+    real(DP), dimension(:,:), pointer, contiguous :: dbtheta0 => null()          !delay bed cell previous porosity
+    real(DP), dimension(:, :), pointer, contiguous :: dbcomp => null()           !delay bed incremental compaction
+    real(DP), dimension(:, :), pointer, contiguous :: dbtcomp => null()          !delay bed total interbed compaction
+    !
+    ! -- delay interbed solution arrays
+    real(DP), dimension(:), pointer, contiguous :: dbal => null()                !delay bed lower diagonal
+    real(DP), dimension(:), pointer, contiguous :: dbad => null()                !delay bed diagonal
+    real(DP), dimension(:), pointer, contiguous :: dbau => null()                !delay bed upper diagonal
+    real(DP), dimension(:), pointer, contiguous :: dbrhs => null()               !delay bed right hand side
+    real(DP), dimension(:), pointer, contiguous :: dbdh => null()                !delay bed dh
+    real(DP), dimension(:), pointer, contiguous :: dbaw => null()                !delay bed work vector
+    !
+    ! -- period data
+    integer(I4B), dimension(:), pointer, contiguous :: nodelistsig0 => null()    !vector of reduced node numbers
+    real(DP), dimension(:,:), pointer, contiguous :: bound => null()             !array of package specific boundary numbers
+    real(DP), dimension(:,:), pointer, contiguous :: auxvarsig0 => null()        !auxiliary variable array
+    !
+    ! -- timeseries
+    type(TimeSeriesManagerType), pointer :: TsManager => null()                  ! time series manager
+    !
+    ! -- observation data
+    integer(I4B), pointer :: inobspkg => null()                                  !unit number for obs package
+    type(ObsType), pointer :: obs => null()                                      !observation package
+
+  contains
+    procedure :: define_listlabel
+    procedure :: read_options
+    procedure :: csub_ar
+    procedure :: csub_da
+    procedure :: csub_rp
+    procedure :: csub_ad
+    procedure :: csub_fc
+    procedure :: csub_fn
+    procedure :: csub_cc
+    procedure :: csub_fp
+    procedure :: bdcalc => csub_bdcalc
+    procedure :: bdsav => csub_bdsav
+    procedure :: read_dimensions => csub_read_dimensions
+    procedure, private :: csub_allocate_scalars
+    procedure, private :: csub_allocate_arrays
+    procedure, private :: csub_read_packagedata
+    !
+    ! -- helper methods
+    procedure, private :: csub_calc_void
+    procedure, private :: csub_calc_theta
+    procedure, private :: csub_calc_znode
+    procedure, private :: csub_calc_adjes
+    procedure, private :: csub_calc_sat
+    procedure, private :: csub_calc_sat_derivative
+    procedure, private :: csub_calc_sfacts
+    procedure, private :: csub_adj_matprop
+    procedure, private :: csub_calc_interbed_thickness
+    procedure, private :: csub_calc_delay_flow
+    procedure, private :: csub_delay_eval
+    !
+    ! -- stress methods
+    procedure, private :: csub_cg_calc_stress
+    procedure, private :: csub_cg_chk_stress
+    !
+    ! -- initial states
+    procedure, private :: csub_set_initial_state
+    !
+    ! -- coarse-grained coarse-grained methods
+    procedure, private :: csub_cg_update
+    procedure, private :: csub_cg_calc_comp
+    procedure, private :: csub_cg_calc_sske
+    procedure, private :: csub_cg_fc
+    procedure, private :: csub_cg_fn
+    procedure, private :: csub_cg_wcomp_fc
+    procedure, private :: csub_cg_wcomp_fn
+    !
+    ! -- interbed methods
+    procedure, private :: csub_interbed_fc
+    procedure, private :: csub_interbed_fn
+    procedure, private :: csub_interbed_wcomp_fc
+    procedure, private :: csub_interbed_wcomp_fn
+    !
+    ! -- no-delay interbed methods
+    procedure, private :: csub_nodelay_update
+    procedure, private :: csub_nodelay_fc
+    procedure, private :: csub_nodelay_calc_comp
+    !
+    ! -- delay interbed methods
+    procedure, private :: csub_delay_chk
+    procedure, private :: csub_delay_calc_zcell
+    procedure, private :: csub_delay_calc_stress
+    procedure, private :: csub_delay_calc_ssksske
+    procedure, private :: csub_delay_calc_comp
+    procedure, private :: csub_delay_update
+    procedure, private :: csub_delay_calc_dstor
+    procedure, private :: csub_delay_fc
+    procedure, private :: csub_delay_sln
+    procedure, private :: csub_delay_assemble
+    !
+    ! -- methods for observations
+    procedure, public :: csub_obs_supported
+    procedure, public :: csub_df_obs
+    procedure, private :: csub_rp_obs
+    procedure, private :: csub_bd_obs
+    !
+    ! -- method for time series
+    procedure, private :: csub_rp_ts
+  end type GwfCsubType
+
+contains
+
+  subroutine csub_cr(csubobj, name_model, istounit, stoname, inunit, iout)
+! ******************************************************************************
+! csub_cr -- Create a New CSUB Object
+! ******************************************************************************
+!
+!    SPECIFICATIONS:
+! ------------------------------------------------------------------------------
+    ! -- dummy
+    implicit none
+    type(GwfCsubType), pointer :: csubobj
+    character(len=*), intent(in) :: name_model
+    integer(I4B), intent(in) :: inunit
+    integer(I4B), intent(in) :: istounit
+    character(len=*), intent(in) :: stoname
+    integer(I4B), intent(in) :: iout
+    ! -- local
+! ------------------------------------------------------------------------------
+    !
+    ! -- allocate the object and assign values to object variables
+    allocate(csubobj)
+
+    ! -- create name and origin
+    call csubobj%set_names(1, name_model, 'CSUB', 'CSUB')
+    !
+    ! -- Allocate scalars
+    call csubobj%csub_allocate_scalars()
+    !
+    ! -- Set variables
+    csubobj%istounit = istounit
+    csubobj%stoname = stoname
+    csubobj%inunit = inunit
+    csubobj%iout = iout
+    !
+    ! -- Initialize block parser
+    call csubobj%parser%Initialize(csubobj%inunit, csubobj%iout)
+    !
+    ! -- return
+    return
+  end subroutine csub_cr
+
+
+   subroutine csub_allocate_scalars(this)
+! ******************************************************************************
+! allocate_scalars -- allocate scalar members
+! ******************************************************************************
+!
+!    SPECIFICATIONS:
+! ------------------------------------------------------------------------------
+    ! -- modules
+    use MemoryManagerModule, only: mem_allocate
+    ! -- dummy
+    class(GwfCsubType),   intent(inout) :: this
+! ------------------------------------------------------------------------------
+    !
+    ! -- call standard NumericalPackageType allocate scalars
+    call this%NumericalPackageType%allocate_scalars()
+    !
+    ! -- allocate the object and assign values to object variables
+    call mem_allocate(this%istounit, 'ISTOUNIT', this%origin)
+    call mem_allocate(this%inobspkg, 'INOBSPKG', this%origin)
+    call mem_allocate(this%ninterbeds, 'NINTERBEDS', this%origin)
+    call mem_allocate(this%maxsig0, 'MAXSIG0', this%origin)
+    call mem_allocate(this%nbound, 'NBOUND', this%origin)
+    call mem_allocate(this%ncolbnd, 'NCOLBND', this%origin)
+    call mem_allocate(this%iscloc, 'ISCLOC', this%origin)
+    call mem_allocate(this%iauxmultcol, 'IAUXMULTCOL', this%origin)
+    call mem_allocate(this%ndelaycells, 'NDELAYCELLS', this%origin)
+    call mem_allocate(this%ndelaybeds, 'NDELAYBEDS', this%origin)
+    call mem_allocate(this%initialized, 'INITIALIZED', this%origin)
+    call mem_allocate(this%ieslag, 'IESLAG', this%origin)
+    call mem_allocate(this%ipch, 'IPCH', this%origin)
+    call mem_allocate(this%lhead_based, 'LHEAD_BASED', this%origin)
+    call mem_allocate(this%iupdatestress, 'IUPDATESTRESS', this%origin)
+    call mem_allocate(this%ispecified_pcs, 'ISPECIFIED_PCS', this%origin)
+    call mem_allocate(this%ispecified_dbh, 'ISPECIFIED_DBH', this%origin)
+    call mem_allocate(this%inamedbound, 'INAMEDBOUND', this%origin)
+    call mem_allocate(this%naux, 'NAUX', this%origin)
+    call mem_allocate(this%istoragec, 'ISTORAGEC', this%origin)
+    call mem_allocate(this%istrainib, 'ISTRAINIB', this%origin)
+    call mem_allocate(this%istrainsk, 'ISTRAINSK', this%origin)
+    call mem_allocate(this%ioutcomp, 'IOUTCOMP', this%origin)
+    call mem_allocate(this%ioutcompi, 'IOUTCOMPI', this%origin)
+    call mem_allocate(this%ioutcompe, 'IOUTCOMPE', this%origin)
+    call mem_allocate(this%ioutcompib, 'IOUTCOMPIB', this%origin)
+    call mem_allocate(this%ioutcomps, 'IOUTCOMPS', this%origin)
+    call mem_allocate(this%ioutzdisp, 'IOUTZDISP', this%origin)
+    call mem_allocate(this%iupdatematprop, 'IUPDATEMATPROP', this%origin)
+    call mem_allocate(this%epsilon, 'EPSILON', this%origin)
+    call mem_allocate(this%cc_crit, 'CC_CRIT', this%origin)
+    call mem_allocate(this%gammaw, 'GAMMAW', this%origin)
+    call mem_allocate(this%beta, 'BETA', this%origin)
+    call mem_allocate(this%brg, 'BRG', this%origin)
+    call mem_allocate(this%satomega, 'SATOMEGA', this%origin)
+    call mem_allocate(this%icellf, 'ICELLF', this%origin)
+    call mem_allocate(this%gwfiss0, 'GWFISS0', this%origin)
+    !
+    ! -- allocate TS object
+    allocate(this%TsManager)
+    !
+    ! -- Allocate text strings
+    allocate(this%auxname(0))
+    !
+    ! -- initialize values
+    this%istounit = 0
+    this%inobspkg = 0
+    this%ninterbeds = 0
+    this%maxsig0 = 0
+    this%nbound = 0
+    this%ncolbnd = 1
+    this%iscloc = 0
+    this%iauxmultcol = 0
+    this%ndelaycells = 19
+    this%ndelaybeds = 0
+    this%initialized = 0
+    this%ieslag = 0
+    this%ipch = 0
+    this%lhead_based = .FALSE.
+    this%iupdatestress = 1
+    this%ispecified_pcs = 0
+    this%ispecified_dbh = 0
+    this%inamedbound = 0
+    this%naux = 0
+    this%istoragec = 1
+    this%istrainib = 0
+    this%istrainsk = 0
+    this%ioutcomp = 0
+    this%ioutcompi = 0
+    this%ioutcompe = 0
+    this%ioutcompib = 0
+    this%ioutcomps = 0
+    this%ioutzdisp = 0
+    this%iupdatematprop = 0
+    this%epsilon = DZERO
+    this%cc_crit = DEM7
+    this%gammaw = DGRAVITY * 1000._DP
+    this%beta = 4.6512e-10_DP
+    this%brg = this%gammaw * this%beta
+    !
+    ! -- set omega value used for saturation calculations
+    if (this%inewton /= 0) then
+      this%satomega = DEM6
+      this%epsilon = DHALF * DEM6
+    else
+      this%satomega = DZERO
+    end if
+    this%icellf = 0
+    this%ninterbeds = 0
+    this%gwfiss0 = 0
+    !
+    ! -- return
+    return
+   end subroutine csub_allocate_scalars
+
+  subroutine csub_cc(this, iend, icnvg, nodes, hnew, hold, hclose, rclose)
+! **************************************************************************
+! csub_cc -- Final convergence check for package
+! **************************************************************************
+!
+!    SPECIFICATIONS:
+! --------------------------------------------------------------------------
+    use TdisModule, only:delt
+    ! -- dummy
+    class(GwfCsubType) :: this
+    integer(I4B), intent(in) :: iend
+    integer(I4B), intent(inout) :: icnvg
+    integer(I4B), intent(in) :: nodes
+    real(DP), dimension(nodes), intent(in) :: hnew
+    real(DP), dimension(nodes), intent(in) :: hold
+    real(DP), intent(in) :: hclose
+    real(DP), intent(in) :: rclose
+    ! -- local
+    character(len=LINELENGTH) :: line
+    integer(I4B) :: ifirst
+    integer(I4B) :: ib
+    integer(I4B) :: node
+    integer(I4B) :: idelay
+    integer(I4B) :: ihmax
+    integer(I4B) :: irmax
+    real(DP) :: hmax
+    real(DP) :: rmax
+    real(DP) :: dh
+    real(DP) :: area
+    real(DP) :: hcell
+    real(DP) :: hcellold
+    real(DP) :: snnew
+    real(DP) :: snold
+    real(DP) :: stoe
+    real(DP) :: stoi
+    real(DP) :: tled
+    real(DP) :: hcof
+    real(DP) :: rhs
+    real(DP) :: v1
+    real(DP) :: v2
+    real(DP) :: df
+    ! format
+      character(len=*), parameter :: fmtheader = "(2(a10,1x,a15,1x))"
+      character(len=*), parameter :: header =                                   &
+         &"(4x,'CSUB PACKAGE FAILED CONVERGENCE CRITERIA',//,                   &
+         &4x,'INTERBED MAX. HEAD CHANGE ',1x,'INTERBED MAX. FLOW DIFF',/,       &                           
+         &4x,a/,4x,53('-'))"  
+      character(len=*), parameter :: fmtline = "(4x,2(i10,1x,G15.7,1x))"                                  
+      character(len=*), parameter :: fmtfooter = "(4x,53('-'))"                                  
+      character(len=*), parameter :: fmtmsg =                                   &
+         &"('CONVERGENCE FAILED AS A RESULT OF CSUB PACKAGE',1x,a)"                                  
+! --------------------------------------------------------------------------
+    ifirst = 1
+    if (this%gwfiss == 0) then
+      ihmax = 0
+      irmax = 0
+      hmax = DZERO
+      rmax = DZERO
+      if (DELT > DZERO) then
+        tled = DONE / DELT
+      else
+        tled = DZERO
+      end if
+      final_check: do ib = 1, this%ninterbeds
+        idelay = this%idelay(ib)
+        !
+        ! -- skip nodelay interbeds
+        if (idelay == 0) cycle
+        !
+        ! -- evaluate the maximum head change in the interbed
+        dh = this%dbdhmax(idelay)
+        if (abs(dh) > abs(hmax)) then
+          ihmax = ib
+          hmax = dh
+        end if
+        !
+        ! -- evaluate difference between storage changes
+        !    in the interbed and exchange between the interbed
+        !    and the gwf cell
+        node = this%nodelist(ib)
+        area = this%dis%get_area(node)
+        hcell = hnew(node)
+        hcellold = hold(node)
+        !
+        ! -- calculate cell saturation
+        call this%csub_calc_sat(node, hcell, hcellold, snnew, snold)
+        !
+        ! -- calculate the change in storage
+        call this%csub_delay_calc_dstor(ib, hcell, stoe, stoi)
+        v1 = (stoe + stoi) * area * this%rnb(ib) * snnew * tled
+        !
+        ! -- calculate the flow between the interbed and the cell
+        call this%csub_delay_fc(ib, hcof, rhs)
+        v2 = (-hcof * hcell - rhs) * area * this%rnb(ib) * snnew
+        !
+        ! -- calculate the difference between the interbed change in
+        !    storage and the flow between the interbed and the cell
+        df = v2 - v1
+        !
+        ! -- evaluate difference relative to rrmax
+        if (abs(df) > abs(rmax)) then
+          irmax = ib
+          rmax = df
+        end if
+      end do final_check
+      if (abs(hmax) > hclose .or. abs(rmax) > rclose) then
+        icnvg = 0
+        ! write convergence check information if this is the last outer iteration
+        if (iend == 1) then
+          ! -- write table to this%iout
+          call sim_message(this%name, fmt=fmtmsg, iunit=this%iout)
+          write(line, fmtheader)                                              &
+            '  LOCATION', '    HEAD CHANGE',                                  &
+            '  LOCATION', 'FLOW DIFFERENCE'
+          call sim_message(line, fmt=header, iunit=this%iout)
+          write(line, fmtline)  ihmax, hmax, irmax, rmax
+          call sim_message(line, iunit=this%iout)
+          ! -- write table to stdout
+          call sim_message(this%name, fmt=fmtmsg)
+          write(line, fmtheader)                                              &
+            '  LOCATION', '    HEAD CHANGE',                                  &
+            '  LOCATION', 'FLOW DIFFERENCE'
+          call sim_message(line, fmt=header)
+          write(line, fmtline)  ihmax, hmax, irmax, rmax
+          call sim_message(line)
+        end if
+      end if
+    end if
+    if (icnvg == 0) then
+      !write(this%iout,2020)
+      call sim_message('', fmt=fmtfooter, iunit=this%iout)
+      call sim_message('', fmt=fmtfooter)
+    end if
+    !
+    ! -- return
+    return
+  end subroutine csub_cc
+
+  subroutine csub_bdcalc(this, nodes, hnew, hold, isuppress_output,             &
+                          model_budget)
+! ******************************************************************************
+! csub_bd -- calculate budget for coarse-grained storage, interbeds, and water
+!            compression   
+! ******************************************************************************
+!
+!    SPECIFICATIONS:
+! ------------------------------------------------------------------------------
+   ! -- modules
+    use TdisModule, only: delt
+    use ConstantsModule, only: LENBOUNDNAME, DZERO, DONE
+    use BudgetModule, only: BudgetType
+    ! -- dummy
+    class(GwfCsubType) :: this
+    integer(I4B), intent(in) :: nodes
+    real(DP), intent(in), dimension(nodes) :: hnew
+    real(DP), intent(in), dimension(nodes) :: hold
+    integer(I4B), intent(in) :: isuppress_output
+    type(BudgetType), intent(inout) :: model_budget
+    ! -- local
+    integer(I4B) :: ib
+    integer(I4B) :: idelay
+    integer(I4B) :: ielastic
+    integer(I4B) :: iconvert
+    integer(I4B) :: node
+    integer(I4B) :: nn
+    integer(I4B) :: n
+    real(DP) :: es
+    real(DP) :: pcs
+    real(DP) :: rho1
+    real(DP) :: rho2
+    real(DP) :: tled
+    real(DP) :: tledm
+    real(DP) :: es0
+    real(DP) :: rrate
+    real(DP) :: ratein
+    real(DP) :: rateout
+    real(DP) :: comp
+    real(DP) :: compi
+    real(DP) :: compe
+    real(DP) :: area
+    real(DP) :: h
+    real(DP) :: h0
+    real(DP) :: snnew
+    real(DP) :: snold
+    real(DP) :: hcof
+    real(DP) :: rhs
+    real(DP) :: stoe
+    real(DP) :: stoi
+    real(DP) :: b
+    real(DP) :: q
+    real(DP) :: ratecgin
+    real(DP) :: ratecgout
+    real(DP) :: rateibein
+    real(DP) :: rateibeout
+    real(DP) :: rateibiin
+    real(DP) :: rateibiout
+    real(DP) :: rratewc
+    real(DP) :: ratewcin
+    real(DP) :: ratewcout
+    ! -- for observations
+    integer(I4B) :: iprobslocal
+    ! -- formats
+! --------------------------------------------------------------------------
+    !
+    ! -- Suppress saving of simulated values; they
+    !    will be saved at end of this procedure.
+    iprobslocal = 0
+    ratein = DZERO
+    rateout= DZERO
+    ratewcin = DZERO
+    ratewcout = DZERO
+    !
+    ! -- coarse-grained coarse-grained storage
+    ratecgin = DZERO
+    ratecgout= DZERO
+    do node = 1, this%dis%nodes
+      area = this%dis%get_area(node)
+      comp = DZERO
+      rrate = DZERO
+      rratewc = DZERO
+      if (this%gwfiss == 0) then
+        if (DELT > DZERO) then
+          tled = DONE / DELT
+        else
+          tled = DZERO
+        end if
+        if (this%ibound(node) > 0 .and. this%cg_thickini(node) > DZERO) then
+          !
+          ! -- calculate coarse-grained storage terms
+          call this%csub_cg_fc(node, tled, area, hnew(node), hold(node),        &
+                               hcof, rhs)
+          rrate = hcof * hnew(node) - rhs
+          !
+          ! -- calculate compaction
+          call this%csub_cg_calc_comp(node, hnew(node), hold(node), comp)
+          !
+          ! -- budget terms
+          if (rrate < DZERO) then
+            ratecgout = ratecgout - rrate
+          else
+            ratecgin = ratecgin + rrate
+          end if
+          !
+          ! -- calculate coarse-grained water compressibility storage terms
+          call this%csub_cg_wcomp_fc(node, tled, area, hnew(node), hold(node),  &
+                                     hcof, rhs)
+          rratewc = hcof * hnew(node) - rhs
+          !
+          ! -- water compressibility budget terms
+          if (rratewc < DZERO) then
+            ratewcout = ratewcout - rratewc
+          else
+            ratewcin = ratewcin + rratewc
+          end if
+        end if
+      end if
+      !
+      ! -- update coarse-grained storage and water
+      !    compresion variables
+      this%cg_stor(node) = rrate
+      this%cell_wcstor(node) = rratewc
+      this%cell_thick(node) = this%cg_thick(node)
+      !
+      ! -- update incremental coarse-grained compaction
+      this%cg_comp(node) = comp
+      ! 
+      !
+      ! -- update states if required
+      if (isuppress_output == 0) then
+        !
+        ! -- calculate strain and change in coarse-grained void ratio and thickness
+        if (this%iupdatematprop /= 0) then
+          call this%csub_cg_update(node)
+        end if
+        !
+        ! -- update total compaction
+        this%cg_tcomp(node) = this%cg_tcomp(node) + comp
+      end if
+    end do
+    !
+    ! -- interbed storage
+    rateibein = DZERO
+    rateibeout = DZERO
+    rateibiin = DZERO
+    rateibiout = DZERO
+
+    tled = DONE
+    do ib = 1, this%ninterbeds
+      rratewc = DZERO
+      idelay = this%idelay(ib)
+      ielastic = this%ielastic(ib)
+      if (this%gwfiss == 0) then
+        if (DELT > DZERO) then
+          tledm = DONE / DELT
+        else
+          tledm = DZERO
+        end if
+        node = this%nodelist(ib)
+        area = this%dis%get_area(node)
+        !
+        ! -- skip inactive and constant head cells
+        if (this%ibound(node) < 1) cycle
+        !
+        ! -- no delay interbeds
+        if (idelay == 0) then
+          iconvert = this%iconvert(ib)
+          b = this%thick(ib)
+          stoi = DZERO
+          !
+          ! -- calculate compaction
+          call this%csub_nodelay_calc_comp(ib, hnew(node), hold(node), comp,    &
+                                           rho1, rho2)
+          !
+          ! -- interbed stresses
+          es = this%cg_es(node)
+          pcs = this%pcs(ib)
+          es0 = this%cg_es0(node)
+          !
+          ! -- calculate inelastic and elastic compaction
+          if (ielastic > 0 .or. iconvert == 0) then
+            stoe = comp
+          else
+            stoi = -pcs * rho2 + (rho2 * es)
+            stoe = pcs * rho1 - (rho1 * es0)
+          end if
+          compe = stoe
+          compi = stoi
+          stoe = stoe * area
+          stoi = stoi * area
+          this%storagee(ib) = stoe * tledm
+          this%storagei(ib) = stoi * tledm
+          !
+          ! -- update compaction
+          this%comp(ib) = comp
+          !
+          ! -- update states if required
+          if (isuppress_output == 0) then
+            !
+            ! -- calculate strain and change in interbed void ratio and thickness
+            if (this%iupdatematprop /= 0) then
+              call this%csub_nodelay_update(ib)
+            end if
+            !
+            ! -- update total compaction
+            this%tcomp(ib) = this%tcomp(ib) + comp
+            this%tcompe(ib) = this%tcompe(ib) + compe
+            this%tcompi(ib) = this%tcompi(ib) + compi
+          end if
+          !
+          ! -- delay interbeds
+        else
+          b = this%thick(ib) * this%rnb(ib)
+          h = hnew(node)
+          h0 = hold(node)
+          !
+          ! -- calculate cell saturation
+          call this%csub_calc_sat(node, h, h0, snnew, snold)
+          !
+          ! -- calculate inelastic and elastic storage contributions
+          call this%csub_delay_calc_dstor(ib, h, stoe, stoi)
+          this%storagee(ib) = stoe * area * this%rnb(ib) * snnew * tledm
+          this%storagei(ib) = stoi * area * this%rnb(ib) * snnew * tledm
+          !
+          ! -- calculate flow across the top and bottom of the delay interbed
+          q = this%csub_calc_delay_flow(ib, 1, h) * area * this%rnb(ib)
+          this%dbflowtop(idelay) = q
+          nn = this%ndelaycells
+          q = this%csub_calc_delay_flow(ib, nn, h) * area * this%rnb(ib)
+          this%dbflowbot(idelay) = q
+          !
+          ! -- update states if required
+          if (isuppress_output == 0) then
+            !
+            ! -- calculate sum of compaction in delay interbed
+            call this%csub_delay_calc_comp(ib, h, h0, comp, compi, compe)
+            !
+            ! - calculate strain and change in interbed void ratio and thickness
+            if (this%iupdatematprop /= 0) then
+              call this%csub_delay_update(ib)
+            end if
+            !
+            ! -- update total compaction for interbed
+            this%tcomp(ib) = this%tcomp(ib) + comp
+            this%tcompi(ib) = this%tcompi(ib) + compi
+            this%tcompe(ib) = this%tcompe(ib) + compe
+            !
+            ! -- update total compaction for each delay bed cell
+            do n = 1, this%ndelaycells
+              this%dbtcomp(n, idelay) = this%dbtcomp(n, idelay) + this%dbcomp(n, idelay)
+            end do
+          end if
+        end if
+        !
+        ! -- budget terms
+        if (this%storagee(ib) < DZERO) then
+          rateibeout = rateibeout - this%storagee(ib)
+        else
+          rateibein = rateibein + this%storagee(ib)
+        end if
+        if (this%storagei(ib) < DZERO) then
+          rateibiout = rateibiout - this%storagei(ib)
+        else
+          rateibiin = rateibiin + this%storagei(ib)
+        end if
+        !
+        ! -- interbed water compressibility
+        call this%csub_interbed_wcomp_fc(ib, node, tledm, area,                 &
+                                         hnew(node), hold(node), hcof, rhs)
+        rratewc = hcof * hnew(node) - rhs
+        this%cell_wcstor(node) = this%cell_wcstor(node) + rratewc
+        this%cell_thick(node) = this%cell_thick(node) + b
+        !
+        ! -- water compressibility budget terms
+        if (rratewc < DZERO) then
+          ratewcout = ratewcout - rratewc
+        else
+          ratewcin = ratewcin + rratewc
+        end if
+      else
+        this%storagee(ib) = DZERO
+        this%storagei(ib) = DZERO
+        if (idelay /= 0) then
+          this%dbflowtop(idelay) = DZERO
+          this%dbflowbot(idelay) = DZERO
+        end if
+      end if
+    end do
+    !
+    ! -- Add contributions to model budget 
+    !
+    ! -- interbed elastic storage
+    call model_budget%addentry(ratecgin, ratecgout, delt, budtxt(1),            &
+                                isuppress_output, '            CSUB')
+    if (this%ninterbeds > 0) then
+      !
+      ! -- interbed elastic storage
+      call model_budget%addentry(rateibein, rateibeout, delt, budtxt(2),        &
+                                  isuppress_output, '            CSUB')
+      !
+      ! -- interbed elastic storage
+      call model_budget%addentry(rateibiin, rateibiout, delt, budtxt(3),        &
+                                  isuppress_output, '            CSUB')
+    end if
+    call model_budget%addentry(ratewcin, ratewcout, delt, budtxt(4),            &
+                                isuppress_output, '            CSUB')
+    !
+    ! -- For continuous observations, save simulated values.
+    if (this%obs%npakobs > 0) then
+      call this%csub_bd_obs()
+    end if
+    !
+    ! -- terminate if errors encountered when updating material properties
+    if (this%iupdatematprop /= 0) then
+      if (count_errors() > 0) then
+        call this%parser%StoreErrorUnit()
+        call ustop()
+      end if
+    end if
+    !
+    ! -- return
+    return
+
+  end subroutine csub_bdcalc
+
+  subroutine csub_bdsav(this, idvfl, icbcfl, icbcun)
+! ******************************************************************************
+! sto_bdsav -- Save budget terms
+! ******************************************************************************
+!
+!    SPECIFICATIONS:
+! ------------------------------------------------------------------------------
+    ! -- dummy
+    class(GwfCsubType) :: this
+    integer(I4B), intent(in) :: idvfl
+    integer(I4B), intent(in) :: icbcfl
+    integer(I4B), intent(in) :: icbcun
+    ! -- local
+    character(len=1) :: cdatafmp=' ', editdesc=' '
+    integer(I4B) :: ibinun
+    integer(I4B) :: iprint, nvaluesp, nwidthp
+    integer(I4B) :: ib
+    integer(I4B) :: node
+    integer(I4B) :: nodem
+    integer(I4B) :: nodeu
+    integer(I4B) :: i
+    integer(I4B) :: k
+    integer(I4B) :: ncpl
+    integer(I4B) :: nlay
+    integer(I4B) :: naux
+    real(DP) :: dinact
+    real(DP) :: Q
+    
+! ------------------------------------------------------------------------------
+    !
+    ! -- Set unit number for binary output
+    if(this%ipakcb < 0) then
+      ibinun = icbcun
+    elseif(this%ipakcb == 0) then
+      ibinun = 0
+    else
+      ibinun = this%ipakcb
+    endif
+    if(icbcfl == 0) ibinun = 0
+    !
+    ! -- Record the storage rates if requested
+    if (ibinun /= 0) then
+      iprint = 0
+      dinact = DZERO
+      !
+      ! -- coarse-grained storage (sske)
+      call this%dis%record_array(this%cg_stor, this%iout, iprint, -ibinun,      &
+                                 budtxt(1), cdatafmp, nvaluesp,                 &
+                                 nwidthp, editdesc, dinact)
+      if (this%ninterbeds > 0) then
+        naux = 0
+        ! -- interbed elastic storage
+        call this%dis%record_srcdst_list_header(budtxt(2), this%name_model,     &
+                    this%name_model, this%name_model, this%name, naux,          &
+                    this%auxname, ibinun, this%ninterbeds, this%iout)
+        do ib = 1, this%ninterbeds
+          q = this%storagee(ib)
+          node = this%nodelist(ib)
+          call this%dis%record_mf6_list_entry(ibinun, node, node, q, naux,      &
+                                              this%auxvar(:,ib))
+        end do
+        ! -- interbed inelastic storage
+        call this%dis%record_srcdst_list_header(budtxt(3), this%name_model,     &
+                    this%name_model, this%name_model, this%name, naux,          &
+                    this%auxname, ibinun, this%ninterbeds, this%iout)
+        do ib = 1, this%ninterbeds
+          q = this%storagei(ib)
+          node = this%nodelist(ib)
+          call this%dis%record_mf6_list_entry(ibinun, node, node, q, naux,      &
+                                              this%auxvar(:,ib))
+        end do
+      end if
+      !
+      ! -- water compressibility
+      call this%dis%record_array(this%cell_wcstor, this%iout, iprint, -ibinun,  &
+                                 budtxt(4), cdatafmp, nvaluesp,                 &
+                                 nwidthp, editdesc, dinact)
+    end if
+    !
+    ! -- Save compaction results
+    !
+    ! -- Set unit number for binary compaction and z-displacement output
+    if(this%ioutcomp /= 0 .or. this%ioutzdisp /= 0) then
+      ibinun = 1
+    else
+      ibinun = 0
+    endif
+    if(idvfl == 0) ibinun = 0
+    !
+    ! -- save compaction results
+    if (ibinun /= 0) then
+      iprint = 0
+      dinact = DHNOFLO
+      !
+      ! -- fill buff with total compaction
+      do node = 1, this%dis%nodes
+        this%buff(node) = this%cg_tcomp(node)
+      end do
+      do ib = 1, this%ninterbeds
+        node = this%nodelist(ib)
+        this%buff(node) = this%buff(node) + this%tcomp(ib)
+      end do
+      !
+      ! -- write compaction data to binary file
+      if (this%ioutcomp /= 0) then
+        ibinun = this%ioutcomp
+        call this%dis%record_array(this%buff, this%iout, iprint, ibinun,        &
+                                   comptxt(1), cdatafmp, nvaluesp,              &
+                                   nwidthp, editdesc, dinact)
+      end if
+      !
+      ! -- calculate z-displacement (subsidence) and write data to binary file
+      if (this%ioutzdisp /= 0) then
+        ibinun = this%ioutzdisp
+        !
+        ! -- initialize buffusr 
+        do nodeu = 1, this%dis%nodesuser
+          this%buffusr(nodeu) = DZERO
+        end do
+        !
+        ! -- fill buffusr with buff
+        do node = 1, this%dis%nodes
+          nodeu = this%dis%get_nodeuser(node)
+          this%buffusr(nodeu) = this%buff(node) 
+        end do
+        !
+        ! -- calculate z-displacement
+        ncpl = this%dis%get_ncpl()
+        !
+        ! -- disu
+        if (this%dis%ndim == 1) then
+          ! TO DO - 
+        ! -- disv or dis
+        else
+          nlay = this%dis%nodesuser / ncpl
+          do k = nlay - 1, 1, -1
+            do i = 1, ncpl
+              node = (k - 1) * ncpl + i
+              nodem = k * ncpl + i
+              this%buffusr(node) = this%buffusr(node) + this%buffusr(nodem)
+            end do
+          end do
+        end if
+        !
+        ! -- fill buff with data from buffusr
+        do nodeu = 1, this%dis%nodesuser
+          node = this%dis%get_nodenumber_idx1(nodeu, 1)
+          if (node /= 0) then
+            this%buff(node) = this%buffusr(nodeu)
+          end if
+        end do
+        !
+        ! -- write z-displacement
+        call this%dis%record_array(this%buff, this%iout, iprint, ibinun,        &
+                                   comptxt(6), cdatafmp, nvaluesp,              &
+                                   nwidthp, editdesc, dinact)
+      
+      end if
+    end if
+    !
+    ! -- Set unit number for binary inelastic interbed compaction
+    if(this%ioutcompi /= 0) then
+      ibinun = this%ioutcompi
+    else
+      ibinun = 0
+    endif
+    if(idvfl == 0) ibinun = 0
+    !
+    ! -- save inelastic interbed compaction results
+    if(ibinun /= 0) then
+      iprint = 0
+      dinact = DHNOFLO
+      !
+      ! -- fill buff with inelastic interbed compaction
+      do node = 1, this%dis%nodes
+        this%buff(node) = DZERO
+      end do
+      do ib = 1, this%ninterbeds
+        node = this%nodelist(ib)
+        this%buff(node) = this%buff(node) + this%tcompi(ib)
+      end do
+      !
+      ! -- write inelastic interbed compaction data to binary file
+      call this%dis%record_array(this%buff, this%iout, iprint, ibinun,          &
+                                 comptxt(2), cdatafmp, nvaluesp,                &
+                                 nwidthp, editdesc, dinact)
+    end if
+    !
+    ! -- Set unit number for binary elastic interbed compaction
+    if(this%ioutcompe /= 0) then
+      ibinun = this%ioutcompe
+    else
+      ibinun = 0
+    endif
+    if(idvfl == 0) ibinun = 0
+    !
+    ! -- save elastic interbed compaction results
+    if(ibinun /= 0) then
+      iprint = 0
+      dinact = DHNOFLO
+      !
+      ! -- fill buff with elastic interbed compaction
+      do node = 1, this%dis%nodes
+        this%buff(node) = DZERO
+      end do
+      do ib = 1, this%ninterbeds
+        node = this%nodelist(ib)
+        this%buff(node) = this%buff(node) + this%tcompe(ib)
+      end do
+      !
+      ! -- write elastic interbed compaction data to binary file
+      call this%dis%record_array(this%buff, this%iout, iprint, ibinun,          &
+                                 comptxt(3), cdatafmp, nvaluesp,                &
+                                 nwidthp, editdesc, dinact)
+    end if
+    !
+    ! -- Set unit number for binary interbed compaction
+    if(this%ioutcompib /= 0) then
+      ibinun = this%ioutcompib
+    else
+      ibinun = 0
+    endif
+    if(idvfl == 0) ibinun = 0
+    !
+    ! -- save interbed compaction results
+    if(ibinun /= 0) then
+      iprint = 0
+      dinact = DHNOFLO
+      !
+      ! -- fill buff with interbed compaction
+      do node = 1, this%dis%nodes
+        this%buff(node) = DZERO
+      end do
+      do ib = 1, this%ninterbeds
+        node = this%nodelist(ib)
+        this%buff(node) = this%buff(node) + this%tcompe(ib) + this%tcompi(ib)
+      end do
+      !
+      ! -- write interbed compaction data to binary file
+      call this%dis%record_array(this%buff, this%iout, iprint, ibinun,          &
+                                 comptxt(4), cdatafmp, nvaluesp,                &
+                                 nwidthp, editdesc, dinact)
+    end if
+    !
+    ! -- Set unit number for binary coarse-grained compaction
+    if(this%ioutcomps /= 0) then
+      ibinun = this%ioutcomps
+    else
+      ibinun = 0
+    endif
+    if(idvfl == 0) ibinun = 0
+    !
+    ! -- save coarse-grained compaction results
+    if(ibinun /= 0) then
+      iprint = 0
+      dinact = DHNOFLO
+      !
+      ! -- fill buff with coarse-grained compaction
+      do node = 1, this%dis%nodes
+        this%buff(node) = this%cg_tcomp(node)
+      end do
+      !
+      ! -- write coarse-grained compaction data to binary file
+      call this%dis%record_array(this%buff, this%iout, iprint, ibinun,          &
+                                 comptxt(5), cdatafmp, nvaluesp,                &
+                                 nwidthp, editdesc, dinact)
+    end if
+    !
+    ! -- Save observations.
+    if (this%obs%npakobs > 0) then
+      call this%obs%obs_ot()
+    end if
+    !
+    ! -- check that final effective stress values for the time step
+    !    are greater than zero
+    if (this%gwfiss == 0) then
+      call this%csub_cg_chk_stress()
+    end if
+    !
+    ! -- Return
+    return
+  end subroutine csub_bdsav
+
+  subroutine csub_fp(this)
+! **************************************************************************
+! csub_cc -- Final processing for package
+! **************************************************************************
+!
+!    SPECIFICATIONS:
+! --------------------------------------------------------------------------
+    use InputOutputModule, only: UWWORD
+    ! -- dummy
+    class(GwfCsubType) :: this
+    ! -- local
+    character(len=LINELENGTH) :: line
+    character(len=LINELENGTH) :: linesep
+    character(len=LINELENGTH) :: msg
+    character(len=10) :: ctype
+    character(len=20) :: cellid
+    character(len=10) :: cflag
+    character(len=16) :: text
+    integer(I4B) :: i
+    integer(I4B) :: ib
+    integer(I4B) :: i0
+    integer(I4B) :: i1
+    integer(I4B) :: node
+    integer(I4B) :: iloc
+    integer(I4B) :: n
+    integer(I4B) :: nn
+    integer(I4B) :: idelay
+    integer(I4B) :: iexceed
+    integer(I4B), parameter :: ncells = 20
+    integer(I4B) :: nlen
+    real(DP) :: rval
+    real(DP) :: b0
+    real(DP) :: b1
+    real(DP) :: strain
+    real(DP) :: pctcomp
+    integer(I4B), dimension(:), allocatable :: imap_sel
+    real(DP), dimension(:), allocatable :: pctcomp_arr
+    ! format
+02000 FORMAT (1X,///1X,A,1X,A,1X,A)
+! --------------------------------------------------------------------------
+    if (this%ninterbeds > 0) then
+      nlen = min(ncells,this%ninterbeds)
+      allocate(imap_sel(nlen))
+      allocate(pctcomp_arr(this%ninterbeds))
+      iexceed = 0
+      do ib = 1, this%ninterbeds
+        idelay = this%idelay(ib)
+        b0 = this%thickini(ib)
+        strain = this%tcomp(ib) / b0
+        pctcomp = DHUNDRED * strain
+        pctcomp_arr(ib) = pctcomp
+        if (pctcomp >= DONE) then
+          iexceed = iexceed + 1
+        end if
+      end do
+      call selectn(imap_sel, pctcomp_arr, reverse=.TRUE.)
+      !
+      ! -- summary interbed strain table
+      i0 = max(1, this%ninterbeds-ncells+1)
+      i1 = this%ninterbeds
+      msg = ''
+      if (iexceed /= 0) then
+        write(msg,'(a,1x,i0,1x,a,1x,i0,1x,a)')                                  &
+          '-- LARGEST', (i1 - i0 + 1), 'OF', this%ninterbeds,                   &
+          'INTERBED STRAIN VALUES SHOWN'
+      end if
+      write (this%iout, 2000) trim(this%name), 'INTERBED STRAIN SUMMARY',       &
+        trim(adjustl(msg))
+      iloc = 1
+      line = ''
+      call UWWORD(line, iloc, 10, TABUCSTRING,                                   &
+                  'interbed', n, rval, ALIGNMENT=TABCENTER)
+      call UWWORD(line, iloc, 10, TABUCSTRING,                                   &
+                  'interbed', n, rval, ALIGNMENT=TABCENTER)
+      call UWWORD(line, iloc, 20, TABUCSTRING,                                   &
+                  'interbed', n, rval, ALIGNMENT=TABCENTER)
+      call UWWORD(line, iloc, 16, TABUCSTRING,                                   &
+                  'initial', n, rval, ALIGNMENT=TABCENTER)
+      call UWWORD(line, iloc, 16, TABUCSTRING,                                   &
+                  'final', n, rval, ALIGNMENT=TABCENTER)
+      call UWWORD(line, iloc, 16, TABUCSTRING,                                   &
+                  'total', n, rval, ALIGNMENT=TABCENTER)
+      call UWWORD(line, iloc, 16, TABUCSTRING,                                   &
+                  'final', n, rval, ALIGNMENT=TABCENTER)
+      call UWWORD(line, iloc, 16, TABUCSTRING,                                   &
+                  'percent', n, rval, ALIGNMENT=TABCENTER)
+      call UWWORD(line, iloc, 10, TABUCSTRING,                                   &
+                  '', n, rval, ALIGNMENT=TABCENTER)
+      ! -- create line separator
+      linesep = repeat('-', iloc)
+      ! -- write first line
+      write(this%iout,'(1X,A)') linesep(1:iloc)
+      write(this%iout,'(1X,A)') line(1:iloc)
+      ! -- create second header line
+      iloc = 1
+      line = ''
+      call UWWORD(line, iloc, 10, TABUCSTRING,                                   &
+                  'number', n, rval, ALIGNMENT=TABCENTER)
+      call UWWORD(line, iloc, 10, TABUCSTRING,                                   &
+                  'type', n, rval, ALIGNMENT=TABCENTER)
+      call UWWORD(line, iloc, 20, TABUCSTRING,                                   &
+                  'location', n, rval, ALIGNMENT=TABCENTER)
+      call UWWORD(line, iloc, 16, TABUCSTRING,                                   &
+                  'thickness', n, rval, ALIGNMENT=TABCENTER)
+      call UWWORD(line, iloc, 16, TABUCSTRING,                                   &
+                  'thickness', n, rval, ALIGNMENT=TABCENTER)
+      call UWWORD(line, iloc, 16, TABUCSTRING,                                   &
+                  'compaction', n, rval, ALIGNMENT=TABCENTER)
+      call UWWORD(line, iloc, 16, TABUCSTRING,                                   &
+                  'strain', n, rval, ALIGNMENT=TABCENTER)
+      call UWWORD(line, iloc, 16, TABUCSTRING,                                   &
+                  'compaction', n, rval, ALIGNMENT=TABCENTER)
+      call UWWORD(line, iloc, 10, TABUCSTRING,                                   &
+                  'flag', n, rval, ALIGNMENT=TABCENTER)
+      ! -- write second line
+      write(this%iout,'(1X,A)') line(1:iloc)
+      write(this%iout,'(1X,A)') linesep(1:iloc)
+      ! -- write data
+      if (iexceed /= 0) then
+        do i = 1, nlen
+          ib = imap_sel(i)
+          idelay = this%idelay(ib)
+          b0 = this%thickini(ib)
+          b1 = this%csub_calc_interbed_thickness(ib)
+          if (idelay == 0) then
+            ctype = 'no-delay'
+          else
+            ctype = 'delay'
+            b0 = b0 * this%rnb(ib)
+          end if
+          strain = this%tcomp(ib) / b0
+          pctcomp = DHUNDRED * strain
+          if (pctcomp >= 5.0_DP) then
+            cflag = '**>=5%'
+          else if (pctcomp >= DONE) then
+            cflag = '*>=1%'
+          else
+            cflag = ''
+          end if
+          node = this%nodelist(ib)
+          call this%dis%noder_to_string(node, cellid)
+          iloc = 1
+          line = ''
+          call UWWORD(line, iloc, 10, TABINTEGER, text, ib, rval)
+          call UWWORD(line, iloc, 10, TABUCSTRING, ctype, n, rval)
+          call UWWORD(line, iloc, 20, TABUCSTRING,                               &
+                      cellid, n, rval, ALIGNMENT=TABCENTER)
+          call UWWORD(line, iloc, 16, TABREAL, text, n, b0)
+          call UWWORD(line, iloc, 16, TABREAL, text, n, b1)
+          call UWWORD(line, iloc, 16, TABREAL, text, n, this%tcomp(ib))
+          call UWWORD(line, iloc, 16, TABREAL, text, n, strain)
+          call UWWORD(line, iloc, 16, TABREAL, text, n, pctcomp)
+          call UWWORD(line, iloc, 10, TABUCSTRING, cflag, ib, rval)
+          write(this%iout, '(1X,A)') line(1:iloc)
+        end do
+        write(this%iout, '(/1X,A,1X,I0,1X,A,1X,I0,1X,A,/1X,A,/1X,A)') &
+          'PERCENT COMPACTION IS GREATER THAN OR EQUAL TO 1 PERCENT IN',      &
+          iexceed, 'OF', this%ninterbeds, 'INTERBED(S).',                     &
+          'USE THE STRAIN_CSV_INTERBED OPTION TO OUTPUT A CSV ' //            &
+          'FILE WITH PERCENT COMPACTION ', 'VALUES FOR ALL INTERBEDS.'
+      else
+        msg = 'PERCENT COMPACTION WAS LESS THAN 1 PERCENT IN ALL INTERBEDS'
+        write(this%iout, '(/1X,A)') trim(adjustl(msg))
+      end if
+      !
+      ! -- write csv file
+      if (this%istrainib /= 0) then
+        iloc = 1
+        line = ''
+        call UWWORD(line, iloc, 20, TABUCSTRING,                                &
+                    'interbed_number', n, rval, SEP=',')
+        call UWWORD(line, iloc, 20, TABUCSTRING,                                &
+                    'interbed_type', n, rval, SEP=',')
+        call UWWORD(line, iloc, 22, TABUCSTRING,                                &
+                    'cellid', n, rval, SEP=',')
+        call UWWORD(line, iloc, 20, TABUCSTRING,                                &
+                    'initial_thickness', n, rval, SEP=',')
+        call UWWORD(line, iloc, 20, TABUCSTRING,                                &
+                    'final_thickness', n, rval, SEP=',')
+        call UWWORD(line, iloc, 20, TABUCSTRING,                                &
+                    'total_compaction', n, rval, SEP=',')
+        call UWWORD(line, iloc, 20, TABUCSTRING,                                &
+                    'total_strain', n, rval, SEP=',')
+        call UWWORD(line, iloc, 20, TABUCSTRING,                                &
+                    'percent_compaction', n, rval)
+        ! -- write second line
+        write(this%istrainib,'(1X,A)') line(1:iloc)
+        ! -- write data
+        do ib = 1, this%ninterbeds
+          idelay = this%idelay(ib)
+          b0 = this%thickini(ib)
+          b1 = this%csub_calc_interbed_thickness(ib)
+          if (idelay == 0) then
+            ctype = 'no-delay'
+          else
+            ctype = 'delay'
+            b0 = b0 * this%rnb(ib)
+          end if
+          strain = this%tcomp(ib) / b0
+          pctcomp = DHUNDRED * strain
+          node = this%nodelist(ib)
+          call this%dis%noder_to_string(node, cellid)
+          iloc = 1
+          line = ''
+          call UWWORD(line, iloc, 20, TABINTEGER, text, ib, rval, SEP=',')
+          call UWWORD(line, iloc, 20, TABUCSTRING, ctype, n, rval, SEP=',')
+          call UWWORD(line, iloc, 22, TABUCSTRING,                               &
+                      '"'//trim(adjustl(cellid))//'"', n, rval, SEP=',')
+          call UWWORD(line, iloc, 20, TABREAL, text, n, b0, SEP=',')
+          call UWWORD(line, iloc, 20, TABREAL, text, n, b1, SEP=',')
+          call UWWORD(line, iloc, 20, TABREAL, text, n, this%tcomp(ib), SEP=',')
+          call UWWORD(line, iloc, 20, TABREAL, text, n, strain, SEP=',')
+          call UWWORD(line, iloc, 20, TABREAL, text, n, pctcomp)
+          write(this%istrainib, '(1X,A)') line(1:iloc)
+        end do
+      end if
+      !
+      ! -- deallocate temporary storage
+      deallocate(imap_sel)
+      deallocate(pctcomp_arr)
+    end if
+    
+    nlen = min(ncells,this%dis%nodes)
+    allocate(imap_sel(nlen))
+    allocate(pctcomp_arr(this%dis%nodes))
+    iexceed = 0
+    do node = 1, this%dis%nodes
+      strain = DZERO
+      if (this%cg_thickini(node) > DZERO) then
+        strain = this%cg_tcomp(node) / this%cg_thickini(node)
+      end if
+      pctcomp = DHUNDRED * strain
+      pctcomp_arr(node) = pctcomp
+      if (pctcomp >= DONE) then
+        iexceed = iexceed + 1
+      end if
+    end do
+    call selectn(imap_sel, pctcomp_arr, reverse=.TRUE.)
+    !
+    ! -- summary coarse-grained strain table
+    i0 = max(1, this%dis%nodes-ncells+1)
+    i1 = this%dis%nodes
+    msg = ''
+    if (iexceed /= 0) then
+      write(msg,'(a,1x,i0,1x,a,1x,i0,1x,a)')                                    &
+        '-- LARGEST ', (i1 - i0 + 1), 'OF', this%dis%nodes,                     &
+        'CELL COARSE-GRAINED VALUES SHOWN'
+    end if
+    write (this%iout, 2000) trim(this%name), 'COARSE-GRAINED STRAIN SUMMARY',   &
+      trim(adjustl(msg))
+    iloc = 1
+    line = ''
+    call UWWORD(line, iloc, 20, TABUCSTRING,                                    &
+                'cell', n, rval, ALIGNMENT=TABCENTER)
+    call UWWORD(line, iloc, 16, TABUCSTRING,                                    &
+                'initial', n, rval, ALIGNMENT=TABCENTER)
+    call UWWORD(line, iloc, 16, TABUCSTRING,                                    &
+                'final', n, rval, ALIGNMENT=TABCENTER)
+    call UWWORD(line, iloc, 16, TABUCSTRING,                                    &
+                'total', n, rval, ALIGNMENT=TABCENTER)
+    call UWWORD(line, iloc, 16, TABUCSTRING,                                    &
+                'final', n, rval, ALIGNMENT=TABCENTER)
+    call UWWORD(line, iloc, 16, TABUCSTRING,                                    &
+                'percent', n, rval, ALIGNMENT=TABCENTER)
+    call UWWORD(line, iloc, 10, TABUCSTRING,                                    &
+                '', n, rval, ALIGNMENT=TABCENTER)
+    ! -- create line separator
+    linesep = repeat('-', iloc)
+    ! -- write first line
+    write(this%iout,'(1X,A)') linesep(1:iloc)
+    write(this%iout,'(1X,A)') line(1:iloc)
+    ! -- create second header line
+    iloc = 1
+    line = ''
+    call UWWORD(line, iloc, 20, TABUCSTRING,                                    &
+                'location', n, rval, ALIGNMENT=TABCENTER)
+    call UWWORD(line, iloc, 16, TABUCSTRING,                                    &
+                'thickness', n, rval, ALIGNMENT=TABCENTER)
+    call UWWORD(line, iloc, 16, TABUCSTRING,                                    &
+                'thickness', n, rval, ALIGNMENT=TABCENTER)
+    call UWWORD(line, iloc, 16, TABUCSTRING,                                    &
+                'compaction', n, rval, ALIGNMENT=TABCENTER)
+    call UWWORD(line, iloc, 16, TABUCSTRING,                                    &
+                'strain', n, rval, ALIGNMENT=TABCENTER)
+    call UWWORD(line, iloc, 16, TABUCSTRING,                                    &
+                'compaction', n, rval, ALIGNMENT=TABCENTER)
+    call UWWORD(line, iloc, 10, TABUCSTRING,                                    &
+                'flag', n, rval, ALIGNMENT=TABCENTER)
+    ! -- write second line
+    write(this%iout,'(1X,A)') line(1:iloc)
+    write(this%iout,'(1X,A)') linesep(1:iloc)
+    ! -- write data
+    if (iexceed /= 0) then
+      do nn = 1, nlen
+        node = imap_sel(nn)
+        if (this%cg_thickini(node) > DZERO) then
+          strain = this%cg_tcomp(node) / this%cg_thickini(node)
+        else
+          strain = DZERO
+        end if
+        pctcomp = DHUNDRED * strain
+        if (pctcomp >= 5.0_DP) then
+          cflag = '**>=5%'
+        else if (pctcomp >= DONE) then
+          cflag = '*>=1%'
+        else
+          cflag = ''
+        end if
+        call this%dis%noder_to_string(node, cellid)
+        iloc = 1
+        line = ''
+        call UWWORD(line, iloc, 20, TABUCSTRING,                                 &
+                    cellid, n, rval, ALIGNMENT=TABCENTER)
+        call UWWORD(line, iloc, 16, TABREAL, text, n, this%cg_thickini(node))
+        call UWWORD(line, iloc, 16, TABREAL, text, n, this%cg_thick(node))
+        call UWWORD(line, iloc, 16, TABREAL, text, n, this%cg_tcomp(node))
+        call UWWORD(line, iloc, 16, TABREAL, text, n, strain)
+        call UWWORD(line, iloc, 16, TABREAL, text, n, pctcomp)
+        call UWWORD(line, iloc, 10, TABUCSTRING, cflag, ib, rval)
+        write(this%iout, '(1X,A)') line(1:iloc)
+      end do
+      write(this%iout, '(/1X,A,1X,I0,1X,A,1X,I0,1X,A,/1X,A,/1X,A)') &
+        'COARSE-GRAINED STORAGE PERCENT COMPACTION IS GREATER THAN OR ' //    &
+        'EQUAL TO 1 PERCENT IN', iexceed, 'OF', this%dis%nodes, 'CELL(S).',   &
+        'USE THE STRAIN_CSV_COARSE OPTION TO OUTPUT A CSV ' //                &
+        'FILE WITH PERCENT COMPACTION ', 'VALUES FOR ALL CELLS.'
+    else
+      msg = 'COARSE-GRAINED STORAGE PERCENT COMPACTION WAS LESS THAN ' //     &
+            '1 PERCENT IN ALL CELLS '
+      write(this%iout, '(/1X,A)') trim(adjustl(msg))
+    end if
+    !
+    ! -- write csv file
+    if (this%istrainsk /= 0) then
+      iloc = 1
+      line = ''
+      call UWWORD(line, iloc, 20, TABUCSTRING, 'node', n, rval, SEP=',')
+      call UWWORD(line, iloc, 22, TABUCSTRING, 'cellid', n, rval, SEP=',')
+      call UWWORD(line, iloc, 20, TABUCSTRING,                                  &
+                  'initial_thickness', n, rval, SEP=',')
+      call UWWORD(line, iloc, 20, TABUCSTRING,                                  &
+                  'final_thickness', n, rval, SEP=',')
+      call UWWORD(line, iloc, 20, TABUCSTRING,                                  &
+                  'total_compaction', n, rval, SEP=',')
+      call UWWORD(line, iloc, 20, TABUCSTRING,                                  &
+                  'total_strain', n, rval, SEP=',')
+      call UWWORD(line, iloc, 20, TABUCSTRING,                                  &
+                  'percent_compaction', n, rval)
+      ! -- write second line
+      write(this%istrainsk,'(1X,A)') line(1:iloc)
+      ! -- write data
+      do node = 1, this%dis%nodes
+        if (this%cg_thickini(node) > DZERO) then
+          strain = this%cg_tcomp(node) / this%cg_thickini(node)
+        else
+          strain = DZERO
+        end if
+        pctcomp = DHUNDRED * strain
+        call this%dis%noder_to_string(node, cellid)
+        iloc = 1
+        line = ''
+        call UWWORD(line, iloc, 20, TABINTEGER, text, node, rval, SEP=',')
+        call UWWORD(line, iloc, 22, TABUCSTRING,                                &
+                    '"'//trim(adjustl(cellid))//'"', n, rval, SEP=',')
+        call UWWORD(line, iloc, 20, TABREAL,                                    &
+                    text, n, this%cg_thickini(node), SEP=',')
+        call UWWORD(line, iloc, 20, TABREAL,                                    &
+                    text, n, this%cg_thick(node), SEP=',')
+        call UWWORD(line, iloc, 20, TABREAL,                                    &
+                    text, n, this%cg_tcomp(node), SEP=',')
+        call UWWORD(line, iloc, 20, TABREAL,                                    &
+                    text, n, strain, SEP=',')
+        call UWWORD(line, iloc, 20, TABREAL,                                    &
+                    text, n, pctcomp)
+        write(this%istrainsk, '(1X,A)') line(1:iloc)
+      end do
+    end if
+    !
+    ! -- deallocate temporary storage
+    deallocate(imap_sel)
+    deallocate(pctcomp_arr)
+    !
+    ! -- return
+    return
+  end subroutine csub_fp
+
+  subroutine csub_read_packagedata(this)
+! ******************************************************************************
+! pak1read_dimensions -- Read the dimensions for this package
+! ******************************************************************************
+!
+!    SPECIFICATIONS:
+! ------------------------------------------------------------------------------
+    use ConstantsModule, only: LINELENGTH
+    use MemoryManagerModule, only: mem_allocate, mem_setptr
+!    use SimModule, only: ustop, store_error, count_errors, store_error_unit
+    use TimeSeriesManagerModule, only: read_single_value_or_time_series
+    ! -- dummy
+    class(GwfCsubType),intent(inout) :: this
+    ! -- local
+    character(len=LINELENGTH) :: errmsg
+    character(len=LINELENGTH) :: cellid
+    character(len=20) :: scellid
+    character(len=10) :: text
+    character(len=LINELENGTH) :: line
+    character(len=LINELENGTH) :: linesep
+    character(len=LENBOUNDNAME) :: bndName, bndNameTemp
+    character(len=7) :: cdelay
+    character(len=9) :: cno
+    integer(I4B) :: ival
+    logical :: isfound, endOfBlock
+    integer(I4B) :: n
+    integer(I4B) :: nn
+    integer(I4B) :: ib
+    integer(I4B) :: itmp
+    integer(I4B) :: ierr
+    integer(I4B) :: ndelaybeds
+    integer(I4B) :: idelay
+    integer(I4B) :: iloc
+    integer(I4B) :: isep
+    real(DP) :: rval
+    real(DP) :: top
+    real(DP) :: bot
+    real(DP) :: baq
+    real(DP) :: q
+    integer, allocatable, dimension(:) :: nboundchk
+    !
+    ! -- initialize temporary variables
+    ndelaybeds = 0
+    !
+    ! -- allocate temporary arrays
+    allocate(nboundchk(this%ninterbeds))
+    do n = 1, this%ninterbeds
+      nboundchk(n) = 0
+    end do
+    !
+    call this%parser%GetBlock('PACKAGEDATA', isfound, ierr,                     &
+                              supportopenclose=.true.)
+    !
+    ! -- parse locations block if detected
+    if (isfound) then
+      write(this%iout,'(/1x,a)')'PROCESSING '//trim(adjustl(this%name))//        &
+        ' PACKAGEDATA'
+      do
+        call this%parser%GetNextLine(endOfBlock)
+        if (endOfBlock) exit
+        ! -- read interbed number
+        itmp = this%parser%GetInteger()
+
+        if (itmp < 1 .or. itmp > this%ninterbeds) then
+          write(errmsg,'(4x,a,1x,i0,1x,a,1x,i0)')                                &
+            '****ERROR. INTERBED NUMBER (', itmp, ') MUST BE > 0 and <= ',       &
+            this%ninterbeds
+          call store_error(errmsg)
+          cycle
+        end if
+
+        ! -- increment nboundchk
+        nboundchk(itmp) = nboundchk(itmp) + 1
+
+        ! -- read cellid
+        call this%parser%GetCellid(this%dis%ndim, cellid)
+        nn = this%dis%noder_from_cellid(cellid,                                  &
+                                        this%parser%iuactive, this%iout)
+        n = this%dis%nodeu_from_cellid(cellid,                                   &
+                                       this%parser%iuactive, this%iout)
+        top = this%dis%top(nn)
+        bot = this%dis%bot(nn)
+        baq = top - bot
+        ! -- determine if a valid cell location was provided
+        if (nn < 1) then
+          write(errmsg,'(4x,a,1x,i4,1x)')                                        &
+            '****ERROR. INVALID cellid FOR PACKAGEDATA ENTRY', itmp
+          call store_error(errmsg)
+        end if
+        
+        ! -- set nodelist and unodelist
+        this%nodelist(itmp) = nn
+        this%unodelist(itmp) = n
+
+        ! -- get cdelay
+        call this%parser%GetStringCaps(cdelay)
+        select case (cdelay)
+          case ('NODELAY')
+            ival = 0
+          case ('DELAY')
+            ndelaybeds = ndelaybeds + 1
+            ival = ndelaybeds
+          case default
+            write(errmsg,'(4x,a,1x,a,1x,i0,1x)') &
+              '****ERROR. INVALID CDELAY ', trim(adjustl(cdelay)), &
+              ' FOR PACKAGEDATA ENTRY', itmp
+            call store_error(errmsg)
+            cycle
+          end select
+        idelay = ival
+        this%idelay(itmp) = ival
+
+        ! -- get initial preconsolidation stress
+        this%pcs(itmp) = this%parser%GetDouble()
+
+        ! -- get thickness or cell fraction
+        rval = this%parser%GetDouble()
+        if (this%icellf == 0) then
+          if (rval < DZERO .or. rval > baq) then
+              write(errmsg,'(4x,a,1x,g0,1x,a,1x,g0,1x,a,1x,i0)') &
+                '****ERROR. thick (', rval,') MUST BE >= 0 AND <= ', baq,        &
+                'FOR PACKAGEDATA ENTRY', itmp
+              call store_error(errmsg)
+          end if
+        else
+          if (rval < DZERO .or. rval > DONE) then
+              write(errmsg,'(4x,a,1x,i0)') &
+                '****ERROR. frac MUST BE >= 0 AND <= 1 FOR PACKAGEDATA ENTRY',   &
+                itmp
+              call store_error(errmsg)
+          end if
+          rval = rval * baq
+        end if
+        this%thickini(itmp) = rval
+        if (this%iupdatematprop /= 0) then
+          this%thick(itmp) = rval
+        end if
+
+        ! -- get rnb
+        rval = this%parser%GetDouble()
+        if (idelay > 0) then
+          if (rval < DONE) then
+              write(errmsg,'(4x,a,1x,g0,1x,a,1x,a,1x,i0)') &
+                '****ERROR. rnb (', rval,') MUST BE >= 1.', &
+                'FOR PACKAGEDATA ENTRY', itmp
+              call store_error(errmsg)
+          end if
+        else
+          rval = DONE
+        end if
+        this%rnb(itmp) = rval
+        !
+        ! -- get skv or ci
+        rval =  this%parser%GetDouble()
+        if (rval < DZERO) then
+            write(errmsg,'(4x,a,1x,i0)') &
+              '****ERROR. (skv,ci) MUST BE > 0 FOR PACKAGEDATA ENTRY', itmp
+            call store_error(errmsg)
+        end if
+        this%ci(itmp) = rval
+        !
+        ! -- get ske or rci
+        rval =  this%parser%GetDouble()
+        if (rval < DZERO) then
+            write(errmsg,'(4x,a,1x,i0)') &
+              '****ERROR. (ske,rci) MUST BE > 0 FOR PACKAGEDATA ENTRY', itmp
+            call store_error(errmsg)
+        end if
+        this%rci(itmp) = rval
+        !       
+        ! -- set ielastic
+        if (this%ci(itmp) == this%rci(itmp)) then
+          this%ielastic(itmp) = 1
+        else
+          this%ielastic(itmp) = 0
+        end if
+        !
+        ! -- get porosity
+        rval =  this%parser%GetDouble()
+        this%thetaini(itmp) = rval
+        if (this%iupdatematprop /= 0) then
+          this%theta(itmp) = rval
+        end if
+        if (rval <= DZERO .or. rval > DONE) then
+            write(errmsg,'(4x,a,1x,a,1x,i0)') &
+              '****ERROR. theta MUST BE > 0 and <= 1 FOR PACKAGEDATA ENTRY',     &
+              'ENTRY', itmp
+            call store_error(errmsg)
+        end if
+        !
+        ! -- get kv
+        rval =  this%parser%GetDouble()
+        if (idelay > 0) then
+          if (rval <= 0.0) then
+             write(errmsg,'(4x,a,1x,i0,1x)') &
+               '****ERROR. kv MUST BE > 0 FOR PACKAGEDATA ENTRY', itmp
+             call store_error(errmsg)
+          end if
+        end if
+        this%kv(itmp) = rval
+
+        ! -- get h0
+        rval =  this%parser%GetDouble()
+        this%h0(itmp) = rval
+
+        ! -- get bound names
+        write (cno,'(i9.9)') nn
+          bndName = 'nsystem' // cno
+        if (this%inamedbound /= 0) then
+          call this%parser%GetStringCaps(bndNameTemp)
+          if (bndNameTemp /= '') then
+            bndName = bndNameTemp(1:16)
+          else
+             write(errmsg,'(4x,2(a,1x),i4)')                          &
+               '****ERROR. BOUNDNAME MUST BE SPECIFIED FOR ',         &
+               'PACKAGEDATA ENTRY', itmp
+             call store_error(errmsg)
+          end if
+        end if
+        this%boundname(itmp) = bndName
+      end do
+      write(this%iout,'(1x,a)')'END OF '//trim(adjustl(this%name))//' PACKAGEDATA'
+    !else
+    !  call store_error('ERROR.  REQUIRED PACKAGEDATA BLOCK NOT FOUND.')
+    endif
+    !
+    ! -- write summary of interbed data
+    if (this%iprpak == 1) then
+      write(this%iout, '(//1X,A)') 'INTERBED DATA'
+      iloc = 1
+      line = ''
+      call UWWORD(line, iloc, 10, TABUCSTRING, 'INTERBED', n, q,      &
+                  ALIGNMENT=TABLEFT)
+      call UWWORD(line, iloc, 20, TABUCSTRING, 'CELLID', n, q,        &
+                  ALIGNMENT=TABCENTER)
+      call UWWORD(line, iloc, 10, TABUCSTRING, 'CDELAY', n, q,        &
+                  ALIGNMENT=TABCENTER)
+      call UWWORD(line, iloc, 10, TABUCSTRING, 'PCS', n, q,           &
+                  ALIGNMENT=TABCENTER)
+      call UWWORD(line, iloc, 10, TABUCSTRING, 'THICK', n, q,         &
+                  ALIGNMENT=TABCENTER)
+      call UWWORD(line, iloc, 10, TABUCSTRING, 'RNB', n, q,           &
+                  ALIGNMENT=TABCENTER)
+      call UWWORD(line, iloc, 10, TABUCSTRING, 'SSV_CC', n, q,        &
+                  ALIGNMENT=TABCENTER)
+      call UWWORD(line, iloc, 10, TABUCSTRING, 'SSE_CR', n, q,        &
+                  ALIGNMENT=TABCENTER)
+      call UWWORD(line, iloc, 10, TABUCSTRING, 'THETA', n, q,         &
+                  ALIGNMENT=TABCENTER)
+      call UWWORD(line, iloc, 10, TABUCSTRING, 'KV', n, q,            &
+                  ALIGNMENT=TABCENTER)
+      call UWWORD(line, iloc, 10, TABUCSTRING, 'H0', n, q,            &
+                  ALIGNMENT=TABCENTER)
+      if (this%inamedbound /= 0) then
+        call UWWORD(line, iloc, LENBOUNDNAME, TABUCSTRING,            &
+                    'BOUNDNAME', n, q, ALIGNMENT=TABLEFT)
+      end if
+      linesep = repeat('-', iloc)
+      isep = iloc
+      write(this%iout, '(1X,A)') line(1:iloc)
+      write(this%iout, '(1X,A)') linesep(1:iloc)
+      do ib = 1, this%ninterbeds
+        iloc = 1
+        line = ''
+        call UWWORD(line, iloc, 10, TABREAL,                          &
+                    text, ib, q, ALIGNMENT=TABLEFT)
+        call this%dis%noder_to_string(this%nodelist(ib), scellid)
+        call UWWORD(line, iloc, 20, TABUCSTRING, scellid, n, q,       &
+                    ALIGNMENT=TABCENTER)
+        if (this%idelay(ib) == 0) then
+          text = 'NODELAY'
+        else
+          text = 'DELAY'
+        end if
+        call UWWORD(line, iloc, 10, TABUCSTRING, text, n, q,          &
+                    ALIGNMENT=TABCENTER)
+        call UWWORD(line, iloc, 10, TABREAL,                          &
+                    text, n, this%pcs(ib), ALIGNMENT=TABCENTER)
+        call UWWORD(line, iloc, 10, TABREAL,                          &
+                    text, n, this%thickini(ib), ALIGNMENT=TABCENTER)
+        call UWWORD(line, iloc, 10, TABREAL,                          &
+                    text, n, this%rnb(ib), ALIGNMENT=TABCENTER)
+        call UWWORD(line, iloc, 10, TABREAL,                          &
+                    text, n, this%ci(ib), ALIGNMENT=TABCENTER)
+        call UWWORD(line, iloc, 10, TABREAL,                          &
+                    text, n, this%rci(ib), ALIGNMENT=TABCENTER)
+        call UWWORD(line, iloc, 10, TABREAL,                          &
+                    text, n, this%thetaini(ib), ALIGNMENT=TABCENTER)
+        if (this%idelay(ib) == 0) then
+          text = '-'
+          call UWWORD(line, iloc, 10, TABUCSTRING,                    &
+                      text, n, q, ALIGNMENT=TABCENTER)
+          call UWWORD(line, iloc, 10, TABUCSTRING,                    &
+                      text, n, q, ALIGNMENT=TABCENTER)
+        else
+          call UWWORD(line, iloc, 10, TABREAL,                        &
+                      text, n, this%kv(ib), ALIGNMENT=TABCENTER)
+          call UWWORD(line, iloc, 10, TABREAL,                        &
+                      text, n, this%h0(ib), ALIGNMENT=TABCENTER)
+        end if
+        if (this%inamedbound /= 0) then
+          call UWWORD(line, iloc, LENBOUNDNAME, TABUCSTRING,          &
+                      this%boundname(ib), n, q, ALIGNMENT=TABLEFT)
+        end if
+        write(this%iout, '(1X,A)') line(1:iloc)
+      end do
+      write(this%iout, '(1X,A/)') linesep(1:isep)  
+    end if
+    !
+    ! -- Check to make sure that every interbed is specified and that no 
+    !    interbed is specified more than once.
+    do ib = 1, this%ninterbeds
+      if (nboundchk(ib) == 0) then
+        write(errmsg, '(a, i0, a)') 'ERROR: INFORMATION FOR INTERBED ', ib,     &
+                                    ' NOT SPECIFIED IN PACKAGEDATA BLOCK.'
+        call store_error(errmsg)
+      else if (nboundchk(ib) > 1) then
+        write(errmsg, '(a, i0, i0)') 'ERROR: INFORMATION SPECIFIED ',           &
+                                     nboundchk(ib), ' TIMES FOR INTERBED ', ib
+        call store_error(errmsg)
+      endif
+    end do
+    deallocate(nboundchk)
+    !
+    ! -- set the number of delay interbeds
+    this%ndelaybeds = ndelaybeds
+    !
+    ! -- process delay interbeds
+    if (ndelaybeds > 0) then
+      !
+      ! -- reallocate and initialize delay interbed arrays
+      if (ierr == 0) then
+        call mem_allocate(this%idbconvert, this%ndelaycells, ndelaybeds,         & 
+                            'idbconvert', trim(this%origin))
+        call mem_allocate(this%dbdhmax, ndelaybeds,                              &
+                            'dbdhmax', trim(this%origin))
+        call mem_allocate(this%dbz, this%ndelaycells, ndelaybeds,                &  
+                            'dbz', trim(this%origin))
+        call mem_allocate(this%dbrelz, this%ndelaycells, ndelaybeds,             &
+                            'dbrelz', trim(this%origin))
+        call mem_allocate(this%dbh, this%ndelaycells, ndelaybeds,                &
+                            'dbh', trim(this%origin))
+        call mem_allocate(this%dbh0, this%ndelaycells, ndelaybeds,               &
+                            'dbh0', trim(this%origin))
+        call mem_allocate(this%dbgeo, this%ndelaycells, ndelaybeds,              &  
+                            'dbgeo', trim(this%origin))
+        call mem_allocate(this%dbes, this%ndelaycells, ndelaybeds,               &
+                            'dbes', trim(this%origin))
+        call mem_allocate(this%dbes0, this%ndelaycells, ndelaybeds,              &
+                            'dbes0', trim(this%origin))
+        call mem_allocate(this%dbpcs, this%ndelaycells, ndelaybeds,              &
+                            'dbpcs', trim(this%origin))
+        call mem_allocate(this%dbflowtop, ndelaybeds,                            &
+                            'dbflowtop', trim(this%origin))
+        call mem_allocate(this%dbflowbot, ndelaybeds,                            &  
+                            'dbflowbot', trim(this%origin))
+        call mem_allocate(this%dbdzini, this%ndelaycells, ndelaybeds,            &
+                            'dbdzini', trim(this%origin))
+        call mem_allocate(this%dbthetaini, this%ndelaycells, ndelaybeds,         &  
+                            'dbthetaini', trim(this%origin))
+        call mem_allocate(this%dbcomp, this%ndelaycells, ndelaybeds,             &
+                            'dbcomp', trim(this%origin))
+        call mem_allocate(this%dbtcomp, this%ndelaycells, ndelaybeds,            &  
+                            'dbtcomp', trim(this%origin))
+        !
+        ! -- allocate delay bed arrays
+        if (this%iupdatematprop == 0) then
+          call mem_setptr(this%dbdz, 'dbdzini', trim(this%origin))
+          call mem_setptr(this%dbdz0, 'dbdzini', trim(this%origin))
+          call mem_setptr(this%dbtheta, 'dbthetaini', trim(this%origin))
+          call mem_setptr(this%dbtheta0, 'dbthetaini', trim(this%origin))
+        else
+          call mem_allocate(this%dbdz, this%ndelaycells, ndelaybeds,             &
+                              'dbdz', trim(this%origin))
+          call mem_allocate(this%dbdz0, this%ndelaycells, ndelaybeds,            & 
+                              'dbdz0', trim(this%origin))  
+          call mem_allocate(this%dbtheta, this%ndelaycells, ndelaybeds,          & 
+                              'dbtheta', trim(this%origin))
+          call mem_allocate(this%dbtheta0, this%ndelaycells, ndelaybeds,         & 
+                              'dbtheta0', trim(this%origin))
+        end if
+        !
+        ! -- allocate delay interbed solution arrays
+        call mem_allocate(this%dbal, this%ndelaycells,                           &
+                            'dbal', trim(this%origin))
+        call mem_allocate(this%dbad, this%ndelaycells,                           &
+                            'dbad', trim(this%origin))
+        call mem_allocate(this%dbau, this%ndelaycells,                           &
+                            'dbau', trim(this%origin))
+        call mem_allocate(this%dbrhs, this%ndelaycells,                          & 
+                            'dbrhs', trim(this%origin))
+        call mem_allocate(this%dbdh, this%ndelaycells,                           & 
+                            'dbdh', trim(this%origin))
+        call mem_allocate(this%dbaw, this%ndelaycells,                           &
+                            'dbaw', trim(this%origin))
+        !
+        ! -- initialize delay bed storage
+        do ib = 1, this%ninterbeds
+          idelay = this%idelay(ib)
+          if (idelay == 0) then
+            cycle
+          end if
+          !
+          ! -- initialize delay interbed variables
+          do n = 1, this%ndelaycells
+            rval = this%thickini(ib) / real(this%ndelaycells, DP)
+            this%dbdzini(n, idelay) = rval
+            this%dbh(n, idelay) = this%h0(ib)
+            this%dbh0(n, idelay) = this%h0(ib)
+            this%dbthetaini(n, idelay) = this%thetaini(ib)
+            this%dbgeo(n, idelay) = DZERO
+            this%dbes(n, idelay) = DZERO
+            this%dbes0(n, idelay) = DZERO
+            this%dbpcs(n, idelay) = this%pcs(ib)
+            this%dbcomp(n, idelay) = DZERO
+            this%dbtcomp(n, idelay) = DZERO
+            if (this%iupdatematprop /= 0) then
+              this%dbdz(n, idelay) = this%dbdzini(n, idelay)
+              this%dbdz0(n, idelay) = this%dbdzini(n, idelay)
+              this%dbtheta(n, idelay) = this%theta(ib)
+              this%dbtheta0(n, idelay) = this%theta(ib)
+            end if
+          end do
+          ! 
+          ! -- initialize elevation of delay bed cells
+          call this%csub_delay_calc_zcell(ib)
+
+        end do
+        !
+        ! -- initialize delay bed solution arrays
+        do n = 1, this%ndelaycells
+          this%dbal(n) = DZERO
+          this%dbad(n) = DZERO
+          this%dbau(n) = DZERO
+          this%dbrhs(n) = DZERO
+          this%dbdh(n) = DZERO
+          this%dbaw(n) = DZERO
+        end do
+      end if
+    end if
+    !
+    ! -- check that ndelaycells is odd when using
+    !    the effective stress formulation
+    if (ndelaybeds > 0) then
+      q = MOD(real(this%ndelaycells, DP), DTWO)
+      if (q == DZERO) then
+        write(errmsg, '(a,1x,i0,2(1x,a))')                          &
+          'ERROR: NDELAYCELLS (', this%ndelaycells, ') MUST BE AN', &
+          'ODD NUMBER WHEN USING THE EFFECTIVE STRESS FORMULATION.'
+        call store_error(errmsg)
+      end if
+    end if
+    !
+    ! -- return
+    return
+  end subroutine csub_read_packagedata
+
+  subroutine read_options(this)
+! ******************************************************************************
+! read_options -- set options
+! ******************************************************************************
+!
+!    SPECIFICATIONS:
+! ------------------------------------------------------------------------------
+    use ConstantsModule, only: MAXCHARLEN, DZERO
+    use OpenSpecModule, only: access, form
+    use InputOutputModule, only: urword, getunit, urdaux, openfile
+    implicit none
+    ! -- dummy
+    class(GwfCsubType),   intent(inout) :: this
+    ! -- local
+    character(len=LINELENGTH) :: errmsg
+    character(len=LINELENGTH) :: keyword
+    !character(len=LINELENGTH) :: cvalue
+    character(len=LINELENGTH) :: line
+    character(len=MAXCHARLEN) :: fname
+    logical :: isfound
+    logical :: endOfBlock
+    integer(I4B) :: lloc
+    integer(I4B) :: istart
+    integer(I4B) :: istop
+    integer(I4B) :: ierr
+    integer(I4B) :: inobs
+    integer(I4B) :: ibrg
+    integer(I4B) :: ieslag
+    integer(I4B) :: isetgamma
+    ! -- formats
+    character(len=*), parameter :: fmtts = &
+      "(4x, 'TIME-SERIES DATA WILL BE READ FROM FILE: ', a)"
+    character(len=*),parameter :: fmtflow = &
+      "(4x, 'FLOWS WILL BE SAVED TO FILE: ', a, /4x, 'OPENED ON UNIT: ', I7)"
+    character(len=*),parameter :: fmtflow2 = &
+      "(4x, 'FLOWS WILL BE SAVED TO BUDGET FILE SPECIFIED IN OUTPUT CONTROL')"
+    character(len=*),parameter :: fmtssessv = &
+      "(4x, 'USING SSE AND SSV INSTEAD OF CR AND CC.')"
+    character(len=*),parameter :: fmtoffset = &
+      "(4x, 'INITIAL_STRESS TREATED AS AN OFFSET.')"
+    character(len=*),parameter :: fmtopt = &
+      "(4x, A)"
+    character(len=*),parameter :: fmtopti = &
+      "(4x, A, 1X, I0)"
+    character(len=*),parameter :: fmtoptr = &
+      "(4x, A, 1X, G0)"
+    character(len=*),parameter :: fmtfileout = &
+      "(4x, 'CSUB ', 1x, a, 1x, ' WILL BE SAVED TO FILE: ', a, /4x, 'OPENED ON UNIT: ', I7)"
+! -----------------------------------------------------------------------------
+    !
+    ! -- initialize variables
+    ibrg = 0
+    ieslag = 0
+    isetgamma = 0
+    !
+    ! -- get options block
+    call this%parser%GetBlock('OPTIONS', isfound, ierr, blockRequired=.false.)
+    !
+    ! -- parse options block if detected
+    if (isfound) then
+      write(this%iout,'(1x,a)')'PROCESSING CSUB OPTIONS'
+      do
+        call this%parser%GetNextLine(endOfBlock)
+        if (endOfBlock) exit
+        call this%parser%GetStringCaps(keyword)
+        select case (keyword)
+          case('AUX', 'AUXILIARY')
+            call this%parser%GetRemainingLine(line)
+            lloc = 1
+            call urdaux(this%naux, this%parser%iuactive, this%iout, lloc, &
+                        istart, istop, this%auxname, line, this%name)
+          case ('SAVE_FLOWS')
+            this%ipakcb = -1
+            write(this%iout, fmtflow2)
+          case ('PRINT_INPUT')
+            this%iprpak = 1
+            write(this%iout,'(4x,a)') 'LISTS OF '//trim(adjustl(this%name))// &
+              ' CELLS WILL BE PRINTED.'
+          case ('PRINT_FLOWS')
+            this%iprflow = 1
+            write(this%iout,'(4x,a)') trim(adjustl(this%name))// &
+              ' FLOWS WILL BE PRINTED TO LISTING FILE.'
+          case ('BOUNDNAMES')
+            this%inamedbound = 1
+            write(this%iout,'(4x,a)') trim(adjustl(this%name))// &
+              ' BOUNDARIES HAVE NAMES IN LAST COLUMN.'          ! user specified boundnames
+          case ('TS6')
+            call this%parser%GetStringCaps(keyword)
+            if(trim(adjustl(keyword)) /= 'FILEIN') then
+              errmsg = 'TS6 keyword must be followed by "FILEIN" ' //          &
+                       'then by filename.'
+              call store_error(errmsg)
+              call this%parser%StoreErrorUnit()
+              call ustop()
+            endif
+            call this%parser%GetString(fname)
+            write(this%iout,fmtts)trim(fname)
+            call this%TsManager%add_tsfile(fname, this%inunit)
+          case ('OBS6')
+            call this%parser%GetStringCaps(keyword)
+            if(trim(adjustl(keyword)) /= 'FILEIN') then
+              errmsg = 'OBS6 keyword must be followed by "FILEIN" ' //         &
+                       'then by filename.'
+              call store_error(errmsg)
+            endif
+            if (this%obs%active) then
+              errmsg = 'Multiple OBS6 keywords detected in OPTIONS block. ' // &
+                       'Only one OBS6 entry allowed for a package.'
+              call store_error(errmsg)
+            endif
+            this%obs%active = .true.
+            call this%parser%GetString(this%obs%inputFilename)
+            inobs = GetUnit()
+            call openfile(inobs, this%iout, this%obs%inputFilename, 'OBS')
+            this%obs%inUnitObs = inobs
+            this%inobspkg = inobs
+            
+            call this%obs%obs_df(this%iout, this%name, this%filtyp, this%dis)
+            call this%csub_df_obs()
+          !
+          ! -- CSUB specific options
+          case ('GAMMAW')
+            this%gammaw =  this%parser%GetDouble()
+            ibrg = 1
+          case ('BETA')
+            this%beta =  this%parser%GetDouble()
+            ibrg = 1
+          case ('HEAD_BASED')
+            this%ipch = 1
+            this%lhead_based = .TRUE.
+          case ('INITIAL_PRECONSOLIDATION_HEAD')
+            this%ipch = 1
+          case ('NDELAYCELLS')
+            this%ndelaycells =  this%parser%GetInteger()
+          !
+          ! -- compression indicies (CR amd CC) will be specified instead of 
+          !    storage coefficients (SSE and SSV) 
+          case ('COMPRESSION_INDICES')
+            this%istoragec = 0
+          !
+          ! -- variable thickness and void ratio
+          case ('UPDATE_MATERIAL_PROPERTIES')
+            this%iupdatematprop = 1
+          !
+          ! -- cell fraction will be specified instead of interbed thickness
+          case ('CELL_FRACTION')
+            this%icellf = 1
+          !
+          ! -- specified initial pcs and delay bed heads
+          case ('SPECIFIED_INITIAL_INTERBED_STATE')
+            this%ispecified_pcs = 1
+            this%ispecified_dbh = 1
+          !
+          ! -- specified initial pcs
+          case ('SPECIFIED_INITIAL_PRECONSOLIDATION_STRESS')
+            this%ispecified_pcs = 1
+          !
+          ! -- specified initial delay bed heads
+          case ('SPECIFIED_INITIAL_DELAY_HEAD')
+            this%ispecified_dbh = 1
+          !
+          ! -- lag the effective stress used to calculate storage properties
+          case ('EFFECTIVE_STRESS_LAG')
+            ieslag = 1
+          !
+          ! -- strain table options
+          case ('STRAIN_CSV_INTERBED')
+            call this%parser%GetStringCaps(keyword)
+            if (keyword == 'FILEOUT') then
+              call this%parser%GetString(fname)
+              this%istrainib = getunit()
+              call openfile(this%istrainib, this%iout, fname, 'CSV_OUTPUT',     &
+                            filstat_opt='REPLACE')
+              write(this%iout,fmtfileout) &
+                'INTERBED STRAIN CSV', fname, this%istrainib
+            else
+              errmsg = 'OPTIONAL STRAIN_CSV_INTERBED KEYWORD MUST BE ' //       &
+                       'FOLLOWED BY FILEOUT'
+              call store_error(errmsg)
+            end if
+          case ('STRAIN_CSV_COARSE')
+            call this%parser%GetStringCaps(keyword)
+            if (keyword == 'FILEOUT') then
+              call this%parser%GetString(fname)
+              this%istrainsk = getunit()
+              call openfile(this%istrainsk, this%iout, fname, 'CSV_OUTPUT',     &
+                            filstat_opt='REPLACE')
+              write(this%iout,fmtfileout) &
+                'COARSE STRAIN CSV', fname, this%istrainsk
+            else
+              errmsg = 'OPTIONAL STRAIN_CSV_COARSE KEYWORD MUST BE ' //         &
+                       'FOLLOWED BY FILEOUT'
+              call store_error(errmsg)
+            end if
+          !
+          ! -- compaction output
+          case ('COMPACTION')
+            call this%parser%GetStringCaps(keyword)
+            if (keyword == 'FILEOUT') then
+              call this%parser%GetString(fname)
+              this%ioutcomp = getunit()
+              call openfile(this%ioutcomp, this%iout, fname, 'DATA(BINARY)',    &
+                            form, access, 'REPLACE')
+              write(this%iout,fmtfileout) &
+                'COMPACTION', fname, this%ioutcomp
+            else 
+              errmsg = 'OPTIONAL COMPACTION KEYWORD MUST BE ' //                &
+                       'FOLLOWED BY FILEOUT'
+              call store_error(errmsg)
+            end if
+          case ('COMPACTION_INELASTIC')
+            call this%parser%GetStringCaps(keyword)
+            if (keyword == 'FILEOUT') then
+              call this%parser%GetString(fname)
+              this%ioutcompi = getunit()
+              call openfile(this%ioutcompi, this%iout, fname,                   &
+                            'DATA(BINARY)', form, access, 'REPLACE')
+              write(this%iout,fmtfileout) &
+                'COMPACTION_INELASTIC', fname, this%ioutcompi
+            else 
+              errmsg = 'OPTIONAL COMPACTION_INELASTIC KEYWORD MUST BE ' //      &
+                       'FOLLOWED BY FILEOUT'
+              call store_error(errmsg)
+            end if
+          case ('COMPACTION_ELASTIC')
+            call this%parser%GetStringCaps(keyword)
+            if (keyword == 'FILEOUT') then
+              call this%parser%GetString(fname)
+              this%ioutcompe = getunit()
+              call openfile(this%ioutcompe, this%iout, fname,                   &
+                            'DATA(BINARY)', form, access, 'REPLACE')
+              write(this%iout,fmtfileout) &
+                'COMPACTION_ELASTIC', fname, this%ioutcompe
+            else 
+              errmsg = 'OPTIONAL COMPACTION_ELASTIC KEYWORD MUST BE ' //        &
+                       'FOLLOWED BY FILEOUT'
+              call store_error(errmsg)
+            end if
+          case ('COMPACTION_INTERBED')
+            call this%parser%GetStringCaps(keyword)
+            if (keyword == 'FILEOUT') then
+              call this%parser%GetString(fname)
+              this%ioutcompib = getunit()
+              call openfile(this%ioutcompib, this%iout, fname,                  &
+                            'DATA(BINARY)', form, access, 'REPLACE')
+              write(this%iout,fmtfileout) &
+                'COMPACTION_INTERBED', fname, this%ioutcompib
+            else 
+              errmsg = 'OPTIONAL COMPACTION_INTERBED KEYWORD MUST BE ' //       &
+                       'FOLLOWED BY FILEOUT'
+              call store_error(errmsg)
+            end if
+          case ('COMPACTION_COARSE')
+            call this%parser%GetStringCaps(keyword)
+            if (keyword == 'FILEOUT') then
+              call this%parser%GetString(fname)
+              this%ioutcomps = getunit()
+              call openfile(this%ioutcomps, this%iout, fname,                   &
+                            'DATA(BINARY)', form, access, 'REPLACE')
+              write(this%iout,fmtfileout) &
+                'COMPACTION_COARSE', fname, this%ioutcomps
+            else 
+              errmsg = 'OPTIONAL COMPACTION_COARSE KEYWORD MUST BE ' //         &
+                       'FOLLOWED BY FILEOUT'
+              call store_error(errmsg)
+            end if
+          !
+          ! -- zdisplacement output
+          case ('ZDISPLACEMENT')
+            call this%parser%GetStringCaps(keyword)
+            if (keyword == 'FILEOUT') then
+              call this%parser%GetString(fname)
+              this%ioutzdisp = getunit()
+              call openfile(this%ioutzdisp, this%iout, fname,                   &
+                            'DATA(BINARY)', form, access, 'REPLACE')
+              write(this%iout,fmtfileout) &
+                'ZDISPLACEMENT', fname, this%ioutzdisp
+            else 
+              errmsg = 'OPTIONAL ZDISPLACEMENT KEYWORD MUST BE ' //             &
+                       'FOLLOWED BY FILEOUT'
+              call store_error(errmsg)
+            end if
+          !
+          ! -- right now these are options that are only available in the
+          !    development version and are not included in the documentation.
+          !    These options are only available when IDEVELOPMODE in
+          !    constants module is set to 1
+          
+          !
+          ! default case
+          case default
+            write(errmsg,'(4x,a,3(1x,a))') '****ERROR. UNKNOWN ',                &
+                                           trim(adjustl(this%name)),             &
+                                           'OPTION: ', trim(keyword)
+            call store_error(errmsg)
+        end select
+      end do
+      write(this%iout,'(1x,a)') 'END OF ' //                                     &
+                                trim(adjustl(this%name)) // ' OPTIONS'
+    end if
+    !
+    ! -- write messages for options
+    write(this%iout, '(//2(1X,A))') trim(adjustl(this%name)),                    &
+                                    'PACKAGE SETTINGS'
+    write(this%iout, fmtopti) 'NUMBER OF DELAY CELLS =',                         &
+                              this%ndelaycells
+    if (this%lhead_based .EQV. .TRUE.) then
+      write(this%iout, '(4x,a)') &
+        'HEAD-BASED FORMULATION'
+    else
+      write(this%iout, '(4x,a)') &
+        'EFFECTIVE-STRESS FORMULATION'
+    end if
+    if (this%istoragec == 0) then
+      write(this%iout, '(4x,a,1(/,6x,a))') &
+        'COMPRESSION INDICES WILL BE SPECIFIED INSTEAD OF ELASTIC AND',          &
+        'INELASTIC SPECIFIC STORAGE COEFFICIENTS'
+    else
+      write(this%iout, '(4x,a,1(/,6x,a))') &
+        'ELASTIC AND INELASTIC SPECIFIC STORAGE COEFFICIENTS WILL BE ',          &
+        'SPECIFIED'
+    end if
+    if (this%iupdatematprop /= 1) then
+      write(this%iout, '(4x,a,1(/,6x,a))') &
+        'THICKNESS AND VOID RATIO WILL NOT BE ADJUSTED DURING THE',              &
+        'SIMULATION'
+    else
+      write(this%iout, '(4x,a)') &
+        'THICKNESS AND VOID RATIO WILL BE ADJUSTED DURING THE SIMULATION'
+    end if
+    if (this%icellf /= 1) then
+      write(this%iout, '(4x,a)') &
+        'INTERBED THICKNESS WILL BE SPECIFIED AS A THICKNESS'
+    else
+      write(this%iout,'(4x,a,1(/,6x,a))') &
+        'INTERBED THICKNESS WILL BE SPECIFIED AS A AS A CELL FRACTION'
+    end if
+    if (this%ispecified_pcs /= 1) then
+      if (this%ipch /= 0) then
+        write(this%iout, '(4x,a,1(/,6x,a))') &
+          'PRECONSOLIDATION HEAD WILL BE SPECIFIED RELATIVE TO INITIAL',         &
+          'STRESS CONDITIONS'
+      else
+        write(this%iout, '(4x,a,1(/,6x,a))') &
+          'PRECONSOLIDATION STRESS WILL BE SPECIFIED RELATIVE TO INITIAL',       &
+          'STRESS CONDITIONS'
+      end if
+    else
+      if (this%ipch /= 0) then
+        write(this%iout, '(4x,a,1(/,6x,a))') &
+          'PRECONSOLIDATION HEAD WILL BE SPECIFIED AS ABSOLUTE VALUES',          &
+          'INSTEAD OF RELATIVE TO INITIAL HEAD CONDITIONS'
+      else
+        write(this%iout, '(4x,a,1(/,6x,a))') &
+          'PRECONSOLIDATION STRESS WILL BE SPECIFIED AS ABSOLUTE VALUES',        &
+          'INSTEAD OF RELATIVE TO INITIAL STRESS CONDITIONS'
+      end if
+    end if
+    if (this%ispecified_dbh /= 1) then
+      write(this%iout, '(4x,a,1(/,6x,a))') &
+        'DELAY INTERBED HEADS WILL BE SPECIFIED RELATIVE TO INITIAL ',           &
+        'GWF HEADS'
+    else
+      write(this%iout, '(4x,a,1(/,6x,a))') &
+        'DELAY INTERBED HEADS WILL BE SPECIFIED AS ABSOLUTE VALUES INSTEAD',      &
+        'OF RELATIVE TO INITIAL GWF HEADS'
+    end if
+    !
+    ! -- process effective_stress_lag, if effective stress formulation
+    if (this%lhead_based .EQV. .FALSE.) then
+      if (ieslag /= 0) then
+        write(this%iout, '(4x,a,1(/,6x,a))') &
+          'SPECIFIC STORAGE VALUES WILL BE CALCULATED USING THE EFFECTIVE',      &
+          'STRESS FROM THE PREVIOUS TIME STEP'
+      else
+        write(this%iout, '(4x,a,1(/,6x,a))') &
+          'SPECIFIC STORAGE VALUES WILL BE CALCULATED USING THE CURRENT',        & 
+          'EFFECTIVE STRESS'
+      end if
+    else
+      if (ieslag /= 0) then
+        ieslag = 0
+        write(this%iout, '(4x,a,2(/,6x,a))') &
+          'EFFECTIVE_STRESS_LAG HAS BEEN SPECIFIED BUT HAS NO EFFECT WHEN USING',&
+          'THE HEAD-BASED FORMULATION (HEAD_BASED HAS BEEN SPECIFIED IN THE',    &
+          'OPTIONS BLOCK)'
+      end if
+    end if
+    this%ieslag = ieslag 
+    !
+    ! -- recalculate BRG if necessary and output 
+    !    water compressibility values
+    if (ibrg /= 0) then
+      this%brg = this%gammaw * this%beta
+    end if
+    write(this%iout, fmtoptr) 'GAMMAW        =', this%gammaw
+    write(this%iout, fmtoptr) 'BETA          =', this%beta
+    write(this%iout, fmtoptr) 'GAMMAW * BETA =', this%brg
+    !
+    ! -- terminate if errors encountered in reach block
+    if (count_errors() > 0) then
+      call this%parser%StoreErrorUnit()
+      call ustop()
+    end if
+    !
+    ! -- return
+    return
+  end subroutine read_options
+
+  subroutine csub_allocate_arrays(this)
+! ******************************************************************************
+! allocate_arrays -- Allocate Package Members
+! Subroutine: (1) allocate
+!             (2) initialize
+! ******************************************************************************
+!
+!    SPECIFICATIONS:
+! ------------------------------------------------------------------------------
+    use MemoryManagerModule, only: mem_allocate, mem_setptr
+    implicit none
+    class(GwfCsubType),   intent(inout) :: this
+    ! -- local variables
+    character(len=LENORIGIN) :: stoname
+    integer(I4B) :: j
+    integer(I4B) :: n
+    integer(I4B) :: iblen
+    integer(I4B) :: ilen
+    integer(I4B) :: naux
+
+    ! -- grid based data
+    if (this%ioutcomp == 0 .and. this%ioutcompi == 0 .and.                      &
+        this%ioutcompe == 0 .and. this%ioutcompib == 0 .and.                    &
+        this%ioutcomps == 0 .and. this%ioutzdisp == 0) then
+      call mem_allocate(this%buff, 1, 'BUFF', trim(this%origin))
+    else
+      call mem_allocate(this%buff, this%dis%nodes, 'BUFF', trim(this%origin))
+    end if
+    if (this%ioutcomp == 0 .and. this%ioutzdisp == 0) then
+      call mem_allocate(this%buffusr, 1, 'buffusr', trim(this%origin))
+    else
+      call mem_allocate(this%buffusr, this%dis%nodesuser, 'buffusr',             &
+                        trim(this%origin))
+    end if
+    call mem_allocate(this%sgm, this%dis%nodes, 'sgm', trim(this%origin))
+    call mem_allocate(this%sgs, this%dis%nodes, 'sgs', trim(this%origin))
+    call mem_allocate(this%cg_ske_cr, this%dis%nodes, 'cg_ske_cr',               &
+                      trim(this%origin))
+    call mem_allocate(this%cg_es, this%dis%nodes, 'cg_es', trim(this%origin))
+    call mem_allocate(this%cg_es0, this%dis%nodes, 'cg_es0', trim(this%origin))
+    call mem_allocate(this%cg_pcs, this%dis%nodes, 'cg_pcs', trim(this%origin))
+    call mem_allocate(this%cg_comp, this%dis%nodes, 'cg_comp', trim(this%origin))
+    call mem_allocate(this%cg_tcomp, this%dis%nodes, 'cg_tcomp',                 & 
+                      trim(this%origin))
+    call mem_allocate(this%cg_stor, this%dis%nodes, 'cg_stor', trim(this%origin))
+    call mem_allocate(this%cg_ske, this%dis%nodes, 'cg_ske', trim(this%origin))
+    call mem_allocate(this%cg_sk, this%dis%nodes, 'cg_sk', trim(this%origin))
+    call mem_allocate(this%cg_thickini, this%dis%nodes, 'cg_thickini',           & 
+                      trim(this%origin))
+    call mem_allocate(this%cg_thetaini, this%dis%nodes, 'cg_thetaini',           & 
+                      trim(this%origin))
+    if (this%iupdatematprop == 0) then
+      call mem_setptr(this%cg_thick, 'cg_thickini', trim(this%origin))
+      call mem_setptr(this%cg_thick0, 'cg_thickini', trim(this%origin))
+      call mem_setptr(this%cg_theta, 'cg_thetaini', trim(this%origin))
+      call mem_setptr(this%cg_theta0, 'cg_thetaini', trim(this%origin))
+    else
+      call mem_allocate(this%cg_thick, this%dis%nodes, 'cg_thick',               &
+                        trim(this%origin))
+      call mem_allocate(this%cg_thick0, this%dis%nodes, 'cg_thick0',             &
+                        trim(this%origin))
+      call mem_allocate(this%cg_theta, this%dis%nodes, 'cg_theta',               &
+                        trim(this%origin))
+      call mem_allocate(this%cg_theta0, this%dis%nodes, 'cg_theta0',             &
+                        trim(this%origin))
+    end if
+    !
+    ! -- cell storage data
+    call mem_allocate(this%cell_wcstor, this%dis%nodes, 'cell_wcstor',           &
+                      trim(this%origin))
+    call mem_allocate(this%cell_thick, this%dis%nodes, 'cell_thick',             &
+                      trim(this%origin))
+    !
+    ! -- interbed data
+    iblen = 1
+    if (this%ninterbeds > 0) then
+      iblen = this%ninterbeds
+    end if
+    naux = 1
+    if (this%naux > 0) then
+      naux = this%naux
+    end if
+    call mem_allocate(this%auxvar, naux, iblen, 'AUXVAR', this%origin)
+    do n = 1, iblen
+      do j = 1, naux
+        this%auxvar(j, n) = DZERO
+      end do
+    end do
+    call mem_allocate(this%unodelist, iblen, 'unodelist', trim(this%origin))
+    call mem_allocate(this%nodelist, iblen, 'nodelist', trim(this%origin))
+    call mem_allocate(this%cg_gs, this%dis%nodes, 'cg_gs', trim(this%origin))
+    call mem_allocate(this%pcs, iblen, 'pcs', trim(this%origin))
+    call mem_allocate(this%rnb, iblen, 'rnb', trim(this%origin))
+    call mem_allocate(this%kv, iblen, 'kv', trim(this%origin))
+    call mem_allocate(this%h0, iblen, 'h0', trim(this%origin))
+    call mem_allocate(this%ci, iblen, 'ci', trim(this%origin))
+    call mem_allocate(this%rci, iblen, 'rci', trim(this%origin))
+    call mem_allocate(this%idelay, iblen, 'idelay', trim(this%origin))
+    call mem_allocate(this%ielastic, iblen, 'ielastic', trim(this%origin))
+    call mem_allocate(this%iconvert, iblen, 'iconvert', trim(this%origin))
+    call mem_allocate(this%comp, iblen, 'comp', trim(this%origin))
+    call mem_allocate(this%tcomp, iblen, 'tcomp', trim(this%origin))
+    call mem_allocate(this%tcompi, iblen, 'tcompi', trim(this%origin))
+    call mem_allocate(this%tcompe, iblen, 'tcompe', trim(this%origin))
+    call mem_allocate(this%storagee, iblen, 'storagee', trim(this%origin))
+    call mem_allocate(this%storagei, iblen, 'storagei', trim(this%origin))
+    call mem_allocate(this%ske, iblen, 'ske', trim(this%origin))
+    call mem_allocate(this%sk, iblen, 'sk', trim(this%origin))
+    call mem_allocate(this%thickini, iblen, 'thickini', trim(this%origin))
+    call mem_allocate(this%thetaini, iblen, 'thetaini', trim(this%origin))
+    if (this%iupdatematprop == 0) then
+      call mem_setptr(this%thick, 'thickini', trim(this%origin))
+      call mem_setptr(this%thick0, 'thickini', trim(this%origin))
+      call mem_setptr(this%theta, 'thetaini', trim(this%origin))
+      call mem_setptr(this%theta0, 'thetaini', trim(this%origin))
+    else
+      call mem_allocate(this%thick, iblen, 'thick', trim(this%origin))
+      call mem_allocate(this%thick0, iblen, 'thick0', trim(this%origin))
+      call mem_allocate(this%theta, iblen, 'theta', trim(this%origin))
+      call mem_allocate(this%theta0, iblen, 'theta0', trim(this%origin))
+    end if
+    !
+    ! -- delay bed storage - allocated in csub_read_packagedata
+    !    after number of delay beds is defined
+    !
+    ! -- allocate boundname
+    allocate(this%boundname(this%ninterbeds))
+    !
+    ! -- allocate the nodelist and bound arrays
+    if (this%maxsig0 > 0) then
+      ilen = this%maxsig0
+    else
+      ilen = 1
+    end if
+    call mem_allocate(this%nodelistsig0, ilen, 'NODELISTSIG0', this%origin)
+    this%nodelistsig0 = 0
+    call mem_allocate(this%bound, this%ncolbnd, ilen, 'BOUND',                  &
+                      this%origin)
+    call mem_allocate(this%auxvarsig0, this%naux, ilen, 'AUXVARSIG0',           &
+                      this%origin)
+    !
+    ! -- Allocate sig0boundname
+    allocate(this%sig0bname(ilen))
+    !
+    ! -- set pointers to gwf variables
+    call mem_setptr(this%gwfiss, 'ISS', trim(this%name_model))
+    !
+    ! -- set pointers to variables in the storage package
+    stoname = trim(this%name_model) // ' ' // trim(this%stoname)
+    call mem_setptr(this%stoiconv, 'ICONVERT', trim(stoname))
+    call mem_setptr(this%stosc1, 'SC1', trim(stoname))
+    !
+    ! -- initialize variables that are not specified by user
+    do n = 1, this%dis%nodes
+      this%cg_gs(n) = DZERO
+      this%cg_es(n) = DZERO
+      this%cg_comp(n) = DZERO
+      this%cg_tcomp(n) = DZERO
+      this%cell_wcstor(n) = DZERO
+    end do
+    do n = 1, this%ninterbeds
+      this%theta(n) = DZERO
+      this%tcomp(n) = DZERO
+      this%tcompi(n) = DZERO
+      this%tcompe(n) = DZERO
+    end do
+    !
+    ! -- return
+    return
+
+  end subroutine csub_allocate_arrays
+
+   subroutine csub_da(this)
+! ******************************************************************************
+! csub_da -- Deallocate variables
+! ******************************************************************************
+!
+!    SPECIFICATIONS:
+! ------------------------------------------------------------------------------
+    ! -- modules
+    use MemoryManagerModule, only: mem_deallocate
+    implicit none
+    ! -- dummy
+    class(GwfCsubType) :: this
+! ------------------------------------------------------------------------------
+    !
+    ! -- Deallocate arrays
+    if(this%inunit > 0) then
+      call mem_deallocate(this%unodelist)
+      call mem_deallocate(this%nodelist)
+      call mem_deallocate(this%idelay)
+      call mem_deallocate(this%ielastic)
+      call mem_deallocate(this%iconvert)
+      !
+      ! -- grid-based storage data
+      call mem_deallocate(this%buff)
+      call mem_deallocate(this%buffusr)
+      call mem_deallocate(this%sgm)
+      call mem_deallocate(this%sgs)
+      call mem_deallocate(this%cg_ske_cr)
+      !call mem_deallocate(this%cg_theta)
+      !call mem_deallocate(this%cg_thick)
+      call mem_deallocate(this%cg_gs)
+      call mem_deallocate(this%cg_es)
+      call mem_deallocate(this%cg_es0)
+      call mem_deallocate(this%cg_pcs)
+      call mem_deallocate(this%cg_comp)
+      call mem_deallocate(this%cg_tcomp)
+      call mem_deallocate(this%cg_stor)
+      call mem_deallocate(this%cg_ske)
+      call mem_deallocate(this%cg_sk)
+      if (this%iupdatematprop == 0) then
+        nullify(this%cg_thick)
+        nullify(this%cg_thick0)
+        nullify(this%cg_theta)
+        nullify(this%cg_theta0)
+      else
+        call mem_deallocate(this%cg_thick)
+        call mem_deallocate(this%cg_thick0)
+        call mem_deallocate(this%cg_theta)
+        call mem_deallocate(this%cg_theta0)
+      end if
+      call mem_deallocate(this%cg_thickini)
+      call mem_deallocate(this%cg_thetaini)
+      !
+      ! -- cell storage
+      call mem_deallocate(this%cell_wcstor)
+      call mem_deallocate(this%cell_thick)
+      !
+      ! -- interbed storage
+      deallocate(this%boundname)
+      deallocate(this%sig0bname)
+      deallocate(this%auxname)
+      call mem_deallocate(this%auxvar)
+      call mem_deallocate(this%ci)
+      call mem_deallocate(this%rci)
+      call mem_deallocate(this%pcs)
+      !call mem_deallocate(this%thick)
+      !call mem_deallocate(this%theta)
+      call mem_deallocate(this%rnb)
+      call mem_deallocate(this%kv)
+      call mem_deallocate(this%h0)
+      call mem_deallocate(this%comp)
+      call mem_deallocate(this%tcomp)
+      call mem_deallocate(this%tcompi)
+      call mem_deallocate(this%tcompe)
+      call mem_deallocate(this%storagee)
+      call mem_deallocate(this%storagei)
+      call mem_deallocate(this%ske)
+      call mem_deallocate(this%sk)
+      if (this%iupdatematprop == 0) then
+        nullify(this%thick)
+        nullify(this%thick0)
+        nullify(this%theta)
+        nullify(this%theta0)
+      else
+        call mem_deallocate(this%thick)
+        call mem_deallocate(this%thick0)
+        call mem_deallocate(this%theta)
+        call mem_deallocate(this%theta0)
+      end if
+      call mem_deallocate(this%thickini)
+      call mem_deallocate(this%thetaini)
+      !
+      ! -- delay bed storage
+      if (this%ndelaybeds > 0) then
+        if (this%iupdatematprop == 0) then
+          nullify(this%dbdz)
+          nullify(this%dbdz0)
+          nullify(this%dbtheta)
+          nullify(this%dbtheta0)
+        else
+          call mem_deallocate(this%dbdz)
+          call mem_deallocate(this%dbdz0)
+          call mem_deallocate(this%dbtheta)
+          call mem_deallocate(this%dbtheta0)
+        end if
+        call mem_deallocate(this%idbconvert)
+        call mem_deallocate(this%dbdhmax)
+        call mem_deallocate(this%dbz)
+        call mem_deallocate(this%dbrelz)
+        call mem_deallocate(this%dbh)
+        call mem_deallocate(this%dbh0)
+        call mem_deallocate(this%dbgeo)
+        call mem_deallocate(this%dbes)
+        call mem_deallocate(this%dbes0)
+        call mem_deallocate(this%dbpcs)
+        call mem_deallocate(this%dbflowtop)
+        call mem_deallocate(this%dbflowbot)
+        call mem_deallocate(this%dbdzini)
+        call mem_deallocate(this%dbthetaini)
+        call mem_deallocate(this%dbcomp)
+        call mem_deallocate(this%dbtcomp)
+        !
+        ! -- delay interbed solution arrays
+        call mem_deallocate(this%dbal)
+        call mem_deallocate(this%dbad)
+        call mem_deallocate(this%dbau)
+        call mem_deallocate(this%dbrhs)
+        call mem_deallocate(this%dbdh)
+        call mem_deallocate(this%dbaw)
+      end if
+      !
+      ! -- period data
+      call mem_deallocate(this%nodelistsig0)
+      call mem_deallocate(this%bound)
+      call mem_deallocate(this%auxvarsig0)
+      !
+      ! -- pointers to gwf variables
+      nullify(this%gwfiss)
+      !
+      ! -- pointers to storage variables
+      nullify(this%stoiconv)
+      nullify(this%stosc1)
+    end if
+    !
+    ! -- deallocate scalars
+    call mem_deallocate(this%istounit)
+    call mem_deallocate(this%inobspkg)
+    call mem_deallocate(this%ninterbeds)
+    call mem_deallocate(this%maxsig0)
+    call mem_deallocate(this%nbound)
+    call mem_deallocate(this%ncolbnd)
+    call mem_deallocate(this%iscloc)
+    call mem_deallocate(this%iauxmultcol)
+    call mem_deallocate(this%ndelaycells)
+    call mem_deallocate(this%ndelaybeds)
+    call mem_deallocate(this%initialized)
+    call mem_deallocate(this%ieslag)
+    call mem_deallocate(this%ipch)
+    call mem_deallocate(this%lhead_based)
+    call mem_deallocate(this%iupdatestress)
+    call mem_deallocate(this%ispecified_pcs)
+    call mem_deallocate(this%ispecified_dbh)
+    call mem_deallocate(this%inamedbound)
+    call mem_deallocate(this%naux)
+    call mem_deallocate(this%istoragec)
+    call mem_deallocate(this%istrainib)
+    call mem_deallocate(this%istrainsk)
+    call mem_deallocate(this%ioutcomp)
+    call mem_deallocate(this%ioutcompi)
+    call mem_deallocate(this%ioutcompe)
+    call mem_deallocate(this%ioutcompib)
+    call mem_deallocate(this%ioutcomps)
+    call mem_deallocate(this%ioutzdisp)
+    call mem_deallocate(this%iupdatematprop)
+    call mem_deallocate(this%epsilon)
+    call mem_deallocate(this%cc_crit)
+    call mem_deallocate(this%gammaw)
+    call mem_deallocate(this%beta)
+    call mem_deallocate(this%brg)
+    call mem_deallocate(this%satomega)
+    call mem_deallocate(this%icellf)
+    call mem_deallocate(this%gwfiss0)
+    !
+    ! -- deallocate methods on objects
+    if(this%inunit > 0) then
+      call this%obs%obs_da()
+      call this%TsManager%da()
+      !
+      ! -- deallocate objects
+      deallocate(this%obs)
+      deallocate(this%TsManager)
+    end if
+    !
+    ! -- nullify TsManager
+    nullify(this%TsManager)
+    !
+    ! -- deallocate parent
+    call this%NumericalPackageType%da()
+    !
+    ! -- Return
+    return
+   end subroutine csub_da
+
+   subroutine csub_read_dimensions(this)
+! ******************************************************************************
+! pak1read_dimensions -- Read the dimensions for this package
+! ******************************************************************************
+!
+!    SPECIFICATIONS:
+! ------------------------------------------------------------------------------
+    use ConstantsModule, only: LINELENGTH, LENBOUNDNAME
+    use KindModule, only: I4B
+!    use SimModule, only: ustop, store_error, count_errors
+    ! -- dummy
+    class(GwfCsubType),intent(inout) :: this
+    ! -- local
+    character(len=LINELENGTH) :: errmsg
+    character(len=LENBOUNDNAME) :: keyword
+    integer(I4B) :: ierr
+    logical :: isfound, endOfBlock
+    ! -- format
+! ------------------------------------------------------------------------------
+    !
+    ! -- initialize dimensions to -1
+    this%ninterbeds = -1
+    !
+    ! -- get dimensions block
+    call this%parser%GetBlock('DIMENSIONS', isfound, ierr, &
+                              supportOpenClose=.true.)
+    !
+    ! -- parse dimensions block if detected
+    if (isfound) then
+      write(this%iout,'(/1x,a)')'PROCESSING '//trim(adjustl(this%name))// &
+        ' DIMENSIONS'
+      do
+        call this%parser%GetNextLine(endOfBlock)
+        if (endOfBlock) exit
+        call this%parser%GetStringCaps(keyword)
+        select case (keyword)
+          case ('NINTERBEDS')
+            this%ninterbeds = this%parser%GetInteger()
+            write(this%iout,'(4x,a,i7)')'NINTERBEDS = ', this%ninterbeds
+          case ('MAXSIG0')
+            this%maxsig0 = this%parser%GetInteger()
+            write(this%iout,'(4x,a,i7)')'MAXSIG0 = ', this%maxsig0
+          case default
+            write(errmsg,'(4x,a,a)') &
+              '****ERROR. UNKNOWN '//trim(this%name)//' DIMENSION: ', &
+                                     trim(keyword)
+            call store_error(errmsg)
+            call this%parser%StoreErrorUnit()
+            call ustop()
+        end select
+      end do
+      write(this%iout,'(1x,a)')'END OF '//trim(adjustl(this%name))//' DIMENSIONS'
+    else
+      call store_error('ERROR.  REQUIRED DIMENSIONS BLOCK NOT FOUND.')
+      call ustop()
+    end if
+    !
+    ! -- verify dimensions were set correctly
+    if (this%ninterbeds < 0) then
+      write(errmsg, '(1x,a)') &
+        'ERROR:  ninterbeds WAS NOT SPECIFIED OR WAS SPECIFIED INCORRECTLY.'
+      call store_error(errmsg)
+    end if
+    !
+    ! -- stop if errors were encountered in the DIMENSIONS block
+    ierr = count_errors()
+    if (ierr > 0) then
+      call ustop()
+    end if
+
+    ! -- Call define_listlabel to construct the list label that is written
+    !    when PRINT_INPUT option is used.
+    call this%define_listlabel()
+    !
+    ! -- return
+    return
+  end subroutine csub_read_dimensions
+
+  subroutine csub_ar(this, dis, ibound)
+! ******************************************************************************
+! csub_ar -- Allocate and Read
+! ******************************************************************************
+!
+!    SPECIFICATIONS:
+! ------------------------------------------------------------------------------
+    ! -- modules
+    use MemoryManagerModule, only: mem_setptr
+    use ConstantsModule, only: LINELENGTH
+    use KindModule, only: I4B
+    use InputOutputModule, only: urword, uget_block, u8rdcom, &
+                                 uterminate_block
+    implicit none
+    ! -- dummy
+    class(GwfCsubType),intent(inout) :: this
+    class(DisBaseType), pointer, intent(in) :: dis
+    integer(I4B), dimension(:), pointer, contiguous :: ibound
+    ! -- local
+    logical :: isfound, endOfBlock
+    character(len=LINELENGTH) :: line
+    character(len=LINELENGTH) :: errmsg
+    character(len=LINELENGTH) :: keyword
+    character(len=20) :: cellid
+    integer(I4B) :: iske
+    integer(I4B) :: istheta
+    integer(I4B) :: isgm
+    integer(I4B) :: isgs
+    integer(I4B) :: idelay
+    integer(I4B) :: ierr
+    integer(I4B) :: lloc
+    integer(I4B) :: istart
+    integer(I4B) :: istop
+    integer(I4B) :: ib
+    integer(I4B) :: node
+    integer(I4B) :: istoerr
+    real(DP) :: top
+    real(DP) :: bot
+    real(DP) :: thick
+    real(DP) :: cg_ske_cr
+    real(DP) :: theta
+    real(DP) :: v
+    ! -- format
+    character(len=*), parameter :: fmtcsub =                                   &
+      "(1x,/1x,'CSUB -- COMPACTION PACKAGE, VERSION 1, 12/15/2019',            &
+     &' INPUT READ FROM UNIT ', i0, //)"
+! ------------------------------------------------------------------------------
+    !
+    ! --print a message identifying the csub package.
+    write(this%iout, fmtcsub) this%inunit
+    !
+    ! -- store pointers to arguments that were passed in
+    this%dis     => dis
+    this%ibound  => ibound
+    !
+    ! -- Create time series managers
+    call tsmanager_cr(this%TsManager, this%iout)
+    !
+    ! -- create obs package
+    call obs_cr(this%obs, this%inobspkg)
+    !
+    ! -- Read csub options
+    call this%read_options()
+    !
+    ! -- Now that time series will have been read, need to call the df
+    !    routine to define the manager
+    call this%tsmanager%tsmanager_df()
+    !
+    ! -- Read the csub dimensions
+    call this%read_dimensions()
+    !
+    ! - observation data
+    call this%obs%obs_ar()
+    !
+    ! -- terminate if errors dimensions block data
+    if (count_errors() > 0) then
+      call this%parser%StoreErrorUnit()
+      call ustop()
+    end if
+
+    ! -- Allocate arrays in 
+    call this%csub_allocate_arrays()
+    !
+    ! -- initialize local variables
+    iske = 0
+    istheta = 0
+    isgm = 0
+    isgs = 0
+    !
+    ! -- read griddata block
+    call this%parser%GetBlock('GRIDDATA', isfound, ierr)
+    if (isfound) then
+        do
+        call this%parser%GetNextLine(endOfBlock)
+        if (endOfBlock) exit
+        call this%parser%GetStringCaps(keyword)
+        call this%parser%GetRemainingLine(line)
+        lloc = 1
+        select case (keyword)
+        case ('CG_SKE_CR')
+          call this%dis%read_grid_array(line, lloc, istart, istop,              &
+                                        this%iout, this%parser%iuactive,        &
+                                        this%cg_ske_cr, 'CG_SKE_CR')
+          iske = 1
+        case ('CG_THETA')
+          call this%dis%read_grid_array(line, lloc, istart, istop,              &
+                                        this%iout, this%parser%iuactive,        &
+                                        this%cg_thetaini, 'CG_THETA')
+          istheta = 1
+        case ('SGM')
+            call this%dis%read_grid_array(line, lloc, istart, istop,          &
+                                          this%iout, this%parser%iuactive,    &
+                                          this%sgm, 'SGM')
+            isgm = 1
+        case ('SGS')
+            call this%dis%read_grid_array(line, lloc, istart, istop,          &
+                                          this%iout, this%parser%iuactive,    &
+                                          this%sgs, 'SGS')
+            isgs = 1
+        case default
+            write(errmsg,'(4x,a,a)')'ERROR. UNKNOWN GRIDDATA TAG: ',            &
+                                     trim(keyword)
+            call store_error(errmsg)
+        end select
+      end do
+    else
+      call store_error('ERROR.  REQUIRED GRIDDATA BLOCK NOT FOUND.')
+    end if
+    !
+    ! -- detemine if cg_ske and cg_theta have been specified
+    if (iske == 0) then
+      write(errmsg,'(4x,a)') 'ERROR. cg_SKE GRIDDATA MUST BE SPECIFIED'
+      call store_error(errmsg)
+    end if
+    if (istheta == 0) then
+      write(errmsg,'(4x,a)') 'ERROR. cg_THETA GRIDDATA MUST BE SPECIFIED'
+      call store_error(errmsg)
+    end if
+    !
+    ! -- determine if sgm and sgs have been specified, if not assign default values
+    if (isgm == 0) then
+      do node = 1, this%dis%nodes
+        this%sgm(node) = 1.7D0
+      end do
+    end if
+    if (isgs == 0) then
+      do node = 1, this%dis%nodes
+        this%sgs(node) = 2.0D0
+      end do
+    end if
+    !
+    ! -- evaluate the coarse-grained material properties and if 
+    !    non-zero specific storage values are specified in the 
+    !    STO package
+    istoerr = 0
+    do node = 1, this%dis%nodes
+      call this%dis%noder_to_string(node, cellid)
+      cg_ske_cr = this%cg_ske_cr(node)
+      theta = this%cg_thetaini(node)
+      !
+      ! -- coarse-grained storage error condition
+      if (cg_ske_cr < DZERO) then
+        write(errmsg,'(4x,a,g0,a,1x,a,1x,a)') &
+          'ERROR. COARSE-GRAINED MATERIAL cg_ske_cr (', cg_ske_cr, ') IS LESS',        &
+          'THAN ZERO IN CELL', trim(adjustl(cellid))
+      end if
+      !
+      ! -- storage (STO) package error condition
+      if (this%stosc1(node) /= DZERO) then
+        istoerr = 1
+      end if
+      !
+      ! -- porosity error condition
+      if (theta > DONE .or. theta < DZERO) then
+        write(errmsg,'(4x,a,g0,a,1x,a,1x,a)') &
+          'ERROR. COARSE-GRAINED MATERIAL THETA (', theta, ') IS LESS',          &
+          'THAN ZERO OR GREATER THAN 1 IN CELL', trim(adjustl(cellid))
+      end if
+    end do
+    !
+    ! -- write single message if storage (STO) package has non-zero specific
+    !    storage values
+    if (istoerr /= 0) then
+      write(errmsg,'(4x,a,3(1x,a))') &
+        'ERROR. SPECIFIC STORAGE VALUES IN THE STORAGE (STO) PACKAGE MUST',      &
+        'BE ZERO IN ALL ACTIVE CELLS WHEN USING THE', trim(adjustl(this%name)),  &
+        'PACKAGE'
+      call store_error(errmsg)
+    end if
+    !
+    ! -- read interbed data
+    if (this%ninterbeds > 0) then
+      call this%csub_read_packagedata()
+    end if
+    !
+    ! -- calculate the coarse-grained material thickness without the interbeds
+    do node = 1, this%dis%nodes
+      top = this%dis%top(node)
+      bot = this%dis%bot(node)
+      this%cg_thickini(node) = top - bot
+    end do
+    !
+    ! -- subtract the interbed thickness from aquifer thickness
+    do ib = 1, this%ninterbeds
+      node = this%nodelist(ib)
+      idelay = this%idelay(ib)
+      if (idelay == 0) then
+        v = this%thickini(ib)
+      else
+        v = this%rnb(ib) * this%thickini(ib)
+      end if
+      this%cg_thickini(node) = this%cg_thickini(node) - v
+    end do
+    !
+    ! -- evaluate if any cg_thick values are less than 0
+    do node = 1, this%dis%nodes
+      thick = this%cg_thickini(node)
+      if (thick < DZERO) then
+        call this%dis%noder_to_string(node, cellid)
+        write(errmsg,'(4x,a,1x,g0,a,1x,a,1x,a)')                                &
+          'ERROR. AQUIFER THICKNESS IS LESS THAN ZERO (',                       &
+           thick, ')', 'in cell', trim(adjustl(cellid))
+        call store_error(errmsg)
+      end if
+    end do
+    !
+    ! -- terminate if errors griddata, packagedata blocks, TDIS, or STO data
+    if (count_errors() > 0) then
+      call this%parser%StoreErrorUnit()
+      call ustop()
+    end if
+    !
+    ! -- set current coarse-grained thickness (cg_thick) and
+    !    current coarse-grained porosity (cg_theta). Only needed
+    !    if updating material properties
+    if (this%iupdatematprop /= 0) then
+      do node = 1, this%dis%nodes
+        this%cg_thick(node) = this%cg_thickini(node)
+        this%cg_theta(node) = this%cg_thetaini(node)
+      end do
+    end if
+    !
+    ! -- return
+    return
+  end subroutine csub_ar
+
+
+  subroutine csub_cg_calc_stress(this, nodes, hnew)
+! ******************************************************************************
+! csub_cg_calc_stress -- calculate the geostatic stress for every gwf node 
+!                           in the model
+! ******************************************************************************
+!
+!    SPECIFICATIONS:
+! ------------------------------------------------------------------------------
+    implicit none
+    class(GwfCsubType) :: this
+    integer(I4B), intent(in) :: nodes
+    real(DP), dimension(nodes), intent(in) :: hnew
+    ! -- local
+    integer(I4B) :: node
+    integer(I4B) :: ii
+    integer(I4B) :: nn
+    integer(I4B) :: m
+    integer(I4B) :: iis
+    real(DP) :: gs
+    real(DP) :: top
+    real(DP) :: bot
+    real(DP) :: thick
+    real(DP) :: va_scale
+    real(DP) :: hcell
+    real(DP) :: gs_conn
+    real(DP) :: area_node
+    real(DP) :: area_conn
+    real(DP) :: es
+    real(DP) :: hs
+    real(DP) :: hwva
+    real(DP) :: sadd
+
+! ------------------------------------------------------------------------------
+    !
+    ! -- calculate geostatic stress if necessary
+    if (this%iupdatestress /= 0) then
+      do node = 1, this%dis%nodes
+        !
+        ! -- calculate geostatic stress for this node
+        !    this represents the geostatic stress component 
+        !    for the cell
+        top = this%dis%top(node)
+        bot = this%dis%bot(node)
+        thick = top - bot
+        !
+        ! -- calculate cell contribution to geostatic stress
+        if (this%ibound(node) /= 0) then
+          hcell = hnew(node)
+        else
+          hcell = bot
+        end if
+        if (hcell < bot) then
+          gs = thick * this%sgm(node)
+        else if (hcell < top) then
+          gs = (top - hcell) * this%sgm(node) + (hcell - bot) * this%sgs(node)
+        else
+          gs = thick * this%sgs(node)
+        end if
+        !
+        ! -- cell contribution to geostatic stress
+        this%cg_gs(node) = gs
+      end do
+      !
+      ! -- add user specified overlying geostatic stress
+      do nn = 1, this%nbound
+        node = this%nodelistsig0(nn)
+        sadd = this%bound(1, nn)
+        this%cg_gs(node) = this%cg_gs(node) + sadd
+      end do
+      !
+      ! -- calculate geostatic stress above cell
+      do node = 1, this%dis%nodes
+        !
+        ! -- area of cell 
+        area_node = this%dis%get_area(node)
+        !
+        ! -- geostatic stress of cell
+        gs = this%cg_gs(node)
+        !
+        ! -- Add geostatic stress of overlying cells (ihc=0)
+        !    m < node = m is vertically above node
+        do ii = this%dis%con%ia(node) + 1, this%dis%con%ia(node + 1) - 1
+          !
+          ! -- Set the m cell number
+          m = this%dis%con%ja(ii)
+          iis = this%dis%con%jas(ii)
+          !
+          ! -- vertical connection
+          if (this%dis%con%ihc(iis) == 0) then
+            !
+            ! -- node has an overlying cell
+            if (m < node) then
+              !
+              ! -- dis and disv discretization
+              if (this%dis%ndim /= 1) then
+                gs = gs + this%cg_gs(m)
+              !
+              ! -- disu discretization
+              !    *** this needs to be checked ***
+              else
+                area_conn = this%dis%get_area(m)
+                hwva = this%dis%con%hwva(iis)
+                va_scale = this%dis%con%hwva(iis) / this%dis%get_area(m)
+                gs_conn = this%cg_gs(m)
+                gs = gs + (gs_conn * va_scale)
+              end if
+
+            end if
+          end if
+        end do
+        !
+        ! -- geostatic stress for cell with geostatic stress 
+        !    of overlying cells
+        this%cg_gs(node) = gs
+      end do
+    end if
+    !
+    ! -- save effective stress from the last iteration and
+    !    calculate the new effective stress for a cell
+    do node = 1, this%dis%nodes
+      top = this%dis%top(node)
+      bot = this%dis%bot(node)
+      if (this%ibound(node) /= 0) then
+        hcell = hnew(node)
+        if (hcell < bot) then
+          hcell = bot
+        end if
+      else
+        hcell = bot
+      end if
+      hs = hcell - bot
+      !
+      ! -- calculate effective stress
+      es = this%cg_gs(node) - hs
+      this%cg_es(node) = es
+    end do
+    !
+    ! -- return
+    return
+
+  end subroutine csub_cg_calc_stress
+
+
+  subroutine csub_cg_chk_stress(this)
+! ******************************************************************************
+! csub_cg_chk_stress -- check that the effective stress for every gwf node 
+!                       in the model is a positive value
+! ******************************************************************************
+!
+!    SPECIFICATIONS:
+! ------------------------------------------------------------------------------
+    implicit none
+    class(GwfCsubType) :: this
+    ! -- local
+    character(len=LINELENGTH) :: errmsg
+    character(len=20) :: cellid
+    integer(I4B) :: ierr
+    integer(I4B) :: node
+    real(DP) :: gs
+    real(DP) :: bot
+    real(DP) :: hcell
+    real(DP) :: es
+    real(DP) :: u
+
+! ------------------------------------------------------------------------------
+    !
+    ! -- initialize variables
+    ierr = 0
+    !
+    ! -- check geostatic stress if necessary
+    !
+    ! -- save effective stress from the last iteration and
+    !    calculate the new effective stress for a cell
+    do node = 1, this%dis%nodes
+      if (this%ibound(node) < 1) cycle
+      bot = this%dis%bot(node)
+      gs = this%cg_gs(node)
+      es = this%cg_es(node)
+      u = DZERO
+      if (this%ibound(node) /= 0) then
+        u = gs - es
+      end if
+      hcell = u + bot
+      if (this%lhead_based .EQV. .FALSE.) then
+        if (es < DEM6) then
+          ierr = ierr + 1
+          call this%dis%noder_to_string(node, cellid)
+          write(errmsg, '(a,g0.7,a,1x,a)')                                       &
+            'ERROR: SMALL TO NEGATIVE EFFECTIVE STRESS (', es, ') IN CELL',      &
+            trim(adjustl(cellid))
+          call store_error(errmsg)
+          write(errmsg, '(4x,a,1x,g0.7,3(1x,a,1x,g0.7),1x,a)')                   &
+            '(', es, '=', this%cg_gs(node), '- (', hcell, '-', bot, ')'
+          call store_error(errmsg)
+        end if
+      end if
+    end do
+    !
+    ! -- write a summary error message
+    if (ierr > 0) then
+        write(errmsg, '(a,1x,i0,3(1x,a))')                                       &
+          'ERROR SOLUTION: SMALL TO NEGATIVE EFFECTIVE STRESS VALUES IN', ierr,  &
+          'CELLS CAN BE ELIMINATED BY INCREASING STORAGE VALUES AND/OR ',        &
+          'ADDING/MODIFYINGSTRESS BOUNDARIES TO PREVENT WATER-LEVELS FROM',      &
+          'EXCEEDING THE TOP OF THE MODEL' 
+        call store_error(errmsg)
+        call this%parser%StoreErrorUnit()
+        call ustop()
+    end if
+    !
+    ! -- return
+    return
+
+  end subroutine csub_cg_chk_stress
+  
+  
+  subroutine csub_nodelay_update(this, i)
+! ******************************************************************************
+! csub_nodelay_update -- Update material properties for no-delay interbeds.
+! ******************************************************************************
+!
+!    SPECIFICATIONS:
+! ------------------------------------------------------------------------------
+    class(GwfCsubType), intent(inout) :: this
+    integer(I4B),intent(in) :: i
+    ! locals
+    character(len=LINELENGTH) :: errmsg
+    real(DP) :: comp
+    real(DP) :: thick
+    real(DP) :: theta
+! ------------------------------------------------------------------------------
+!
+! -- update thickness and theta
+    comp = this%tcomp(i) + this%comp(i)
+    if (ABS(comp) > DZERO) then
+      thick = this%thickini(i)
+      theta = this%thetaini(i)
+      call this%csub_adj_matprop(comp, thick, theta)
+      if (thick <= DZERO) then
+        write(errmsg,'(4x,2a,1x,i0,1x,a,1x,g0,1x,a)')                           &
+          '****ERROR. ADJUSTED THICKNESS FOR NO-DELAY ',                        &
+          'INTERBED', i, 'IS <= 0 (', thick, ')'
+        call store_error(errmsg)
+      end if
+      if (theta <= DZERO) then
+        write(errmsg,'(4x,2a,1x,i0,1x,a,1x,g0,1x,a)')                           &
+          '****ERROR. ADJUSTED THETA FOR NO-DELAY ',                            &
+          'INTERBED (', i, ') IS <= 0 (', theta, ')'
+        call store_error(errmsg)
+      end if
+      this%thick(i) = thick
+      this%theta(i) = theta
+    end if
+    !
+    ! -- return
+    return
+  end subroutine csub_nodelay_update
+
+  
+  subroutine csub_nodelay_fc(this, ib, hcell, hcellold, rho1, rho2, rhs,         &
+                             argtled)
+! ******************************************************************************
+! csub_nodelay_fc -- Calculate rho1, rho2, and rhs for no-delay interbeds
+! ******************************************************************************
+!
+!    SPECIFICATIONS:
+! ------------------------------------------------------------------------------
+    use TdisModule, only: delt
+    implicit none
+    ! -- dummy variables
+    class(GwfCsubType) :: this
+    integer(I4B), intent(in) :: ib
+    real(DP), intent(in) :: hcell
+    real(DP), intent(in) :: hcellold
+    real(DP), intent(inout) :: rho1
+    real(DP), intent(inout) :: rho2
+    real(DP), intent(inout) :: rhs
+    real(DP), intent(in), optional :: argtled
+    ! -- local variables
+    integer(I4B) :: node
+    real(DP) :: tled
+    real(DP) :: top
+    real(DP) :: bot
+    real(DP) :: thick
+    real(DP) :: znode
+    real(DP) :: snold
+    real(DP) :: snnew
+    real(DP) :: sto_fac
+    real(DP) :: sto_fac0
+    real(DP) :: area
+    real(DP) :: theta
+    real(DP) :: es
+    real(DP) :: es0
+    real(DP) :: f
+    real(DP) :: f0
+! ------------------------------------------------------------------------------
+    if (present(argtled)) then
+      tled = argtled
+    else
+      tled = DONE / delt
+    endif
+    node = this%nodelist(ib)
+    area = this%dis%get_area(node)
+    bot = this%dis%bot(node)
+    top = this%dis%top(node)
+    thick = this%thickini(ib)
+    !
+    ! -- set iconvert
+    this%iconvert(ib) = 0
+    !
+    ! -- aquifer saturation
+    call this%csub_calc_sat(node, hcell, hcellold, snnew, snold)
+    if (this%lhead_based .EQV. .TRUE.) then
+      f = DONE
+      f0 = DONE
+    else
+      znode = this%csub_calc_znode(top, bot, hcell)
+      es = this%cg_es(node)
+      es0 = this%cg_es0(node)
+      theta = this%thetaini(ib)
+      !
+      ! -- calculate the compression index factors for the delay 
+      !    node relative to the center of the cell based on the 
+      !    current and previous head
+      call this%csub_calc_sfacts(node, bot, znode, theta, es, es0, f)
+    end if
+    sto_fac = tled * snnew * thick * f
+    sto_fac0 = tled * snold * thick * f
+    !
+    ! -- calculate rho1 and rho2
+    rho1 = this%rci(ib) * sto_fac0
+    rho2 = this%rci(ib) * sto_fac
+    if (this%cg_es(node) > this%pcs(ib)) then
+      this%iconvert(ib) = 1
+      rho2 = this%ci(ib) * sto_fac
+    end if
+    if (this%ielastic(ib) /= 0) then
+      rhs = rho1 * this%cg_es0(node) -                                           &
+            rho2 * (this%cg_gs(node) + bot)
+    else
+      rhs = -rho2 * (this%cg_gs(node) + bot) +                                   &
+            (this%pcs(ib) * (rho2 - rho1)) +                                     &
+            (rho1 * this%cg_es0(node))
+    end if
+    !
+    ! -- save ske and sk
+    this%ske(ib) = rho1
+    this%sk(ib) = rho2
+    !
+    ! -- return
+    return
+
+  end subroutine csub_nodelay_fc
+
+  subroutine csub_nodelay_calc_comp(this, ib, hcell, hcellold, comp, rho1, rho2)
+! ******************************************************************************
+! csub_nodelay_calc_comp -- Calculate compaction, rho1, and rho2 for no-delay
+!                           interbeds
+! ******************************************************************************
+!
+!    SPECIFICATIONS:
+! ------------------------------------------------------------------------------
+    implicit none
+    ! -- dummy variables
+    class(GwfCsubType) :: this
+    integer(I4B), intent(in) :: ib
+    real(DP), intent(in) :: hcell
+    real(DP), intent(in) :: hcellold
+    real(DP), intent(inout) :: comp
+    real(DP), intent(inout) :: rho1
+    real(DP), intent(inout) :: rho2
+    ! -- local variables
+    integer(I4B) :: node
+    real(DP) :: es
+    real(DP) :: es0
+    real(DP) :: pcs
+    real(DP) :: tled
+    real(DP) :: rhs
+! ------------------------------------------------------------------------------
+    !
+    ! -- initialize variables
+    node = this%nodelist(ib)
+    tled = DONE
+    es = this%cg_es(node)
+    es0 = this%cg_es0(node)
+    pcs = this%pcs(ib)
+    !
+    ! -- calculate no-delay interbed rho1 and rho2
+    call this%csub_nodelay_fc(ib, hcell, hcellold, rho1, rho2, rhs, argtled=tled)
+    !
+    ! -- calculate no-delay interbed compaction
+    if (this%ielastic(ib) /= 0) then
+      comp = rho2 * es - rho1 * es0
+    else
+      comp = -pcs * (rho2 - rho1) - (rho1 * es0) + (rho2 * es)
+    end if
+    !
+    ! -- return
+    return
+
+  end subroutine csub_nodelay_calc_comp
+
+  
+  subroutine csub_rp(this)
+! ******************************************************************************
+! csub_rp -- Read and Prepare
+! Subroutine: (1) read itmp
+!             (2) read new boundaries if itmp>0
+! ******************************************************************************
+!
+!    SPECIFICATIONS:
+! ------------------------------------------------------------------------------
+    use ConstantsModule, only: LINELENGTH
+    use TdisModule, only: kper, nper
+!    use SimModule, only: store_error, ustop, count_errors
+    implicit none
+    ! -- dummy
+    class(GwfCsubType),intent(inout) :: this
+    ! -- local
+    character(len=LINELENGTH) :: line, errmsg
+    integer(I4B) :: ierr
+    integer(I4B) :: nlist
+    logical :: isfound
+    ! -- formats
+    character(len=*),parameter :: fmtblkerr =                                  &
+      "('Error.  Looking for BEGIN PERIOD iper.  Found ', a, ' instead.')"
+    character(len=*),parameter :: fmtlsp =                                     &
+      "(1X,/1X,'REUSING ',A,'S FROM LAST STRESS PERIOD')"
+! ------------------------------------------------------------------------------
+    !
+    if(this%inunit == 0) return
+    !
+    ! -- get stress period data
+    if (this%ionper < kper) then
+      !
+      ! -- get period block
+      call this%parser%GetBlock('PERIOD', isfound, ierr, &
+                                supportOpenClose=.true.)
+      if (isfound) then
+        !
+        ! -- read ionper and check for increasing period numbers
+        call this%read_check_ionper()
+      else
+        !
+        ! -- PERIOD block not found
+        if (ierr < 0) then
+          ! -- End of file found; data applies for remainder of simulation.
+          this%ionper = nper + 1
+        else
+          ! -- Found invalid block
+          call this%parser%GetCurrentLine(line)
+          write(errmsg, fmtblkerr) adjustl(trim(line))
+          call store_error(errmsg)
+          call this%parser%StoreErrorUnit()
+          call ustop()
+        end if
+      endif
+    end if
+    !
+    ! -- read data if ionper == kper
+    if(this%ionper == kper) then
+      nlist = -1
+      ! -- Remove all time-series and time-array-series links associated with
+      !    this package.
+      call this%TsManager%Reset(this%name)
+      !
+      ! -- Read data as a list
+      call this%dis%read_list(this%parser%iuactive, this%iout,                 &
+                               this%iprpak, nlist, this%inamedbound,           &
+                               this%iauxmultcol, this%nodelistsig0,            &
+                               this%bound, this%auxvarsig0, this%auxname,      &
+                               this%sig0bname, this%listlabel,                 &
+                               this%name, this%tsManager, this%iscloc)
+      this%nbound = nlist
+      !
+      ! Define the tsLink%Text value(s) appropriately.
+      ! E.g. for CSUB package, entry 1, assign tsLink%Text = 'SIG0'
+      call this%csub_rp_ts()
+      !
+      ! -- Terminate the block
+      call this%parser%terminateblock()
+      !
+    else
+      write(this%iout,fmtlsp) trim(this%filtyp)
+    endif
+
+    !
+    ! -- terminate if errors encountered in reach block
+    if (count_errors() > 0) then
+      call this%parser%StoreErrorUnit()
+      call ustop()
+    end if
+    !
+    ! -- read observations
+    call this%csub_rp_obs()
+    !
+    ! -- return
+    return
+  end subroutine csub_rp
+
+  subroutine csub_ad(this, nodes, hnew)
+! ******************************************************************************
+! csub_ad -- Advance csub data
+! ******************************************************************************
+!
+!    SPECIFICATIONS:
+! ------------------------------------------------------------------------------
+    use TdisModule, only: nper, kper
+    ! -- dummy
+    class(GwfCsubType) :: this
+    integer(I4B), intent(in) :: nodes
+    real(DP), dimension(nodes), intent(in) :: hnew
+    ! -- local
+    character(len=LINELENGTH) :: errmsg
+    integer(I4B) :: ib
+    integer(I4B) :: n
+    integer(I4B) :: idelay
+    integer(I4B) :: node
+    real(DP) :: h
+    real(DP) :: es
+    real(DP) :: pcs
+! ------------------------------------------------------------------------------
+    !
+    ! -- evaluate if steady-state stress periods are specified for more 
+    !    than the first and last stress period if interbeds are simulated
+    if (this%ninterbeds > 0) then
+      if (kper > 1 .and. kper < nper) then
+        if (this%gwfiss /= 0) then
+          write(errmsg, '(1x,a,i0,a,1x,a,1x,a,1x,i0,1x,a)')                     &
+            'ERROR:  Only the first and last (', nper, ')',                     &
+            'stress period can be steady if interbeds are simulated.',          &
+            'Stress period', kper, 'has been defined to be steady state.'
+          call store_error(errmsg)
+          call ustop()
+        end if
+      end if
+    end if
+    !
+    ! -- set initial states
+    if (this%initialized == 0) then
+      if (this%gwfiss == 0) then
+        call this%csub_set_initial_state(nodes, hnew)
+      end if
+    end if
+    !
+    ! -- update state variables
+    !
+    ! -- coarse-grained materials
+    do node = 1, nodes
+      this%cg_comp(node) = DZERO
+      this%cg_es0(node) = this%cg_es(node)
+      if (this%iupdatematprop /= 0) then
+        this%cg_thick0(node) = this%cg_thick(node)
+        this%cg_theta0(node) = this%cg_theta(node)
+      end if
+    end do
+    !
+    ! -- interbeds
+    do ib = 1, this%ninterbeds
+      idelay = this%idelay(ib)
+      !
+      ! -- update common terms for no-delay and delay interbeds
+      this%comp(ib) = DZERO
+      node = this%nodelist(ib)
+      if (this%initialized /= 0) then
+        es = this%cg_es(node)
+        pcs = this%pcs(ib)
+        if (es > pcs) then
+          this%pcs(ib) = es
+        end if
+      end if
+      if (this%iupdatematprop /= 0) then
+        this%thick0(ib) = this%thick(ib)
+        this%theta0(ib) = this%theta(ib)
+      end if
+      !
+      ! -- update delay interbed terms
+      if (idelay /= 0) then
+        !
+        ! -- update state if previous period was steady state
+        if (kper > 1) then
+          if (this%gwfiss0 /= 0) then
+            node = this%nodelist(ib)
+            h = hnew(node)
+            do n = 1, this%ndelaycells
+              this%dbh(n, idelay) = h
+            end do
+          end if
+        end if
+        !
+        ! -- update preconsolidation stress, stresses, head, dbdz0, and theta0
+        do n = 1, this%ndelaycells
+          ! update preconsolidation stress
+          if (this%initialized /= 0) then
+            if (this%dbes(n, idelay) > this%dbpcs(n, idelay)) then
+              this%dbpcs(n, idelay) = this%dbes(n, idelay)
+            end if
+          end if
+          this%dbh0(n, idelay) = this%dbh(n, idelay)
+          this%dbes0(n, idelay) = this%dbes(n, idelay)
+          if (this%iupdatematprop /= 0) then
+            this%dbdz0(n, idelay) = this%dbdz(n, idelay)
+            this%dbtheta0(n, idelay) = this%dbtheta(n, idelay)
+          end if
+        end do
+      end if
+    end do
+    !
+    ! -- set gwfiss0
+    this%gwfiss0 = this%gwfiss
+    !
+    ! -- Advance the time series managers
+    call this%TsManager%ad()
+    !
+    ! -- For each observation, push simulated value and corresponding
+    !    simulation time from "current" to "preceding" and reset
+    !    "current" value.
+    call this%obs%obs_ad()
+    !
+    ! -- return
+    return
+  end subroutine csub_ad
+
+  subroutine csub_set_initial_state(this, nodes, hnew)
+! ******************************************************************************
+! csub_set_initial_state -- Set initial state for coarse-grained materials 
+!                           and interbeds
+! ******************************************************************************
+!
+!    SPECIFICATIONS:
+! ------------------------------------------------------------------------------
+    class(GwfCsubType) :: this
+    integer(I4B), intent(in) :: nodes
+    real(DP), dimension(nodes), intent(in) :: hnew
+    character(len=LINELENGTH) :: line
+    character(len=LINELENGTH) :: linesep
+    character(len=16) :: text
+    character(len=20) :: cellid
+    character (len=LINELENGTH) :: errmsg
+    integer(I4B) :: ib
+    integer(I4B) :: node
+    integer(I4B) :: n
+    integer(I4B) :: idelay
+    integer(I4B) :: iloc
+    integer(I4B) :: isep
+    real(DP) :: pcs0
+    real(DP) :: pcs
+    real(DP) :: fact
+    real(DP) :: top
+    real(DP) :: bot
+    real(DP) :: void
+    real(DP) :: es
+    real(DP) :: znode
+    real(DP) :: hcell
+    real(DP) :: dzhalf
+    real(DP) :: zbot
+    real(DP) :: dbpcs
+    real(DP) :: q
+! ------------------------------------------------------------------------------
+    !
+    ! -- update geostatic load calculation
+    call this%csub_cg_calc_stress(nodes, hnew)
+    !
+    ! -- initialize coarse-grained material effective stress 
+    !    for the previous time step and the previous iteration
+    do node = 1, nodes
+      this%cg_es0(node) = this%cg_es(node)
+    end do
+    !
+    ! -- check that aquifer head is greater than or equal to the
+    !    top of each delay interbed
+    do ib = 1, this%ninterbeds
+      idelay = this%idelay(ib)
+      if (idelay == 0) then
+        cycle
+      end if
+      node = this%nodelist(ib)
+      hcell = hnew(node)
+      call this%csub_delay_chk(ib, hcell)
+    end do
+    !
+    ! -- initialize interbed initial states
+    do ib = 1, this%ninterbeds
+      idelay = this%idelay(ib)
+      node = this%nodelist(ib)
+      top = this%dis%top(node)
+      bot = this%dis%bot(node)
+      hcell = hnew(node)
+      pcs = this%pcs(ib)
+      pcs0 = pcs
+      if (this%ispecified_pcs == 0) then
+        ! relative pcs...subtract head (u) from sigma'
+        if (this%ipch /= 0) then
+          pcs = this%cg_es(node) - pcs0
+        else
+          pcs = this%cg_es(node) + pcs0
+        end if
+      else
+        ! specified pcs...substract head (u) from sigma
+        if (this%ipch /= 0) then
+          pcs = this%cg_gs(node) - (pcs0 - bot)
+        end if
+        if (pcs < this%cg_es(node)) then
+          pcs = this%cg_es(node)
+        end if
+      end if
+      this%pcs(ib) = pcs
+      !
+      ! -- delay bed initial states         
+      if (idelay /= 0) then
+        dzhalf = DHALF * this%dbdzini(1, idelay)
+        !
+        ! -- fill delay bed head with aquifer head or offset from aquifer head
+        !    heads need to be filled first since used to calculate 
+        !    the effective stress for each delay bed
+        do n = 1, this%ndelaycells
+          if (this%ispecified_dbh == 0) then
+            this%dbh(n, idelay) = hcell + this%dbh(n, idelay)
+          else
+            this%dbh(n, idelay) = hcell
+          end if
+          this%dbh0(n, idelay) = this%dbh(n, idelay)
+        end do            
+        !
+        ! -- fill delay bed effective stress
+        call this%csub_delay_calc_stress(ib, hcell)
+        !
+        ! -- fill delay bed pcs          
+        pcs = this%pcs(ib)
+        do n = 1, this%ndelaycells
+          zbot = this%dbz(n, idelay) - dzhalf
+          ! -- adjust pcs to bottom of each delay bed cell
+          !    not using csub_calc_adjes() since smoothing not required
+          dbpcs = pcs - (zbot - bot) * (this%sgs(node) - DONE)
+          this%dbpcs(n, idelay) = dbpcs
+          !
+          ! -- initialize effective stress for previous time step
+          this%dbes0(n, idelay) = this%dbes(n, idelay)
+        end do 
+      end if
+    end do
+    !
+    ! -- scale coarse-grained materials cr
+    do node = 1, nodes
+      top = this%dis%top(node)
+      bot = this%dis%bot(node)
+      !
+      ! -- user-specified specific storage
+      if (this%istoragec == 1) then
+        !
+        ! -- retain specific storage values since they are constant
+        if (this%lhead_based .EQV. .TRUE.) then
+          fact = DONE
+        !
+        ! -- convert specific storage values since they are simulated to 
+        !    be a function of the average effective stress
+        else
+          void = this%csub_calc_void(this%cg_theta(node))
+          es = this%cg_es(node)
+          hcell = hnew(node) 
+          znode = this%csub_calc_znode(top, bot, hcell)
+          fact = this%csub_calc_adjes(node, es, bot, znode)
+          fact = fact * (DONE + void)
+        end if
+      !
+      ! -- user-specified compression indices - multiply by dlog10es
+      else
+          fact = dlog10es
+      end if
+      this%cg_ske_cr(node) = this%cg_ske_cr(node) * fact
+      !
+      ! -- write error message if negative compression indices
+      if (fact <= DZERO) then
+        call this%dis%noder_to_string(node, cellid)
+        write(errmsg,'(4x,a,1x,a)')                                              &
+          '****ERROR. NEGATIVE RECOMPRESSION INDEX CALCULATED FOR CELL',         &
+          trim(adjustl(cellid))
+        call store_error(errmsg)
+      end if
+    end do
+    !
+    ! -- scale interbed cc and cr
+    do ib = 1, this%ninterbeds
+      idelay = this%idelay(ib)
+      node = this%nodelist(ib)
+      top = this%dis%top(node)
+      bot = this%dis%bot(node)
+      !
+      ! -- user-specified specific storage
+      if (this%istoragec == 1) then
+        !
+        ! -- retain specific storage values since they are constant
+        if (this%lhead_based .EQV. .TRUE.) then
+          fact = DONE
+        !
+        ! -- convert specific storage values since they are simulated to 
+        !    be a function of the average effective stress
+        else
+          void = this%csub_calc_void(this%theta(ib))
+          es = this%cg_es(node)
+          hcell = hnew(node)
+          znode = this%csub_calc_znode(top, bot, hcell)
+          fact = this%csub_calc_adjes(node, es, bot, znode)
+          fact = fact * (DONE + void)
+        end if
+      !
+      ! -- user-specified compression indices - multiply by dlog10es
+      else
+          fact = dlog10es
+      end if
+      this%ci(ib) = this%ci(ib) * fact
+      this%rci(ib) = this%rci(ib) * fact
+      !
+      ! -- write error message if negative compression indices 
+      if (fact <= DZERO) then
+        call this%dis%noder_to_string(node, cellid)
+        write(errmsg,'(4x,a,1x,i0,2(1x,a))')                                     &
+          '****ERROR. NEGATIVE COMPRESSION INDICES CALCULATED FOR INTERBED',     &
+          ib, 'IN CELL', trim(adjustl(cellid))
+        call store_error(errmsg)
+      end if
+    end do
+    !
+    ! -- write current stress and initial preconsolidation stress
+    if (this%iprpak == 1) then
+      write(this%iout, '(//1X,A,/1X,A)')                                         &
+        'CALCULATED INITIAL INTERBED GEOSTATIC, EFFECTIVE,',                     &
+        'AND PRECONSOLIDATION STRESS'
+      !
+      ! -- first header line
+      iloc = 1
+      line = ''
+      call UWWORD(line, iloc, 10, TABUCSTRING, 'INTERBED', n, q,                 &
+                  ALIGNMENT=TABLEFT)
+      call UWWORD(line, iloc, 16, TABUCSTRING,                                   & 
+                  'GEOSTATIC', n, q, ALIGNMENT=TABCENTER)
+      call UWWORD(line, iloc, 16, TABUCSTRING,                                   & 
+                  'EFFECTIVE', n, q, ALIGNMENT=TABCENTER)
+      call UWWORD(line, iloc, 16, TABUCSTRING,                                   & 
+                  'PRECONSOLIDATION', n, q, ALIGNMENT=TABCENTER)
+      linesep = repeat('-', iloc)
+      isep = iloc
+      write(this%iout, '(1X,A)') linesep(1:iloc)
+      write(this%iout, '(1X,A)') line(1:iloc)
+      !
+      ! -- second header line
+      iloc = 1
+      line = ''
+      call UWWORD(line, iloc, 10, TABUCSTRING, 'NUMBER', n, q, ALIGNMENT=TABLEFT)
+      call UWWORD(line, iloc, 16, TABUCSTRING,                                   & 
+                  'STRESS', n, q, ALIGNMENT=TABCENTER)
+      call UWWORD(line, iloc, 16, TABUCSTRING,                                   & 
+                  'STRESS', n, q, ALIGNMENT=TABCENTER)
+      call UWWORD(line, iloc, 16, TABUCSTRING,                                   & 
+                  'STRESS', n, q, ALIGNMENT=TABCENTER)
+      write(this%iout, '(1X,A)') line(1:iloc)
+      write(this%iout, '(1X,A)') linesep(1:iloc)
+
+      do ib = 1, this%ninterbeds
+        iloc = 1
+        line = ''
+        call UWWORD(line, iloc, 10, TABINTEGER,                                  &
+                    text, ib, q, ALIGNMENT=TABLEFT)
+        node = this%nodelist(ib)
+        call UWWORD(line, iloc, 16, TABREAL,                                     &
+                    text, n, this%cg_gs(node), ALIGNMENT=TABCENTER)
+        call UWWORD(line, iloc, 16, TABREAL,                                     &
+                    text, n, this%cg_es(node), ALIGNMENT=TABCENTER)
+        call UWWORD(line, iloc, 16, TABREAL,                                     & 
+                    text, n, this%pcs(ib), ALIGNMENT=TABCENTER)
+        write(this%iout, '(1X,A)') line(1:iloc)
+      end do
+      write(this%iout, '(1X,A,/)') linesep(1:isep)
+      !
+      ! -- write effective stress and preconsolidation stress 
+      !    for delay beds
+      do ib = 1, this%ninterbeds
+        idelay = this%idelay(ib)
+        if (idelay /= 0) then
+          write(this%iout, '(//1X,A,/1X,A,1X,I0)')                               &
+            'CALCULATED INITIAL INTERBED GEOSTATIC, EFFECTIVE,',                 &
+            'AND PRECONSOLIDATION STRESS FOR INTERBED', ib
+          !
+          ! -- first header line
+          iloc = 1
+          line = ''
+          call UWWORD(line, iloc, 10, TABUCSTRING,                               &
+                      'DELAY', n, q, ALIGNMENT=TABLEFT)
+          call UWWORD(line, iloc, 16, TABUCSTRING,                               &
+                      'GEOSTATIC', n, q, ALIGNMENT=TABCENTER)
+          call UWWORD(line, iloc, 16, TABUCSTRING,                               &
+                      'EFFECTIVE', n, q, ALIGNMENT=TABCENTER)
+          call UWWORD(line, iloc, 16, TABUCSTRING,                               &
+                      'PRECONSOLIDATION', n, q, ALIGNMENT=TABCENTER)
+          linesep = repeat('-', iloc)
+          isep = iloc
+          write(this%iout, '(1X,A)') linesep(1:iloc)
+          write(this%iout, '(1X,A)') line(1:iloc)
+          !
+          ! -- second header line
+          iloc = 1
+          line = ''
+          call UWWORD(line, iloc, 10, TABUCSTRING,                               &
+                      'CELL', n, q, ALIGNMENT=TABLEFT)
+          call UWWORD(line, iloc, 16, TABUCSTRING,                               &
+                      'STRESS', n, q, ALIGNMENT=TABCENTER)
+          call UWWORD(line, iloc, 16, TABUCSTRING,                               &
+                      'STRESS', n, q, ALIGNMENT=TABCENTER)
+          call UWWORD(line, iloc, 16, TABUCSTRING,                               &
+                      'STRESS', n, q, ALIGNMENT=TABCENTER)
+          write(this%iout, '(1X,A)') line(1:iloc)
+          write(this%iout, '(1X,A)') linesep(1:iloc)
+
+          do n = 1, this%ndelaycells
+            iloc = 1
+            line = ''
+            call UWWORD(line, iloc, 10, TABINTEGER,                              &
+                        text, n, q, ALIGNMENT=TABLEFT)
+            call UWWORD(line, iloc, 16, TABREAL,                                 &
+                        text, n, this%dbgeo(n, idelay),                          &
+                        ALIGNMENT=TABCENTER)
+            call UWWORD(line, iloc, 16, TABREAL,                                 &
+                        text, n, this%dbes(n, idelay),                           &
+                        ALIGNMENT=TABCENTER)
+            call UWWORD(line, iloc, 16, TABREAL,                                 &
+                        text, n, this%dbpcs(n, idelay), ALIGNMENT=TABCENTER)
+            write(this%iout, '(1X,A)') line(1:iloc)
+          end do
+          write(this%iout, '(1X,A,/)') linesep(1:isep)
+        end if
+      end do
+    
+      !
+      ! -- write calculated compression indices
+      if (this%istoragec == 1) then
+        if (this%lhead_based .EQV. .FALSE.) then
+          write(this%iout, '(//1X,A)') 'CALCULATED COMPRESSION INDICES'
+          iloc = 1
+          line = ''
+          call UWWORD(line, iloc, 10, TABUCSTRING,                               &
+                      'INTERBED', n, q, ALIGNMENT=TABLEFT)
+          call UWWORD(line, iloc, 16, TABUCSTRING,                               &
+                      'CC', n, q, ALIGNMENT=TABCENTER)
+          call UWWORD(line, iloc, 16, TABUCSTRING,                               &
+                      'CR', n, q, ALIGNMENT=TABCENTER)
+          linesep = repeat('-', iloc)
+          isep = iloc
+          write(this%iout, '(1X,A)') linesep(1:iloc)
+          write(this%iout, '(1X,A)') line(1:iloc)
+          write(this%iout, '(1X,A)') linesep(1:iloc)
+          do ib = 1, this%ninterbeds
+            fact = DONE / dlog10es
+            iloc = 1
+            line = ''
+            call UWWORD(line, iloc, 10, TABINTEGER,                              &
+                        text, ib, q, ALIGNMENT=TABLEFT)
+            call UWWORD(line, iloc, 16, TABREAL,                                 & 
+                        text, n, this%ci(ib) * fact, ALIGNMENT=TABCENTER)
+            call UWWORD(line, iloc, 16, TABREAL,                                 & 
+                        text, n, this%rci(ib) * fact, ALIGNMENT=TABCENTER)
+            write(this%iout, '(1X,A)') line(1:iloc)
+          end do
+          write(this%iout, '(1X,A,/)') linesep(1:isep)
+        end if
+      end if
+    end if
+    !
+    ! -- terminate if any initialization errors have been detected
+    if (count_errors() > 0) then
+      call this%parser%StoreErrorUnit()
+      call ustop()
+    end if
+    !
+    ! -- set initialized
+    this%initialized = 1
+    !
+    ! -- set flag to retain initial stresses for entire simulation
+    if (this%lhead_based .EQV. .TRUE.) then
+      this%iupdatestress = 0
+    end if
+    !
+    ! -- return
+    return
+  end subroutine csub_set_initial_state
+
+  subroutine csub_fc(this, kiter, hold, hnew, njasln, amat, idxglo, rhs)
+! ******************************************************************************
+! csub_fc -- Fill the solution amat and rhs with storage contribution terms
+! ******************************************************************************
+!
+!    SPECIFICATIONS:
+! ------------------------------------------------------------------------------
+    use TdisModule, only: delt
+    ! -- dummy
+    class(GwfCsubType) :: this
+    integer(I4B),intent(in) :: kiter
+    real(DP), intent(in), dimension(:) :: hold
+    real(DP), intent(in), dimension(:) :: hnew
+    integer(I4B),intent(in) :: njasln
+    real(DP), dimension(njasln),intent(inout) :: amat
+    integer(I4B), intent(in),dimension(:) :: idxglo
+    real(DP),intent(inout),dimension(:) :: rhs
+    ! -- local
+    integer(I4B) :: ib
+    integer(I4B) :: node
+    integer(I4B) :: idiag
+    integer(I4B) :: idelay
+    real(DP) :: tled
+    real(DP) :: area
+    real(DP) :: hcell
+    real(DP) :: hcof
+    real(DP) :: rhsterm
+    real(DP) :: comp
+! ------------------------------------------------------------------------------
+    !
+    ! -- update geostatic load calculation
+    call this%csub_cg_calc_stress(this%dis%nodes, hnew)
+    !
+    ! -- formulate csub terms
+    if (this%gwfiss == 0) then
+      !
+      ! -- initialize tled
+      tled = DONE / delt
+      !
+      ! -- coarse-grained storage
+      do node = 1, this%dis%nodes
+        idiag = this%dis%con%ia(node)
+        area = this%dis%get_area(node)
+        !
+        ! -- skip inactive cells
+        if (this%ibound(node) < 1) cycle
+        !
+        ! -- update coarse-grained material properties
+        if (this%iupdatematprop /= 0) then
+          if (this%ieslag == 0) then
+            !
+            ! -- calculate compaction
+            call this%csub_cg_calc_comp(node, hnew(node), hold(node), comp)
+            this%cg_comp(node) = comp
+            !
+            ! -- update coarse-grained thickness and void ratio
+            call this%csub_cg_update(node)
+          end if
+        end if
+        !
+        ! -- calculate coarse-grained storage terms
+        call this%csub_cg_fc(node, tled, area, hnew(node), hold(node),          &
+                             hcof, rhsterm)
+        !
+        ! -- add coarse-grained storage terms to amat and rhs for coarse-grained storage
+        amat(idxglo(idiag)) = amat(idxglo(idiag)) + hcof
+        rhs(node) = rhs(node) + rhsterm
+        !
+        ! -- calculate coarse-grained water compressibility 
+        !    storage terms
+        if (this%brg /= DZERO) then
+          call this%csub_cg_wcomp_fc(node, tled, area, hnew(node), hold(node),  &
+                                     hcof, rhsterm)
+          !
+          ! -- add water compression storage terms to amat and rhs for 
+          !   coarse-grained storage
+          amat(idxglo(idiag)) = amat(idxglo(idiag)) + hcof
+          rhs(node) = rhs(node) + rhsterm
+        end if
+      end do
+      !
+      ! -- interbed storage
+      if (this%ninterbeds /= 0) then
+        !
+        ! -- check that aquifer head is greater than or equal to the
+        !    top of each delay interbed
+        do ib = 1, this%ninterbeds
+          idelay = this%idelay(ib)
+          if (idelay == 0) then
+            cycle
+          end if
+          node = this%nodelist(ib)
+          hcell = hnew(node)
+          call this%csub_delay_chk(ib, hcell)
+        end do
+        !
+        ! -- terminate if the aquifer head is below the top of delay interbeds
+        if (count_errors() > 0) then
+          call this%parser%StoreErrorUnit()
+          call ustop()
+        end if
+        !
+        ! -- calculate the contribution of interbeds to the 
+        !    groundwater flow equation
+        do ib = 1, this%ninterbeds
+          node = this%nodelist(ib)
+          idiag = this%dis%con%ia(node)
+          area = this%dis%get_area(node)
+          call this%csub_interbed_fc(ib, node, area, hnew(node), hold(node),    &
+                                     hcof, rhsterm)
+          amat(idxglo(idiag)) = amat(idxglo(idiag)) + hcof
+          rhs(node) = rhs(node) + rhsterm
+          !
+          ! -- calculate interbed water compressibility terms
+          if (this%brg /= DZERO) then
+            call this%csub_interbed_wcomp_fc(ib, node, tled, area,              &
+                                             hnew(node), hold(node),            &
+                                             hcof, rhsterm)
+            !
+            ! -- add water compression storage terms to amat and rhs for interbed
+            amat(idxglo(idiag)) = amat(idxglo(idiag)) + hcof
+            rhs(node) = rhs(node) + rhsterm
+          end if
+        end do
+      end if
+    end if    
+    !
+    ! -- terminate if the head in the cell is below the top of the cell for
+    !    non-convertible cells or top of the interbed for delay beds or if
+    !    errors encountered when updating material properties
+    if (count_errors() > 0) then
+      call this%parser%StoreErrorUnit()
+      call ustop()
+    end if
+    !
+    ! -- return
+    return
+  end subroutine csub_fc
+
+  subroutine csub_fn(this, kiter, hold, hnew, njasln, amat, idxglo, rhs)
+! ******************************************************************************
+! csub_fn -- Fill the solution amat and rhs with csub contribution newton
+!               term
+! ******************************************************************************
+!
+!    SPECIFICATIONS:
+! ------------------------------------------------------------------------------
+    use TdisModule, only: delt
+    ! -- dummy
+    class(GwfCsubType) :: this
+    integer(I4B),intent(in) :: kiter
+    real(DP), intent(in), dimension(:) :: hold
+    real(DP), intent(in), dimension(:) :: hnew
+    integer(I4B),intent(in) :: njasln
+    real(DP), dimension(njasln),intent(inout) :: amat
+    integer(I4B), intent(in),dimension(:) :: idxglo
+    real(DP),intent(inout),dimension(:) :: rhs
+    ! -- local
+    integer(I4B) :: node
+    integer(I4B) :: idiag
+    integer(I4B) :: ib
+    real(DP) :: tled
+    real(DP) :: area
+    real(DP) :: hcof
+    real(DP) :: rhsterm
+! ------------------------------------------------------------------------------
+    !
+    ! -- formulate csub terms
+    if (this%gwfiss == 0) then
+      tled = DONE / delt
+      !
+      ! -- coarse-grained storage
+      do node = 1, this%dis%nodes
+        idiag = this%dis%con%ia(node)
+        area = this%dis%get_area(node)
+        !
+        ! -- skip inactive cells
+        if (this%ibound(node) < 1) cycle
+        !
+        ! -- calculate coarse-grained storage newton terms
+        call this%csub_cg_fn(node, tled, area,                                   &
+                               hnew(node), hcof, rhsterm)
+        !
+        ! -- add coarse-grained storage newton terms to amat and rhs for 
+        !   coarse-grained storage
+        amat(idxglo(idiag)) = amat(idxglo(idiag)) + hcof
+        rhs(node) = rhs(node) + rhsterm
+        !
+        ! -- calculate coarse-grained water compressibility storage 
+        !    newton terms
+        if (this%brg /= DZERO) then
+          call this%csub_cg_wcomp_fn(node, tled, area, hnew(node), hold(node),   &
+                                     hcof, rhsterm)
+          !
+          ! -- add water compression storage newton terms to amat and rhs for 
+          !    coarse-grained storage
+          amat(idxglo(idiag)) = amat(idxglo(idiag)) + hcof
+          rhs(node) = rhs(node) + rhsterm
+        end if
+      end do
+      !
+      ! -- interbed storage
+      if (this%ninterbeds /= 0) then
+        !
+        ! -- calculate the interbed newton terms for the 
+        !    groundwater flow equation
+        do ib = 1, this%ninterbeds
+          node = this%nodelist(ib)
+          !
+          ! -- skip inactive cells
+          if (this%ibound(node) < 1) cycle
+          !
+          ! -- calculate interbed newton terms
+          idiag = this%dis%con%ia(node)
+          area = this%dis%get_area(node)
+          call this%csub_interbed_fn(ib, node, area, hnew(node), hold(node),  &
+                                      hcof, rhsterm)
+          !
+          ! -- add interbed newton terms to amat and rhs
+          amat(idxglo(idiag)) = amat(idxglo(idiag)) + hcof
+          rhs(node) = rhs(node) + rhsterm
+          !
+          ! -- calculate interbed water compressibility terms
+          if (this%brg /= DZERO) then
+            call this%csub_interbed_wcomp_fn(ib, node, tled, area,              &
+                                             hnew(node), hold(node),            &
+                                             hcof, rhsterm)
+            !
+            ! -- add interbed water compression newton terms to amat and rhs
+            amat(idxglo(idiag)) = amat(idxglo(idiag)) + hcof
+            rhs(node) = rhs(node) + rhsterm
+          end if
+        end do
+      end if
+    end if    
+    !
+    ! -- return
+    return
+  end subroutine csub_fn
+  
+  subroutine csub_cg_fc(this, node, tled, area, hcell, hcellold, hcof, rhs)
+! ******************************************************************************
+! csub_cg_fc -- Formulate the HCOF and RHS coarse-grained storage terms
+! ******************************************************************************
+!
+!    SPECIFICATIONS:
+! ------------------------------------------------------------------------------
+    implicit none
+    class(GwfCsubType) :: this
+    integer(I4B),intent(in) :: node
+    real(DP), intent(in) :: tled
+    real(DP), intent(in) :: area
+    real(DP), intent(in) :: hcell
+    real(DP), intent(in) :: hcellold
+    real(DP), intent(inout) :: hcof
+    real(DP), intent(inout) :: rhs
+    ! locals
+    real(DP) :: top
+    real(DP) :: bot
+    real(DP) :: tthk
+    real(DP) :: snold
+    real(DP) :: snnew
+    real(DP) :: sske
+    real(DP) :: rho1
+! ------------------------------------------------------------------------------
+!
+! -- initialize variables
+    rhs = DZERO
+    hcof = DZERO
+    !
+    ! -- aquifer elevations and thickness
+    top = this%dis%top(node)
+    bot = this%dis%bot(node)
+    tthk = this%cg_thickini(node)
+    !
+    ! -- calculate hcof and rhs terms if coarse-grained materials present
+    if (tthk > DZERO) then
+      !
+      ! -- calculate aquifer saturation
+      call this%csub_calc_sat(node, hcell, hcellold, snnew, snold)
+      !
+      ! -- storage coefficients
+      call this%csub_cg_calc_sske(node, sske, hcell)
+      rho1 = sske * area * tthk * tled
+      !
+      ! -- update sk and ske
+      this%cg_ske(node) = sske * tthk * snold
+      this%cg_sk(node) = sske * tthk * snnew
+      !
+      ! -- calculate hcof and rhs term
+      hcof = -rho1 * snnew
+      rhs = rho1 * snold * this%cg_es0(node) -                                     &
+            rho1 * snnew * (this%cg_gs(node) + bot) 
+    end if
+    !
+    ! -- return
+    return
+  end subroutine csub_cg_fc
+  
+  subroutine csub_cg_fn(this, node, tled, area, hcell, hcof, rhs)
+! ******************************************************************************
+! csub_cg_fn -- Formulate coarse-grained storage newton terms
+! ******************************************************************************
+!
+!    SPECIFICATIONS:
+! ------------------------------------------------------------------------------
+    implicit none
+    class(GwfCsubType) :: this
+    integer(I4B),intent(in) :: node
+    real(DP), intent(in) :: tled
+    real(DP), intent(in) :: area
+    real(DP), intent(in) :: hcell
+    real(DP), intent(inout) :: hcof
+    real(DP), intent(inout) :: rhs
+    ! locals
+    real(DP) :: top
+    real(DP) :: bot
+    real(DP) :: tthk
+    real(DP) :: satderv
+    real(DP) :: sske
+    real(DP) :: rho1
+! ------------------------------------------------------------------------------
+!
+! -- initialize variables
+    rhs = DZERO
+    hcof = DZERO
+    !
+    ! -- aquifer elevations and thickness
+    top = this%dis%top(node)
+    bot = this%dis%bot(node)
+    tthk = this%cg_thickini(node)
+    !
+    ! -- calculate newton terms if coarse-grained materials present
+    if (tthk > DZERO) then
+      !
+      ! -- calculate saturation derivative
+      satderv = this%csub_calc_sat_derivative(node, hcell)    
+      !
+      ! -- storage coefficients
+      call this%csub_cg_calc_sske(node, sske, hcell)
+      rho1 = sske * area * tthk * tled
+      !
+      ! -- calculate hcof term
+      hcof = rho1 * (this%cg_gs(node) - hcell + bot) * satderv
+      !
+      ! -- Add additional term if using lagged effective stress
+      if (this%ieslag /= 0) then
+        hcof = hcof - rho1 * this%cg_es0(node) * satderv
+      end if
+      !
+      ! -- calculate rhs term
+      rhs = hcof * hcell
+    end if
+    !
+    ! -- return
+    return
+  end subroutine csub_cg_fn
+  
+  subroutine csub_interbed_fc(this, ib, node, area, hcell, hcellold, hcof, rhs)
+! ******************************************************************************
+! csub_cf -- Formulate the HCOF and RHS terms
+! Subroutine: (1) skip if no ibcs
+!             (2) calculate hcof and rhs
+! ******************************************************************************
+!
+!    SPECIFICATIONS:
+! ------------------------------------------------------------------------------
+    implicit none
+    class(GwfCsubType) :: this
+    integer(I4B),intent(in) :: ib
+    integer(I4B),intent(in) :: node
+    real(DP), intent(in) :: area
+    real(DP), intent(in) :: hcell
+    real(DP), intent(in) :: hcellold
+    real(DP), intent(inout) :: hcof
+    real(DP), intent(inout) :: rhs
+    ! locals
+    character(len=20) :: cellid
+    character (len=LINELENGTH) :: errmsg
+    integer(I4B) :: idelaycalc
+    real(DP) :: snnew
+    real(DP) :: snold
+    real(DP) :: comp
+    real(DP) :: compi
+    real(DP) :: compe
+    real(DP) :: rho1
+    real(DP) :: rho2
+    real(DP) :: f
+    real(DP) :: top
+! ------------------------------------------------------------------------------
+!
+! -- initialize variables
+    rhs = DZERO
+    hcof = DZERO
+    comp = DZERO
+    compi = DZERO
+    compe = DZERO
+    !
+    ! -- skip inactive and constant head cells
+    if (this%ibound(node) > 0) then
+      if (this%idelay(ib) == 0) then
+        !
+        ! -- update material properties
+        if (this%iupdatematprop /= 0) then
+          if (this%ieslag == 0) then
+            !
+            ! -- calculate compaction
+            call this%csub_nodelay_calc_comp(ib, hcell, hcellold, comp,         &
+                                             rho1, rho2)
+            this%comp(ib) = comp
+            !
+            ! -- update thickness and void ratio
+            call this%csub_nodelay_update(ib)
+          end if
+        end if
+        !
+        ! -- calculate no-delay interbed rho1 and rho2
+        call this%csub_nodelay_fc(ib, hcell, hcellold, rho1, hcof, rhs)
+        f = area
+      else
+        !
+        ! -- calculate cell saturation
+        call this%csub_calc_sat(node, hcell, hcellold, snnew, snold)
+        !
+        ! -- check that the delay bed should be evaluated
+        idelaycalc = this%csub_delay_eval(ib, node, hcell)
+        !
+        ! -- calculate delay interbed hcof and rhs
+        if (idelaycalc > 0) then
+          !
+          ! -- update material properties
+          if (this%iupdatematprop /= 0) then
+            if (this%ieslag == 0) then
+              !
+              ! -- calculate compaction
+              call this%csub_delay_calc_comp(ib, hcell, hcellold,      &
+                                             comp, compi, compe)
+              this%comp(ib) = comp
+              !
+              ! -- update thickness and void ratio
+              call this%csub_delay_update(ib)
+            end if
+          end if
+          !
+          ! -- calculate delay interbed hcof and rhs
+          call this%csub_delay_sln(ib, hcell)
+          call this%csub_delay_fc(ib, hcof, rhs)
+        ! -- create error message
+        else
+          if (idelaycalc < 0) then
+            call this%dis%noder_to_string(node, cellid)
+            write(errmsg,'(4x,a,1x,g0,1x,a,1x,a,1x,a,1x,g0,1x,a,1x,i0)')         &
+              '****ERROR. HEAD (', hcell, ') IN NON-CONVERTIBLE CELL (',         &
+              trim(adjustl(cellid)), ') DROPPED BELOW THE TOP OF THE CELL (',    &
+              top, ') FOR DELAY INTERBED ', ib
+            call store_error(errmsg)
+          end if
+        end if
+        f = area * this%rnb(ib) * snnew
+      end if
+      rhs = rhs * f
+      hcof = -hcof * f
+    end if
+    !
+    ! -- return
+    return
+  end subroutine csub_interbed_fc
+  
+  subroutine csub_interbed_fn(this, ib, node, area, hcell, hcellold, hcof, rhs)
+! ******************************************************************************
+! csub_interbed_fn -- Formulate interbed newton terms
+! Subroutine: (1) skip if no interbeds
+!             (2) calculate hcof and rhs
+! ******************************************************************************
+!
+!    SPECIFICATIONS:
+! ------------------------------------------------------------------------------
+    use TdisModule, only: delt
+    implicit none
+    class(GwfCsubType) :: this
+    integer(I4B),intent(in) :: ib
+    integer(I4B),intent(in) :: node
+    real(DP), intent(in) :: area
+    real(DP), intent(in) :: hcell
+    real(DP), intent(in) :: hcellold
+    real(DP), intent(inout) :: hcof
+    real(DP), intent(inout) :: rhs
+    ! -- locals
+    integer(I4B) :: idelay
+    integer(I4B) :: idelaycalc
+    real(DP) :: hcofn
+    real(DP) :: rhsn
+    real(DP) :: snnew
+    real(DP) :: snold
+    real(DP) :: satderv
+    real(DP) :: tled
+    real(DP) :: tthk
+    real(DP) :: f
+    real(DP) :: top
+    real(DP) :: bot
+    real(DP) :: rho1
+    real(DP) :: rho2
+    real(DP) :: dz
+    real(DP) :: c
+    real(DP) :: h1
+    real(DP) :: hn
+! ------------------------------------------------------------------------------
+!
+! -- initialize variables
+    rhs = DZERO
+    hcof = DZERO
+    rhsn = DZERO
+    hcofn = DZERO
+    satderv = DZERO
+    idelay = this%idelay(ib)
+    top = this%dis%top(node)
+    bot = this%dis%bot(node)
+    !
+    ! -- skip inactive and constant head cells
+    if (this%ibound(node) > 0) then
+      tled = DONE / delt
+      tthk = this%thickini(ib)
+      !
+      ! -- calculate cell saturation
+      call this%csub_calc_sat(node, hcell, hcellold, snnew, snold)
+      !
+      ! -- no-delay interbeds
+      if (idelay == 0) then
+        !
+        ! -- initialize factor
+        f = DONE
+        !
+        ! -- calculate the saturation derivative
+        satderv = this%csub_calc_sat_derivative(node, hcell)    
+        !
+        ! -- calculate storage coefficient
+        call this%csub_nodelay_fc(ib, hcell, hcellold, rho1, rho2, rhsn)
+        !
+        ! -- calculate hcofn term
+        if (this%ielastic(ib) /= 0) then
+          hcofn = rho2 * (this%cg_gs(node) - hcell + bot) * satderv
+        else
+          hcofn = rho2 * (this%cg_gs(node) - hcell + bot - this%pcs(ib)) *       &
+                  satderv
+        end if
+        !
+        ! -- Add additional term if using lagged effective stress
+        if (this%ieslag /= 0) then
+          if (this%ielastic(ib) /= 0) then
+            hcofn = hcofn - rho1 * this%cg_es0(node) * satderv
+          else
+            hcofn = hcofn - rho1 * (this%pcs(ib) - this%cg_es0(node)) * satderv
+          end if
+        end if
+      !
+      ! -- delay interbeds
+      else
+        !
+        ! -- calculate factor
+        f = this%rnb(ib)
+        !
+        ! -- check that the delay bed should be evaluated
+        idelaycalc = this%csub_delay_eval(ib, node, hcell)
+        !
+        ! -- calculate newton terms if delay bed is not stranded
+        !    newton terms are calculated the same if using the 
+        !    head-based and effective-stress formulations
+        if (idelaycalc > 0) then
+          !
+          ! calculate delay interbed terms
+          dz = this%dbdzini(1, idelay)
+          c = DTWO * this%kv(ib) / dz
+          h1 = this%dbh(1, idelay)
+          hn = this%dbh(this%ndelaycells, idelay)
+          !
+          ! -- calculate the saturation derivative
+          satderv = this%csub_calc_sat_derivative(node, hcell)    
+          !
+          ! -- calculate the saturation derivative term
+          hcofn = satderv * c * area * (hn + h1 - DTWO * hcell)
+        end if
+        !
+        ! -- update hcof and rhs
+        hcof = f * hcofn
+        rhs = f * hcofn * hcell
+      end if
+    end if
+    !
+    ! -- return
+    return
+  end subroutine csub_interbed_fn
+
+  subroutine define_listlabel(this)
+! ******************************************************************************
+! define_listlabel -- Define the list heading that is written to iout when
+!   PRINT_INPUT option is used.
+! ******************************************************************************
+!
+!    SPECIFICATIONS:
+! ------------------------------------------------------------------------------
+    class(GwfCsubType), intent(inout) :: this
+! ------------------------------------------------------------------------------
+    !
+    ! -- create the header list label
+    this%listlabel = trim(this%filtyp) // ' NO.'
+    if(this%dis%ndim == 3) then
+      write(this%listlabel, '(a, a7)') trim(this%listlabel), 'LAYER'
+      write(this%listlabel, '(a, a7)') trim(this%listlabel), 'ROW'
+      write(this%listlabel, '(a, a7)') trim(this%listlabel), 'COL'
+    elseif(this%dis%ndim == 2) then
+      write(this%listlabel, '(a, a7)') trim(this%listlabel), 'LAYER'
+      write(this%listlabel, '(a, a7)') trim(this%listlabel), 'CELL2D'
+    else
+      write(this%listlabel, '(a, a7)') trim(this%listlabel), 'NODE'
+    endif
+    write(this%listlabel, '(a, a16)') trim(this%listlabel), 'SIG0'
+    if(this%inamedbound == 1) then
+      write(this%listlabel, '(a, a16)') trim(this%listlabel), 'BOUNDARY NAME'
+    endif
+    !
+    ! -- return
+    return
+  end subroutine define_listlabel
+
+  subroutine csub_cg_calc_sske(this, n, sske, hcell)
+! ******************************************************************************
+! csub_cg_calc_sske -- Calculate sske for a gwf cell.
+! ******************************************************************************
+!
+!    SPECIFICATIONS:
+! ------------------------------------------------------------------------------
+    class(GwfCsubType), intent(inout) :: this
+    integer(I4B), intent(in) :: n
+    real(DP), intent(inout) :: sske
+    real(DP), intent(in) :: hcell
+    ! -- local variables
+    real(DP) :: top
+    real(DP) :: bot
+    real(DP) :: znode
+    real(DP) :: es
+    real(DP) :: es0
+    real(DP) :: theta
+    real(DP) :: f
+    real(DP) :: f0
+! ------------------------------------------------------------------------------
+    !
+    ! -- initialize variables
+    sske = DZERO
+    !
+    ! -- calculate factor for the head-based case
+    if (this%lhead_based .EQV. .TRUE.) then
+      f = DONE
+      f0 = DONE
+    !
+    ! -- calculate factor for the effective stress case
+    else
+      top = this%dis%top(n)
+      bot = this%dis%bot(n)
+      znode = this%csub_calc_znode(top, bot, hcell)
+      es = this%cg_es(n)
+      es0 = this%cg_es0(n)
+      theta = this%cg_thetaini(n)
+      !
+      ! -- calculate the compression index factors for the delay 
+      !    node relative to the center of the cell based on the 
+      !    current and previous head
+      call this%csub_calc_sfacts(n, bot, znode, theta, es, es0, f)
+    end if
+    sske = f * this%cg_ske_cr(n)
+    !
+    ! -- return
+    return
+  end subroutine csub_cg_calc_sske
+  
+  subroutine csub_cg_calc_comp(this, node, hcell, hcellold, comp)
+! ******************************************************************************
+! csub_cg_calc_comp -- Calculate coarse-grained compaction
+! ******************************************************************************
+!
+!    SPECIFICATIONS:
+! ------------------------------------------------------------------------------
+    implicit none
+    class(GwfCsubType) :: this
+    integer(I4B),intent(in) :: node
+    real(DP), intent(in) :: hcell
+    real(DP), intent(in) :: hcellold
+    real(DP), intent(inout) :: comp
+    ! locals
+    real(DP) :: area
+    real(DP) :: tled
+    real(DP) :: hcof
+    real(DP) :: rhs
+! ------------------------------------------------------------------------------
+!
+! -- initialize variables
+    area = DONE
+    tled = DONE
+    !
+    ! -- calculate terms
+    call this%csub_cg_fc(node, tled, area, hcell, hcellold, hcof, rhs)
+    !
+    ! - calculate compaction
+    comp = hcof * hcell - rhs
+    !
+    ! -- return
+    return
+  end subroutine  csub_cg_calc_comp
+
+  
+  subroutine csub_cg_update(this, node)
+! ******************************************************************************
+! csub_cg_update -- Update material properties for coarse grained sediments.
+! ******************************************************************************
+!
+!    SPECIFICATIONS:
+! ------------------------------------------------------------------------------
+    class(GwfCsubType), intent(inout) :: this
+    integer(I4B),intent(in) :: node
+    ! locals
+    character(len=LINELENGTH) :: errmsg
+    character(len=20) :: cellid
+    real(DP) :: comp
+    real(DP) :: thick
+    real(DP) :: theta
+! ------------------------------------------------------------------------------
+!
+! -- update thickness and theta
+    comp = this%cg_tcomp(node) + this%cg_comp(node)
+    call this%dis%noder_to_string(node, cellid)
+    if (ABS(comp) > DZERO) then
+      thick = this%cg_thickini(node)
+      theta = this%cg_thetaini(node)
+      call this%csub_adj_matprop(comp, thick, theta)
+      if (thick <= DZERO) then
+        write(errmsg,'(4x,a,1x,a,1x,a,1x,g0,1x,a)')                             &
+          '****ERROR. ADJUSTED THICKNESS FOR CELL', trim(adjustl(cellid)),      &
+          'IS <= 0 (', thick, ')'
+        call store_error(errmsg)
+      end if
+      if (theta <= DZERO) then
+        write(errmsg,'(4x,a,1x,a,1x,a,1x,g0,1x,a)')                             &
+          '****ERROR. ADJUSTED THETA FOR CELL', trim(adjustl(cellid)),          &
+          'IS <= 0 (', theta, ')'
+        call store_error(errmsg)
+      end if
+      this%cg_thick(node) = thick
+      this%cg_theta(node) = theta
+    end if
+    !
+    ! -- return
+    return
+  end subroutine csub_cg_update
+
+  
+  subroutine csub_cg_wcomp_fc(this, node, tled, area, hcell, hcellold,          &
+                              hcof, rhs)
+! ******************************************************************************
+! csub_cg_wcomp_fc -- Calculate water compressibility term for a gwf cell.
+! ******************************************************************************
+!
+!    SPECIFICATIONS:
+! ------------------------------------------------------------------------------
+    class(GwfCsubType), intent(inout) :: this
+    integer(I4B),intent(in) :: node
+    real(DP), intent(in) :: tled
+    real(DP), intent(in) :: area
+    real(DP), intent(in) :: hcell
+    real(DP), intent(in) :: hcellold
+    real(DP), intent(inout) :: hcof
+    real(DP), intent(inout) :: rhs
+    ! locals
+    real(DP) :: top
+    real(DP) :: bot
+    real(DP) :: tthk
+    real(DP) :: tthk0
+    real(DP) :: snold
+    real(DP) :: snnew
+    real(DP) :: wc1
+    real(DP) :: wc2
+! ------------------------------------------------------------------------------
+!
+! -- initialize variables
+    rhs = DZERO
+    hcof = DZERO
+    !
+    ! -- aquifer elevations and thickness
+    top = this%dis%top(node)
+    bot = this%dis%bot(node)
+    tthk = this%cg_thick(node)
+    tthk0 = this%cg_thick0(node)
+    !
+    ! -- aquifer saturation
+    call this%csub_calc_sat(node, hcell, hcellold, snnew, snold)
+    !
+    ! -- storage coefficients
+    wc1 = this%brg * area * tthk0 * this%cg_theta0(node) * tled
+    wc2 = this%brg * area * tthk * this%cg_theta(node) * tled
+    !
+    ! -- calculate hcof term
+    hcof = -wc2 * snnew
+    !
+    ! -- calculate rhs term
+    rhs = -wc1 * snold * hcellold
+    !
+    ! -- return
+    return
+  end subroutine csub_cg_wcomp_fc
+
+  
+  subroutine csub_cg_wcomp_fn(this, node, tled, area, hcell, hcellold, hcof, rhs)
+! ******************************************************************************
+! csub_cg_wcomp_fn -- Calculate water compressibility newton-rephson terms for 
+!                     a gwf cell.
+! ******************************************************************************
+!
+!    SPECIFICATIONS:
+! ------------------------------------------------------------------------------
+    class(GwfCsubType), intent(inout) :: this
+    integer(I4B),intent(in) :: node
+    real(DP), intent(in) :: tled
+    real(DP), intent(in) :: area
+    real(DP), intent(in) :: hcell
+    real(DP), intent(in) :: hcellold
+    real(DP), intent(inout) :: hcof
+    real(DP), intent(inout) :: rhs
+    ! locals
+    real(DP) :: top
+    real(DP) :: bot
+    real(DP) :: tthk
+    real(DP) :: tthk0
+    real(DP) :: satderv
+    real(DP) :: f
+    real(DP) :: wc1
+    real(DP) :: wc2
+! ------------------------------------------------------------------------------
+!
+! -- initialize variables
+    rhs = DZERO
+    hcof = DZERO
+    !
+    ! -- aquifer elevations and thickness
+    top = this%dis%top(node)
+    bot = this%dis%bot(node)
+    tthk = this%cg_thick(node)
+    !
+    ! -- calculate saturation derivitive
+    satderv = this%csub_calc_sat_derivative(node, hcell)    
+    !
+    ! -- calculate water compressibility factor
+    f = this%brg * area * tled
+    !
+    ! -- water compressibility coefficient
+    !wc2 = this%brg * area * tthk * this%cg_theta(node) * tled
+    wc2 = f * tthk * this%cg_theta(node)
+    !
+    ! -- calculate hcof term
+    hcof = -wc2 * hcell * satderv
+    !
+    ! -- Add additional term if using lagged effective stress
+    if (this%ieslag /= 0) then
+      tthk0 = this%cg_thick0(node)
+      !wc1 = this%brg * area * tthk0 * this%cg_theta0(node) * tled
+      wc1 = f * tthk0 * this%cg_theta0(node)
+      hcof = hcof + wc1 * hcellold * satderv
+    end if
+    !
+    ! -- calculate rhs term
+    rhs = hcof * hcell
+    !
+    ! -- return
+    return
+  end subroutine csub_cg_wcomp_fn
+
+  
+  subroutine csub_interbed_wcomp_fc(this, ib, node, tled, area,                 &
+                                      hcell, hcellold, hcof, rhs)
+! ******************************************************************************
+! csub_interbed_wcomp_fc -- Calculate water compressibility term for an 
+!                           interbed.
+! ******************************************************************************
+!
+!    SPECIFICATIONS:
+! ------------------------------------------------------------------------------
+    class(GwfCsubType), intent(inout) :: this
+    integer(I4B),intent(in) :: ib
+    integer(I4B),intent(in) :: node
+    real(DP), intent(in) :: tled
+    real(DP), intent(in) :: area
+    real(DP), intent(in) :: hcell
+    real(DP), intent(in) :: hcellold
+    real(DP), intent(inout) :: hcof
+    real(DP), intent(inout) :: rhs
+    ! locals
+    integer(I4B) :: n
+    integer(I4B) :: idelay
+    real(DP) :: top
+    real(DP) :: bot
+    real(DP) :: snold
+    real(DP) :: snnew
+    real(DP) :: f
+    real(DP) :: fmult
+    real(DP) :: dz
+    real(DP) :: dz0
+    real(DP) :: wc1
+    real(DP) :: wc2
+! ------------------------------------------------------------------------------
+!
+! -- initialize variables
+    rhs = DZERO
+    hcof = DZERO
+    !
+    ! -- aquifer elevations and thickness
+    top = this%dis%top(node)
+    bot = this%dis%bot(node)
+    !
+    ! -- calculate cell saturation
+    call this%csub_calc_sat(node, hcell, hcellold, snnew, snold)
+    !
+    !
+    idelay = this%idelay(ib)
+    f = this%brg * area * tled
+    !
+    ! -- no-delay interbeds
+    if (idelay == 0) then
+      wc1 = f * this%theta0(ib) * this%thick0(ib)
+      wc2 = f * this%theta(ib) * this%thick(ib)
+      hcof = -wc2 * snnew
+      rhs = -wc1 * snold * hcellold
+    !
+    ! -- delay interbeds
+    else
+      !
+      ! -- calculate cell saturation
+      call this%csub_calc_sat(node, hcell, hcellold, snnew, snold)
+      !
+      ! -- calculate contribution for each delay interbed cell
+      if (this%thick(ib) > DZERO) then
+        do n = 1, this%ndelaycells
+          fmult = DONE
+          dz = this%dbdz(n, idelay)
+          dz0 = this%dbdz0(n, idelay)
+          wc2 = fmult * f * dz * this%dbtheta(n, idelay)
+          wc1 = fmult * f * dz0 * this%dbtheta0(n, idelay)
+          rhs = rhs - (wc1 * snold * this%dbh0(n, idelay) -                     &
+                       wc2 * snnew * this%dbh(n, idelay))
+        end do
+        rhs = rhs * this%rnb(ib) * snnew
+      end if
+    end if
+    !
+    ! -- return
+    return
+  end subroutine csub_interbed_wcomp_fc
+
+  
+  subroutine csub_interbed_wcomp_fn(this, ib, node, tled, area,                 &
+                                    hcell, hcellold, hcof, rhs)
+! ******************************************************************************
+! csub_interbed_wcomp_fn -- Calculate water compressibility newton-raphson 
+!                           terms for an interbed.
+! ******************************************************************************
+!
+!    SPECIFICATIONS:
+! ------------------------------------------------------------------------------
+    class(GwfCsubType), intent(inout) :: this
+    integer(I4B),intent(in) :: ib
+    integer(I4B),intent(in) :: node
+    real(DP), intent(in) :: tled
+    real(DP), intent(in) :: area
+    real(DP), intent(in) :: hcell
+    real(DP), intent(in) :: hcellold
+    real(DP), intent(inout) :: hcof
+    real(DP), intent(inout) :: rhs
+    ! locals
+    integer(I4B) :: idelay
+    real(DP) :: top
+    real(DP) :: bot
+    real(DP) :: f
+    real(DP) :: wc1
+    real(DP) :: wc2
+    real(DP) :: satderv
+! ------------------------------------------------------------------------------
+!
+! -- initialize variables
+    rhs = DZERO
+    hcof = DZERO
+    !
+    ! -- aquifer elevations and thickness
+    top = this%dis%top(node)
+    bot = this%dis%bot(node)
+    !
+    !
+    idelay = this%idelay(ib)
+    f = this%brg * area * tled
+    !
+    ! -- no-delay interbeds
+    if (idelay == 0) then
+      !
+      ! -- calculate saturation derivitive
+      satderv = this%csub_calc_sat_derivative(node, hcell)    
+      !
+      ! -- calculate the current water compressibility factor
+      wc2 = f * this%theta(ib) * this%thick(ib)
+      !
+      ! -- calculate derivative term
+      hcof = -wc2 * hcell * satderv
+      !
+      ! -- Add additional term if using lagged effective stress
+      if (this%ieslag /= 0) then
+        wc1 = f * this%theta0(ib) * this%thick0(ib)
+        hcof = hcof + wc1 * hcellold * satderv
+      end if
+      !
+      ! -- set rhs
+      rhs = hcof * hcell
+    !
+    ! -- delay interbeds
+    else
+      ! -- delay beds are not head dependent
+    end if
+    !
+    ! -- return
+    return
+  end subroutine csub_interbed_wcomp_fn  
+  
+  function csub_calc_void(this, theta) result(void)
+! ******************************************************************************
+! csub_calc_void -- Calculate void ratio from the porosity
+! ******************************************************************************
+!
+!    SPECIFICATIONS:
+! ------------------------------------------------------------------------------
+    class(GwfCsubType), intent(inout) :: this
+    ! -- dummy
+    real(DP), intent(in) :: theta
+    ! -- local variables
+    real(DP) :: void
+! ------------------------------------------------------------------------------
+    void = theta / (DONE - theta)
+    !
+    ! -- return
+    return
+  end function csub_calc_void
+  
+  
+  function csub_calc_theta(this, void) result(theta)
+! ******************************************************************************
+! csub_calc_theta -- Calculate porosity from the void ratio
+! ******************************************************************************
+!
+!    SPECIFICATIONS:
+! ------------------------------------------------------------------------------
+    class(GwfCsubType), intent(inout) :: this
+    ! -- dummy
+    real(DP), intent(in) :: void
+    ! -- local variables
+    real(DP) :: theta
+! ------------------------------------------------------------------------------
+    theta = void / (DONE + void)
+    !
+    ! -- return
+    return
+  end function csub_calc_theta
+  
+  
+  function csub_calc_interbed_thickness(this, ib) result(thick)
+! ******************************************************************************
+! csub_calc_interbed_thickness -- Calculate interbed thickness
+! ******************************************************************************
+!
+!    SPECIFICATIONS:
+! ------------------------------------------------------------------------------
+    class(GwfCsubType), intent(inout) :: this
+    ! -- dummy
+    integer(I4B), intent(in) :: ib
+    ! -- local variables
+    integer(I4B) :: idelay
+    real(DP) :: thick
+! ------------------------------------------------------------------------------
+    idelay = this%idelay(ib)
+    thick = this%thick(ib)
+    if (idelay /= 0) then
+      thick = thick * this%rnb(ib)
+    end if
+    !
+    ! -- return
+    return
+  end function csub_calc_interbed_thickness
+  
+  
+  function csub_calc_znode(this, z1, z0, z) result(znode)
+! ******************************************************************************
+! csub_calc_znode -- Calculate elevation of the node between the specified 
+!                    elevation z and the bottom elevation z0. If z is greater 
+!                    the top elevation z1, the node elevation is halfway between
+!                    the top (z1) and bottom (z0) elevations. if z is less than
+!                    the bottom elevation (z0) the node elevation is set to z0.
+! ******************************************************************************
+!
+!    SPECIFICATIONS:
+! ------------------------------------------------------------------------------
+    class(GwfCsubType), intent(inout) :: this
+    ! -- dummy
+    real(DP), intent(in) :: z1
+    real(DP), intent(in) :: z0
+    real(DP), intent(in) :: z
+    ! -- local variables
+    real(DP) :: znode
+    real(DP) :: v
+! ------------------------------------------------------------------------------
+    if (z > z1) then
+      v = z1
+    else if (z < z0) then
+      v = z0
+    else
+      v = z
+    end if
+    znode = (v + z0) * DHALF
+    !
+    ! -- return
+    return
+  end function csub_calc_znode
+  
+  function csub_calc_adjes(this, node, es0, z0, z) result(es)
+! ******************************************************************************
+! csub_calc_adjes -- Calculate the effective stress at specified elevation z
+!                    using the provided effective stress (es0) calculated at 
+!                    elevation z0 (which is <= z)  
+! ******************************************************************************
+!
+!    SPECIFICATIONS:
+! ------------------------------------------------------------------------------
+    class(GwfCsubType), intent(inout) :: this
+    ! -- dummy
+    integer(I4B), intent(in) :: node
+    real(DP), intent(in) :: es0
+    real(DP), intent(in) :: z0
+    real(DP), intent(in) :: z
+    ! -- local variables
+    real(DP) :: es
+! ------------------------------------------------------------------------------
+    !
+    ! -- adjust effective stress to vertical node position
+    es = es0 - (z - z0) * (this%sgs(node) - DONE)
+    !
+    ! -- return
+    return
+  end function csub_calc_adjes
+
+  function csub_delay_eval(this, ib, node, hcell) result(idelaycalc)
+! ******************************************************************************
+! csub_delay_eval -- Determine if the delay interbed should be solved,
+!                    is stranded, or is a run-time error 
+! ******************************************************************************
+!
+!    SPECIFICATIONS:
+! ------------------------------------------------------------------------------
+    class(GwfCsubType), intent(inout) :: this
+    ! -- dummy
+    integer(I4B), intent(in) :: ib
+    integer(I4B), intent(in) :: node
+    real(DP), intent(in) :: hcell
+    ! -- local variables
+    integer(I4B) :: idelaycalc
+    real(DP) :: top
+! ------------------------------------------------------------------------------
+    idelaycalc = 1
+    !
+    ! -- non-convertible cell
+    if (this%stoiconv(node) == 0) then
+      top = this%dis%top(node)
+      ! -- run-time error
+      if (hcell < top) then
+        idelaycalc = -999
+      end if
+    !
+    ! -- convertible cell
+    else
+      top = this%dis%bot(node) + this%thickini(ib)
+      !
+      ! -- stranded cell
+      if (hcell < top) then
+        idelaycalc = 0
+      end if
+    end if
+    !
+    ! -- return
+    return
+  end function csub_delay_eval
+  
+   
+  subroutine csub_calc_sat(this, node, hcell, hcellold, snnew, snold)
+! ******************************************************************************
+! csub_calc_sat -- Calculate current and previous cell saturation for a cell.
+! ******************************************************************************
+!
+!    SPECIFICATIONS:
+! ------------------------------------------------------------------------------
+    class(GwfCsubType), intent(inout) :: this
+    integer(I4B), intent(in) :: node
+    real(DP), intent(in) :: hcell
+    real(DP), intent(in) :: hcellold
+    real(DP), intent(inout) :: snnew
+    real(DP), intent(inout) :: snold
+    ! -- local variables
+    real(DP) :: top
+    real(DP) :: bot
+! ------------------------------------------------------------------------------
+    if (this%stoiconv(node) /= 0) then
+      top = this%dis%top(node)
+      bot = this%dis%bot(node)
+      snnew = sQuadraticSaturation(top, bot, hcell, this%satomega)
+      snold = sQuadraticSaturation(top, bot, hcellold, this%satomega)
+    else
+      snnew = DONE
+      snold = DONE
+    end if
+    if (this%ieslag /= 0) then
+      snold = snnew
+    end if
+    !
+    ! -- return
+    return
+  end subroutine csub_calc_sat  
+  
+  function csub_calc_sat_derivative(this, node, hcell) result(satderv)
+! ******************************************************************************
+! csub_calc_sat_derivative -- Calculate current saturation derivative for a cell.
+! ******************************************************************************
+!
+!    SPECIFICATIONS:
+! ------------------------------------------------------------------------------
+    class(GwfCsubType), intent(inout) :: this
+    integer(I4B), intent(in) :: node
+    real(DP), intent(in) :: hcell
+    ! -- local variables
+    real(DP) :: satderv
+    real(DP) :: top
+    real(DP) :: bot
+! ------------------------------------------------------------------------------
+    if (this%stoiconv(node) /= 0) then
+      top = this%dis%top(node)
+      bot = this%dis%bot(node)
+      satderv = sQuadraticSaturationDerivative(top, bot, hcell, this%satomega)
+    else
+      satderv = DZERO
+    end if
+    !
+    ! -- return
+    return
+  end function csub_calc_sat_derivative  
+  
+  subroutine csub_calc_sfacts(this, node, bot, znode, theta, es, es0, fact)
+! ******************************************************************************
+! csub_calc_sfacts -- Calculate sske and factor for a gwf cell or 
+!                     interbed.
+! ******************************************************************************
+!
+!    SPECIFICATIONS:
+! ------------------------------------------------------------------------------
+    class(GwfCsubType), intent(inout) :: this
+    integer(I4B), intent(in) :: node
+    real(DP), intent(in) :: bot
+    real(DP), intent(in) :: znode
+    real(DP), intent(in) :: theta
+    real(DP), intent(in) :: es
+    real(DP), intent(in) :: es0
+    real(DP), intent(inout) :: fact
+    ! -- local variables
+    real(DP) :: esv
+    real(DP) :: void
+    real(DP) :: denom
+! ------------------------------------------------------------------------------
+    !
+    ! -- initialize variables
+    fact = DZERO
+    if (this%ieslag /= 0) then
+      esv = es0
+    else
+      esv = es
+    end if
+    !
+    ! -- calculate storage factors for the effective stress case
+    void = this%csub_calc_void(theta)
+    denom = this%csub_calc_adjes(node, esv, bot, znode)
+    denom = denom * (DONE + void)
+    if (denom /= DZERO) then
+      fact = DONE / denom
+    end if
+    !
+    ! -- return
+    return
+  end subroutine csub_calc_sfacts  
+  
+  subroutine csub_adj_matprop(this, comp, thick, theta)
+! ******************************************************************************
+! csub_adj_matprop -- Adjust theta and thickness based on compaction.
+! ******************************************************************************
+!
+!    SPECIFICATIONS:
+! ------------------------------------------------------------------------------
+    class(GwfCsubType), intent(inout) :: this
+    real(DP), intent(in) :: comp
+    real(DP), intent(inout) :: thick
+    real(DP), intent(inout) :: theta
+    ! -- local variables
+    real(DP) :: strain
+    real(DP) :: void
+! ------------------------------------------------------------------------------
+    !
+    ! -- initialize variables
+    strain = DZERO
+    void = this%csub_calc_void(theta)
+    !
+    ! -- calculate strain
+    if (thick > DZERO) strain = -comp / thick
+    !
+    ! -- update void ratio, theta, and thickness
+    void = void + strain * (DONE + void)
+    theta = this%csub_calc_theta(void)
+    thick = thick - comp
+    !
+    ! -- return
+    return
+  end subroutine csub_adj_matprop   
+
+  subroutine csub_delay_sln(this, ib, hcell, update)
+! ******************************************************************************
+! csub_delay_sln -- Calculate flow in delay interbeds.
+! ******************************************************************************
+!
+!    SPECIFICATIONS:
+! ------------------------------------------------------------------------------
+    class(GwfCsubType), intent(inout) :: this
+    integer(I4B), intent(in) :: ib
+    real(DP), intent(in) :: hcell
+    logical, intent(in), optional :: update
+    ! -- local variables
+    logical :: lupdate
+    integer(I4B) :: n
+    integer(I4B) :: icnvg
+    integer(I4B) :: iter
+    integer(I4B) :: idelay
+    real(DP) :: dh
+    real(DP) :: dhmax
+    real(DP) :: dhmax0
+    real(DP), parameter :: dclose = DHUNDRED * DPREC
+! ------------------------------------------------------------------------------
+    !
+    ! -- initialize variables
+    if (present(update)) then
+      lupdate = update
+    else
+      lupdate = .true.
+    end if
+    !
+    ! -- calculate geostatic and effective stress for each delay bed cell
+    call this%csub_delay_calc_stress(ib, hcell)
+    !
+    ! -- terminate if the aquifer head is below the top of delay interbeds
+    if (count_errors() > 0) then
+      call this%parser%StoreErrorUnit()
+      call ustop()
+    end if
+    !
+    ! -- solve for delay bed heads
+    if (this%thickini(ib) > DZERO) then
+      icnvg = 0
+      iter = 0
+      idelay = this%idelay(ib)
+      do
+        iter = iter + 1
+        !
+        ! -- assemble coefficients
+        call this%csub_delay_assemble(ib, hcell)
+        !
+        ! -- solve for head change in delay interbed cells
+        call csub_delay_solve(this%ndelaycells,                                 & 
+                              this%dbal, this%dbad, this%dbau,                  &
+                              this%dbrhs, this%dbdh, this%dbaw)
+        !
+        ! -- calculate maximum head change and update delay bed heads 
+        dhmax = DZERO
+        do n = 1, this%ndelaycells
+          dh = this%dbdh(n) - this%dbh(n, idelay) 
+          if (abs(dh) > abs(dhmax)) then
+            dhmax = dh 
+            if (lupdate) then
+              this%dbdhmax(idelay) = dhmax
+            end if
+          end if
+          ! -- update delay bed heads
+          this%dbh(n, idelay) = this%dbdh(n)
+        end do
+        !
+        ! -- update delay bed stresses
+        call this%csub_delay_calc_stress(ib, hcell)
+        !
+        ! -- check delay bed convergence 
+        if (abs(dhmax) < dclose) then
+          icnvg = 1
+        else if (iter /= 1) then
+          if (abs(dhmax)-abs(dhmax0) < DPREC) then
+            icnvg = 1
+          end if
+        end if
+        if (icnvg == 1) then
+          exit
+        end if
+        dhmax0 = dhmax
+      end do
+    end if
+    !
+    ! -- return
+    return
+  end subroutine csub_delay_sln
+
+
+  subroutine csub_delay_calc_zcell(this, ib)
+! ******************************************************************************
+! csub_delay_calc_zcell -- Calculate z for delay interbeds cells.
+! ******************************************************************************
+!
+!    SPECIFICATIONS:
+! ------------------------------------------------------------------------------
+    class(GwfCsubType), intent(inout) :: this
+    integer(I4B), intent(in) :: ib
+    ! -- local variables
+    integer(I4B) :: n
+    integer(I4B) :: node
+    integer(I4B) :: idelay
+    real(DP) :: bot
+    real(DP) :: top
+    real(DP) :: znode
+    real(DP) :: dzz
+    real(DP) :: z
+    real(DP) :: zr
+    real(DP) :: b
+    real(DP) :: dz
+! ------------------------------------------------------------------------------
+    !
+    ! -- initialize variables
+    idelay = this%idelay(ib)
+    node = this%nodelist(ib)
+    b = this%thickini(ib)
+    bot = this%dis%bot(node)
+    top = bot + b
+    !
+    ! -- calculate znode based on assumption that the delay bed bottom 
+    !    is equal to the cell bottom
+    znode = this%csub_calc_znode(top, bot, top)
+    dz = DHALF * this%dbdzini(1, idelay)
+    dzz = DHALF * b
+    z = znode + dzz
+    zr = dzz
+    !
+    ! -- calculate z and z relative to znode for each delay 
+    !    interbed node
+    do n = 1, this%ndelaycells
+      ! z of node relative to bottom of cell
+      z = z - dz
+      this%dbz(n, idelay) = z
+      z = z - dz
+      ! z relative to znode
+      zr = zr - dz
+      if (ABS(zr) < dz) then
+        zr = DZERO
+      end if
+      this%dbrelz(n, idelay) = zr
+      zr = zr - dz
+    end do
+    !
+    ! -- return
+    return
+
+  end subroutine csub_delay_calc_zcell
+
+  subroutine csub_delay_chk(this, ib, hcell)
+! ******************************************************************************
+! csub_delay_chk -- Check the head relative to the top of a delay interbed.
+! ******************************************************************************
+!
+!    SPECIFICATIONS:
+! ------------------------------------------------------------------------------
+    class(GwfCsubType), intent(inout) :: this
+    integer(I4B), intent(in) :: ib
+    real(DP), intent(in) :: hcell
+    ! -- local variables
+    character(len=LINELENGTH) :: errmsg
+    character(len=20) :: cellid
+    integer(I4B) :: idelay
+    integer(I4B) :: node
+    real(DP) :: dzhalf
+    real(DP) :: top
+! ------------------------------------------------------------------------------
+    !
+    ! -- initialize variables
+    idelay = this%idelay(ib)
+    node = this%nodelist(ib)
+    dzhalf = DHALF * this%dbdzini(1, idelay)
+    top = this%dbz(1, idelay) + dzhalf
+    !
+    ! -- check that aquifer head is above the top of the interbed
+    if (hcell < top) then
+      call this%dis%noder_to_string(node, cellid)
+      write(errmsg, '(a,g0,a,1x,a,1x,a,1x,i0,1x,a,g0,a)') &
+        'ERROR: HEAD (', hcell, ') IN CONVERTIBLE CELL', trim(adjustl(cellid)), &
+        'IS LESS THAN THE TOP OF DELAY INTERBED', ib,                           &
+        '(', top,')'
+      call store_error(errmsg)
+    end if
+    !
+    ! -- return
+    return
+
+  end subroutine csub_delay_chk
+
+
+  subroutine csub_delay_calc_stress(this, ib, hcell)
+! ******************************************************************************
+! csub_delay_calc_stress -- Calculate geostatic and effective stress in delay
+!                      interbeds.
+! ******************************************************************************
+!
+!    SPECIFICATIONS:
+! ------------------------------------------------------------------------------
+    class(GwfCsubType), intent(inout) :: this
+    integer(I4B), intent(in) :: ib
+    real(DP), intent(in) :: hcell
+    ! -- local variables
+    integer(I4B) :: n
+    integer(I4B) :: idelay
+    integer(I4B) :: node
+    real(DP) :: sigma
+    real(DP) :: topaq
+    real(DP) :: botaq
+    real(DP) :: dzhalf
+    real(DP) :: sadd
+    real(DP) :: sgm
+    real(DP) :: sgs
+    real(DP) :: h
+    real(DP) :: z
+    real(DP) :: top
+    real(DP) :: bot
+    real(DP) :: u
+! ------------------------------------------------------------------------------
+    !
+    ! -- initialize variables
+    idelay = this%idelay(ib)
+    node = this%nodelist(ib)
+    sigma = this%cg_gs(node)
+    topaq = this%dis%top(node)
+    botaq = this%dis%bot(node)
+    dzhalf = DHALF * this%dbdzini(1, idelay)
+    top = this%dbz(1, idelay) + dzhalf
+    !
+    ! -- calculate the geostatic load in the cell at the top of the interbed.
+    sgm = this%sgm(node)
+    sgs = this%sgs(node)
+    if (hcell > top) then
+      sadd = (top - botaq) * sgs
+    else if (hcell < botaq) then
+      sadd = (top - botaq) * sgm
+    else
+      sadd = ((top - hcell) * sgm) + ((hcell - botaq) * sgs)
+    end if
+    sigma = sigma - sadd
+    !
+    ! -- calculate geostatic and effective stress for each interbed node.
+    do n = 1, this%ndelaycells
+      h = this%dbh(n, idelay)
+      !
+      ! -- geostatic calculated at the bottom of the delay cell
+      z = this%dbz(n, idelay)
+      top = z + dzhalf
+      bot = z - dzhalf
+      if (h > top) then
+          sadd = (top - bot) * sgs
+      else if (h < bot) then
+          sadd = (top - bot) * sgm
+      else
+          sadd = ((top - h) * sgm) + ((h - bot) * sgs)
+      end if
+      sigma = sigma + sadd
+      u = h - bot
+      this%dbgeo(n, idelay) = sigma
+      this%dbes(n, idelay) = sigma - u
+    end do
+    !
+    ! -- return
+    return
+  end subroutine csub_delay_calc_stress
+
+  subroutine csub_delay_calc_ssksske(this, ib, n, hcell, ssk, sske)
+! ******************************************************************************
+! csub_delay_calc_ssksske -- Calculate ssk and sske for a node in a delay
+!                            interbed cell.
+! ******************************************************************************
+!
+!    SPECIFICATIONS:
+! ------------------------------------------------------------------------------
+    class(GwfCsubType), intent(inout) :: this
+    integer(I4B), intent(in) :: ib
+    integer(I4B), intent(in) :: n
+    real(DP), intent(in) :: hcell
+    real(DP), intent(inout) :: ssk
+    real(DP), intent(inout) :: sske
+    ! -- local variables
+    integer(I4B) :: idelay
+    integer(I4B) :: ielastic
+    integer(I4B) :: node
+    real(DP) :: z1
+    real(DP) :: z0
+    real(DP) :: zcell
+    real(DP) :: znode
+    real(DP) :: zbot
+    real(DP) :: es
+    real(DP) :: es0
+    real(DP) :: theta
+    real(DP) :: f
+    real(DP) :: f0
+! ------------------------------------------------------------------------------
+    !
+    ! -- initialize variables
+    sske = DZERO
+    ssk = DZERO
+    idelay = this%idelay(ib)
+    ielastic = this%ielastic(ib)
+    !
+    ! -- calculate factor for the head-based case
+    if (this%lhead_based .EQV. .TRUE.) then
+      f = DONE
+      f0 = f
+    !
+    ! -- calculate factor for the effective stress case
+    else
+      node = this%nodelist(ib)
+      theta = this%dbthetaini(n, idelay)
+      !
+      ! -- set top and bottom of layer and elevation of
+      !    node relative to the bottom of the cell
+      z1 = this%dis%top(node)
+      z0 = this%dis%bot(node)
+      zbot = this%dbz(n, idelay) - DHALF * this%dbdzini(1, idelay)
+      !
+      ! -- set location of delay node relative to the center
+      !    of the cell based on current head
+      zcell = this%csub_calc_znode(z1, z0, hcell)
+      znode = zcell + this%dbrelz(n, idelay)
+      !
+      ! -- set the effective stress
+      es = this%dbes(n, idelay)
+      es0 = this%dbes0(n, idelay)
+      !
+      ! -- calculate the compression index factors for the delay 
+      !    node relative to the center of the cell based on the 
+      !    current and previous head
+      call this%csub_calc_sfacts(node, zbot, znode, theta, es, es0, f)
+    end if
+    this%idbconvert(n, idelay) = 0
+    sske = f * this%rci(ib)
+    ssk = f * this%rci(ib)
+    if (ielastic == 0) then
+      if (this%dbes(n, idelay) > this%dbpcs(n, idelay)) then
+        this%idbconvert(n, idelay) = 1
+        ssk = f * this%ci(ib)
+      end if
+    end if
+    !
+    ! -- return
+    return
+  end subroutine csub_delay_calc_ssksske
+
+  subroutine csub_delay_assemble(this, ib, hcell)
+! ******************************************************************************
+! csub_delay_assemble -- Assemble coefficients for delay interbeds cells.
+! ******************************************************************************
+!
+!    SPECIFICATIONS:
+! ------------------------------------------------------------------------------
+    use TdisModule, only: delt
+    ! -- dummy variables
+    class(GwfCsubType), intent(inout) :: this
+    integer(I4B), intent(in) :: ib
+    real(DP), intent(in) :: hcell
+    ! -- local variables
+    integer(I4B) :: n
+    integer(I4B) :: node
+    integer(I4B) :: idelay
+    integer(I4B) :: ielastic
+    real(DP) :: dz
+    real(DP) :: dzhalf
+    real(DP) :: c
+    real(DP) :: c2
+    real(DP) :: c3
+    real(DP) :: fmult
+    real(DP) :: sske
+    real(DP) :: ssk
+    real(DP) :: z
+    real(DP) :: ztop
+    real(DP) :: zbot
+    real(DP) :: h
+    real(DP) :: aii
+    real(DP) :: r
+! ------------------------------------------------------------------------------
+    !
+    ! -- initialize variables
+    idelay = this%idelay(ib)
+    ielastic = this%ielastic(ib)
+    node = this%nodelist(ib)
+    dz = this%dbdzini(1, idelay)
+    dzhalf = DHALF * dz
+    fmult = dz / delt
+    c = this%kv(ib) / dz
+    c2 = DTWO * c
+    c3 = DTHREE * c
+    !
+    !
+    do n = 1, this%ndelaycells
+      !
+      ! -- current and previous delay cell states
+      z = this%dbz(n, idelay)
+      ztop = z + dzhalf
+      zbot = z - dzhalf
+      h = this%dbh(n, idelay)
+      !
+      ! -- calculate  ssk and sske
+      call this%csub_delay_calc_ssksske(ib, n, hcell, ssk, sske)
+      !
+      ! -- calculate diagonal
+      aii = -ssk * fmult
+      !
+      ! -- calculate right hand side
+      if (ielastic /= 0) then
+        r = -fmult *                                                             &
+            (ssk * (this%dbgeo(n, idelay) + zbot) -                              &
+             sske * this%dbes0(n, idelay))
+      else
+        r = -fmult *                                                             &
+            (ssk * (this%dbgeo(n, idelay) + zbot - this%dbpcs(n, idelay)) +      &
+             sske * (this%dbpcs(n, idelay) - this%dbes0(n, idelay)))
+      end if
+      !
+      ! -- add connection to the gwf cell
+      if (n == 1 .or. n == this%ndelaycells) then
+        aii = aii - c3
+        r = r - c2 * hcell
+      else
+        aii = aii - c2
+      end if
+      !
+      ! -- off diagonals
+      ! -- lower
+      if (n > 1) then
+        this%dbal(n) = c
+      end if
+      !
+      ! -- upper
+      if (n < this%ndelaycells) then
+        this%dbau(n) = c
+      end if
+      !
+      ! -- diagonal
+      this%dbad(n) = aii
+      !
+      ! -- right hand side
+      this%dbrhs(n) = r
+    end do
+    !
+    ! -- return
+    return
+
+  end subroutine csub_delay_assemble
+
+  subroutine csub_delay_solve(n, tl, td, tu, b, x, w)
+! ******************************************************************************
+! csub_delay_solve -- Solve for head change in delay interbeds cells.
+! ******************************************************************************
+!
+!    SPECIFICATIONS:
+! ------------------------------------------------------------------------------
+    integer(I4B), intent(in) :: n
+    real(DP), dimension(n), intent(in) :: tl
+    real(DP), dimension(n), intent(in) :: td
+    real(DP), dimension(n), intent(in) :: tu
+    real(DP), dimension(n), intent(in) :: b
+    real(DP), dimension(n), intent(inout) :: x
+    real(DP), dimension(n), intent(inout) :: w
+    ! -- local variables
+    integer(I4B) :: j
+    real(DP) :: bet
+    real(DP) :: beti
+! ------------------------------------------------------------------------------
+    ! -- initialize variables
+    w(1) = DZERO
+    bet = td(1)
+    beti = DONE / bet
+    x(1) = b(1) * beti
+    ! -- decomposition and forward substitution
+    do j = 2, n
+      w(j) = tu(j-1) * beti
+      bet = td(j) - tl(j) * w(j)
+      beti = DONE / bet
+      x(j) = (b(j) - tl(j) * x(j-1)) * beti
+    end do
+    ! -- backsubstitution
+    do j = n-1, 1, -1
+      x(j) = x(j) - w(j+1) * x(j+1)
+    end do
+    ! -- return
+    return
+  end subroutine csub_delay_solve
+ 
+  subroutine csub_delay_calc_dstor(this, ib, hcell, stoe, stoi)
+! ******************************************************************************
+! csub_delay_calc_dstor -- Calculate change in storage in a delay interbed.
+! ******************************************************************************
+!
+!    SPECIFICATIONS:
+! ------------------------------------------------------------------------------
+    ! -- dummy variables
+    class(GwfCsubType), intent(inout) :: this
+    integer(I4B), intent(in) :: ib
+    real(DP), intent(inout) :: hcell
+    real(DP), intent(inout) :: stoe
+    real(DP), intent(inout) :: stoi
+    ! -- local variables
+    integer(I4B) :: idelay
+    integer(I4B) :: ielastic
+    integer(I4B) :: n
+    real(DP) :: sske
+    real(DP) :: ssk
+    real(DP) :: fmult
+    real(DP) :: v1
+    real(DP) :: v2
+    real(DP) :: ske
+    real(DP) :: sk
+    real(DP) :: z
+    real(DP) :: zbot
+    real(DP) :: dzhalf
+! ------------------------------------------------------------------------------
+    !
+    ! -- initialize variables
+    idelay = this%idelay(ib)
+    ielastic = this%ielastic(ib)
+    stoe = DZERO
+    stoi = DZERO
+    ske = DZERO
+    sk = DZERO
+    !
+    !
+    if (this%thickini(ib) > DZERO) then
+      fmult = this%dbdzini(1, idelay)
+      dzhalf = DHALF * this%dbdzini(1, idelay)
+      do n = 1, this%ndelaycells
+        call this%csub_delay_calc_ssksske(ib, n, hcell, ssk, sske)
+        z = this%dbz(n, idelay)
+        zbot = z - dzhalf
+        if (ielastic /= 0) then
+          v1 = ssk * (this%dbgeo(n, idelay) - this%dbh(n, idelay) + zbot) -      &
+                sske * this%dbes0(n, idelay)
+          v2 = DZERO
+        else
+          v1 = ssk * (this%dbgeo(n, idelay) - this%dbh(n, idelay) + zbot -       &
+                      this%dbpcs(n, idelay))
+          v2 = sske * (this%dbpcs(n, idelay) - this%dbes0(n, idelay))
+        end if
+        !
+        ! -- calculate inelastic and elastic storage components
+        if (this%idbconvert(n, idelay) /= 0) then
+          stoi = stoi + v1 * fmult
+          stoe = stoe + v2 * fmult
+        else
+          stoe = stoe + (v1 + v2) * fmult
+        end if
+        !
+        ! calculate inelastic and elastic storativity
+        ske = ske + sske * fmult
+        sk = sk + ssk * fmult
+      end do
+    end if
+    !
+    ! -- save ske and sk
+    this%ske(ib) = ske
+    this%sk(ib) = sk
+    !
+    ! -- return
+    return
+  end subroutine csub_delay_calc_dstor
+
+  subroutine csub_delay_calc_comp(this, ib, hcell, hcellold, comp, compi, compe)
+! ******************************************************************************
+! csub_delay_calc_comp -- Calculate compaction in a delay interbed.
+! ******************************************************************************
+!
+!    SPECIFICATIONS:
+! ------------------------------------------------------------------------------
+    class(GwfCsubType), intent(inout) :: this
+    integer(I4B), intent(in) :: ib
+    real(DP), intent(in) :: hcell
+    real(DP), intent(in) :: hcellold
+    real(DP), intent(inout) :: comp
+    real(DP), intent(inout) :: compi
+    real(DP), intent(inout) :: compe
+    ! -- local variables
+    integer(I4B) :: idelay
+    integer(I4B) :: ielastic
+    integer(I4B) :: node
+    integer(I4B) :: n
+    real(DP) :: snnew
+    real(DP) :: snold
+    real(DP) :: sske
+    real(DP) :: ssk
+    real(DP) :: fmult
+    real(DP) :: v
+    real(DP) :: v1
+    real(DP) :: v2
+! ------------------------------------------------------------------------------
+    !
+    ! -- initialize variables
+    idelay = this%idelay(ib)
+    ielastic = this%ielastic(ib)
+    node = this%nodelist(ib)
+    comp = DZERO
+    compi = DZERO
+    compe = DZERO
+    !
+    ! -- calculate cell saturation
+    call this%csub_calc_sat(node, hcell, hcellold, snnew, snold)
+    !
+    !
+    if (this%thickini(ib) > DZERO) then
+      fmult = this%dbdzini(1, idelay)
+      do n = 1, this%ndelaycells
+        call this%csub_delay_calc_ssksske(ib, n, hcell, ssk, sske)
+        if (ielastic /= 0) then
+          v1 = ssk * this%dbes(n, idelay) - sske * this%dbes0(n, idelay)
+          v2 = DZERO
+        else
+          v1 = ssk * (this%dbes(n, idelay) - this%dbpcs(n, idelay))
+          v2 = sske * (this%dbpcs(n, idelay) - this%dbes0(n, idelay))
+        end if
+        v = (v1 + v2) * fmult
+        comp = comp + v
+        !
+        ! -- save compaction data
+        this%dbcomp(n, idelay) = v * snnew
+        !
+        ! -- calculate inelastic and elastic storage components
+        if (this%idbconvert(n, idelay) /= 0) then
+          compi = compi + v1 * fmult
+          compe = compe + v2 * fmult
+        else
+          compe = compe + (v1 + v2) * fmult
+        end if
+      end do
+    end if
+    !
+    ! -- fill compaction
+    comp = comp * this%rnb(ib) * snnew
+    compi = compi * this%rnb(ib) * snnew
+    compe = compe * this%rnb(ib) * snnew
+    !
+    ! -- return
+    return
+  end subroutine csub_delay_calc_comp
+
+  subroutine csub_delay_update(this, ib)
+! ******************************************************************************
+! csub_delay_update -- Update delay interbed thickness and porosity.
+! ******************************************************************************
+!
+!    SPECIFICATIONS:
+! ------------------------------------------------------------------------------
+    class(GwfCsubType), intent(inout) :: this
+    integer(I4B), intent(in) :: ib
+    ! -- local variables
+    character(len=LINELENGTH) :: errmsg
+    integer(I4B) :: idelay
+    integer(I4B) :: n
+    real(DP) :: comp
+    real(DP) :: thick
+    real(DP) :: theta
+    real(DP) :: tthick
+    real(DP) :: wtheta
+! ------------------------------------------------------------------------------
+    !
+    ! -- initialize variables
+    idelay = this%idelay(ib)
+    comp = DZERO
+    tthick = DZERO
+    wtheta = DZERO
+    !
+    !
+    do n = 1, this%ndelaycells
+      !
+      ! -- initialize compaction for delay cell
+      comp = this%dbtcomp(n, idelay) + this%dbcomp(n, idelay)
+      !
+      ! -- scale compaction by rnb to get the compaction for
+      !    the interbed system (as opposed to the full system)
+      comp = comp / this%rnb(ib)
+      !
+      ! -- update thickness and theta
+      if (ABS(comp) > DZERO) then
+        thick = this%dbdzini(n, idelay)
+        theta = this%dbthetaini(n, idelay)
+        call this%csub_adj_matprop(comp, thick, theta)
+        if (thick <= DZERO) then
+          write(errmsg,'(4x,2(a,1x,i0,1x),a,1x,g0,1x,a)')                         &
+            '****ERROR. ADJUSTED THICKNESS FOR DELAY INTERBED (',                 &
+            ib, ') CELL (', n, ') IS <= 0 (', thick, ')'
+          call store_error(errmsg)
+        end if
+        if (theta <= DZERO) then
+          write(errmsg,'(4x,2(a,1x,i0,1x),a,1x,g0,1x,a)')                         &
+            '****ERROR. ADJUSTED THETA FOR DELAY INTERBED (',                     &
+            ib, ') CELL (', n, 'IS <= 0 (', theta, ')'
+          call store_error(errmsg)
+        end if
+        this%dbdz(n, idelay) = thick
+        this%dbtheta(n, idelay) = theta
+        tthick = tthick + thick
+        wtheta = wtheta + thick * theta
+      else
+        thick = this%dbdz(n, idelay)
+        theta = this%dbtheta(n, idelay)
+        tthick = tthick + thick
+        wtheta = wtheta + thick * theta
+      end if      
+    end do
+    !
+    ! -- calculate thickness weighted theta and save thickness and weighted 
+    !    theta values for delay interbed
+    if (tthick > DZERO) then
+      wtheta = wtheta / tthick
+    else
+      tthick = DZERO
+      wtheta = DZERO
+    end if
+    this%thick(ib) = tthick
+    this%theta(ib) = wtheta
+    !
+    ! -- return
+    return
+  end subroutine csub_delay_update
+
+  subroutine csub_delay_fc(this, ib, hcof, rhs)
+! ******************************************************************************
+! csub_delay_fc -- Calculate hcof and rhs for delay interbed contribution to
+!                  GWF cell.
+! ******************************************************************************
+!
+!    SPECIFICATIONS:
+! ------------------------------------------------------------------------------
+    class(GwfCsubType), intent(inout) :: this
+    integer(I4B), intent(in) :: ib
+    real(DP), intent(inout) :: hcof
+    real(DP), intent(inout) :: rhs
+    ! -- local variables
+    integer(I4B) :: idelay
+    real(DP) :: c1
+    real(DP) :: c2
+! ------------------------------------------------------------------------------
+    !
+    ! -- initialize variables
+    idelay = this%idelay(ib)
+    hcof = DZERO
+    rhs = DZERO
+    if (this%thickini(ib) > DZERO) then
+      ! -- calculate terms for gwf matrix
+      c1 = DTWO * this%kv(ib) / this%dbdzini(1, idelay)
+      rhs = -c1 * this%dbh(1, idelay)
+      c2 = DTWO *                                                  &
+           this%kv(ib) / this%dbdzini(this%ndelaycells, idelay)
+      rhs = rhs - c2 * this%dbh(this%ndelaycells, idelay)
+      hcof = c1 + c2
+    end if
+    !
+    ! -- return
+    return
+  end subroutine csub_delay_fc
+  
+  function csub_calc_delay_flow(this, ib, n, hcell) result(q)
+! ******************************************************************************
+! csub_calc_delay_flow -- Calculate flow across top or bottom of delay interbed
+! ******************************************************************************
+!
+!    SPECIFICATIONS:
+! ------------------------------------------------------------------------------
+    class(GwfCsubType), intent(inout) :: this
+    ! -- dummy
+    integer(I4B), intent(in) :: ib
+    integer(I4B), intent(in) :: n
+    real(DP), intent(in) :: hcell
+    ! -- local variables
+    integer(I4B) :: idelay
+    real(DP) :: q
+    real(DP) :: c
+! ------------------------------------------------------------------------------
+    idelay = this%idelay(ib)
+    c = DTWO * this%kv(ib) / this%dbdzini(n, idelay)
+    q = c * (hcell - this%dbh(n, idelay))
+    !
+    ! -- return
+    return
+  end function csub_calc_delay_flow
+  
+  
+  !
+  ! -- Procedures related to observations (type-bound)
+  logical function csub_obs_supported(this)
+  ! ******************************************************************************
+  ! csub_obs_supported
+  !   -- Return true because csub package supports observations.
+  ! ******************************************************************************
+  !
+  !    SPECIFICATIONS:
+  ! ------------------------------------------------------------------------------
+    class(GwfCsubType) :: this
+  ! ------------------------------------------------------------------------------
+    csub_obs_supported = .true.
+    return
+  end function csub_obs_supported
+
+
+  subroutine csub_df_obs(this)
+  ! ******************************************************************************
+  ! csub_df_obs (implements bnd_df_obs)
+  !   -- Store observation type supported by csub package.
+  !   -- Overrides BndType%bnd_df_obs
+  ! ******************************************************************************
+  !
+  !    SPECIFICATIONS:
+  ! ------------------------------------------------------------------------------
+    ! -- dummy
+    class(GwfCsubType) :: this
+    ! -- local
+    integer(I4B) :: indx
+  ! ------------------------------------------------------------------------------
+    !
+    ! -- Store obs type and assign procedure pointer
+    !    for csub observation type.
+    call this%obs%StoreObsType('csub', .true., indx)
+    this%obs%obsData(indx)%ProcessIdPtr => csub_process_obsID
+    !
+    ! -- Store obs type and assign procedure pointer
+    !    for inelastic-csub observation type.
+    call this%obs%StoreObsType('inelastic-csub', .true., indx)
+    this%obs%obsData(indx)%ProcessIdPtr => csub_process_obsID
+    !
+    ! -- Store obs type and assign procedure pointer
+    !    for elastic-csub observation type.
+    call this%obs%StoreObsType('elastic-csub', .true., indx)
+    this%obs%obsData(indx)%ProcessIdPtr => csub_process_obsID
+    !
+    ! -- Store obs type and assign procedure pointer
+    !    for coarse-csub observation type.
+    call this%obs%StoreObsType('coarse-csub', .false., indx)
+    this%obs%obsData(indx)%ProcessIdPtr => csub_process_obsID
+    !
+    ! -- Store obs type and assign procedure pointer
+    !    for csub-cell observation type.
+    call this%obs%StoreObsType('csub-cell', .true., indx)
+    this%obs%obsData(indx)%ProcessIdPtr => csub_process_obsID
+    !
+    ! -- Store obs type and assign procedure pointer
+    !    for watercomp-csub observation type.
+    call this%obs%StoreObsType('wcomp-csub-cell', .false., indx)
+    this%obs%obsData(indx)%ProcessIdPtr => csub_process_obsID
+    !
+    ! -- Store obs type and assign procedure pointer
+    !    for interbed ske observation type.
+    call this%obs%StoreObsType('ske', .true., indx)
+    this%obs%obsData(indx)%ProcessIdPtr => csub_process_obsID
+    !
+    ! -- Store obs type and assign procedure pointer
+    !    for interbed sk observation type.
+    call this%obs%StoreObsType('sk', .true., indx)
+    this%obs%obsData(indx)%ProcessIdPtr => csub_process_obsID
+    !
+    ! -- Store obs type and assign procedure pointer
+    !    for ske-cell observation type.
+    call this%obs%StoreObsType('ske-cell', .true., indx)
+    this%obs%obsData(indx)%ProcessIdPtr => csub_process_obsID
+    !
+    ! -- Store obs type and assign procedure pointer
+    !    for sk-cell observation type.
+    call this%obs%StoreObsType('sk-cell', .true., indx)
+    this%obs%obsData(indx)%ProcessIdPtr => csub_process_obsID
+    !
+    ! -- Store obs type and assign procedure pointer
+    !    for geostatic-stress-cell observation type.
+    call this%obs%StoreObsType('gstress-cell', .false., indx)
+    this%obs%obsData(indx)%ProcessIdPtr => csub_process_obsID
+    !
+    ! -- Store obs type and assign procedure pointer
+    !    for effective-stress-cell observation type.
+    call this%obs%StoreObsType('estress-cell', .false., indx)
+    this%obs%obsData(indx)%ProcessIdPtr => csub_process_obsID
+    !
+    ! -- Store obs type and assign procedure pointer
+    !    for total-compaction observation type.
+    call this%obs%StoreObsType('interbed-compaction', .true., indx)
+    this%obs%obsData(indx)%ProcessIdPtr => csub_process_obsID
+    !
+    ! -- Store obs type and assign procedure pointer
+    !    for inelastic-compaction observation type.
+    call this%obs%StoreObsType('inelastic-compaction', .true., indx)
+    this%obs%obsData(indx)%ProcessIdPtr => csub_process_obsID
+    !
+    ! -- Store obs type and assign procedure pointer
+    !    for inelastic-compaction observation type.
+    call this%obs%StoreObsType('elastic-compaction', .true., indx)
+    this%obs%obsData(indx)%ProcessIdPtr => csub_process_obsID
+    !
+    ! -- Store obs type and assign procedure pointer
+    !    for coarse-compaction observation type.
+    call this%obs%StoreObsType('coarse-compaction', .false., indx)
+    this%obs%obsData(indx)%ProcessIdPtr => csub_process_obsID
+    !
+    ! -- Store obs type and assign procedure pointer
+    !    for compaction-cell observation type.
+    call this%obs%StoreObsType('compaction-cell', .true., indx)
+    this%obs%obsData(indx)%ProcessIdPtr => csub_process_obsID
+    !
+    ! -- Store obs type and assign procedure pointer
+    !    for interbed thickness observation type.
+    call this%obs%StoreObsType('thickness', .true., indx)
+    this%obs%obsData(indx)%ProcessIdPtr => csub_process_obsID
+    !
+    ! -- Store obs type and assign procedure pointer
+    !    for coarse-thickness observation type.
+    call this%obs%StoreObsType('coarse-thickness', .false., indx)
+    this%obs%obsData(indx)%ProcessIdPtr => csub_process_obsID
+    !
+    ! -- Store obs type and assign procedure pointer
+    !    for thickness-cell observation type.
+    call this%obs%StoreObsType('thickness-cell', .false., indx)
+    this%obs%obsData(indx)%ProcessIdPtr => csub_process_obsID
+    !
+    ! -- Store obs type and assign procedure pointer
+    !    for interbed theta observation type.
+    call this%obs%StoreObsType('theta', .true., indx)
+    this%obs%obsData(indx)%ProcessIdPtr => csub_process_obsID
+    !
+    ! -- Store obs type and assign procedure pointer
+    !    for coarse-theta observation type.
+    call this%obs%StoreObsType('coarse-theta', .false., indx)
+    this%obs%obsData(indx)%ProcessIdPtr => csub_process_obsID
+    !
+    ! -- Store obs type and assign procedure pointer
+    !    for theta-cell observation type.
+    call this%obs%StoreObsType('theta-cell', .true., indx)
+    this%obs%obsData(indx)%ProcessIdPtr => csub_process_obsID
+    !
+    ! -- Store obs type and assign procedure pointer
+    !    for preconstress-cell observation type.
+    call this%obs%StoreObsType('preconstress-cell', .false., indx)
+    this%obs%obsData(indx)%ProcessIdPtr => csub_process_obsID
+    !
+    ! -- Store obs type and assign procedure pointer
+    !    for delay-preconstress observation type.
+    call this%obs%StoreObsType('delay-preconstress', .false., indx)
+    this%obs%obsData(indx)%ProcessIdPtr => csub_process_obsID
+    !
+    ! -- Store obs type and assign procedure pointer
+    !    for delay-head observation type.
+    call this%obs%StoreObsType('delay-head', .false., indx)
+    this%obs%obsData(indx)%ProcessIdPtr => csub_process_obsID
+    !
+    ! -- Store obs type and assign procedure pointer
+    !    for delay-gstress observation type.
+    call this%obs%StoreObsType('delay-gstress', .false., indx)
+    this%obs%obsData(indx)%ProcessIdPtr => csub_process_obsID
+    !
+    ! -- Store obs type and assign procedure pointer
+    !    for delay-estress observation type.
+    call this%obs%StoreObsType('delay-estress', .false., indx)
+    this%obs%obsData(indx)%ProcessIdPtr => csub_process_obsID
+    !
+    ! -- Store obs type and assign procedure pointer
+    !    for delay-compaction observation type.
+    call this%obs%StoreObsType('delay-compaction', .false., indx)
+    this%obs%obsData(indx)%ProcessIdPtr => csub_process_obsID
+    !
+    ! -- Store obs type and assign procedure pointer
+    !    for delay-thickness observation type.
+    call this%obs%StoreObsType('delay-thickness', .false., indx)
+    this%obs%obsData(indx)%ProcessIdPtr => csub_process_obsID
+    !
+    ! -- Store obs type and assign procedure pointer
+    !    for delay-theta observation type.
+    call this%obs%StoreObsType('delay-theta', .false., indx)
+    this%obs%obsData(indx)%ProcessIdPtr => csub_process_obsID
+    !
+    ! -- Store obs type and assign procedure pointer
+    !    for delay-flowtop observation type.
+    call this%obs%StoreObsType('delay-flowtop', .true., indx)
+    this%obs%obsData(indx)%ProcessIdPtr => csub_process_obsID
+    !
+    ! -- Store obs type and assign procedure pointer
+    !    for delay-flowbot observation type.
+    call this%obs%StoreObsType('delay-flowbot', .true., indx)
+    this%obs%obsData(indx)%ProcessIdPtr => csub_process_obsID
+    !
+    return
+  end subroutine csub_df_obs
+
+
+  subroutine csub_bd_obs(this)
+    ! **************************************************************************
+    ! csub_bd_obs
+    !   -- Calculate observations this time step and call
+    !      ObsType%SaveOneSimval for each GwfCsubType observation.
+    ! **************************************************************************
+    !
+    !    SPECIFICATIONS:
+    ! --------------------------------------------------------------------------
+    ! -- dummy
+    class(GwfCsubType), intent(inout) :: this
+    ! -- local
+    integer(I4B) :: i
+    integer(I4B) :: j
+    integer(I4B) :: n
+    integer(I4B) :: nn
+    integer(I4B) :: idelay
+    integer(I4B) :: ncol
+    integer(I4B) :: node
+    real(DP) :: v
+    real(DP) :: r
+    real(DP) :: f
+    character(len=100) :: msg
+    type(ObserveType), pointer :: obsrv => null()
+    !---------------------------------------------------------------------------
+    !
+    ! Write simulated values for all csub observations
+    if (this%obs%npakobs>0) then
+      call this%obs%obs_bd_clear()
+      do i = 1, this%obs%npakobs
+        obsrv => this%obs%pakobs(i)%obsrv
+        if (obsrv%BndFound) then
+          nn = size(obsrv%indxbnds)
+          v = DZERO
+          do j = 1, nn
+            n = obsrv%indxbnds(j)
+            select case (obsrv%ObsTypeId)
+              case ('CSUB')
+                v = this%storagee(n) + this%storagei(n)
+              case ('INELASTIC-CSUB')
+                v = this%storagei(n)
+              case ('ELASTIC-CSUB')
+                v = this%storagee(n)
+              case ('COARSE-CSUB')
+                v = this%cg_stor(n)
+              case ('WCOMP-CSUB-CELL')
+                v = this%cell_wcstor(n)
+              case ('CSUB-CELL')
+                ! -- add the coarse component
+                if (j == 1) then
+                  v = this%cg_stor(n)
+                else
+                  v = this%storagee(n) + this%storagei(n)
+                end if
+              case ('SKE')
+                v = this%ske(n)
+              case ('SK')
+                v = this%sk(n)
+              case ('SKE-CELL')
+                ! -- add the coarse component
+                if (j == 1) then
+                  v = this%cg_ske(n)
+                else
+                  v = this%ske(n)
+                end if
+              case ('SK-CELL')
+                ! -- add the coarse component
+                if (j == 1) then
+                  v = this%cg_sk(n)
+                else
+                  v = this%sk(n)
+                end if
+              case ('THETA')
+                v = this%theta(n)
+              case ('COARSE-THETA')
+                v = this%cg_theta(n)
+              case ('THETA-CELL')
+                ! -- add the coarse component
+                if (j == 1) then
+                  f = this%cg_thick(n) / this%cell_thick(n)
+                  v = f * this%cg_theta(n)
+                else
+                  node = this%nodelist(n) 
+                  f = this%csub_calc_interbed_thickness(n) / this%cell_thick(node)
+                  v = f * this%theta(n)
+                end if
+              case ('GSTRESS-CELL')
+                v = this%cg_gs(n)
+              case ('ESTRESS-CELL')
+                v = this%cg_es(n)
+              case ('INTERBED-COMPACTION')
+                v = this%tcomp(n)
+              case ('INELASTIC-COMPACTION')
+                v = this%tcompi(n)
+              case ('ELASTIC-COMPACTION')
+                v = this%tcompe(n)
+              case ('COARSE-COMPACTION')
+                v = this%cg_tcomp(n)
+              case ('COMPACTION-CELL')
+                ! -- add the coarse component
+                if (j == 1) then
+                  v = this%cg_tcomp(n)
+                else
+                  v = this%tcomp(n)
+                end if
+              case ('THICKNESS')
+                idelay = this%idelay(n)
+                v = this%thick(n)
+                if (idelay /= 0) then
+                  v = v * this%rnb(n)
+                end if
+              case ('COARSE-THICKNESS')
+                v = this%cg_thick(n)
+              case ('THICKNESS-CELL')
+                v = this%cell_thick(n)
+              case ('DELAY-HEAD', 'DELAY-PRECONSTRESS',                          &
+                    'DELAY-GSTRESS', 'DELAY-ESTRESS',                            &
+                    'DELAY-COMPACTION', 'DELAY-THICKNESS',                       &
+                    'DELAY-THETA')
+                if (n > this%ndelaycells) then
+                  r = real(n, DP) / real(this%ndelaycells, DP)
+                  idelay = int(floor(r)) + 1
+                  ncol = mod(n, this%ndelaycells)
+                else
+                  idelay = 1
+                  ncol = n
+                end if
+                select case(obsrv%ObsTypeId)
+                  case ('DELAY-PRECONSTRESS')
+                    v = this%dbpcs(ncol, idelay)
+                  case ('DELAY-HEAD')
+                    v = this%dbh(ncol, idelay)
+                  case ('DELAY-GSTRESS')
+                    v = this%dbgeo(ncol, idelay)
+                  case ('DELAY-ESTRESS')
+                    v = this%dbes(ncol, idelay)
+                  case ('DELAY-COMPACTION')
+                    v = this%dbtcomp(ncol, idelay)
+                  case ('DELAY-THICKNESS')
+                    v = this%dbdz(ncol, idelay)
+                  case ('DELAY-THETA')
+                    v = this%dbtheta(ncol, idelay)
+                end select
+              case ('PRECONSTRESS-CELL')
+                v = this%pcs(n)
+              case ('DELAY-FLOWTOP')
+                idelay = this%idelay(n)
+                v = this%dbflowtop(idelay)
+              case ('DELAY-FLOWBOT')
+                idelay = this%idelay(n)
+                v = this%dbflowbot(idelay)
+              case default
+                msg = 'Error: Unrecognized observation type: ' //                &
+                      trim(obsrv%ObsTypeId)
+                call store_error(msg)
+            end select
+            call this%obs%SaveOneSimval(obsrv, v)
+        end do
+        else
+          call this%obs%SaveOneSimval(obsrv, DNODATA)
+        end if
+      end do
+    end if
+    !
+    ! -- write summary of package block error messages
+    if (count_errors() > 0) then
+      call this%parser%StoreErrorUnit()
+      call ustop()
+    end if
+    !
+    return
+  end subroutine csub_bd_obs
+
+
+  subroutine csub_rp_obs(this)
+    ! -- dummy
+    class(GwfCsubType), intent(inout) :: this
+    ! -- local
+    integer(I4B) :: i, j, n
+    integer(I4B) :: n2
+    integer(I4B) :: idelay
+    class(ObserveType), pointer :: obsrv => null()
+    character(len=LENBOUNDNAME) :: bname
+    character(len=200) :: ermsg
+    !
+    if (.not. this%csub_obs_supported()) return
+    !
+    do i=1,this%obs%npakobs
+      obsrv => this%obs%pakobs(i)%obsrv
+      !
+      ! -- indxbnds needs to be deallocated and reallocated (using
+      !    ExpandArray) each stress period because list of boundaries
+      !    can change each stress period.
+      if (allocated(obsrv%indxbnds)) then
+        deallocate(obsrv%indxbnds)
+      end if
+      !
+      ! -- initialize BndFound to .false.
+      obsrv%BndFound = .false.
+      !
+      bname = obsrv%FeatureName
+      if (bname /= '') then
+        ! -- Observation location(s) is(are) based on a boundary name.
+        !    Iterate through all boundaries to identify and store
+        !    corresponding index(indices) in bound array.
+        do j = 1, this%ninterbeds
+          if (this%boundname(j) == bname) then
+            obsrv%BndFound = .true.
+            obsrv%CurrentTimeStepEndValue = DZERO
+            call ExpandArray(obsrv%indxbnds)
+            n = size(obsrv%indxbnds)
+            obsrv%indxbnds(n) = j
+          end if
+        end do
+      ! -- one value per cell
+      else if (obsrv%ObsTypeId == 'GSTRESS-CELL' .or.                           &
+               obsrv%ObsTypeId == 'ESTRESS-CELL' .or.                           &
+               obsrv%ObsTypeId == 'THICKNESS-CELL' .or.                         &
+               obsrv%ObsTypeId == 'COARSE-CSUB' .or.                            &
+               obsrv%ObsTypeId == 'WCOMP-CSUB-CELL' .or.                        &
+               obsrv%ObsTypeId == 'COARSE-COMPACTION' .or.                      &
+               obsrv%ObsTypeId == 'COARSE-THETA' .or.                           &
+               obsrv%ObsTypeId == 'COARSE-THICKNESS') then
+        obsrv%BndFound = .true.
+        obsrv%CurrentTimeStepEndValue = DZERO
+        call ExpandArray(obsrv%indxbnds)
+        n = size(obsrv%indxbnds)
+        obsrv%indxbnds(n) = obsrv%NodeNumber
+      else if (obsrv%ObsTypeId == 'DELAY-PRECONSTRESS' .or.                     &
+               obsrv%ObsTypeId == 'DELAY-HEAD' .or.                             &
+               obsrv%ObsTypeId == 'DELAY-GSTRESS' .or.                          &
+               obsrv%ObsTypeId == 'DELAY-ESTRESS' .or.                          &
+               obsrv%ObsTypeId == 'DELAY-COMPACTION' .or.                       &
+               obsrv%ObsTypeId == 'DELAY-THICKNESS' .or.                        &
+               obsrv%ObsTypeId == 'DELAY-THETA') then
+        if (this%ninterbeds > 0) then
+          n = obsrv%NodeNumber
+          idelay = this%idelay(n)
+          if (idelay /= 0) then
+            j = (idelay - 1) * this%ndelaycells + 1
+            n2 = obsrv%NodeNumber2
+            if (n2 < 1 .or. n2 > this%ndelaycells) then
+              write (ermsg, '(4x,a,1x,a,1x,a,1x,i0,1x,a,1x,i0,1x,a)') &
+                'ERROR:', trim(adjustl(obsrv%ObsTypeId)), &
+                ' interbed cell must be > 0 and <=', this%ndelaycells, &
+                '(specified value is ', n2, ')'
+              call store_error(ermsg)
+            else
+              j = (idelay - 1) * this%ndelaycells + n2
+            end if
+            obsrv%BndFound = .true.
+            call ExpandArray(obsrv%indxbnds)
+            obsrv%indxbnds(1) = j
+          end if
+        end if
+      ! -- interbed value
+      else if (obsrv%ObsTypeId == 'CSUB' .or.                                   &
+               obsrv%ObsTypeId == 'INELASTIC-CSUB' .or.                         &
+               obsrv%ObsTypeId == 'ELASTIC-CSUB' .or.                           &
+               obsrv%ObsTypeId == 'SK' .or.                                     &
+               obsrv%ObsTypeId == 'SKE' .or.                                    &
+               obsrv%ObsTypeId == 'THICKNESS' .or.                              &
+               obsrv%ObsTypeId == 'THETA' .or.                                  &
+               obsrv%ObsTypeId == 'INTERBED-COMPACTION' .or.                    &
+               obsrv%ObsTypeId == 'INELASTIC-COMPACTION' .or.                   &
+               obsrv%ObsTypeId == 'ELASTIC-COMPACTION') then
+        if (this%ninterbeds > 0) then
+          j = obsrv%NodeNumber
+          if (j < 1 .or. j > this%ninterbeds) then
+            write (ermsg, '(4x,a,1x,a,1x,a,1x,i0,1x,a,1x,i0,1x,a)')             &
+              'ERROR:', trim(adjustl(obsrv%ObsTypeId)),                         &
+              ' interbed cell must be > 0 and <=', this%ninterbeds,             &
+              '(specified value is ', j, ')'
+            call store_error(ermsg)
+          else
+            obsrv%BndFound = .true.
+            obsrv%CurrentTimeStepEndValue = DZERO
+            call ExpandArray(obsrv%indxbnds)
+            n = size(obsrv%indxbnds)
+            obsrv%indxbnds(n) = j
+          end if
+        end if
+      else if (obsrv%ObsTypeId == 'DELAY-FLOWTOP' .or.                          &
+               obsrv%ObsTypeId == 'DELAY-FLOWBOT') then
+        if (this%ninterbeds > 0) then
+          j = obsrv%NodeNumber
+          if (j < 1 .or. j > this%ninterbeds) then
+            write (ermsg, '(4x,a,1x,a,1x,a,1x,i0,1x,a,1x,i0,1x,a)') &
+              'ERROR:', trim(adjustl(obsrv%ObsTypeId)), &
+              ' interbed cell must be > 0 and <=', this%ninterbeds, &
+              '(specified value is ', j, ')'
+            call store_error(ermsg)
+          end if
+          idelay = this%idelay(j)
+          if (idelay /= 0) then
+            obsrv%BndFound = .true.
+            obsrv%CurrentTimeStepEndValue = DZERO
+            call ExpandArray(obsrv%indxbnds)
+            n = size(obsrv%indxbnds)
+            obsrv%indxbnds(n) = j
+          end if
+        end if
+      else
+        ! -- Accumulate values in a single cell
+        ! -- Observation location is a single node number
+        ! -- save node number in first position
+        if (obsrv%ObsTypeId == 'CSUB-CELL' .or.                                 &
+            obsrv%ObsTypeId == 'SKE-CELL' .or.                                  &
+            obsrv%ObsTypeId == 'SK-CELL' .or.                                   &
+            obsrv%ObsTypeId == 'THETA-CELL' .or.                                &
+            obsrv%ObsTypeId == 'COMPACTION-CELL') then 
+          if (.NOT. obsrv%BndFound) then
+            obsrv%BndFound = .true.
+            obsrv%CurrentTimeStepEndValue = DZERO
+            call ExpandArray(obsrv%indxbnds)
+            n = size(obsrv%indxbnds)
+            obsrv%indxbnds(n) = obsrv%NodeNumber
+          end if
+        end if
+        jloop: do j = 1, this%ninterbeds
+          if (this%nodelist(j) == obsrv%NodeNumber) then
+            obsrv%BndFound = .true.
+            obsrv%CurrentTimeStepEndValue = DZERO
+            call ExpandArray(obsrv%indxbnds)
+            n = size(obsrv%indxbnds)
+            obsrv%indxbnds(n) = j
+          endif
+        end do jloop
+      endif
+    enddo
+    !
+    if (count_errors() > 0) then
+      call store_error_unit(this%inunit)
+      call ustop()
+    endif
+    !
+    return
+  end subroutine csub_rp_obs
+  !
+  ! -- Procedures related to observations (NOT type-bound)
+  subroutine csub_process_obsID(obsrv, dis, inunitobs, iout)
+    ! -- This procedure is pointed to by ObsDataType%ProcesssIdPtr. It processes
+    !    the ID string of an observation definition for csub-package observations.
+    ! -- dummy
+    type(ObserveType),      intent(inout) :: obsrv
+    class(DisBaseType), intent(in)    :: dis
+    integer(I4B),            intent(in)    :: inunitobs
+    integer(I4B),            intent(in)    :: iout
+    ! -- local
+    integer(I4B) :: nn1
+    integer(I4B) :: nn2
+    integer(I4B) :: icol, istart, istop
+    character(len=LINELENGTH) :: strng
+    character(len=LENBOUNDNAME) :: bndname
+    logical :: flag_string
+    !--------------------------------------------------------------------------
+    !
+    strng = obsrv%IDstring
+    ! -- Extract reach number from strng and store it.
+    !    If 1st item is not an integer(I4B), it should be a
+    !    boundary name--deal with it.
+    icol = 1
+    ! -- get icsubno number or boundary name
+    if (obsrv%ObsTypeId=='CSUB' .or.                                            &
+        obsrv%ObsTypeId == 'INELASTIC-CSUB' .or.                                &
+        obsrv%ObsTypeId == 'ELASTIC-CSUB' .or.                                  &
+        obsrv%ObsTypeId=='SK' .or.                                              &
+        obsrv%ObsTypeId=='SKE' .or.                                             &
+        obsrv%ObsTypeId=='THETA' .or.                                           &
+        obsrv%ObsTypeId=='THICKNESS' .or.                                       &
+        obsrv%ObsTypeId == 'INTERBED-COMPACTION' .or.                           &
+        obsrv%ObsTypeId == 'INELASTIC-COMPACTION' .or.                          &
+        obsrv%ObsTypeId == 'ELASTIC-COMPACTION' .or.                            &
+        obsrv%ObsTypeId=='DELAY-HEAD' .or.                                      & 
+        obsrv%ObsTypeId=='DELAY-GSTRESS' .or.                                   & 
+        obsrv%ObsTypeId=='DELAY-ESTRESS' .or.                                   & 
+        obsrv%ObsTypeId=='DELAY-PRECONSTRESS' .or.                              &
+        obsrv%ObsTypeId=='DELAY-COMPACTION' .or.                                &
+        obsrv%ObsTypeId=='DELAY-THICKNESS' .or.                                 &
+        obsrv%ObsTypeId=='DELAY-THETA' .or.                                     &
+        obsrv%ObsTypeId=='DELAY-FLOWTOP' .or.                                   &
+        obsrv%ObsTypeId=='DELAY-FLOWBOT') then
+      call extract_idnum_or_bndname(strng, icol, istart, istop, nn1, bndname)
+    else
+      nn1 = dis%noder_from_string(icol, istart, istop, inunitobs, &
+                                  iout, strng, flag_string)
+    end if
+    if (nn1 == NAMEDBOUNDFLAG) then
+      obsrv%FeatureName = bndname
+    else
+      if (obsrv%ObsTypeId=='DELAY-HEAD' .or.                                    &
+          obsrv%ObsTypeId=='DELAY-GSTRESS' .or.                                 &
+          obsrv%ObsTypeId=='DELAY-ESTRESS' .or.                                 &
+          obsrv%ObsTypeId=='DELAY-PRECONSTRESS' .or.                            &
+          obsrv%ObsTypeId=='DELAY-COMPACTION' .or.                              &
+          obsrv%ObsTypeId=='DELAY-THICKNESS' .or.                               &
+          obsrv%ObsTypeId=='DELAY-THETA') then
+        call extract_idnum_or_bndname(strng, icol, istart, istop, nn2, bndname)
+        if (nn2 == NAMEDBOUNDFLAG) then
+          obsrv%FeatureName = bndname
+          ! -- reset nn1
+          nn1 = nn2
+        else
+          obsrv%NodeNumber2 = nn2
+        end if
+      end if
+    endif
+    ! -- store reach number (NodeNumber)
+    obsrv%NodeNumber = nn1
+    !
+    return
+  end subroutine csub_process_obsID
+
+  !
+  ! -- Procedure related to time series
+  subroutine csub_rp_ts(this)
+    ! -- Assign tsLink%Text appropriately for
+    !    all time series in use by package.
+    !    In the CSUB package only the SIG0 variable
+    !    can be controlled by time series.
+    ! -- dummy
+    class(GwfCsubType), intent(inout) :: this
+    ! -- local
+    integer(I4B) :: i, nlinks
+    type(TimeSeriesLinkType), pointer :: tslink => null()
+    !
+    nlinks = this%TsManager%boundtslinks%Count()
+    do i=1,nlinks
+      tslink => GetTimeSeriesLinkFromList(this%TsManager%boundtslinks, i)
+      if (associated(tslink)) then
+        if (tslink%JCol==1) then
+          tslink%Text = 'SIG0'
+        endif
+      endif
+    enddo
+    !
+    return
+  end subroutine csub_rp_ts
+
+
+end module GwfCsubModule