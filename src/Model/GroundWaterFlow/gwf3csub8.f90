--- conflicted
+++ resolved
@@ -2142,11 +2142,7 @@
 !
 !    SPECIFICATIONS:
 ! ------------------------------------------------------------------------------
-<<<<<<< HEAD
-    use ConstantsModule, only: MAXCHARLEN, DZERO
-=======
     use ConstantsModule, only: MAXCHARLEN, DZERO, MNORMAL
->>>>>>> c92e4c45
     use MemoryManagerModule, only: mem_allocate
     use OpenSpecModule, only: access, form
     use InputOutputModule, only: urword, getunit, urdaux, openfile
@@ -2320,11 +2316,7 @@
               call this%parser%GetString(fname)
               this%istrainib = getunit()
               call openfile(this%istrainib, this%iout, fname, 'CSV_OUTPUT',     &
-<<<<<<< HEAD
-                            filstat_opt='REPLACE')
-=======
                             filstat_opt='REPLACE', mode_opt=MNORMAL)
->>>>>>> c92e4c45
               write(this%iout,fmtfileout) &
                 'INTERBED STRAIN CSV', fname, this%istrainib
             else
@@ -2338,11 +2330,7 @@
               call this%parser%GetString(fname)
               this%istrainsk = getunit()
               call openfile(this%istrainsk, this%iout, fname, 'CSV_OUTPUT',     &
-<<<<<<< HEAD
-                            filstat_opt='REPLACE')
-=======
                             filstat_opt='REPLACE', mode_opt=MNORMAL)
->>>>>>> c92e4c45
               write(this%iout,fmtfileout) &
                 'COARSE STRAIN CSV', fname, this%istrainsk
             else
@@ -2358,11 +2346,7 @@
               call this%parser%GetString(fname)
               this%ioutcomp = getunit()
               call openfile(this%ioutcomp, this%iout, fname, 'DATA(BINARY)',    &
-<<<<<<< HEAD
-                            form, access, 'REPLACE')
-=======
                             form, access, 'REPLACE', mode_opt=MNORMAL)
->>>>>>> c92e4c45
               write(this%iout,fmtfileout) &
                 'COMPACTION', fname, this%ioutcomp
             else 
@@ -2376,12 +2360,8 @@
               call this%parser%GetString(fname)
               this%ioutcompi = getunit()
               call openfile(this%ioutcompi, this%iout, fname,                   &
-<<<<<<< HEAD
-                            'DATA(BINARY)', form, access, 'REPLACE')
-=======
                             'DATA(BINARY)', form, access, 'REPLACE',            &
                             mode_opt=MNORMAL)
->>>>>>> c92e4c45
               write(this%iout,fmtfileout) &
                 'COMPACTION_INELASTIC', fname, this%ioutcompi
             else 
@@ -2395,12 +2375,8 @@
               call this%parser%GetString(fname)
               this%ioutcompe = getunit()
               call openfile(this%ioutcompe, this%iout, fname,                   &
-<<<<<<< HEAD
-                            'DATA(BINARY)', form, access, 'REPLACE')
-=======
                             'DATA(BINARY)', form, access, 'REPLACE',            &
                             mode_opt=MNORMAL)
->>>>>>> c92e4c45
               write(this%iout,fmtfileout) &
                 'COMPACTION_ELASTIC', fname, this%ioutcompe
             else 
@@ -2414,12 +2390,8 @@
               call this%parser%GetString(fname)
               this%ioutcompib = getunit()
               call openfile(this%ioutcompib, this%iout, fname,                  &
-<<<<<<< HEAD
-                            'DATA(BINARY)', form, access, 'REPLACE')
-=======
                             'DATA(BINARY)', form, access, 'REPLACE',            &
                             mode_opt=MNORMAL)
->>>>>>> c92e4c45
               write(this%iout,fmtfileout) &
                 'COMPACTION_INTERBED', fname, this%ioutcompib
             else 
@@ -2433,12 +2405,8 @@
               call this%parser%GetString(fname)
               this%ioutcomps = getunit()
               call openfile(this%ioutcomps, this%iout, fname,                   &
-<<<<<<< HEAD
-                            'DATA(BINARY)', form, access, 'REPLACE')
-=======
                             'DATA(BINARY)', form, access, 'REPLACE',            &
                             mode_opt=MNORMAL)
->>>>>>> c92e4c45
               write(this%iout,fmtfileout) &
                 'COMPACTION_COARSE', fname, this%ioutcomps
             else 
@@ -2454,12 +2422,8 @@
               call this%parser%GetString(fname)
               this%ioutzdisp = getunit()
               call openfile(this%ioutzdisp, this%iout, fname,                   &
-<<<<<<< HEAD
-                            'DATA(BINARY)', form, access, 'REPLACE')
-=======
                             'DATA(BINARY)', form, access, 'REPLACE',            &
                             mode_opt=MNORMAL)
->>>>>>> c92e4c45
               write(this%iout,fmtfileout) &
                 'ZDISPLACEMENT', fname, this%ioutzdisp
             else 
@@ -2474,11 +2438,7 @@
               call this%parser%GetString(fname)
               this%ipakcsv = getunit()
               call openfile(this%ipakcsv, this%iout, fname, 'CSV',                   &
-<<<<<<< HEAD
-                            filstat_opt='REPLACE')
-=======
                             filstat_opt='REPLACE', mode_opt=MNORMAL)
->>>>>>> c92e4c45
               write(this%iout,fmtfileout) 'PACKAGE_CONVERGENCE', fname, this%ipakcsv
             else
               call store_error('Optional PACKAGE_CONVERGENCE keyword must be ' //    &
