<<<<<<< HEAD
!Water Mover Module
!This module contains a derived type, called GwfMvrType, that
!is attached to the GWF model.  The water mover can be used to move water
!between packages.  The mover requires that mover-aware packages have access to
!three arrays: qformvr, qtomvr, and qfrommvr.  These arrays are store and
!managed by a separate object PackageMoverType.  qformvr is a
=======
!GWF Water Mover Module
!This module contains a derived type, called GwfMvrType, that
!is attached to the GWF model.  The water mover can be used to move water
!between packages.  The mover requires that mover-aware packages have access
!to four arrays: qtformvr, qformvr, qtomvr, and qfrommvr.  These arrays are 
!stored and managed by a separate PackageMoverType object.  qformvr is a
>>>>>>> c1738330
!vector of volumetric flow rates available for the mover.  The package
!must fill the vector (dimensioned by number of reaches) with the available
!water.  qtomvr is a vector containing how much water was actually moved
!by the mover.  The package should use this value in the budgeting part
!to track how much water was actually provided to the mover.  Lastly,
!the qfrommvr is a vector that contains volumetric rates for how much
!water was provided by the mover as a source of water to the package.
!
!The mover is designed so that a reach can provide water to more than one
!receiving reaches.  The available water will be consumed in order of
!the movers listed in the package.  The mover is also designed so that
!a receiver can receive water from more than one provider.
!
!  1.  The mover is instantiated as a model member:
!
!      type(GwfMvrType),               pointer :: mvr     => null()
!
<<<<<<< HEAD
!      Mover aware packages define the following members:
=======
!      Mover aware packages have access to the following vectors of mover
!      information, which are stored in the PackageMoverType object:
>>>>>>> c1738330
!
!      integer(I4B), pointer            :: imover        => null()
!      real(DP), dimension(:), pointer, contiguous  :: qtformvr      => null()
!      real(DP), dimension(:), pointer, contiguous  :: qformvr       => null()
!      real(DP), dimension(:), pointer, contiguous  :: qtomvr        => null()
!      real(DP), dimension(:), pointer, contiguous  :: qfrommvr      => null()
!
!      Note qtformvr is filled as a positive number to indicate that it is
!      water available to be moved.  If qtformvr is negative, then
!      no water will be moved for that reach.  qformvr is also the available
!      water, but this value decreases as the mover object consumes water from
!      it.
!
<<<<<<< HEAD
!  2.  Create the mover package by calling the cr subroutine:
!
!      call mvr_cr(this%mvr, this%name, this%inmvr, this%iout)
!
!  3.  The AR method for the mover is called:
!
!      if(this%inmvr > 0) call this%mvr%mvr_ar()
!
!      Mover aware packages allocate the three vectors (typically to size
!      maxbound)
!
!  4.  The RP method for the mover is called.  This reads the movers active
!      for the current period.
!
!      if(this%inmvr > 0) call this%mvr%mvr_rp()
!
!  5.  The AD method for the mover is called.  This saves qtomvr from the
=======
!  2.  In gwf_cr create the mover package by calling the CR subroutine:
!
!      call mvr_cr(this%mvr, this%name, this%inmvr, this%iout)
!
!  3.  In gwf_ar call the AR method for the mover:
!
!      if(this%inmvr > 0) call this%mvr%mvr_ar()
!
!      Mover aware packages allocate the four vectors.  The first three 
!      (qtformvr, qformvr, qtomvr) are allocated to the number of providers
!      and the last one (qfrommvr) is allocated to the number of receivers.
!
!  4.  In gwf_rp call the RP method for the mover.  This reads the 
!      movers active for the current period.
!
!      if(this%inmvr > 0) call this%mvr%mvr_rp()
!
!  5.  In gwf_ad call the AD method for the mover.  This saves qtomvr from the
>>>>>>> c1738330
!      the last time step.
!
!      if(this%inmvr > 0) call this%mvr%mvr_ad()
!
!      Mover aware packages then set:
!        qtomvr(:) = 0.
!        qformvr(:) = 0.
!
<<<<<<< HEAD
!  6.  In the CF routine, Mover aware packages set:
=======
!  6.  In gwf_cf call the CF routine. Mover aware packages set:
>>>>>>> c1738330
!        qtformvr(:) = qformvr(:)
!        qfrommvr(:) = 0.
!        qtomvr(:) = 0.
!
!  7.  The FC method for the mover is called.  This method calculates the
!      amount of water to move based on the amount of water available from the
!      previous iteration.  This call updates the values in the qtomvr and
!      qfrommvr vectors inside the packages.  This is done by the mover package
!      using pointers to the appropriate reach locations in qtomvr and qfrommvr.
!
<<<<<<< HEAD
!      if(this%inmvr > 0) call this%mvr%mvr_fc()  ! called from gwf%fc()
!
!      a. Mover aware packages first set qformvr(:) = 0.
!      b. Mover aware packages add qfrommvr terms as a source of water
=======
!      if(this%inmvr > 0) call this%mvr%mvr_fc()  ! called from gwf%gwf_fc()
!
!      a. Mover aware packages first set qformvr(:) = 0.
!      b. Mover aware packages that are receivers (MAW, SFR, LAK, UZF) add 
!         qfrommvr terms to their individual control volume equations as a 
!         source of water.
>>>>>>> c1738330
!      c. Mover aware packages calculate qformvr as amount of water available
!         to be moved (these qformvr terms are used in the next iteration
!         by this%mvr%mvr_fc() to calculate how much water is actually moved)
!
!  8.  The BD method for the mover is called.  This method writes the moved
!      water rates if requested.
!
!      if(this%inmvr > 0) call this%mvr%mvr_bd()
!
!      Mover aware packages account for qtomvr and qfrommvr terms in their
!      individual budget routines.
!
!  9.  The OT method for the mover is called.  This method outputs a mover
!      budget table.
!
!      if(this%inmvr > 0) call this%mvr%mvr_ot()
!
module GwfMvrModule
  use KindModule,             only: DP, I4B
  use ConstantsModule,        only: LENORIGIN, LENPACKAGENAME, LENMODELNAME,   &
<<<<<<< HEAD
                                    LENBUDTXT, LENAUXNAME, DZERO, MAXCHARLEN
  use MvrModule,              only: MvrType
  use BudgetModule,           only: BudgetType, budget_cr
  use NumericalPackageModule, only: NumericalPackageType
  use BlockParserModule,      only: BlockParserType
=======
                                    LENBUDTXT, LENAUXNAME, LENPAKLOC,          &
                                    DZERO, DNODATA, MAXCHARLEN
  use MvrModule,              only: MvrType
  use BudgetModule,           only: BudgetType, budget_cr
  use BudgetObjectModule,     only: BudgetObjectType, budgetobject_cr
  use NumericalPackageModule, only: NumericalPackageType
  use BlockParserModule,      only: BlockParserType
  use PackageMoverModule,     only: PackageMoverType
  use BaseDisModule,          only: DisBaseType
  use InputOutputModule,      only: urword
>>>>>>> c1738330

  implicit none
  private
  public :: GwfMvrType, mvr_cr

  type, extends(NumericalPackageType) :: GwfMvrType
    integer(I4B), pointer                            :: ibudgetout => null()     !binary budget output file
    integer(I4B), pointer                            :: maxmvr => null()         !max number of movers to be specified
    integer(I4B), pointer                            :: maxpackages => null()    !max number of packages to be specified
    integer(I4B), pointer                            :: maxcomb => null()        !max number of combination of packages
    integer(I4B), pointer                            :: nmvr => null()           !number of movers for current stress period
<<<<<<< HEAD
    integer(I4B), pointer                            :: iexgmvr => null()        !flag to indicate mover is for an exchange (not for a single model)
    integer(I4B), pointer                            :: imodelnames => null()    !flag to indicate package input file has model names in it
=======
    integer(I4B), pointer                            :: iexgmvr => null()        !indicate mover is for an exchange (not for a single model)
    integer(I4B), pointer                            :: imodelnames => null()    !indicate package input file has model names in it
>>>>>>> c1738330
    real(DP), pointer                                :: omega => null()          !temporal weighting factor (not presently used)
    integer(I4B), dimension(:), pointer, contiguous  :: ientries => null()       !number of entries for each combination
    character(len=LENORIGIN+1),                                                &
      dimension(:), pointer, contiguous              :: pakorigins               !array of model//package names
    character(len=LENPACKAGENAME),                                             &
<<<<<<< HEAD
      dimension(:), pointer, contiguous              :: paknames                 !array of package names
    type(MvrType), dimension(:), pointer, contiguous :: mvr => null()            !array of movers
    type(BudgetType), pointer                        :: budget => null()         !mover budget object
=======
      dimension(:), pointer, contiguous              :: paknames => null()       !array of package names
    type(MvrType), dimension(:), pointer, contiguous :: mvr => null()            !array of movers
    type(BudgetType), pointer                        :: budget => null()         !mover budget object (used to write table)
    type(BudgetObjectType), pointer                  :: budobj => null()         !new budget container (used to write binary file)
    type(PackageMoverType),                                                    &
      dimension(:), pointer, contiguous    :: pakmovers => null()                !pointer to package mover objects
>>>>>>> c1738330
  contains
    procedure :: mvr_ar
    procedure :: mvr_rp
    procedure :: mvr_ad
    procedure :: mvr_fc
    procedure :: mvr_cc
    procedure :: mvr_bd
    procedure :: mvr_ot
    procedure :: mvr_da
    procedure :: read_options
    procedure :: check_options
    procedure :: read_dimensions
    procedure :: read_packages
<<<<<<< HEAD
    procedure :: allocate_scalars
    procedure :: allocate_arrays
=======
    procedure :: check_packages
    procedure :: assign_packagemovers
    procedure :: allocate_scalars
    procedure :: allocate_arrays
    procedure, private :: mvr_setup_budobj
    procedure, private :: mvr_fill_budobj
>>>>>>> c1738330
  end type GwfMvrType

  contains

<<<<<<< HEAD
  subroutine mvr_cr(mvrobj, name_parent, inunit, iout, iexgmvr)
=======
  subroutine mvr_cr(mvrobj, name_parent, inunit, iout, iexgmvr, dis)
>>>>>>> c1738330
! ******************************************************************************
! mvr_cr -- Create a new mvr object
! ******************************************************************************
!
!    SPECIFICATIONS:
! ------------------------------------------------------------------------------
    ! -- dummy
    type(GwfMvrType), pointer :: mvrobj
    character(len=*), intent(in) :: name_parent
    integer(I4B), intent(in) :: inunit
    integer(I4B), intent(in) :: iout
    integer(I4B), optional :: iexgmvr
<<<<<<< HEAD
=======
    class(DisBaseType), pointer, intent(in), optional :: dis
>>>>>>> c1738330
! ------------------------------------------------------------------------------
    !
    ! -- Create the object
    allocate(mvrobj)
    !
    ! -- create name and origin.  name_parent will either be model name or the
    !    exchange name.
    call mvrobj%set_names(1, name_parent, 'MVR', 'MVR')
    !
    ! -- Allocate scalars
    call mvrobj%allocate_scalars()
    !
<<<<<<< HEAD
=======
    ! -- Set pointer to dis
    if (present(dis)) mvrobj%dis => dis
    !
>>>>>>> c1738330
    ! -- Set variables
    mvrobj%inunit = inunit
    mvrobj%iout = iout
    !
    ! -- Set iexgmvr
    if(present(iexgmvr)) mvrobj%iexgmvr = iexgmvr
    !
    ! -- Create the budget object
    if (inunit > 0) then
      call budget_cr(mvrobj%budget, mvrobj%origin)
      !
      ! -- Initialize block parser
      call mvrobj%parser%Initialize(mvrobj%inunit, mvrobj%iout)
    endif
    !
    ! -- Return
    return
  end subroutine mvr_cr

  subroutine mvr_ar(this)
! ******************************************************************************
! mvr_ar -- Allocate and read water mover information
! ******************************************************************************
!
!    SPECIFICATIONS:
! ------------------------------------------------------------------------------
    ! -- modules
    ! -- dummy
    class(GwfMvrType) :: this
    ! -- locals
! ------------------------------------------------------------------------------
    !
    ! -- Print a message identifying the water mover package.
    write(this%iout, 1) this%inunit
  1 format(1x,/1x,'MVR -- WATER MOVER PACKAGE, VERSION 8, 1/29/2016', &
      ' INPUT READ FROM UNIT ', i0)
    !
    ! -- Read and check options
    call this%read_options()
    call this%check_options()
    !
    ! -- Read options
    call this%read_dimensions()
    !
    ! -- Allocate arrays
    call this%allocate_arrays()
    !
<<<<<<< HEAD
    ! -- Read package names
    call this%read_packages()
=======
    ! -- Read and check package names
    call this%read_packages()
    call this%check_packages()
>>>>>>> c1738330
    !
    ! -- Define the budget object to be the size of package names
    call this%budget%budget_df(this%maxpackages, 'WATER MOVER')
    !
<<<<<<< HEAD
=======
    ! -- setup the budget object
    call this%mvr_setup_budobj()
    !
>>>>>>> c1738330
    ! -- Return
    return
  end subroutine mvr_ar

  subroutine mvr_rp(this)
! ******************************************************************************
! mvr_rp -- Read and Prepare
! Subroutine: (1) read itmp
!             (2) read new boundaries if itmp>0
! ******************************************************************************
!
!    SPECIFICATIONS:
! ------------------------------------------------------------------------------
    ! -- modules
    use ConstantsModule, only: LINELENGTH
    use TdisModule, only: kper, nper
    use SimModule, only: ustop, store_error, store_error_unit, count_errors
    use ArrayHandlersModule, only: ifind
    ! -- dummy
    class(GwfMvrType),intent(inout) :: this
    ! -- local
    integer(I4B) :: i, ierr, nlist, ipos
    integer(I4B) :: ii, jj
    logical :: isfound, endOfBlock
    character(len=LINELENGTH) :: line, errmsg
    character(len=LENMODELNAME) :: mname
    ! -- formats
    character(len=*),parameter :: fmtblkerr = &
      "('Error.  Looking for BEGIN PERIOD iper.  Found ', a, ' instead.')"
    character(len=*),parameter :: fmtlsp = &
      "(1X,/1X,'REUSING ',A,'S FROM LAST STRESS PERIOD')"
    character(len=*), parameter :: fmtnbd = &
      "(1X,/1X,'THE NUMBER OF ACTIVE ',A,'S (',I6, &
       &') IS GREATER THAN MAXIMUM(',I6,')')"
! ------------------------------------------------------------------------------
    !
    ! -- Set ionper to the stress period number for which a new block of data
    !    will be read.
    if(this%inunit == 0) return
    !
    ! -- get stress period data
    if (this%ionper < kper) then
      !
      ! -- get period block
      call this%parser%GetBlock('PERIOD', isfound, ierr, &
                                supportOpenClose=.true.)
      if(isfound) then
        !
        ! -- read ionper and check for increasing period numbers
        call this%read_check_ionper()
      else
        !
        ! -- PERIOD block not found
        if (ierr < 0) then
          ! -- End of file found; data applies for remainder of simulation.
          this%ionper = nper + 1
        else
          ! -- Found invalid block
          write(errmsg, fmtblkerr) adjustl(trim(line))
          call store_error(errmsg)
          call this%parser%StoreErrorUnit()
          call ustop()
        end if
      endif
    end if
    !
    ! -- read data if ionper == kper
    if(this%ionper == kper) then
      write(this%iout, '(/,2x,a,i0)') 'READING WATER MOVERS FOR PERIOD ', kper
      nlist = -1
      i = 1
      !
      ! -- set mname to '' if this is an exchange mover, or to the model name
      if(this%iexgmvr == 0) then
        mname = this%name_model
      else
        mname = ''
      endif
<<<<<<< HEAD
=======
      !
      ! -- Assign a pointer to the package mover object.  The pointer assignment
      !    will happen only the first time
      call this%assign_packagemovers()
      !
      ! -- Read each mover entry
>>>>>>> c1738330
      do
        call this%parser%GetNextLine(endOfBlock)
        if (endOfBlock) exit
        call this%parser%GetCurrentLine(line)
        !
        ! -- Raise error if movers exceeds maxmvr
        if (i > this%maxmvr) then
          write(errmsg,'(4x,a,a)')'****ERROR. MOVERS EXCEED MAXMVR ON LINE: ', &
                                    trim(adjustl(line))
          call store_error(errmsg)
          call this%parser%StoreErrorUnit()
          call ustop()
        endif
        !
        ! -- Process the water mover line (mname = '' if this is an exchange)
<<<<<<< HEAD
        call this%mvr(i)%set(line, this%parser%iuactive, this%iout, mname)
=======
        call this%mvr(i)%set(line, this%parser%iuactive, this%iout, mname,     &
                             this%pakorigins, this%pakmovers)
>>>>>>> c1738330
        !
        ! -- Echo input
        if(this%iprpak == 1) call this%mvr(i)%echo(this%iout)
        !
        ! -- increment counter
        i = i + 1
      end do
      write(this%iout,'(/,1x,a,1x,i6,/)') 'END OF DATA FOR PERIOD', kper
      nlist = i - 1
      !
      ! -- Set the number of movers for this period to nlist
      this%nmvr = nlist
      write(this%iout, '(4x, i0, a, i0)') this%nmvr,                           &
        ' MOVERS READ FOR PERIOD ', kper
      !
      ! -- Check to make sure all providers and receivers are in pakorigins
      do i = 1, this%nmvr
        ipos = ifind(this%pakorigins, this%mvr(i)%pname1)
        if(ipos < 1) then
          write(errmsg,'(4x,a,a,a)') 'ERROR. PROVIDER ',                       &
            trim(this%mvr(i)%pname1), ' NOT LISTED IN PACKAGES BLOCK.'
          call store_error(errmsg)
        endif
        ipos = ifind(this%pakorigins, this%mvr(i)%pname2)
        if(ipos < 1) then
          write(errmsg,'(4x,a,a,a)') 'ERROR. RECEIVER ',                       &
            trim(this%mvr(i)%pname2), ' NOT LISTED IN PACKAGES BLOCK.'
          call store_error(errmsg)
        endif
      enddo
      if(count_errors() > 0) then
        call this%parser%StoreErrorUnit()
        call ustop()
      endif
      !
      ! -- reset ientries
      do i = 1, this%maxcomb
        this%ientries(i) = 0
      end do
      !
      ! --
      do i = 1, this%nmvr
        ii = ifind(this%pakorigins, this%mvr(i)%pname1)
        jj = ifind(this%pakorigins, this%mvr(i)%pname2)
        ipos = (ii - 1) * this%maxpackages + jj
        this%ientries(ipos) = this%ientries(ipos) + 1
<<<<<<< HEAD
        ! -- opposite direction
        ipos = (jj - 1) * this%maxpackages + ii
        this%ientries(ipos) = this%ientries(ipos) + 1
=======
>>>>>>> c1738330
      end do
    else
      write(this%iout, fmtlsp) 'MVR'
      !
      ! -- New stress period, but no new movers.  Set qpold to zero
      do i = 1, this%nmvr
        call this%mvr(i)%set_qpold(DZERO)
      enddo
      !
    endif
    !
    ! -- return
    return
  end subroutine mvr_rp

  subroutine mvr_ad(this)
! ******************************************************************************
! mvr_ad -- Advance mover
! ******************************************************************************
!
!    SPECIFICATIONS:
! ------------------------------------------------------------------------------
    ! -- modules
    ! -- dummy
    class(GwfMvrType) :: this
    ! -- locals
    integer(I4B) :: i
! ------------------------------------------------------------------------------
    !
    do i = 1, this%nmvr
      call this%mvr(i)%advance()
    enddo
    !
    ! -- Return
    return
  end subroutine mvr_ad

  subroutine mvr_fc(this)
! ******************************************************************************
! mvr_fc -- Calculate qfrommvr as a function of qtomvr
! ******************************************************************************
!
!    SPECIFICATIONS:
! ------------------------------------------------------------------------------
    ! -- modules
    ! -- dummy
    class(GwfMvrType) :: this
    ! -- locals
    integer(I4B) :: i
! ------------------------------------------------------------------------------
    !
    do i = 1, this%nmvr
      call this%mvr(i)%fc(this%omega)
    enddo
    !
    ! -- Return
    return
  end subroutine mvr_fc

<<<<<<< HEAD
  subroutine mvr_cc(this, kiter, iend, icnvg)
=======
  subroutine mvr_cc(this, kiter, iend, icnvgmod, cpak, dpak)
>>>>>>> c1738330
! ******************************************************************************
! mvr_cc -- extra convergence check for mover
! ******************************************************************************
!
!    SPECIFICATIONS:
! ------------------------------------------------------------------------------
    ! -- dummy
    class(GwfMvrType) :: this
    integer(I4B),intent(in) :: kiter
    integer(I4B),intent(in) :: iend
<<<<<<< HEAD
    integer(I4B),intent(inout) :: icnvg
=======
    integer(I4B),intent(in) :: icnvgmod
    character(len=LENPAKLOC), intent(inout) :: cpak
    real(DP), intent(inout) :: dpak
>>>>>>> c1738330
    ! -- local
    ! -- formats
    character(len=*),parameter :: fmtmvrcnvg = &
      "(/,1x,'MOVER PACKAGE REQUIRES AT LEAST TWO OUTER ITERATIONS. CONVERGE &
      &FLAG HAS BEEN RESET TO FALSE.')"
! ------------------------------------------------------------------------------
    !
    ! -- If there are active movers, then at least 2 outers required
    if (this%nmvr > 0) then
<<<<<<< HEAD
      if (icnvg == 1 .and. kiter == 1) then
        icnvg = 0
=======
      if (icnvgmod == 1 .and. kiter == 1) then
        dpak = DNODATA
        cpak = trim(this%name)
>>>>>>> c1738330
        write(this%iout, fmtmvrcnvg)
      endif
    endif
    !
    ! -- return
    return
  end subroutine mvr_cc
  
  subroutine mvr_bd(this, icbcfl, ibudfl, isuppress_output)
! ******************************************************************************
! mvr_bd -- Write mover terms to listing file
! ******************************************************************************
!
!    SPECIFICATIONS:
! ------------------------------------------------------------------------------
    ! -- modules
    use TdisModule, only : kstp, kper, delt, pertim, totim
<<<<<<< HEAD
    use InputOutputModule, only: urword, ubdsv06, ubdsvd
=======
    use InputOutputModule, only: ubdsv06, ubdsvd
>>>>>>> c1738330
    ! -- dummy
    class(GwfMvrType) :: this
    integer(I4B), intent(in) :: icbcfl
    integer(I4B), intent(in) :: ibudfl
    integer(I4B), intent(in) :: isuppress_output
    ! -- locals
<<<<<<< HEAD
    character (len=LENBUDTXT) :: text
    integer(I4B) :: i
    integer(I4B) :: j
    integer(I4B) :: n
    integer(I4B) :: ipos
    integer(I4B) :: ibinun
    character (len=LENMODELNAME) :: modelname1, modelname2
    character (len=LENPACKAGENAME) :: packagename1, packagename2
    character (len=LENAUXNAME), dimension(1) :: cauxname
    character (len=LENORIGIN+1) :: pakoriginsdummy
    integer(I4B) :: ival
    integer(I4B) :: naux
    integer(I4B) :: nitems
    integer(I4B) :: lloc
    integer(I4B) :: istart
    integer(I4B) :: istop
    real(DP) :: rval
    real(DP) :: q
    real(DP), dimension(1) :: aux
=======
    integer(I4B) :: i
    integer(I4B) :: ibinun
>>>>>>> c1738330
    ! -- formats
    character(len=*), parameter :: fmttkk = &
      "(1X,/1X,A,'   PERIOD ',I0,'   STEP ',I0)"
! ------------------------------------------------------------------------------
    !
    if(ibudfl /= 0 .and. this%iprflow == 1 .and. isuppress_output == 0) then
      write(this%iout, fmttkk) '     MVR SUMMARY', kper, kstp
      do i = 1, this%nmvr
        call this%mvr(i)%writeflow(this%iout)
      enddo
    endif
    !
<<<<<<< HEAD
    ! -- Set unit number for binary budget output
=======
    ! -- fill the budget object
    call this%mvr_fill_budobj()
    !
    ! -- write the flows from the budobj
>>>>>>> c1738330
    ibinun = 0
    if(this%ibudgetout /= 0) then
      ibinun = this%ibudgetout
    end if
    if(icbcfl == 0) ibinun = 0
<<<<<<< HEAD
    if(isuppress_output /= 0) ibinun = 0
    !
    ! -- write mvr binary budget output
    if (ibinun > 0) then
      text = 'MOVER FLOW      '
      do i = 1, this%maxpackages
        ! -- Retrieve modelname1 and packagename1
        lloc = 1
        call urword(this%pakorigins(i), lloc, istart, istop, 1, ival, rval, -1, -1)
!!!        modelname1 = this%pakorigins(i)(istart:istop)
        pakoriginsdummy = this%pakorigins(i)
        modelname1 = pakoriginsdummy(istart:istop)
        call urword(this%pakorigins(i), lloc, istart, istop, 1, ival, rval, -1, -1)
!!!        packagename1 = this%pakorigins(i)(istart:istop)
        pakoriginsdummy = this%pakorigins(i)
        packagename1 = pakoriginsdummy(istart:istop)
        do j = 1, this%maxpackages
          ! -- Retrieve modelname2 and packagename2
          lloc = 1
          call urword(this%pakorigins(j), lloc, istart, istop, 1, ival, rval, -1, -1)
!!!          modelname2 = this%pakorigins(j)(istart:istop)
          pakoriginsdummy = this%pakorigins(j)
          modelname2 = pakoriginsdummy(istart:istop)
          call urword(this%pakorigins(j), lloc, istart, istop, 1, ival, rval, -1, -1)
!!!          packagename2 = this%pakorigins(j)(istart:istop)
          pakoriginsdummy = this%pakorigins(j)
          packagename2 = pakoriginsdummy(istart:istop)
          ipos = (i - 1) * this%maxpackages + j
          nitems = this%ientries(ipos)
          naux = 0
          call ubdsv06(kstp, kper, text, modelname1, packagename1,                    &
                       modelname2, packagename2,                                      &
                       ibinun, naux, cauxname, 1, 1, 1, nitems,                       &
                       this%iout, delt, pertim, totim)
          if (nitems < 1) cycle
          do n = 1, this%nmvr
            if(this%pakorigins(i) == this%mvr(n)%pname1) then
              if(this%pakorigins(j) == this%mvr(n)%pname2) then
                q = -this%mvr(n)%qpnew
                call ubdsvd(ibinun, this%mvr(n)%irch1, this%mvr(n)%irch2, q, naux, aux)
              end if
            end if
            if(this%pakorigins(i) == this%mvr(n)%pname2) then
              if(this%pakorigins(j) == this%mvr(n)%pname1) then
                q = this%mvr(n)%qpnew
                call ubdsvd(ibinun, this%mvr(n)%irch2, this%mvr(n)%irch1, q, naux, aux)
              end if
            end if
          end do
        end do
      end do
=======
    if (isuppress_output /= 0) ibinun = 0
    if (ibinun > 0) then
      call this%budobj%save_flows(this%dis, ibinun, kstp, kper, delt, &
                        pertim, totim, this%iout)
>>>>>>> c1738330
    end if
    !
    ! -- Return
    return
  end subroutine mvr_bd

  subroutine mvr_ot(this)
! ******************************************************************************
! mvr_ot -- Write mover budget to listing file
! ******************************************************************************
!
!    SPECIFICATIONS:
! ------------------------------------------------------------------------------
    ! -- modules
    use TdisModule, only: kstp, kper, delt
    use ArrayHandlersModule, only: ifind, expandarray
    ! -- dummy
    class(GwfMvrType) :: this
    ! -- locals
    character(len=LENORIGIN+1) :: pname
    integer(I4B) :: i, j
    real(DP), allocatable, dimension(:) :: ratin, ratout
! ------------------------------------------------------------------------------
    !
    ! -- Allocate and initialize ratin/ratout
    allocate(ratin(this%maxpackages), ratout(this%maxpackages))
    do j = 1, this%maxpackages
      ratin(j) = DZERO
      ratout(j) = DZERO
    enddo
    !
    ! -- Accumulate the rates
    do i = 1, this%nmvr
      do j = 1, this%maxpackages
        if(this%pakorigins(j) == this%mvr(i)%pname1) then
          ratin(j) = ratin(j) + this%mvr(i)%qpactual
        endif
        if(this%pakorigins(j) == this%mvr(i)%pname2) then
          ratout(j) = ratout(j) + this%mvr(i)%qpactual
        endif
      enddo
    enddo
    !
    ! -- Send rates to budget object
    call this%budget%reset()
    do j = 1, this%maxpackages
      if((this%iexgmvr) == 1) then
        pname = this%pakorigins(j)
      else
        pname = this%paknames(j)
      endif
      call this%budget%addentry(ratin(j), ratout(j), delt, pname)
    enddo
    !
    ! -- Write the budget
    call this%budget%budget_ot(kstp, kper, this%iout)
    !
    ! -- Deallocate
    deallocate(ratin, ratout)
    !
<<<<<<< HEAD
=======
    ! -- Output mvr budget
    !    Not using budobj write_table here because it would result
    !    in a table that has one entry.  A custom table looks
    !    better here with a row for each package.
    !call this%budobj%write_budtable(kstp, kper, this%iout)
    !
>>>>>>> c1738330
    ! -- Return
    return
  end subroutine mvr_ot

  subroutine mvr_da(this)
! ******************************************************************************
! mvr_da -- deallocate
! ******************************************************************************
!
!    SPECIFICATIONS:
! ------------------------------------------------------------------------------
    ! -- modules
    use ConstantsModule, only: DONE
    use MemoryManagerModule, only: mem_deallocate
    ! -- dummy
    class(GwfMvrType) :: this
    ! -- local
! ------------------------------------------------------------------------------
    !
    ! -- Arrays
    if (this%inunit > 0) then
      call mem_deallocate(this%ientries)
      deallocate(this%mvr)
      deallocate(this%pakorigins)
      deallocate(this%paknames)
<<<<<<< HEAD
      call this%budget%budget_da()
      deallocate(this%budget)
=======
      deallocate(this%pakmovers)
      !
      ! -- budget object
      call this%budget%budget_da()
      deallocate(this%budget)
      !
      ! -- budobj
      call this%budobj%budgetobject_da()
      deallocate(this%budobj)
      nullify(this%budobj)
>>>>>>> c1738330
    endif
    !
    ! -- Scalars
    call mem_deallocate(this%ibudgetout)
    call mem_deallocate(this%maxmvr)
    call mem_deallocate(this%maxpackages)
    call mem_deallocate(this%maxcomb)
    call mem_deallocate(this%nmvr)
    call mem_deallocate(this%iexgmvr)
    call mem_deallocate(this%imodelnames)
    call mem_deallocate(this%omega)
    !
    ! -- deallocate scalars in NumericalPackageType
    call this%NumericalPackageType%da()
    !
    ! -- Return
    return
  end subroutine mvr_da

  subroutine read_options(this)
! ******************************************************************************
! read_options
! ******************************************************************************
!
!    SPECIFICATIONS:
! ------------------------------------------------------------------------------
    ! -- modules
    use ConstantsModule, only: LINELENGTH, DZERO, DONE
    use OpenSpecModule, only: access, form
    use SimModule, only: ustop, store_error, store_error_unit
    use InputOutputModule, only: urword, getunit, openfile
    ! -- dummy
    class(GwfMvrType) :: this
    ! -- local
    character(len=LINELENGTH) :: errmsg
    character(len=MAXCHARLEN) :: fname, keyword
    integer(I4B) :: ierr
    logical :: isfound, endOfBlock
    ! -- formats
    character(len=*),parameter :: fmtmvrbin = &
      "(4x, 'MVR ', 1x, a, 1x, ' WILL BE SAVED TO FILE: ', a, /4x, 'OPENED ON UNIT: ', I7)"
! ------------------------------------------------------------------------------
    !
    ! -- get options block
<<<<<<< HEAD
    call this%parser%GetBlock('OPTIONS', isfound, ierr, supportOpenClose=.true., &
                              blockRequired=.false.)
=======
    call this%parser%GetBlock('OPTIONS', isfound, ierr, &
      supportOpenClose=.true., blockRequired=.false.)
>>>>>>> c1738330
    !
    ! -- parse options block if detected
    if (isfound) then
      write(this%iout,'(1x,a)')'PROCESSING MVR OPTIONS'
      do
        call this%parser%GetNextLine(endOfBlock)
        if (endOfBlock) exit
        call this%parser%GetStringCaps(keyword)
        select case (keyword)
          case('BUDGET')
            call this%parser%GetStringCaps(keyword)
            if (keyword == 'FILEOUT') then
              call this%parser%GetString(fname)
              this%ibudgetout = getunit()
              call openfile(this%ibudgetout, this%iout, fname, 'DATA(BINARY)',  &
                            form, access, 'REPLACE')
              write(this%iout,fmtmvrbin) 'BUDGET', fname, this%ibudgetout
            else
              call store_error('OPTIONAL BUDGET KEYWORD MUST BE FOLLOWED BY FILEOUT')
            end if
          case ('PRINT_INPUT')
            this%iprpak = 1
            write(this%iout,'(4x,a)') 'WATER MOVER INPUT '//                   &
              'WILL BE PRINTED TO LIST FILE.'
          case ('PRINT_FLOWS')
            this%iprflow = 1
            write(this%iout,'(4x,a)') 'LISTS OF WATER MOVER FLOWS '//          &
              'WILL BE PRINTED TO LIST FILE.'
          case ('MODELNAMES')
            this%imodelnames = 1
            write(this%iout,'(4x,a)') 'ALL PACKAGE NAMES ARE PRECEDED '//      &
              'BY THE NAME OF THE MODEL CONTAINING THE PACKAGE.'
            if (this%iexgmvr == 0) then
              write(errmsg,'(4x,a,a)')                                         &
                '****ERROR. MODELNAMES CANNOT BE SPECIFIED UNLESS THE ' //     &
                'MOVER PACKAGE IS FOR AN EXCHANGE.'
              call store_error(errmsg)
              call this%parser%StoreErrorUnit()
              call ustop()
            endif
          case default
            write(errmsg,'(4x,a,a)')'****ERROR. UNKNOWN MVR OPTION: ',         &
                                     trim(keyword)
            call store_error(errmsg)
            call this%parser%StoreErrorUnit()
            call ustop()
        end select
      end do
      write(this%iout,'(1x,a)')'END OF MVR OPTIONS'
    end if
    !
    ! -- Return
    return
    end subroutine read_options

  subroutine check_options(this)
! ******************************************************************************
! check_options
! ******************************************************************************
!
!    SPECIFICATIONS:
! ------------------------------------------------------------------------------
    ! -- modules
    use ConstantsModule, only: LINELENGTH
    use SimModule, only: ustop, store_error, store_error_unit
    ! -- dummy
    class(GwfMvrType) :: this
    ! -- local
    character(len=LINELENGTH) :: errmsg
    ! -- formats
! ------------------------------------------------------------------------------
    !
    ! -- Check if not exchange mover but model names are specified
    if (this%iexgmvr == 0 .and. this%imodelnames == 1) then
      write(errmsg,'(4x,a,a)')                                                 &
        '****ERROR. MODELNAMES CANNOT BE SPECIFIED UNLESS THE ' //             &
        'MOVER PACKAGE IS FOR AN EXCHANGE.'
      call store_error(errmsg)
      call this%parser%StoreErrorUnit()
      call ustop()
    endif
    !
    ! -- Check if exchange mover but model names not specified
    if (this%iexgmvr /= 0 .and. this%imodelnames == 0) then
      write(errmsg,'(4x,a,a)')                                                 &
        '****ERROR. MODELNAMES OPTION MUST BE SPECIFIED BECAUSE ' //           &
        'MOVER PACKAGE IS FOR AN EXCHANGE.'
      call store_error(errmsg)
      call this%parser%StoreErrorUnit()
      call ustop()
    endif
    !
    ! -- Return
    return
  end subroutine check_options

  subroutine read_dimensions(this)
! ******************************************************************************
! read_dimensions -- Read the dimensions for this package
! ******************************************************************************
!
!    SPECIFICATIONS:
! ------------------------------------------------------------------------------
    ! -- modules
    use ConstantsModule, only: LINELENGTH
    use SimModule, only: ustop, store_error, count_errors, store_error_unit
    ! -- dummy
    class(GwfMvrType),intent(inout) :: this
    ! -- local
    character (len=LINELENGTH) :: errmsg, keyword
    integer(I4B) :: ierr
    logical :: isfound, endOfBlock
    integer(I4B) :: i
    integer(I4B) :: j
    ! -- format
! ------------------------------------------------------------------------------
    !
    ! -- get dimensions block
    call this%parser%GetBlock('DIMENSIONS', isfound, ierr, &
                              supportOpenClose=.true.)
    !
    ! -- parse dimensions block if detected
    if (isfound) then
      write(this%iout,'(/1x,a)')'PROCESSING MVR DIMENSIONS'
      do
        call this%parser%GetNextLine(endOfBlock)
        if (endOfBlock) exit
        call this%parser%GetStringCaps(keyword)
        select case (keyword)
          case ('MAXMVR')
            this%maxmvr = this%parser%GetInteger()
            write(this%iout,'(4x,a,i0)')'MAXMVR = ', this%maxmvr
          case ('MAXPACKAGES')
            this%maxpackages  = this%parser%GetInteger()
            write(this%iout,'(4x,a,i0)')'MAXPACKAGES = ', this%maxpackages
          case default
            write(errmsg,'(4x,a,a)')                                           &
              '****ERROR. UNKNOWN MVR DIMENSION: ', trim(keyword)
            call store_error(errmsg)
            call this%parser%StoreErrorUnit()
            call ustop()
        end select
      end do
      write(this%iout,'(1x,a)')'END OF MVR DIMENSIONS'
    else
      call store_error('ERROR.  REQUIRED DIMENSIONS BLOCK NOT FOUND.')
      call this%parser%StoreErrorUnit()
      call ustop()
    end if
    !
    ! -- calculate maximum number of combinations
    this%maxcomb = 0
    do i = 1, this%maxpackages
      do j = 1, this%maxpackages
        this%maxcomb = this%maxcomb + 1
      end do
    end do
    !
    ! -- verify dimensions were set
    if(this%maxmvr < 0) then
      write(errmsg, '(1x,a)') &
        'ERROR.  MAXMVR WAS NOT SPECIFIED OR WAS SPECIFIED INCORRECTLY.'
      call store_error(errmsg)
      call this%parser%StoreErrorUnit()
      call ustop()
    endif
    if(this%maxpackages < 0) then
      write(errmsg, '(1x,a)') &
        'ERROR.  MAXPACKAGES WAS NOT SPECIFIED OR WAS SPECIFIED INCORRECTLY.'
      call store_error(errmsg)
      call this%parser%StoreErrorUnit()
      call ustop()
    endif
    !
    ! -- return
    return
  end subroutine read_dimensions

  subroutine read_packages(this)
! ******************************************************************************
! read_packages -- Read the packages that will be managed by this mover
! ******************************************************************************
!
!    SPECIFICATIONS:
! ------------------------------------------------------------------------------
    ! -- modules
    use ConstantsModule, only: LINELENGTH
    use SimModule, only: ustop, store_error, count_errors, store_error_unit
    ! -- dummy
    class(GwfMvrType),intent(inout) :: this
    ! -- local
    character (len=LINELENGTH) :: errmsg, word, word1, word2
    integer(I4B) :: lloc, ierr
    integer(I4B) :: npak
    logical :: isfound, endOfBlock
    ! -- format
! ------------------------------------------------------------------------------
    !
    ! -- get packages block
    call this%parser%GetBlock('PACKAGES', isfound, ierr, &
                              supportOpenClose=.true.)
    !
    ! -- parse packages block
    if (isfound) then
      write(this%iout,'(/1x,a)')'PROCESSING MVR PACKAGES'
      npak = 0
      do
        call this%parser%GetNextLine(endOfBlock)
        if (endOfBlock) exit
        call this%parser%GetStringCaps(word1)
        lloc = 1
        npak = npak + 1
        if (npak > this%maxpackages) then
          call store_error('ERROR.  MAXPACKAGES NOT SET LARGE ENOUGH.')
          call this%parser%StoreErrorUnit()
          call ustop()
        endif
        if(this%iexgmvr == 0) then
          this%pakorigins(npak) = trim(adjustl(this%name_model)) // ' ' // &
            trim(word1)
          word = word1
        else
          this%pakorigins(npak) = trim(word1)
          call this%parser%GetStringCaps(word2)
          this%pakorigins(npak) = trim(this%pakorigins(npak)) // ' ' //    &
            trim(word2)
          word = word2
        endif
        this%paknames(npak) = trim(word)
        write(this%iout,'(3x,a,a)')'INCLUDING PACKAGE: ',                  &
          trim(this%pakorigins(npak))
      end do
      write(this%iout,'(1x,a)')'END OF MVR PACKAGES'
    else
      call store_error('ERROR.  REQUIRED PACKAGES BLOCK NOT FOUND.')
      call this%parser%StoreErrorUnit()
      call ustop()
    end if
    !
    ! -- Check to make sure npak = this%maxpackages
    if(npak /= this%maxpackages) then
      write(errmsg, '(a, i0, a, i0, a)')                                        &
        'ERROR.  NUMBER OF PACKAGES (', npak, ') DOES NOT EQUAL ' //            &
        'MAXPACKAGES (', this%maxpackages, ').'
      call store_error(errmsg)
      call this%parser%StoreErrorUnit()
      call ustop()
    endif
    !
    ! -- return
    return
  end subroutine read_packages

<<<<<<< HEAD
=======
  subroutine check_packages(this)
! ******************************************************************************
! check_packages -- check to make sure packages have mover activated
! ******************************************************************************
!
!    SPECIFICATIONS:
! ------------------------------------------------------------------------------
    ! -- modules
    use ConstantsModule, only: LINELENGTH
    use MemoryManagerModule, only: mem_setptr
    use SimModule, only: ustop, store_error, count_errors, store_error_unit
    ! -- dummy
    class(GwfMvrType),intent(inout) :: this
    ! -- local
    character (len=LINELENGTH) :: errmsg
    integer(I4B) :: i
    integer(I4B), pointer :: imover_ptr
    ! -- format
! ------------------------------------------------------------------------------
    !
    ! -- Check to make sure mover is activated for each package
    do i = 1, size(this%pakorigins)
      imover_ptr => null()
      call mem_setptr(imover_ptr, 'IMOVER', trim(this%pakorigins(i)))
      if (imover_ptr == 0) then
        write(errmsg, '(a, a, a)') &
                          'ERROR.  MODEL AND PACKAGE "', &
                          trim(this%pakorigins(i)), &
                          '" DOES NOT HAVE MOVER SPECIFIED IN OPTIONS BLOCK.'
        call store_error(errmsg)
      end if
    end do
    !
    ! -- Terminate if errors detected.
    if (count_errors() > 0) then
      call this%parser%StoreErrorUnit()
      call ustop()
    endif
    !
    ! -- return
    return
  end subroutine check_packages

  subroutine assign_packagemovers(this)
! ******************************************************************************
! assign_packagemovers -- assign pointer to each package's packagemover object
! ******************************************************************************
!
!    SPECIFICATIONS:
! ------------------------------------------------------------------------------
    ! -- modules
    use PackageMoverModule, only: set_packagemover_pointer
    ! -- dummy
    class(GwfMvrType),intent(inout) :: this
    ! -- local
    integer(I4B) :: i
    ! -- format
! ------------------------------------------------------------------------------
    !
    ! -- Assign the package mover pointer if it hasn't been assigned yet
    do i = 1, size(this%pakorigins)
      if (this%pakmovers(i)%origin == '') then
        call set_packagemover_pointer(this%pakmovers(i), &
                                      trim(this%pakorigins(i)))
      end if
    end do
    !
    ! -- return
    return
  end subroutine assign_packagemovers

>>>>>>> c1738330
  subroutine allocate_scalars(this)
! ******************************************************************************
! allocate_scalars
! ******************************************************************************
!
!    SPECIFICATIONS:
! ------------------------------------------------------------------------------
    ! -- modules
    use ConstantsModule, only: DONE
    use MemoryManagerModule, only: mem_allocate
    ! -- dummy
    class(GwfMvrType) :: this
    ! -- local
! ------------------------------------------------------------------------------
    !
    ! -- allocate scalars in NumericalPackageType
    call this%NumericalPackageType%allocate_scalars()
    !
    ! -- Allocate
    call mem_allocate(this%ibudgetout, 'IBUDGETOUT', this%origin)
    call mem_allocate(this%omega, 'OMEGA', this%origin)
    call mem_allocate(this%maxmvr, 'MAXMVR', this%origin)
    call mem_allocate(this%maxpackages, 'MAXPACKAGES', this%origin)
    call mem_allocate(this%maxcomb, 'MAXCOMB', this%origin)
    call mem_allocate(this%nmvr, 'NMVR', this%origin)
    call mem_allocate(this%iexgmvr, 'IEXGMVR', this%origin)
    call mem_allocate(this%imodelnames, 'IMODELNAMES', this%origin)
    !
    ! -- Initialize
    this%ibudgetout = 0
    this%maxmvr = -1
    this%maxpackages = -1
    this%maxcomb = 0
    this%nmvr = 0
    this%iexgmvr = 0
    this%imodelnames = 0
    this%omega = DONE
    !
    ! -- Return
    return
  end subroutine allocate_scalars

  subroutine allocate_arrays(this)
! ******************************************************************************
! allocate_arrays
! ******************************************************************************
!
!    SPECIFICATIONS:
! ------------------------------------------------------------------------------
    ! -- modules
    use MemoryManagerModule, only: mem_allocate
    use ConstantsModule, only: DZERO
<<<<<<< HEAD
    ! -- dummy
    class(GwfMvrType) :: this
    ! -- local
=======
    use PackageMoverModule, only: nulllify_packagemover_pointer
    ! -- dummy
    class(GwfMvrType) :: this
    ! -- local
    integer(I4B) :: i
>>>>>>> c1738330
! ------------------------------------------------------------------------------
    !
    ! -- Allocate
    allocate(this%mvr(this%maxmvr))
    allocate(this%pakorigins(this%maxpackages))
    allocate(this%paknames(this%maxpackages))
<<<<<<< HEAD
=======
    allocate(this%pakmovers(this%maxpackages))
    !
    ! -- nullify the pakmovers
    do i = 1, this%maxpackages
      call nulllify_packagemover_pointer(this%pakmovers(i))
    end do
>>>>>>> c1738330
    !
    ! -- allocate the object and assign values to object variables
    call mem_allocate(this%ientries, this%maxcomb, 'IENTRIES', this%origin)
    !
    ! -- Return
    return
  end subroutine allocate_arrays

<<<<<<< HEAD
=======
  subroutine mvr_setup_budobj(this)
! ******************************************************************************
! mvr_setup_budobj -- Set up the budget object that stores all the mvr flows
! ******************************************************************************
!
!    SPECIFICATIONS:
! ------------------------------------------------------------------------------
    ! -- modules
    use ConstantsModule, only: LENBUDTXT
    ! -- dummy
    class(GwfMvrType) :: this
    ! -- local
    integer(I4B) :: nbudterm
    integer(I4B) :: ncv
    integer(I4B) :: i
    integer(I4B) :: j
    integer(I4B) :: ival
    integer(I4B) :: naux
    integer(I4B) :: lloc
    integer(I4B) :: istart
    integer(I4B) :: istop
    real(DP) :: rval
    character (len=LENMODELNAME) :: modelname1, modelname2
    character (len=LENPACKAGENAME) :: packagename1, packagename2
    character (len=LENORIGIN+1) :: pakoriginsdummy
    integer(I4B) :: maxlist
    integer(I4B) :: idx
    character(len=LENBUDTXT) :: text
! ------------------------------------------------------------------------------
    !
    ! -- Determine the number of mover budget terms. These are fixed for 
    !    the simulation and cannot change.  A separate term is required
    !    for each possible provider/receiver combination.
    nbudterm = 0
    do i = 1, this%maxpackages
      do j = 1, this%maxpackages
        nbudterm = nbudterm + 1
      end do
    end do
    !
    ! -- Number of control volumes is set to be 0, because there aren't
    !    any for the mover
    ncv = 0
    !
    ! -- set up budobj
    call budgetobject_cr(this%budobj, 'WATER MOVER')
    call this%budobj%budgetobject_df(ncv, nbudterm, 0, 0)
    idx = 0
    !
    ! -- Go through and set up each budget term
    text = '      MOVER-FLOW'
    maxlist = this%maxmvr
    naux = 0
    do i = 1, this%maxpackages
      lloc = 1
      call urword(this%pakorigins(i), lloc, istart, istop, 1, ival, rval, -1, -1)
      pakoriginsdummy = this%pakorigins(i)
      modelname1 = pakoriginsdummy(istart:istop)
      call urword(this%pakorigins(i), lloc, istart, istop, 1, ival, rval, -1, -1)
      pakoriginsdummy = this%pakorigins(i)
      packagename1 = pakoriginsdummy(istart:istop)
      do j = 1, this%maxpackages
        lloc = 1
        call urword(this%pakorigins(j), lloc, istart, istop, 1, ival, rval, -1, -1)
        pakoriginsdummy = this%pakorigins(j)
        modelname2 = pakoriginsdummy(istart:istop)
        call urword(this%pakorigins(j), lloc, istart, istop, 1, ival, rval, -1, -1)
        pakoriginsdummy = this%pakorigins(j)
        packagename2 = pakoriginsdummy(istart:istop)
        idx = idx + 1
        call this%budobj%budterm(idx)%initialize(text, &
                                                 modelname1, &
                                                 packagename1, &
                                                 modelname2, &
                                                 packagename2, &
                                                 maxlist, .false., .false., &
                                                 naux)
      end do
    end do
    !
    ! -- return
    return
  end subroutine mvr_setup_budobj

  subroutine mvr_fill_budobj(this)
! ******************************************************************************
! mvr_fill_budobj -- copy flow terms into this%budobj
! ******************************************************************************
!
!    SPECIFICATIONS:
! ------------------------------------------------------------------------------
    ! -- modules
    ! -- dummy
    class(GwfMvrType) :: this
    ! -- local
    integer(I4B) :: idx
    integer(I4B) :: i
    integer(I4B) :: j
    integer(I4B) :: n, n1, n2
    integer(I4B) :: ipos
    integer(I4B) :: ival
    integer(I4B) :: nitems
    integer(I4B) :: lloc
    integer(I4B) :: istart
    integer(I4B) :: istop
    real(DP) :: rval
    character (len=LENMODELNAME) :: modelname1, modelname2
    character (len=LENPACKAGENAME) :: packagename1, packagename2
    character (len=LENORIGIN+1) :: pakoriginsdummy
    real(DP) :: q
    ! -- formats
! -----------------------------------------------------------------------------
    !
    ! -- initialize counter
    idx = 0


    do i = 1, this%maxpackages
      ! -- Retrieve modelname1 and packagename1
      lloc = 1
      call urword(this%pakorigins(i), lloc, istart, istop, 1, ival, rval, -1, -1)
      pakoriginsdummy = this%pakorigins(i)
      modelname1 = pakoriginsdummy(istart:istop)
      call urword(this%pakorigins(i), lloc, istart, istop, 1, ival, rval, -1, -1)
      pakoriginsdummy = this%pakorigins(i)
      packagename1 = pakoriginsdummy(istart:istop)
      do j = 1, this%maxpackages
        ! -- Retrieve modelname2 and packagename2
        lloc = 1
        call urword(this%pakorigins(j), lloc, istart, istop, 1, ival, rval, -1, -1)
        pakoriginsdummy = this%pakorigins(j)
        modelname2 = pakoriginsdummy(istart:istop)
        call urword(this%pakorigins(j), lloc, istart, istop, 1, ival, rval, -1, -1)
        pakoriginsdummy = this%pakorigins(j)
        packagename2 = pakoriginsdummy(istart:istop)
        ipos = (i - 1) * this%maxpackages + j
        nitems = this%ientries(ipos)
        !
        ! -- nitems is the number of mover connections for this
        !    model-package / model-package combination.  Cycle if none.
        idx = idx + 1
        call this%budobj%budterm(idx)%reset(nitems)
        if (nitems < 1) cycle
        do n = 1, this%nmvr
          !
          ! -- pname1 is provider, pname2 is receiver
          !    flow is always negative because it is coming from provider
          if(this%pakorigins(i) == this%mvr(n)%pname1) then
            if(this%pakorigins(j) == this%mvr(n)%pname2) then
              q = -this%mvr(n)%qpactual
              n1 = this%mvr(n)%irch1
              n2 = this%mvr(n)%irch2
              call this%budobj%budterm(idx)%update_term(n1, n2, q)
            end if
          end if
        end do
      end do
    end do
    !
    ! --Terms are filled, now accumulate them for this time step
    call this%budobj%accumulate_terms()
    !
    ! -- return
    return
  end subroutine mvr_fill_budobj
>>>>>>> c1738330

end module<|MERGE_RESOLUTION|>--- conflicted
+++ resolved
@@ -1,18 +1,9 @@
-<<<<<<< HEAD
-!Water Mover Module
-!This module contains a derived type, called GwfMvrType, that
-!is attached to the GWF model.  The water mover can be used to move water
-!between packages.  The mover requires that mover-aware packages have access to
-!three arrays: qformvr, qtomvr, and qfrommvr.  These arrays are store and
-!managed by a separate object PackageMoverType.  qformvr is a
-=======
 !GWF Water Mover Module
 !This module contains a derived type, called GwfMvrType, that
 !is attached to the GWF model.  The water mover can be used to move water
 !between packages.  The mover requires that mover-aware packages have access
 !to four arrays: qtformvr, qformvr, qtomvr, and qfrommvr.  These arrays are 
 !stored and managed by a separate PackageMoverType object.  qformvr is a
->>>>>>> c1738330
 !vector of volumetric flow rates available for the mover.  The package
 !must fill the vector (dimensioned by number of reaches) with the available
 !water.  qtomvr is a vector containing how much water was actually moved
@@ -30,12 +21,8 @@
 !
 !      type(GwfMvrType),               pointer :: mvr     => null()
 !
-<<<<<<< HEAD
-!      Mover aware packages define the following members:
-=======
 !      Mover aware packages have access to the following vectors of mover
 !      information, which are stored in the PackageMoverType object:
->>>>>>> c1738330
 !
 !      integer(I4B), pointer            :: imover        => null()
 !      real(DP), dimension(:), pointer, contiguous  :: qtformvr      => null()
@@ -49,25 +36,6 @@
 !      water, but this value decreases as the mover object consumes water from
 !      it.
 !
-<<<<<<< HEAD
-!  2.  Create the mover package by calling the cr subroutine:
-!
-!      call mvr_cr(this%mvr, this%name, this%inmvr, this%iout)
-!
-!  3.  The AR method for the mover is called:
-!
-!      if(this%inmvr > 0) call this%mvr%mvr_ar()
-!
-!      Mover aware packages allocate the three vectors (typically to size
-!      maxbound)
-!
-!  4.  The RP method for the mover is called.  This reads the movers active
-!      for the current period.
-!
-!      if(this%inmvr > 0) call this%mvr%mvr_rp()
-!
-!  5.  The AD method for the mover is called.  This saves qtomvr from the
-=======
 !  2.  In gwf_cr create the mover package by calling the CR subroutine:
 !
 !      call mvr_cr(this%mvr, this%name, this%inmvr, this%iout)
@@ -86,7 +54,6 @@
 !      if(this%inmvr > 0) call this%mvr%mvr_rp()
 !
 !  5.  In gwf_ad call the AD method for the mover.  This saves qtomvr from the
->>>>>>> c1738330
 !      the last time step.
 !
 !      if(this%inmvr > 0) call this%mvr%mvr_ad()
@@ -95,11 +62,7 @@
 !        qtomvr(:) = 0.
 !        qformvr(:) = 0.
 !
-<<<<<<< HEAD
-!  6.  In the CF routine, Mover aware packages set:
-=======
 !  6.  In gwf_cf call the CF routine. Mover aware packages set:
->>>>>>> c1738330
 !        qtformvr(:) = qformvr(:)
 !        qfrommvr(:) = 0.
 !        qtomvr(:) = 0.
@@ -110,19 +73,12 @@
 !      qfrommvr vectors inside the packages.  This is done by the mover package
 !      using pointers to the appropriate reach locations in qtomvr and qfrommvr.
 !
-<<<<<<< HEAD
-!      if(this%inmvr > 0) call this%mvr%mvr_fc()  ! called from gwf%fc()
-!
-!      a. Mover aware packages first set qformvr(:) = 0.
-!      b. Mover aware packages add qfrommvr terms as a source of water
-=======
 !      if(this%inmvr > 0) call this%mvr%mvr_fc()  ! called from gwf%gwf_fc()
 !
 !      a. Mover aware packages first set qformvr(:) = 0.
 !      b. Mover aware packages that are receivers (MAW, SFR, LAK, UZF) add 
 !         qfrommvr terms to their individual control volume equations as a 
 !         source of water.
->>>>>>> c1738330
 !      c. Mover aware packages calculate qformvr as amount of water available
 !         to be moved (these qformvr terms are used in the next iteration
 !         by this%mvr%mvr_fc() to calculate how much water is actually moved)
@@ -143,13 +99,6 @@
 module GwfMvrModule
   use KindModule,             only: DP, I4B
   use ConstantsModule,        only: LENORIGIN, LENPACKAGENAME, LENMODELNAME,   &
-<<<<<<< HEAD
-                                    LENBUDTXT, LENAUXNAME, DZERO, MAXCHARLEN
-  use MvrModule,              only: MvrType
-  use BudgetModule,           only: BudgetType, budget_cr
-  use NumericalPackageModule, only: NumericalPackageType
-  use BlockParserModule,      only: BlockParserType
-=======
                                     LENBUDTXT, LENAUXNAME, LENPAKLOC,          &
                                     DZERO, DNODATA, MAXCHARLEN
   use MvrModule,              only: MvrType
@@ -160,7 +109,6 @@
   use PackageMoverModule,     only: PackageMoverType
   use BaseDisModule,          only: DisBaseType
   use InputOutputModule,      only: urword
->>>>>>> c1738330
 
   implicit none
   private
@@ -172,30 +120,19 @@
     integer(I4B), pointer                            :: maxpackages => null()    !max number of packages to be specified
     integer(I4B), pointer                            :: maxcomb => null()        !max number of combination of packages
     integer(I4B), pointer                            :: nmvr => null()           !number of movers for current stress period
-<<<<<<< HEAD
-    integer(I4B), pointer                            :: iexgmvr => null()        !flag to indicate mover is for an exchange (not for a single model)
-    integer(I4B), pointer                            :: imodelnames => null()    !flag to indicate package input file has model names in it
-=======
     integer(I4B), pointer                            :: iexgmvr => null()        !indicate mover is for an exchange (not for a single model)
     integer(I4B), pointer                            :: imodelnames => null()    !indicate package input file has model names in it
->>>>>>> c1738330
     real(DP), pointer                                :: omega => null()          !temporal weighting factor (not presently used)
     integer(I4B), dimension(:), pointer, contiguous  :: ientries => null()       !number of entries for each combination
     character(len=LENORIGIN+1),                                                &
       dimension(:), pointer, contiguous              :: pakorigins               !array of model//package names
     character(len=LENPACKAGENAME),                                             &
-<<<<<<< HEAD
-      dimension(:), pointer, contiguous              :: paknames                 !array of package names
-    type(MvrType), dimension(:), pointer, contiguous :: mvr => null()            !array of movers
-    type(BudgetType), pointer                        :: budget => null()         !mover budget object
-=======
       dimension(:), pointer, contiguous              :: paknames => null()       !array of package names
     type(MvrType), dimension(:), pointer, contiguous :: mvr => null()            !array of movers
     type(BudgetType), pointer                        :: budget => null()         !mover budget object (used to write table)
     type(BudgetObjectType), pointer                  :: budobj => null()         !new budget container (used to write binary file)
     type(PackageMoverType),                                                    &
       dimension(:), pointer, contiguous    :: pakmovers => null()                !pointer to package mover objects
->>>>>>> c1738330
   contains
     procedure :: mvr_ar
     procedure :: mvr_rp
@@ -209,26 +146,17 @@
     procedure :: check_options
     procedure :: read_dimensions
     procedure :: read_packages
-<<<<<<< HEAD
-    procedure :: allocate_scalars
-    procedure :: allocate_arrays
-=======
     procedure :: check_packages
     procedure :: assign_packagemovers
     procedure :: allocate_scalars
     procedure :: allocate_arrays
     procedure, private :: mvr_setup_budobj
     procedure, private :: mvr_fill_budobj
->>>>>>> c1738330
   end type GwfMvrType
 
   contains
 
-<<<<<<< HEAD
-  subroutine mvr_cr(mvrobj, name_parent, inunit, iout, iexgmvr)
-=======
   subroutine mvr_cr(mvrobj, name_parent, inunit, iout, iexgmvr, dis)
->>>>>>> c1738330
 ! ******************************************************************************
 ! mvr_cr -- Create a new mvr object
 ! ******************************************************************************
@@ -241,10 +169,7 @@
     integer(I4B), intent(in) :: inunit
     integer(I4B), intent(in) :: iout
     integer(I4B), optional :: iexgmvr
-<<<<<<< HEAD
-=======
     class(DisBaseType), pointer, intent(in), optional :: dis
->>>>>>> c1738330
 ! ------------------------------------------------------------------------------
     !
     ! -- Create the object
@@ -257,12 +182,9 @@
     ! -- Allocate scalars
     call mvrobj%allocate_scalars()
     !
-<<<<<<< HEAD
-=======
     ! -- Set pointer to dis
     if (present(dis)) mvrobj%dis => dis
     !
->>>>>>> c1738330
     ! -- Set variables
     mvrobj%inunit = inunit
     mvrobj%iout = iout
@@ -310,24 +232,16 @@
     ! -- Allocate arrays
     call this%allocate_arrays()
     !
-<<<<<<< HEAD
-    ! -- Read package names
-    call this%read_packages()
-=======
     ! -- Read and check package names
     call this%read_packages()
     call this%check_packages()
->>>>>>> c1738330
     !
     ! -- Define the budget object to be the size of package names
     call this%budget%budget_df(this%maxpackages, 'WATER MOVER')
     !
-<<<<<<< HEAD
-=======
     ! -- setup the budget object
     call this%mvr_setup_budobj()
     !
->>>>>>> c1738330
     ! -- Return
     return
   end subroutine mvr_ar
@@ -406,15 +320,12 @@
       else
         mname = ''
       endif
-<<<<<<< HEAD
-=======
       !
       ! -- Assign a pointer to the package mover object.  The pointer assignment
       !    will happen only the first time
       call this%assign_packagemovers()
       !
       ! -- Read each mover entry
->>>>>>> c1738330
       do
         call this%parser%GetNextLine(endOfBlock)
         if (endOfBlock) exit
@@ -430,12 +341,8 @@
         endif
         !
         ! -- Process the water mover line (mname = '' if this is an exchange)
-<<<<<<< HEAD
-        call this%mvr(i)%set(line, this%parser%iuactive, this%iout, mname)
-=======
         call this%mvr(i)%set(line, this%parser%iuactive, this%iout, mname,     &
                              this%pakorigins, this%pakmovers)
->>>>>>> c1738330
         !
         ! -- Echo input
         if(this%iprpak == 1) call this%mvr(i)%echo(this%iout)
@@ -482,12 +389,6 @@
         jj = ifind(this%pakorigins, this%mvr(i)%pname2)
         ipos = (ii - 1) * this%maxpackages + jj
         this%ientries(ipos) = this%ientries(ipos) + 1
-<<<<<<< HEAD
-        ! -- opposite direction
-        ipos = (jj - 1) * this%maxpackages + ii
-        this%ientries(ipos) = this%ientries(ipos) + 1
-=======
->>>>>>> c1738330
       end do
     else
       write(this%iout, fmtlsp) 'MVR'
@@ -547,11 +448,7 @@
     return
   end subroutine mvr_fc
 
-<<<<<<< HEAD
-  subroutine mvr_cc(this, kiter, iend, icnvg)
-=======
   subroutine mvr_cc(this, kiter, iend, icnvgmod, cpak, dpak)
->>>>>>> c1738330
 ! ******************************************************************************
 ! mvr_cc -- extra convergence check for mover
 ! ******************************************************************************
@@ -562,13 +459,9 @@
     class(GwfMvrType) :: this
     integer(I4B),intent(in) :: kiter
     integer(I4B),intent(in) :: iend
-<<<<<<< HEAD
-    integer(I4B),intent(inout) :: icnvg
-=======
     integer(I4B),intent(in) :: icnvgmod
     character(len=LENPAKLOC), intent(inout) :: cpak
     real(DP), intent(inout) :: dpak
->>>>>>> c1738330
     ! -- local
     ! -- formats
     character(len=*),parameter :: fmtmvrcnvg = &
@@ -578,14 +471,9 @@
     !
     ! -- If there are active movers, then at least 2 outers required
     if (this%nmvr > 0) then
-<<<<<<< HEAD
-      if (icnvg == 1 .and. kiter == 1) then
-        icnvg = 0
-=======
       if (icnvgmod == 1 .and. kiter == 1) then
         dpak = DNODATA
         cpak = trim(this%name)
->>>>>>> c1738330
         write(this%iout, fmtmvrcnvg)
       endif
     endif
@@ -603,41 +491,15 @@
 ! ------------------------------------------------------------------------------
     ! -- modules
     use TdisModule, only : kstp, kper, delt, pertim, totim
-<<<<<<< HEAD
-    use InputOutputModule, only: urword, ubdsv06, ubdsvd
-=======
     use InputOutputModule, only: ubdsv06, ubdsvd
->>>>>>> c1738330
     ! -- dummy
     class(GwfMvrType) :: this
     integer(I4B), intent(in) :: icbcfl
     integer(I4B), intent(in) :: ibudfl
     integer(I4B), intent(in) :: isuppress_output
     ! -- locals
-<<<<<<< HEAD
-    character (len=LENBUDTXT) :: text
-    integer(I4B) :: i
-    integer(I4B) :: j
-    integer(I4B) :: n
-    integer(I4B) :: ipos
-    integer(I4B) :: ibinun
-    character (len=LENMODELNAME) :: modelname1, modelname2
-    character (len=LENPACKAGENAME) :: packagename1, packagename2
-    character (len=LENAUXNAME), dimension(1) :: cauxname
-    character (len=LENORIGIN+1) :: pakoriginsdummy
-    integer(I4B) :: ival
-    integer(I4B) :: naux
-    integer(I4B) :: nitems
-    integer(I4B) :: lloc
-    integer(I4B) :: istart
-    integer(I4B) :: istop
-    real(DP) :: rval
-    real(DP) :: q
-    real(DP), dimension(1) :: aux
-=======
     integer(I4B) :: i
     integer(I4B) :: ibinun
->>>>>>> c1738330
     ! -- formats
     character(len=*), parameter :: fmttkk = &
       "(1X,/1X,A,'   PERIOD ',I0,'   STEP ',I0)"
@@ -650,77 +512,19 @@
       enddo
     endif
     !
-<<<<<<< HEAD
-    ! -- Set unit number for binary budget output
-=======
     ! -- fill the budget object
     call this%mvr_fill_budobj()
     !
     ! -- write the flows from the budobj
->>>>>>> c1738330
     ibinun = 0
     if(this%ibudgetout /= 0) then
       ibinun = this%ibudgetout
     end if
     if(icbcfl == 0) ibinun = 0
-<<<<<<< HEAD
-    if(isuppress_output /= 0) ibinun = 0
-    !
-    ! -- write mvr binary budget output
-    if (ibinun > 0) then
-      text = 'MOVER FLOW      '
-      do i = 1, this%maxpackages
-        ! -- Retrieve modelname1 and packagename1
-        lloc = 1
-        call urword(this%pakorigins(i), lloc, istart, istop, 1, ival, rval, -1, -1)
-!!!        modelname1 = this%pakorigins(i)(istart:istop)
-        pakoriginsdummy = this%pakorigins(i)
-        modelname1 = pakoriginsdummy(istart:istop)
-        call urword(this%pakorigins(i), lloc, istart, istop, 1, ival, rval, -1, -1)
-!!!        packagename1 = this%pakorigins(i)(istart:istop)
-        pakoriginsdummy = this%pakorigins(i)
-        packagename1 = pakoriginsdummy(istart:istop)
-        do j = 1, this%maxpackages
-          ! -- Retrieve modelname2 and packagename2
-          lloc = 1
-          call urword(this%pakorigins(j), lloc, istart, istop, 1, ival, rval, -1, -1)
-!!!          modelname2 = this%pakorigins(j)(istart:istop)
-          pakoriginsdummy = this%pakorigins(j)
-          modelname2 = pakoriginsdummy(istart:istop)
-          call urword(this%pakorigins(j), lloc, istart, istop, 1, ival, rval, -1, -1)
-!!!          packagename2 = this%pakorigins(j)(istart:istop)
-          pakoriginsdummy = this%pakorigins(j)
-          packagename2 = pakoriginsdummy(istart:istop)
-          ipos = (i - 1) * this%maxpackages + j
-          nitems = this%ientries(ipos)
-          naux = 0
-          call ubdsv06(kstp, kper, text, modelname1, packagename1,                    &
-                       modelname2, packagename2,                                      &
-                       ibinun, naux, cauxname, 1, 1, 1, nitems,                       &
-                       this%iout, delt, pertim, totim)
-          if (nitems < 1) cycle
-          do n = 1, this%nmvr
-            if(this%pakorigins(i) == this%mvr(n)%pname1) then
-              if(this%pakorigins(j) == this%mvr(n)%pname2) then
-                q = -this%mvr(n)%qpnew
-                call ubdsvd(ibinun, this%mvr(n)%irch1, this%mvr(n)%irch2, q, naux, aux)
-              end if
-            end if
-            if(this%pakorigins(i) == this%mvr(n)%pname2) then
-              if(this%pakorigins(j) == this%mvr(n)%pname1) then
-                q = this%mvr(n)%qpnew
-                call ubdsvd(ibinun, this%mvr(n)%irch2, this%mvr(n)%irch1, q, naux, aux)
-              end if
-            end if
-          end do
-        end do
-      end do
-=======
     if (isuppress_output /= 0) ibinun = 0
     if (ibinun > 0) then
       call this%budobj%save_flows(this%dis, ibinun, kstp, kper, delt, &
                         pertim, totim, this%iout)
->>>>>>> c1738330
     end if
     !
     ! -- Return
@@ -781,15 +585,12 @@
     ! -- Deallocate
     deallocate(ratin, ratout)
     !
-<<<<<<< HEAD
-=======
     ! -- Output mvr budget
     !    Not using budobj write_table here because it would result
     !    in a table that has one entry.  A custom table looks
     !    better here with a row for each package.
     !call this%budobj%write_budtable(kstp, kper, this%iout)
     !
->>>>>>> c1738330
     ! -- Return
     return
   end subroutine mvr_ot
@@ -815,10 +616,6 @@
       deallocate(this%mvr)
       deallocate(this%pakorigins)
       deallocate(this%paknames)
-<<<<<<< HEAD
-      call this%budget%budget_da()
-      deallocate(this%budget)
-=======
       deallocate(this%pakmovers)
       !
       ! -- budget object
@@ -829,7 +626,6 @@
       call this%budobj%budgetobject_da()
       deallocate(this%budobj)
       nullify(this%budobj)
->>>>>>> c1738330
     endif
     !
     ! -- Scalars
@@ -874,13 +670,8 @@
 ! ------------------------------------------------------------------------------
     !
     ! -- get options block
-<<<<<<< HEAD
-    call this%parser%GetBlock('OPTIONS', isfound, ierr, supportOpenClose=.true., &
-                              blockRequired=.false.)
-=======
     call this%parser%GetBlock('OPTIONS', isfound, ierr, &
       supportOpenClose=.true., blockRequired=.false.)
->>>>>>> c1738330
     !
     ! -- parse options block if detected
     if (isfound) then
@@ -1134,8 +925,6 @@
     return
   end subroutine read_packages
 
-<<<<<<< HEAD
-=======
   subroutine check_packages(this)
 ! ******************************************************************************
 ! check_packages -- check to make sure packages have mover activated
@@ -1207,7 +996,6 @@
     return
   end subroutine assign_packagemovers
 
->>>>>>> c1738330
   subroutine allocate_scalars(this)
 ! ******************************************************************************
 ! allocate_scalars
@@ -1260,32 +1048,23 @@
     ! -- modules
     use MemoryManagerModule, only: mem_allocate
     use ConstantsModule, only: DZERO
-<<<<<<< HEAD
-    ! -- dummy
-    class(GwfMvrType) :: this
-    ! -- local
-=======
     use PackageMoverModule, only: nulllify_packagemover_pointer
     ! -- dummy
     class(GwfMvrType) :: this
     ! -- local
     integer(I4B) :: i
->>>>>>> c1738330
 ! ------------------------------------------------------------------------------
     !
     ! -- Allocate
     allocate(this%mvr(this%maxmvr))
     allocate(this%pakorigins(this%maxpackages))
     allocate(this%paknames(this%maxpackages))
-<<<<<<< HEAD
-=======
     allocate(this%pakmovers(this%maxpackages))
     !
     ! -- nullify the pakmovers
     do i = 1, this%maxpackages
       call nulllify_packagemover_pointer(this%pakmovers(i))
     end do
->>>>>>> c1738330
     !
     ! -- allocate the object and assign values to object variables
     call mem_allocate(this%ientries, this%maxcomb, 'IENTRIES', this%origin)
@@ -1294,8 +1073,6 @@
     return
   end subroutine allocate_arrays
 
-<<<<<<< HEAD
-=======
   subroutine mvr_setup_budobj(this)
 ! ******************************************************************************
 ! mvr_setup_budobj -- Set up the budget object that stores all the mvr flows
@@ -1461,6 +1238,5 @@
     ! -- return
     return
   end subroutine mvr_fill_budobj
->>>>>>> c1738330
 
 end module