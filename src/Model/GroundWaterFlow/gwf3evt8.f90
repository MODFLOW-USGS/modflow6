--- conflicted
+++ resolved
@@ -105,10 +105,7 @@
     packobj%ibcnum = ibcnum
     packobj%ncolbnd = 3 ! Assumes NSEG = 1
     packobj%iscloc = 2  ! sfac applies to max. ET rate
-<<<<<<< HEAD
-=======
     packobj%ictorigin = 'NPF'
->>>>>>> c1738330
     ! indxconvertflux is Column index of bound that will be multiplied by
     ! cell area to convert flux rates to flow rates
     packobj%indxconvertflux = 2
@@ -505,11 +502,7 @@
     return
   end subroutine set_nodesontop
 
-<<<<<<< HEAD
-  subroutine evt_cf(this)
-=======
   subroutine evt_cf(this, reset_mover)
->>>>>>> c1738330
 ! ******************************************************************************
 ! evt_cf -- Formulate the HCOF and RHS terms
 ! ******************************************************************************
@@ -518,10 +511,7 @@
 ! ------------------------------------------------------------------------------
     ! -- dummy
     class(EvtType) :: this
-<<<<<<< HEAD
-=======
     logical, intent(in), optional :: reset_mover
->>>>>>> c1738330
     ! -- local
     integer(I4B) :: i, iseg, node
     integer(I4B) :: idxdepth, idxrate
@@ -563,13 +553,8 @@
         ! -- If head in cell is greater than or equal to SURFACE, ET is constant
         if (h >= s) then
           if (this%surfratespecified) then
-<<<<<<< HEAD
-            ! -- Subtract -PETM0 from RHS
-            this%rhs(i) = this%rhs(i) + petm0
-=======
             ! -- Subtract -PETM0 * max rate from RHS
             this%rhs(i) = this%rhs(i) + petm0 * c
->>>>>>> c1738330
           else
             ! -- Subtract -RATE from RHS
             this%rhs(i) = this%rhs(i) + c
@@ -604,11 +589,7 @@
               idxrate = 2 + this%nseg
               ! -- Iterate through segments to find segment that contains
               !    current depth of head below ET surface.
-<<<<<<< HEAD
-              segloop: do iseg=1,this%nseg
-=======
               segloop: do iseg = 1, this%nseg
->>>>>>> c1738330
                 ! -- Set proportions corresponding to lower end of
                 !    segment
                 if (iseg < this%nseg) then
@@ -633,15 +614,6 @@
               enddo segloop
               ! -- Calculate terms to add to RHS and HCOF based on
               !    segment that applies at head elevation
-<<<<<<< HEAD
-              thcof = -(abs(petm1-petm2))*c/((pxdp2-pxdp1)*x)
-              trhs = thcof*(s-pxdp1*x) + petm1*c
-            else
-              ! -- Calculate terms to add to RHS and HCOF based on simple
-              !    linear relation of ET vs. head for single segment
-              trhs = c - c*s/x
-              thcof = -c/x
-=======
               thcof = - (petm1 - petm2) * c / ((pxdp2 - pxdp1) * x)
               trhs = thcof * (s - pxdp1 * x) + petm1 * c
             else
@@ -649,7 +621,6 @@
               !    linear relation of ET vs. head for single segment
               trhs = c - c * s / x
               thcof = -c / x
->>>>>>> c1738330
             endif
             this%rhs(i) = this%rhs(i) + trhs
             this%hcof(i) = this%hcof(i) + thcof
@@ -750,14 +721,8 @@
     integer(I4B) :: indx, ipos
     integer(I4B) :: jcol, jauxcol, lpos, ivarsread
     character(len=LENTIMESERIESNAME) :: tasName
-<<<<<<< HEAD
-    character(len=24) ::  atemp
-    character(len=24), dimension(6) :: aname
-    character(len=100) :: ermsg, keyword
-=======
     character(len=24), dimension(6) :: aname
     character(len=100) :: ermsg, keyword, atemp
->>>>>>> c1738330
     logical :: found, endOfBlock
     logical :: convertFlux
     !
