--- conflicted
+++ resolved
@@ -232,16 +232,7 @@
     !
     ! -- dsp pointers to arguments that were passed in
     this%ibound => ibound
-<<<<<<< HEAD
     this%porosity => porosity
-    !
-    ! -- Print a message identifying the dispersion package.
-    if (this%iout > 0) then
-      write (this%iout, fmtdsp) this%inunit
-    end if
-=======
-    this%porosity => porosity    
->>>>>>> 9f406195
     !
     if (present(grid_data)) then
       ! -- Set dispersion data
