!> -- @ brief Mobile Storage and Transfer (MST) Module
!!
!!    The GwtMstModule is contains the GwtMstType, which is the
!!    derived type responsible for adding the effects of
!!      1. Changes in dissolved solute mass
!!      2. Decay of dissolved solute mass
!!      3. Sorption
!!      4. Decay of sorbed solute mass
!<
module GwtMstModule

  use KindModule, only: DP, I4B
  use ConstantsModule, only: DONE, DZERO, DTWO, DHALF, LENBUDTXT
  use SimVariablesModule, only: errmsg, warnmsg
  use SimModule, only: store_error, count_errors, &
                       store_warning
<<<<<<< HEAD
  use MatrixBaseModule
=======
  use MatrixModule
>>>>>>> bb62e4ef
  use NumericalPackageModule, only: NumericalPackageType
  use BaseDisModule, only: DisBaseType
  use GwtFmiModule, only: GwtFmiType

  implicit none
  public :: GwtMstType
  public :: mst_cr
  !
  integer(I4B), parameter :: NBDITEMS = 4
  character(len=LENBUDTXT), dimension(NBDITEMS) :: budtxt
  data budtxt/' STORAGE-AQUEOUS', '   DECAY-AQUEOUS', &
    '  STORAGE-SORBED', '    DECAY-SORBED'/

  !> @ brief Mobile storage and transfer
  !!
  !!  Data and methods for handling changes in solute storage,
  !!  decay of dissolved solute mass, sorption, and decay of
  !!  sorbed mass.
  !<
  type, extends(NumericalPackageType) :: GwtMstType
    !
    ! -- storage
    real(DP), dimension(:), pointer, contiguous :: porosity => null() !< porosity
    real(DP), dimension(:), pointer, contiguous :: ratesto => null() !< rate of mobile storage
    !
    ! -- decay
    integer(I4B), pointer :: idcy => null() !< order of decay rate (0:none, 1:first, 2:zero)
    real(DP), dimension(:), pointer, contiguous :: decay => null() !< first or zero order decay rate (aqueous)
    real(DP), dimension(:), pointer, contiguous :: decay_sorbed => null() !< first or zero order decay rate (sorbed)
    real(DP), dimension(:), pointer, contiguous :: ratedcy => null() !< rate of decay
    real(DP), dimension(:), pointer, contiguous :: decaylast => null() !< decay rate used for last iteration (needed for zero order decay)
    real(DP), dimension(:), pointer, contiguous :: decayslast => null() !< sorbed decay rate used for last iteration (needed for zero order decay)
    !
    ! -- sorption
    integer(I4B), pointer :: isrb => null() !< sorption active flag (0:off, 1:linear, 2:freundlich, 3:langmuir)
    real(DP), dimension(:), pointer, contiguous :: bulk_density => null() !< bulk density of mobile domain; mass of mobile domain solid per aquifer volume
    real(DP), dimension(:), pointer, contiguous :: distcoef => null() !< kd distribution coefficient
    real(DP), dimension(:), pointer, contiguous :: sp2 => null() !< second sorption parameter
    real(DP), dimension(:), pointer, contiguous :: ratesrb => null() !< rate of sorption
    real(DP), dimension(:), pointer, contiguous :: ratedcys => null() !< rate of sorbed mass decay
    !
    ! -- misc
    integer(I4B), dimension(:), pointer, contiguous :: ibound => null() !< pointer to model ibound
    type(GwtFmiType), pointer :: fmi => null() !< pointer to fmi object

  contains

    procedure :: mst_ar
    procedure :: mst_fc
    procedure :: mst_fc_sto
    procedure :: mst_fc_dcy
    procedure :: mst_fc_srb
    procedure :: mst_fc_dcy_srb
    procedure :: mst_cq
    procedure :: mst_cq_sto
    procedure :: mst_cq_dcy
    procedure :: mst_cq_srb
    procedure :: mst_cq_dcy_srb
    procedure :: mst_bd
    procedure :: mst_ot_flow
    procedure :: mst_da
    procedure :: allocate_scalars
    procedure, private :: allocate_arrays
    procedure, private :: read_options
    procedure, private :: read_data

  end type GwtMstType

contains

  !> @ brief Create a new package object
  !!
  !!  Create a new MST object
  !!
  !<
  subroutine mst_cr(mstobj, name_model, inunit, iout, fmi)
    ! -- dummy
    type(GwtMstType), pointer :: mstobj !< unallocated new mst object to create
    character(len=*), intent(in) :: name_model !< name of the model
    integer(I4B), intent(in) :: inunit !< unit number of WEL package input file
    integer(I4B), intent(in) :: iout !< unit number of model listing file
    type(GwtFmiType), intent(in), target :: fmi !< fmi package for this GWT model
    !
    ! -- Create the object
    allocate (mstobj)
    !
    ! -- create name and memory path
    call mstobj%set_names(1, name_model, 'MST', 'MST')
    !
    ! -- Allocate scalars
    call mstobj%allocate_scalars()
    !
    ! -- Set variables
    mstobj%inunit = inunit
    mstobj%iout = iout
    mstobj%fmi => fmi
    !
    ! -- Initialize block parser
    call mstobj%parser%Initialize(mstobj%inunit, mstobj%iout)
    !
    ! -- Return
    return
  end subroutine mst_cr

  !> @ brief Allocate and read method for package
  !!
  !!  Method to allocate and read static data for the package.
  !!
  !<
  subroutine mst_ar(this, dis, ibound)
    ! -- modules
    ! -- dummy
    class(GwtMstType), intent(inout) :: this !< GwtMstType object
    class(DisBaseType), pointer, intent(in) :: dis !< pointer to dis package
    integer(I4B), dimension(:), pointer, contiguous :: ibound !< pointer to GWT ibound array
    ! -- local
    ! -- formats
    character(len=*), parameter :: fmtmst = &
      "(1x,/1x,'MST -- MOBILE STORAGE AND TRANSFER PACKAGE, VERSION 1, &
      &7/29/2020 INPUT READ FROM UNIT ', i0, //)"
    !
    ! --print a message identifying the immobile domain package.
    write (this%iout, fmtmst) this%inunit
    !
    ! -- Read options
    call this%read_options()
    !
    ! -- store pointers to arguments that were passed in
    this%dis => dis
    this%ibound => ibound
    !
    ! -- Allocate arrays
    call this%allocate_arrays(dis%nodes)
    !
    ! -- read the data block
    call this%read_data()
    !
    ! -- Return
    return
  end subroutine mst_ar

  !> @ brief Fill coefficient method for package
  !!
  !!  Method to calculate and fill coefficients for the package.
  !!
  !<
  subroutine mst_fc(this, nodes, cold, nja, matrix_sln, idxglo, cnew, &
                    rhs, kiter)
    ! -- modules
    ! -- dummy
    class(GwtMstType) :: this !< GwtMstType object
    integer, intent(in) :: nodes !< number of nodes
    real(DP), intent(in), dimension(nodes) :: cold !< concentration at end of last time step
    integer(I4B), intent(in) :: nja !< number of GWT connections
    class(MatrixBaseType), pointer :: matrix_sln !< solution matrix
    integer(I4B), intent(in), dimension(nja) :: idxglo !< mapping vector for model (local) to solution (global)
    real(DP), intent(inout), dimension(nodes) :: rhs !< right-hand side vector for model
    real(DP), intent(in), dimension(nodes) :: cnew !< concentration at end of this time step
    integer(I4B), intent(in) :: kiter !< solution outer iteration number
    ! -- local
    !
    ! -- storage contribution
    call this%mst_fc_sto(nodes, cold, nja, matrix_sln, idxglo, rhs)
    !
    ! -- decay contribution
    if (this%idcy /= 0) then
      call this%mst_fc_dcy(nodes, cold, cnew, nja, matrix_sln, idxglo, &
                           rhs, kiter)
    end if
    !
    ! -- sorption contribution
    if (this%isrb /= 0) then
      call this%mst_fc_srb(nodes, cold, nja, matrix_sln, idxglo, rhs, cnew)
    end if
    !
    ! -- decay sorbed contribution
    if (this%isrb /= 0 .and. this%idcy /= 0) then
      call this%mst_fc_dcy_srb(nodes, cold, nja, matrix_sln, idxglo, rhs, &
                               cnew, kiter)
    end if
    !
    ! -- Return
    return
  end subroutine mst_fc

  !> @ brief Fill storage coefficient method for package
  !!
  !!  Method to calculate and fill storage coefficients for the package.
  !!
  !<
  subroutine mst_fc_sto(this, nodes, cold, nja, matrix_sln, idxglo, rhs)
    ! -- modules
    use TdisModule, only: delt
    ! -- dummy
    class(GwtMstType) :: this !< GwtMstType object
    integer, intent(in) :: nodes !< number of nodes
    real(DP), intent(in), dimension(nodes) :: cold !< concentration at end of last time step
    integer(I4B), intent(in) :: nja !< number of GWT connections
    class(MatrixBaseType), pointer :: matrix_sln !< solution coefficient matrix
    integer(I4B), intent(in), dimension(nja) :: idxglo !< mapping vector for model (local) to solution (global)
    real(DP), intent(inout), dimension(nodes) :: rhs !< right-hand side vector for model
    ! -- local
    integer(I4B) :: n, idiag
    real(DP) :: tled
    real(DP) :: hhcof, rrhs
    real(DP) :: vnew, vold
    !
    ! -- set variables
    tled = DONE / delt
    !
    ! -- loop through and calculate storage contribution to hcof and rhs
    do n = 1, this%dis%nodes
      !
      ! -- skip if transport inactive
      if (this%ibound(n) <= 0) cycle
      !
      ! -- calculate new and old water volumes
      vnew = this%dis%area(n) * (this%dis%top(n) - this%dis%bot(n)) * &
             this%fmi%gwfsat(n) * this%porosity(n)
      vold = vnew
      if (this%fmi%igwfstrgss /= 0) vold = vold + this%fmi%gwfstrgss(n) * delt
      if (this%fmi%igwfstrgsy /= 0) vold = vold + this%fmi%gwfstrgsy(n) * delt
      !
      ! -- add terms to diagonal and rhs accumulators
      hhcof = -vnew * tled
      rrhs = -vold * tled * cold(n)
      idiag = this%dis%con%ia(n)
      call matrix_sln%add_value_pos(idxglo(idiag), hhcof)
      rhs(n) = rhs(n) + rrhs
    end do
    !
    ! -- Return
    return
  end subroutine mst_fc_sto

  !> @ brief Fill decay coefficient method for package
  !!
  !!  Method to calculate and fill decay coefficients for the package.
  !!
  !<
  subroutine mst_fc_dcy(this, nodes, cold, cnew, nja, matrix_sln, &
                        idxglo, rhs, kiter)
    ! -- modules
    use TdisModule, only: delt
    ! -- dummy
    class(GwtMstType) :: this !< GwtMstType object
    integer, intent(in) :: nodes !< number of nodes
    real(DP), intent(in), dimension(nodes) :: cold !< concentration at end of last time step
    real(DP), intent(in), dimension(nodes) :: cnew !< concentration at end of this time step
    integer(I4B), intent(in) :: nja !< number of GWT connections
    class(MatrixBaseType), pointer :: matrix_sln !< solution coefficient matrix
    integer(I4B), intent(in), dimension(nja) :: idxglo !< mapping vector for model (local) to solution (global)
    real(DP), intent(inout), dimension(nodes) :: rhs !< right-hand side vector for model
    integer(I4B), intent(in) :: kiter !< solution outer iteration number
    ! -- local
    integer(I4B) :: n, idiag
    real(DP) :: hhcof, rrhs
    real(DP) :: swtpdt
    real(DP) :: vcell
    real(DP) :: decay_rate
    !
    ! -- loop through and calculate decay contribution to hcof and rhs
    do n = 1, this%dis%nodes
      !
      ! -- skip if transport inactive
      if (this%ibound(n) <= 0) cycle
      !
      ! -- calculate new and old water volumes
      vcell = this%dis%area(n) * (this%dis%top(n) - this%dis%bot(n))
      swtpdt = this%fmi%gwfsat(n)
      !
      ! -- add decay rate terms to accumulators
      idiag = this%dis%con%ia(n)
      if (this%idcy == 1) then
        !
        ! -- first order decay rate is a function of concentration, so add
        !    to left hand side
        hhcof = -this%decay(n) * vcell * swtpdt * this%porosity(n)
        call matrix_sln%add_value_pos(idxglo(idiag), hhcof)
      elseif (this%idcy == 2) then
        !
        ! -- Call function to get zero-order decay rate, which may be changed
        !    from the user-specified rate to prevent negative concentrations
        decay_rate = get_zero_order_decay(this%decay(n), this%decaylast(n), &
                                          kiter, cold(n), cnew(n), delt)
        this%decaylast(n) = decay_rate
        rrhs = decay_rate * vcell * swtpdt * this%porosity(n)
        rhs(n) = rhs(n) + rrhs
      end if
      !
    end do
    !
    ! -- Return
    return
  end subroutine mst_fc_dcy

  !> @ brief Fill sorption coefficient method for package
  !!
  !!  Method to calculate and fill sorption coefficients for the package.
  !!
  !<
  subroutine mst_fc_srb(this, nodes, cold, nja, matrix_sln, idxglo, rhs, &
                        cnew)
    ! -- modules
    use TdisModule, only: delt
    ! -- dummy
    class(GwtMstType) :: this !< GwtMstType object
    integer, intent(in) :: nodes !< number of nodes
    real(DP), intent(in), dimension(nodes) :: cold !< concentration at end of last time step
    integer(I4B), intent(in) :: nja !< number of GWT connections
    class(MatrixBaseType), pointer :: matrix_sln !< solution coefficient matrix
    integer(I4B), intent(in), dimension(nja) :: idxglo !< mapping vector for model (local) to solution (global)
    real(DP), intent(inout), dimension(nodes) :: rhs !< right-hand side vector for model
    real(DP), intent(in), dimension(nodes) :: cnew !< concentration at end of this time step
    ! -- local
    integer(I4B) :: n, idiag
    real(DP) :: tled
    real(DP) :: hhcof, rrhs
    real(DP) :: swt, swtpdt
    real(DP) :: vcell
    real(DP) :: const1
    real(DP) :: const2
    real(DP) :: rhobm
    !
    ! -- set variables
    tled = DONE / delt
    !
    ! -- loop through and calculate sorption contribution to hcof and rhs
    do n = 1, this%dis%nodes
      !
      ! -- skip if transport inactive
      if (this%ibound(n) <= 0) cycle
      !
      ! -- assign variables
      vcell = this%dis%area(n) * (this%dis%top(n) - this%dis%bot(n))
      swtpdt = this%fmi%gwfsat(n)
      swt = this%fmi%gwfsatold(n, delt)
      idiag = this%dis%con%ia(n)
      const1 = this%distcoef(n)
      const2 = 0.
      if (this%isrb > 1) const2 = this%sp2(n)
      rhobm = this%bulk_density(n)
      call mst_srb_term(this%isrb, rhobm, vcell, tled, cnew(n), &
                        cold(n), swtpdt, swt, const1, const2, &
                        hcofval=hhcof, rhsval=rrhs)
      !
      ! -- Add hhcof to diagonal and rrhs to right-hand side
      call matrix_sln%add_value_pos(idxglo(idiag), hhcof)
      rhs(n) = rhs(n) + rrhs
      !
    end do
    !
    ! -- Return
    return
  end subroutine mst_fc_srb

  !> @ brief Calculate sorption terms
  !!
  !!  Subroutine to calculate sorption terms
  !!
  !<
  subroutine mst_srb_term(isrb, rhobm, vcell, tled, cnew, cold, &
                          swnew, swold, const1, const2, rate, hcofval, rhsval)
    ! -- modules
    ! -- dummy
    integer(I4B), intent(in) :: isrb !< sorption flag 1, 2, 3 are linear, freundlich, and langmuir
    real(DP), intent(in) :: rhobm !< bulk density of mobile domain (fm * rhob)
    real(DP), intent(in) :: vcell !< volume of cell
    real(DP), intent(in) :: tled !< one over time step length
    real(DP), intent(in) :: cnew !< concentration at end of this time step
    real(DP), intent(in) :: cold !< concentration at end of last time step
    real(DP), intent(in) :: swnew !< cell saturation at end of this time step
    real(DP), intent(in) :: swold !< cell saturation at end of last time step
    real(DP), intent(in) :: const1 !< distribution coefficient or freundlich or langmuir constant
    real(DP), intent(in) :: const2 !< zero, freundlich exponent, or langmuir sorption sites
    real(DP), intent(out), optional :: rate !< calculated sorption rate
    real(DP), intent(out), optional :: hcofval !< diagonal contribution to solution coefficient matrix
    real(DP), intent(out), optional :: rhsval !< contribution to solution right-hand-side
    ! -- local
    real(DP) :: term
    real(DP) :: derv
    real(DP) :: cbarnew
    real(DP) :: cbarold
    real(DP) :: cavg
    real(DP) :: cbaravg
    real(DP) :: swavg
    !
    ! -- Calculate based on type of sorption
    if (isrb == 1) then
      ! -- linear
      term = -rhobm * vcell * tled * const1
      if (present(hcofval)) hcofval = term * swnew
      if (present(rhsval)) rhsval = term * swold * cold
      if (present(rate)) rate = term * swnew * cnew - term * swold * cold
    else
      !
      ! -- calculate average aqueous concentration
      cavg = DHALF * (cold + cnew)
      !
      ! -- set values based on isotherm
      if (isrb == 2) then
        ! -- freundlich
        cbarnew = get_freundlich_conc(cnew, const1, const2)
        cbarold = get_freundlich_conc(cold, const1, const2)
        derv = get_freundlich_derivative(cavg, const1, const2)
      else if (isrb == 3) then
        ! -- langmuir
        cbarnew = get_langmuir_conc(cnew, const1, const2)
        cbarold = get_langmuir_conc(cold, const1, const2)
        derv = get_langmuir_derivative(cavg, const1, const2)
      end if
      !
      ! -- calculate hcof, rhs, and rate for freundlich and langmuir
      term = -rhobm * vcell * tled
      cbaravg = (cbarold + cbarnew) * DHALF
      swavg = (swnew + swold) * DHALF
      if (present(hcofval)) then
        hcofval = term * derv * swavg
      end if
      if (present(rhsval)) then
        rhsval = term * derv * swavg * cold - term * cbaravg * (swnew - swold)
      end if
      if (present(rate)) then
        rate = term * derv * swavg * (cnew - cold) &
               + term * cbaravg * (swnew - swold)
      end if
    end if
    return
  end subroutine mst_srb_term

  !> @ brief Fill sorption-decay coefficient method for package
  !!
  !!  Method to calculate and fill sorption-decay coefficients for the package.
  !!
  !<
  subroutine mst_fc_dcy_srb(this, nodes, cold, nja, matrix_sln, idxglo, &
                            rhs, cnew, kiter)
    ! -- modules
    use TdisModule, only: delt
    ! -- dummy
    class(GwtMstType) :: this !< GwtMstType object
    integer, intent(in) :: nodes !< number of nodes
    real(DP), intent(in), dimension(nodes) :: cold !< concentration at end of last time step
    integer(I4B), intent(in) :: nja !< number of GWT connections
    class(MatrixBaseType), pointer :: matrix_sln !< solution coefficient matrix
    integer(I4B), intent(in), dimension(nja) :: idxglo !< mapping vector for model (local) to solution (global)
    real(DP), intent(inout), dimension(nodes) :: rhs !< right-hand side vector for model
    real(DP), intent(in), dimension(nodes) :: cnew !< concentration at end of this time step
    integer(I4B), intent(in) :: kiter !< solution outer iteration number
    ! -- local
    integer(I4B) :: n, idiag
    real(DP) :: hhcof, rrhs
    real(DP) :: vcell
    real(DP) :: swnew
    real(DP) :: distcoef
    real(DP) :: rhobm
    real(DP) :: term
    real(DP) :: csrb
    real(DP) :: decay_rate
    real(DP) :: csrbold
    real(DP) :: csrbnew
    !
    ! -- loop through and calculate sorption contribution to hcof and rhs
    do n = 1, this%dis%nodes
      !
      ! -- skip if transport inactive
      if (this%ibound(n) <= 0) cycle
      !
      ! -- set variables
      hhcof = DZERO
      rrhs = DZERO
      vcell = this%dis%area(n) * (this%dis%top(n) - this%dis%bot(n))
      swnew = this%fmi%gwfsat(n)
      distcoef = this%distcoef(n)
      idiag = this%dis%con%ia(n)
      rhobm = this%bulk_density(n)
      term = this%decay_sorbed(n) * rhobm * swnew * vcell
      !
      ! -- add sorbed mass decay rate terms to accumulators
      if (this%idcy == 1) then
        !
        if (this%isrb == 1) then
          !
          ! -- first order decay rate is a function of concentration, so add
          !    to left hand side
          hhcof = -term * distcoef
        else if (this%isrb == 2) then
          !
          ! -- nonlinear Freundlich sorption, so add to RHS
          csrb = get_freundlich_conc(cnew(n), distcoef, this%sp2(n))
          rrhs = term * csrb
        else if (this%isrb == 3) then
          !
          ! -- nonlinear Lanmuir sorption, so add to RHS
          csrb = get_langmuir_conc(cnew(n), distcoef, this%sp2(n))
          rrhs = term * csrb
        end if
      elseif (this%idcy == 2) then
        !
        ! -- Call function to get zero-order decay rate, which may be changed
        !    from the user-specified rate to prevent negative concentrations
        if (distcoef > DZERO) then

          if (this%isrb == 1) then
            csrbold = cold(n) * distcoef
            csrbnew = cnew(n) * distcoef
          else if (this%isrb == 2) then
            csrbold = get_freundlich_conc(cold(n), distcoef, this%sp2(n))
            csrbnew = get_freundlich_conc(cnew(n), distcoef, this%sp2(n))
          else if (this%isrb == 3) then
            csrbold = get_langmuir_conc(cold(n), distcoef, this%sp2(n))
            csrbnew = get_langmuir_conc(cnew(n), distcoef, this%sp2(n))
          end if

          decay_rate = get_zero_order_decay(this%decay_sorbed(n), &
                                            this%decayslast(n), &
                                            kiter, csrbold, csrbnew, delt)
          this%decayslast(n) = decay_rate
          rrhs = decay_rate * rhobm * swnew * vcell
        end if

      end if
      !
      ! -- Add hhcof to diagonal and rrhs to right-hand side
      call matrix_sln%add_value_pos(idxglo(idiag), hhcof)
      rhs(n) = rhs(n) + rrhs
      !
    end do
    !
    ! -- Return
    return
  end subroutine mst_fc_dcy_srb

  !> @ brief Calculate flows for package
  !!
  !!  Method to calculate flows for the package.
  !!
  !<
  subroutine mst_cq(this, nodes, cnew, cold, flowja)
    ! -- modules
    ! -- dummy
    class(GwtMstType) :: this !< GwtMstType object
    integer(I4B), intent(in) :: nodes !< number of nodes
    real(DP), intent(in), dimension(nodes) :: cnew !< concentration at end of this time step
    real(DP), intent(in), dimension(nodes) :: cold !< concentration at end of last time step
    real(DP), dimension(:), contiguous, intent(inout) :: flowja !< flow between two connected control volumes
    ! -- local
    !
    ! - storage
    call this%mst_cq_sto(nodes, cnew, cold, flowja)
    !
    ! -- decay
    if (this%idcy /= 0) then
      call this%mst_cq_dcy(nodes, cnew, cold, flowja)
    end if
    !
    ! -- sorption
    if (this%isrb /= 0) then
      call this%mst_cq_srb(nodes, cnew, cold, flowja)
    end if
    !
    ! -- decay sorbed
    if (this%isrb /= 0 .and. this%idcy /= 0) then
      call this%mst_cq_dcy_srb(nodes, cnew, cold, flowja)
    end if
    !
    ! -- Return
    return
  end subroutine mst_cq

  !> @ brief Calculate storage terms for package
  !!
  !!  Method to calculate storage terms for the package.
  !!
  !<
  subroutine mst_cq_sto(this, nodes, cnew, cold, flowja)
    ! -- modules
    use TdisModule, only: delt
    ! -- dummy
    class(GwtMstType) :: this !< GwtMstType object
    integer(I4B), intent(in) :: nodes !< number of nodes
    real(DP), intent(in), dimension(nodes) :: cnew !< concentration at end of this time step
    real(DP), intent(in), dimension(nodes) :: cold !< concentration at end of last time step
    real(DP), dimension(:), contiguous, intent(inout) :: flowja !< flow between two connected control volumes
    ! -- local
    integer(I4B) :: n
    integer(I4B) :: idiag
    real(DP) :: rate
    real(DP) :: tled
    real(DP) :: vnew, vold
    real(DP) :: hhcof, rrhs
    !
    ! -- initialize
    tled = DONE / delt
    !
    ! -- Calculate storage change
    do n = 1, nodes
      this%ratesto(n) = DZERO
      !
      ! -- skip if transport inactive
      if (this%ibound(n) <= 0) cycle
      !
      ! -- calculate new and old water volumes
      vnew = this%dis%area(n) * (this%dis%top(n) - this%dis%bot(n)) * &
             this%fmi%gwfsat(n) * this%porosity(n)
      vold = vnew
      if (this%fmi%igwfstrgss /= 0) vold = vold + this%fmi%gwfstrgss(n) * delt
      if (this%fmi%igwfstrgsy /= 0) vold = vold + this%fmi%gwfstrgsy(n) * delt
      !
      ! -- calculate rate
      hhcof = -vnew * tled
      rrhs = -vold * tled * cold(n)
      rate = hhcof * cnew(n) - rrhs
      this%ratesto(n) = rate
      idiag = this%dis%con%ia(n)
      flowja(idiag) = flowja(idiag) + rate
    end do
    !
    ! -- Return
    return
  end subroutine mst_cq_sto

  !> @ brief Calculate decay terms for package
  !!
  !!  Method to calculate decay terms for the package.
  !!
  !<
  subroutine mst_cq_dcy(this, nodes, cnew, cold, flowja)
    ! -- modules
    use TdisModule, only: delt
    ! -- dummy
    class(GwtMstType) :: this !< GwtMstType object
    integer(I4B), intent(in) :: nodes !< number of nodes
    real(DP), intent(in), dimension(nodes) :: cnew !< concentration at end of this time step
    real(DP), intent(in), dimension(nodes) :: cold !< concentration at end of last time step
    real(DP), dimension(:), contiguous, intent(inout) :: flowja !< flow between two connected control volumes
    ! -- local
    integer(I4B) :: n
    integer(I4B) :: idiag
    real(DP) :: rate
    real(DP) :: swtpdt
    real(DP) :: hhcof, rrhs
    real(DP) :: vcell
    real(DP) :: decay_rate
    !
    ! -- initialize
    !
    ! -- Calculate decay change
    do n = 1, nodes
      !
      ! -- skip if transport inactive
      this%ratedcy(n) = DZERO
      if (this%ibound(n) <= 0) cycle
      !
      ! -- calculate new and old water volumes
      vcell = this%dis%area(n) * (this%dis%top(n) - this%dis%bot(n))
      swtpdt = this%fmi%gwfsat(n)
      !
      ! -- calculate decay gains and losses
      rate = DZERO
      hhcof = DZERO
      rrhs = DZERO
      if (this%idcy == 1) then
        hhcof = -this%decay(n) * vcell * swtpdt * this%porosity(n)
      elseif (this%idcy == 2) then
        decay_rate = get_zero_order_decay(this%decay(n), this%decaylast(n), &
                                          0, cold(n), cnew(n), delt)
        rrhs = decay_rate * vcell * swtpdt * this%porosity(n)
      end if
      rate = hhcof * cnew(n) - rrhs
      this%ratedcy(n) = rate
      idiag = this%dis%con%ia(n)
      flowja(idiag) = flowja(idiag) + rate
      !
    end do
    !
    ! -- Return
    return
  end subroutine mst_cq_dcy

  !> @ brief Calculate sorption terms for package
  !!
  !!  Method to calculate sorption terms for the package.
  !!
  !<
  subroutine mst_cq_srb(this, nodes, cnew, cold, flowja)
    ! -- modules
    use TdisModule, only: delt
    ! -- dummy
    class(GwtMstType) :: this !< GwtMstType object
    integer(I4B), intent(in) :: nodes !< number of nodes
    real(DP), intent(in), dimension(nodes) :: cnew !< concentration at end of this time step
    real(DP), intent(in), dimension(nodes) :: cold !< concentration at end of last time step
    real(DP), dimension(:), contiguous, intent(inout) :: flowja !< flow between two connected control volumes
    ! -- local
    integer(I4B) :: n
    integer(I4B) :: idiag
    real(DP) :: rate
    real(DP) :: tled
    real(DP) :: swt, swtpdt
    real(DP) :: vcell
    real(DP) :: rhobm
    real(DP) :: const1
    real(DP) :: const2
    !
    ! -- initialize
    tled = DONE / delt
    !
    ! -- Calculate sorption change
    do n = 1, nodes
      !
      ! -- initialize rates
      this%ratesrb(n) = DZERO
      !
      ! -- skip if transport inactive
      if (this%ibound(n) <= 0) cycle
      !
      ! -- assign variables
      vcell = this%dis%area(n) * (this%dis%top(n) - this%dis%bot(n))
      swtpdt = this%fmi%gwfsat(n)
      swt = this%fmi%gwfsatold(n, delt)
      rhobm = this%bulk_density(n)
      const1 = this%distcoef(n)
      const2 = 0.
      if (this%isrb > 1) const2 = this%sp2(n)
      call mst_srb_term(this%isrb, rhobm, vcell, tled, cnew(n), &
                        cold(n), swtpdt, swt, const1, const2, &
                        rate=rate)
      this%ratesrb(n) = rate
      idiag = this%dis%con%ia(n)
      flowja(idiag) = flowja(idiag) + rate
      !
    end do
    !
    ! -- Return
    return
  end subroutine mst_cq_srb

  !> @ brief Calculate decay-sorption terms for package
  !!
  !!  Method to calculate decay-sorption terms for the package.
  !!
  !<
  subroutine mst_cq_dcy_srb(this, nodes, cnew, cold, flowja)
    ! -- modules
    use TdisModule, only: delt
    ! -- dummy
    class(GwtMstType) :: this !< GwtMstType object
    integer(I4B), intent(in) :: nodes !< number of nodes
    real(DP), intent(in), dimension(nodes) :: cnew !< concentration at end of this time step
    real(DP), intent(in), dimension(nodes) :: cold !< concentration at end of last time step
    real(DP), dimension(:), contiguous, intent(inout) :: flowja !< flow between two connected control volumes
    ! -- local
    integer(I4B) :: n
    integer(I4B) :: idiag
    real(DP) :: rate
    real(DP) :: hhcof, rrhs
    real(DP) :: vcell
    real(DP) :: swnew
    real(DP) :: distcoef
    real(DP) :: rhobm
    real(DP) :: term
    real(DP) :: csrb
    real(DP) :: csrbnew
    real(DP) :: csrbold
    real(DP) :: decay_rate
    !
    ! -- Calculate sorbed decay change
    !    This routine will only be called if sorption and decay are active
    do n = 1, nodes
      !
      ! -- initialize rates
      this%ratedcys(n) = DZERO
      !
      ! -- skip if transport inactive
      if (this%ibound(n) <= 0) cycle
      !
      ! -- set variables
      hhcof = DZERO
      rrhs = DZERO
      vcell = this%dis%area(n) * (this%dis%top(n) - this%dis%bot(n))
      swnew = this%fmi%gwfsat(n)
      distcoef = this%distcoef(n)
      rhobm = this%bulk_density(n)
      term = this%decay_sorbed(n) * rhobm * swnew * vcell
      !
      ! -- add sorbed mass decay rate terms to accumulators
      if (this%idcy == 1) then
        !
        if (this%isrb == 1) then
          !
          ! -- first order decay rate is a function of concentration, so add
          !    to left hand side
          hhcof = -term * distcoef
        else if (this%isrb == 2) then
          !
          ! -- nonlinear Freundlich sorption, so add to RHS
          csrb = get_freundlich_conc(cnew(n), distcoef, this%sp2(n))
          rrhs = term * csrb
        else if (this%isrb == 3) then
          !
          ! -- nonlinear Lanmuir sorption, so add to RHS
          csrb = get_langmuir_conc(cnew(n), distcoef, this%sp2(n))
          rrhs = term * csrb
        end if
      elseif (this%idcy == 2) then
        !
        ! -- Call function to get zero-order decay rate, which may be changed
        !    from the user-specified rate to prevent negative concentrations
        if (distcoef > DZERO) then
          if (this%isrb == 1) then
            csrbold = cold(n) * distcoef
            csrbnew = cnew(n) * distcoef
          else if (this%isrb == 2) then
            csrbold = get_freundlich_conc(cold(n), distcoef, this%sp2(n))
            csrbnew = get_freundlich_conc(cnew(n), distcoef, this%sp2(n))
          else if (this%isrb == 3) then
            csrbold = get_langmuir_conc(cold(n), distcoef, this%sp2(n))
            csrbnew = get_langmuir_conc(cnew(n), distcoef, this%sp2(n))
          end if
          decay_rate = get_zero_order_decay(this%decay_sorbed(n), &
                                            this%decayslast(n), &
                                            0, csrbold, csrbnew, delt)
          rrhs = decay_rate * rhobm * swnew * vcell
        end if
      end if
      !
      ! -- calculate rate
      rate = hhcof * cnew(n) - rrhs
      this%ratedcys(n) = rate
      idiag = this%dis%con%ia(n)
      flowja(idiag) = flowja(idiag) + rate
      !
    end do
    !
    ! -- Return
    return
  end subroutine mst_cq_dcy_srb

  !> @ brief Calculate budget terms for package
  !!
  !!  Method to calculate budget terms for the package.
  !!
  !<
  subroutine mst_bd(this, isuppress_output, model_budget)
    ! -- modules
    use TdisModule, only: delt
    use BudgetModule, only: BudgetType, rate_accumulator
    ! -- dummy
    class(GwtMstType) :: this !< GwtMstType object
    integer(I4B), intent(in) :: isuppress_output !< flag to supress output
    type(BudgetType), intent(inout) :: model_budget !< model budget object
    ! -- local
    real(DP) :: rin
    real(DP) :: rout
    !
    ! -- sto
    call rate_accumulator(this%ratesto, rin, rout)
    call model_budget%addentry(rin, rout, delt, budtxt(1), &
                               isuppress_output, rowlabel=this%packName)
    !
    ! -- dcy
    if (this%idcy /= 0) then
      call rate_accumulator(this%ratedcy, rin, rout)
      call model_budget%addentry(rin, rout, delt, budtxt(2), &
                                 isuppress_output, rowlabel=this%packName)
    end if
    !
    ! -- srb
    if (this%isrb /= 0) then
      call rate_accumulator(this%ratesrb, rin, rout)
      call model_budget%addentry(rin, rout, delt, budtxt(3), &
                                 isuppress_output, rowlabel=this%packName)
    end if
    !
    ! -- srb dcy
    if (this%isrb /= 0 .and. this%idcy /= 0) then
      call rate_accumulator(this%ratedcys, rin, rout)
      call model_budget%addentry(rin, rout, delt, budtxt(4), &
                                 isuppress_output, rowlabel=this%packName)
    end if
    !
    ! -- Return
    return
  end subroutine mst_bd

  !> @ brief Output flow terms for package
  !!
  !!  Method to output terms for the package.
  !!
  !<
  subroutine mst_ot_flow(this, icbcfl, icbcun)
    ! -- dummy
    class(GwtMstType) :: this !< GwtMstType object
    integer(I4B), intent(in) :: icbcfl !< flag and unit number for cell-by-cell output
    integer(I4B), intent(in) :: icbcun !< flag indication if cell-by-cell data should be saved
    ! -- local
    integer(I4B) :: ibinun
    !character(len=16), dimension(2) :: aname
    integer(I4B) :: iprint, nvaluesp, nwidthp
    character(len=1) :: cdatafmp = ' ', editdesc = ' '
    real(DP) :: dinact
    !
    ! -- Set unit number for binary output
    if (this%ipakcb < 0) then
      ibinun = icbcun
    elseif (this%ipakcb == 0) then
      ibinun = 0
    else
      ibinun = this%ipakcb
    end if
    if (icbcfl == 0) ibinun = 0
    !
    ! -- Record the storage rate if requested
    if (ibinun /= 0) then
      iprint = 0
      dinact = DZERO
      !
      ! -- sto
      call this%dis%record_array(this%ratesto, this%iout, iprint, -ibinun, &
                                 budtxt(1), cdatafmp, nvaluesp, &
                                 nwidthp, editdesc, dinact)
      !
      ! -- dcy
      if (this%idcy /= 0) &
        call this%dis%record_array(this%ratedcy, this%iout, iprint, -ibinun, &
                                   budtxt(2), cdatafmp, nvaluesp, &
                                   nwidthp, editdesc, dinact)
      !
      ! -- srb
      if (this%isrb /= 0) &
        call this%dis%record_array(this%ratesrb, this%iout, iprint, -ibinun, &
                                   budtxt(3), cdatafmp, nvaluesp, &
                                   nwidthp, editdesc, dinact)
      !
      ! -- dcy srb
      if (this%isrb /= 0 .and. this%idcy /= 0) &
        call this%dis%record_array(this%ratedcys, this%iout, iprint, -ibinun, &
                                   budtxt(4), cdatafmp, nvaluesp, &
                                   nwidthp, editdesc, dinact)
    end if
    !
    ! -- Return
    return
  end subroutine mst_ot_flow

  !> @ brief Deallocate
  !!
  !!  Method to deallocate memory for the package.
  !!
  !<
  subroutine mst_da(this)
    ! -- modules
    use MemoryManagerModule, only: mem_deallocate
    ! -- dummy
    class(GwtMstType) :: this !< GwtMstType object
    !
    ! -- Deallocate arrays if package was active
    if (this%inunit > 0) then
      call mem_deallocate(this%porosity)
      call mem_deallocate(this%ratesto)
      call mem_deallocate(this%idcy)
      call mem_deallocate(this%decay)
      call mem_deallocate(this%decay_sorbed)
      call mem_deallocate(this%ratedcy)
      call mem_deallocate(this%decaylast)
      call mem_deallocate(this%decayslast)
      call mem_deallocate(this%isrb)
      call mem_deallocate(this%bulk_density)
      call mem_deallocate(this%distcoef)
      call mem_deallocate(this%sp2)
      call mem_deallocate(this%ratesrb)
      call mem_deallocate(this%ratedcys)
      this%ibound => null()
      this%fmi => null()
    end if
    !
    ! -- Scalars
    !
    ! -- deallocate parent
    call this%NumericalPackageType%da()
    !
    ! -- Return
    return
  end subroutine mst_da

  !> @ brief Allocate scalar variables for package
  !!
  !!  Method to allocate scalar variables for the package.
  !!
  !<
  subroutine allocate_scalars(this)
    ! -- modules
    use MemoryManagerModule, only: mem_allocate, mem_setptr
    ! -- dummy
    class(GwtMstType) :: this !< GwtMstType object
    ! -- local
    !
    ! -- Allocate scalars in NumericalPackageType
    call this%NumericalPackageType%allocate_scalars()
    !
    ! -- Allocate
    call mem_allocate(this%isrb, 'ISRB', this%memoryPath)
    call mem_allocate(this%idcy, 'IDCY', this%memoryPath)
    !
    ! -- Initialize
    this%isrb = 0
    this%idcy = 0
    !
    ! -- Return
    return
  end subroutine allocate_scalars

  !> @ brief Allocate arrays for package
  !!
  !!  Method to allocate arrays for the package.
  !!
  !<
  subroutine allocate_arrays(this, nodes)
    ! -- modules
    use MemoryManagerModule, only: mem_allocate
    use ConstantsModule, only: DZERO
    ! -- dummy
    class(GwtMstType) :: this !< GwtMstType object
    integer(I4B), intent(in) :: nodes !< number of nodes
    ! -- local
    integer(I4B) :: n
    !
    ! -- Allocate
    ! -- sto
    call mem_allocate(this%porosity, nodes, 'POROSITY', this%memoryPath)
    call mem_allocate(this%ratesto, nodes, 'RATESTO', this%memoryPath)
    !
    ! -- dcy
    if (this%idcy == 0) then
      call mem_allocate(this%ratedcy, 1, 'RATEDCY', this%memoryPath)
      call mem_allocate(this%decay, 1, 'DECAY', this%memoryPath)
      call mem_allocate(this%decaylast, 1, 'DECAYLAST', this%memoryPath)
    else
      call mem_allocate(this%ratedcy, this%dis%nodes, 'RATEDCY', this%memoryPath)
      call mem_allocate(this%decay, nodes, 'DECAY', this%memoryPath)
      call mem_allocate(this%decaylast, nodes, 'DECAYLAST', this%memoryPath)
    end if
    if (this%idcy /= 0 .and. this%isrb /= 0) then
      call mem_allocate(this%ratedcys, this%dis%nodes, 'RATEDCYS', &
                        this%memoryPath)
      call mem_allocate(this%decayslast, this%dis%nodes, 'DECAYSLAST', &
                        this%memoryPath)
    else
      call mem_allocate(this%ratedcys, 1, 'RATEDCYS', this%memoryPath)
      call mem_allocate(this%decayslast, 1, 'DECAYSLAST', this%memoryPath)
    end if
    call mem_allocate(this%decay_sorbed, 1, 'DECAY_SORBED', &
                      this%memoryPath)
    !
    ! -- srb
    if (this%isrb == 0) then
      call mem_allocate(this%bulk_density, 1, 'BULK_DENSITY', this%memoryPath)
      call mem_allocate(this%sp2, 1, 'SP2', this%memoryPath)
      call mem_allocate(this%distcoef, 1, 'DISTCOEF', this%memoryPath)
      call mem_allocate(this%ratesrb, 1, 'RATESRB', this%memoryPath)
    else
      call mem_allocate(this%bulk_density, nodes, 'BULK_DENSITY', this%memoryPath)
      call mem_allocate(this%distcoef, nodes, 'DISTCOEF', this%memoryPath)
      call mem_allocate(this%ratesrb, nodes, 'RATESRB', this%memoryPath)
      if (this%isrb == 1) then
        call mem_allocate(this%sp2, 1, 'SP2', this%memoryPath)
      else
        call mem_allocate(this%sp2, nodes, 'SP2', this%memoryPath)
      end if
    end if
    !
    ! -- Initialize
    do n = 1, nodes
      this%porosity(n) = DZERO
      this%ratesto(n) = DZERO
    end do
    do n = 1, size(this%decay)
      this%decay(n) = DZERO
      this%ratedcy(n) = DZERO
      this%decaylast(n) = DZERO
    end do
    do n = 1, size(this%bulk_density)
      this%bulk_density(n) = DZERO
      this%distcoef(n) = DZERO
      this%ratesrb(n) = DZERO
    end do
    do n = 1, size(this%sp2)
      this%sp2(n) = DZERO
    end do
    do n = 1, size(this%ratedcys)
      this%ratedcys(n) = DZERO
      this%decayslast(n) = DZERO
    end do
    !
    ! -- Return
    return
  end subroutine allocate_arrays

  !> @ brief Read options for package
  !!
  !!  Method to read options for the package.
  !!
  !<
  subroutine read_options(this)
    ! -- modules
    use ConstantsModule, only: LINELENGTH
    ! -- dummy
    class(GwtMstType) :: this !< GwtMstType object
    ! -- local
    character(len=LINELENGTH) :: keyword, keyword2
    integer(I4B) :: ierr
    logical :: isfound, endOfBlock
    ! -- formats
    character(len=*), parameter :: fmtisvflow = &
      "(4x,'CELL-BY-CELL FLOW INFORMATION WILL BE SAVED TO BINARY FILE &
      &WHENEVER ICBCFL IS NOT ZERO.')"
    character(len=*), parameter :: fmtisrb = &
      &"(4x,'LINEAR SORPTION IS ACTIVE. ')"
    character(len=*), parameter :: fmtfreundlich = &
      &"(4x,'FREUNDLICH SORPTION IS ACTIVE. ')"
    character(len=*), parameter :: fmtlangmuir = &
      &"(4x,'LANGMUIR SORPTION IS ACTIVE. ')"
    character(len=*), parameter :: fmtidcy1 = &
      &"(4x,'FIRST-ORDER DECAY IS ACTIVE. ')"
    character(len=*), parameter :: fmtidcy2 = &
      &"(4x,'ZERO-ORDER DECAY IS ACTIVE. ')"
    !
    ! -- get options block
    call this%parser%GetBlock('OPTIONS', isfound, ierr, blockRequired=.false., &
                              supportOpenClose=.true.)
    !
    ! -- parse options block if detected
    if (isfound) then
      write (this%iout, '(1x,a)') 'PROCESSING MOBILE STORAGE AND TRANSFER OPTIONS'
      do
        call this%parser%GetNextLine(endOfBlock)
        if (endOfBlock) exit
        call this%parser%GetStringCaps(keyword)
        select case (keyword)
        case ('SAVE_FLOWS')
          this%ipakcb = -1
          write (this%iout, fmtisvflow)
        case ('SORBTION', 'SORPTION')
          this%isrb = 1
          call this%parser%GetStringCaps(keyword2)
          if (trim(adjustl(keyword2)) == 'LINEAR') this%isrb = 1
          if (trim(adjustl(keyword2)) == 'FREUNDLICH') this%isrb = 2
          if (trim(adjustl(keyword2)) == 'LANGMUIR') this%isrb = 3
          select case (this%isrb)
          case (1)
            write (this%iout, fmtisrb)
          case (2)
            write (this%iout, fmtfreundlich)
          case (3)
            write (this%iout, fmtlangmuir)
          end select
        case ('FIRST_ORDER_DECAY')
          this%idcy = 1
          write (this%iout, fmtidcy1)
        case ('ZERO_ORDER_DECAY')
          this%idcy = 2
          write (this%iout, fmtidcy2)
        case default
          write (errmsg, '(a,a)') 'UNKNOWN MST OPTION: ', trim(keyword)
          call store_error(errmsg)
          call this%parser%StoreErrorUnit()
        end select
      end do
      write (this%iout, '(1x,a)') 'END OF MOBILE STORAGE AND TRANSFER OPTIONS'
    end if
    !
    ! -- Return
    return
  end subroutine read_options

  !> @ brief Read data for package
  !!
  !!  Method to read data for the package.
  !!
  !<
  subroutine read_data(this)
    ! -- modules
    use ConstantsModule, only: LINELENGTH
    use MemoryManagerModule, only: mem_reallocate, mem_reassignptr
    ! -- dummy
    class(GwtMstType) :: this !< GwtMstType object
    ! -- local
    character(len=LINELENGTH) :: keyword
    character(len=:), allocatable :: line
    integer(I4B) :: istart, istop, lloc, ierr
    logical :: isfound, endOfBlock
    logical, dimension(6) :: lname
    character(len=24), dimension(6) :: aname
    ! -- formats
    ! -- data
    data aname(1)/'  MOBILE DOMAIN POROSITY'/
    data aname(2)/'            BULK DENSITY'/
    data aname(3)/'DISTRIBUTION COEFFICIENT'/
    data aname(4)/'              DECAY RATE'/
    data aname(5)/'       DECAY SORBED RATE'/
    data aname(6)/'   SECOND SORPTION PARAM'/
    !
    ! -- initialize
    isfound = .false.
    lname(:) = .false.
    !
    ! -- get griddata block
    call this%parser%GetBlock('GRIDDATA', isfound, ierr)
    if (isfound) then
      write (this%iout, '(1x,a)') 'PROCESSING GRIDDATA'
      do
        call this%parser%GetNextLine(endOfBlock)
        if (endOfBlock) exit
        call this%parser%GetStringCaps(keyword)
        call this%parser%GetRemainingLine(line)
        lloc = 1
        select case (keyword)
        case ('POROSITY')
          call this%dis%read_grid_array(line, lloc, istart, istop, this%iout, &
                                        this%parser%iuactive, this%porosity, &
                                        aname(1))
          lname(1) = .true.
        case ('BULK_DENSITY')
          if (this%isrb == 0) &
            call mem_reallocate(this%bulk_density, this%dis%nodes, &
                                'BULK_DENSITY', trim(this%memoryPath))
          call this%dis%read_grid_array(line, lloc, istart, istop, this%iout, &
                                        this%parser%iuactive, &
                                        this%bulk_density, aname(2))
          lname(2) = .true.
        case ('DISTCOEF')
          if (this%isrb == 0) &
            call mem_reallocate(this%distcoef, this%dis%nodes, 'DISTCOEF', &
                                trim(this%memoryPath))
          call this%dis%read_grid_array(line, lloc, istart, istop, this%iout, &
                                        this%parser%iuactive, this%distcoef, &
                                        aname(3))
          lname(3) = .true.
        case ('DECAY')
          if (this%idcy == 0) &
            call mem_reallocate(this%decay, this%dis%nodes, 'DECAY', &
                                trim(this%memoryPath))
          call this%dis%read_grid_array(line, lloc, istart, istop, this%iout, &
                                        this%parser%iuactive, this%decay, &
                                        aname(4))
          lname(4) = .true.
        case ('DECAY_SORBED')
          call mem_reallocate(this%decay_sorbed, this%dis%nodes, &
                              'DECAY_SORBED', trim(this%memoryPath))
          call this%dis%read_grid_array(line, lloc, istart, istop, this%iout, &
                                        this%parser%iuactive, &
                                        this%decay_sorbed, aname(5))
          lname(5) = .true.
        case ('SP2')
          if (this%isrb < 2) &
            call mem_reallocate(this%sp2, this%dis%nodes, 'SP2', &
                                trim(this%memoryPath))
          call this%dis%read_grid_array(line, lloc, istart, istop, this%iout, &
                                        this%parser%iuactive, this%sp2, &
                                        aname(6))
          lname(6) = .true.
        case default
          write (errmsg, '(a,a)') 'UNKNOWN GRIDDATA TAG: ', trim(keyword)
          call store_error(errmsg)
          call this%parser%StoreErrorUnit()
        end select
      end do
      write (this%iout, '(1x,a)') 'END PROCESSING GRIDDATA'
    else
      write (errmsg, '(a)') 'REQUIRED GRIDDATA BLOCK NOT FOUND.'
      call store_error(errmsg)
      call this%parser%StoreErrorUnit()
    end if
    !
    ! -- Check for rquired porosity
    if (.not. lname(1)) then
      write (errmsg, '(a)') 'POROSITY NOT SPECIFIED IN GRIDDATA BLOCK.'
      call store_error(errmsg)
    end if
    !
    ! -- Check for required sorption variables
    if (this%isrb > 0) then
      if (.not. lname(2)) then
        write (errmsg, '(a)') 'SORPTION IS ACTIVE BUT BULK_DENSITY &
          &NOT SPECIFIED.  BULK_DENSITY MUST BE SPECIFIED IN GRIDDATA BLOCK.'
        call store_error(errmsg)
      end if
      if (.not. lname(3)) then
        write (errmsg, '(a)') 'SORPTION IS ACTIVE BUT DISTRIBUTION &
          &COEFFICIENT NOT SPECIFIED.  DISTCOEF MUST BE SPECIFIED IN &
          &GRIDDATA BLOCK.'
        call store_error(errmsg)
      end if
      if (this%isrb > 1) then
        if (.not. lname(6)) then
          write (errmsg, '(a)') 'FREUNDLICH OR LANGMUIR SORPTION IS ACTIVE &
            &BUT SP2 NOT SPECIFIED.  SP2 MUST BE SPECIFIED IN &
            &GRIDDATA BLOCK.'
          call store_error(errmsg)
        end if
      end if
    else
      if (lname(2)) then
        write (warnmsg, '(a)') 'SORPTION IS NOT ACTIVE BUT &
          &BULK_DENSITY WAS SPECIFIED.  BULK_DENSITY WILL HAVE NO AFFECT ON &
          &SIMULATION RESULTS.'
        call store_warning(warnmsg)
        write (this%iout, '(1x,a)') 'WARNING.  '//warnmsg
      end if
      if (lname(3)) then
        write (warnmsg, '(a)') 'SORPTION IS NOT ACTIVE BUT &
          &DISTRIBUTION COEFFICIENT WAS SPECIFIED.  DISTCOEF WILL HAVE &
          &NO AFFECT ON SIMULATION RESULTS.'
        call store_warning(warnmsg)
        write (this%iout, '(1x,a)') 'WARNING.  '//warnmsg
      end if
      if (lname(6)) then
        write (warnmsg, '(a)') 'SORPTION IS NOT ACTIVE BUT &
          &SP2 WAS SPECIFIED.  SP2 WILL HAVE &
          &NO AFFECT ON SIMULATION RESULTS.'
        call store_warning(warnmsg)
        write (this%iout, '(1x,a)') 'WARNING.  '//warnmsg
      end if
    end if
    !
    ! -- Check for required decay/production rate coefficients
    if (this%idcy > 0) then
      if (.not. lname(4)) then
        write (errmsg, '(a)') 'FIRST OR ZERO ORDER DECAY IS &
          &ACTIVE BUT THE FIRST RATE COEFFICIENT IS NOT SPECIFIED.  DECAY &
          &MUST BE SPECIFIED IN GRIDDATA BLOCK.'
        call store_error(errmsg)
      end if
      if (.not. lname(5)) then
        !
        ! -- If DECAY_SORBED not specified and sorption is active, then
        !    terminate with an error
        if (this%isrb > 0) then
          write (errmsg, '(a)') 'DECAY_SORBED not provided in GRIDDATA &
            &block but decay and sorption are active.  Specify DECAY_SORBED &
            &in GRIDDATA block.'
          call store_error(errmsg)
        end if
      end if
    else
      if (lname(4)) then
        write (warnmsg, '(a)') 'FIRST OR ZERO ORER DECAY &
          &IS NOT ACTIVE BUT DECAY WAS SPECIFIED.  DECAY WILL &
          &HAVE NO AFFECT ON SIMULATION RESULTS.'
        call store_warning(warnmsg)
        write (this%iout, '(1x,a)') 'WARNING.  '//warnmsg
      end if
      if (lname(5)) then
        write (warnmsg, '(a)') 'FIRST OR ZERO ORER DECAY &
          &IS NOT ACTIVE BUT DECAY_SORBED WAS SPECIFIED.  &
          &DECAY_SORBED WILL HAVE NO AFFECT ON SIMULATION RESULTS.'
        call store_warning(warnmsg)
        write (this%iout, '(1x,a)') 'WARNING.  '//warnmsg
      end if
    end if
    !
    ! -- terminate if errors
    if (count_errors() > 0) then
      call this%parser%StoreErrorUnit()
    end if
    !
    ! -- Return
    return
  end subroutine read_data

  !> @ brief Calculate sorption concentration using Freundlich
  !!
  !!  Function to calculate sorption concentration using Freundlich
  !!
  !<
  function get_freundlich_conc(conc, kf, a) result(cbar)
    ! -- dummy
    real(DP), intent(in) :: conc !< solute concentration
    real(DP), intent(in) :: kf !< freundlich constant
    real(DP), intent(in) :: a !< freundlich exponent
    ! -- return
    real(DP) :: cbar
    !
    if (conc > DZERO) then
      cbar = kf * conc**a
    else
      cbar = DZERO
    end if
    return
  end function

  !> @ brief Calculate sorption concentration using Langmuir
  !!
  !!  Function to calculate sorption concentration using Langmuir
  !!
  !<
  function get_langmuir_conc(conc, kl, sbar) result(cbar)
    ! -- dummy
    real(DP), intent(in) :: conc !< solute concentration
    real(DP), intent(in) :: kl !< langmuir constant
    real(DP), intent(in) :: sbar !< langmuir sorption sites
    ! -- return
    real(DP) :: cbar
    !
    if (conc > DZERO) then
      cbar = (kl * sbar * conc) / (DONE + kl * conc)
    else
      cbar = DZERO
    end if
    return
  end function

  !> @ brief Calculate sorption derivative using Freundlich
  !!
  !!  Function to calculate sorption derivative using Freundlich
  !!
  !<
  function get_freundlich_derivative(conc, kf, a) result(derv)
    ! -- dummy
    real(DP), intent(in) :: conc !< solute concentration
    real(DP), intent(in) :: kf !< freundlich constant
    real(DP), intent(in) :: a !< freundlich exponent
    ! -- return
    real(DP) :: derv
    !
    if (conc > DZERO) then
      derv = kf * a * conc**(a - DONE)
    else
      derv = DZERO
    end if
    return
  end function

  !> @ brief Calculate sorption derivative using Langmuir
  !!
  !!  Function to calculate sorption derivative using Langmuir
  !!
  !<
  function get_langmuir_derivative(conc, kl, sbar) result(derv)
    ! -- dummy
    real(DP), intent(in) :: conc !< solute concentration
    real(DP), intent(in) :: kl !< langmuir constant
    real(DP), intent(in) :: sbar !< langmuir sorption sites
    ! -- return
    real(DP) :: derv
    !
    if (conc > DZERO) then
      derv = (kl * sbar) / (DONE + kl * conc)**DTWO
    else
      derv = DZERO
    end if
    return
  end function

  !> @ brief Calculate zero-order decay rate and constrain if necessary
  !!
  !!  Function to calculate the zero-order decay rate from the user specified
  !!  decay rate.  If the decay rate is positive, then the decay rate must
  !!  be constrained so that more mass is not removed than is available.
  !!  Without this constraint, negative concentrations could result from
  !!  zero-order decay.
  !<
  function get_zero_order_decay(decay_rate_usr, decay_rate_last, kiter, &
                                cold, cnew, delt) result(decay_rate)
    ! -- dummy
    real(DP), intent(in) :: decay_rate_usr !< user-entered decay rate
    real(DP), intent(in) :: decay_rate_last !< decay rate used for last iteration
    integer(I4B), intent(in) :: kiter !< Picard iteration counter
    real(DP), intent(in) :: cold !< concentration at end of last time step
    real(DP), intent(in) :: cnew !< concentration at end of this time step
    real(DP), intent(in) :: delt !< length of time step
    ! -- return
    real(DP) :: decay_rate !< returned value for decay rate
    !
    ! -- Return user rate if production, otherwise constrain, if necessary
    if (decay_rate_usr < DZERO) then
      !
      ! -- Production, no need to limit rate
      decay_rate = decay_rate_usr
    else
      !
      ! -- Need to ensure decay does not result in negative
      !    concentration, so reduce the rate if it would result in
      !    removing more mass than is in the cell.
      if (kiter == 1) then
        decay_rate = min(decay_rate_usr, cold / delt)
      else
        decay_rate = decay_rate_last
        if (cnew < DZERO) then
          decay_rate = decay_rate_last + cnew / delt
        else if (cnew > cold) then
          decay_rate = decay_rate_last + cnew / delt
        end if
        decay_rate = min(decay_rate_usr, decay_rate)
      end if
      decay_rate = max(decay_rate, DZERO)
    end if
    return
  end function get_zero_order_decay

end module GwtMstModule<|MERGE_RESOLUTION|>--- conflicted
+++ resolved
@@ -14,11 +14,7 @@
   use SimVariablesModule, only: errmsg, warnmsg
   use SimModule, only: store_error, count_errors, &
                        store_warning
-<<<<<<< HEAD
   use MatrixBaseModule
-=======
-  use MatrixModule
->>>>>>> bb62e4ef
   use NumericalPackageModule, only: NumericalPackageType
   use BaseDisModule, only: DisBaseType
   use GwtFmiModule, only: GwtFmiType
