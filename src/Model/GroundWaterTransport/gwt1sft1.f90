! -- Stream Transport Module
! -- todo: what to do about reactions in stream?  Decay?
! -- todo: save the sft concentration into the sfr aux variable?
! -- todo: calculate the sfr DENSE aux variable using concentration?
!
! SFR flows (sfrbudptr)     index var     SFT term              Transport Type
!---------------------------------------------------------------------------------

! -- terms from SFR that will be handled by parent APT Package
! FLOW-JA-FACE              idxbudfjf     FLOW-JA-FACE          cv2cv
! GWF (aux FLOW-AREA)       idxbudgwf     GWF                   cv2gwf
! STORAGE (aux VOLUME)      idxbudsto     none                  used for cv volumes
! FROM-MVR                  idxbudfmvr    FROM-MVR              q * cext = this%qfrommvr(:)
! TO-MVR                    idxbudtmvr    TO-MVR                q * cfeat

! -- SFR terms
! RAINFALL                  idxbudrain    RAINFALL              q * crain
! EVAPORATION               idxbudevap    EVAPORATION           cfeat<cevap: q*cfeat, else: q*cevap
! RUNOFF                    idxbudroff    RUNOFF                q * croff
! EXT-INFLOW                idxbudiflw    EXT-INFLOW            q * ciflw
! EXT-OUTFLOW               idxbudoutf    EXT-OUTFLOW           q * cfeat

! -- terms from a flow file that should be skipped
! CONSTANT                  none          none                  none
! AUXILIARY                 none          none                  none

! -- terms that are written to the transport budget file
! none                      none          STORAGE (aux MASS)    dM/dt
! none                      none          AUXILIARY             none
! none                      none          CONSTANT              accumulate
!
!
module GwtSftModule

  use KindModule, only: DP, I4B
  use ConstantsModule, only: DZERO, DONE, LINELENGTH
  use SimModule, only: store_error
  use BndModule, only: BndType, GetBndFromList
  use TspFmiModule, only: TspFmiType
  use SfrModule, only: SfrType
  use ObserveModule, only: ObserveType
  use TspAptModule, only: TspAptType, apt_process_obsID, &
                          apt_process_obsID12
<<<<<<< HEAD
  use TspLabelsModule, only: TspLabelsType
  use MatrixModule
=======
  use MatrixBaseModule
>>>>>>> 134c05f4

  implicit none

  public sft_create

  character(len=*), parameter :: ftype = 'SFT'
  character(len=*), parameter :: flowtype = 'SFR'
  character(len=16) :: text = '             SFT'

  type, extends(TspAptType) :: GwtSftType

    integer(I4B), pointer :: idxbudrain => null() ! index of rainfall terms in flowbudptr
    integer(I4B), pointer :: idxbudevap => null() ! index of evaporation terms in flowbudptr
    integer(I4B), pointer :: idxbudroff => null() ! index of runoff terms in flowbudptr
    integer(I4B), pointer :: idxbudiflw => null() ! index of inflow terms in flowbudptr
    integer(I4B), pointer :: idxbudoutf => null() ! index of outflow terms in flowbudptr

    real(DP), dimension(:), pointer, contiguous :: concrain => null() ! rainfall concentration
    real(DP), dimension(:), pointer, contiguous :: concevap => null() ! evaporation concentration
    real(DP), dimension(:), pointer, contiguous :: concroff => null() ! runoff concentration
    real(DP), dimension(:), pointer, contiguous :: conciflw => null() ! inflow concentration

  contains

    procedure :: bnd_da => sft_da
    procedure :: allocate_scalars
    procedure :: apt_allocate_arrays => sft_allocate_arrays
    procedure :: find_apt_package => find_sft_package
    procedure :: pak_fc_expanded => sft_fc_expanded
    procedure :: pak_solve => sft_solve
    procedure :: pak_get_nbudterms => sft_get_nbudterms
    procedure :: pak_setup_budobj => sft_setup_budobj
    procedure :: pak_fill_budobj => sft_fill_budobj
    procedure :: sft_rain_term
    procedure :: sft_evap_term
    procedure :: sft_roff_term
    procedure :: sft_iflw_term
    procedure :: sft_outf_term
    procedure :: pak_df_obs => sft_df_obs
    procedure :: pak_rp_obs => sft_rp_obs
    procedure :: pak_bd_obs => sft_bd_obs
    procedure :: pak_set_stressperiod => sft_set_stressperiod

  end type GwtSftType

contains

  subroutine sft_create(packobj, id, ibcnum, inunit, iout, namemodel, pakname, &
                        fmi, tsplab)
! ******************************************************************************
! sft_create -- Create a New SFT Package
! ******************************************************************************
!
!    SPECIFICATIONS:
! ------------------------------------------------------------------------------
    ! -- dummy
    class(BndType), pointer :: packobj
    integer(I4B), intent(in) :: id
    integer(I4B), intent(in) :: ibcnum
    integer(I4B), intent(in) :: inunit
    integer(I4B), intent(in) :: iout
    character(len=*), intent(in) :: namemodel
    character(len=*), intent(in) :: pakname
    type(TspFmiType), pointer :: fmi
    type(TspLabelsType), pointer :: tsplab
    ! -- local
    type(GwtSftType), pointer :: sftobj
! ------------------------------------------------------------------------------
    !
    ! -- allocate the object and assign values to object variables
    allocate (sftobj)
    packobj => sftobj
    !
    ! -- create name and memory path
    call packobj%set_names(ibcnum, namemodel, pakname, ftype)
    packobj%text = text
    !
    ! -- allocate scalars
    call sftobj%allocate_scalars()
    !
    ! -- initialize package
    call packobj%pack_initialize()
    !
    packobj%inunit = inunit
    packobj%iout = iout
    packobj%id = id
    packobj%ibcnum = ibcnum
    packobj%ncolbnd = 1
    packobj%iscloc = 1

    ! -- Store pointer to flow model interface.  When the GwfGwt exchange is
    !    created, it sets fmi%bndlist so that the GWT model has access to all
    !    the flow packages
    sftobj%fmi => fmi
    !
    ! -- Store pointer to the labels module for dynamic setting of 
    !    concentration vs temperature
    sftobj%tsplab => tsplab
    !
    ! -- return
    return
  end subroutine sft_create

  subroutine find_sft_package(this)
! ******************************************************************************
! find corresponding sft package
! ******************************************************************************
!
!    SPECIFICATIONS:
! ------------------------------------------------------------------------------
    ! -- modules
    use MemoryManagerModule, only: mem_allocate
    ! -- dummy
    class(GwtSftType) :: this
    ! -- local
    character(len=LINELENGTH) :: errmsg
    class(BndType), pointer :: packobj
    integer(I4B) :: ip, icount
    integer(I4B) :: nbudterm
    logical :: found
! ------------------------------------------------------------------------------
    !
    ! -- Initialize found to false, and error later if flow package cannot
    !    be found
    found = .false.
    !
    ! -- If user is specifying flows in a binary budget file, then set up
    !    the budget file reader, otherwise set a pointer to the flow package
    !    budobj
    if (this%fmi%flows_from_file) then
      call this%fmi%set_aptbudobj_pointer(this%flowpackagename, this%flowbudptr)
      if (associated(this%flowbudptr)) found = .true.
      !
    else
      if (associated(this%fmi%gwfbndlist)) then
        ! -- Look through gwfbndlist for a flow package with the same name as
        !    this transport package name
        do ip = 1, this%fmi%gwfbndlist%Count()
          packobj => GetBndFromList(this%fmi%gwfbndlist, ip)
          if (packobj%packName == this%flowpackagename) then
            found = .true.
            !
            ! -- store BndType pointer to packobj, and then
            !    use the select type to point to the budobj in flow package
            this%flowpackagebnd => packobj
            select type (packobj)
            type is (SfrType)
              this%flowbudptr => packobj%budobj
            end select
          end if
          if (found) exit
        end do
      end if
    end if
    !
    ! -- error if flow package not found
    if (.not. found) then
      write (errmsg, '(a)') 'COULD NOT FIND FLOW PACKAGE WITH NAME '&
                            &//trim(adjustl(this%flowpackagename))//'.'
      call store_error(errmsg)
      call this%parser%StoreErrorUnit()
    end if
    !
    ! -- allocate space for idxbudssm, which indicates whether this is a
    !    special budget term or one that is a general source and sink
    nbudterm = this%flowbudptr%nbudterm
    call mem_allocate(this%idxbudssm, nbudterm, 'IDXBUDSSM', this%memoryPath)
    !
    ! -- Process budget terms and identify special budget terms
    write (this%iout, '(/, a, a)') &
      'PROCESSING '//ftype//' INFORMATION FOR ', this%packName
    write (this%iout, '(a)') '  IDENTIFYING FLOW TERMS IN '//flowtype//' PACKAGE'
    write (this%iout, '(a, i0)') &
      '  NUMBER OF '//flowtype//' = ', this%flowbudptr%ncv
    icount = 1
    do ip = 1, this%flowbudptr%nbudterm
      select case (trim(adjustl(this%flowbudptr%budterm(ip)%flowtype)))
      case ('FLOW-JA-FACE')
        this%idxbudfjf = ip
        this%idxbudssm(ip) = 0
      case ('GWF')
        this%idxbudgwf = ip
        this%idxbudssm(ip) = 0
      case ('STORAGE')
        this%idxbudsto = ip
        this%idxbudssm(ip) = 0
      case ('RAINFALL')
        this%idxbudrain = ip
        this%idxbudssm(ip) = 0
      case ('EVAPORATION')
        this%idxbudevap = ip
        this%idxbudssm(ip) = 0
      case ('RUNOFF')
        this%idxbudroff = ip
        this%idxbudssm(ip) = 0
      case ('EXT-INFLOW')
        this%idxbudiflw = ip
        this%idxbudssm(ip) = 0
      case ('EXT-OUTFLOW')
        this%idxbudoutf = ip
        this%idxbudssm(ip) = 0
      case ('TO-MVR')
        this%idxbudtmvr = ip
        this%idxbudssm(ip) = 0
      case ('FROM-MVR')
        this%idxbudfmvr = ip
        this%idxbudssm(ip) = 0
      case ('AUXILIARY')
        this%idxbudaux = ip
        this%idxbudssm(ip) = 0
      case default
        !
        ! -- set idxbudssm equal to a column index for where the concentrations
        !    are stored in the concbud(nbudssm, ncv) array
        this%idxbudssm(ip) = icount
        icount = icount + 1
      end select
      write (this%iout, '(a, i0, " = ", a,/, a, i0)') &
        '  TERM ', ip, trim(adjustl(this%flowbudptr%budterm(ip)%flowtype)), &
        '   MAX NO. OF ENTRIES = ', this%flowbudptr%budterm(ip)%maxlist
    end do
    write (this%iout, '(a, //)') 'DONE PROCESSING '//ftype//' INFORMATION'
    !
    ! -- Return
    return
  end subroutine find_sft_package

  subroutine sft_fc_expanded(this, rhs, ia, idxglo, matrix_sln)
! ******************************************************************************
! sft_fc_expanded -- this will be called from TspAptType%apt_fc_expanded()
!   in order to add matrix terms specifically for SFT
! ****************************************************************************
!
!    SPECIFICATIONS:
! ------------------------------------------------------------------------------
    ! -- modules
    ! -- dummy
    class(GwtSftType) :: this
    real(DP), dimension(:), intent(inout) :: rhs
    integer(I4B), dimension(:), intent(in) :: ia
    integer(I4B), dimension(:), intent(in) :: idxglo
    class(MatrixBaseType), pointer :: matrix_sln
    ! -- local
    integer(I4B) :: j, n1, n2
    integer(I4B) :: iloc
    integer(I4B) :: iposd
    real(DP) :: rrate
    real(DP) :: rhsval
    real(DP) :: hcofval
! ------------------------------------------------------------------------------
    !
    ! -- add rainfall contribution
    if (this%idxbudrain /= 0) then
      do j = 1, this%flowbudptr%budterm(this%idxbudrain)%nlist
        call this%sft_rain_term(j, n1, n2, rrate, rhsval, hcofval)
        iloc = this%idxlocnode(n1)
        iposd = this%idxpakdiag(n1)
        call matrix_sln%add_value_pos(iposd, hcofval)
        rhs(iloc) = rhs(iloc) + rhsval
      end do
    end if
    !
    ! -- add evaporation contribution
    if (this%idxbudevap /= 0) then
      do j = 1, this%flowbudptr%budterm(this%idxbudevap)%nlist
        call this%sft_evap_term(j, n1, n2, rrate, rhsval, hcofval)
        iloc = this%idxlocnode(n1)
        iposd = this%idxpakdiag(n1)
        call matrix_sln%add_value_pos(iposd, hcofval)
        rhs(iloc) = rhs(iloc) + rhsval
      end do
    end if
    !
    ! -- add runoff contribution
    if (this%idxbudroff /= 0) then
      do j = 1, this%flowbudptr%budterm(this%idxbudroff)%nlist
        call this%sft_roff_term(j, n1, n2, rrate, rhsval, hcofval)
        iloc = this%idxlocnode(n1)
        iposd = this%idxpakdiag(n1)
        call matrix_sln%add_value_pos(iposd, hcofval)
        rhs(iloc) = rhs(iloc) + rhsval
      end do
    end if
    !
    ! -- add inflow contribution
    if (this%idxbudiflw /= 0) then
      do j = 1, this%flowbudptr%budterm(this%idxbudiflw)%nlist
        call this%sft_iflw_term(j, n1, n2, rrate, rhsval, hcofval)
        iloc = this%idxlocnode(n1)
        iposd = this%idxpakdiag(n1)
        call matrix_sln%add_value_pos(iposd, hcofval)
        rhs(iloc) = rhs(iloc) + rhsval
      end do
    end if
    !
    ! -- add outflow contribution
    if (this%idxbudoutf /= 0) then
      do j = 1, this%flowbudptr%budterm(this%idxbudoutf)%nlist
        call this%sft_outf_term(j, n1, n2, rrate, rhsval, hcofval)
        iloc = this%idxlocnode(n1)
        iposd = this%idxpakdiag(n1)
        call matrix_sln%add_value_pos(iposd, hcofval)
        rhs(iloc) = rhs(iloc) + rhsval
      end do
    end if
    !
    ! -- Return
    return
  end subroutine sft_fc_expanded

  subroutine sft_solve(this)
! ******************************************************************************
! sft_solve -- add terms specific to sfr to the explicit sfr solve
! ******************************************************************************
!
!    SPECIFICATIONS:
! ------------------------------------------------------------------------------
    ! -- dummy
    class(GwtSftType) :: this
    ! -- local
    integer(I4B) :: j
    integer(I4B) :: n1, n2
    real(DP) :: rrate
! ------------------------------------------------------------------------------
    !
    ! -- add rainfall contribution
    if (this%idxbudrain /= 0) then
      do j = 1, this%flowbudptr%budterm(this%idxbudrain)%nlist
        call this%sft_rain_term(j, n1, n2, rrate)
        this%dbuff(n1) = this%dbuff(n1) + rrate
      end do
    end if
    !
    ! -- add evaporation contribution
    if (this%idxbudevap /= 0) then
      do j = 1, this%flowbudptr%budterm(this%idxbudevap)%nlist
        call this%sft_evap_term(j, n1, n2, rrate)
        this%dbuff(n1) = this%dbuff(n1) + rrate
      end do
    end if
    !
    ! -- add runoff contribution
    if (this%idxbudroff /= 0) then
      do j = 1, this%flowbudptr%budterm(this%idxbudroff)%nlist
        call this%sft_roff_term(j, n1, n2, rrate)
        this%dbuff(n1) = this%dbuff(n1) + rrate
      end do
    end if
    !
    ! -- add inflow contribution
    if (this%idxbudiflw /= 0) then
      do j = 1, this%flowbudptr%budterm(this%idxbudiflw)%nlist
        call this%sft_iflw_term(j, n1, n2, rrate)
        this%dbuff(n1) = this%dbuff(n1) + rrate
      end do
    end if
    !
    ! -- add outflow contribution
    if (this%idxbudoutf /= 0) then
      do j = 1, this%flowbudptr%budterm(this%idxbudoutf)%nlist
        call this%sft_outf_term(j, n1, n2, rrate)
        this%dbuff(n1) = this%dbuff(n1) + rrate
      end do
    end if
    !
    ! -- Return
    return
  end subroutine sft_solve

  function sft_get_nbudterms(this) result(nbudterms)
! ******************************************************************************
! sft_get_nbudterms -- function to return the number of budget terms just for
!   this package.  This overrides function in parent.
! ******************************************************************************
!
!    SPECIFICATIONS:
! ------------------------------------------------------------------------------
    ! -- modules
    ! -- dummy
    class(GwtSftType) :: this
    ! -- return
    integer(I4B) :: nbudterms
    ! -- local
! ------------------------------------------------------------------------------
    !
    ! -- Number of budget terms is 6
    nbudterms = 5
    !
    ! -- Return
    return
  end function sft_get_nbudterms

  subroutine sft_setup_budobj(this, idx)
! ******************************************************************************
! sft_setup_budobj -- Set up the budget object that stores all the sfr flows
! ******************************************************************************
!
!    SPECIFICATIONS:
! ------------------------------------------------------------------------------
    ! -- modules
    use ConstantsModule, only: LENBUDTXT
    ! -- dummy
    class(GwtSftType) :: this
    integer(I4B), intent(inout) :: idx
    ! -- local
    integer(I4B) :: maxlist, naux
    character(len=LENBUDTXT) :: text
! ------------------------------------------------------------------------------
    !
    ! --
    text = '        RAINFALL'
    idx = idx + 1
    maxlist = this%flowbudptr%budterm(this%idxbudrain)%maxlist
    naux = 0
    call this%budobj%budterm(idx)%initialize(text, &
                                             this%name_model, &
                                             this%packName, &
                                             this%name_model, &
                                             this%packName, &
                                             maxlist, .false., .false., &
                                             naux)
    !
    ! --
    text = '     EVAPORATION'
    idx = idx + 1
    maxlist = this%flowbudptr%budterm(this%idxbudevap)%maxlist
    naux = 0
    call this%budobj%budterm(idx)%initialize(text, &
                                             this%name_model, &
                                             this%packName, &
                                             this%name_model, &
                                             this%packName, &
                                             maxlist, .false., .false., &
                                             naux)
    !
    ! --
    text = '          RUNOFF'
    idx = idx + 1
    maxlist = this%flowbudptr%budterm(this%idxbudroff)%maxlist
    naux = 0
    call this%budobj%budterm(idx)%initialize(text, &
                                             this%name_model, &
                                             this%packName, &
                                             this%name_model, &
                                             this%packName, &
                                             maxlist, .false., .false., &
                                             naux)
    !
    ! --
    text = '      EXT-INFLOW'
    idx = idx + 1
    maxlist = this%flowbudptr%budterm(this%idxbudiflw)%maxlist
    naux = 0
    call this%budobj%budterm(idx)%initialize(text, &
                                             this%name_model, &
                                             this%packName, &
                                             this%name_model, &
                                             this%packName, &
                                             maxlist, .false., .false., &
                                             naux)
    !
    ! --
    text = '     EXT-OUTFLOW'
    idx = idx + 1
    maxlist = this%flowbudptr%budterm(this%idxbudoutf)%maxlist
    naux = 0
    call this%budobj%budterm(idx)%initialize(text, &
                                             this%name_model, &
                                             this%packName, &
                                             this%name_model, &
                                             this%packName, &
                                             maxlist, .false., .false., &
                                             naux)
    !
    ! -- return
    return
  end subroutine sft_setup_budobj

  subroutine sft_fill_budobj(this, idx, x, flowja, ccratin, ccratout)
! ******************************************************************************
! sft_fill_budobj -- copy flow terms into this%budobj
! ******************************************************************************
!
!    SPECIFICATIONS:
! ------------------------------------------------------------------------------
    ! -- modules
    ! -- dummy
    class(GwtSftType) :: this
    integer(I4B), intent(inout) :: idx
    real(DP), dimension(:), intent(in) :: x
    real(DP), dimension(:), contiguous, intent(inout) :: flowja
    real(DP), intent(inout) :: ccratin
    real(DP), intent(inout) :: ccratout
    ! -- local
    integer(I4B) :: j, n1, n2
    integer(I4B) :: nlist
    real(DP) :: q
    ! -- formats
! -----------------------------------------------------------------------------

    ! -- RAIN
    idx = idx + 1
    nlist = this%flowbudptr%budterm(this%idxbudrain)%nlist
    call this%budobj%budterm(idx)%reset(nlist)
    do j = 1, nlist
      call this%sft_rain_term(j, n1, n2, q)
      call this%budobj%budterm(idx)%update_term(n1, n2, q)
      call this%apt_accumulate_ccterm(n1, q, ccratin, ccratout)
    end do

    ! -- EVAPORATION
    idx = idx + 1
    nlist = this%flowbudptr%budterm(this%idxbudevap)%nlist
    call this%budobj%budterm(idx)%reset(nlist)
    do j = 1, nlist
      call this%sft_evap_term(j, n1, n2, q)
      call this%budobj%budterm(idx)%update_term(n1, n2, q)
      call this%apt_accumulate_ccterm(n1, q, ccratin, ccratout)
    end do

    ! -- RUNOFF
    idx = idx + 1
    nlist = this%flowbudptr%budterm(this%idxbudroff)%nlist
    call this%budobj%budterm(idx)%reset(nlist)
    do j = 1, nlist
      call this%sft_roff_term(j, n1, n2, q)
      call this%budobj%budterm(idx)%update_term(n1, n2, q)
      call this%apt_accumulate_ccterm(n1, q, ccratin, ccratout)
    end do

    ! -- EXT-INFLOW
    idx = idx + 1
    nlist = this%flowbudptr%budterm(this%idxbudiflw)%nlist
    call this%budobj%budterm(idx)%reset(nlist)
    do j = 1, nlist
      call this%sft_iflw_term(j, n1, n2, q)
      call this%budobj%budterm(idx)%update_term(n1, n2, q)
      call this%apt_accumulate_ccterm(n1, q, ccratin, ccratout)
    end do

    ! -- EXT-OUTFLOW
    idx = idx + 1
    nlist = this%flowbudptr%budterm(this%idxbudoutf)%nlist
    call this%budobj%budterm(idx)%reset(nlist)
    do j = 1, nlist
      call this%sft_outf_term(j, n1, n2, q)
      call this%budobj%budterm(idx)%update_term(n1, n2, q)
      call this%apt_accumulate_ccterm(n1, q, ccratin, ccratout)
    end do

    !
    ! -- return
    return
  end subroutine sft_fill_budobj

  subroutine allocate_scalars(this)
! ******************************************************************************
! allocate_scalars
! ******************************************************************************
!
!    SPECIFICATIONS:
! ------------------------------------------------------------------------------
    ! -- modules
    use MemoryManagerModule, only: mem_allocate
    ! -- dummy
    class(GwtSftType) :: this
    ! -- local
! ------------------------------------------------------------------------------
    !
    ! -- allocate scalars in TspAptType
    call this%TspAptType%allocate_scalars()
    !
    ! -- Allocate
    call mem_allocate(this%idxbudrain, 'IDXBUDRAIN', this%memoryPath)
    call mem_allocate(this%idxbudevap, 'IDXBUDEVAP', this%memoryPath)
    call mem_allocate(this%idxbudroff, 'IDXBUDROFF', this%memoryPath)
    call mem_allocate(this%idxbudiflw, 'IDXBUDIFLW', this%memoryPath)
    call mem_allocate(this%idxbudoutf, 'IDXBUDOUTF', this%memoryPath)
    !
    ! -- Initialize
    this%idxbudrain = 0
    this%idxbudevap = 0
    this%idxbudroff = 0
    this%idxbudiflw = 0
    this%idxbudoutf = 0
    !
    ! -- Return
    return
  end subroutine allocate_scalars

  subroutine sft_allocate_arrays(this)
! ******************************************************************************
! sft_allocate_arrays
! ******************************************************************************
!
!    SPECIFICATIONS:
! ------------------------------------------------------------------------------
    ! -- modules
    use MemoryManagerModule, only: mem_allocate
    ! -- dummy
    class(GwtSftType), intent(inout) :: this
    ! -- local
    integer(I4B) :: n
! ------------------------------------------------------------------------------
    !
    ! -- time series
    call mem_allocate(this%concrain, this%ncv, 'CONCRAIN', this%memoryPath)
    call mem_allocate(this%concevap, this%ncv, 'CONCEVAP', this%memoryPath)
    call mem_allocate(this%concroff, this%ncv, 'CONCROFF', this%memoryPath)
    call mem_allocate(this%conciflw, this%ncv, 'CONCIFLW', this%memoryPath)
    !
    ! -- call standard TspAptType allocate arrays
    call this%TspAptType%apt_allocate_arrays()
    !
    ! -- Initialize
    do n = 1, this%ncv
      this%concrain(n) = DZERO
      this%concevap(n) = DZERO
      this%concroff(n) = DZERO
      this%conciflw(n) = DZERO
    end do
    !
    !
    ! -- Return
    return
  end subroutine sft_allocate_arrays

  subroutine sft_da(this)
! ******************************************************************************
! sft_da
! ******************************************************************************
!
!    SPECIFICATIONS:
! ------------------------------------------------------------------------------
    ! -- modules
    use MemoryManagerModule, only: mem_deallocate
    ! -- dummy
    class(GwtSftType) :: this
    ! -- local
! ------------------------------------------------------------------------------
    !
    ! -- deallocate scalars
    call mem_deallocate(this%idxbudrain)
    call mem_deallocate(this%idxbudevap)
    call mem_deallocate(this%idxbudroff)
    call mem_deallocate(this%idxbudiflw)
    call mem_deallocate(this%idxbudoutf)
    !
    ! -- deallocate time series
    call mem_deallocate(this%concrain)
    call mem_deallocate(this%concevap)
    call mem_deallocate(this%concroff)
    call mem_deallocate(this%conciflw)
    !
    ! -- deallocate scalars in TspAptType
    call this%TspAptType%bnd_da()
    !
    ! -- Return
    return
  end subroutine sft_da

  subroutine sft_rain_term(this, ientry, n1, n2, rrate, &
                           rhsval, hcofval)
! ******************************************************************************
! sft_rain_term
! ******************************************************************************
!
!    SPECIFICATIONS:
! ------------------------------------------------------------------------------
    ! -- dummy
    class(GwtSftType) :: this
    integer(I4B), intent(in) :: ientry
    integer(I4B), intent(inout) :: n1
    integer(I4B), intent(inout) :: n2
    real(DP), intent(inout), optional :: rrate
    real(DP), intent(inout), optional :: rhsval
    real(DP), intent(inout), optional :: hcofval
    ! -- local
    real(DP) :: qbnd
    real(DP) :: ctmp
! ------------------------------------------------------------------------------
    n1 = this%flowbudptr%budterm(this%idxbudrain)%id1(ientry)
    n2 = this%flowbudptr%budterm(this%idxbudrain)%id2(ientry)
    qbnd = this%flowbudptr%budterm(this%idxbudrain)%flow(ientry)
    ctmp = this%concrain(n1)
    if (present(rrate)) rrate = ctmp * qbnd
    if (present(rhsval)) rhsval = -rrate
    if (present(hcofval)) hcofval = DZERO
    !
    ! -- return
    return
  end subroutine sft_rain_term

  subroutine sft_evap_term(this, ientry, n1, n2, rrate, &
                           rhsval, hcofval)
! ******************************************************************************
! sft_evap_term
! ******************************************************************************
!
!    SPECIFICATIONS:
! ------------------------------------------------------------------------------
    ! -- dummy
    class(GwtSftType) :: this
    integer(I4B), intent(in) :: ientry
    integer(I4B), intent(inout) :: n1
    integer(I4B), intent(inout) :: n2
    real(DP), intent(inout), optional :: rrate
    real(DP), intent(inout), optional :: rhsval
    real(DP), intent(inout), optional :: hcofval
    ! -- local
    real(DP) :: qbnd
    real(DP) :: ctmp
    real(DP) :: omega
! ------------------------------------------------------------------------------
    n1 = this%flowbudptr%budterm(this%idxbudevap)%id1(ientry)
    n2 = this%flowbudptr%budterm(this%idxbudevap)%id2(ientry)
    ! -- note that qbnd is negative for evap
    qbnd = this%flowbudptr%budterm(this%idxbudevap)%flow(ientry)
    ctmp = this%concevap(n1)
    if (this%xnewpak(n1) < ctmp) then
      omega = DONE
    else
      omega = DZERO
    end if
    if (present(rrate)) &
      rrate = omega * qbnd * this%xnewpak(n1) + &
              (DONE - omega) * qbnd * ctmp
    if (present(rhsval)) rhsval = -(DONE - omega) * qbnd * ctmp
    if (present(hcofval)) hcofval = omega * qbnd
    !
    ! -- return
    return
  end subroutine sft_evap_term

  subroutine sft_roff_term(this, ientry, n1, n2, rrate, &
                           rhsval, hcofval)
! ******************************************************************************
! sft_roff_term
! ******************************************************************************
!
!    SPECIFICATIONS:
! ------------------------------------------------------------------------------
    ! -- dummy
    class(GwtSftType) :: this
    integer(I4B), intent(in) :: ientry
    integer(I4B), intent(inout) :: n1
    integer(I4B), intent(inout) :: n2
    real(DP), intent(inout), optional :: rrate
    real(DP), intent(inout), optional :: rhsval
    real(DP), intent(inout), optional :: hcofval
    ! -- local
    real(DP) :: qbnd
    real(DP) :: ctmp
! ------------------------------------------------------------------------------
    n1 = this%flowbudptr%budterm(this%idxbudroff)%id1(ientry)
    n2 = this%flowbudptr%budterm(this%idxbudroff)%id2(ientry)
    qbnd = this%flowbudptr%budterm(this%idxbudroff)%flow(ientry)
    ctmp = this%concroff(n1)
    if (present(rrate)) rrate = ctmp * qbnd
    if (present(rhsval)) rhsval = -rrate
    if (present(hcofval)) hcofval = DZERO
    !
    ! -- return
    return
  end subroutine sft_roff_term

  subroutine sft_iflw_term(this, ientry, n1, n2, rrate, &
                           rhsval, hcofval)
! ******************************************************************************
! sft_iflw_term
! ******************************************************************************
!
!    SPECIFICATIONS:
! ------------------------------------------------------------------------------
    ! -- dummy
    class(GwtSftType) :: this
    integer(I4B), intent(in) :: ientry
    integer(I4B), intent(inout) :: n1
    integer(I4B), intent(inout) :: n2
    real(DP), intent(inout), optional :: rrate
    real(DP), intent(inout), optional :: rhsval
    real(DP), intent(inout), optional :: hcofval
    ! -- local
    real(DP) :: qbnd
    real(DP) :: ctmp
! ------------------------------------------------------------------------------
    n1 = this%flowbudptr%budterm(this%idxbudiflw)%id1(ientry)
    n2 = this%flowbudptr%budterm(this%idxbudiflw)%id2(ientry)
    qbnd = this%flowbudptr%budterm(this%idxbudiflw)%flow(ientry)
    ctmp = this%conciflw(n1)
    if (present(rrate)) rrate = ctmp * qbnd
    if (present(rhsval)) rhsval = -rrate
    if (present(hcofval)) hcofval = DZERO
    !
    ! -- return
    return
  end subroutine sft_iflw_term

  subroutine sft_outf_term(this, ientry, n1, n2, rrate, &
                           rhsval, hcofval)
! ******************************************************************************
! sft_outf_term
! ******************************************************************************
!
!    SPECIFICATIONS:
! ------------------------------------------------------------------------------
    ! -- dummy
    class(GwtSftType) :: this
    integer(I4B), intent(in) :: ientry
    integer(I4B), intent(inout) :: n1
    integer(I4B), intent(inout) :: n2
    real(DP), intent(inout), optional :: rrate
    real(DP), intent(inout), optional :: rhsval
    real(DP), intent(inout), optional :: hcofval
    ! -- local
    real(DP) :: qbnd
    real(DP) :: ctmp
! ------------------------------------------------------------------------------
    n1 = this%flowbudptr%budterm(this%idxbudoutf)%id1(ientry)
    n2 = this%flowbudptr%budterm(this%idxbudoutf)%id2(ientry)
    qbnd = this%flowbudptr%budterm(this%idxbudoutf)%flow(ientry)
    ctmp = this%xnewpak(n1)
    if (present(rrate)) rrate = ctmp * qbnd
    if (present(rhsval)) rhsval = DZERO
    if (present(hcofval)) hcofval = qbnd
    !
    ! -- return
    return
  end subroutine sft_outf_term

  subroutine sft_df_obs(this)
! ******************************************************************************
! sft_df_obs -- obs are supported?
!   -- Store observation type supported by APT package.
!   -- Overrides BndType%bnd_df_obs
! ******************************************************************************
!
!    SPECIFICATIONS:
! ------------------------------------------------------------------------------
    ! -- modules
    ! -- dummy
    class(GwtSftType) :: this
    ! -- local
    integer(I4B) :: indx
! ------------------------------------------------------------------------------
    !
    ! -- Store obs type and assign procedure pointer
    !    for concentration observation type.
    call this%obs%StoreObsType('concentration', .false., indx)
    this%obs%obsData(indx)%ProcessIdPtr => apt_process_obsID
    !
    ! -- Store obs type and assign procedure pointer
    !    for flow between reaches.
    call this%obs%StoreObsType('flow-ja-face', .true., indx)
    this%obs%obsData(indx)%ProcessIdPtr => apt_process_obsID12
    !
    ! -- Store obs type and assign procedure pointer
    !    for from-mvr observation type.
    call this%obs%StoreObsType('from-mvr', .true., indx)
    this%obs%obsData(indx)%ProcessIdPtr => apt_process_obsID
    !
    ! -- Store obs type and assign procedure pointer
    !    for to-mvr observation type.
    call this%obs%StoreObsType('to-mvr', .true., indx)
    this%obs%obsData(indx)%ProcessIdPtr => apt_process_obsID
    !
    ! -- Store obs type and assign procedure pointer
    !    for storage observation type.
    call this%obs%StoreObsType('storage', .true., indx)
    this%obs%obsData(indx)%ProcessIdPtr => apt_process_obsID
    !
    ! -- Store obs type and assign procedure pointer
    !    for constant observation type.
    call this%obs%StoreObsType('constant', .true., indx)
    this%obs%obsData(indx)%ProcessIdPtr => apt_process_obsID
    !
    ! -- Store obs type and assign procedure pointer
    !    for observation type: sft
    call this%obs%StoreObsType('sft', .true., indx)
    this%obs%obsData(indx)%ProcessIdPtr => apt_process_obsID
    !
    ! -- Store obs type and assign procedure pointer
    !    for rainfall observation type.
    call this%obs%StoreObsType('rainfall', .true., indx)
    this%obs%obsData(indx)%ProcessIdPtr => apt_process_obsID
    !
    ! -- Store obs type and assign procedure pointer
    !    for evaporation observation type.
    call this%obs%StoreObsType('evaporation', .true., indx)
    this%obs%obsData(indx)%ProcessIdPtr => apt_process_obsID
    !
    ! -- Store obs type and assign procedure pointer
    !    for runoff observation type.
    call this%obs%StoreObsType('runoff', .true., indx)
    this%obs%obsData(indx)%ProcessIdPtr => apt_process_obsID
    !
    ! -- Store obs type and assign procedure pointer
    !    for inflow observation type.
    call this%obs%StoreObsType('ext-inflow', .true., indx)
    this%obs%obsData(indx)%ProcessIdPtr => apt_process_obsID
    !
    ! -- Store obs type and assign procedure pointer
    !    for ext-outflow observation type.
    call this%obs%StoreObsType('ext-outflow', .true., indx)
    this%obs%obsData(indx)%ProcessIdPtr => apt_process_obsID
    !
    return
  end subroutine sft_df_obs

  !> @brief Process package specific obs
    !!
    !! Method to process specific observations for this package.
    !!
  !<
  subroutine sft_rp_obs(this, obsrv, found)
    ! -- dummy
    class(GwtSftType), intent(inout) :: this !< package class
    type(ObserveType), intent(inout) :: obsrv !< observation object
    logical, intent(inout) :: found !< indicate whether observation was found
    ! -- local
    !
    found = .true.
    select case (obsrv%ObsTypeId)
    case ('RAINFALL')
      call this%rp_obs_byfeature(obsrv)
    case ('EVAPORATION')
      call this%rp_obs_byfeature(obsrv)
    case ('RUNOFF')
      call this%rp_obs_byfeature(obsrv)
    case ('EXT-INFLOW')
      call this%rp_obs_byfeature(obsrv)
    case ('EXT-OUTFLOW')
      call this%rp_obs_byfeature(obsrv)
    case ('TO-MVR')
      call this%rp_obs_byfeature(obsrv)
    case default
      found = .false.
    end select
    !
    return
  end subroutine sft_rp_obs

  subroutine sft_bd_obs(this, obstypeid, jj, v, found)
! ******************************************************************************
! sft_bd_obs -- calculate observation value and pass it back to APT
! ******************************************************************************
!
!    SPECIFICATIONS:
! ------------------------------------------------------------------------------
    ! -- dummy
    class(GwtSftType), intent(inout) :: this
    character(len=*), intent(in) :: obstypeid
    real(DP), intent(inout) :: v
    integer(I4B), intent(in) :: jj
    logical, intent(inout) :: found
    ! -- local
    integer(I4B) :: n1, n2
! ------------------------------------------------------------------------------
    !
    found = .true.
    select case (obstypeid)
    case ('RAINFALL')
      if (this%iboundpak(jj) /= 0) then
        call this%sft_rain_term(jj, n1, n2, v)
      end if
    case ('EVAPORATION')
      if (this%iboundpak(jj) /= 0) then
        call this%sft_evap_term(jj, n1, n2, v)
      end if
    case ('RUNOFF')
      if (this%iboundpak(jj) /= 0) then
        call this%sft_roff_term(jj, n1, n2, v)
      end if
    case ('EXT-INFLOW')
      if (this%iboundpak(jj) /= 0) then
        call this%sft_iflw_term(jj, n1, n2, v)
      end if
    case ('EXT-OUTFLOW')
      if (this%iboundpak(jj) /= 0) then
        call this%sft_outf_term(jj, n1, n2, v)
      end if
    case default
      found = .false.
    end select
    !
    return
  end subroutine sft_bd_obs

  subroutine sft_set_stressperiod(this, itemno, keyword, found)
! ******************************************************************************
! sft_set_stressperiod -- Set a stress period attribute for using keywords.
! ******************************************************************************
!
!    SPECIFICATIONS:
! ------------------------------------------------------------------------------
    use TimeSeriesManagerModule, only: read_value_or_time_series_adv
    ! -- dummy
    class(GwtSftType), intent(inout) :: this
    integer(I4B), intent(in) :: itemno
    character(len=*), intent(in) :: keyword
    logical, intent(inout) :: found
    ! -- local
    character(len=LINELENGTH) :: text
    integer(I4B) :: ierr
    integer(I4B) :: jj
    real(DP), pointer :: bndElem => null()
    ! -- formats
! ------------------------------------------------------------------------------
    !
    ! RAINFALL <rainfall>
    ! EVAPORATION <evaporation>
    ! RUNOFF <runoff>
    ! INFLOW <inflow>
    ! WITHDRAWAL <withdrawal>
    !
    found = .true.
    select case (keyword)
    case ('RAINFALL')
      ierr = this%apt_check_valid(itemno)
      if (ierr /= 0) then
        goto 999
      end if
      call this%parser%GetString(text)
      jj = 1
      bndElem => this%concrain(itemno)
      call read_value_or_time_series_adv(text, itemno, jj, bndElem, &
                                         this%packName, 'BND', this%tsManager, &
                                         this%iprpak, 'RAINFALL')
    case ('EVAPORATION')
      ierr = this%apt_check_valid(itemno)
      if (ierr /= 0) then
        goto 999
      end if
      call this%parser%GetString(text)
      jj = 1
      bndElem => this%concevap(itemno)
      call read_value_or_time_series_adv(text, itemno, jj, bndElem, &
                                         this%packName, 'BND', this%tsManager, &
                                         this%iprpak, 'EVAPORATION')
    case ('RUNOFF')
      ierr = this%apt_check_valid(itemno)
      if (ierr /= 0) then
        goto 999
      end if
      call this%parser%GetString(text)
      jj = 1
      bndElem => this%concroff(itemno)
      call read_value_or_time_series_adv(text, itemno, jj, bndElem, &
                                         this%packName, 'BND', this%tsManager, &
                                         this%iprpak, 'RUNOFF')
    case ('INFLOW')
      ierr = this%apt_check_valid(itemno)
      if (ierr /= 0) then
        goto 999
      end if
      call this%parser%GetString(text)
      jj = 1
      bndElem => this%conciflw(itemno)
      call read_value_or_time_series_adv(text, itemno, jj, bndElem, &
                                         this%packName, 'BND', this%tsManager, &
                                         this%iprpak, 'INFLOW')
    case default
      !
      ! -- keyword not recognized so return to caller with found = .false.
      found = .false.
    end select
    !
999 continue
    !
    ! -- return
    return
  end subroutine sft_set_stressperiod

end module GwtSftModule<|MERGE_RESOLUTION|>--- conflicted
+++ resolved
@@ -41,12 +41,8 @@
   use ObserveModule, only: ObserveType
   use TspAptModule, only: TspAptType, apt_process_obsID, &
                           apt_process_obsID12
-<<<<<<< HEAD
   use TspLabelsModule, only: TspLabelsType
-  use MatrixModule
-=======
   use MatrixBaseModule
->>>>>>> 134c05f4
 
   implicit none
 
