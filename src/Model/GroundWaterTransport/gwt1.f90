--- conflicted
+++ resolved
@@ -8,15 +8,22 @@
 module GwtModule
 
   use KindModule, only: DP, I4B
-  use ConstantsModule, only: LENFTYPE, LENMEMPATH, DZERO, LENPAKLOC, DONE
+  use ConstantsModule, only: LENFTYPE, LENMEMPATH, DZERO, LENPAKLOC
   use VersionModule, only: write_listfile_header
   use NumericalModelModule, only: NumericalModelType
+  use TransportModelModule, only: TransportModelType
   use BaseModelModule, only: BaseModelType
   use BndModule, only: BndType, AddBndToList, GetBndFromList
+  use GwtIcModule, only: GwtIcType
+  use GwtFmiModule, only: GwtFmiType
+  use GwtAdvModule, only: GwtAdvType
   use GwtDspModule, only: GwtDspType
+  use GwtSsmModule, only: GwtSsmType
+  use GwtMvtModule, only: GwtMvtType
   use GwtMstModule, only: GwtMstType
+  use GwtOcModule, only: GwtOcType
+  use GwtObsModule, only: GwtObsType
   use BudgetModule, only: BudgetType
-  use TransportModelModule
   use MatrixBaseModule
 
   implicit none
@@ -25,21 +32,28 @@
   public :: gwt_cr
   public :: GwtModelType
   public :: CastAsGwtModel
-  public :: niunit
 
   type, extends(TransportModelType) :: GwtModelType
 
+    type(GwtIcType), pointer :: ic => null() ! initial conditions package
+    type(GwtFmiType), pointer :: fmi => null() ! flow model interface
     type(GwtMstType), pointer :: mst => null() ! mass storage and transfer package
+    type(GwtAdvType), pointer :: adv => null() ! advection package
     type(GwtDspType), pointer :: dsp => null() ! dispersion package
-    ! integer(I4B), pointer :: inic => null() ! unit number IC
-    ! integer(I4B), pointer :: infmi => null() ! unit number FMI
-    ! integer(I4B), pointer :: inmvt => null() ! unit number MVT
+    type(GwtSsmType), pointer :: ssm => null() ! source sink mixing package
+    type(GwtMvtType), pointer :: mvt => null() ! mover transport package
+    type(GwtOcType), pointer :: oc => null() ! output control package
+    type(GwtObsType), pointer :: obs => null() ! observation package
+    type(BudgetType), pointer :: budget => null() ! budget object
+    integer(I4B), pointer :: inic => null() ! unit number IC
+    integer(I4B), pointer :: infmi => null() ! unit number FMI
+    integer(I4B), pointer :: inmvt => null() ! unit number MVT
     integer(I4B), pointer :: inmst => null() ! unit number MST
-    ! integer(I4B), pointer :: inadv => null() ! unit number ADV
-    integer(I4B), pointer :: indsp => null() ! unit number DSP
-    ! integer(I4B), pointer :: inssm => null() ! unit number SSM
-    ! integer(I4B), pointer :: inoc => null() ! unit number OC
-    ! integer(I4B), pointer :: inobs => null() ! unit number OBS
+    integer(I4B), pointer :: inadv => null() ! unit number ADV
+    integer(I4B), pointer :: indsp => null() ! DSP enabled flag
+    integer(I4B), pointer :: inssm => null() ! unit number SSM
+    integer(I4B), pointer :: inoc => null() ! unit number OC
+    integer(I4B), pointer :: inobs => null() ! unit number OBS
 
   contains
 
@@ -58,47 +72,49 @@
     procedure :: model_da => gwt_da
     procedure :: model_bdentry => gwt_bdentry
 
-    procedure :: allocate_gwt_scalars
+    procedure :: allocate_scalars
     procedure, private :: package_create
+    procedure, private :: ftype_check
     procedure :: get_iasym => gwt_get_iasym
-    procedure, private :: create_gwt_specific_packages
+    procedure, private :: gwt_ot_flow
+    procedure, private :: gwt_ot_flowja
+    procedure, private :: gwt_ot_dv
+    procedure, private :: gwt_ot_bdsummary
+    procedure, private :: gwt_ot_obs
+    procedure, private :: create_packages
     procedure, private :: create_bndpkgs
-
+    procedure, private :: create_lstfile
+    procedure, private :: log_namfile_options
   end type GwtModelType
 
 contains
 
-  !> @brief Create a new groundwater energy transport model object
-  !<
   subroutine gwt_cr(filename, id, modelname)
+! ******************************************************************************
+! gwt_cr -- Create a new groundwater transport model object
+! ******************************************************************************
+!
+!    SPECIFICATIONS:
+! ------------------------------------------------------------------------------
     ! -- modules
     use ListsModule, only: basemodellist
     use BaseModelModule, only: AddBaseModelToList
-    use ConstantsModule, only: LINELENGTH, LENPACKAGENAME
+    use ConstantsModule, only: LINELENGTH
     use MemoryHelperModule, only: create_mem_path
     use MemoryManagerExtModule, only: mem_set_value
     use SimVariablesModule, only: idm_context
     use GwfNamInputModule, only: GwfNamParamFoundType
     use BudgetModule, only: budget_cr
-    use TspLabelsModule, only: tsplabels_cr
-    use GwtMstModule, only: mst_cr
-    use GwtDspModule, only: dsp_cr
     ! -- dummy
     character(len=*), intent(in) :: filename
     integer(I4B), intent(in) :: id
     character(len=*), intent(in) :: modelname
     ! -- local
-    integer(I4B) :: indis !, indis6, indisu6, indisv6
-    integer(I4B) :: ipakid, i, j, iu, ipaknum
-    character(len=LINELENGTH) :: errmsg
-    character(len=LENPACKAGENAME) :: pakname
-    !type(NameFileType) :: namefile_obj
     type(GwtModelType), pointer :: this
     class(BaseModelType), pointer :: model
     character(len=LENMEMPATH) :: input_mempath
     character(len=LINELENGTH) :: lst_fname
     type(GwfNamParamFoundType) :: found
-    cunit(10) = 'CNC6'
     ! -- format
 ! ------------------------------------------------------------------------------
     !
@@ -108,51 +124,77 @@
     ! -- Set memory path before allocation in memory manager can be done
     this%memoryPath = create_mem_path(modelname)
     !
-    call this%allocate_tsp_scalars(modelname)
-    call this%allocate_gwt_scalars(modelname)
+    call this%allocate_scalars(modelname)
     model => this
     call AddBaseModelToList(basemodellist, model)
     !
-    ! -- Call parent class routine
-    call this%tsp_cr(filename, id, modelname, 'GWT', indis)
+    ! -- Assign values
+    this%filename = filename
+    this%name = modelname
+    this%macronym = 'GWT'
+    this%id = id
+    !
+    ! -- set input model namfile memory path
+    input_mempath = create_mem_path(modelname, 'NAM', idm_context)
+    !
+    ! -- copy option params from input context
+    call mem_set_value(lst_fname, 'LIST', input_mempath, found%list)
+    call mem_set_value(this%iprpak, 'PRINT_INPUT', input_mempath, &
+                       found%print_input)
+    call mem_set_value(this%iprflow, 'PRINT_FLOWS', input_mempath, &
+                       found%print_flows)
+    call mem_set_value(this%ipakcb, 'SAVE_FLOWS', input_mempath, found%save_flows)
+    !
+    ! -- create the list file
+    call this%create_lstfile(lst_fname, filename, found%list)
+    !
+    ! -- activate save_flows if found
+    if (found%save_flows) then
+      this%ipakcb = -1
+    end if
+    !
+    ! -- log set options
+    if (this%iout > 0) then
+      call this%log_namfile_options(found)
+    end if
+    !
+    ! -- Create utility objects
+    call budget_cr(this%budget, this%name)
     !
     ! -- create model packages
-    call this%create_gwt_specific_packages(indis)
-    !
-    ! -- Return
+    call this%create_packages()
+    !
+    ! -- return
     return
   end subroutine gwt_cr
 
-  !> @brief Define packages of the GWT model
-  !!
-  !! This subroutine defines a gwt model type. Steps include:
-  !!   - call df routines for each package
-  !!   - set variables and pointers
-  !<
   subroutine gwt_df(this)
+! ******************************************************************************
+! gwt_df -- Define packages of the model
+! Subroutine: (1) call df routines for each package
+!             (2) set variables and pointers
+! ******************************************************************************
+!
+!    SPECIFICATIONS:
+! ------------------------------------------------------------------------------
     ! -- modules
     use ModelPackageInputsModule, only: NIUNIT_GWT
-    use TspLabelsModule, only: setTspLabels
-    ! -- dummy
-    class(GwtModelType) :: this
-    ! -- local
-    integer(I4B) :: ip
-    class(BndType), pointer :: packobj
-! ------------------------------------------------------------------------------
-    !
-    ! -- Set labels to be used with transport model
-    call this%tsplab%setTspLabels(this%macronym, 'CONCENTRATION', 'MASS', 'M')
+    ! -- dummy
+    class(GwtModelType) :: this
+    ! -- local
+    integer(I4B) :: ip
+    class(BndType), pointer :: packobj
+! ------------------------------------------------------------------------------
     !
     ! -- Define packages and utility objects
     call this%dis%dis_df()
-    call this%fmi%fmi_df(this%dis, this%inssm, 1)
+    call this%fmi%fmi_df(this%dis, this%inssm)
     if (this%inmvt > 0) call this%mvt%mvt_df(this%dis)
     if (this%inadv > 0) call this%adv%adv_df()
     if (this%indsp > 0) call this%dsp%dsp_df(this%dis)
     if (this%inssm > 0) call this%ssm%ssm_df()
     call this%oc%oc_df()
-    call this%budget%budget_df(niunit, this%tsplab%depvarunit, &
-                               this%tsplab%depvarunitabbrev)
+    call this%budget%budget_df(NIUNIT_GWT, 'MASS', 'M')
     !
     ! -- Assign or point model members to dis members
     this%neq = this%dis%nodes
@@ -174,13 +216,17 @@
     ! -- Store information needed for observations
     call this%obs%obs_df(this%iout, this%name, 'GWT', this%dis)
     !
-    ! -- Return
+    ! -- return
     return
   end subroutine gwt_df
 
-  !> @brief Add the internal connections of this model to the sparse matrix
-  !<
   subroutine gwt_ac(this, sparse)
+! ******************************************************************************
+! gwt_ac -- Add the internal connections of this model to the sparse matrix
+! ******************************************************************************
+!
+!    SPECIFICATIONS:
+! ------------------------------------------------------------------------------
     ! -- modules
     use SparseModule, only: sparsematrix
     ! -- dummy
@@ -202,14 +248,18 @@
       call packobj%bnd_ac(this%moffset, sparse)
     end do
     !
-    ! -- Return
+    ! -- return
     return
   end subroutine gwt_ac
 
-  !> @brief Map the positions of the GWT model connections in the numerical
-  !! solution coefficient matrix.
-  !<
   subroutine gwt_mc(this, matrix_sln)
+! ******************************************************************************
+! gwt_mc -- Map the positions of this models connections in the
+! numerical solution coefficient matrix.
+! ******************************************************************************
+!
+!    SPECIFICATIONS:
+! ------------------------------------------------------------------------------
     ! -- dummy
     class(GwtModelType) :: this
     class(MatrixBaseType), pointer :: matrix_sln !< global system matrix
@@ -221,7 +271,6 @@
     ! -- Find the position of each connection in the global ia, ja structure
     !    and store them in idxglo.
     call this%dis%dis_mc(this%moffset, this%idxglo, matrix_sln)
-    !
     if (this%indsp > 0) call this%dsp%dsp_mc(this%moffset, matrix_sln)
     !
     ! -- Map any package connections
@@ -230,17 +279,19 @@
       call packobj%bnd_mc(this%moffset, matrix_sln)
     end do
     !
-    ! -- Return
+    ! -- return
     return
   end subroutine gwt_mc
 
-  !> @brief GWT Model Allocate and Read
-  !!
-  !! This subroutine:
-  !!   - allocates and reads packages that are part of this model,
-  !!   - allocates memory for arrays used by this model object
-  !<
   subroutine gwt_ar(this)
+! ******************************************************************************
+! gwt_ar -- GroundWater Transport Model Allocate and Read
+! Subroutine: (1) allocates and reads packages part of this model,
+!             (2) allocates memory for arrays part of this model object
+! ******************************************************************************
+!
+!    SPECIFICATIONS:
+! ------------------------------------------------------------------------------
     ! -- modules
     use ConstantsModule, only: DHNOFLO
     ! -- dummy
@@ -258,22 +309,13 @@
     if (this%inadv > 0) call this%adv%adv_ar(this%dis, this%ibound)
     if (this%indsp > 0) call this%dsp%dsp_ar(this%ibound, this%mst%thetam)
     if (this%inssm > 0) call this%ssm%ssm_ar(this%dis, this%ibound, this%x)
-    if (this%inobs > 0) call this%obs%tsp_obs_ar(this%ic, this%x, this%flowja)
-    !
-    ! -- Set governing equation scale factor. Note that this scale factor
-    ! -- cannot be set arbitrarily. For solute transport, it must be set
-    ! -- to 1.  Setting it to a different value will NOT automatically
-    ! -- scale all the terms of the governing equation correctly by that
-    ! -- value. This is because much of the coding in the associated
-    ! -- packages implicitly assumes the governing equation for solute
-    ! -- transport is scaled by 1. (effectively unscaled).
-    this%eqnsclfac = DONE
+    if (this%inobs > 0) call this%obs%gwt_obs_ar(this%ic, this%x, this%flowja)
     !
     ! -- Call dis_ar to write binary grid file
     !call this%dis%dis_ar(this%npf%icelltype)
     !
     ! -- set up output control
-    call this%oc%oc_ar(this%x, this%dis, DHNOFLO, this%tsplab%depvartype)
+    call this%oc%oc_ar(this%x, this%dis, DHNOFLO)
     call this%budget%set_ibudcsv(this%oc%ibudcsv)
     !
     ! -- Package input files now open, so allocate and read
@@ -285,15 +327,18 @@
       call packobj%bnd_ar()
     end do
     !
-    ! -- Return
+    ! -- return
     return
   end subroutine gwt_ar
 
-  !> @brief GWT Model Read and Prepare
-  !!
-  !! This subroutine calls the attached packages' read and prepare routines
-  !<
   subroutine gwt_rp(this)
+! ******************************************************************************
+! gwt_rp -- GroundWater Transport Model Read and Prepare
+! Subroutine: (1) calls package read and prepare routines
+! ******************************************************************************
+!
+!    SPECIFICATIONS:
+! ------------------------------------------------------------------------------
     ! -- modules
     use TdisModule, only: readnewdata
     ! -- dummy
@@ -323,11 +368,14 @@
     return
   end subroutine gwt_rp
 
-  !> @brief GWT Model Time Step Advance
-  !!
-  !! This subroutine calls the attached packages advance subroutines
-  !<
   subroutine gwt_ad(this)
+! ******************************************************************************
+! gwt_ad -- GroundWater Transport Model Time Step Advance
+! Subroutine: (1) calls package advance subroutines
+! ******************************************************************************
+!
+!    SPECIFICATIONS:
+! ------------------------------------------------------------------------------
     ! -- modules
     use SimVariablesModule, only: isimcheck, iFailedStepRetry
     ! -- dummy
@@ -377,16 +425,17 @@
     ! -- Push simulated values to preceding time/subtime step
     call this%obs%obs_ad()
     !
-    ! -- Return
+    ! -- return
     return
   end subroutine gwt_ad
 
-  !> @brief GWT Model calculate coefficients
-  !!
-  !! This subroutine calls the attached packages' calculate coefficients
-  !! subroutines
-  !<
   subroutine gwt_cf(this, kiter)
+! ******************************************************************************
+! gwt_cf -- GroundWater Transport Model calculate coefficients
+! ******************************************************************************
+!
+!    SPECIFICATIONS:
+! ------------------------------------------------------------------------------
     ! -- modules
     ! -- dummy
     class(GwtModelType) :: this
@@ -402,16 +451,17 @@
       call packobj%bnd_cf()
     end do
     !
-    ! -- Return
+    ! -- return
     return
   end subroutine gwt_cf
 
-  !> @brief GWT Model fill coefficients
-  !!
-  !! This subroutine calls the attached packages' fill coefficients
-  !! subroutines
-  !<
   subroutine gwt_fc(this, kiter, matrix_sln, inwtflag)
+! ******************************************************************************
+! gwt_fc -- GroundWater Transport Model fill coefficients
+! ******************************************************************************
+!
+!    SPECIFICATIONS:
+! ------------------------------------------------------------------------------
     ! -- modules
     ! -- dummy
     class(GwtModelType) :: this
@@ -451,16 +501,18 @@
       call packobj%bnd_fc(this%rhs, this%ia, this%idxglo, matrix_sln)
     end do
     !
-    ! -- Return
+    ! -- return
     return
   end subroutine gwt_fc
 
-  !> @brief GWT Model Final Convergence Check
-  !!
-  !! If MVR/MVT is active, this subroutine calls the MVR convergence check
-  !! subroutines.
-  !<
   subroutine gwt_cc(this, innertot, kiter, iend, icnvgmod, cpak, ipak, dpak)
+! ******************************************************************************
+! gwt_cc -- GroundWater Transport Model Final Convergence Check
+! Subroutine: (1) calls package cc routines
+! ******************************************************************************
+!
+!    SPECIFICATIONS:
+! ------------------------------------------------------------------------------
     ! -- dummy
     class(GwtModelType) :: this
     integer(I4B), intent(in) :: innertot
@@ -471,21 +523,32 @@
     integer(I4B), intent(inout) :: ipak
     real(DP), intent(inout) :: dpak
     ! -- local
+    !class(BndType), pointer :: packobj
+    !integer(I4B) :: ip
     ! -- formats
 ! ------------------------------------------------------------------------------
     !
     ! -- If mover is on, then at least 2 outers required
     if (this%inmvt > 0) call this%mvt%mvt_cc(kiter, iend, icnvgmod, cpak, dpak)
     !
-    ! -- Return
+    ! -- Call package cc routines
+    !do ip = 1, this%bndlist%Count()
+    !  packobj => GetBndFromList(this%bndlist, ip)
+    !  call packobj%bnd_cc(iend, icnvg, hclose, rclose)
+    !enddo
+    !
+    ! -- return
     return
   end subroutine gwt_cc
 
-  !> @brief GWT Model calculate flow
-  !!
-  !! This subroutine calls the attached packages' intercell flows (flow ja)
-  !<
   subroutine gwt_cq(this, icnvg, isuppress_output)
+! ******************************************************************************
+! gwt_cq --Groundwater transport model calculate flow
+! Subroutine: (1) Calculate intercell flows (flowja)
+! ******************************************************************************
+!
+!    SPECIFICATIONS:
+! ------------------------------------------------------------------------------
     ! -- modules
     use SparseModule, only: csr_diagsum
     ! -- dummy
@@ -531,13 +594,15 @@
     return
   end subroutine gwt_cq
 
-  !> @brief GWT Model Budget
-  !!
-  !! This subroutine:
-  !!   - calculates intercell flows (flowja)
-  !!   - calculates package contributions to the model budget
-  !<
   subroutine gwt_bd(this, icnvg, isuppress_output)
+! ******************************************************************************
+! gwt_bd --GroundWater Transport Model Budget
+! Subroutine: (1) Calculate intercell flows (flowja)
+!             (2) Calculate package contributions to model budget
+! ******************************************************************************
+!
+!    SPECIFICATIONS:
+! ------------------------------------------------------------------------------
     use ConstantsModule, only: DZERO
     ! -- dummy
     class(GwtModelType) :: this
@@ -564,35 +629,241 @@
       packobj => GetBndFromList(this%bndlist, ip)
       call packobj%bnd_bd(this%budget)
     end do
+
     !
     ! -- Return
     return
   end subroutine gwt_bd
 
-  !> @brief GWT Model Output
-  !!
-  !! This subroutine calls the parent class output routine.
-  !<
   subroutine gwt_ot(this)
+! ******************************************************************************
+! gwt_ot -- GroundWater Transport Model Output
+! ******************************************************************************
+!
+!    SPECIFICATIONS:
+! ------------------------------------------------------------------------------
     ! -- modules
     use TdisModule, only: kstp, kper, tdis_ot, endofperiod
     ! -- dummy
     class(GwtModelType) :: this
     ! -- local
-! ------------------------------------------------------------------------------
-    !
-    ! -- Call parent class _ot routines.
-    call this%tsp_ot(this%inmst)
+    integer(I4B) :: idvsave
+    integer(I4B) :: idvprint
+    integer(I4B) :: icbcfl
+    integer(I4B) :: icbcun
+    integer(I4B) :: ibudfl
+    integer(I4B) :: ipflag
+    ! -- formats
+    character(len=*), parameter :: fmtnocnvg = &
+      "(1X,/9X,'****FAILED TO MEET SOLVER CONVERGENCE CRITERIA IN TIME STEP ', &
+      &I0,' OF STRESS PERIOD ',I0,'****')"
+! ------------------------------------------------------------------------------
+    !
+    ! -- Set write and print flags
+    idvsave = 0
+    idvprint = 0
+    icbcfl = 0
+    ibudfl = 0
+    if (this%oc%oc_save('CONCENTRATION')) idvsave = 1
+    if (this%oc%oc_print('CONCENTRATION')) idvprint = 1
+    if (this%oc%oc_save('BUDGET')) icbcfl = 1
+    if (this%oc%oc_print('BUDGET')) ibudfl = 1
+    icbcun = this%oc%oc_save_unit('BUDGET')
+    !
+    ! -- Override ibudfl and idvprint flags for nonconvergence
+    !    and end of period
+    ibudfl = this%oc%set_print_flag('BUDGET', this%icnvg, endofperiod)
+    idvprint = this%oc%set_print_flag('CONCENTRATION', this%icnvg, endofperiod)
+    !
+    !   Calculate and save observations
+    call this%gwt_ot_obs()
+    !
+    !   Save and print flows
+    call this%gwt_ot_flow(icbcfl, ibudfl, icbcun)
+    !
+    !   Save and print dependent variables
+    call this%gwt_ot_dv(idvsave, idvprint, ipflag)
+    !
+    !   Print budget summaries
+    call this%gwt_ot_bdsummary(ibudfl, ipflag)
+    !
+    ! -- Timing Output; if any dependendent variables or budgets
+    !    are printed, then ipflag is set to 1.
+    if (ipflag == 1) call tdis_ot(this%iout)
+    !
+    ! -- Write non-convergence message
+    if (this%icnvg == 0) then
+      write (this%iout, fmtnocnvg) kstp, kper
+    end if
     !
     ! -- Return
     return
   end subroutine gwt_ot
 
-  !> @brief Deallocate
-  !!
-  !! Deallocate memmory at conclusion of model run
-  !<
+  subroutine gwt_ot_obs(this)
+    class(GwtModelType) :: this
+    class(BndType), pointer :: packobj
+    integer(I4B) :: ip
+
+    ! -- Calculate and save observations
+    call this%obs%obs_bd()
+    call this%obs%obs_ot()
+
+    ! -- Calculate and save package obserations
+    do ip = 1, this%bndlist%Count()
+      packobj => GetBndFromList(this%bndlist, ip)
+      call packobj%bnd_bd_obs()
+      call packobj%bnd_ot_obs()
+    end do
+
+  end subroutine gwt_ot_obs
+
+  subroutine gwt_ot_flow(this, icbcfl, ibudfl, icbcun)
+    class(GwtModelType) :: this
+    integer(I4B), intent(in) :: icbcfl
+    integer(I4B), intent(in) :: ibudfl
+    integer(I4B), intent(in) :: icbcun
+    class(BndType), pointer :: packobj
+    integer(I4B) :: ip
+
+    ! -- Save GWT flows
+    call this%gwt_ot_flowja(this%nja, this%flowja, icbcfl, icbcun)
+    if (this%inmst > 0) call this%mst%mst_ot_flow(icbcfl, icbcun)
+    if (this%infmi > 0) call this%fmi%fmi_ot_flow(icbcfl, icbcun)
+    if (this%inssm > 0) then
+      call this%ssm%ssm_ot_flow(icbcfl=icbcfl, ibudfl=0, icbcun=icbcun)
+    end if
+    do ip = 1, this%bndlist%Count()
+      packobj => GetBndFromList(this%bndlist, ip)
+      call packobj%bnd_ot_model_flows(icbcfl=icbcfl, ibudfl=0, icbcun=icbcun)
+    end do
+
+    ! -- Save advanced package flows
+    do ip = 1, this%bndlist%Count()
+      packobj => GetBndFromList(this%bndlist, ip)
+      call packobj%bnd_ot_package_flows(icbcfl=icbcfl, ibudfl=0)
+    end do
+    if (this%inmvt > 0) then
+      call this%mvt%mvt_ot_saveflow(icbcfl, ibudfl)
+    end if
+
+    ! -- Print GWF flows
+    ! no need to print flowja
+    ! no need to print mst
+    ! no need to print fmi
+    if (this%inssm > 0) then
+      call this%ssm%ssm_ot_flow(icbcfl=icbcfl, ibudfl=ibudfl, icbcun=0)
+    end if
+    do ip = 1, this%bndlist%Count()
+      packobj => GetBndFromList(this%bndlist, ip)
+      call packobj%bnd_ot_model_flows(icbcfl=icbcfl, ibudfl=ibudfl, icbcun=0)
+    end do
+
+    ! -- Print advanced package flows
+    do ip = 1, this%bndlist%Count()
+      packobj => GetBndFromList(this%bndlist, ip)
+      call packobj%bnd_ot_package_flows(icbcfl=0, ibudfl=ibudfl)
+    end do
+    if (this%inmvt > 0) then
+      call this%mvt%mvt_ot_printflow(icbcfl, ibudfl)
+    end if
+
+  end subroutine gwt_ot_flow
+
+  subroutine gwt_ot_flowja(this, nja, flowja, icbcfl, icbcun)
+! ******************************************************************************
+! gwt_ot_flowja -- Write intercell flows
+! ******************************************************************************
+!
+!    SPECIFICATIONS:
+! ------------------------------------------------------------------------------
+    ! -- dummy
+    class(GwtModelType) :: this
+    integer(I4B), intent(in) :: nja
+    real(DP), dimension(nja), intent(in) :: flowja
+    integer(I4B), intent(in) :: icbcfl
+    integer(I4B), intent(in) :: icbcun
+    ! -- local
+    integer(I4B) :: ibinun
+    ! -- formats
+! ------------------------------------------------------------------------------
+    !
+    ! -- Set unit number for binary output
+    if (this%ipakcb < 0) then
+      ibinun = icbcun
+    elseif (this%ipakcb == 0) then
+      ibinun = 0
+    else
+      ibinun = this%ipakcb
+    end if
+    if (icbcfl == 0) ibinun = 0
+    !
+    ! -- Write the face flows if requested
+    if (ibinun /= 0) then
+      call this%dis%record_connection_array(flowja, ibinun, this%iout)
+    end if
+    !
+    ! -- Return
+    return
+  end subroutine gwt_ot_flowja
+
+  subroutine gwt_ot_dv(this, idvsave, idvprint, ipflag)
+    class(GwtModelType) :: this
+    integer(I4B), intent(in) :: idvsave
+    integer(I4B), intent(in) :: idvprint
+    integer(I4B), intent(inout) :: ipflag
+    class(BndType), pointer :: packobj
+    integer(I4B) :: ip
+
+    ! -- Print advanced package dependent variables
+    do ip = 1, this%bndlist%Count()
+      packobj => GetBndFromList(this%bndlist, ip)
+      call packobj%bnd_ot_dv(idvsave, idvprint)
+    end do
+
+    ! -- save head and print head
+    call this%oc%oc_ot(ipflag)
+
+  end subroutine gwt_ot_dv
+
+  subroutine gwt_ot_bdsummary(this, ibudfl, ipflag)
+    use TdisModule, only: kstp, kper, totim
+    class(GwtModelType) :: this
+    integer(I4B), intent(in) :: ibudfl
+    integer(I4B), intent(inout) :: ipflag
+    class(BndType), pointer :: packobj
+    integer(I4B) :: ip
+
+    !
+    ! -- Package budget summary
+    do ip = 1, this%bndlist%Count()
+      packobj => GetBndFromList(this%bndlist, ip)
+      call packobj%bnd_ot_bdsummary(kstp, kper, this%iout, ibudfl)
+    end do
+
+    ! -- mover budget summary
+    if (this%inmvt > 0) then
+      call this%mvt%mvt_ot_bdsummary(ibudfl)
+    end if
+
+    ! -- model budget summary
+    if (ibudfl /= 0) then
+      ipflag = 1
+      call this%budget%budget_ot(kstp, kper, this%iout)
+    end if
+
+    ! -- Write to budget csv
+    call this%budget%writecsv(totim)
+
+  end subroutine gwt_ot_bdsummary
+
   subroutine gwt_da(this)
+! ******************************************************************************
+! gwt_da -- Deallocate
+! ******************************************************************************
+!
+!    SPECIFICATIONS:
+! ------------------------------------------------------------------------------
     ! -- modules
     use MemoryManagerModule, only: mem_deallocate
     use MemoryManagerExtModule, only: memorylist_remove
@@ -603,10 +874,6 @@
     integer(I4B) :: ip
     class(BndType), pointer :: packobj
 ! ------------------------------------------------------------------------------
-    !
-    ! -- Scalars
-    call mem_deallocate(this%inmst)
-    call mem_deallocate(this%indsp)
     !
     ! -- Deallocate idm memory
     call memorylist_remove(this%name, 'NAM', idm_context)
@@ -624,7 +891,6 @@
     call this%budget%budget_da()
     call this%oc%oc_da()
     call this%obs%obs_da()
-    call this%tsplab%tsplabels_da()
     !
     ! -- Internal package objects
     deallocate (this%dis)
@@ -638,7 +904,6 @@
     deallocate (this%budget)
     deallocate (this%oc)
     deallocate (this%obs)
-    deallocate (this%tsplab)
     !
     ! -- Boundary packages
     do ip = 1, this%bndlist%Count()
@@ -648,12 +913,20 @@
     end do
     !
     ! -- Scalars
-    call this%TransportModelType%tsp_da()
+    call mem_deallocate(this%inic)
+    call mem_deallocate(this%infmi)
+    call mem_deallocate(this%inadv)
+    call mem_deallocate(this%indsp)
+    call mem_deallocate(this%inssm)
+    call mem_deallocate(this%inmst)
+    call mem_deallocate(this%inmvt)
+    call mem_deallocate(this%inoc)
+    call mem_deallocate(this%inobs)
     !
     ! -- NumericalModelType
     call this%NumericalModelType%model_da()
     !
-    ! -- Return
+    ! -- return
     return
   end subroutine gwt_da
 
@@ -662,6 +935,8 @@
   !! This subroutine adds a budget entry to the flow budget.  It was added as
   !! a method for the gwt model object so that the exchange object could add its
   !! contributions.
+  !!
+  !! (1) adds the entry to the budget object
   !<
   subroutine gwt_bdentry(this, budterm, budtxt, rowlabel)
     ! -- modules
@@ -676,7 +951,7 @@
     !
     call this%budget%addentry(budterm, delt, budtxt, rowlabel=rowlabel)
     !
-    ! -- Return
+    ! -- return
     return
   end subroutine gwt_bdentry
 
@@ -709,17 +984,17 @@
       if (packobj%iasym /= 0) iasym = 1
     end do
     !
-    ! -- Return
+    ! -- return
     return
   end function gwt_get_iasym
 
-  !> Allocate memory for non-allocatable members
-  !!
-  !! A subroutine for allocating the scalars specific to the GWT model type.
-  !! Additional scalars used by the parent class are allocated by the parent
-  !! class.
-  !<
-  subroutine allocate_gwt_scalars(this, modelname)
+  subroutine allocate_scalars(this, modelname)
+! ******************************************************************************
+! allocate_scalars -- Allocate memory for non-allocatable members
+! ******************************************************************************
+!
+!    SPECIFICATIONS:
+! ------------------------------------------------------------------------------
     ! -- modules
     use MemoryManagerModule, only: mem_allocate
     ! -- dummy
@@ -727,28 +1002,46 @@
     character(len=*), intent(in) :: modelname
 ! ------------------------------------------------------------------------------
     !
-    ! -- allocate additional members specific to GWT model type
+    ! -- allocate members from parent class
+    call this%NumericalModelType%allocate_scalars(modelname)
+    !
+    ! -- allocate members that are part of model class
+    call mem_allocate(this%inic, 'INIC', this%memoryPath)
+    call mem_allocate(this%infmi, 'INFMI', this%memoryPath)
+    call mem_allocate(this%inmvt, 'INMVT', this%memoryPath)
     call mem_allocate(this%inmst, 'INMST', this%memoryPath)
+    call mem_allocate(this%inadv, 'INADV', this%memoryPath)
     call mem_allocate(this%indsp, 'INDSP', this%memoryPath)
-    !
+    call mem_allocate(this%inssm, 'INSSM', this%memoryPath)
+    call mem_allocate(this%inoc, 'INOC ', this%memoryPath)
+    call mem_allocate(this%inobs, 'INOBS', this%memoryPath)
+    !
+    this%inic = 0
+    this%infmi = 0
+    this%inmvt = 0
     this%inmst = 0
+    this%inadv = 0
     this%indsp = 0
-    !
-    ! -- Return
-    return
-  end subroutine allocate_gwt_scalars
-
-  !> @brief Create boundary condition packages for this model
-  !!
-  !! This subroutine calls the package create routines for packages activated
-  !! by the user.
-  !<
+    this%inssm = 0
+    this%inoc = 0
+    this%inobs = 0
+    !
+    ! -- return
+    return
+  end subroutine allocate_scalars
+
   subroutine package_create(this, filtyp, ipakid, ipaknum, pakname, inunit, &
                             iout)
+! ******************************************************************************
+! package_create -- Create boundary condition packages for this model
+! ******************************************************************************
+!
+!    SPECIFICATIONS:
+! ------------------------------------------------------------------------------
     ! -- modules
     use ConstantsModule, only: LINELENGTH
     use SimModule, only: store_error
-    use TspCncModule, only: cnc_create
+    use GwtCncModule, only: cnc_create
     use GwtSrcModule, only: src_create
     use GwtIstModule, only: ist_create
     use GwtLktModule, only: lkt_create
@@ -774,20 +1067,18 @@
     ! -- This part creates the package object
     select case (filtyp)
     case ('CNC6')
-      call cnc_create(packobj, ipakid, ipaknum, inunit, iout, this%name, &
-                      pakname, this%tsplab, this%eqnsclfac)
+      call cnc_create(packobj, ipakid, ipaknum, inunit, iout, this%name, pakname)
     case ('SRC6')
-      call src_create(packobj, ipakid, ipaknum, inunit, iout, this%name, &
-                      pakname, this%tsplab)
+      call src_create(packobj, ipakid, ipaknum, inunit, iout, this%name, pakname)
     case ('LKT6')
       call lkt_create(packobj, ipakid, ipaknum, inunit, iout, this%name, &
-                      pakname, this%fmi, this%tsplab, this%eqnsclfac)
+                      pakname, this%fmi)
     case ('SFT6')
       call sft_create(packobj, ipakid, ipaknum, inunit, iout, this%name, &
-                      pakname, this%fmi, this%tsplab, this%eqnsclfac)
+                      pakname, this%fmi)
     case ('MWT6')
       call mwt_create(packobj, ipakid, ipaknum, inunit, iout, this%name, &
-                      pakname, this%fmi, this%tsplab, this%eqnsclfac)
+                      pakname, this%fmi)
     case ('UZT6')
       call uzt_create(packobj, ipakid, ipaknum, inunit, iout, this%name, &
                       pakname, this%fmi)
@@ -795,8 +1086,7 @@
       call ist_create(packobj, ipakid, ipaknum, inunit, iout, this%name, &
                       pakname, this%fmi, this%mst)
     case ('API6')
-      call api_create(packobj, ipakid, ipaknum, inunit, iout, this%name, &
-                      pakname)
+      call api_create(packobj, ipakid, ipaknum, inunit, iout, this%name, pakname)
     case default
       write (errmsg, *) 'Invalid package type: ', filtyp
       call store_error(errmsg, terminate=.TRUE.)
@@ -815,12 +1105,55 @@
     end do
     call AddBndToList(this%bndlist, packobj)
     !
-    ! -- Return
+    ! -- return
     return
   end subroutine package_create
 
+  subroutine ftype_check(this, indis)
+! ******************************************************************************
+! ftype_check -- Check to make sure required input files have been specified
+! ******************************************************************************
+!
+!    SPECIFICATIONS:
+! ------------------------------------------------------------------------------
+    ! -- modules
+    use ConstantsModule, only: LINELENGTH
+    use SimModule, only: store_error, count_errors, store_error_filename
+    ! -- dummy
+    class(GwtModelType) :: this
+    integer(I4B), intent(in) :: indis
+    ! -- local
+    character(len=LINELENGTH) :: errmsg
+! ------------------------------------------------------------------------------
+    !
+    ! -- Check for IC6, DIS(u), and MST. Stop if not present.
+    if (this%inic == 0) then
+      write (errmsg, '(1x,a)') &
+        'ERROR. INITIAL CONDITIONS (IC6) PACKAGE NOT SPECIFIED.'
+      call store_error(errmsg)
+    end if
+    if (indis == 0) then
+      write (errmsg, '(1x,a)') &
+        'ERROR. DISCRETIZATION (DIS6 or DISU6) PACKAGE NOT SPECIFIED.'
+      call store_error(errmsg)
+    end if
+    if (this%inmst == 0) then
+      write (errmsg, '(1x,a)') 'ERROR. MASS STORAGE AND TRANSFER (MST6) &
+        &PACKAGE NOT SPECIFIED.'
+      call store_error(errmsg)
+    end if
+    !
+    if (count_errors() > 0) then
+      write (errmsg, '(1x,a)') 'ERROR. REQUIRED PACKAGE(S) NOT SPECIFIED.'
+      call store_error(errmsg)
+      call store_error_filename(this%filename)
+    end if
+    !
+    ! -- return
+    return
+  end subroutine ftype_check
+
   !> @brief Cast to GwtModelType
-  !<
   function CastAsGwtModel(model) result(gwtmodel)
     class(*), pointer :: model !< The object to be cast
     class(GwtModelType), pointer :: gwtmodel !< The GWT model
@@ -831,9 +1164,7 @@
     type is (GwtModelType)
       gwtmodel => model
     end select
-    !
-    ! -- Return
-    return
+
   end function CastAsGwtModel
 
   !> @brief Source package info and begin to process
@@ -889,13 +1220,13 @@
       deallocate (bndpkgs)
     end if
     !
-    ! -- Return
+    ! -- return
     return
   end subroutine create_bndpkgs
 
   !> @brief Source package info and begin to process
   !<
-  subroutine create_gwt_specific_packages(this, indis)
+  subroutine create_packages(this)
     ! -- modules
     use ConstantsModule, only: LINELENGTH, LENPACKAGENAME
     use CharacterStringModule, only: CharacterStringType
@@ -903,11 +1234,20 @@
     use MemoryManagerModule, only: mem_setptr
     use MemoryHelperModule, only: create_mem_path
     use SimVariablesModule, only: idm_context
+    use GwfDisModule, only: dis_cr
+    use GwfDisvModule, only: disv_cr
+    use GwfDisuModule, only: disu_cr
+    use GwtIcModule, only: ic_cr
+    use GwtFmiModule, only: fmi_cr
     use GwtMstModule, only: mst_cr
+    use GwtAdvModule, only: adv_cr
     use GwtDspModule, only: dsp_cr
-    ! -- dummy
-    class(GwtModelType) :: this
-    integer(I4B), intent(in) :: indis
+    use GwtSsmModule, only: ssm_cr
+    use GwtMvtModule, only: mvt_cr
+    use GwtOcModule, only: oc_cr
+    use GwtObsModule, only: gwt_obs_cr
+    ! -- dummy
+    class(GwtModelType) :: this
     ! -- local
     type(CharacterStringType), dimension(:), contiguous, &
       pointer :: pkgtypes => null()
@@ -924,6 +1264,7 @@
     integer(I4B), pointer :: inunit
     integer(I4B), dimension(:), allocatable :: bndpkgs
     integer(I4B) :: n
+    integer(I4B) :: indis = 0 ! DIS enabled flag
     character(len=LENMEMPATH) :: mempathdsp = ''
     !
     ! -- set input memory paths, input/model and input/model/namfile
@@ -945,11 +1286,34 @@
       !
       ! -- create dis package as it is a prerequisite for other packages
       select case (pkgtype)
+      case ('DIS6')
+        indis = 1
+        call dis_cr(this%dis, this%name, mempath, indis, this%iout)
+      case ('DISV6')
+        indis = 1
+        call disv_cr(this%dis, this%name, mempath, indis, this%iout)
+      case ('DISU6')
+        indis = 1
+        call disu_cr(this%dis, this%name, mempath, indis, this%iout)
+      case ('IC6')
+        this%inic = inunit
+      case ('FMI6')
+        this%infmi = inunit
+      case ('MVT6')
+        this%inmvt = inunit
       case ('MST6')
         this%inmst = inunit
+      case ('ADV6')
+        this%inadv = inunit
       case ('DSP6')
         this%indsp = 1
         mempathdsp = mempath
+      case ('SSM6')
+        this%inssm = inunit
+      case ('OC6')
+        this%inoc = inunit
+      case ('OBS6')
+        this%inobs = inunit
       case ('CNC6', 'SRC6', 'LKT6', 'SFT6', &
             'MWT6', 'UZT6', 'IST6', 'API6')
         call expandarray(bndpkgs)
@@ -960,10 +1324,9 @@
     end do
     !
     ! -- Create packages that are tied directly to model
+    call ic_cr(this%ic, this%name, this%inic, this%iout, this%dis)
+    call fmi_cr(this%fmi, this%name, this%infmi, this%iout)
     call mst_cr(this%mst, this%name, this%inmst, this%iout, this%fmi)
-<<<<<<< HEAD
-    call dsp_cr(this%dsp, this%name, mempathdsp, this%indsp, this%iout, this%fmi)
-=======
     call adv_cr(this%adv, this%name, this%inadv, this%iout, this%fmi)
     call dsp_cr(this%dsp, this%name, mempathdsp, this%indsp, this%iout, &
                 this%fmi)
@@ -971,15 +1334,97 @@
     call mvt_cr(this%mvt, this%name, this%inmvt, this%iout, this%fmi)
     call oc_cr(this%oc, this%name, this%inoc, this%iout)
     call gwt_obs_cr(this%obs, this%inobs)
->>>>>>> c2e56e32
     !
     ! -- Check to make sure that required ftype's have been specified
-    call this%ftype_check(indis, this%inmst)
+    call this%ftype_check(indis)
     !
     call this%create_bndpkgs(bndpkgs, pkgtypes, pkgnames, mempaths, inunits)
-    !
-    ! -- Return
-    return
-  end subroutine create_gwt_specific_packages
+
+  end subroutine create_packages
+
+  subroutine create_lstfile(this, lst_fname, model_fname, defined)
+    ! -- modules
+    use KindModule, only: LGP
+    use InputOutputModule, only: openfile, getunit
+    ! -- dummy
+    class(GwtModelType) :: this
+    character(len=*), intent(inout) :: lst_fname
+    character(len=*), intent(in) :: model_fname
+    logical(LGP), intent(in) :: defined
+    ! -- local
+    integer(I4B) :: i, istart, istop
+    !
+    ! -- set list file name if not provided
+    if (.not. defined) then
+      !
+      ! -- initialize
+      lst_fname = ' '
+      istart = 0
+      istop = len_trim(model_fname)
+      !
+      ! -- identify '.' character position from back of string
+      do i = istop, 1, -1
+        if (model_fname(i:i) == '.') then
+          istart = i
+          exit
+        end if
+      end do
+      !
+      ! -- if not found start from string end
+      if (istart == 0) istart = istop + 1
+      !
+      ! -- set list file name
+      lst_fname = model_fname(1:istart)
+      istop = istart + 3
+      lst_fname(istart:istop) = '.lst'
+    end if
+    !
+    ! -- create the list file
+    this%iout = getunit()
+    call openfile(this%iout, 0, lst_fname, 'LIST', filstat_opt='REPLACE')
+    !
+    ! -- write list file header
+    call write_listfile_header(this%iout, 'GROUNDWATER TRANSPORT MODEL (GWT)')
+    !
+    ! -- return
+    return
+  end subroutine create_lstfile
+
+  !> @brief Write model namfile options to list file
+  !<
+  subroutine log_namfile_options(this, found)
+    use GwfNamInputModule, only: GwfNamParamFoundType
+    class(GwtModelType) :: this
+    type(GwfNamParamFoundType), intent(in) :: found
+
+    write (this%iout, '(1x,a)') 'NAMEFILE OPTIONS:'
+
+    if (found%newton) then
+      write (this%iout, '(4x,a)') &
+        'NEWTON-RAPHSON method enabled for the model.'
+      if (found%under_relaxation) then
+        write (this%iout, '(4x,a,a)') &
+          'NEWTON-RAPHSON UNDER-RELAXATION based on the bottom ', &
+          'elevation of the model will be applied to the model.'
+      end if
+    end if
+
+    if (found%print_input) then
+      write (this%iout, '(4x,a)') 'STRESS PACKAGE INPUT WILL BE PRINTED '// &
+        'FOR ALL MODEL STRESS PACKAGES'
+    end if
+
+    if (found%print_flows) then
+      write (this%iout, '(4x,a)') 'PACKAGE FLOWS WILL BE PRINTED '// &
+        'FOR ALL MODEL PACKAGES'
+    end if
+
+    if (found%save_flows) then
+      write (this%iout, '(4x,a)') &
+        'FLOWS WILL BE SAVED TO BUDGET FILE SPECIFIED IN OUTPUT CONTROL'
+    end if
+
+    write (this%iout, '(1x,a)') 'END NAMEFILE OPTIONS:'
+  end subroutine log_namfile_options
 
 end module GwtModule