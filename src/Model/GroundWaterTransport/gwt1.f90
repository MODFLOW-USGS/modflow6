--- conflicted
+++ resolved
@@ -12,24 +12,20 @@
   use ConstantsModule, only: LENFTYPE, DZERO, LENPAKLOC
   use VersionModule, only: write_listfile_header
   use NumericalModelModule, only: NumericalModelType
-  use TransportModelModule, only: TransportModelType, cunit, niunit
+  use TransportModelModule, only: TransportModelType
   use BaseModelModule, only: BaseModelType
   use BndModule, only: BndType, AddBndToList, GetBndFromList
-  use TspIcModule, only: TspIcType
-  use TspFmiModule, only: TspFmiType
-  use TspAdvModule, only: TspAdvType
-  use TspSsmModule, only: TspSsmType
-  use TspMvtModule, only: TspMvtType
-  use TspOcModule, only: TspOcType
-  use TspObsModule, only: TspObsType
+  use GwtIcModule, only: GwtIcType
+  use GwtFmiModule, only: GwtFmiType
+  use GwtAdvModule, only: GwtAdvType
   use GwtDspModule, only: GwtDspType
+  use GwtSsmModule, only: GwtSsmType
+  use GwtMvtModule, only: GwtMvtType
   use GwtMstModule, only: GwtMstType
+  use GwtOcModule, only: GwtOcType
+  use GwtObsModule, only: GwtObsType
   use BudgetModule, only: BudgetType
-<<<<<<< HEAD
-  use TspLabelsModule, only: TspLabelsType
-=======
   use MatrixModule
->>>>>>> ae32bf1b
 
   implicit none
 
@@ -40,16 +36,15 @@
 
   type, extends(TransportModelType) :: GwtModelType
 
-    type(TspLabelsType), pointer :: tsplab => null() ! object defining the appropriate labels
-    type(TspIcType), pointer :: ic => null() ! initial conditions package
-    type(TspFmiType), pointer :: fmi => null() ! flow model interface
-    type(TspAdvType), pointer :: adv => null() ! advection package
-    type(TspSsmType), pointer :: ssm => null() ! source sink mixing package
-    type(TspMvtType), pointer :: mvt => null() ! mover transport package
-    type(TspOcType), pointer :: oc => null() ! output control package
-    type(TspObsType), pointer :: obs => null() ! observation package
+    type(GwtIcType), pointer :: ic => null() ! initial conditions package
+    type(GwtFmiType), pointer :: fmi => null() ! flow model interface
     type(GwtMstType), pointer :: mst => null() ! mass storage and transfer package
+    type(GwtAdvType), pointer :: adv => null() ! advection package
     type(GwtDspType), pointer :: dsp => null() ! dispersion package
+    type(GwtSsmType), pointer :: ssm => null() ! source sink mixing package
+    type(GwtMvtType), pointer :: mvt => null() ! mover transport package
+    type(GwtOcType), pointer :: oc => null() ! output control package
+    type(GwtObsType), pointer :: obs => null() ! observation package
     type(BudgetType), pointer :: budget => null() ! budget object
     integer(I4B), pointer :: inic => null() ! unit number IC
     integer(I4B), pointer :: infmi => null() ! unit number FMI
@@ -91,14 +86,14 @@
   end type GwtModelType
 
   ! -- Module variables constant for simulation
-  !integer(I4B), parameter :: NIUNIT = 100
-  !character(len=LENFTYPE), dimension(NIUNIT) :: cunit
-  !data cunit/'DIS6 ', 'DISV6', 'DISU6', 'IC6  ', 'MST6 ', & !  5
-  !          &'ADV6 ', 'DSP6 ', 'SSM6 ', '     ', 'CNC6 ', & ! 10
-  !          &'OC6  ', 'OBS6 ', 'FMI6 ', 'SRC6 ', 'IST6 ', & ! 15
-  !          &'LKT6 ', 'SFT6 ', 'MWT6 ', 'UZT6 ', 'MVT6 ', & ! 20
-  !          &'API6 ', '     ', '     ', '     ', '     ', & ! 25
-  !          &75*'     '/
+  integer(I4B), parameter :: NIUNIT = 100
+  character(len=LENFTYPE), dimension(NIUNIT) :: cunit
+  data cunit/'DIS6 ', 'DISV6', 'DISU6', 'IC6  ', 'MST6 ', & !  5
+            &'ADV6 ', 'DSP6 ', 'SSM6 ', '     ', 'CNC6 ', & ! 10
+            &'OC6  ', 'OBS6 ', 'FMI6 ', 'SRC6 ', 'IST6 ', & ! 15
+            &'LKT6 ', 'SFT6 ', 'MWT6 ', 'UZT6 ', 'MVT6 ', & ! 20
+            &'API6 ', '     ', '     ', '     ', '     ', & ! 25
+            &75*'     '/
 
 contains
 
@@ -120,17 +115,16 @@
     use GwfDisModule, only: dis_cr
     use GwfDisvModule, only: disv_cr
     use GwfDisuModule, only: disu_cr
-    use TspIcModule, only: ic_cr
-    use TspFmiModule, only: fmi_cr
-    use TspAdvModule, only: adv_cr
-    use TspSsmModule, only: ssm_cr
-    use TspMvtModule, only: mvt_cr
-    use TspOcModule, only: oc_cr
-    use TspObsModule, only: tsp_obs_cr
+    use GwtIcModule, only: ic_cr
+    use GwtFmiModule, only: fmi_cr
     use GwtMstModule, only: mst_cr
+    use GwtAdvModule, only: adv_cr
     use GwtDspModule, only: dsp_cr
+    use GwtSsmModule, only: ssm_cr
+    use GwtMvtModule, only: mvt_cr
+    use GwtOcModule, only: oc_cr
+    use GwtObsModule, only: gwt_obs_cr
     use BudgetModule, only: budget_cr
-    use TspLabelsModule, only: tsplabels_cr
     use NameFileModule, only: NameFileType
     ! -- dummy
     character(len=*), intent(in) :: filename
@@ -146,7 +140,6 @@
     class(BaseModelType), pointer :: model
     integer(I4B) :: nwords
     character(len=LINELENGTH), allocatable, dimension(:) :: words
-    cunit(10) = 'CNC6 '
 ! ------------------------------------------------------------------------------
     !
     ! -- Allocate a new GWT Model (this) and add it to basemodellist
@@ -164,9 +157,6 @@
     this%name = modelname
     this%macronym = 'GWT'
     this%id = id
-    !
-    ! -- Instantiate generalized labels for later assignment
-    call tsplabels_cr(this%tsplab, this%name)
     !
     ! -- Open namefile and set iout
     call namefile_obj%init(this%filename, 0)
@@ -255,15 +245,15 @@
     call this%load_input_context('DSP6', this%name, 'DSP', this%indsp, this%iout)
     !
     ! -- Create packages that are tied directly to model
-    call ic_cr(this%ic, this%name, this%inic, this%iout, this%dis, this%tsplab)
-    call fmi_cr(this%fmi, this%name, this%infmi, this%iout, this%tsplab)
+    call ic_cr(this%ic, this%name, this%inic, this%iout, this%dis)
+    call fmi_cr(this%fmi, this%name, this%infmi, this%iout)
     call mst_cr(this%mst, this%name, this%inmst, this%iout, this%fmi)
     call adv_cr(this%adv, this%name, this%inadv, this%iout, this%fmi)
     call dsp_cr(this%dsp, this%name, this%indsp, this%iout, this%fmi)
-    call ssm_cr(this%ssm, this%name, this%inssm, this%iout, this%fmi, this%tsplab)
+    call ssm_cr(this%ssm, this%name, this%inssm, this%iout, this%fmi)
     call mvt_cr(this%mvt, this%name, this%inmvt, this%iout, this%fmi)
     call oc_cr(this%oc, this%name, this%inoc, this%iout)
-    call tsp_obs_cr(this%obs, this%inobs)
+    call gwt_obs_cr(this%obs, this%inobs)
     !
     ! -- Create stress packages
     ipakid = 1
@@ -293,16 +283,12 @@
 !    SPECIFICATIONS:
 ! ------------------------------------------------------------------------------
     ! -- modules
-    use TspLabelsModule, only: setTspLabels
-    ! -- dummy
-    class(GwtModelType) :: this
-    ! -- local
-    integer(I4B) :: ip
-    class(BndType), pointer :: packobj
-! ------------------------------------------------------------------------------
-    !
-    ! -- Set labels to be used with transport model
-    call this%tsplab%setTspLabels(this%macronym, 'CONCENTRATION', 'MASS', 'M')     
+    ! -- dummy
+    class(GwtModelType) :: this
+    ! -- local
+    integer(I4B) :: ip
+    class(BndType), pointer :: packobj
+! ------------------------------------------------------------------------------
     !
     ! -- Define packages and utility objects
     call this%dis%dis_df()
@@ -427,13 +413,13 @@
     if (this%inadv > 0) call this%adv%adv_ar(this%dis, this%ibound)
     if (this%indsp > 0) call this%dsp%dsp_ar(this%ibound, this%mst%porosity)
     if (this%inssm > 0) call this%ssm%ssm_ar(this%dis, this%ibound, this%x)
-    if (this%inobs > 0) call this%obs%tsp_obs_ar(this%ic, this%x, this%flowja)
+    if (this%inobs > 0) call this%obs%gwt_obs_ar(this%ic, this%x, this%flowja)
     !
     ! -- Call dis_ar to write binary grid file
     !call this%dis%dis_ar(this%npf%icelltype)
     !
     ! -- set up output control
-    call this%oc%oc_ar(this%x, this%dis, DHNOFLO, this%tsplab%depvartype)
+    call this%oc%oc_ar(this%x, this%dis, DHNOFLO)
     call this%budget%set_ibudcsv(this%oc%ibudcsv)
     !
     ! -- Package input files now open, so allocate and read
@@ -782,8 +768,8 @@
     idvprint = 0
     icbcfl = 0
     ibudfl = 0
-    if (this%oc%oc_save(trim(this%tsplab%depvartype))) idvsave = 1
-    if (this%oc%oc_print(trim(this%tsplab%depvartype))) idvprint = 1
+    if (this%oc%oc_save('CONCENTRATION')) idvsave = 1
+    if (this%oc%oc_print('CONCENTRATION')) idvprint = 1
     if (this%oc%oc_save('BUDGET')) icbcfl = 1
     if (this%oc%oc_print('BUDGET')) ibudfl = 1
     icbcun = this%oc%oc_save_unit('BUDGET')
@@ -791,7 +777,7 @@
     ! -- Override ibudfl and idvprint flags for nonconvergence
     !    and end of period
     ibudfl = this%oc%set_print_flag('BUDGET', this%icnvg, endofperiod)
-    idvprint = this%oc%set_print_flag(trim(this%tsplab%depvartype), this%icnvg, endofperiod)
+    idvprint = this%oc%set_print_flag('CONCENTRATION', this%icnvg, endofperiod)
     !
     !   Calculate and save observations
     call this%gwt_ot_obs()
@@ -1003,7 +989,6 @@
     call this%budget%budget_da()
     call this%oc%oc_da()
     call this%obs%obs_da()
-    call this%tsplab%tsplabels_da()
     !
     ! -- Internal package objects
     deallocate (this%dis)
@@ -1154,7 +1139,7 @@
     ! -- modules
     use ConstantsModule, only: LINELENGTH
     use SimModule, only: store_error
-    use TspCncModule, only: cnc_create
+    use GwtCncModule, only: cnc_create
     use GwtSrcModule, only: src_create
     use GwtIstModule, only: ist_create
     use GwtLktModule, only: lkt_create
@@ -1180,17 +1165,15 @@
     ! -- This part creates the package object
     select case (filtyp)
     case ('CNC6')
-      call cnc_create(packobj, ipakid, ipaknum, inunit, iout, this%name, &
-                      pakname, this%tsplab)
+      call cnc_create(packobj, ipakid, ipaknum, inunit, iout, this%name, pakname)
     case ('SRC6')
-      call src_create(packobj, ipakid, ipaknum, inunit, iout, this%name, &
-                      pakname, this%tsplab)
+      call src_create(packobj, ipakid, ipaknum, inunit, iout, this%name, pakname)
     case ('LKT6')
       call lkt_create(packobj, ipakid, ipaknum, inunit, iout, this%name, &
                       pakname, this%fmi)
     case ('SFT6')
       call sft_create(packobj, ipakid, ipaknum, inunit, iout, this%name, &
-                      pakname, this%fmi, this%tsplab)
+                      pakname, this%fmi)
     case ('MWT6')
       call mwt_create(packobj, ipakid, ipaknum, inunit, iout, this%name, &
                       pakname, this%fmi)
@@ -1201,8 +1184,7 @@
       call ist_create(packobj, ipakid, ipaknum, inunit, iout, this%name, &
                       pakname, this%fmi, this%mst)
     case ('API6')
-      call api_create(packobj, ipakid, ipaknum, inunit, iout, this%name, &
-                      pakname)
+      call api_create(packobj, ipakid, ipaknum, inunit, iout, this%name, pakname)
     case default
       write (errmsg, *) 'Invalid package type: ', filtyp
       call store_error(errmsg, terminate=.TRUE.)
