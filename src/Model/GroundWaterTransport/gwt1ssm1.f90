--- conflicted
+++ resolved
@@ -224,13 +224,10 @@
     class(GwtSsmType) :: this  !< GwtSsmType object
     ! -- local
     integer(I4B) :: ip
-<<<<<<< HEAD
     type(GwtSpcType), pointer :: ssmiptr
-=======
     integer(I4B) :: i
     integer(I4B) :: node
 ! ------------------------------------------------------------------------------
->>>>>>> 551f1e10
     !
     ! -- Calculate total number of exising flow boundaries. It is possible
     !    that a node may equal zero.  In this case, the bound should be
@@ -296,7 +293,6 @@
     qbnd = DZERO
     n = this%fmi%gwfpackages(ipackage)%nodelist(ientry)
     !
-<<<<<<< HEAD
     ! -- If cell is active (ibound > 0) then calculate values
     if (this%ibound(n) > 0) then
       !
@@ -328,68 +324,22 @@
           omega = DZERO  ! rhs (ctmp is aux value)
         else
           if (ctmp < this%cnew(n)) then
-=======
-    ! -- If node number is valid, then calculate terms
-    if (n > 0) then
-      !
-      ! -- If cell is active (ibound > 0) then calculate values
-      if (this%ibound(n) > 0) then
-        !
-        ! -- retrieve qbnd and iauxpos
-        qbnd = this%fmi%gwfpackages(ipackage)%get_flow(ientry)
-        iauxpos = this%iauxpak(ipackage)
-        !
-        ! -- assign values for hcoftmp, rhstmp, and ctmp for subsequent assigment
-        !    of hcof, rhs, and rate    
-        if(iauxpos >= 0) then
-          !
-          ! -- concentration is zero or stored in auxiliary variable; if
-          !    qbnd is positive, then concentration represents the inflow 
-          !    concentration.  If qbnd is negative, then the outflow concentration
-          !    is set equal to the simulated cell concentration
-          if (qbnd >= DZERO) then
-            if (iauxpos > 0) then
-              ctmp = this%fmi%gwfpackages(ipackage)%auxvar(iauxpos, ientry)
-            else
-              ctmp = DZERO
-            end if
-            omega = DZERO  ! rhs
-          else
-            ctmp = this%cnew(n)
-            omega = DONE  ! lhs
-          end if
-        else if (iauxpos < 0) then
-          !
-          ! -- concentration stored in auxiliary variable; negative iauxpos value
-          !    indicates that this is a mixed sink type where the concentration
-          !    value represents the injected concentration if qbnd is positive.
-          !    If qbnd is negative, then the withdrawn water is equal to the
-          !    minimum of the aux concentration and the cell concentration.
-          ctmp = this%fmi%gwfpackages(ipackage)%auxvar(-iauxpos, ientry)
-          if (qbnd >= DZERO) then
->>>>>>> 551f1e10
             omega = DZERO  ! rhs (ctmp is aux value)
           else
-            if (ctmp < this%cnew(n)) then
-              omega = DZERO  ! rhs (ctmp is aux value)
-            else
-              omega = DONE ! lhs (ctmp is cell concentration)
-              ctmp = this%cnew(n)
-            end if
+            omega = DONE ! lhs (ctmp is cell concentration)
+            ctmp = this%cnew(n)
           end if
-        endif
-        !
-        ! -- Add terms based on qbnd sign
-        if(qbnd <= DZERO) then
-          hcoftmp = qbnd * omega
-        else
-          rhstmp = -qbnd * ctmp * (DONE - omega)
-        endif
-        !
-        ! -- end of active ibound
-      end if
-    !
-    ! -- end of valid node
+        end if
+      endif
+      !
+      ! -- Add terms based on qbnd sign
+      if(qbnd <= DZERO) then
+        hcoftmp = qbnd * omega
+      else
+        rhstmp = -qbnd * ctmp * (DONE - omega)
+      endif
+      !
+      ! -- end of active ibound
     end if
     !
     ! -- set requested values
@@ -545,6 +495,7 @@
     character(len=LENPACKAGENAME) :: rowlabel  = 'SSM'
     integer(I4B) :: ip
     integer(I4B) :: i
+    integer(I4B) :: n
     real(DP) :: rate
     real(DP) :: rin
     real(DP) :: rout
@@ -562,6 +513,8 @@
       !
       ! -- do for each boundary
       do i = 1, this%fmi%gwfpackages(ip)%nbound
+        n = this%fmi%gwfpackages(ip)%nodelist(i)
+        if (n <= 0) cycle
         call this%ssm_term(ip, i, rrate=rate)
         if(rate < DZERO) then
           rout = rout - rate
@@ -580,7 +533,6 @@
     return
   end subroutine ssm_bd
 
-<<<<<<< HEAD
   !> @ brief Output flows
   !!
   !! Based on user-specified controls, print SSM mass flow rates to the GWT
@@ -588,143 +540,6 @@
   !! budget file.
   !!
   !<
-=======
-  subroutine ssm_bdsav(this, icbcfl, ibudfl, icbcun, iprobs,                   &
-                       isuppress_output, imap)
-! ******************************************************************************
-! ssm_bdsav -- Calculate SSM Budget
-! ******************************************************************************
-!
-!    SPECIFICATIONS:
-! ------------------------------------------------------------------------------
-    ! -- modules
-    use TdisModule, only: kstp, kper
-    use ConstantsModule, only: LENPACKAGENAME, LENBOUNDNAME, LENAUXNAME, DZERO
-    use BudgetModule, only: BudgetType
-    ! -- dummy
-    class(GwtSsmType) :: this
-    integer(I4B), intent(in) :: icbcfl
-    integer(I4B), intent(in) :: ibudfl
-    integer(I4B), intent(in) :: icbcun
-    integer(I4B), intent(in) :: iprobs
-    integer(I4B), intent(in) :: isuppress_output
-    integer(I4B), dimension(:), optional, intent(in) :: imap
-    ! -- local
-    character (len=LINELENGTH) :: title
-    integer(I4B) :: node, nodeu
-    character(len=20) :: nodestr
-    integer(I4B) :: maxrows
-    integer(I4B) :: ip
-    integer(I4B) :: i, n2, ibinun
-    real(DP) :: rrate
-    integer(I4B) :: naux
-    real(DP), dimension(0,0) :: auxvar
-    character(len=LENAUXNAME), dimension(0) :: auxname
-    ! -- for observations
-    character(len=LENBOUNDNAME) :: bname
-    ! -- formats
-    character(len=*), parameter :: fmttkk = &
-      "(1X,/1X,A,'   PERIOD ',I0,'   STEP ',I0)"
-! ------------------------------------------------------------------------------
-    !
-    ! -- set maxrows
-    maxrows = 0
-    if (ibudfl /= 0 .and. this%iprflow /= 0) then
-      call this%outputtab%set_kstpkper(kstp, kper)
-      do ip = 1, this%fmi%nflowpack
-        if (this%fmi%iatp(ip) /= 0) cycle
-        !
-        ! -- do for each boundary
-        do i = 1, this%fmi%gwfpackages(ip)%nbound
-          node = this%fmi%gwfpackages(ip)%nodelist(i)
-          if (node > 0) then
-          !  if (this%ibound(node) > 0) then
-              maxrows = maxrows + 1
-          !  end if
-          end if
-        end do
-      end do
-      if (maxrows > 0) then
-        call this%outputtab%set_maxbound(maxrows)
-      end if
-      title = 'SSM PACKAGE (' // trim(this%packName) //     &
-              ') FLOW RATES'
-      call this%outputtab%set_title(title)
-    end if
-    !
-    ! -- Set unit number for binary output
-    if (this%ipakcb < 0) then
-      ibinun = icbcun
-    else if (this%ipakcb == 0) then
-      ibinun = 0
-    else
-      ibinun = this%ipakcb
-    end if
-    if (icbcfl == 0) ibinun = 0
-    if (isuppress_output /= 0) ibinun = 0
-    !
-    ! -- If cell-by-cell flows will be saved as a list, write header.
-    if(ibinun /= 0) then
-      naux = 0
-      call this%dis%record_srcdst_list_header(text, this%name_model,           &
-                  this%name_model, this%name_model, this%packName, naux,       &
-                  auxname, ibinun, this%nbound, this%iout)
-    endif
-    !
-    ! -- If no boundaries, skip flow calculations.
-    if(this%nbound > 0) then
-      !
-      ! -- Loop through each boundary calculating flow.
-      do ip = 1, this%fmi%nflowpack
-        if (this%fmi%iatp(ip) /= 0) cycle
-        !
-        ! -- do for each boundary
-        do i = 1, this%fmi%gwfpackages(ip)%nbound
-          !
-          ! -- Calculate rate for this entry
-          node = this%fmi%gwfpackages(ip)%nodelist(i)
-          if (node > 0) then
-            call this%ssm_term(ip, i, rrate=rrate)
-            !
-            ! -- Print the individual rates if the budget is being printed
-            !    and PRINT_FLOWS was specified (this%iprflow<0)
-            if (ibudfl /= 0) then
-              if (this%iprflow /= 0) then
-                !
-                ! -- set nodestr and write outputtab table
-                nodeu = this%dis%get_nodeuser(node)
-                call this%dis%nodeu_to_string(node, nodestr)
-                bname = this%fmi%gwfpackages(ip)%name
-                call this%outputtab%print_list_entry(i, trim(adjustl(nodestr)),  &
-                                                     rrate, bname)
-              end if
-            end if
-            !
-            ! -- If saving cell-by-cell flows in list, write flow
-            if (ibinun /= 0) then
-              n2 = i
-              if (present(imap)) n2 = imap(i)
-              call this%dis%record_mf6_list_entry(ibinun, node, n2, rrate,       &
-                                                      naux, auxvar(:,i),         &
-                                                      olconv2=.FALSE.)
-            end if
-          end if
-          !
-        enddo
-        !
-      enddo
-    endif
-    if (ibudfl /= 0) then
-      if (this%iprflow /= 0) then
-          write(this%iout,'(1x)')
-      end if
-    end if
-    !
-    ! -- return
-    return
-  end subroutine ssm_bdsav
-
->>>>>>> 551f1e10
   subroutine ssm_ot_flow(this, icbcfl, ibudfl, icbcun)
     ! -- modules
     use TdisModule, only: kstp, kper
@@ -807,12 +622,8 @@
           !
           ! -- Calculate rate for this entry
           node = this%fmi%gwfpackages(ip)%nodelist(i)
-<<<<<<< HEAD
+          if (node <= 0) cycle
           call this%ssm_term(ip, i, rrate=rrate, qssm=qssm, cssm=cssm)
-=======
-          if (node <= 0) cycle
-          call this%ssm_term(ip, i, rrate=rrate)
->>>>>>> 551f1e10
           !
           ! -- Print the individual rates if the budget is being printed
           !    and PRINT_FLOWS was specified (this%iprflow<0)
