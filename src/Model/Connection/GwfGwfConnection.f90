--- conflicted
+++ resolved
@@ -18,13 +18,9 @@
   use BaseDisModule, only: DisBaseType
   use ConnectionsModule, only: ConnectionsType
   use CellWithNbrsModule, only: GlobalCellType
-<<<<<<< HEAD
   use DistVariableModule
   use SimStagesModule
-=======
-  use DistributedDataModule
   use MatrixBaseModule
->>>>>>> 873a73fe
 
   implicit none
   private
