--- conflicted
+++ resolved
@@ -14,12 +14,9 @@
   use DistVariableModule
   use DistributedModelModule, only: DistributedModelType, get_dist_model
   use ListModule, only: ListType
-<<<<<<< HEAD
-  use VectorIntModule, only: VectorInt
-=======
+  use STLVecIntModule, only: STLVecInt
   use MatrixBaseModule
   use SparseMatrixModule
->>>>>>> 873a73fe
 
   implicit none
   private
@@ -41,8 +38,8 @@
     integer(I4B), pointer :: nrOfConnections => null() !< total nr. of connected cells (primary)
 
     class(DisConnExchangeType), pointer :: primaryExchange => null() !< the exchange for which the interface model is created
-    type(VectorInt), pointer :: haloModels !< models that are potentially in the halo of this interface
-    type(VectorInt), pointer :: haloExchanges !< exchanges that are potentially part of the halo of this interface (includes primary)
+    type(STLVecInt), pointer :: haloModels !< models that are potentially in the halo of this interface
+    type(STLVecInt), pointer :: haloExchanges !< exchanges that are potentially part of the halo of this interface (includes primary)
     integer(I4B), pointer :: internalStencilDepth => null() !< size of the computational stencil for the interior
                                                             !! default = 1, xt3d = 2, ...
     integer(I4B), pointer :: exchangeStencilDepth => null() !< size of the computational stencil at the interface
@@ -116,12 +113,9 @@
     this%primaryExchange => exchange
 
     allocate (this%gridConnection)
-<<<<<<< HEAD
     allocate (this%haloModels)
     allocate (this%haloExchanges)
-=======
     allocate (this%matrix)
->>>>>>> 873a73fe
     call this%allocateScalars()
 
     this%internalStencilDepth = 1
@@ -180,7 +174,7 @@
     class(DisConnExchangeType), pointer :: conn_ex
     integer(I4B) :: neighbor_id
     integer(I4B) :: model_mask
-    type(VectorInt) :: nbr_models
+    type(STLVecInt) :: nbr_models
 
     if (.not. present(mask)) then
       model_mask = 0
@@ -463,15 +457,12 @@
     call mem_deallocate(this%rhs)
     call mem_deallocate(this%active)
 
-<<<<<<< HEAD
     call this%haloModels%destroy()
     call this%haloExchanges%destroy()
     deallocate (this%haloModels)
     deallocate (this%haloExchanges)
-=======
     call this%matrix%destroy()
     deallocate (this%matrix)
->>>>>>> 873a73fe
 
     call this%gridConnection%destroy()
     call this%ifaceDistVars%Clear(destroy=.true.)
