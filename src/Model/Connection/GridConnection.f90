--- conflicted
+++ resolved
@@ -24,12 +24,9 @@
   use ConnectionsModule
   use SparseModule, only: sparsematrix
   use InterfaceMapModule
-<<<<<<< HEAD
+  use BaseDisModule, only: dis_transform_xy
   use ListsModule, only: distmodellist
   use CsrUtilsModule
-=======
-  use BaseDisModule, only: dis_transform_xy
->>>>>>> b1b7a4db
   implicit none
   private
 
