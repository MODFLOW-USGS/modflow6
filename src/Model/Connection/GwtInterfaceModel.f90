--- conflicted
+++ resolved
@@ -80,20 +80,12 @@
     end if
 
     ! create dis and packages
-<<<<<<< HEAD
-    call disu_cr(this%dis, this%name, -1, this%iout)
+    call disu_cr(this%dis, this%name, '', -1, this%iout)
     call fmi_cr(this%fmi, this%name, 0, this%iout, this%tsplab)
     call adv_cr(this%adv, this%name, adv_unit, this%iout, this%fmi,  &
                 this%eqnsclfac)
-    call dsp_cr(this%dsp, this%name, -dsp_unit, this%iout, this%fmi)
+    call dsp_cr(this%dsp, this%name, '', -dsp_unit, this%iout, this%fmi)
     call tsp_obs_cr(this%obs, inobs)
-=======
-    call disu_cr(this%dis, this%name, '', -1, this%iout)
-    call fmi_cr(this%fmi, this%name, 0, this%iout)
-    call adv_cr(this%adv, this%name, adv_unit, this%iout, this%fmi)
-    call dsp_cr(this%dsp, this%name, '', -dsp_unit, this%iout, this%fmi)
-    call gwt_obs_cr(this%obs, inobs)
->>>>>>> 134c05f4
 
   end subroutine gwtifmod_cr
 
