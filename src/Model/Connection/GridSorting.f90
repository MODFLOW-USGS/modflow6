module GridSorting
  use KindModule, only: I4B, DP, LGP
  use ConstantsModule, only: DHALF
  use CellWithNbrsModule, only: GlobalCellType
  use GenericUtilitiesModule, only: is_same
  use BaseDisModule, only: dis_transform_xy
  implicit none
  private

  public :: quickSortGrid

contains
  ! Sort an array of integers
  subroutine quickSortGrid(array, arraySize, idxToGlobal)
    integer, intent(inout), dimension(:) :: array
    integer, intent(in) :: arraySize
    type(GlobalCellType), dimension(:), pointer :: idxToGlobal
    ! local
    integer :: QSORT_THRESHOLD = 8
    include "qsort_inline.inc"

  contains
    subroutine init()
    end subroutine init

    ! Compare two grid cells, this doesn't work as
    ! smooth for staggered discretizations though...
    function lessThan(n, m) result(isLess)
      integer(I4B), intent(in) :: n
      integer(I4B), intent(in) :: m
      logical(LGP) :: isLess
      ! local
      type(GlobalCellType), pointer :: gcn, gcm
      real(DP) :: xnloc, ynloc, xmloc, ymloc
      real(DP) :: xn, yn, zn, xm, ym, zm
      real(DP), dimension(:), pointer, contiguous :: dis_top_n, dis_bot_n, &
                                                     dis_top_m, dis_bot_m

      ! get coordinates
      gcn => idxToGlobal(array(n))
      gcm => idxToGlobal(array(m))

      ! load model data
      ! TODO_MJR: we should probably cache this
      call gcn%dmodel%load(dis_top_n, 'TOP', 'DIS')
      call gcn%dmodel%load(dis_bot_n, 'BOT', 'DIS')
      call gcm%dmodel%load(dis_top_m, 'TOP', 'DIS')
      call gcm%dmodel%load(dis_bot_m, 'BOT', 'DIS')

      ! convert coordinates
<<<<<<< HEAD
      call gcn%model%dis%get_cellxy(gcn%index, xnloc, ynloc)
      call gcn%model%dis%transform_xy(xnloc, ynloc, xn, yn)
      zn = DHALF * (dis_top_n(gcn%index) + &
                    dis_bot_n(gcn%index))

      call gcm%model%dis%get_cellxy(gcm%index, xmloc, ymloc)
      call gcm%model%dis%transform_xy(xmloc, ymloc, xm, ym)
      zm = DHALF * (dis_top_m(gcm%index) + &
                    dis_bot_m(gcm%index))
=======
      xnloc = gcn%model%dis%xc(gcn%index)
      ynloc = gcn%model%dis%yc(gcn%index)
      call dis_transform_xy(xnloc, ynloc, &
                            gcn%model%dis%xorigin, &
                            gcn%model%dis%yorigin, &
                            gcn%model%dis%angrot, &
                            xn, yn)
      zn = DHALF * (gcn%model%dis%top(gcn%index) + &
                    gcn%model%dis%bot(gcn%index))

      xmloc = gcm%model%dis%xc(gcm%index)
      ymloc = gcm%model%dis%yc(gcm%index)
      call dis_transform_xy(xmloc, ymloc, &
                            gcm%model%dis%xorigin, &
                            gcm%model%dis%yorigin, &
                            gcm%model%dis%angrot, &
                            xm, ym)
      zm = DHALF * (gcm%model%dis%top(gcm%index) + &
                    gcm%model%dis%bot(gcm%index))
>>>>>>> b1b7a4db

      ! compare
      if (.not. is_same(zn, zm, 10 * epsilon(zn))) then
        isLess = zn > zm
      else if (.not. is_same(yn, ym, 10 * epsilon(yn))) then
        isLess = yn > ym
      else if (.not. is_same(xn, xm, 10 * epsilon(xn))) then
        isLess = xn < xm
      else
        isLess = .false.
      end if

    end function lessThan

    ! swap indices
    subroutine swap(a, b)
      integer, intent(in) :: a, b
      integer :: hold

      hold = array(a)
      array(a) = array(b)
      array(b) = hold

    end subroutine swap

    ! circular shift-right by one
    subroutine rshift(left, right)
      integer, intent(in) :: left, right
      integer :: hold

      hold = array(right)
      array(left + 1:right) = array(left:right - 1)
      array(left) = hold

    end subroutine rshift
  end subroutine quickSortGrid
end module GridSorting<|MERGE_RESOLUTION|>--- conflicted
+++ resolved
@@ -48,17 +48,6 @@
       call gcm%dmodel%load(dis_bot_m, 'BOT', 'DIS')
 
       ! convert coordinates
-<<<<<<< HEAD
-      call gcn%model%dis%get_cellxy(gcn%index, xnloc, ynloc)
-      call gcn%model%dis%transform_xy(xnloc, ynloc, xn, yn)
-      zn = DHALF * (dis_top_n(gcn%index) + &
-                    dis_bot_n(gcn%index))
-
-      call gcm%model%dis%get_cellxy(gcm%index, xmloc, ymloc)
-      call gcm%model%dis%transform_xy(xmloc, ymloc, xm, ym)
-      zm = DHALF * (dis_top_m(gcm%index) + &
-                    dis_bot_m(gcm%index))
-=======
       xnloc = gcn%model%dis%xc(gcn%index)
       ynloc = gcn%model%dis%yc(gcn%index)
       call dis_transform_xy(xnloc, ynloc, &
@@ -66,8 +55,8 @@
                             gcn%model%dis%yorigin, &
                             gcn%model%dis%angrot, &
                             xn, yn)
-      zn = DHALF * (gcn%model%dis%top(gcn%index) + &
-                    gcn%model%dis%bot(gcn%index))
+      zn = DHALF * (dis_top_n(gcn%index) + &
+                    dis_bot_n(gcn%index))
 
       xmloc = gcm%model%dis%xc(gcm%index)
       ymloc = gcm%model%dis%yc(gcm%index)
@@ -76,9 +65,8 @@
                             gcm%model%dis%yorigin, &
                             gcm%model%dis%angrot, &
                             xm, ym)
-      zm = DHALF * (gcm%model%dis%top(gcm%index) + &
-                    gcm%model%dis%bot(gcm%index))
->>>>>>> b1b7a4db
+      zm = DHALF * (dis_top_m(gcm%index) + &
+                    dis_bot_m(gcm%index))
 
       ! compare
       if (.not. is_same(zn, zm, 10 * epsilon(zn))) then
