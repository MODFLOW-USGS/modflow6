--- conflicted
+++ resolved
@@ -59,12 +59,8 @@
     end if
 
     this%neighbors(nbrCnt + 1)%cell%index = index
-<<<<<<< HEAD
-    this%neighbors(nbrCnt + 1)%cell%dmodel => dist_model
-=======
     this%neighbors(nbrCnt + 1)%cell%v_model => v_model
 
->>>>>>> 134c05f4
     this%nrOfNbrs = nbrCnt + 1
 
   end subroutine addNbrCell
