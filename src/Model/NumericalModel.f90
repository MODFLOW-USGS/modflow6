module NumericalModelModule

  use KindModule, only: DP, I4B
  use ConstantsModule, only: LINELENGTH, LENBUDTXT, LENPAKLOC
  use BaseModelModule, only: BaseModelType
  use BaseDisModule, only: DisBaseType
  use SparseModule, only: sparsematrix
  use TimeArraySeriesManagerModule, only: TimeArraySeriesManagerType
  use ListModule, only: ListType
<<<<<<< HEAD
  use MatrixBaseModule
=======
  use MatrixModule
>>>>>>> bb62e4ef

  implicit none
  private
  public :: NumericalModelType, AddNumericalModelToList, &
            GetNumericalModelFromList

  type, extends(BaseModelType) :: NumericalModelType
    character(len=LINELENGTH), pointer :: filename => null() !input file name
    integer(I4B), pointer :: neq => null() !number of equations
    integer(I4B), pointer :: nja => null() !number of connections
    integer(I4B), pointer :: moffset => null() !offset of this model in the solution
    integer(I4B), pointer :: icnvg => null() !convergence flag
    integer(I4B), dimension(:), pointer, contiguous :: ia => null() !csr row pointer
    integer(I4B), dimension(:), pointer, contiguous :: ja => null() !csr columns
    real(DP), dimension(:), pointer, contiguous :: x => null() !dependent variable (head, conc, etc)
    real(DP), dimension(:), pointer, contiguous :: rhs => null() !right-hand side vector
    real(DP), dimension(:), pointer, contiguous :: cond => null() !conductance matrix
    integer(I4B), dimension(:), pointer, contiguous :: idxglo => null() !pointer to position in solution matrix
    real(DP), dimension(:), pointer, contiguous :: xold => null() !dependent variable for previous timestep
    real(DP), dimension(:), pointer, contiguous :: flowja => null() !intercell flows
    integer(I4B), dimension(:), pointer, contiguous :: ibound => null() !ibound array
    !
    ! -- Derived types
    type(ListType), pointer :: bndlist => null() !array of boundary packages for this model
    class(DisBaseType), pointer :: dis => null() !discretization object

  contains
    !
    ! -- Required for all models (override procedures defined in BaseModelType)
    procedure :: model_df
    procedure :: model_ar
    procedure :: model_fp
    procedure :: model_da
    !
    ! -- Methods specific to a numerical model
    procedure :: model_ac
    procedure :: model_mc
    procedure :: model_rp
    procedure :: model_ad
    procedure :: model_cf
    procedure :: model_fc
    procedure :: model_ptcchk
    procedure :: model_ptc
    procedure :: model_nr
    procedure :: model_cc
    procedure :: model_nur
    procedure :: model_cq
    procedure :: model_bd
    procedure :: model_bdcalc
    procedure :: model_bdsave
    procedure :: model_ot
    procedure :: model_bdentry
    !
    ! -- Utility methods
    procedure :: allocate_scalars
    procedure :: allocate_arrays
    procedure :: set_moffset
    procedure :: set_idsoln
    procedure :: set_xptr
    procedure :: set_rhsptr
    procedure :: set_iboundptr
    procedure :: get_mrange
    procedure :: get_mcellid
    procedure :: get_mnodeu
    procedure :: get_iasym
    procedure :: load_input_context
  end type NumericalModelType

contains
  !
  ! -- Type-bound procedures for a numerical model
  !
  subroutine model_df(this)
    class(NumericalModelType) :: this
  end subroutine model_df

  subroutine model_ac(this, sparse)
    class(NumericalModelType) :: this
    type(sparsematrix), intent(inout) :: sparse
  end subroutine model_ac

  subroutine model_mc(this, matrix_sln)
    class(NumericalModelType) :: this
    class(MatrixBaseType), pointer :: matrix_sln
  end subroutine model_mc

  subroutine model_ar(this)
    class(NumericalModelType) :: this
  end subroutine model_ar

  subroutine model_rp(this)
    class(NumericalModelType) :: this
  end subroutine model_rp

  subroutine model_ad(this)
    class(NumericalModelType) :: this
  end subroutine model_ad

  subroutine model_cf(this, kiter)
    class(NumericalModelType) :: this
    integer(I4B), intent(in) :: kiter
  end subroutine model_cf

  subroutine model_fc(this, kiter, matrix_sln, inwtflag)
    class(NumericalModelType) :: this
    integer(I4B), intent(in) :: kiter
    class(MatrixBaseType), pointer :: matrix_sln
    integer(I4B), intent(in) :: inwtflag
  end subroutine model_fc

  subroutine model_ptcchk(this, iptc)
    class(NumericalModelType) :: this
    integer(I4B), intent(inout) :: iptc
    iptc = 0
  end subroutine model_ptcchk

  subroutine model_ptc(this, kiter, neqsln, matrix, x, rhs, iptc, ptcf)
    class(NumericalModelType) :: this
    integer(I4B), intent(in) :: kiter
    integer(I4B), intent(in) :: neqsln
    class(MatrixBaseType), pointer :: matrix
    real(DP), dimension(neqsln), intent(in) :: x
    real(DP), dimension(neqsln), intent(in) :: rhs
    integer(I4B), intent(inout) :: iptc
    real(DP), intent(inout) :: ptcf
  end subroutine model_ptc

  subroutine model_nr(this, kiter, matrix, inwtflag)
    class(NumericalModelType) :: this
    integer(I4B), intent(in) :: kiter
    class(MatrixBaseType), pointer :: matrix
    integer(I4B), intent(in) :: inwtflag
  end subroutine model_nr

  subroutine model_cc(this, innertot, kiter, iend, icnvgmod, cpak, ipak, dpak)
    class(NumericalModelType) :: this
    integer(I4B), intent(in) :: innertot
    integer(I4B), intent(in) :: kiter
    integer(I4B), intent(in) :: iend
    integer(I4B), intent(in) :: icnvgmod
    character(len=LENPAKLOC), intent(inout) :: cpak
    integer(I4B), intent(inout) :: ipak
    real(DP), intent(inout) :: dpak
  end subroutine model_cc

  subroutine model_nur(this, neqmod, x, xtemp, dx, inewtonur, dxmax, locmax)
    class(NumericalModelType) :: this
    integer(I4B), intent(in) :: neqmod
    real(DP), dimension(neqmod), intent(inout) :: x
    real(DP), dimension(neqmod), intent(in) :: xtemp
    real(DP), dimension(neqmod), intent(inout) :: dx
    integer(I4B), intent(inout) :: inewtonur
    real(DP), intent(inout) :: dxmax
    integer(I4B), intent(inout) :: locmax
  end subroutine model_nur

  subroutine model_cq(this, icnvg, isuppress_output)
    class(NumericalModelType) :: this
    integer(I4B), intent(in) :: icnvg
    integer(I4B), intent(in) :: isuppress_output
  end subroutine model_cq

  subroutine model_bd(this, icnvg, isuppress_output)
    class(NumericalModelType) :: this
    integer(I4B), intent(in) :: icnvg
    integer(I4B), intent(in) :: isuppress_output
  end subroutine model_bd

  subroutine model_bdcalc(this, icnvg)
    class(NumericalModelType) :: this
    integer(I4B), intent(in) :: icnvg
  end subroutine model_bdcalc

  subroutine model_bdsave(this, icnvg)
    class(NumericalModelType) :: this
    integer(I4B), intent(in) :: icnvg
  end subroutine model_bdsave

  subroutine model_ot(this)
    class(NumericalModelType) :: this
  end subroutine model_ot

  subroutine model_bdentry(this, budterm, budtxt, rowlabel)
    class(NumericalModelType) :: this
    real(DP), dimension(:, :), intent(in) :: budterm
    character(len=LENBUDTXT), dimension(:), intent(in) :: budtxt
    character(len=*), intent(in) :: rowlabel
  end subroutine model_bdentry

  subroutine model_fp(this)
    class(NumericalModelType) :: this
  end subroutine model_fp

  subroutine model_da(this)
    ! -- modules
    use MemoryManagerModule, only: mem_deallocate
    class(NumericalModelType) :: this

    ! -- Scalars
    call mem_deallocate(this%neq)
    call mem_deallocate(this%nja)
    call mem_deallocate(this%icnvg)
    call mem_deallocate(this%moffset)
    deallocate (this%filename)
    !
    ! -- Arrays
    call mem_deallocate(this%xold)
    call mem_deallocate(this%flowja)
    call mem_deallocate(this%idxglo)
    !
    ! -- derived types
    call this%bndlist%Clear()
    deallocate (this%bndlist)
    !
    ! -- nullify pointers
    call mem_deallocate(this%x, 'X', this%memoryPath)
    call mem_deallocate(this%rhs, 'RHS', this%memoryPath)
    call mem_deallocate(this%ibound, 'IBOUND', this%memoryPath)
    !
    ! -- BaseModelType
    call this%BaseModelType%model_da()
    !
    !
    ! -- Return
    return
  end subroutine model_da

  subroutine set_moffset(this, moffset)
    class(NumericalModelType) :: this
    integer(I4B), intent(in) :: moffset
    this%moffset = moffset
  end subroutine set_moffset

  subroutine get_mrange(this, mstart, mend)
    class(NumericalModelType) :: this
    integer(I4B), intent(inout) :: mstart
    integer(I4B), intent(inout) :: mend
    mstart = this%moffset + 1
    mend = mstart + this%neq - 1
  end subroutine get_mrange

  subroutine set_idsoln(this, id)
    class(NumericalModelType) :: this
    integer(I4B), intent(in) :: id
    this%idsoln = id
  end subroutine set_idsoln

  subroutine allocate_scalars(this, modelname)
    use MemoryManagerModule, only: mem_allocate
    class(NumericalModelType) :: this
    character(len=*), intent(in) :: modelname
    !
    ! -- allocate basetype members
    call this%BaseModelType%allocate_scalars(modelname)
    !
    ! -- allocate members from this type
    call mem_allocate(this%neq, 'NEQ', this%memoryPath)
    call mem_allocate(this%nja, 'NJA', this%memoryPath)
    call mem_allocate(this%icnvg, 'ICNVG', this%memoryPath)
    call mem_allocate(this%moffset, 'MOFFSET', this%memoryPath)
    allocate (this%filename)
    allocate (this%bndlist)
    !
    this%filename = ''
    this%neq = 0
    this%nja = 0
    this%icnvg = 0
    this%moffset = 0
    !
    ! -- return
    return
  end subroutine allocate_scalars

  subroutine allocate_arrays(this)
    use ConstantsModule, only: DZERO
    use MemoryManagerModule, only: mem_allocate
    class(NumericalModelType) :: this
    integer(I4B) :: i
    !
    call mem_allocate(this%xold, this%neq, 'XOLD', this%memoryPath)
    call mem_allocate(this%flowja, this%nja, 'FLOWJA', this%memoryPath)
    call mem_allocate(this%idxglo, this%nja, 'IDXGLO', this%memoryPath)
    !
    ! -- initialize
    do i = 1, size(this%flowja)
      this%flowja(i) = DZERO
    end do
    !
    ! -- return
    return
  end subroutine allocate_arrays

  subroutine set_xptr(this, xsln, sln_offset, varNameTgt, memPathTgt)
    use MemoryManagerModule, only: mem_checkin
    ! -- dummy
    class(NumericalModelType) :: this
    real(DP), dimension(:), pointer, contiguous, intent(in) :: xsln
    integer(I4B) :: sln_offset
    character(len=*), intent(in) :: varNameTgt
    character(len=*), intent(in) :: memPathTgt
    ! -- local
    integer(I4B) :: offset
    ! -- code
    offset = this%moffset - sln_offset
    this%x => xsln(offset + 1:offset + this%neq)
    call mem_checkin(this%x, 'X', this%memoryPath, varNameTgt, memPathTgt)
  end subroutine set_xptr

  subroutine set_rhsptr(this, rhssln, sln_offset, varNameTgt, memPathTgt)
    use MemoryManagerModule, only: mem_checkin
    ! -- dummy
    class(NumericalModelType) :: this
    real(DP), dimension(:), pointer, contiguous, intent(in) :: rhssln
    integer(I4B) :: sln_offset
    character(len=*), intent(in) :: varNameTgt
    character(len=*), intent(in) :: memPathTgt
    ! -- local
    integer(I4B) :: offset
    ! -- code
    offset = this%moffset - sln_offset
    this%rhs => rhssln(offset + 1:offset + this%neq)
    call mem_checkin(this%rhs, 'RHS', this%memoryPath, varNameTgt, memPathTgt)
  end subroutine set_rhsptr

  subroutine set_iboundptr(this, iboundsln, sln_offset, varNameTgt, memPathTgt)
    use MemoryManagerModule, only: mem_checkin
    ! -- dummy
    class(NumericalModelType) :: this
    integer(I4B), dimension(:), pointer, contiguous, intent(in) :: iboundsln
    integer(I4B) :: sln_offset
    character(len=*), intent(in) :: varNameTgt
    character(len=*), intent(in) :: memPathTgt
    ! -- local
    integer(I4B) :: offset
    ! -- code
    offset = this%moffset - sln_offset
    this%ibound => iboundsln(offset + 1:offset + this%neq)
    call mem_checkin(this%ibound, 'IBOUND', this%memoryPath, varNameTgt, &
                     memPathTgt)
  end subroutine set_iboundptr

  subroutine get_mcellid(this, node, mcellid)
    use BndModule, only: BndType, GetBndFromList
    class(NumericalModelType) :: this
    integer(I4B), intent(in) :: node
    character(len=*), intent(inout) :: mcellid
    ! -- local
    character(len=20) :: cellid
    integer(I4B) :: ip, ipaknode, istart, istop
    class(BndType), pointer :: packobj

    if (node < 1) then
      cellid = ''
    else if (node <= this%dis%nodes) then
      call this%dis%noder_to_string(node, cellid)
    else
      cellid = '***ERROR***'
      ipaknode = node - this%dis%nodes
      istart = 1
      do ip = 1, this%bndlist%Count()
        packobj => GetBndFromList(this%bndlist, ip)
        if (packobj%npakeq == 0) cycle
        istop = istart + packobj%npakeq - 1
        if (istart <= ipaknode .and. ipaknode <= istop) then
          write (cellid, '(a, a, a, i0, a, i0, a)') '(', &
            trim(packobj%filtyp), '_', &
            packobj%ibcnum, '-', ipaknode - packobj%ioffset, ')'
          exit
        end if
        istart = istop + 1
      end do
    end if
    write (mcellid, '(i0, a, a, a, a)') this%id, '_', this%macronym, '-', &
      trim(adjustl(cellid))
    return
  end subroutine get_mcellid

  subroutine get_mnodeu(this, node, nodeu)
    use BndModule, only: BndType, GetBndFromList
    class(NumericalModelType) :: this
    integer(I4B), intent(in) :: node
    integer(I4B), intent(inout) :: nodeu
    ! -- local
    if (node <= this%dis%nodes) then
      nodeu = this%dis%get_nodeuser(node)
    else
      nodeu = -(node - this%dis%nodes)
    end if
    return
  end subroutine get_mnodeu

  function get_iasym(this) result(iasym)
    class(NumericalModelType) :: this
    integer(I4B) :: iasym
    iasym = 0
  end function get_iasym

  function CastAsNumericalModelClass(obj) result(res)
    implicit none
    class(*), pointer, intent(inout) :: obj
    class(NumericalModelType), pointer :: res
    !
    res => null()
    if (.not. associated(obj)) return
    !
    select type (obj)
    class is (NumericalModelType)
      res => obj
    end select
    return
  end function CastAsNumericalModelClass

  subroutine AddNumericalModelToList(list, model)
    implicit none
    ! -- dummy
    type(ListType), intent(inout) :: list
    class(NumericalModelType), pointer, intent(inout) :: model
    ! -- local
    class(*), pointer :: obj
    !
    obj => model
    call list%Add(obj)
    !
    return
  end subroutine AddNumericalModelToList

  function GetNumericalModelFromList(list, idx) result(res)
    implicit none
    ! -- dummy
    type(ListType), intent(inout) :: list
    integer(I4B), intent(in) :: idx
    class(NumericalModelType), pointer :: res
    ! -- local
    class(*), pointer :: obj
    !
    obj => list%GetItem(idx)
    res => CastAsNumericalModelClass(obj)
    !
    return
  end function GetNumericalModelFromList

  !> @brief Load input context for supported package
  !<
  subroutine load_input_context(this, filtyp, modelname, pkgname, inunit, iout, &
                                ipaknum)
    ! -- modules
    use IdmMf6FileLoaderModule, only: input_load
    ! -- dummy
    class(NumericalModelType) :: this
    character(len=*), intent(in) :: filtyp
    character(len=*), intent(in) :: modelname
    character(len=*), intent(in) :: pkgname
    integer(I4B), intent(in) :: inunit
    integer(I4B), intent(in) :: iout
    integer(I4B), optional, intent(in) :: ipaknum
    ! -- local
! ------------------------------------------------------------------------------
    !
    ! -- only load if there is a file to read
    if (inunit <= 0) return
    !
    ! -- Load model package input to input context
    select case (filtyp)
    case ('DIS6')
      call input_load('DIS6', 'GWF', 'DIS', modelname, pkgname, inunit, iout)
    case ('DISU6')
      call input_load('DISU6', 'GWF', 'DISU', modelname, pkgname, inunit, iout)
    case ('DISV6')
      call input_load('DISV6', 'GWF', 'DISV', modelname, pkgname, inunit, iout)
    case default
    end select
    !
    ! -- return
    return
  end subroutine load_input_context

end module NumericalModelModule<|MERGE_RESOLUTION|>--- conflicted
+++ resolved
@@ -7,11 +7,7 @@
   use SparseModule, only: sparsematrix
   use TimeArraySeriesManagerModule, only: TimeArraySeriesManagerType
   use ListModule, only: ListType
-<<<<<<< HEAD
   use MatrixBaseModule
-=======
-  use MatrixModule
->>>>>>> bb62e4ef
 
   implicit none
   private
