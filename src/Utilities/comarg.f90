--- conflicted
+++ resolved
@@ -1,13 +1,12 @@
 module CommandArguments
   use KindModule
-<<<<<<< HEAD
-  use ConstantsModule, only: ISTDOUT, LINELENGTH, LENHUGELINE
+  use ConstantsModule, only: LINELENGTH, LENHUGELINE
   use VersionModule,          only: VERSION, MFVNAM, IDEVELOPMODE
   use CompilerVersion
-  use SimVariablesModule,     only: simfile
+  use SimVariablesModule,     only: istdout, simfile
   use SimModule, only: store_error, ustop, store_error_unit,                   &
                        store_error_filename
-  use InputOutputModule, only: upcase
+  use InputOutputModule, only: upcase, getunit
   !
   implicit none
   !
@@ -83,15 +82,23 @@
         case('-H', '-?', '--HELP')
           call write_usage(trim(adjustl(header)), trim(adjustl(cexe)))
         case('-V', '--VERSION')
-          write(ISTDOUT,'(2a,2(1x,a))') &
+          write(istdout,'(2a,2(1x,a))')                                          &
             trim(adjustl(cexe)), ':', trim(adjustl(VERSION)), ctyp
         case('-DEV', '--DEVELOP')
-          write(ISTDOUT,'(2a,g0)') &
+          write(istdout,'(2a,g0)')                                               &
             trim(adjustl(cexe)), ': develop version ', ltyp
         case('-C', '--COMPILER')
           call get_compiler(compiler)
-          write(ISTDOUT,'(2a,1x,a)') &
+          write(istdout,'(2a,1x,a)')                                             &
             trim(adjustl(cexe)), ':', trim(adjustl(compiler))
+        case('-S', '--SILENT') 
+          iterm = 0
+          !
+          ! -- set ISTDUNIT to a physical file unit
+          istdout = getunit()  
+          !
+          ! -- open istdout file mfsim.stdout
+          open(unit=istdout, file='mfsim.stdout')
         case default
           call write_usage(trim(adjustl(header)), trim(adjustl(cexe)))
           write(errmsg, '(2a,1x,a)') &
@@ -125,195 +132,33 @@
     character(len=*), intent(in) :: header
     character(len=*), intent(in) :: cexe
     ! -- local
-    character(len=*), parameter :: OPTIONSFMT =                                    &
-      "(/,                                                                      &
-      &'Options   GNU long option   Meaning ',/,                                &
-      &' -h, -?   --help            Show this message',/,                       &
-      &' -v       --version         Display program version information.',/,    &
-      &' -dev     --develop         Display program develop option mode.',/,    &
-      &' -c       --compiler        Display compiler information.',/,           &
-      &'                                                                    ',/,&
-      &'Bug reporting and contributions are welcome from the community. ',/,    &
-      &'Questions can be asked on the issues page[1]. Before creating a new',/, &
-      &'issue, please take a moment to search and make sure a similar issue',/, &
-      &'does not already exist. If one does exist, you can comment (most',/,    &
-      &'simply even with just :+1:) to show your support for that issue.',/,    &
-      &'                                                                    ',/,&
+    character(len=*), parameter :: OPTIONSFMT =                                  &
+      "(/,                                                                       &
+      &'Options   GNU long option   Meaning ',/,                                 &
+      &' -h, -?   --help            Show this message',/,                        &
+      &' -v       --version         Display program version information.',/,     &
+      &' -dev     --develop         Display program develop option mode.',/,     &
+      &' -c       --compiler        Display compiler information.',/,            &
+      &' -s       --silent          STDOUT output piped to mfsim.stdout file.',/,&
+      &'                                                                    ',/, &
+      &'Bug reporting and contributions are welcome from the community. ',/,     &
+      &'Questions can be asked on the issues page[1]. Before creating a new',/,  &
+      &'issue, please take a moment to search and make sure a similar issue',/,  &
+      &'does not already exist. If one does exist, you can comment (most',/,     &
+      &'simply even with just :+1:) to show your support for that issue.',/,     &
+      &'                                                                    ',/, &
       &'[1] https://github.com/MODFLOW-USGS/modflow6/issues',/)"
 ! ------------------------------------------------------------------------------
-    write(ISTDOUT,'(a,/,a,1x,a,15x,a,2(1x,a),2a,/,a,1x,a,1x,a,5x,a)') &
-      trim(adjustl(header)),                                              &
-      'usage:', cexe, 'run MODFLOW', trim(adjustl(MFVNAM)),               &
-      'using "', trim(adjustl(simfile)), '"',                             &
-      '   or:', cexe, '[options]',                                        &
+    write(istdout,'(a,/,a,1x,a,15x,a,2(1x,a),2a,/,a,1x,a,1x,a,5x,a)')            &
+      trim(adjustl(header)),                                                     &
+      'usage:', cexe, 'run MODFLOW', trim(adjustl(MFVNAM)),                      &
+      'using "', trim(adjustl(simfile)), '"',                                    &
+      '   or:', cexe, '[options]',                                               &
       'retrieve program information'
-    write(ISTDOUT, OPTIONSFMT)
+    write(istdout, OPTIONSFMT)
     !
     ! -- return
     return
   end subroutine write_usage
 
-=======
-  use ConstantsModule, only: LINELENGTH, LENHUGELINE
-  use VersionModule,          only: VERSION, MFVNAM, IDEVELOPMODE
-  use CompilerVersion
-  use SimVariablesModule,     only: istdout, simfile
-  use SimModule, only: store_error, ustop, store_error_unit,                   &
-                       store_error_filename
-  use InputOutputModule, only: upcase, getunit
-  !
-  implicit none
-  !
-  private
-  public :: GetCommandLineArguments
-  !
-  contains
-  
-  subroutine GetCommandLineArguments()
-! ******************************************************************************
-! Write information on command line arguments
-! ******************************************************************************
-!
-!    SPECIFICATIONS:
-! ------------------------------------------------------------------------------
-    ! -- dummy
-    ! -- local
-    character(len=LENHUGELINE) :: line
-    character(len=LINELENGTH) :: header
-    character(len=LINELENGTH) :: errmsg
-    character(len=LINELENGTH) :: cexe
-    character(len=80) :: compiler
-    character(len=20) :: cdate
-    character(len=17) :: ctyp
-    logical :: ltyp
-    logical :: lexist
-    integer(I4B) :: ipos
-    integer(I4B) :: iarg
-    integer(I4B) :: iterm
-    
-    integer(I4B) :: icountcmd
-! ------------------------------------------------------------------------------
-    !
-    ! -- set mf6 executable name
-    icountcmd = command_argument_count()
-    call get_command_argument(0, cexe)
-    cexe = adjustl(cexe)
-    !
-    ! -- find the program basename, not including the path (this should be 
-    !    mf6.exe, mf6d.exe, etc.)
-    ipos = index(cexe, '/', back=.TRUE.)
-    if (ipos == 0) then
-      ipos = index(cexe, '\', back=.TRUE.)
-    end if
-    if (ipos /= 0) then
-      ipos = ipos + 1
-    end if
-    cexe = cexe(ipos:)
-    !
-    ! -- write header
-    call get_compile_date(cdate)
-    write(header, '(a,4(1x,a),a)') &
-      trim(adjustl(cexe)), '- MODFLOW',                                          &
-      trim(adjustl(VERSION)), '(compiled', trim(adjustl(cdate)), ')'
-    !
-    ! -- set ctyp
-    if (IDEVELOPMODE == 1) then
-      ctyp = 'Release Candidate'
-      ltyp = .TRUE.
-    else
-      ctyp = 'Release'
-      ltyp = .FALSE.
-    end if
-    !
-    ! -- Read remaining arguments
-    iarg = 0
-    iterm = 0
-    do iarg = 1, icountcmd
-      call get_command_argument(iarg, line)
-      call upcase(line)
-      iterm = 1
-      select case(trim(adjustl(line)))
-        case('-H', '-?', '--HELP')
-          call write_usage(trim(adjustl(header)), trim(adjustl(cexe)))
-        case('-V', '--VERSION')
-          write(istdout,'(2a,2(1x,a))')                                          &
-            trim(adjustl(cexe)), ':', trim(adjustl(VERSION)), ctyp
-        case('-DEV', '--DEVELOP')
-          write(istdout,'(2a,g0)')                                               &
-            trim(adjustl(cexe)), ': develop version ', ltyp
-        case('-C', '--COMPILER') 
-          call get_compiler(compiler)
-          write(istdout,'(2a,1x,a)')                                             &
-            trim(adjustl(cexe)), ':', trim(adjustl(compiler))
-        case('-S', '--SILENT') 
-          iterm = 0
-          !
-          ! -- set ISTDUNIT to a physical file unit
-          istdout = getunit()  
-          !
-          ! -- open istdout file mfsim.stdout
-          open(unit=istdout, file='mfsim.stdout')
-        case default 
-          call write_usage(trim(adjustl(header)), trim(adjustl(cexe)))
-          write(errmsg, '(2a,1x,a)') &
-            trim(adjustl(cexe)), ': illegal option -', trim(adjustl(line))
-          call store_error(errmsg)
-      end select
-    end do
-    !
-    ! -- no command line arguments - check if mfsim.nam exists
-    if  (icountcmd == 0) then
-      inquire(file=simfile, exist=lexist)
-      if (.NOT. lexist) then
-        iterm = 1
-        write(errmsg, '(2a,2(1x,a))') &
-           trim(adjustl(cexe)), ':', simfile, 'is not present in working directory.'
-        call store_error(errmsg)
-      end if
-    end if
-    !
-    ! -- command line arguments present or mfsim.nam file does not exist
-    if (iterm > 0) then
-      call USTOP()
-    end if
-    !
-    ! -- return
-    return
-  end subroutine GetCommandLineArguments
-  
-  subroutine write_usage(header, cexe)
-    ! -- dummy
-    character(len=*), intent(in) :: header
-    character(len=*), intent(in) :: cexe
-    ! -- local
-    character(len=*), parameter :: OPTIONSFMT =                                  &
-      "(/,                                                                       &
-      &'Options   GNU long option   Meaning ',/,                                 &
-      &' -h, -?   --help            Show this message',/,                        &
-      &' -v       --version         Display program version information.',/,     &
-      &' -dev     --develop         Display program develop option mode.',/,     &
-      &' -c       --compiler        Display compiler information.',/,            &
-      &' -s       --silent          STDOUT output piped to mfsim.stdout file.',/,&
-      &'                                                                    ',/, &
-      &'Bug reporting and contributions are welcome from the community. ',/,     &
-      &'Questions can be asked on the issues page[1]. Before creating a new',/,  &
-      &'issue, please take a moment to search and make sure a similar issue',/,  &
-      &'does not already exist. If one does exist, you can comment (most',/,     &
-      &'simply even with just :+1:) to show your support for that issue.',/,     &
-      &'                                                                    ',/, &
-      &'[1] https://github.com/MODFLOW-USGS/modflow6/issues',/)"
-! ------------------------------------------------------------------------------
-    write(istdout,'(a,/,a,1x,a,15x,a,2(1x,a),2a,/,a,1x,a,1x,a,5x,a)')            &
-      trim(adjustl(header)),                                                     &
-      'usage:', cexe, 'run MODFLOW', trim(adjustl(MFVNAM)),                      &
-      'using "', trim(adjustl(simfile)), '"',                                    &
-      '   or:', cexe, '[options]',                                               &
-      'retrieve program information'
-    write(istdout, OPTIONSFMT)
-    !
-    ! -- return
-    return
-  end subroutine write_usage
-  
->>>>>>> 54005c24
 end module CommandArguments