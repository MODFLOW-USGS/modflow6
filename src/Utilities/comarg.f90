module CommandArguments
  use KindModule
<<<<<<< HEAD
  use ConstantsModule, only: LINELENGTH, LENHUGELINE
  use VersionModule,          only: VERSION, MFVNAM, IDEVELOPMODE
  use CompilerVersion
  use SimVariablesModule,     only: istdout, simfile
  use SimModule, only: store_error, ustop, store_error_unit,                   &
                       store_error_filename
  use InputOutputModule, only: upcase, getunit
  !
  implicit none
  !
  private
  public :: GetCommandLineArguments
  !
  contains

  subroutine GetCommandLineArguments()
! ******************************************************************************
! Write information on command line arguments
! ******************************************************************************
!
!    SPECIFICATIONS:
! ------------------------------------------------------------------------------
    ! -- dummy
    ! -- local
    character(len=LENHUGELINE) :: line
    character(len=LINELENGTH) :: header
    character(len=LINELENGTH) :: errmsg
    character(len=LINELENGTH) :: cexe
    character(len=80) :: compiler
    character(len=20) :: cdate
    character(len=17) :: ctyp
    logical :: ltyp
    logical :: lexist
    integer(I4B) :: ipos
    integer(I4B) :: iarg
    integer(I4B) :: iterm

    integer(I4B) :: icountcmd
! ------------------------------------------------------------------------------
    !
    ! -- set mf6 executable name
    icountcmd = command_argument_count()
    call get_command_argument(0, cexe)
    cexe = adjustl(cexe)
    !
    ! -- find the program basename, not including the path (this should be
    !    mf6.exe, mf6d.exe, etc.)
    ipos = index(cexe, '/', back=.TRUE.)
    if (ipos == 0) then
      ipos = index(cexe, char(92), back=.TRUE.)
    end if
    if (ipos /= 0) then
      ipos = ipos + 1
    end if
    cexe = cexe(max(ipos,1):)
    !
    ! -- write header
    call get_compile_date(cdate)
    write(header, '(a,4(1x,a),a)') &
      trim(adjustl(cexe)), '- MODFLOW',                                          &
      trim(adjustl(VERSION)), '(compiled', trim(adjustl(cdate)), ')'
    !
    ! -- set ctyp
    if (IDEVELOPMODE == 1) then
      ctyp = 'Release Candidate'
      ltyp = .TRUE.
    else
      ctyp = 'Release'
      ltyp = .FALSE.
    end if
    !
    ! -- Read remaining arguments
    iarg = 0
    iterm = 0
    do iarg = 1, icountcmd
      call get_command_argument(iarg, line)
      call upcase(line)
      iterm = 1
      select case(trim(adjustl(line)))
        case('-H', '-?', '--HELP')
          call write_usage(trim(adjustl(header)), trim(adjustl(cexe)))
        case('-V', '--VERSION')
          write(istdout,'(2a,2(1x,a))')                                          &
            trim(adjustl(cexe)), ':', trim(adjustl(VERSION)), ctyp
        case('-DEV', '--DEVELOP')
          write(istdout,'(2a,g0)')                                               &
            trim(adjustl(cexe)), ': develop version ', ltyp
        case('-C', '--COMPILER')
          call get_compiler(compiler)
          write(istdout,'(2a,1x,a)')                                             &
            trim(adjustl(cexe)), ':', trim(adjustl(compiler))
        case('-S', '--SILENT') 
          iterm = 0
          !
          ! -- set ISTDUNIT to a physical file unit
          istdout = getunit()  
          !
          ! -- open istdout file mfsim.stdout
          open(unit=istdout, file='mfsim.stdout')
        case default
          call write_usage(trim(adjustl(header)), trim(adjustl(cexe)))
          write(errmsg, '(2a,1x,a)') &
            trim(adjustl(cexe)), ': illegal option -', trim(adjustl(line))
          call store_error(errmsg)
      end select
    end do
    !
    ! -- no command line arguments - check if mfsim.nam exists
    if  (icountcmd == 0) then
      inquire(file=simfile, exist=lexist)
      if (.NOT. lexist) then
        iterm = 1
        write(errmsg, '(2a,2(1x,a))') &
           trim(adjustl(cexe)), ':', simfile, 'is not present in working directory.'
        call store_error(errmsg)
      end if
    end if
    !
    ! -- command line arguments present or mfsim.nam file does not exist
    if (iterm > 0) then
      call USTOP()
    end if
    !
    ! -- return
    return
  end subroutine GetCommandLineArguments

  subroutine write_usage(header, cexe)
    ! -- dummy
    character(len=*), intent(in) :: header
    character(len=*), intent(in) :: cexe
    ! -- local
=======
  use ConstantsModule, only: LINELENGTH, LENHUGELINE,                            &
                             VSUMMARY, VALL, VDEBUG
  use VersionModule,          only: VERSION, MFVNAM, IDEVELOPMODE
  use CompilerVersion
  use SimVariablesModule,     only: istdout, isim_level,                         &
                                    simfile, simlstfile, simstdout
  use GenericUtilitiesModule, only: sim_message
  use SimModule, only: store_error, ustop, store_error_unit,                     &
                       store_error_filename
  use InputOutputModule, only: upcase, getunit
  !
  implicit none
  !
  private
  public :: GetCommandLineArguments
  !
  contains
  
  subroutine GetCommandLineArguments()
! ******************************************************************************
! Write information on command line arguments
! ******************************************************************************
!
!    SPECIFICATIONS:
! ------------------------------------------------------------------------------
    ! -- dummy
    ! -- local
    character(len=LINELENGTH) :: tag
    character(len=LINELENGTH) :: uctag
    character(len=LENHUGELINE) :: line
    character(len=LINELENGTH) :: clevel
    character(len=LINELENGTH) :: header
    character(len=LINELENGTH) :: errmsg
    character(len=LINELENGTH) :: cexe
    character(len=80) :: compiler
    character(len=20) :: cdate
    character(len=17) :: ctyp
    logical :: ltyp
    logical :: lexist
    logical :: lstop
    integer(I4B) :: icountcmd
    integer(I4B) :: ipos
    integer(I4B) :: ilen
    integer(I4B) :: iarg
! ------------------------------------------------------------------------------
    !
    ! -- initialize local variables
    lstop = .FALSE.
    !
    ! -- set mf6 executable name
    icountcmd = command_argument_count()
    call get_command_argument(0, cexe)
    cexe = adjustl(cexe)
    !
    ! -- find the program basename, not including the path (this should be 
    !    mf6.exe, mf6d.exe, etc.)
    ipos = index(cexe, '/', back=.TRUE.)
    if (ipos == 0) then
      ipos = index(cexe, '\', back=.TRUE.)
    end if
    if (ipos /= 0) then
      ipos = ipos + 1
    end if
    cexe = cexe(ipos:)
    !
    ! -- write header
    call get_compile_date(cdate)
    write(header, '(a,4(1x,a),a)') &
      trim(adjustl(cexe)), '- MODFLOW',                                          &
      trim(adjustl(VERSION)), '(compiled', trim(adjustl(cdate)), ')'
    !
    ! -- set ctyp
    if (IDEVELOPMODE == 1) then
      ctyp = 'Release Candidate'
      ltyp = .TRUE.
    else
      ctyp = 'Release'
      ltyp = .FALSE.
    end if
    !
    ! -- check for silent option
    do iarg = 1, icountcmd
      call get_command_argument(iarg, uctag)
      call upcase(uctag)
      if (trim(adjustl(uctag)) == '-S' .or.                                      &
          trim(adjustl(uctag)) == '-SILENT') then 
        !
        ! -- get file unit and open mfsim.stdout
        istdout = getunit()
        open(unit=istdout, file=trim(adjustl(simstdout)))
        !
        ! -- exit loop
        exit
      end if
    end do
    !
    ! -- Read remaining arguments
    iarg = 0
    do
      !
      ! -- increment iarg and determine if loop should be terminated
      iarg = iarg + 1
      if (iarg > icountcmd) then
        exit
      end if
      !
      ! -- get command line argument
      call get_command_argument(iarg, tag)
      uctag = tag
      call upcase(uctag)
      !
      ! -- skip commands without - or --
      ipos = index(uctag, '-')
      if (ipos < 1) then
        cycle
      end if
      !
      ! -- parse level string, if necessary
      clevel = ' '
      ipos = index(uctag, '--LEVEL=')
      if (ipos > 0) then
        ipos = index(tag, '=')
        ilen = len_trim(tag)
        clevel = tag(ipos+1:ilen)
        call upcase(clevel)
        uctag = tag(1:ipos-1)
        call upcase(uctag)
      end if
      !
      ! -- evaluate the command line argument (uctag)
      select case(trim(adjustl(uctag)))
        case('-H', '-?', '--HELP')
          lstop = .TRUE.
          call write_usage(trim(adjustl(header)), trim(adjustl(cexe)))
        case('-V', '--VERSION')
          lstop = .TRUE.
          write(line, '(2a,2(1x,a))')                                            &
            trim(adjustl(cexe)), ':', trim(adjustl(VERSION)), ctyp
          call sim_message(line)
        case('-DEV', '--DEVELOP')
          lstop = .TRUE.
          write(line, '(2a,g0)')                                                 &
            trim(adjustl(cexe)), ': develop version ', ltyp
          call sim_message(line)
        case('-C', '--COMPILER') 
          lstop = .TRUE.
          call get_compiler(compiler)
          write(line, '(2a,1x,a)')                                               &
            trim(adjustl(cexe)), ':', trim(adjustl(compiler))
          call sim_message(line)
        case('-S', '--SILENT')
          write(line, '(2a,1x,a)')                                               &
            trim(adjustl(cexe)), ':', 'all screen output sent to mfsim.stdout'
          call sim_message(line)
        case('-L', '--LEVEL')
          if (len_trim(clevel) < 1) then
            iarg = iarg + 1
            call get_command_argument(iarg, clevel)
            call upcase(clevel)
          end if
          select case(trim(adjustl(clevel)))
            case('SUMMARY')
              isim_level = VSUMMARY
            case('DEBUG')
              isim_level = VDEBUG
            case default
              call write_usage(trim(adjustl(header)), trim(adjustl(cexe)))
              write(errmsg, '(2a,1x,a)') &
                trim(adjustl(cexe)), ': illegal STDOUT level option -',          &
                trim(adjustl(clevel))
              call store_error(errmsg)
          end select
          !
          ! -- write message to stdout
          write(line, '(2a,2(1x,a))')                                            &
            trim(adjustl(cexe)), ':', 'stdout output level',                     &
            trim(adjustl(clevel))
          call sim_message(line)
        case default
          lstop = .TRUE.
          call write_usage(trim(adjustl(header)), trim(adjustl(cexe)))
          write(errmsg, '(2a,1x,a)') &
            trim(adjustl(cexe)), ': illegal option -', trim(adjustl(tag))
          call store_error(errmsg)
      end select
    end do
    !
    ! -- check if simfile exists
    inquire(file=trim(adjustl(simfile)), exist=lexist)
    if (.NOT. lexist) then
      lstop = .TRUE.
      write(errmsg, '(2a,2(1x,a))')                                              &
          trim(adjustl(cexe)), ':', trim(adjustl(simfile)),                      &
          'is not present in working directory.'
      call store_error(errmsg)
    end if
    !
    ! -- terminate program if lstop
    if (lstop) then
      call ustop()
    end if
    !
    ! -- write blank line to stdout
    if (icountcmd > 0) then
      call sim_message('')
    end if
    !
    ! -- return
    return
  end subroutine GetCommandLineArguments
  
  subroutine write_usage(header, cexe)
    ! -- dummy
    character(len=*), intent(in) :: header
    character(len=*), intent(in) :: cexe
    ! -- local
    character(len=LINELENGTH) :: line
    ! -- format
>>>>>>> b6fda1f9
    character(len=*), parameter :: OPTIONSFMT =                                  &
      "(/,                                                                       &
      &'Options   GNU long option   Meaning ',/,                                 &
      &' -h, -?    --help           Show this message',/,                        &
      &' -v        --version        Display program version information.',/,     &
      &' -dev      --develop        Display program develop option mode.',/,     &
      &' -c        --compiler       Display compiler information.',/,            &
      &' -s        --silent         All STDOUT to mfsim.stdout.',/,              &
      &' -l <str>  --level <str>    STDOUT output to screen based on <str>.',/,  &
      &'                            <str>=summary Limited output to STDOUT.',/,  &
      &'                            <str>=debug   Enhanced output to STDOUT.',/, &
      &'                                                                    ',/, &
      &'Bug reporting and contributions are welcome from the community. ',/,     &
      &'Questions can be asked on the issues page[1]. Before creating a new',/,  &
      &'issue, please take a moment to search and make sure a similar issue',/,  &
      &'does not already exist. If one does exist, you can comment (most',/,     &
      &'simply even with just :+1:) to show your support for that issue.',/,     &
      &'                                                                    ',/, &
<<<<<<< HEAD
      &'[1] https://github.com/MODFLOW-USGS/modflow6/issues',/)"
! ------------------------------------------------------------------------------
    write(istdout,'(a,/,a,1x,a,15x,a,2(1x,a),2a,/,a,1x,a,1x,a,5x,a)')            &
      trim(adjustl(header)),                                                     &
=======
      &'[1] https://github.com/MODFLOW-USGS/modflow6/issues',/)"
! ------------------------------------------------------------------------------
    !
    ! -- write command line usage information to the screen
    call sim_message(header)
    write(line, '(a,1x,a,15x,a,2(1x,a),2a)')                                     &
>>>>>>> b6fda1f9
      'usage:', cexe, 'run MODFLOW', trim(adjustl(MFVNAM)),                      &
      'using "', trim(adjustl(simfile)), '"'
    call sim_message(line)
    write(line, '(a,1x,a,1x,a,5x,a)')                                            &
      '   or:', cexe, '[options]',                                               &
<<<<<<< HEAD
      'retrieve program information'
    write(istdout, OPTIONSFMT)
    !
    ! -- return
    return
  end subroutine write_usage

=======
      'retrieve program information'
    call sim_message(line)
    call sim_message('', fmt=OPTIONSFMT)
    !
    ! -- return
    return
  end subroutine write_usage
  
>>>>>>> b6fda1f9
end module CommandArguments<|MERGE_RESOLUTION|>--- conflicted
+++ resolved
@@ -1,13 +1,15 @@
 module CommandArguments
   use KindModule
-<<<<<<< HEAD
-  use ConstantsModule, only: LINELENGTH, LENHUGELINE
+  use ConstantsModule, only: LINELENGTH, LENHUGELINE,                            &
+                             VSUMMARY, VALL, VDEBUG
   use VersionModule,          only: VERSION, MFVNAM, IDEVELOPMODE
   use CompilerVersion
-  use SimVariablesModule,     only: istdout, simfile
-  use SimModule, only: store_error, ustop, store_error_unit,                   &
+  use SimVariablesModule,     only: istdout, isim_level,                         &
+                                    simfile, simlstfile, simstdout
+  use GenericUtilitiesModule, only: sim_message
+  use SimModule, only: store_error, ustop, store_error_unit,                     &
                        store_error_filename
-  use InputOutputModule, only: upcase, getunit
+  use InputOutputModule, only: upcase, getunit
   !
   implicit none
   !
@@ -25,7 +27,10 @@
 ! ------------------------------------------------------------------------------
     ! -- dummy
     ! -- local
+    character(len=LINELENGTH) :: tag
+    character(len=LINELENGTH) :: uctag
     character(len=LENHUGELINE) :: line
+    character(len=LINELENGTH) :: clevel
     character(len=LINELENGTH) :: header
     character(len=LINELENGTH) :: errmsg
     character(len=LINELENGTH) :: cexe
@@ -34,13 +39,16 @@
     character(len=17) :: ctyp
     logical :: ltyp
     logical :: lexist
+    logical :: lstop
+    integer(I4B) :: icountcmd
     integer(I4B) :: ipos
+    integer(I4B) :: ilen
     integer(I4B) :: iarg
-    integer(I4B) :: iterm
-
-    integer(I4B) :: icountcmd
 ! ------------------------------------------------------------------------------
     !
+    ! -- initialize local variables
+    lstop = .FALSE.
+    !
     ! -- set mf6 executable name
     icountcmd = command_argument_count()
     call get_command_argument(0, cexe)
@@ -72,56 +80,131 @@
       ltyp = .FALSE.
     end if
     !
+    ! -- check for silent option
+    do iarg = 1, icountcmd
+      call get_command_argument(iarg, uctag)
+      call upcase(uctag)
+      if (trim(adjustl(uctag)) == '-S' .or.                                      &
+          trim(adjustl(uctag)) == '-SILENT') then 
+        !
+        ! -- get file unit and open mfsim.stdout
+        istdout = getunit()
+        open(unit=istdout, file=trim(adjustl(simstdout)))
+        !
+        ! -- exit loop
+        exit
+      end if
+    end do
+    !
     ! -- Read remaining arguments
     iarg = 0
-    iterm = 0
-    do iarg = 1, icountcmd
-      call get_command_argument(iarg, line)
-      call upcase(line)
-      iterm = 1
-      select case(trim(adjustl(line)))
+    do
+      !
+      ! -- increment iarg and determine if loop should be terminated
+      iarg = iarg + 1
+      if (iarg > icountcmd) then
+        exit
+      end if
+      !
+      ! -- get command line argument
+      call get_command_argument(iarg, tag)
+      uctag = tag
+      call upcase(uctag)
+      !
+      ! -- skip commands without - or --
+      ipos = index(uctag, '-')
+      if (ipos < 1) then
+        cycle
+      end if
+      !
+      ! -- parse level string, if necessary
+      clevel = ' '
+      ipos = index(uctag, '--LEVEL=')
+      if (ipos > 0) then
+        ipos = index(tag, '=')
+        ilen = len_trim(tag)
+        clevel = tag(ipos+1:ilen)
+        call upcase(clevel)
+        uctag = tag(1:ipos-1)
+        call upcase(uctag)
+      end if
+      !
+      ! -- evaluate the command line argument (uctag)
+      select case(trim(adjustl(uctag)))
         case('-H', '-?', '--HELP')
+          lstop = .TRUE.
           call write_usage(trim(adjustl(header)), trim(adjustl(cexe)))
         case('-V', '--VERSION')
-          write(istdout,'(2a,2(1x,a))')                                          &
+          lstop = .TRUE.
+          write(line, '(2a,2(1x,a))')                                            &
             trim(adjustl(cexe)), ':', trim(adjustl(VERSION)), ctyp
+          call sim_message(line)
         case('-DEV', '--DEVELOP')
-          write(istdout,'(2a,g0)')                                               &
+          lstop = .TRUE.
+          write(line, '(2a,g0)')                                                 &
             trim(adjustl(cexe)), ': develop version ', ltyp
+          call sim_message(line)
         case('-C', '--COMPILER')
+          lstop = .TRUE.
           call get_compiler(compiler)
-          write(istdout,'(2a,1x,a)')                                             &
+          write(line, '(2a,1x,a)')                                               &
             trim(adjustl(cexe)), ':', trim(adjustl(compiler))
-        case('-S', '--SILENT') 
-          iterm = 0
-          !
-          ! -- set ISTDUNIT to a physical file unit
-          istdout = getunit()  
-          !
-          ! -- open istdout file mfsim.stdout
-          open(unit=istdout, file='mfsim.stdout')
+          call sim_message(line)
+        case('-S', '--SILENT') 
+          write(line, '(2a,1x,a)')                                               &
+            trim(adjustl(cexe)), ':', 'all screen output sent to mfsim.stdout'
+          call sim_message(line)
+        case('-L', '--LEVEL')
+          if (len_trim(clevel) < 1) then
+            iarg = iarg + 1
+            call get_command_argument(iarg, clevel)
+            call upcase(clevel)
+          end if
+          select case(trim(adjustl(clevel)))
+            case('SUMMARY')
+              isim_level = VSUMMARY
+            case('DEBUG')
+              isim_level = VDEBUG
+            case default
+              call write_usage(trim(adjustl(header)), trim(adjustl(cexe)))
+              write(errmsg, '(2a,1x,a)') &
+                trim(adjustl(cexe)), ': illegal STDOUT level option -',          &
+                trim(adjustl(clevel))
+              call store_error(errmsg)
+          end select
+          !
+          ! -- write message to stdout
+          write(line, '(2a,2(1x,a))')                                            &
+            trim(adjustl(cexe)), ':', 'stdout output level',                     &
+            trim(adjustl(clevel))
+          call sim_message(line)
         case default
+          lstop = .TRUE.
           call write_usage(trim(adjustl(header)), trim(adjustl(cexe)))
           write(errmsg, '(2a,1x,a)') &
-            trim(adjustl(cexe)), ': illegal option -', trim(adjustl(line))
+            trim(adjustl(cexe)), ': illegal option -', trim(adjustl(tag))
           call store_error(errmsg)
       end select
     end do
     !
-    ! -- no command line arguments - check if mfsim.nam exists
-    if  (icountcmd == 0) then
-      inquire(file=simfile, exist=lexist)
-      if (.NOT. lexist) then
-        iterm = 1
-        write(errmsg, '(2a,2(1x,a))') &
-           trim(adjustl(cexe)), ':', simfile, 'is not present in working directory.'
-        call store_error(errmsg)
-      end if
-    end if
-    !
-    ! -- command line arguments present or mfsim.nam file does not exist
-    if (iterm > 0) then
-      call USTOP()
+    ! -- check if simfile exists
+    inquire(file=trim(adjustl(simfile)), exist=lexist)
+    if (.NOT. lexist) then
+      lstop = .TRUE.
+      write(errmsg, '(2a,2(1x,a))')                                              &
+          trim(adjustl(cexe)), ':', trim(adjustl(simfile)),                      &
+          'is not present in working directory.'
+      call store_error(errmsg)
+    end if
+    !
+    ! -- terminate program if lstop
+    if (lstop) then
+      call ustop()
+    end if
+    !
+    ! -- write blank line to stdout
+    if (icountcmd > 0) then
+      call sim_message('')
     end if
     !
     ! -- return
@@ -133,278 +216,43 @@
     character(len=*), intent(in) :: header
     character(len=*), intent(in) :: cexe
     ! -- local
-=======
-  use ConstantsModule, only: LINELENGTH, LENHUGELINE,                            &
-                             VSUMMARY, VALL, VDEBUG
-  use VersionModule,          only: VERSION, MFVNAM, IDEVELOPMODE
-  use CompilerVersion
-  use SimVariablesModule,     only: istdout, isim_level,                         &
-                                    simfile, simlstfile, simstdout
-  use GenericUtilitiesModule, only: sim_message
-  use SimModule, only: store_error, ustop, store_error_unit,                     &
-                       store_error_filename
-  use InputOutputModule, only: upcase, getunit
-  !
-  implicit none
-  !
-  private
-  public :: GetCommandLineArguments
-  !
-  contains
-  
-  subroutine GetCommandLineArguments()
-! ******************************************************************************
-! Write information on command line arguments
-! ******************************************************************************
-!
-!    SPECIFICATIONS:
-! ------------------------------------------------------------------------------
-    ! -- dummy
-    ! -- local
-    character(len=LINELENGTH) :: tag
-    character(len=LINELENGTH) :: uctag
-    character(len=LENHUGELINE) :: line
-    character(len=LINELENGTH) :: clevel
-    character(len=LINELENGTH) :: header
-    character(len=LINELENGTH) :: errmsg
-    character(len=LINELENGTH) :: cexe
-    character(len=80) :: compiler
-    character(len=20) :: cdate
-    character(len=17) :: ctyp
-    logical :: ltyp
-    logical :: lexist
-    logical :: lstop
-    integer(I4B) :: icountcmd
-    integer(I4B) :: ipos
-    integer(I4B) :: ilen
-    integer(I4B) :: iarg
-! ------------------------------------------------------------------------------
-    !
-    ! -- initialize local variables
-    lstop = .FALSE.
-    !
-    ! -- set mf6 executable name
-    icountcmd = command_argument_count()
-    call get_command_argument(0, cexe)
-    cexe = adjustl(cexe)
-    !
-    ! -- find the program basename, not including the path (this should be 
-    !    mf6.exe, mf6d.exe, etc.)
-    ipos = index(cexe, '/', back=.TRUE.)
-    if (ipos == 0) then
-      ipos = index(cexe, '\', back=.TRUE.)
-    end if
-    if (ipos /= 0) then
-      ipos = ipos + 1
-    end if
-    cexe = cexe(ipos:)
-    !
-    ! -- write header
-    call get_compile_date(cdate)
-    write(header, '(a,4(1x,a),a)') &
-      trim(adjustl(cexe)), '- MODFLOW',                                          &
-      trim(adjustl(VERSION)), '(compiled', trim(adjustl(cdate)), ')'
-    !
-    ! -- set ctyp
-    if (IDEVELOPMODE == 1) then
-      ctyp = 'Release Candidate'
-      ltyp = .TRUE.
-    else
-      ctyp = 'Release'
-      ltyp = .FALSE.
-    end if
-    !
-    ! -- check for silent option
-    do iarg = 1, icountcmd
-      call get_command_argument(iarg, uctag)
-      call upcase(uctag)
-      if (trim(adjustl(uctag)) == '-S' .or.                                      &
-          trim(adjustl(uctag)) == '-SILENT') then 
-        !
-        ! -- get file unit and open mfsim.stdout
-        istdout = getunit()
-        open(unit=istdout, file=trim(adjustl(simstdout)))
-        !
-        ! -- exit loop
-        exit
-      end if
-    end do
-    !
-    ! -- Read remaining arguments
-    iarg = 0
-    do
-      !
-      ! -- increment iarg and determine if loop should be terminated
-      iarg = iarg + 1
-      if (iarg > icountcmd) then
-        exit
-      end if
-      !
-      ! -- get command line argument
-      call get_command_argument(iarg, tag)
-      uctag = tag
-      call upcase(uctag)
-      !
-      ! -- skip commands without - or --
-      ipos = index(uctag, '-')
-      if (ipos < 1) then
-        cycle
-      end if
-      !
-      ! -- parse level string, if necessary
-      clevel = ' '
-      ipos = index(uctag, '--LEVEL=')
-      if (ipos > 0) then
-        ipos = index(tag, '=')
-        ilen = len_trim(tag)
-        clevel = tag(ipos+1:ilen)
-        call upcase(clevel)
-        uctag = tag(1:ipos-1)
-        call upcase(uctag)
-      end if
-      !
-      ! -- evaluate the command line argument (uctag)
-      select case(trim(adjustl(uctag)))
-        case('-H', '-?', '--HELP')
-          lstop = .TRUE.
-          call write_usage(trim(adjustl(header)), trim(adjustl(cexe)))
-        case('-V', '--VERSION')
-          lstop = .TRUE.
-          write(line, '(2a,2(1x,a))')                                            &
-            trim(adjustl(cexe)), ':', trim(adjustl(VERSION)), ctyp
-          call sim_message(line)
-        case('-DEV', '--DEVELOP')
-          lstop = .TRUE.
-          write(line, '(2a,g0)')                                                 &
-            trim(adjustl(cexe)), ': develop version ', ltyp
-          call sim_message(line)
-        case('-C', '--COMPILER') 
-          lstop = .TRUE.
-          call get_compiler(compiler)
-          write(line, '(2a,1x,a)')                                               &
-            trim(adjustl(cexe)), ':', trim(adjustl(compiler))
-          call sim_message(line)
-        case('-S', '--SILENT')
-          write(line, '(2a,1x,a)')                                               &
-            trim(adjustl(cexe)), ':', 'all screen output sent to mfsim.stdout'
-          call sim_message(line)
-        case('-L', '--LEVEL')
-          if (len_trim(clevel) < 1) then
-            iarg = iarg + 1
-            call get_command_argument(iarg, clevel)
-            call upcase(clevel)
-          end if
-          select case(trim(adjustl(clevel)))
-            case('SUMMARY')
-              isim_level = VSUMMARY
-            case('DEBUG')
-              isim_level = VDEBUG
-            case default
-              call write_usage(trim(adjustl(header)), trim(adjustl(cexe)))
-              write(errmsg, '(2a,1x,a)') &
-                trim(adjustl(cexe)), ': illegal STDOUT level option -',          &
-                trim(adjustl(clevel))
-              call store_error(errmsg)
-          end select
-          !
-          ! -- write message to stdout
-          write(line, '(2a,2(1x,a))')                                            &
-            trim(adjustl(cexe)), ':', 'stdout output level',                     &
-            trim(adjustl(clevel))
-          call sim_message(line)
-        case default
-          lstop = .TRUE.
-          call write_usage(trim(adjustl(header)), trim(adjustl(cexe)))
-          write(errmsg, '(2a,1x,a)') &
-            trim(adjustl(cexe)), ': illegal option -', trim(adjustl(tag))
-          call store_error(errmsg)
-      end select
-    end do
-    !
-    ! -- check if simfile exists
-    inquire(file=trim(adjustl(simfile)), exist=lexist)
-    if (.NOT. lexist) then
-      lstop = .TRUE.
-      write(errmsg, '(2a,2(1x,a))')                                              &
-          trim(adjustl(cexe)), ':', trim(adjustl(simfile)),                      &
-          'is not present in working directory.'
-      call store_error(errmsg)
-    end if
-    !
-    ! -- terminate program if lstop
-    if (lstop) then
-      call ustop()
-    end if
-    !
-    ! -- write blank line to stdout
-    if (icountcmd > 0) then
-      call sim_message('')
-    end if
-    !
-    ! -- return
-    return
-  end subroutine GetCommandLineArguments
-  
-  subroutine write_usage(header, cexe)
-    ! -- dummy
-    character(len=*), intent(in) :: header
-    character(len=*), intent(in) :: cexe
-    ! -- local
-    character(len=LINELENGTH) :: line
-    ! -- format
->>>>>>> b6fda1f9
-    character(len=*), parameter :: OPTIONSFMT =                                  &
-      "(/,                                                                       &
-      &'Options   GNU long option   Meaning ',/,                                 &
-      &' -h, -?    --help           Show this message',/,                        &
-      &' -v        --version        Display program version information.',/,     &
-      &' -dev      --develop        Display program develop option mode.',/,     &
-      &' -c        --compiler       Display compiler information.',/,            &
-      &' -s        --silent         All STDOUT to mfsim.stdout.',/,              &
-      &' -l <str>  --level <str>    STDOUT output to screen based on <str>.',/,  &
-      &'                            <str>=summary Limited output to STDOUT.',/,  &
-      &'                            <str>=debug   Enhanced output to STDOUT.',/, &
-      &'                                                                    ',/, &
-      &'Bug reporting and contributions are welcome from the community. ',/,     &
-      &'Questions can be asked on the issues page[1]. Before creating a new',/,  &
-      &'issue, please take a moment to search and make sure a similar issue',/,  &
-      &'does not already exist. If one does exist, you can comment (most',/,     &
-      &'simply even with just :+1:) to show your support for that issue.',/,     &
-      &'                                                                    ',/, &
-<<<<<<< HEAD
+    character(len=LINELENGTH) :: line
+    ! -- format
+    character(len=*), parameter :: OPTIONSFMT =                                  &
+      "(/,                                                                       &
+      &'Options   GNU long option   Meaning ',/,                                 &
+      &' -h, -?    --help           Show this message',/,                        &
+      &' -v        --version        Display program version information.',/,     &
+      &' -dev      --develop        Display program develop option mode.',/,     &
+      &' -c        --compiler       Display compiler information.',/,            &
+      &' -s        --silent         All STDOUT to mfsim.stdout.',/,              &
+      &' -l <str>  --level <str>    STDOUT output to screen based on <str>.',/,  &
+      &'                            <str>=summary Limited output to STDOUT.',/,  &
+      &'                            <str>=debug   Enhanced output to STDOUT.',/, &
+      &'                                                                    ',/, &
+      &'Bug reporting and contributions are welcome from the community. ',/,     &
+      &'Questions can be asked on the issues page[1]. Before creating a new',/,  &
+      &'issue, please take a moment to search and make sure a similar issue',/,  &
+      &'does not already exist. If one does exist, you can comment (most',/,     &
+      &'simply even with just :+1:) to show your support for that issue.',/,     &
+      &'                                                                    ',/, &
       &'[1] https://github.com/MODFLOW-USGS/modflow6/issues',/)"
 ! ------------------------------------------------------------------------------
-    write(istdout,'(a,/,a,1x,a,15x,a,2(1x,a),2a,/,a,1x,a,1x,a,5x,a)')            &
-      trim(adjustl(header)),                                                     &
-=======
-      &'[1] https://github.com/MODFLOW-USGS/modflow6/issues',/)"
-! ------------------------------------------------------------------------------
-    !
-    ! -- write command line usage information to the screen
-    call sim_message(header)
-    write(line, '(a,1x,a,15x,a,2(1x,a),2a)')                                     &
->>>>>>> b6fda1f9
-      'usage:', cexe, 'run MODFLOW', trim(adjustl(MFVNAM)),                      &
-      'using "', trim(adjustl(simfile)), '"'
-    call sim_message(line)
-    write(line, '(a,1x,a,1x,a,5x,a)')                                            &
-      '   or:', cexe, '[options]',                                               &
-<<<<<<< HEAD
+    !
+    ! -- write command line usage information to the screen
+    call sim_message(header)
+    write(line, '(a,1x,a,15x,a,2(1x,a),2a)')                                     &
+      'usage:', cexe, 'run MODFLOW', trim(adjustl(MFVNAM)),                      &
+      'using "', trim(adjustl(simfile)), '"'
+    call sim_message(line)
+    write(line, '(a,1x,a,1x,a,5x,a)')                                            &
+      '   or:', cexe, '[options]',                                               &
       'retrieve program information'
-    write(istdout, OPTIONSFMT)
+    call sim_message(line)
+    call sim_message('', fmt=OPTIONSFMT)
     !
     ! -- return
     return
   end subroutine write_usage
 
-=======
-      'retrieve program information'
-    call sim_message(line)
-    call sim_message('', fmt=OPTIONSFMT)
-    !
-    ! -- return
-    return
-  end subroutine write_usage
-  
->>>>>>> b6fda1f9
 end module CommandArguments