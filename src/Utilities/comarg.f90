module CommandArguments
  use KindModule
<<<<<<< HEAD
  use ConstantsModule, only: ISTDOUT, LINELENGTH, LENHUGELINE
  use VersionModule,          only: VERSION, MFVNAM, IDEVELOPMODE
  use CompilerVersion
  use SimVariablesModule,     only: simfile
  use SimModule, only: store_error, ustop, store_error_unit,                   &
                       store_error_filename
  use InputOutputModule, only: urword
=======
  use ConstantsModule, only: LINELENGTH, LENHUGELINE,                            &
                             VSUMMARY, VALL, VDEBUG
  use VersionModule,          only: VERSION, MFVNAM, IDEVELOPMODE
  use CompilerVersion
  use SimVariablesModule,     only: istdout, isim_level,                         &
                                    simfile, simlstfile, simstdout
  use GenericUtilitiesModule, only: sim_message
  use SimModule, only: store_error, ustop, store_error_unit,                     &
                       store_error_filename
  use InputOutputModule, only: upcase, getunit
>>>>>>> c1738330
  !
  implicit none
  !
  private
  public :: GetCommandLineArguments
  !
  contains
  
  subroutine GetCommandLineArguments()
<<<<<<< HEAD
    ! -- dummy
    ! -- local
    character(len=LENHUGELINE) :: line
=======
! ******************************************************************************
! Write information on command line arguments
! ******************************************************************************
!
!    SPECIFICATIONS:
! ------------------------------------------------------------------------------
    ! -- dummy
    ! -- local
    character(len=LINELENGTH) :: tag
    character(len=LINELENGTH) :: uctag
    character(len=LENHUGELINE) :: line
    character(len=LINELENGTH) :: clevel
>>>>>>> c1738330
    character(len=LINELENGTH) :: header
    character(len=LINELENGTH) :: errmsg
    character(len=LINELENGTH) :: cexe
    character(len=80) :: compiler
    character(len=20) :: cdate
    character(len=17) :: ctyp
    logical :: ltyp
    logical :: lexist
<<<<<<< HEAD
    integer(I4B) :: inunit = 0
    integer(I4B) :: ilen
    integer(I4B) :: istat
    integer(I4B) :: lloc
    integer(I4B) :: istart
    integer(I4B) :: istop
    integer(I4B) :: ival
    integer(I4B) :: i
    integer(I4B) :: ipos
    integer(I4B) :: iarg
    integer(I4B) :: iterm
    real(DP) :: rval
! ------------------------------------------------------------------------------
    !
    ! -- Get the command line string
    call GET_COMMAND(line, ilen, istat)
    !
    ! -- This will read mf6 executable
    lloc = 1
    call urword(line, lloc, istart, istop, 0, ival, rval, 0, inunit)
    !
    ! -- remove quotes around the mf6 executable
    do i = istart, istop
      if (line(i:i) == '"' .or. line(i:i) == "'") then
        line(i:i) = ' '
      end if
    end do
    !
    ! -- find name of executable without path
    ipos = index(line(istart:istop), '/', back=.TRUE.)
    if (ipos == 0) then
      ipos = index(line(istart:istop), '\', back=.TRUE.)
    end if
    if (ipos /= 0) then
      istart = ipos + 1
    end if
    !
    ! -- set mf6 executable name
    cexe = adjustl(line(istart:istop))
=======
    logical :: lstop
    integer(I4B) :: icountcmd
    integer(I4B) :: ipos
    integer(I4B) :: ilen
    integer(I4B) :: iarg
! ------------------------------------------------------------------------------
    !
    ! -- initialize local variables
    lstop = .FALSE.
    !
    ! -- set mf6 executable name
    icountcmd = command_argument_count()
    call get_command_argument(0, cexe)
    cexe = adjustl(cexe)
    !
    ! -- find the program basename, not including the path (this should be 
    !    mf6.exe, mf6d.exe, etc.)
    ipos = index(cexe, '/', back=.TRUE.)
    if (ipos == 0) then
      ipos = index(cexe, '\', back=.TRUE.)
    end if
    if (ipos /= 0) then
      ipos = ipos + 1
    end if
    cexe = cexe(ipos:)
>>>>>>> c1738330
    !
    ! -- write header
    call get_compile_date(cdate)
    write(header, '(a,4(1x,a),a)') &
      trim(adjustl(cexe)), '- MODFLOW',                                          &
      trim(adjustl(VERSION)), '(compiled', trim(adjustl(cdate)), ')'
    !
    ! -- set ctyp
    if (IDEVELOPMODE == 1) then
      ctyp = 'Release Candidate'
      ltyp = .TRUE.
    else
      ctyp = 'Release'
      ltyp = .FALSE.
    end if
    !
<<<<<<< HEAD
    ! -- Read remaining arguments
    iarg = 0
    iterm = 0
    do
      call urword(line, lloc, istart, istop, 1, ival, rval, 0, inunit)
      if (line(istart:istop) == ' ') exit
      iarg = iarg + 1
      iterm = 1
      select case(line(istart:istop))
        case('-H', '-?', '--HELP')
          call write_usage(trim(adjustl(header)), trim(adjustl(cexe)))
        case('-V', '--VERSION')
          write(ISTDOUT,'(2a,2(1x,a))') &
            trim(adjustl(cexe)), ':', trim(adjustl(VERSION)), ctyp
        case('-DEV', '--DEVELOP')
          write(ISTDOUT,'(2a,l)') &
            trim(adjustl(cexe)), ': develop version', ltyp
        case('-C', '--COMPILER') 
          call get_compiler(compiler)
          write(ISTDOUT,'(2a,1x,a)') &
            trim(adjustl(cexe)), ':', trim(adjustl(compiler))
        case default 
          call write_usage(trim(adjustl(header)), trim(adjustl(cexe)))
          write(errmsg, '(2a,1x,a)') &
            trim(adjustl(cexe)), ': illegal option -', line(istart:istop)
=======
    ! -- check for silent option
    do iarg = 1, icountcmd
      call get_command_argument(iarg, uctag)
      call upcase(uctag)
      if (trim(adjustl(uctag)) == '-S' .or.                                      &
          trim(adjustl(uctag)) == '-SILENT') then 
        !
        ! -- get file unit and open mfsim.stdout
        istdout = getunit()
        open(unit=istdout, file=trim(adjustl(simstdout)))
        !
        ! -- exit loop
        exit
      end if
    end do
    !
    ! -- Read remaining arguments
    iarg = 0
    do
      !
      ! -- increment iarg and determine if loop should be terminated
      iarg = iarg + 1
      if (iarg > icountcmd) then
        exit
      end if
      !
      ! -- get command line argument
      call get_command_argument(iarg, tag)
      uctag = tag
      call upcase(uctag)
      !
      ! -- skip commands without - or --
      ipos = index(uctag, '-')
      if (ipos < 1) then
        cycle
      end if
      !
      ! -- parse level string, if necessary
      clevel = ' '
      ipos = index(uctag, '--LEVEL=')
      if (ipos > 0) then
        ipos = index(tag, '=')
        ilen = len_trim(tag)
        clevel = tag(ipos+1:ilen)
        call upcase(clevel)
        uctag = tag(1:ipos-1)
        call upcase(uctag)
      end if
      !
      ! -- evaluate the command line argument (uctag)
      select case(trim(adjustl(uctag)))
        case('-H', '-?', '--HELP')
          lstop = .TRUE.
          call write_usage(trim(adjustl(header)), trim(adjustl(cexe)))
        case('-V', '--VERSION')
          lstop = .TRUE.
          write(line, '(2a,2(1x,a))')                                            &
            trim(adjustl(cexe)), ':', trim(adjustl(VERSION)), ctyp
          call sim_message(line)
        case('-DEV', '--DEVELOP')
          lstop = .TRUE.
          write(line, '(2a,g0)')                                                 &
            trim(adjustl(cexe)), ': develop version ', ltyp
          call sim_message(line)
        case('-C', '--COMPILER') 
          lstop = .TRUE.
          call get_compiler(compiler)
          write(line, '(2a,1x,a)')                                               &
            trim(adjustl(cexe)), ':', trim(adjustl(compiler))
          call sim_message(line)
        case('-S', '--SILENT')
          write(line, '(2a,1x,a)')                                               &
            trim(adjustl(cexe)), ':', 'all screen output sent to mfsim.stdout'
          call sim_message(line)
        case('-L', '--LEVEL')
          if (len_trim(clevel) < 1) then
            iarg = iarg + 1
            call get_command_argument(iarg, clevel)
            call upcase(clevel)
          end if
          select case(trim(adjustl(clevel)))
            case('SUMMARY')
              isim_level = VSUMMARY
            case('DEBUG')
              isim_level = VDEBUG
            case default
              call write_usage(trim(adjustl(header)), trim(adjustl(cexe)))
              write(errmsg, '(2a,1x,a)') &
                trim(adjustl(cexe)), ': illegal STDOUT level option -',          &
                trim(adjustl(clevel))
              call store_error(errmsg)
          end select
          !
          ! -- write message to stdout
          write(line, '(2a,2(1x,a))')                                            &
            trim(adjustl(cexe)), ':', 'stdout output level',                     &
            trim(adjustl(clevel))
          call sim_message(line)
        case default
          lstop = .TRUE.
          call write_usage(trim(adjustl(header)), trim(adjustl(cexe)))
          write(errmsg, '(2a,1x,a)') &
            trim(adjustl(cexe)), ': illegal option -', trim(adjustl(tag))
>>>>>>> c1738330
          call store_error(errmsg)
      end select
    end do
    !
<<<<<<< HEAD
    ! -- no command line arguments - check if mfsim.nam exists
    if  (iarg == 0) then
      inquire(file=simfile, exist=lexist)
      if (.NOT. lexist) then
        iterm = 1
        write(errmsg, '(2a,2(1x,a))') &
           trim(adjustl(cexe)), ':', simfile, 'is not present in working directory.'
        call store_error(errmsg)
      end if
    end if
    !
    ! -- command line arguments present or mfsim.nam file does not exist
    if (iterm > 0) then
      call USTOP()
=======
    ! -- check if simfile exists
    inquire(file=trim(adjustl(simfile)), exist=lexist)
    if (.NOT. lexist) then
      lstop = .TRUE.
      write(errmsg, '(2a,2(1x,a))')                                              &
          trim(adjustl(cexe)), ':', trim(adjustl(simfile)),                      &
          'is not present in working directory.'
      call store_error(errmsg)
    end if
    !
    ! -- terminate program if lstop
    if (lstop) then
      call ustop()
    end if
    !
    ! -- write blank line to stdout
    if (icountcmd > 0) then
      call sim_message('')
>>>>>>> c1738330
    end if
    !
    ! -- return
    return
  end subroutine GetCommandLineArguments
  
  subroutine write_usage(header, cexe)
    ! -- dummy
    character(len=*), intent(in) :: header
    character(len=*), intent(in) :: cexe
    ! -- local
<<<<<<< HEAD
    character(len=*), parameter :: OPTIONSFMT =                                    &
      "(/,                                                                      &
      &'Options   GNU long option   Meaning ',/,                                &
      &' -h, -?   --help            Show this message',/,                       &
      &' -v       --version         Display program version information.',/,    &
      &' -dev     --develop         Display program develop option mode.',/,    &
      &' -c       --compiler        Display compiler information.',/,           &
      &'                                                                    ',/,&
      &'Bug reporting and contributions are welcome from the community. ',/,    &
      &'Questions can be asked on the issues page[1]. Before creating a new',/, &
      &'issue, please take a moment to search and make sure a similar issue',/, &
      &'does not already exist. If one does exist, you can comment (most',/,    &
      &'simply even with just :+1:) to show your support for that issue.',/,    &
      &'                                                                    ',/,&
      &'[1] https://github.com/MODFLOW-USGS/modflow6/issues',/)"
! ------------------------------------------------------------------------------
    write(ISTDOUT,'(a,/,a,1x,a,15x,a,2(1x,a),2a,/,a,1x,a,1x,a,5x,a)') &
      trim(adjustl(header)),                                              &
      'usage:', cexe, 'run MODFLOW', trim(adjustl(MFVNAM)),               &
      'using "', trim(adjustl(simfile)), '"',                             &
      '   or:', cexe, '[options]',                                        &
      'retrieve program information'
    write(ISTDOUT, OPTIONSFMT)
=======
    character(len=LINELENGTH) :: line
    ! -- format
    character(len=*), parameter :: OPTIONSFMT =                                  &
      "(/,                                                                       &
      &'Options   GNU long option   Meaning ',/,                                 &
      &' -h, -?    --help           Show this message',/,                        &
      &' -v        --version        Display program version information.',/,     &
      &' -dev      --develop        Display program develop option mode.',/,     &
      &' -c        --compiler       Display compiler information.',/,            &
      &' -s        --silent         All STDOUT to mfsim.stdout.',/,              &
      &' -l <str>  --level <str>    STDOUT output to screen based on <str>.',/,  &
      &'                            <str>=summary Limited output to STDOUT.',/,  &
      &'                            <str>=debug   Enhanced output to STDOUT.',/, &
      &'                                                                    ',/, &
      &'Bug reporting and contributions are welcome from the community. ',/,     &
      &'Questions can be asked on the issues page[1]. Before creating a new',/,  &
      &'issue, please take a moment to search and make sure a similar issue',/,  &
      &'does not already exist. If one does exist, you can comment (most',/,     &
      &'simply even with just :+1:) to show your support for that issue.',/,     &
      &'                                                                    ',/, &
      &'[1] https://github.com/MODFLOW-USGS/modflow6/issues',/)"
! ------------------------------------------------------------------------------
    !
    ! -- write command line usage information to the screen
    call sim_message(header)
    write(line, '(a,1x,a,15x,a,2(1x,a),2a)')                                     &
      'usage:', cexe, 'run MODFLOW', trim(adjustl(MFVNAM)),                      &
      'using "', trim(adjustl(simfile)), '"'
    call sim_message(line)
    write(line, '(a,1x,a,1x,a,5x,a)')                                            &
      '   or:', cexe, '[options]',                                               &
      'retrieve program information'
    call sim_message(line)
    call sim_message('', fmt=OPTIONSFMT)
>>>>>>> c1738330
    !
    ! -- return
    return
  end subroutine write_usage
  
end module CommandArguments<|MERGE_RESOLUTION|>--- conflicted
+++ resolved
@@ -1,14 +1,5 @@
 module CommandArguments
   use KindModule
-<<<<<<< HEAD
-  use ConstantsModule, only: ISTDOUT, LINELENGTH, LENHUGELINE
-  use VersionModule,          only: VERSION, MFVNAM, IDEVELOPMODE
-  use CompilerVersion
-  use SimVariablesModule,     only: simfile
-  use SimModule, only: store_error, ustop, store_error_unit,                   &
-                       store_error_filename
-  use InputOutputModule, only: urword
-=======
   use ConstantsModule, only: LINELENGTH, LENHUGELINE,                            &
                              VSUMMARY, VALL, VDEBUG
   use VersionModule,          only: VERSION, MFVNAM, IDEVELOPMODE
@@ -19,7 +10,6 @@
   use SimModule, only: store_error, ustop, store_error_unit,                     &
                        store_error_filename
   use InputOutputModule, only: upcase, getunit
->>>>>>> c1738330
   !
   implicit none
   !
@@ -29,11 +19,6 @@
   contains
   
   subroutine GetCommandLineArguments()
-<<<<<<< HEAD
-    ! -- dummy
-    ! -- local
-    character(len=LENHUGELINE) :: line
-=======
 ! ******************************************************************************
 ! Write information on command line arguments
 ! ******************************************************************************
@@ -46,7 +31,6 @@
     character(len=LINELENGTH) :: uctag
     character(len=LENHUGELINE) :: line
     character(len=LINELENGTH) :: clevel
->>>>>>> c1738330
     character(len=LINELENGTH) :: header
     character(len=LINELENGTH) :: errmsg
     character(len=LINELENGTH) :: cexe
@@ -55,47 +39,6 @@
     character(len=17) :: ctyp
     logical :: ltyp
     logical :: lexist
-<<<<<<< HEAD
-    integer(I4B) :: inunit = 0
-    integer(I4B) :: ilen
-    integer(I4B) :: istat
-    integer(I4B) :: lloc
-    integer(I4B) :: istart
-    integer(I4B) :: istop
-    integer(I4B) :: ival
-    integer(I4B) :: i
-    integer(I4B) :: ipos
-    integer(I4B) :: iarg
-    integer(I4B) :: iterm
-    real(DP) :: rval
-! ------------------------------------------------------------------------------
-    !
-    ! -- Get the command line string
-    call GET_COMMAND(line, ilen, istat)
-    !
-    ! -- This will read mf6 executable
-    lloc = 1
-    call urword(line, lloc, istart, istop, 0, ival, rval, 0, inunit)
-    !
-    ! -- remove quotes around the mf6 executable
-    do i = istart, istop
-      if (line(i:i) == '"' .or. line(i:i) == "'") then
-        line(i:i) = ' '
-      end if
-    end do
-    !
-    ! -- find name of executable without path
-    ipos = index(line(istart:istop), '/', back=.TRUE.)
-    if (ipos == 0) then
-      ipos = index(line(istart:istop), '\', back=.TRUE.)
-    end if
-    if (ipos /= 0) then
-      istart = ipos + 1
-    end if
-    !
-    ! -- set mf6 executable name
-    cexe = adjustl(line(istart:istop))
-=======
     logical :: lstop
     integer(I4B) :: icountcmd
     integer(I4B) :: ipos
@@ -121,7 +64,6 @@
       ipos = ipos + 1
     end if
     cexe = cexe(ipos:)
->>>>>>> c1738330
     !
     ! -- write header
     call get_compile_date(cdate)
@@ -138,33 +80,6 @@
       ltyp = .FALSE.
     end if
     !
-<<<<<<< HEAD
-    ! -- Read remaining arguments
-    iarg = 0
-    iterm = 0
-    do
-      call urword(line, lloc, istart, istop, 1, ival, rval, 0, inunit)
-      if (line(istart:istop) == ' ') exit
-      iarg = iarg + 1
-      iterm = 1
-      select case(line(istart:istop))
-        case('-H', '-?', '--HELP')
-          call write_usage(trim(adjustl(header)), trim(adjustl(cexe)))
-        case('-V', '--VERSION')
-          write(ISTDOUT,'(2a,2(1x,a))') &
-            trim(adjustl(cexe)), ':', trim(adjustl(VERSION)), ctyp
-        case('-DEV', '--DEVELOP')
-          write(ISTDOUT,'(2a,l)') &
-            trim(adjustl(cexe)), ': develop version', ltyp
-        case('-C', '--COMPILER') 
-          call get_compiler(compiler)
-          write(ISTDOUT,'(2a,1x,a)') &
-            trim(adjustl(cexe)), ':', trim(adjustl(compiler))
-        case default 
-          call write_usage(trim(adjustl(header)), trim(adjustl(cexe)))
-          write(errmsg, '(2a,1x,a)') &
-            trim(adjustl(cexe)), ': illegal option -', line(istart:istop)
-=======
     ! -- check for silent option
     do iarg = 1, icountcmd
       call get_command_argument(iarg, uctag)
@@ -268,27 +183,10 @@
           call write_usage(trim(adjustl(header)), trim(adjustl(cexe)))
           write(errmsg, '(2a,1x,a)') &
             trim(adjustl(cexe)), ': illegal option -', trim(adjustl(tag))
->>>>>>> c1738330
           call store_error(errmsg)
       end select
     end do
     !
-<<<<<<< HEAD
-    ! -- no command line arguments - check if mfsim.nam exists
-    if  (iarg == 0) then
-      inquire(file=simfile, exist=lexist)
-      if (.NOT. lexist) then
-        iterm = 1
-        write(errmsg, '(2a,2(1x,a))') &
-           trim(adjustl(cexe)), ':', simfile, 'is not present in working directory.'
-        call store_error(errmsg)
-      end if
-    end if
-    !
-    ! -- command line arguments present or mfsim.nam file does not exist
-    if (iterm > 0) then
-      call USTOP()
-=======
     ! -- check if simfile exists
     inquire(file=trim(adjustl(simfile)), exist=lexist)
     if (.NOT. lexist) then
@@ -307,7 +205,6 @@
     ! -- write blank line to stdout
     if (icountcmd > 0) then
       call sim_message('')
->>>>>>> c1738330
     end if
     !
     ! -- return
@@ -319,31 +216,6 @@
     character(len=*), intent(in) :: header
     character(len=*), intent(in) :: cexe
     ! -- local
-<<<<<<< HEAD
-    character(len=*), parameter :: OPTIONSFMT =                                    &
-      "(/,                                                                      &
-      &'Options   GNU long option   Meaning ',/,                                &
-      &' -h, -?   --help            Show this message',/,                       &
-      &' -v       --version         Display program version information.',/,    &
-      &' -dev     --develop         Display program develop option mode.',/,    &
-      &' -c       --compiler        Display compiler information.',/,           &
-      &'                                                                    ',/,&
-      &'Bug reporting and contributions are welcome from the community. ',/,    &
-      &'Questions can be asked on the issues page[1]. Before creating a new',/, &
-      &'issue, please take a moment to search and make sure a similar issue',/, &
-      &'does not already exist. If one does exist, you can comment (most',/,    &
-      &'simply even with just :+1:) to show your support for that issue.',/,    &
-      &'                                                                    ',/,&
-      &'[1] https://github.com/MODFLOW-USGS/modflow6/issues',/)"
-! ------------------------------------------------------------------------------
-    write(ISTDOUT,'(a,/,a,1x,a,15x,a,2(1x,a),2a,/,a,1x,a,1x,a,5x,a)') &
-      trim(adjustl(header)),                                              &
-      'usage:', cexe, 'run MODFLOW', trim(adjustl(MFVNAM)),               &
-      'using "', trim(adjustl(simfile)), '"',                             &
-      '   or:', cexe, '[options]',                                        &
-      'retrieve program information'
-    write(ISTDOUT, OPTIONSFMT)
-=======
     character(len=LINELENGTH) :: line
     ! -- format
     character(len=*), parameter :: OPTIONSFMT =                                  &
@@ -378,7 +250,6 @@
       'retrieve program information'
     call sim_message(line)
     call sim_message('', fmt=OPTIONSFMT)
->>>>>>> c1738330
     !
     ! -- return
     return
