module CommandArguments
  use KindModule
  use ConstantsModule, only: LINELENGTH, LENHUGELINE,                            &
<<<<<<< HEAD
                             VSUMMARY, VALL, VDEBUG
  use VersionModule,          only: VERSION, MFVNAM, IDEVELOPMODE
  use CompilerVersion
  use SimVariablesModule,     only: istdout, isim_level,                         &
                                    simfile, simlstfile, simstdout
=======
                             VSUMMARY, VALL, VDEBUG,                             &
                             MVALIDATE
  use VersionModule,          only: VERSION, MFVNAM, IDEVELOPMODE
  use CompilerVersion
  use SimVariablesModule,     only: istdout, isim_level,                         &
                                    simfile, simlstfile, simstdout,              &
                                    isim_mode
>>>>>>> c92e4c45
  use GenericUtilitiesModule, only: sim_message
  use SimModule, only: store_error, ustop, store_error_unit,                     &
                       store_error_filename
  use InputOutputModule, only: upcase, getunit
  !
  implicit none
  !
  private
  public :: GetCommandLineArguments
  !
  contains
  
  subroutine GetCommandLineArguments()
! ******************************************************************************
! Write information on command line arguments
! ******************************************************************************
!
!    SPECIFICATIONS:
! ------------------------------------------------------------------------------
    ! -- dummy
    ! -- local
    character(len=LINELENGTH) :: tag
    character(len=LINELENGTH) :: uctag
    character(len=LENHUGELINE) :: line
    character(len=LINELENGTH) :: clevel
<<<<<<< HEAD
=======
    character(len=LINELENGTH) :: cmode
>>>>>>> c92e4c45
    character(len=LINELENGTH) :: header
    character(len=LINELENGTH) :: errmsg
    character(len=LINELENGTH) :: cexe
    character(len=80) :: compiler
    character(len=20) :: cdate
    character(len=17) :: ctyp
    logical :: ltyp
    logical :: lexist
    logical :: lstop
    integer(I4B) :: icountcmd
    integer(I4B) :: ipos
    integer(I4B) :: ilen
    integer(I4B) :: iarg
! ------------------------------------------------------------------------------
    !
    ! -- initialize local variables
    lstop = .FALSE.
    !
    ! -- set mf6 executable name
    icountcmd = command_argument_count()
    call get_command_argument(0, cexe)
    cexe = adjustl(cexe)
    !
    ! -- find the program basename, not including the path (this should be 
    !    mf6.exe, mf6d.exe, etc.)
    ipos = index(cexe, '/', back=.TRUE.)
    if (ipos == 0) then
      ipos = index(cexe, '\', back=.TRUE.)
    end if
    if (ipos /= 0) then
      ipos = ipos + 1
    end if
    cexe = cexe(ipos:)
    !
    ! -- write header
    call get_compile_date(cdate)
    write(header, '(a,4(1x,a),a)') &
      trim(adjustl(cexe)), '- MODFLOW',                                          &
      trim(adjustl(VERSION)), '(compiled', trim(adjustl(cdate)), ')'
    !
    ! -- set ctyp
    if (IDEVELOPMODE == 1) then
      ctyp = 'Release Candidate'
      ltyp = .TRUE.
    else
      ctyp = 'Release'
      ltyp = .FALSE.
    end if
    !
    ! -- check for silent option
    do iarg = 1, icountcmd
      call get_command_argument(iarg, uctag)
      call upcase(uctag)
      if (trim(adjustl(uctag)) == '-S' .or.                                      &
          trim(adjustl(uctag)) == '-SILENT') then 
        !
        ! -- get file unit and open mfsim.stdout
        istdout = getunit()
        open(unit=istdout, file=trim(adjustl(simstdout)))
        !
        ! -- exit loop
        exit
      end if
    end do
    !
    ! -- Read remaining arguments
    iarg = 0
    do
      !
      ! -- increment iarg and determine if loop should be terminated
      iarg = iarg + 1
      if (iarg > icountcmd) then
        exit
      end if
      !
      ! -- get command line argument
      call get_command_argument(iarg, tag)
      uctag = tag
      call upcase(uctag)
      !
      ! -- skip commands without - or --
      ipos = index(uctag, '-')
      if (ipos < 1) then
        cycle
      end if
      !
      ! -- parse level string, if necessary
      clevel = ' '
      ipos = index(uctag, '--LEVEL=')
      if (ipos > 0) then
        ipos = index(tag, '=')
        ilen = len_trim(tag)
        clevel = tag(ipos+1:ilen)
        call upcase(clevel)
        uctag = tag(1:ipos-1)
        call upcase(uctag)
      end if
      !
<<<<<<< HEAD
=======
      ! -- parse mode string, if necessary
      cmode = ' '
      ipos = index(uctag, '--MODE=')
      if (ipos > 0) then
        ipos = index(tag, '=')
        ilen = len_trim(tag)
        cmode = tag(ipos+1:ilen)
        call upcase(cmode)
        uctag = tag(1:ipos-1)
        call upcase(uctag)
      end if
      !
>>>>>>> c92e4c45
      ! -- evaluate the command line argument (uctag)
      select case(trim(adjustl(uctag)))
        case('-H', '-?', '--HELP')
          lstop = .TRUE.
          call write_usage(trim(adjustl(header)), trim(adjustl(cexe)))
        case('-V', '--VERSION')
          lstop = .TRUE.
          write(line, '(2a,2(1x,a))')                                            &
            trim(adjustl(cexe)), ':', trim(adjustl(VERSION)), ctyp
          call sim_message(line)
        case('-DEV', '--DEVELOP')
          lstop = .TRUE.
          write(line, '(2a,g0)')                                                 &
            trim(adjustl(cexe)), ': develop version ', ltyp
          call sim_message(line)
        case('-C', '--COMPILER') 
          lstop = .TRUE.
          call get_compiler(compiler)
          write(line, '(2a,1x,a)')                                               &
            trim(adjustl(cexe)), ':', trim(adjustl(compiler))
          call sim_message(line)
        case('-S', '--SILENT')
          write(line, '(2a,1x,a)')                                               &
            trim(adjustl(cexe)), ':', 'all screen output sent to mfsim.stdout'
          call sim_message(line)
        case('-L', '--LEVEL')
          if (len_trim(clevel) < 1) then
            iarg = iarg + 1
            call get_command_argument(iarg, clevel)
            call upcase(clevel)
          end if
          select case(trim(adjustl(clevel)))
            case('SUMMARY')
              isim_level = VSUMMARY
            case('DEBUG')
              isim_level = VDEBUG
            case default
              call write_usage(trim(adjustl(header)), trim(adjustl(cexe)))
<<<<<<< HEAD
              write(errmsg, '(2a,1x,a)') &
=======
              write(errmsg, '(2a,1x,a)')                                         &
>>>>>>> c92e4c45
                trim(adjustl(cexe)), ': illegal STDOUT level option -',          &
                trim(adjustl(clevel))
              call store_error(errmsg)
          end select
          !
          ! -- write message to stdout
          write(line, '(2a,2(1x,a))')                                            &
            trim(adjustl(cexe)), ':', 'stdout output level',                     &
            trim(adjustl(clevel))
          call sim_message(line)
<<<<<<< HEAD
=======
        case('-M', '--MODE')
          if (len_trim(cmode) < 1) then
            iarg = iarg + 1
            call get_command_argument(iarg, cmode)
            call upcase(cmode)
          end if
          select case(trim(adjustl(cmode)))
            case('VALIDATE')
              isim_mode = MVALIDATE
            case default
              call write_usage(trim(adjustl(header)), trim(adjustl(cexe)))
              errmsg = trim(adjustl(cexe)) // ': illegal MODFLOW 6 ' //          &
                'simulation mode option - ' // trim(adjustl(cmode))
              call store_error(errmsg)
          end select
          !
          ! -- write message to stdout
          line = trim(adjustl(cexe)) // ': MODFLOW 6 simulation mode ' //        &
            trim(adjustl(cmode)) // '. Model input will be checked for all ' //  &
            'stress periods but the matrix equations will not be ' //            &
            'assembled or solved.'
          call sim_message(line)
>>>>>>> c92e4c45
        case default
          lstop = .TRUE.
          call write_usage(trim(adjustl(header)), trim(adjustl(cexe)))
          write(errmsg, '(2a,1x,a)') &
            trim(adjustl(cexe)), ': illegal option -', trim(adjustl(tag))
          call store_error(errmsg)
      end select
    end do
    !
    ! -- check if simfile exists, only if the model should be run
    if (.not. lstop) then
      inquire(file=trim(adjustl(simfile)), exist=lexist)
      if (.NOT. lexist) then
        lstop = .TRUE.
        write(errmsg, '(2a,2(1x,a))')                                              &
            trim(adjustl(cexe)), ':', trim(adjustl(simfile)),                      &
            'is not present in working directory.'
        call store_error(errmsg)
      end if
    end if
    !
    ! -- terminate program if lstop
    if (lstop) then
      call ustop()
    end if
    !
    ! -- write blank line to stdout
    if (icountcmd > 0) then
      call sim_message('')
    end if
    !
    ! -- return
    return
  end subroutine GetCommandLineArguments
  
  subroutine write_usage(header, cexe)
    ! -- dummy
    character(len=*), intent(in) :: header
    character(len=*), intent(in) :: cexe
    ! -- local
    character(len=LINELENGTH) :: line
    ! -- format
    character(len=*), parameter :: OPTIONSFMT =                                  &
      "(/,                                                                       &
      &'Options   GNU long option   Meaning ',/,                                 &
      &' -h, -?    --help           Show this message',/,                        &
      &' -v        --version        Display program version information.',/,     &
      &' -dev      --develop        Display program develop option mode.',/,     &
      &' -c        --compiler       Display compiler information.',/,            &
      &' -s        --silent         All STDOUT to mfsim.stdout.',/,              &
      &' -l <str>  --level <str>    STDOUT output to screen based on <str>.',/,  &
      &'                            <str>=summary Limited output to STDOUT.',/,  &
      &'                            <str>=debug   Enhanced output to STDOUT.',/, &
<<<<<<< HEAD
=======
      &' -m <str>  --mode <str>     MODFLOW 6 simulation mode based on <str>.',/,&
      &'                            <str>=validate Check model input for',/,     &
      &'                                           errors but do assemble or',/, &
      &'                                           solve matrix equations or',/, &
      &'                                           write solution output.',/,    &
>>>>>>> c92e4c45
      &'                                                                    ',/, &
      &'Bug reporting and contributions are welcome from the community. ',/,     &
      &'Questions can be asked on the issues page[1]. Before creating a new',/,  &
      &'issue, please take a moment to search and make sure a similar issue',/,  &
      &'does not already exist. If one does exist, you can comment (most',/,     &
      &'simply even with just :+1:) to show your support for that issue.',/,     &
      &'                                                                    ',/, &
      &'[1] https://github.com/MODFLOW-USGS/modflow6/issues',/)"
! ------------------------------------------------------------------------------
    !
    ! -- write command line usage information to the screen
    call sim_message(header)
    write(line, '(a,1x,a,15x,a,2(1x,a),2a)')                                     &
      'usage:', cexe, 'run MODFLOW', trim(adjustl(MFVNAM)),                      &
      'using "', trim(adjustl(simfile)), '"'
    call sim_message(line)
    write(line, '(a,1x,a,1x,a,5x,a)')                                            &
      '   or:', cexe, '[options]',                                               &
      'retrieve program information'
    call sim_message(line)
    call sim_message('', fmt=OPTIONSFMT)
    !
    ! -- return
    return
  end subroutine write_usage
  
end module CommandArguments<|MERGE_RESOLUTION|>--- conflicted
+++ resolved
@@ -1,13 +1,6 @@
 module CommandArguments
   use KindModule
   use ConstantsModule, only: LINELENGTH, LENHUGELINE,                            &
-<<<<<<< HEAD
-                             VSUMMARY, VALL, VDEBUG
-  use VersionModule,          only: VERSION, MFVNAM, IDEVELOPMODE
-  use CompilerVersion
-  use SimVariablesModule,     only: istdout, isim_level,                         &
-                                    simfile, simlstfile, simstdout
-=======
                              VSUMMARY, VALL, VDEBUG,                             &
                              MVALIDATE
   use VersionModule,          only: VERSION, MFVNAM, IDEVELOPMODE
@@ -15,7 +8,6 @@
   use SimVariablesModule,     only: istdout, isim_level,                         &
                                     simfile, simlstfile, simstdout,              &
                                     isim_mode
->>>>>>> c92e4c45
   use GenericUtilitiesModule, only: sim_message
   use SimModule, only: store_error, ustop, store_error_unit,                     &
                        store_error_filename
@@ -41,10 +33,7 @@
     character(len=LINELENGTH) :: uctag
     character(len=LENHUGELINE) :: line
     character(len=LINELENGTH) :: clevel
-<<<<<<< HEAD
-=======
     character(len=LINELENGTH) :: cmode
->>>>>>> c92e4c45
     character(len=LINELENGTH) :: header
     character(len=LINELENGTH) :: errmsg
     character(len=LINELENGTH) :: cexe
@@ -143,8 +132,6 @@
         call upcase(uctag)
       end if
       !
-<<<<<<< HEAD
-=======
       ! -- parse mode string, if necessary
       cmode = ' '
       ipos = index(uctag, '--MODE=')
@@ -157,7 +144,6 @@
         call upcase(uctag)
       end if
       !
->>>>>>> c92e4c45
       ! -- evaluate the command line argument (uctag)
       select case(trim(adjustl(uctag)))
         case('-H', '-?', '--HELP')
@@ -196,11 +182,7 @@
               isim_level = VDEBUG
             case default
               call write_usage(trim(adjustl(header)), trim(adjustl(cexe)))
-<<<<<<< HEAD
-              write(errmsg, '(2a,1x,a)') &
-=======
               write(errmsg, '(2a,1x,a)')                                         &
->>>>>>> c92e4c45
                 trim(adjustl(cexe)), ': illegal STDOUT level option -',          &
                 trim(adjustl(clevel))
               call store_error(errmsg)
@@ -211,8 +193,6 @@
             trim(adjustl(cexe)), ':', 'stdout output level',                     &
             trim(adjustl(clevel))
           call sim_message(line)
-<<<<<<< HEAD
-=======
         case('-M', '--MODE')
           if (len_trim(cmode) < 1) then
             iarg = iarg + 1
@@ -235,7 +215,6 @@
             'stress periods but the matrix equations will not be ' //            &
             'assembled or solved.'
           call sim_message(line)
->>>>>>> c92e4c45
         case default
           lstop = .TRUE.
           call write_usage(trim(adjustl(header)), trim(adjustl(cexe)))
@@ -289,14 +268,11 @@
       &' -l <str>  --level <str>    STDOUT output to screen based on <str>.',/,  &
       &'                            <str>=summary Limited output to STDOUT.',/,  &
       &'                            <str>=debug   Enhanced output to STDOUT.',/, &
-<<<<<<< HEAD
-=======
       &' -m <str>  --mode <str>     MODFLOW 6 simulation mode based on <str>.',/,&
       &'                            <str>=validate Check model input for',/,     &
       &'                                           errors but do assemble or',/, &
       &'                                           solve matrix equations or',/, &
       &'                                           write solution output.',/,    &
->>>>>>> c92e4c45
       &'                                                                    ',/, &
       &'Bug reporting and contributions are welcome from the community. ',/,     &
       &'Questions can be asked on the issues page[1]. Before creating a new',/,  &
