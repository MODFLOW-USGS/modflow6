--- conflicted
+++ resolved
@@ -23,11 +23,7 @@
   integer(I4B), parameter :: LENDATETIME = 30
   integer(I4B), parameter :: LINELENGTH = 300
   integer(I4B), parameter :: LENLISTLABEL = 500
-<<<<<<< HEAD
-  integer(I4B), parameter :: MAXCHARLEN = 1000
-=======
   integer(I4B), parameter :: MAXCHARLEN = max(1000, LENBIGLINE)
->>>>>>> 32e9d738
   integer(I4B), parameter :: MAXOBSTYPES = 100
   integer(I4B), parameter :: NAMEDBOUNDFLAG = -9
   integer(I4B), parameter :: LENPAKLOC = 34
