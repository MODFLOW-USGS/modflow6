module ConstantsModule
  use KindModule
  public
  ! -- constants
  integer(I4B), parameter :: IUSERFORMATSTRIP = -99
  integer(I4B), parameter :: IUSERFORMATWRAP = 99
  integer(I4B), parameter :: LENBIGLINE = 5000
  integer(I4B), parameter :: LENHUGELINE = 50000
  integer(I4B), parameter :: LENVARNAME = 16
  integer(I4B), parameter :: LENMODELNAME = 16
  integer(I4B), parameter :: LENSOLUTIONNAME = 16
  integer(I4B), parameter :: LENAUXNAME = 16
  integer(I4B), parameter :: LENBOUNDNAME = 40
  integer(I4B), parameter :: LENBUDTXT = 16
  integer(I4B), parameter :: LENPACKAGENAME = 16
  integer(I4B), parameter :: LENPACKAGETYPE = 7
  integer(I4B), parameter :: LENORIGIN = LENMODELNAME + LENPACKAGENAME + 1
  integer(I4B), parameter :: LENFTYPE = 5
  integer(I4B), parameter :: LENOBSNAME = 40
  integer(I4B), parameter :: LENOBSTYPE = 30
  integer(I4B), parameter :: LENTIMESERIESNAME = LENOBSNAME
  integer(I4B), parameter :: LENTIMESERIESTEXT = 12
  integer(I4B), parameter :: LENDATETIME = 30
  integer(I4B), parameter :: LINELENGTH = 300
  integer(I4B), parameter :: LENLISTLABEL = 500
  integer(I4B), parameter :: MAXCHARLEN = max(1000, LENBIGLINE)
  integer(I4B), parameter :: MAXOBSTYPES = 100
  integer(I4B), parameter :: NAMEDBOUNDFLAG = -9
  integer(I4B), parameter :: LENPAKLOC = 34
  integer(I4B), parameter :: IZERO = 0
  !
  ! -- file constants
  integer(I4B), parameter :: IUSTART = 1000
  integer(I4B), parameter :: IULAST = 10000
  !
  ! -- memory manager constants
  integer(I4B), public, parameter :: MAXMEMRANK = 3
  integer(I4B), public, parameter :: LENMEMTYPE = 50
  !
  ! -- real constants
  real(DP), parameter :: DZERO = 0.0_DP
  real(DP), parameter :: DONETHIRD = 1.0_DP / 3.0_DP
  real(DP), parameter :: DHALF = 0.5_DP
  real(DP), parameter :: DQUARTER = 0.25_DP
  real(DP), parameter :: DP6 = 0.6_DP
  real(DP), parameter :: DTWOTHIRDS = 2.0_DP / 3.0_DP
  real(DP), parameter :: DP7 = 0.7_DP
  real(DP), parameter :: DP9 = 0.9_DP
  real(DP), parameter :: DP99 = 0.99_DP
  real(DP), parameter :: DP999 = 0.999_DP

  real(DP), parameter :: DONE = 1.0_DP
  real(DP), parameter :: D1P1 = 1.1_DP
  real(DP), parameter :: DFIVETHIRDS = 5.0_DP / 3.0_DP
  real(DP), parameter :: DTWO = 2.0_DP
  real(DP), parameter :: DTHREE = 3.0_DP
  real(DP), parameter :: DFOUR = 4.0_DP
  real(DP), parameter :: DSIX = 6.0_DP
  real(DP), parameter :: DEIGHT = 8.0_DP
  real(DP), parameter :: DTEN = 1.0e1_DP
  real(DP), parameter :: DHUNDRED = 1.0e2_DP

  real(DP), parameter :: DEP3 = 1.0e3_DP
  real(DP), parameter :: DEP6 = 1.0e6_DP
  real(DP), parameter :: DEP9 = 1.0e9_DP
  real(DP), parameter :: DEP20 = 1.0e20_DP

  real(DP), parameter :: DHNOFLO = 1.e30_DP
  real(DP), parameter :: DHDRY = -1.e30_DP
  real(DP), parameter :: DNODATA = 3.0e30_DP

  real(DP), parameter :: DEM1  = 1.0e-1_DP
  real(DP), parameter :: D5EM2 = 5.0e-2_DP
  real(DP), parameter :: DEM2  = 1.0e-2_DP
  real(DP), parameter :: DEM3  = 1.0e-3_DP
  real(DP), parameter :: DEM4  = 1.0e-4_DP
  real(DP), parameter :: DEM5  = 1.0e-5_DP
  real(DP), parameter :: DEM6  = 1.0e-6_DP
  real(DP), parameter :: DEM7  = 1.0e-7_DP
  real(DP), parameter :: DEM8  = 1.0e-8_DP
  real(DP), parameter :: DEM9  = 1.0e-9_DP
  real(DP), parameter :: DEM10 = 1.0e-10_DP
  real(DP), parameter :: DEM12 = 1.0e-12_DP
  real(DP), parameter :: DEM14 = 1.0e-14_DP
  real(DP), parameter :: DEM15 = 1.0e-15_DP
  real(DP), parameter :: DEM20 = 1.0e-20_DP
  real(DP), parameter :: DEM30 = 1.0e-30_DP

  real(DP), parameter :: DPREC = EPSILON(1.0_DP)
  real(DP), parameter :: DSAME = DHUNDRED * DPREC

  real(DP), parameter :: DLNLOW = 0.995_DP
  real(DP), parameter :: DLNHIGH = 1.005_DP

  real(DP), parameter :: DPI = DFOUR * ATAN(DONE)
  real(DP), parameter :: DTWOPI = DTWO * DFOUR * ATAN(DONE)
  real(DP), parameter :: DPIO180 = datan(DONE)/4.5d1

  real(DP), parameter :: DGRAVITY = 9.80665_DP
  real(DP), parameter :: DCD = 0.61_DP

  character(len=10), dimension(3, 3), parameter :: cidxnames = reshape (       &
    [ '      NODE', '          ', '          ',                                &
      '     LAYER', '    CELL2D', '          ',                                &
      '     LAYER', '       ROW', '       COL'], [3,3])

  ! -- Enumerators used with TimeSeriesType
  ENUM, BIND(C)
    ! Sets UNDEFINED=0, STEPWISE=1, LINEAR=2, LINEAREND=3
    ENUMERATOR :: UNDEFINED, STEPWISE, LINEAR, LINEAREND
  END ENUM
  
  ! -- enumerators used with table objects
  ENUM, BIND(C)
    ! Sets TABLEFT=0, TABCENTER=1, TABRIGHT=2
    ENUMERATOR :: TABLEFT, TABCENTER, TABRIGHT
  END ENUM
  
  ENUM, BIND(C)
    ! Sets TABSTRING=0, TABUCSTRING=1, TABINTEGER=2, TABREAL=3
    ENUMERATOR :: TABSTRING, TABUCSTRING, TABINTEGER, TABREAL
  END ENUM
  
  ENUM, BIND(C)
    ! Sets VSUMMARY=0, VALL=1, VDEBUG=2
    ENUMERATOR :: VSUMMARY, VALL, VDEBUG
  END ENUM

  ENUM, BIND(C)
<<<<<<< HEAD
    ! Sets OSUNDEF=0, OSLINUX=1, OSUNIX=2, OSMAC=3, OSWIN=4
    ENUMERATOR :: OSUNDEF, OSLINUX, OSUNIX, OSMAC, OSWIN
=======
    ! Sets OSUNDEF=0, OSLINUX=1, OSMAC=2, OSWIN=3
    ENUMERATOR :: OSUNDEF, OSLINUX, OSMAC, OSWIN
>>>>>>> 7213e544
  END ENUM

  ENUM, BIND(C)
    ! Sets MVALIDATE=0, MNORMAL=1, MRUN=2 
    ENUMERATOR :: MVALIDATE, MNORMAL, MRUN
  END ENUM

end module ConstantsModule<|MERGE_RESOLUTION|>--- conflicted
+++ resolved
@@ -127,13 +127,8 @@
   END ENUM
 
   ENUM, BIND(C)
-<<<<<<< HEAD
-    ! Sets OSUNDEF=0, OSLINUX=1, OSUNIX=2, OSMAC=3, OSWIN=4
-    ENUMERATOR :: OSUNDEF, OSLINUX, OSUNIX, OSMAC, OSWIN
-=======
     ! Sets OSUNDEF=0, OSLINUX=1, OSMAC=2, OSWIN=3
     ENUMERATOR :: OSUNDEF, OSLINUX, OSMAC, OSWIN
->>>>>>> 7213e544
   END ENUM
 
   ENUM, BIND(C)
