--- conflicted
+++ resolved
@@ -1,131 +1,3 @@
-<<<<<<< HEAD
-module ConstantsModule
-  use KindModule
-  public
-  ! -- constants
-  integer(I4B), parameter :: IUSERFORMATSTRIP = -99
-  integer(I4B), parameter :: IUSERFORMATWRAP = 99
-  integer(I4B), parameter :: LENBIGLINE = 5000
-  integer(I4B), parameter :: LENHUGELINE = 50000
-  integer(I4B), parameter :: LENVARNAME = 16
-  integer(I4B), parameter :: LENMODELNAME = 16
-  integer(I4B), parameter :: LENSOLUTIONNAME = 16
-  integer(I4B), parameter :: LENAUXNAME = 16
-  integer(I4B), parameter :: LENBOUNDNAME = 40
-  integer(I4B), parameter :: LENBUDTXT = 16
-  integer(I4B), parameter :: LENPACKAGENAME = 16
-  integer(I4B), parameter :: LENPACKAGETYPE = 7
-  integer(I4B), parameter :: LENORIGIN = LENMODELNAME + LENPACKAGENAME + 1
-  integer(I4B), parameter :: LENFTYPE = 5
-  integer(I4B), parameter :: LENOBSNAME = 40
-  integer(I4B), parameter :: LENOBSTYPE = 30
-  integer(I4B), parameter :: LENTIMESERIESNAME = LENOBSNAME
-  integer(I4B), parameter :: LENTIMESERIESTEXT = 12
-  integer(I4B), parameter :: LENDATETIME = 30
-  integer(I4B), parameter :: LINELENGTH = 300
-  integer(I4B), parameter :: LENLISTLABEL = 500
-  integer(I4B), parameter :: MAXCHARLEN = 1000
-  integer(I4B), parameter :: MAXOBSTYPES = 100
-  integer(I4B), parameter :: NAMEDBOUNDFLAG = -9
-  integer(I4B), parameter :: IZERO = 0
-  !
-  ! -- file constants
-  integer(I4B), parameter :: IUSTART = 1000
-  integer(I4B), parameter :: IULAST = 10000
-  !
-  ! -- memory manager constants
-  integer(I4B), public, parameter :: MAXMEMRANK = 3
-  integer(I4B), public, parameter :: LENMEMTYPE = 50
-  !
-  ! -- real constants
-  real(DP), parameter :: DZERO = 0.0_DP
-  real(DP), parameter :: DONETHIRD = 1.0_DP / 3.0_DP
-  real(DP), parameter :: DHALF = 0.5_DP
-  real(DP), parameter :: DQUARTER = 0.25_DP
-  real(DP), parameter :: DP6 = 0.6_DP
-  real(DP), parameter :: DTWOTHIRDS = 2.0_DP / 3.0_DP
-  real(DP), parameter :: DP7 = 0.7_DP
-  real(DP), parameter :: DP9 = 0.9_DP
-  real(DP), parameter :: DP99 = 0.99_DP
-  real(DP), parameter :: DP999 = 0.999_DP
-
-  real(DP), parameter :: DONE = 1.0_DP
-  real(DP), parameter :: D1P1 = 1.1_DP
-  real(DP), parameter :: DFIVETHIRDS = 5.0_DP / 3.0_DP
-  real(DP), parameter :: DTWO = 2.0_DP
-  real(DP), parameter :: DTHREE = 3.0_DP
-  real(DP), parameter :: DFOUR = 4.0_DP
-  real(DP), parameter :: DSIX = 6.0_DP
-  real(DP), parameter :: DEIGHT = 8.0_DP
-  real(DP), parameter :: DTEN = 1.0e1_DP
-  real(DP), parameter :: DHUNDRED = 1.0e2_DP
-
-  real(DP), parameter :: DEP6 = 1.0e6_DP
-  real(DP), parameter :: DEP20 = 1.0e20_DP
-
-  real(DP), parameter :: DHNOFLO = 1.e30_DP
-  real(DP), parameter :: DHDRY = -1.e30_DP
-  real(DP), parameter :: DNODATA = 3.0e30_DP
-
-  real(DP), parameter :: DEM1  = 1.0e-1_DP
-  real(DP), parameter :: D5EM2 = 5.0e-2_DP
-  real(DP), parameter :: DEM2  = 1.0e-2_DP
-  real(DP), parameter :: DEM3  = 1.0e-3_DP
-  real(DP), parameter :: DEM4  = 1.0e-4_DP
-  real(DP), parameter :: DEM5  = 1.0e-5_DP
-  real(DP), parameter :: DEM6  = 1.0e-6_DP
-  real(DP), parameter :: DEM7  = 1.0e-7_DP
-  real(DP), parameter :: DEM8  = 1.0e-8_DP
-  real(DP), parameter :: DEM9  = 1.0e-9_DP
-  real(DP), parameter :: DEM10 = 1.0e-10_DP
-  real(DP), parameter :: DEM12 = 1.0e-12_DP
-  real(DP), parameter :: DEM14 = 1.0e-14_DP
-  real(DP), parameter :: DEM15 = 1.0e-15_DP
-  real(DP), parameter :: DEM20 = 1.0e-20_DP
-  real(DP), parameter :: DEM30 = 1.0e-30_DP
-
-  real(DP), parameter :: DPREC = EPSILON(1.0_DP)
-  real(DP), parameter :: DSAME = DHUNDRED * DPREC
-
-  real(DP), parameter :: DLNLOW = 0.995_DP
-  real(DP), parameter :: DLNHIGH = 1.005_DP
-
-  real(DP), parameter :: DPI = DFOUR * ATAN(DONE)
-  real(DP), parameter :: DTWOPI = DTWO * DFOUR * ATAN(DONE)
-  real(DP), parameter :: DPIO180 = datan(DONE)/4.5d1
-
-  real(DP), parameter :: DGRAVITY = 9.80665_DP
-  real(DP), parameter :: DCD = 0.61_DP
-
-  character(len=10), dimension(3, 3), parameter :: cidxnames = reshape (       &
-    [ '      NODE', '          ', '          ',                                &
-      '     LAYER', '    CELL2D', '          ',                                &
-      '     LAYER', '       ROW', '       COL'], [3,3])
-
-  ! -- Enumerators used with TimeSeriesType
-  ENUM, BIND(C)
-    ! Sets UNDEFINED=0, STEPWISE=1, LINEAR=2, LINEAREND=3
-    ENUMERATOR :: UNDEFINED, STEPWISE, LINEAR, LINEAREND
-  END ENUM
-  
-  ! -- enumerators used with table objects
-  ENUM, BIND(C)
-    ! Sets TABLEFT=0, TABCENTER=1, TABRIGHT=2
-    ENUMERATOR :: TABLEFT, TABCENTER, TABRIGHT
-  END ENUM
-  
-  ENUM, BIND(C)
-    ! Sets TABSTRING=0, TABUCSTRING=1, TABINTEGER=2, TABREAL=3
-    ENUMERATOR :: TABSTRING, TABUCSTRING, TABINTEGER, TABREAL
-  END ENUM
-  
-  ENUM, BIND(C)
-    ! Sets VSUMMARY=0, VALL=1, VDEBUG=2
-    ENUMERATOR :: VSUMMARY, VALL, VDEBUG
-  END ENUM
-
-end module ConstantsModule
-=======
 module ConstantsModule
   use KindModule
   public
@@ -252,5 +124,4 @@
     ENUMERATOR :: VSUMMARY, VALL, VDEBUG
   END ENUM
 
-end module ConstantsModule
->>>>>>> a391efb5
+end module ConstantsModule