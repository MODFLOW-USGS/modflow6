module ConstantsModule
  use KindModule
  public
  ! -- constants
  integer(I4B), parameter :: IUSERFORMATSTRIP = -99
  integer(I4B), parameter :: IUSERFORMATWRAP = 99
  integer(I4B), parameter :: LENBIGLINE = 5000
  integer(I4B), parameter :: LENHUGELINE = 50000
  integer(I4B), parameter :: LENVARNAME = 16
  integer(I4B), parameter :: LENMODELNAME = 16
  integer(I4B), parameter :: LENSOLUTIONNAME = 16
  integer(I4B), parameter :: LENAUXNAME = 16
  integer(I4B), parameter :: LENBOUNDNAME = 40
  integer(I4B), parameter :: LENBUDTXT = 16
  integer(I4B), parameter :: LENPACKAGENAME = 16
  integer(I4B), parameter :: LENPACKAGETYPE = 7
  integer(I4B), parameter :: LENORIGIN = LENMODELNAME + LENPACKAGENAME + 1
  integer(I4B), parameter :: LENFTYPE = 5
  integer(I4B), parameter :: LENOBSNAME = 40
  integer(I4B), parameter :: LENOBSTYPE = 30
  integer(I4B), parameter :: LENTIMESERIESNAME = LENOBSNAME
  integer(I4B), parameter :: LENTIMESERIESTEXT = 12
  integer(I4B), parameter :: LENDATETIME = 30
  integer(I4B), parameter :: LINELENGTH = 300
  integer(I4B), parameter :: LENLISTLABEL = 500
  integer(I4B), parameter :: MAXCHARLEN = max(1000, LENBIGLINE)
  integer(I4B), parameter :: MAXOBSTYPES = 100
  integer(I4B), parameter :: NAMEDBOUNDFLAG = -9
  integer(I4B), parameter :: LENPAKLOC = 34
  integer(I4B), parameter :: IZERO = 0
  !
  ! -- file constants
  integer(I4B), parameter :: IUSTART = 1000
  integer(I4B), parameter :: IULAST = 10000
  !
  ! -- memory manager constants
  integer(I4B), public, parameter :: MAXMEMRANK = 3
  integer(I4B), public, parameter :: LENMEMTYPE = 50
  !
  ! -- real constants
  real(DP), parameter :: DZERO = 0.0_DP
  real(DP), parameter :: DONETHIRD = 1.0_DP / 3.0_DP
  real(DP), parameter :: DHALF = 0.5_DP
  real(DP), parameter :: DQUARTER = 0.25_DP
  real(DP), parameter :: DP6 = 0.6_DP
  real(DP), parameter :: DTWOTHIRDS = 2.0_DP / 3.0_DP
  real(DP), parameter :: DP7 = 0.7_DP
  real(DP), parameter :: DP9 = 0.9_DP
  real(DP), parameter :: DP99 = 0.99_DP
  real(DP), parameter :: DP999 = 0.999_DP

  real(DP), parameter :: DONE = 1.0_DP
  real(DP), parameter :: D1P1 = 1.1_DP
  real(DP), parameter :: DFIVETHIRDS = 5.0_DP / 3.0_DP
  real(DP), parameter :: DTWO = 2.0_DP
  real(DP), parameter :: DTHREE = 3.0_DP
  real(DP), parameter :: DFOUR = 4.0_DP
  real(DP), parameter :: DSIX = 6.0_DP
  real(DP), parameter :: DEIGHT = 8.0_DP
  real(DP), parameter :: DTEN = 1.0e1_DP
  real(DP), parameter :: DHUNDRED = 1.0e2_DP

<<<<<<< HEAD
  real(DP), parameter :: DEP6 = 1.0e6_DP
=======
  real(DP), parameter :: DEP3 = 1.0e3_DP
  real(DP), parameter :: DEP6 = 1.0e6_DP
  real(DP), parameter :: DEP9 = 1.0e9_DP
>>>>>>> 3ee3f236
  real(DP), parameter :: DEP20 = 1.0e20_DP

  real(DP), parameter :: DHNOFLO = 1.e30_DP
  real(DP), parameter :: DHDRY = -1.e30_DP
  real(DP), parameter :: DNODATA = 3.0e30_DP

  real(DP), parameter :: DEM1  = 1.0e-1_DP
  real(DP), parameter :: D5EM2 = 5.0e-2_DP
  real(DP), parameter :: DEM2  = 1.0e-2_DP
  real(DP), parameter :: DEM3  = 1.0e-3_DP
  real(DP), parameter :: DEM4  = 1.0e-4_DP
  real(DP), parameter :: DEM5  = 1.0e-5_DP
  real(DP), parameter :: DEM6  = 1.0e-6_DP
  real(DP), parameter :: DEM7  = 1.0e-7_DP
  real(DP), parameter :: DEM8  = 1.0e-8_DP
  real(DP), parameter :: DEM9  = 1.0e-9_DP
  real(DP), parameter :: DEM10 = 1.0e-10_DP
  real(DP), parameter :: DEM12 = 1.0e-12_DP
  real(DP), parameter :: DEM14 = 1.0e-14_DP
  real(DP), parameter :: DEM15 = 1.0e-15_DP
  real(DP), parameter :: DEM20 = 1.0e-20_DP
  real(DP), parameter :: DEM30 = 1.0e-30_DP

  real(DP), parameter :: DPREC = EPSILON(1.0_DP)
  real(DP), parameter :: DSAME = DHUNDRED * DPREC

  real(DP), parameter :: DLNLOW = 0.995_DP
  real(DP), parameter :: DLNHIGH = 1.005_DP

  real(DP), parameter :: DPI = DFOUR * ATAN(DONE)
  real(DP), parameter :: DTWOPI = DTWO * DFOUR * ATAN(DONE)
  real(DP), parameter :: DPIO180 = datan(DONE)/4.5d1

  real(DP), parameter :: DGRAVITY = 9.80665_DP
  real(DP), parameter :: DCD = 0.61_DP

  character(len=10), dimension(3, 3), parameter :: cidxnames = reshape (       &
    [ '      NODE', '          ', '          ',                                &
      '     LAYER', '    CELL2D', '          ',                                &
      '     LAYER', '       ROW', '       COL'], [3,3])

  ! -- Enumerators used with TimeSeriesType
  ENUM, BIND(C)
    ! Sets UNDEFINED=0, STEPWISE=1, LINEAR=2, LINEAREND=3
    ENUMERATOR :: UNDEFINED, STEPWISE, LINEAR, LINEAREND
  END ENUM
  
  ! -- enumerators used with table objects
  ENUM, BIND(C)
    ! Sets TABLEFT=0, TABCENTER=1, TABRIGHT=2
    ENUMERATOR :: TABLEFT, TABCENTER, TABRIGHT
  END ENUM
  
  ENUM, BIND(C)
    ! Sets TABSTRING=0, TABUCSTRING=1, TABINTEGER=2, TABREAL=3
    ENUMERATOR :: TABSTRING, TABUCSTRING, TABINTEGER, TABREAL
  END ENUM
  
  ENUM, BIND(C)
    ! Sets VSUMMARY=0, VALL=1, VDEBUG=2
    ENUMERATOR :: VSUMMARY, VALL, VDEBUG
  END ENUM

  ENUM, BIND(C)
    ! Sets OSUNDEF=0, OSLINUX=1, OSUNIX=2, OSMAC=3, OSWIN=4
    ENUMERATOR :: OSUNDEF, OSLINUX, OSUNIX, OSMAC, OSWIN
  END ENUM

  ENUM, BIND(C)
    ! Sets MVALIDATE=0, MNORMAL=1, MRUN=2 
    ENUMERATOR :: MVALIDATE, MNORMAL, MRUN
  END ENUM

end module ConstantsModule<|MERGE_RESOLUTION|>--- conflicted
+++ resolved
@@ -60,13 +60,9 @@
   real(DP), parameter :: DTEN = 1.0e1_DP
   real(DP), parameter :: DHUNDRED = 1.0e2_DP
 
-<<<<<<< HEAD
-  real(DP), parameter :: DEP6 = 1.0e6_DP
-=======
   real(DP), parameter :: DEP3 = 1.0e3_DP
   real(DP), parameter :: DEP6 = 1.0e6_DP
   real(DP), parameter :: DEP9 = 1.0e9_DP
->>>>>>> 3ee3f236
   real(DP), parameter :: DEP20 = 1.0e20_DP
 
   real(DP), parameter :: DHNOFLO = 1.e30_DP
