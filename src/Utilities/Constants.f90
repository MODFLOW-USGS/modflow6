module ConstantsModule
<<<<<<< HEAD
  use, intrinsic :: iso_fortran_env, only: output_unit
  use KindModule
  public
  ! -- constants
  integer(I4B), parameter :: ISTDOUT = output_unit
=======
  use KindModule
  public
  ! -- constants
>>>>>>> c1738330
  integer(I4B), parameter :: IUSERFORMATSTRIP = -99
  integer(I4B), parameter :: IUSERFORMATWRAP = 99
  integer(I4B), parameter :: LENBIGLINE = 5000
  integer(I4B), parameter :: LENHUGELINE = 50000
  integer(I4B), parameter :: LENVARNAME = 16
  integer(I4B), parameter :: LENMODELNAME = 16
  integer(I4B), parameter :: LENSOLUTIONNAME = 16
  integer(I4B), parameter :: LENAUXNAME = 16
  integer(I4B), parameter :: LENBOUNDNAME = 40
  integer(I4B), parameter :: LENBUDTXT = 16
  integer(I4B), parameter :: LENPACKAGENAME = 16
  integer(I4B), parameter :: LENPACKAGETYPE = 7
  integer(I4B), parameter :: LENORIGIN = LENMODELNAME + LENPACKAGENAME + 1
  integer(I4B), parameter :: LENFTYPE = 5
  integer(I4B), parameter :: LENOBSNAME = 40
<<<<<<< HEAD
  integer(I4B), parameter :: LENOBSTYPE = 20
=======
  integer(I4B), parameter :: LENOBSTYPE = 30
>>>>>>> c1738330
  integer(I4B), parameter :: LENTIMESERIESNAME = LENOBSNAME
  integer(I4B), parameter :: LENTIMESERIESTEXT = 12
  integer(I4B), parameter :: LENDATETIME = 30
  integer(I4B), parameter :: LINELENGTH = 300
<<<<<<< HEAD
  integer(I4B), parameter :: MAXCHARLEN = 1000
  integer(I4B), parameter :: MAXOBSTYPES = 100
  integer(I4B), parameter :: NAMEDBOUNDFLAG = -9
  integer(I4B), parameter :: IZERO = 0

  real(DP), parameter :: DZERO = 0.0_DP
  real(DP), parameter :: DONETHIRD = 1.0_DP / 3.0_DP
  real(DP), parameter :: DHALF = 0.5_DP
=======
  integer(I4B), parameter :: LENLISTLABEL = 500
  integer(I4B), parameter :: MAXCHARLEN = 1000
  integer(I4B), parameter :: MAXOBSTYPES = 100
  integer(I4B), parameter :: NAMEDBOUNDFLAG = -9
  integer(I4B), parameter :: LENPAKLOC = 34
  integer(I4B), parameter :: IZERO = 0
  !
  ! -- file constants
  integer(I4B), parameter :: IUSTART = 1000
  integer(I4B), parameter :: IULAST = 10000
  !
  ! -- memory manager constants
  integer(I4B), public, parameter :: MAXMEMRANK = 3
  integer(I4B), public, parameter :: LENMEMTYPE = 50
  !
  ! -- real constants
  real(DP), parameter :: DZERO = 0.0_DP
  real(DP), parameter :: DONETHIRD = 1.0_DP / 3.0_DP
  real(DP), parameter :: DHALF = 0.5_DP
  real(DP), parameter :: DQUARTER = 0.25_DP
>>>>>>> c1738330
  real(DP), parameter :: DP6 = 0.6_DP
  real(DP), parameter :: DTWOTHIRDS = 2.0_DP / 3.0_DP
  real(DP), parameter :: DP7 = 0.7_DP
  real(DP), parameter :: DP9 = 0.9_DP
  real(DP), parameter :: DP99 = 0.99_DP
  real(DP), parameter :: DP999 = 0.999_DP

  real(DP), parameter :: DONE = 1.0_DP
  real(DP), parameter :: D1P1 = 1.1_DP
  real(DP), parameter :: DFIVETHIRDS = 5.0_DP / 3.0_DP
  real(DP), parameter :: DTWO = 2.0_DP
  real(DP), parameter :: DTHREE = 3.0_DP
  real(DP), parameter :: DFOUR = 4.0_DP
  real(DP), parameter :: DSIX = 6.0_DP
  real(DP), parameter :: DEIGHT = 8.0_DP
  real(DP), parameter :: DTEN = 1.0e1_DP
  real(DP), parameter :: DHUNDRED = 1.0e2_DP

  real(DP), parameter :: DEP6 = 1.0e6_DP
  real(DP), parameter :: DEP20 = 1.0e20_DP

  real(DP), parameter :: DHNOFLO = 1.e30_DP
  real(DP), parameter :: DHDRY = -1.e30_DP
  real(DP), parameter :: DNODATA = 3.0e30_DP

  real(DP), parameter :: DEM1  = 1.0e-1_DP
  real(DP), parameter :: D5EM2 = 5.0e-2_DP
  real(DP), parameter :: DEM2  = 1.0e-2_DP
  real(DP), parameter :: DEM3  = 1.0e-3_DP
  real(DP), parameter :: DEM4  = 1.0e-4_DP
  real(DP), parameter :: DEM5  = 1.0e-5_DP
  real(DP), parameter :: DEM6  = 1.0e-6_DP
  real(DP), parameter :: DEM7  = 1.0e-7_DP
  real(DP), parameter :: DEM8  = 1.0e-8_DP
  real(DP), parameter :: DEM9  = 1.0e-9_DP
  real(DP), parameter :: DEM10 = 1.0e-10_DP
  real(DP), parameter :: DEM12 = 1.0e-12_DP
  real(DP), parameter :: DEM14 = 1.0e-14_DP
  real(DP), parameter :: DEM15 = 1.0e-15_DP
  real(DP), parameter :: DEM20 = 1.0e-20_DP
  real(DP), parameter :: DEM30 = 1.0e-30_DP

  real(DP), parameter :: DPREC = EPSILON(1.0_DP)
  real(DP), parameter :: DSAME = DHUNDRED * DPREC

  real(DP), parameter :: DLNLOW = 0.995_DP
  real(DP), parameter :: DLNHIGH = 1.005_DP

  real(DP), parameter :: DPI = DFOUR * ATAN(DONE)
  real(DP), parameter :: DTWOPI = DTWO * DFOUR * ATAN(DONE)
  real(DP), parameter :: DPIO180 = datan(DONE)/4.5d1

  real(DP), parameter :: DGRAVITY = 9.80665_DP
  real(DP), parameter :: DCD = 0.61_DP

  character(len=10), dimension(3, 3), parameter :: cidxnames = reshape (       &
    [ '      NODE', '          ', '          ',                                &
      '     LAYER', '    CELL2D', '          ',                                &
      '     LAYER', '       ROW', '       COL'], [3,3])

  ! -- Enumerators used with TimeSeriesType
  ENUM, BIND(C)
    ! Sets UNDEFINED=0, STEPWISE=1, LINEAR=2, LINEAREND=3
    ENUMERATOR :: UNDEFINED, STEPWISE, LINEAR, LINEAREND
  END ENUM
<<<<<<< HEAD

=======
  
  ! -- enumerators used with table objects
  ENUM, BIND(C)
    ! Sets TABLEFT=0, TABCENTER=1, TABRIGHT=2
    ENUMERATOR :: TABLEFT, TABCENTER, TABRIGHT
  END ENUM
  
  ENUM, BIND(C)
    ! Sets TABSTRING=0, TABUCSTRING=1, TABINTEGER=2, TABREAL=3
    ENUMERATOR :: TABSTRING, TABUCSTRING, TABINTEGER, TABREAL
  END ENUM
  
  ENUM, BIND(C)
    ! Sets VSUMMARY=0, VALL=1, VDEBUG=2
    ENUMERATOR :: VSUMMARY, VALL, VDEBUG
  END ENUM
>>>>>>> c1738330

end module ConstantsModule<|MERGE_RESOLUTION|>--- conflicted
+++ resolved
@@ -1,15 +1,7 @@
 module ConstantsModule
-<<<<<<< HEAD
-  use, intrinsic :: iso_fortran_env, only: output_unit
   use KindModule
   public
   ! -- constants
-  integer(I4B), parameter :: ISTDOUT = output_unit
-=======
-  use KindModule
-  public
-  ! -- constants
->>>>>>> c1738330
   integer(I4B), parameter :: IUSERFORMATSTRIP = -99
   integer(I4B), parameter :: IUSERFORMATWRAP = 99
   integer(I4B), parameter :: LENBIGLINE = 5000
@@ -25,25 +17,11 @@
   integer(I4B), parameter :: LENORIGIN = LENMODELNAME + LENPACKAGENAME + 1
   integer(I4B), parameter :: LENFTYPE = 5
   integer(I4B), parameter :: LENOBSNAME = 40
-<<<<<<< HEAD
-  integer(I4B), parameter :: LENOBSTYPE = 20
-=======
   integer(I4B), parameter :: LENOBSTYPE = 30
->>>>>>> c1738330
   integer(I4B), parameter :: LENTIMESERIESNAME = LENOBSNAME
   integer(I4B), parameter :: LENTIMESERIESTEXT = 12
   integer(I4B), parameter :: LENDATETIME = 30
   integer(I4B), parameter :: LINELENGTH = 300
-<<<<<<< HEAD
-  integer(I4B), parameter :: MAXCHARLEN = 1000
-  integer(I4B), parameter :: MAXOBSTYPES = 100
-  integer(I4B), parameter :: NAMEDBOUNDFLAG = -9
-  integer(I4B), parameter :: IZERO = 0
-
-  real(DP), parameter :: DZERO = 0.0_DP
-  real(DP), parameter :: DONETHIRD = 1.0_DP / 3.0_DP
-  real(DP), parameter :: DHALF = 0.5_DP
-=======
   integer(I4B), parameter :: LENLISTLABEL = 500
   integer(I4B), parameter :: MAXCHARLEN = 1000
   integer(I4B), parameter :: MAXOBSTYPES = 100
@@ -64,7 +42,6 @@
   real(DP), parameter :: DONETHIRD = 1.0_DP / 3.0_DP
   real(DP), parameter :: DHALF = 0.5_DP
   real(DP), parameter :: DQUARTER = 0.25_DP
->>>>>>> c1738330
   real(DP), parameter :: DP6 = 0.6_DP
   real(DP), parameter :: DTWOTHIRDS = 2.0_DP / 3.0_DP
   real(DP), parameter :: DP7 = 0.7_DP
@@ -130,9 +107,6 @@
     ! Sets UNDEFINED=0, STEPWISE=1, LINEAR=2, LINEAREND=3
     ENUMERATOR :: UNDEFINED, STEPWISE, LINEAR, LINEAREND
   END ENUM
-<<<<<<< HEAD
-
-=======
   
   ! -- enumerators used with table objects
   ENUM, BIND(C)
@@ -149,6 +123,5 @@
     ! Sets VSUMMARY=0, VALL=1, VDEBUG=2
     ENUMERATOR :: VSUMMARY, VALL, VDEBUG
   END ENUM
->>>>>>> c1738330
 
 end module ConstantsModule