module NameFileModule

  use KindModule, only: DP, I4B
  use InputOutputModule,   only: ParseLine, openfile, getunit
  use ConstantsModule,     only: LINELENGTH, LENPACKAGENAME
  use ArrayHandlersModule, only: ExpandArray, remove_character
  use IunitModule,         only: IunitType
  use BlockParserModule,   only: BlockParserType
  implicit none
  private
  public :: NameFileType

  type :: NameFileType
    character(len=LINELENGTH) :: filename
    logical :: opened_listfile = .false.
    character(len=LINELENGTH), dimension(:), allocatable :: opts
    character(len=LINELENGTH), dimension(:), allocatable :: input_files
    type(IunitType) :: iunit_obj
    type(BlockParserType) :: parser
  contains
    procedure :: init                  => namefile_init
    procedure :: add_cunit             => namefile_add_cunit
    procedure :: openlistfile          => namefile_openlistfile
    procedure :: openfiles             => namefile_openfiles
    procedure :: get_unitnumber        => namefile_get_unitnumber
    procedure :: get_nval_for_row      => namefile_get_nval_for_row
    procedure :: get_unitnumber_rowcol => namefile_get_unitnumber_rowcol
    procedure :: get_pakname           => namefile_get_pakname
  end type NameFileType

  contains

  subroutine namefile_init(this, filename, iout)
! ******************************************************************************
! namefile_init -- initialize the namefile object using the filename.  if iout
!   is non-zero, then the block information will be written to iout.
! ******************************************************************************
!
!    SPECIFICATIONS:
! ------------------------------------------------------------------------------
    ! -- modules
    use SimModule, only: store_error, ustop
    ! -- dummy
    class(NameFileType) :: this
    character(len=*), intent(in) :: filename
    integer(I4B), intent(in) :: iout
    ! -- local
    character(len=LINELENGTH) :: errmsg, line
    integer(I4B) :: i, ierr, inunit, n
    logical :: isFound, endOfBlock
    ! -- formats
    character(len=*), parameter :: fmtfname =                                  &
      "(1x, 'NON-COMMENTED ENTRIES FOUND IN ', /,                              &
       &4X, 'BLOCK: ', a, /,                                                   &
       &4X, 'FILE: ', a)"
    character(len=*), parameter :: fmtbeg = "(/, 1x, A)"
    character(len=*), parameter :: fmtline = "(2x, a)"
    character(len=*), parameter :: fmtend = "(1x, A, /)"
! ------------------------------------------------------------------------------
    !
    ! -- Store filename and initialize variables
    this%filename = filename
    allocate(this%opts(0))
    allocate(this%input_files(0))
    !
    ! -- Open the name file and initialize the block parser
    inunit = getunit()
    call openfile(inunit, iout, filename, 'NAM', filstat_opt='OLD')
    call this%parser%Initialize(inunit, iout)
    !
    ! -- Read and set the options
<<<<<<< HEAD
    call this%parser%GetBlock('OPTIONS', isFound, ierr, blockRequired=.false.)
=======
    call this%parser%GetBlock('OPTIONS', isFound, ierr, &
      supportOpenClose=.true., blockRequired=.false.)
>>>>>>> c1738330
    if(isFound) then
      !
      ! -- Populate this%opts
      n = 0
      getopts: do
        call this%parser%GetNextLine(endOfBlock)
        if (endOfBlock) exit getopts
        call this%parser%GetCurrentLine(line)
        call ExpandArray(this%opts)
        n = n + 1
        this%opts(n) = adjustl(line)
      enddo getopts
      !
      if(iout > 0) then
        write(iout, fmtfname) 'OPTIONS', trim(adjustl(filename))
        write(iout, fmtbeg) 'BEGIN OPTIONS'
        do i = 1, n
          write(iout, fmtline) trim(adjustl(this%opts(i)))
        enddo
        write(iout, fmtend) 'END OPTIONS'
      endif
    else
      if(iout > 0) then
        write(iout, '(/, A, /)') 'NO VALID OPTIONS BLOCK DETECTED'
      endif
    endif
    !
    ! -- Read and set the input_files
<<<<<<< HEAD
    call this%parser%GetBlock('PACKAGES', isFound, ierr)
=======
    call this%parser%GetBlock('PACKAGES', isFound, ierr, &
      supportOpenClose=.true.)
>>>>>>> c1738330
    if(isFound) then
      !
      ! -- Populate this%input_files
      n = 0
      getpaks: do
        call this%parser%GetNextLine(endOfBlock)
        if (endOfBlock) exit getpaks
        call this%parser%GetCurrentLine(line)
        call ExpandArray(this%input_files)
        n = n + 1
        this%input_files(n) = adjustl(line)
      enddo getpaks
      !
      ! -- Write to list file
      if(iout > 0) then
        write(iout, fmtfname) 'PACKAGES', trim(adjustl(filename))
        write(iout, fmtbeg) 'BEGIN PACKAGES'
        do i = 1, n
          write(iout, fmtline) trim(adjustl(this%input_files(i)))
        enddo
        write(iout, fmtend) 'END PACKAGES'
      endif
    else
      !
      ! -- Package block not found.  Terminate with error.
      write(errmsg, '(a, a)') 'Error reading PACKAGES from file: ',            &
                               trim(adjustl(filename))
      call store_error(errmsg)
      call ustop()
    endif
    !
    ! -- return
    return
  end subroutine namefile_init

  subroutine namefile_add_cunit(this, niunit, cunit)
! ******************************************************************************
! namefile_add_cunit -- attach the cunit array to the iunit object
! ******************************************************************************
!
!    SPECIFICATIONS:
! ------------------------------------------------------------------------------
    ! -- dummy
    class(NameFileType) :: this
    integer(I4B), intent(in) :: niunit
    character(len=*), dimension(niunit), intent(in) :: cunit
! ------------------------------------------------------------------------------
    !
    call this%iunit_obj%init(niunit, cunit)
    !
    ! -- return
    return
  end subroutine namefile_add_cunit

  subroutine namefile_openlistfile(this, iout)
! ******************************************************************************
! namefile_openlistfile -- Open the list file and set iout.
! ******************************************************************************
!
!    SPECIFICATIONS:
! ------------------------------------------------------------------------------
    ! -- modules
    use SimModule, only: store_error, ustop
    use InputOutputModule, only: getunit, upcase
    ! -- dummy
    class(NameFileType) :: this
    integer(I4B), intent(inout) :: iout
    ! -- local
    logical :: found
    character(len=LINELENGTH) :: fname
    integer(I4B) :: i, istart, istop
    integer(I4B) :: nwords
    integer(I4B) :: ipos
    character(len=LINELENGTH), allocatable, dimension(:) :: words
    ! -- formats
! ------------------------------------------------------------------------------
    !
    ! -- Go through the options and see if LIST was specified
    found = .false.
    ipos = 0
    findloop: do i = 1, size(this%opts)
      call ParseLine(this%opts(i), nwords, words)
      call upcase(words(1))
      if(words(1) == 'LIST') then
        fname = words(2)
        ipos = i
        found = .true.
        exit findloop
      endif
    enddo findloop
    !
    ! -- remove list file from options list
    if (ipos > 0) then
      call remove_character(this%opts, ipos)
    end if
    !
    ! -- If LIST was not found, then set name of list file by replacing the
    !    namefile extension with '.lst'  If no extension then add to end
    !    of namefile name.
    if (.not. found) then
      fname = ' '
      istart = 0
      istop = len_trim(this%filename)
      do i = istop, 1, -1
        if (this%filename(i:i) == '.') then
          istart = i
          exit
        endif
      enddo
      if (istart == 0) istart = istop + 1
      fname = this%filename(1:istart)
      istop = istart + 3
      fname(istart:istop) = '.lst'
    endif
    !
    ! -- Open the list file
    iout = getunit()
    call openfile(iout, 0, trim(fname), 'LIST', filstat_opt='REPLACE')
    this%opened_listfile = .true.
    !
    ! -- return
    return
  end subroutine namefile_openlistfile

  subroutine namefile_openfiles(this, iout)
! ******************************************************************************
! namefile_openfiles -- Open the files.
! ******************************************************************************
!
!    SPECIFICATIONS:
! ------------------------------------------------------------------------------
    ! -- modules
    use SimModule, only: store_error, ustop
    use InputOutputModule, only: getunit, upcase
    ! -- dummy
    class(NameFileType) :: this
    integer(I4B), intent(in) :: iout
    ! -- local
    character(len=20) :: ftype, accarg, fmtarg, filstat
    integer(I4B) :: i, inunit, nwords
    character(len=LINELENGTH), allocatable, dimension(:) :: words
    ! -- formats
! ------------------------------------------------------------------------------
    !
    ! -- Open the input_files
    do i = 1, size(this%input_files)
      !
      ! -- Parse the line and set defaults
      call ParseLine(this%input_files(i), nwords, words)
      call upcase(words(1))
<<<<<<< HEAD
      ftype = words(1)
=======
      ftype = words(1)(1:20)
>>>>>>> c1738330
      accarg = 'SEQUENTIAL'
      fmtarg = 'FORMATTED'
      filstat = 'OLD'
      !
      ! -- Get a free unit number and assign it to the file
      inunit = getunit()
      call this%iunit_obj%addfile(ftype, inunit, i, this%filename)
      !
      ! -- Open the file
      call openfile(inunit, iout, trim(adjustl(words(2))),                     &
                    ftype, fmtarg, accarg, filstat)
    enddo
    !
    ! -- return
    return
  end subroutine namefile_openfiles

  subroutine namefile_get_unitnumber(this, ftype, inunit, iremove)
! ******************************************************************************
! namefile_get_unitnumber -- Assign the unit number for the ftype to inunit.
!   If iremove > 0, then remove this file from iunit_obj.
! ******************************************************************************
!
!    SPECIFICATIONS:
! ------------------------------------------------------------------------------
    class(NameFileType) :: this
    character(len=*), intent(in) :: ftype
    integer(I4B), intent(inout) :: inunit
    integer(I4B), intent(in) :: iremove
! ------------------------------------------------------------------------------
    !
    call this%iunit_obj%getunitnumber(ftype, inunit, iremove)
    !
    ! -- return
    return
  end subroutine namefile_get_unitnumber

  function namefile_get_nval_for_row(this, irow) result(nval)
! ******************************************************************************
! namefile_get_nval_for_row -- Get the number of entries for the cunit type in
!   row irow.  For example, return the number of well packages that were
!   read from the name file.
! ******************************************************************************
!
!    SPECIFICATIONS:
! ------------------------------------------------------------------------------
    ! -- return
    integer(I4B) :: nval
    class(NameFileType) :: this
    integer(I4B), intent(in) :: irow
! ------------------------------------------------------------------------------
    !
    nval = this%iunit_obj%iunit(irow)%nval
    !
    ! -- return
    return
  end function namefile_get_nval_for_row

  function namefile_get_unitnumber_rowcol(this, irow, jcol)            &
          result(iu)
! ******************************************************************************
! namefile_get_unitnumber_rowcol -- Get the unit number for entries in
!   cunit(irow) and columns (icol).  For example, return the unit number for
!   the first, second, or third well package.
! ******************************************************************************
!
!    SPECIFICATIONS:
! ------------------------------------------------------------------------------
    ! -- return
    integer(I4B) :: iu
    class(NameFileType) :: this
    integer(I4B), intent(in) :: irow
    integer(I4B), intent(in) :: jcol
! ------------------------------------------------------------------------------
    !
    iu = this%iunit_obj%iunit(irow)%iunit(jcol)
    !
    ! -- return
    return
  end function namefile_get_unitnumber_rowcol

  subroutine namefile_get_pakname(this, irow, jcol, pakname)
! ******************************************************************************
! namefile_get_pakname -- Assign the unit number for the ftype to inunit.
!   If iremove > 0, then remove this file from iunit_obj.
! ******************************************************************************
!
!    SPECIFICATIONS:
! ------------------------------------------------------------------------------
    ! -- modules
    use SimModule, only: store_error, ustop
    use InputOutputModule, only: upcase
    ! -- dummy
    class(NameFileType) :: this
    integer(I4B), intent(in) :: irow
    integer(I4B), intent(in) :: jcol
    character(len=*), intent(inout) :: pakname
    ! -- local
    integer(I4B) :: ilen, ipos, nwords
    character(len=LINELENGTH) :: errmsg
    character(len=LINELENGTH), allocatable, dimension(:) :: words
! ------------------------------------------------------------------------------
    !
    ipos = this%iunit_obj%iunit(irow)%ipos(jcol)
    call ParseLine(this%input_files(ipos), nwords, words, &
                   filename=this%filename)
    pakname = ''
    if (nwords > 2) then
      ilen = len(trim(adjustl(words(3))))
      if(ilen > LENPACKAGENAME) then
        write(errmsg, "(a, i0, a)")                                      &
                        'ERROR.  PACKAGENAME MUST NOT BE GREATER THAN ', &
                        LENPACKAGENAME, ' CHARACTERS.'
        call store_error(errmsg)
        call store_error(trim(this%input_files(ipos)))
        write(errmsg, '(a, a)') 'Error in PACKAGES block in file: ',  &
                               trim(adjustl(this%filename))
        call store_error(errmsg)
        call ustop()
      endif
      pakname = trim(adjustl(words(3)))
      call upcase(pakname)
    endif
    !
    ! -- return
    return
  end subroutine namefile_get_pakname


end module NameFileModule<|MERGE_RESOLUTION|>--- conflicted
+++ resolved
@@ -69,12 +69,8 @@
     call this%parser%Initialize(inunit, iout)
     !
     ! -- Read and set the options
-<<<<<<< HEAD
-    call this%parser%GetBlock('OPTIONS', isFound, ierr, blockRequired=.false.)
-=======
     call this%parser%GetBlock('OPTIONS', isFound, ierr, &
       supportOpenClose=.true., blockRequired=.false.)
->>>>>>> c1738330
     if(isFound) then
       !
       ! -- Populate this%opts
@@ -103,12 +99,8 @@
     endif
     !
     ! -- Read and set the input_files
-<<<<<<< HEAD
-    call this%parser%GetBlock('PACKAGES', isFound, ierr)
-=======
     call this%parser%GetBlock('PACKAGES', isFound, ierr, &
       supportOpenClose=.true.)
->>>>>>> c1738330
     if(isFound) then
       !
       ! -- Populate this%input_files
@@ -259,11 +251,7 @@
       ! -- Parse the line and set defaults
       call ParseLine(this%input_files(i), nwords, words)
       call upcase(words(1))
-<<<<<<< HEAD
-      ftype = words(1)
-=======
       ftype = words(1)(1:20)
->>>>>>> c1738330
       accarg = 'SEQUENTIAL'
       fmtarg = 'FORMATTED'
       filstat = 'OLD'
