module TimerModule
  
  use KindModule, only: DP, I4B
<<<<<<< HEAD
  use ConstantsModule, only: DZERO
=======
  use ConstantsModule, only: LINELENGTH, DZERO
  use GenericUtilitiesModule, only: sim_message
>>>>>>> c1738330
  implicit none
  private
  public :: start_time
  public :: elapsed_time
  public :: code_timer
  integer(I4B), dimension(8) :: ibdt
  
  contains
  
  subroutine start_time()
! ******************************************************************************
!  Start simulation timer
! ******************************************************************************
!
!        SPECIFICATIONS:
! ------------------------------------------------------------------------------
<<<<<<< HEAD
    integer(I4B) :: i
    character(len=*), parameter :: fmtdt =                                     &
      "(1X,'Run start date and time (yyyy/mm/dd hh:mm:ss): ',                  &
        &I4,'/',I2.2,'/',I2.2,1X,I2,':',I2.2,':',I2.2,/)"
=======
    ! -- dummy
    ! -- local
    character(len=LINELENGTH) :: line
    integer(I4B) :: i
    ! -- format
    character(len=*), parameter :: fmtdt =                                     &
      "(1X,'Run start date and time (yyyy/mm/dd hh:mm:ss): ',                  &
      &I4,'/',I2.2,'/',I2.2,1X,I2,':',I2.2,':',I2.2)"
>>>>>>> c1738330
! ------------------------------------------------------------------------------
    !    
    ! -- Get current date and time, assign to IBDT, and write to screen
    call date_and_time(values=ibdt)
<<<<<<< HEAD
    write(*, fmtdt) (ibdt(i), i = 1, 3), (ibdt(i), i = 5, 7)
=======
    write(line, fmtdt) (ibdt(i), i = 1, 3), (ibdt(i), i = 5, 7)
    call sim_message(line, skipafter=1)
>>>>>>> c1738330
    !
    ! -- return
    return
  end subroutine start_time
  
  SUBROUTINE elapsed_time(iout, iprtim)
! ******************************************************************************
!     Get end time and calculate elapsed time
! ******************************************************************************
!
!        SPECIFICATIONS:
! ------------------------------------------------------------------------------
    ! -- dummy
    integer(i4b), intent(in) :: iout
    integer(I4B), intent(in) :: iprtim
    ! -- local
<<<<<<< HEAD
=======
    character(len=LINELENGTH) :: line
>>>>>>> c1738330
    INTEGER(I4B) :: IEDT(8), IDPM(12)
    integer(I4B) :: NSPD
    integer(I4B) :: i
    integer(I4B) :: ndays, leap, ibd, ied, mb, me, nm, mc, m
    integer(I4B) :: nhours, nmins, nsecs, msecs, nrsecs
    real(DP) :: elsec, rsecs
    DATA IDPM/31,28,31,30,31,30,31,31,30,31,30,31/ ! Days per month
    DATA NSPD/86400/  ! Seconds per day
<<<<<<< HEAD
=======
    ! -- format
    character(len=*), parameter :: fmtdt =                                       &
      "(1X,'Run end date and time (yyyy/mm/dd hh:mm:ss): ',                      &
      &I4,'/',I2.2,'/',I2.2,1X,I2,':',I2.2,':',I2.2)"
>>>>>>> c1738330
! ------------------------------------------------------------------------------
!
!     Get current date and time, assign to IEDT, and write.
      CALL DATE_AND_TIME(VALUES=IEDT)
<<<<<<< HEAD
      WRITE(*,1000) (IEDT(I),I=1,3),(IEDT(I),I=5,7)
 1000 FORMAT(1X,'Run end date and time (yyyy/mm/dd hh:mm:ss): ',               &
             I4,'/',I2.2,'/',I2.2,1X,I2,':',I2.2,':',I2.2)
      IF(IPRTIM.GT.0) THEN
        WRITE(IOUT,'(1X)')
        WRITE(IOUT,1000) (IEDT(I),I=1,3),(IEDT(I),I=5,7)
=======
      !
      ! -- write elapsed time to stdout
      write(line,fmtdt) (IEDT(I),I=1,3),(IEDT(I),I=5,7)
      call sim_message(line, skipbefore=1)
      !
      ! -- write elapsted time to iout
      IF(IPRTIM.GT.0) THEN
        call sim_message(line, iunit=iout, skipbefore=1)
>>>>>>> c1738330
      END IF
!
!     Calculate elapsed time in days and seconds
      NDAYS=0
      LEAP=0
      IF (MOD(IEDT(1),4).EQ.0) LEAP = 1
      IBD = IBDT(3)            ! BEGIN DAY
      IED = IEDT(3)            ! END DAY
!     FIND DAYS
      IF (IBDT(2).NE.IEDT(2)) THEN
!       MONTHS DIFFER
        MB = IBDT(2)             ! BEGIN MONTH
        ME = IEDT(2)             ! END MONTH
        NM = ME-MB+1             ! NUMBER OF MONTHS TO LOOK AT
        IF (MB.GT.ME) NM = NM+12
        MC=MB-1
        DO M=1,NM
          MC=MC+1                ! MC IS CURRENT MONTH
          IF (MC.EQ.13) MC = 1
          IF (MC.EQ.MB) THEN
            NDAYS = NDAYS+IDPM(MC)-IBD
            IF (MC.EQ.2) NDAYS = NDAYS + LEAP
          ELSEIF (MC.EQ.ME) THEN
            NDAYS = NDAYS+IED
          ELSE
            NDAYS = NDAYS+IDPM(MC)
            IF (MC.EQ.2) NDAYS = NDAYS + LEAP
          ENDIF
        ENDDO
      ELSEIF (IBD.LT.IED) THEN
!       START AND END IN SAME MONTH, ONLY ACCOUNT FOR DAYS
        NDAYS = IED-IBD
      ENDIF
      ELSEC=NDAYS*NSPD
!
!     ADD OR SUBTRACT SECONDS
      ELSEC = ELSEC+(IEDT(5)-IBDT(5))*3600.0
      ELSEC = ELSEC+(IEDT(6)-IBDT(6))*60.0
      ELSEC = ELSEC+(IEDT(7)-IBDT(7))
      ELSEC = ELSEC+(IEDT(8)-IBDT(8))*0.001
!
!     CONVERT SECONDS TO DAYS, HOURS, MINUTES, AND SECONDS
      NDAYS = ELSEC/NSPD
      RSECS = MOD(ELSEC, 86400.0_DP)
      NHOURS = RSECS/3600.0
      RSECS = MOD(RSECS,3600.0_DP)
      NMINS = RSECS/60.0
      RSECS = MOD(RSECS,60.0_DP)
      NSECS = RSECS
      RSECS = MOD(RSECS,1.0_DP)
      MSECS = NINT(RSECS*1000.0)
      NRSECS = NSECS
      IF (RSECS.GE.0.5) NRSECS=NRSECS+1
!
!     Write elapsed time to screen
        IF (NDAYS.GT.0) THEN
<<<<<<< HEAD
          WRITE(*,1010) NDAYS,NHOURS,NMINS,NRSECS
 1010     FORMAT(1X,'Elapsed run time: ',I3,' Days, ',I2,' Hours, ',I2,        &
            ' Minutes, ',I2,' Seconds',/)
        ELSEIF (NHOURS.GT.0) THEN
          WRITE(*,1020) NHOURS,NMINS,NRSECS
 1020     FORMAT(1X,'Elapsed run time: ',I2,' Hours, ',I2,                     &
            ' Minutes, ',I2,' Seconds',/)
        ELSEIF (NMINS.GT.0) THEN
          WRITE(*,1030) NMINS,NSECS,MSECS
 1030     FORMAT(1X,'Elapsed run time: ',I2,' Minutes, ',                      &
            I2,'.',I3.3,' Seconds',/)
        ELSE
          WRITE(*,1040) NSECS,MSECS
 1040     FORMAT(1X,'Elapsed run time: ',I2,'.',I3.3,' Seconds',/)
        ENDIF
=======
          WRITE(line, 1010) NDAYS,NHOURS,NMINS,NRSECS
 1010     FORMAT(1X,'Elapsed run time: ',I3,' Days, ',I2,' Hours, ',I2,        &
            ' Minutes, ',I2,' Seconds')
        ELSEIF (NHOURS.GT.0) THEN
          WRITE(line, 1020) NHOURS,NMINS,NRSECS
 1020     FORMAT(1X,'Elapsed run time: ',I2,' Hours, ',I2,                     &
            ' Minutes, ',I2,' Seconds')
        ELSEIF (NMINS.GT.0) THEN
          WRITE(line, 1030) NMINS,NSECS,MSECS
 1030     FORMAT(1X,'Elapsed run time: ',I2,' Minutes, ',                      &
            I2,'.',I3.3,' Seconds')
        ELSE
          WRITE(line, 1040) NSECS,MSECS
 1040     FORMAT(1X,'Elapsed run time: ',I2,'.',I3.3,' Seconds')
        ENDIF
        call sim_message(line, skipafter=1)
>>>>>>> c1738330
!
!     Write times to file if requested
      IF(IPRTIM.GT.0) THEN
        IF (NDAYS.GT.0) THEN
          WRITE(IOUT,1010) NDAYS,NHOURS,NMINS,NRSECS
        ELSEIF (NHOURS.GT.0) THEN
          WRITE(IOUT,1020) NHOURS,NMINS,NRSECS
        ELSEIF (NMINS.GT.0) THEN
          WRITE(IOUT,1030) NMINS,NSECS,MSECS
        ELSE
          WRITE(IOUT,1040) NSECS,MSECS
        ENDIF
      ENDIF
!
      RETURN
  END SUBROUTINE elapsed_time

!
!-------TIMER FOR SUBROUTINES
  SUBROUTINE code_timer(it, t1, ts)
! ******************************************************************************
!     Get end time and calculate elapsed time
! ******************************************************************************
!
!        SPECIFICATIONS:
! ------------------------------------------------------------------------------
    ! -- dummy
    INTEGER(I4B), INTENT(IN) :: it
    REAL(DP), INTENT(INOUT) :: t1
    REAL(DP), INTENT(INOUT) :: ts
    ! -- local
    REAL(DP) :: dt
! ------------------------------------------------------------------------------
    !
    IF (IT == 0) THEN
      call CPU_TIME(t1)
    ELSE
      call CPU_TIME(dt)
      ts = ts + dt - t1
    END IF
    !
    ! -- RETURN
    RETURN
  END SUBROUTINE code_timer
  
end module TimerModule<|MERGE_RESOLUTION|>--- conflicted
+++ resolved
@@ -1,12 +1,8 @@
 module TimerModule
   
   use KindModule, only: DP, I4B
-<<<<<<< HEAD
-  use ConstantsModule, only: DZERO
-=======
   use ConstantsModule, only: LINELENGTH, DZERO
   use GenericUtilitiesModule, only: sim_message
->>>>>>> c1738330
   implicit none
   private
   public :: start_time
@@ -23,12 +19,6 @@
 !
 !        SPECIFICATIONS:
 ! ------------------------------------------------------------------------------
-<<<<<<< HEAD
-    integer(I4B) :: i
-    character(len=*), parameter :: fmtdt =                                     &
-      "(1X,'Run start date and time (yyyy/mm/dd hh:mm:ss): ',                  &
-        &I4,'/',I2.2,'/',I2.2,1X,I2,':',I2.2,':',I2.2,/)"
-=======
     ! -- dummy
     ! -- local
     character(len=LINELENGTH) :: line
@@ -37,17 +27,12 @@
     character(len=*), parameter :: fmtdt =                                     &
       "(1X,'Run start date and time (yyyy/mm/dd hh:mm:ss): ',                  &
       &I4,'/',I2.2,'/',I2.2,1X,I2,':',I2.2,':',I2.2)"
->>>>>>> c1738330
 ! ------------------------------------------------------------------------------
     !    
     ! -- Get current date and time, assign to IBDT, and write to screen
     call date_and_time(values=ibdt)
-<<<<<<< HEAD
-    write(*, fmtdt) (ibdt(i), i = 1, 3), (ibdt(i), i = 5, 7)
-=======
     write(line, fmtdt) (ibdt(i), i = 1, 3), (ibdt(i), i = 5, 7)
     call sim_message(line, skipafter=1)
->>>>>>> c1738330
     !
     ! -- return
     return
@@ -64,10 +49,7 @@
     integer(i4b), intent(in) :: iout
     integer(I4B), intent(in) :: iprtim
     ! -- local
-<<<<<<< HEAD
-=======
     character(len=LINELENGTH) :: line
->>>>>>> c1738330
     INTEGER(I4B) :: IEDT(8), IDPM(12)
     integer(I4B) :: NSPD
     integer(I4B) :: i
@@ -76,25 +58,14 @@
     real(DP) :: elsec, rsecs
     DATA IDPM/31,28,31,30,31,30,31,31,30,31,30,31/ ! Days per month
     DATA NSPD/86400/  ! Seconds per day
-<<<<<<< HEAD
-=======
     ! -- format
     character(len=*), parameter :: fmtdt =                                       &
       "(1X,'Run end date and time (yyyy/mm/dd hh:mm:ss): ',                      &
       &I4,'/',I2.2,'/',I2.2,1X,I2,':',I2.2,':',I2.2)"
->>>>>>> c1738330
 ! ------------------------------------------------------------------------------
 !
 !     Get current date and time, assign to IEDT, and write.
       CALL DATE_AND_TIME(VALUES=IEDT)
-<<<<<<< HEAD
-      WRITE(*,1000) (IEDT(I),I=1,3),(IEDT(I),I=5,7)
- 1000 FORMAT(1X,'Run end date and time (yyyy/mm/dd hh:mm:ss): ',               &
-             I4,'/',I2.2,'/',I2.2,1X,I2,':',I2.2,':',I2.2)
-      IF(IPRTIM.GT.0) THEN
-        WRITE(IOUT,'(1X)')
-        WRITE(IOUT,1000) (IEDT(I),I=1,3),(IEDT(I),I=5,7)
-=======
       !
       ! -- write elapsed time to stdout
       write(line,fmtdt) (IEDT(I),I=1,3),(IEDT(I),I=5,7)
@@ -103,7 +74,6 @@
       ! -- write elapsted time to iout
       IF(IPRTIM.GT.0) THEN
         call sim_message(line, iunit=iout, skipbefore=1)
->>>>>>> c1738330
       END IF
 !
 !     Calculate elapsed time in days and seconds
@@ -160,23 +130,6 @@
 !
 !     Write elapsed time to screen
         IF (NDAYS.GT.0) THEN
-<<<<<<< HEAD
-          WRITE(*,1010) NDAYS,NHOURS,NMINS,NRSECS
- 1010     FORMAT(1X,'Elapsed run time: ',I3,' Days, ',I2,' Hours, ',I2,        &
-            ' Minutes, ',I2,' Seconds',/)
-        ELSEIF (NHOURS.GT.0) THEN
-          WRITE(*,1020) NHOURS,NMINS,NRSECS
- 1020     FORMAT(1X,'Elapsed run time: ',I2,' Hours, ',I2,                     &
-            ' Minutes, ',I2,' Seconds',/)
-        ELSEIF (NMINS.GT.0) THEN
-          WRITE(*,1030) NMINS,NSECS,MSECS
- 1030     FORMAT(1X,'Elapsed run time: ',I2,' Minutes, ',                      &
-            I2,'.',I3.3,' Seconds',/)
-        ELSE
-          WRITE(*,1040) NSECS,MSECS
- 1040     FORMAT(1X,'Elapsed run time: ',I2,'.',I3.3,' Seconds',/)
-        ENDIF
-=======
           WRITE(line, 1010) NDAYS,NHOURS,NMINS,NRSECS
  1010     FORMAT(1X,'Elapsed run time: ',I3,' Days, ',I2,' Hours, ',I2,        &
             ' Minutes, ',I2,' Seconds')
@@ -193,7 +146,6 @@
  1040     FORMAT(1X,'Elapsed run time: ',I2,'.',I3.3,' Seconds')
         ENDIF
         call sim_message(line, skipafter=1)
->>>>>>> c1738330
 !
 !     Write times to file if requested
       IF(IPRTIM.GT.0) THEN
