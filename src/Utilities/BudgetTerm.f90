<<<<<<< HEAD
! A budget term is the information needed to describe flow.
! The budget object contains an array of budget terms.  
! For an advanced package.  The budget object describes all of 
! the flows.
module BudgetTermModule

  use KindModule, only: I4B, DP
  use ConstantsModule, only: LENBUDTXT, DZERO
  use BaseDisModule, only: DisBaseType
  use InputOutputModule, only: ubdsv06

  implicit none

  public :: BudgetTermType
  
  type :: BudgetTermType
    
    character(len=LENBUDTXT) :: flowtype                           ! type of flow (WEL, DRN, ...)
    character(len=LENBUDTXT) :: text1id1                           ! model
    character(len=LENBUDTXT) :: text2id1                           ! to model
    character(len=LENBUDTXT) :: text1id2                           ! package/model
    character(len=LENBUDTXT) :: text2id2                           ! to package/model
    character(len=LENBUDTXT), dimension(:), pointer :: auxtxt => null()     ! name of auxiliary variables
    integer(I4B) :: maxlist                                        ! allocated size of arrays
    integer(I4B) :: naux                                           ! number of auxiliary variables
    integer(I4B) :: nlist                                          ! size of arrays for this period
    logical :: olconv1 = .false.                                   ! convert id1 to user node upon output
    logical :: olconv2 = .false.                                   ! convert id2 to user node upon output
    logical :: ordered_id1                                         ! the id1 array is ordered sequentially
    integer(I4B), dimension(:), pointer :: id1 => null()           ! first id (maxlist)
    integer(I4B), dimension(:), pointer :: id2 => null()           ! second id (maxlist)
    real(DP), dimension(:), pointer :: flow => null()              ! point this to simvals or simtomvr (maxlist)
    real(DP), dimension(:, :), pointer :: auxvar => null()         ! auxiliary variables (naux, maxlist)
    integer(I4B) :: icounter                                       ! counter variable
  
  contains
  
    procedure :: initialize
    procedure :: allocate_arrays
    procedure :: reset
    procedure :: update_term
    procedure :: accumulate_flow
    procedure :: save_flows
    procedure :: get_nlist
    procedure :: get_flowtype
    procedure :: get_flow
    procedure :: get_id1
    procedure :: get_id2
    procedure :: read_flows
    procedure :: fill_from_bfr
    procedure :: deallocate_arrays
    
  end type BudgetTermType

  contains
  
  subroutine initialize(this, flowtype, text1id1, text2id1, &
                        text1id2, text2id2, maxlist, olconv1, olconv2, &
                        naux, auxtxt, ordered_id1)
! ******************************************************************************
! initialize -- initialize the budget term
! ******************************************************************************
!
!    SPECIFICATIONS:
! ------------------------------------------------------------------------------
    ! -- modules
    ! -- dummy
    class(BudgetTermType) :: this
    character(len=LENBUDTXT), intent(in) :: flowtype
    character(len=LENBUDTXT), intent(in) :: text1id1
    character(len=LENBUDTXT), intent(in) :: text2id1
    character(len=LENBUDTXT), intent(in) :: text1id2
    character(len=LENBUDTXT), intent(in) :: text2id2
    integer(I4B), intent(in) :: maxlist
    logical, intent(in) :: olconv1
    logical, intent(in) :: olconv2
    integer(I4B), intent(in) :: naux
    character(len=LENBUDTXT), dimension(:), intent(in), optional :: auxtxt
    logical, intent(in), optional :: ordered_id1
    ! -- local
! ------------------------------------------------------------------------------
    this%flowtype = flowtype
    this%text1id1 = text1id1
    this%text2id1 = text2id1
    this%text1id2 = text1id2
    this%text2id2 = text2id2
    this%maxlist = maxlist
    this%olconv1 = olconv1
    this%olconv2 = olconv2
    this%naux = naux
    this%nlist = 0
    call this%allocate_arrays()
    if (present(auxtxt)) this%auxtxt(:) = auxtxt(1:naux)
    this%ordered_id1 = .true.
    if (present(ordered_id1)) this%ordered_id1 = ordered_id1
  end subroutine initialize
  
  subroutine allocate_arrays(this)
! ******************************************************************************
! allocate_arrays -- allocate budget term arrays
! ******************************************************************************
!
!    SPECIFICATIONS:
! ------------------------------------------------------------------------------
    ! -- modules
    ! -- dummy
    class(BudgetTermType) :: this
! ------------------------------------------------------------------------------
    allocate(this%id1(this%maxlist))
    allocate(this%id2(this%maxlist))
    allocate(this%flow(this%maxlist))
    allocate(this%auxvar(this%naux, this%maxlist))
    allocate(this%auxtxt(this%naux))
  end subroutine allocate_arrays
  
  subroutine deallocate_arrays(this)
! ******************************************************************************
! deallocate_arrays -- deallocate budget term arrays
! ******************************************************************************
!
!    SPECIFICATIONS:
! ------------------------------------------------------------------------------
    ! -- modules
    ! -- dummy
    class(BudgetTermType) :: this
! ------------------------------------------------------------------------------
    deallocate(this%id1)
    deallocate(this%id2)
    deallocate(this%flow)
    deallocate(this%auxvar)
    deallocate(this%auxtxt)
  end subroutine deallocate_arrays
  
  subroutine reset(this, nlist)
! ******************************************************************************
! reset -- reset the budget term and counter so terms can be updated
! ******************************************************************************
!
!    SPECIFICATIONS:
! ------------------------------------------------------------------------------
    ! -- modules
    ! -- dummy
    class(BudgetTermType) :: this
    integer(I4B), intent(in) :: nlist
! ------------------------------------------------------------------------------
    this%nlist = nlist
    this%icounter = 1
  end subroutine reset
  
  subroutine update_term(this, id1, id2, flow, auxvar)
! ******************************************************************************
! update_term -- replace the terms in position this%icounter 
!   for id1, id2, flow, and aux
! ******************************************************************************
!
!    SPECIFICATIONS:
! ------------------------------------------------------------------------------
    ! -- modules
    ! -- dummy
    class(BudgetTermType) :: this
    integer(I4B), intent(in) :: id1
    integer(I4B), intent(in) :: id2
    real(DP), intent(in) :: flow
    real(DP), dimension(:), intent(in), optional :: auxvar
! ------------------------------------------------------------------------------
    this%id1(this%icounter) = id1
    this%id2(this%icounter) = id2
    this%flow(this%icounter) = flow
    if (present(auxvar)) this%auxvar(:, this%icounter) = auxvar(1:this%naux)
    this%icounter = this%icounter + 1
  end subroutine update_term
  
  subroutine accumulate_flow(this, ratin, ratout)
! ******************************************************************************
! accumulate_flow -- calculate ratin and ratout for all the flow terms
! ******************************************************************************
!
!    SPECIFICATIONS:
! ------------------------------------------------------------------------------
    ! -- modules
    ! -- dummy
    class(BudgetTermType) :: this
    real(DP), intent(inout) :: ratin
    real(DP), intent(inout) :: ratout
    ! -- local
    integer(I4B) :: i
    real(DP) :: q
! ------------------------------------------------------------------------------
    ratin = DZERO
    ratout = DZERO
    do i = 1, this%nlist
      q = this%flow(i)
      if (q < DZERO) then
        ratout = ratout - q
      else
        ratin = ratin + q
      end if
    end do
  end subroutine accumulate_flow
  
  subroutine save_flows(this, dis, ibinun, kstp, kper, delt, pertim, totim, &
                        iout)
! ******************************************************************************
! save_flows -- write flows to a binary file
! ******************************************************************************
!
!    SPECIFICATIONS:
! ------------------------------------------------------------------------------
    ! -- modules
    ! -- dummy
    class(BudgetTermType) :: this
    class(DisBaseType), intent(in) :: dis
    integer(I4B), intent(in) :: ibinun
    integer(I4B), intent(in) :: kstp
    integer(I4B), intent(in) :: kper
    real(DP), intent(in) :: delt
    real(DP), intent(in) :: pertim
    real(DP), intent(in) :: totim
    integer(I4B), intent(in) :: iout
    ! -- local
    integer(I4B) :: i
    integer(I4B) :: n1
    integer(I4B) :: n2
    real(DP) :: q
! ------------------------------------------------------------------------------
    call ubdsv06(kstp, kper, this%flowtype, &
                 this%text1id1, this%text2id1, &
                 this%text1id2, this%text2id2, &
                 ibinun, this%naux, this%auxtxt, &
                 this%nlist, 1, 1, this%nlist, &
                 iout, delt, pertim, totim)
    do i = 1, this%nlist
      q = this%flow(i)
      n1 = this%id1(i)
      n2 = this%id2(i)
      call dis%record_mf6_list_entry(ibinun, n1, n2, q, &
                                     this%naux, this%auxvar(:, i), &
                                     olconv=this%olconv1, &
                                     olconv2=this%olconv2)
    end do
  end subroutine save_flows
  
  function get_nlist(this) result(nlist)
! ******************************************************************************
! get_nlist -- get the number of entries for the stress period
! ******************************************************************************
!
!    SPECIFICATIONS:
! ------------------------------------------------------------------------------
    ! -- modules
    ! -- return
    integer(I4B) :: nlist   
    ! -- dummy
    class(BudgetTermType) :: this
! ------------------------------------------------------------------------------
    nlist = this%nlist
    !
    ! -- return
    return
  end function get_nlist
  
  function get_flowtype(this) result(flowtype)
! ******************************************************************************
! get_flowtype -- get the flowtype for the budget term
! ******************************************************************************
!
!    SPECIFICATIONS:
! ------------------------------------------------------------------------------
    ! -- modules
    ! -- return
    character(len=LENBUDTXT) :: flowtype   
    ! -- dummy
    class(BudgetTermType) :: this
! ------------------------------------------------------------------------------
    flowtype = this%flowtype
    !
    ! -- return
    return
  end function get_flowtype
  
  function get_id1(this, icount) result(id1)
! ******************************************************************************
! get_id1 -- get id1(icount) for the budget term
! ******************************************************************************
!
!    SPECIFICATIONS:
! ------------------------------------------------------------------------------
    ! -- modules
    ! -- return
    integer(I4B) :: id1 
    ! -- dummy
    class(BudgetTermType) :: this
    integer(I4B), intent(in) :: icount
! ------------------------------------------------------------------------------
    id1 = this%id1(icount)
    !
    ! -- return
    return
  end function get_id1
  
  function get_id2(this, icount) result(id2)
! ******************************************************************************
! get_id2 -- get id2(icount) for the budget term
! ******************************************************************************
!
!    SPECIFICATIONS:
! ------------------------------------------------------------------------------
    ! -- modules
    ! -- return
    integer(I4B) :: id2 
    ! -- dummy
    class(BudgetTermType) :: this
    integer(I4B), intent(in) :: icount
! ------------------------------------------------------------------------------
    id2 = this%id2(icount)
    !
    ! -- return
    return
  end function get_id2
  
  function get_flow(this, icount) result(flow)
! ******************************************************************************
! get_flow -- get flow(icount) for the budget term
! ******************************************************************************
!
!    SPECIFICATIONS:
! ------------------------------------------------------------------------------
    ! -- modules
    ! -- return
    real(DP) :: flow 
    ! -- dummy
    class(BudgetTermType) :: this
    integer(I4B), intent(in) :: icount
! ------------------------------------------------------------------------------
    flow = this%flow(icount)
    !
    ! -- return
    return
  end function get_flow
  
  subroutine read_flows(this, dis, ibinun, kstp, kper, delt, pertim, totim)
! ******************************************************************************
! read_flows -- read flows from a binary file
! ******************************************************************************
!
!    SPECIFICATIONS:
! ------------------------------------------------------------------------------
    ! -- modules
    ! -- dummy
    class(BudgetTermType) :: this
    class(DisBaseType), intent(in) :: dis
    integer(I4B), intent(in) :: ibinun
    integer(I4B), intent(inout) :: kstp
    integer(I4B), intent(inout) :: kper
    real(DP), intent(inout) :: delt
    real(DP), intent(inout) :: pertim
    real(DP), intent(inout) :: totim
    ! -- local
    integer(I4B) :: idum1, idum2, imeth
    integer(I4B) :: i, j
    integer(I4B) :: n1
    integer(I4B) :: n2
    real(DP) :: q
! ------------------------------------------------------------------------------
    read(ibinun) kstp, kper, this%flowtype, this%nlist, idum1, idum2
    read(ibinun) imeth, delt, pertim, totim
    read(ibinun) this%text1id1
    read(ibinun) this%text2id1
    read(ibinun) this%text1id2
    read(ibinun) this%text2id2
    read(ibinun) this%naux
    this%naux = this%naux - 1
    if (.not. associated(this%auxtxt)) then
      allocate(this%auxtxt(this%naux))
    else
      if (size(this%auxtxt) /= this%naux) then
        deallocate(this%auxtxt)
        allocate(this%auxtxt(this%naux))
      end if
    end if
    if (this%naux > 0) read(ibinun) (this%auxtxt(j), j = 1, this%naux)
    read(ibinun) this%nlist
    if (.not. associated(this%id1)) then
      this%maxlist = this%nlist
      allocate(this%id1(this%maxlist))
      allocate(this%id2(this%maxlist))
      allocate(this%flow(this%maxlist))
      allocate(this%auxvar(this%naux, this%maxlist))
    else
      if (this%nlist > this%maxlist) then
        this%maxlist = this%nlist
        deallocate(this%id1)
        deallocate(this%id2)
        deallocate(this%flow)
        deallocate(this%auxvar)
        allocate(this%id1(this%maxlist))
        allocate(this%id2(this%maxlist))
        allocate(this%flow(this%maxlist))
        allocate(this%auxvar(this%naux, this%maxlist))
      end if
    end if
    do i = 1, this%nlist
      read(ibinun) n1
      read(ibinun) n2
      read(ibinun) q
      read(ibinun) (this%auxvar(j, i), j = 1, this%naux)
      if (this%olconv1) n1 = dis%get_nodenumber(n1, 0)
      if (this%olconv2) n2 = dis%get_nodenumber(n2, 0)
      this%id1(i) = n1
      this%id2(i) = n2
      this%flow(i) = q
    end do
  end subroutine read_flows
  
  subroutine fill_from_bfr(this, bfr, dis)
! ******************************************************************************
! fill_from_bfr -- copy the flow from the binary file reader into this budterm
! ******************************************************************************
!
!    SPECIFICATIONS:
! ------------------------------------------------------------------------------
    ! -- modules
    use BudgetFileReaderModule, only: BudgetFileReaderType
    ! -- dummy
    class(BudgetTermType) :: this
    type(BudgetFileReaderType) :: bfr
    class(DisBaseType), intent(in) :: dis
    ! -- local
    integer(I4B) :: i
    integer(I4B) :: n1
    integer(I4B) :: n2
    real(DP) :: q
! ------------------------------------------------------------------------------
    this%flowtype = bfr%budtxt
    this%text1id1 = bfr%srcmodelname
    this%text2id1 = bfr%srcpackagename
    this%text1id2 = bfr%dstmodelname
    this%text2id2 = bfr%dstpackagename
    this%naux = bfr%naux
    if (.not. associated(this%auxtxt)) then
      allocate(this%auxtxt(this%naux))
    else
      if (size(this%auxtxt) /= this%naux) then
        deallocate(this%auxtxt)
        allocate(this%auxtxt(this%naux))
      end if
    end if
    if (this%naux > 0) this%auxtxt(:) = bfr%auxtxt(:)
    this%nlist = bfr%nlist
    if (.not. associated(this%id1)) then
      this%maxlist = this%nlist
      allocate(this%id1(this%maxlist))
      allocate(this%id2(this%maxlist))
      allocate(this%flow(this%maxlist))
      allocate(this%auxvar(this%naux, this%maxlist))
    else
      if (this%nlist > this%maxlist) then
        this%maxlist = this%nlist
        deallocate(this%id1)
        deallocate(this%id2)
        deallocate(this%flow)
        deallocate(this%auxvar)
        allocate(this%id1(this%maxlist))
        allocate(this%id2(this%maxlist))
        allocate(this%flow(this%maxlist))
        allocate(this%auxvar(this%naux, this%maxlist))
      end if
    end if
    do i = 1, this%nlist
      n1 = bfr%nodesrc(i)
      n2 = bfr%nodedst(i)
      q = bfr%flow(i)
      this%auxvar(:, i) = bfr%auxvar(:, i)
      if (this%olconv1) n1 = dis%get_nodenumber(n1, 0)
      if (this%olconv2) n2 = dis%get_nodenumber(n2, 0)
      this%id1(i) = n1
      this%id2(i) = n2
      this%flow(i) = q
    end do
  end subroutine fill_from_bfr
  
=======
! A budget term is the information needed to describe flow.
! The budget object contains an array of budget terms.  
! For an advanced package.  The budget object describes all of 
! the flows.
module BudgetTermModule

  use KindModule, only: I4B, DP
  use ConstantsModule, only: LENBUDTXT, DZERO
  use BaseDisModule, only: DisBaseType
  use InputOutputModule, only: ubdsv06

  implicit none

  public :: BudgetTermType
  
  type :: BudgetTermType
    
    character(len=LENBUDTXT) :: flowtype                           ! type of flow (WEL, DRN, ...)
    character(len=LENBUDTXT) :: text1id1                           ! model
    character(len=LENBUDTXT) :: text2id1                           ! to model
    character(len=LENBUDTXT) :: text1id2                           ! package/model
    character(len=LENBUDTXT) :: text2id2                           ! to package/model
    character(len=LENBUDTXT), dimension(:), pointer :: auxtxt => null()     ! name of auxiliary variables
    integer(I4B) :: maxlist                                        ! allocated size of arrays
    integer(I4B) :: naux                                           ! number of auxiliary variables
    integer(I4B) :: nlist                                          ! size of arrays for this period
    logical :: olconv1 = .false.                                   ! convert id1 to user node upon output
    logical :: olconv2 = .false.                                   ! convert id2 to user node upon output
    logical :: ordered_id1                                         ! the id1 array is ordered sequentially
    integer(I4B), dimension(:), pointer :: id1 => null()           ! first id (maxlist)
    integer(I4B), dimension(:), pointer :: id2 => null()           ! second id (maxlist)
    real(DP), dimension(:), pointer :: flow => null()              ! point this to simvals or simtomvr (maxlist)
    real(DP), dimension(:, :), pointer :: auxvar => null()         ! auxiliary variables (naux, maxlist)
    integer(I4B) :: icounter                                       ! counter variable
  
  contains
  
    procedure :: initialize
    procedure :: allocate_arrays
    procedure :: reset
    procedure :: update_term
    procedure :: accumulate_flow
    procedure :: save_flows
    procedure :: get_nlist
    procedure :: get_flowtype
    procedure :: get_flow
    procedure :: get_id1
    procedure :: get_id2
    procedure :: read_flows
    procedure :: fill_from_bfr
    procedure :: deallocate_arrays
    
  end type BudgetTermType

  contains
  
  subroutine initialize(this, flowtype, text1id1, text2id1, &
                        text1id2, text2id2, maxlist, olconv1, olconv2, &
                        naux, auxtxt, ordered_id1)
! ******************************************************************************
! initialize -- initialize the budget term
! ******************************************************************************
!
!    SPECIFICATIONS:
! ------------------------------------------------------------------------------
    ! -- modules
    ! -- dummy
    class(BudgetTermType) :: this
    character(len=LENBUDTXT), intent(in) :: flowtype
    character(len=LENBUDTXT), intent(in) :: text1id1
    character(len=LENBUDTXT), intent(in) :: text2id1
    character(len=LENBUDTXT), intent(in) :: text1id2
    character(len=LENBUDTXT), intent(in) :: text2id2
    integer(I4B), intent(in) :: maxlist
    logical, intent(in) :: olconv1
    logical, intent(in) :: olconv2
    integer(I4B), intent(in) :: naux
    character(len=LENBUDTXT), dimension(:), intent(in), optional :: auxtxt
    logical, intent(in), optional :: ordered_id1
    ! -- local
! ------------------------------------------------------------------------------
    this%flowtype = flowtype
    this%text1id1 = text1id1
    this%text2id1 = text2id1
    this%text1id2 = text1id2
    this%text2id2 = text2id2
    this%maxlist = maxlist
    this%olconv1 = olconv1
    this%olconv2 = olconv2
    this%naux = naux
    this%nlist = 0
    call this%allocate_arrays()
    if (present(auxtxt)) this%auxtxt(:) = auxtxt(1:naux)
    this%ordered_id1 = .true.
    if (present(ordered_id1)) this%ordered_id1 = ordered_id1
  end subroutine initialize
  
  subroutine allocate_arrays(this)
! ******************************************************************************
! allocate_arrays -- allocate budget term arrays
! ******************************************************************************
!
!    SPECIFICATIONS:
! ------------------------------------------------------------------------------
    ! -- modules
    ! -- dummy
    class(BudgetTermType) :: this
! ------------------------------------------------------------------------------
    allocate(this%id1(this%maxlist))
    allocate(this%id2(this%maxlist))
    allocate(this%flow(this%maxlist))
    allocate(this%auxvar(this%naux, this%maxlist))
    allocate(this%auxtxt(this%naux))
  end subroutine allocate_arrays
  
  subroutine deallocate_arrays(this)
! ******************************************************************************
! deallocate_arrays -- deallocate budget term arrays
! ******************************************************************************
!
!    SPECIFICATIONS:
! ------------------------------------------------------------------------------
    ! -- modules
    ! -- dummy
    class(BudgetTermType) :: this
! ------------------------------------------------------------------------------
    deallocate(this%id1)
    deallocate(this%id2)
    deallocate(this%flow)
    deallocate(this%auxvar)
    deallocate(this%auxtxt)
  end subroutine deallocate_arrays
  
  subroutine reset(this, nlist)
! ******************************************************************************
! reset -- reset the budget term and counter so terms can be updated
! ******************************************************************************
!
!    SPECIFICATIONS:
! ------------------------------------------------------------------------------
    ! -- modules
    ! -- dummy
    class(BudgetTermType) :: this
    integer(I4B), intent(in) :: nlist
! ------------------------------------------------------------------------------
    this%nlist = nlist
    this%icounter = 1
  end subroutine reset
  
  subroutine update_term(this, id1, id2, flow, auxvar)
! ******************************************************************************
! update_term -- replace the terms in position this%icounter 
!   for id1, id2, flow, and aux
! ******************************************************************************
!
!    SPECIFICATIONS:
! ------------------------------------------------------------------------------
    ! -- modules
    ! -- dummy
    class(BudgetTermType) :: this
    integer(I4B), intent(in) :: id1
    integer(I4B), intent(in) :: id2
    real(DP), intent(in) :: flow
    real(DP), dimension(:), intent(in), optional :: auxvar
! ------------------------------------------------------------------------------
    this%id1(this%icounter) = id1
    this%id2(this%icounter) = id2
    this%flow(this%icounter) = flow
    if (present(auxvar)) this%auxvar(:, this%icounter) = auxvar(1:this%naux)
    this%icounter = this%icounter + 1
  end subroutine update_term
  
  subroutine accumulate_flow(this, ratin, ratout)
! ******************************************************************************
! accumulate_flow -- calculate ratin and ratout for all the flow terms
! ******************************************************************************
!
!    SPECIFICATIONS:
! ------------------------------------------------------------------------------
    ! -- modules
    ! -- dummy
    class(BudgetTermType) :: this
    real(DP), intent(inout) :: ratin
    real(DP), intent(inout) :: ratout
    ! -- local
    integer(I4B) :: i
    real(DP) :: q
! ------------------------------------------------------------------------------
    ratin = DZERO
    ratout = DZERO
    do i = 1, this%nlist
      q = this%flow(i)
      if (q < DZERO) then
        ratout = ratout - q
      else
        ratin = ratin + q
      end if
    end do
  end subroutine accumulate_flow
  
  subroutine save_flows(this, dis, ibinun, kstp, kper, delt, pertim, totim, &
                        iout)
! ******************************************************************************
! save_flows -- write flows to a binary file
! ******************************************************************************
!
!    SPECIFICATIONS:
! ------------------------------------------------------------------------------
    ! -- modules
    ! -- dummy
    class(BudgetTermType) :: this
    class(DisBaseType), intent(in) :: dis
    integer(I4B), intent(in) :: ibinun
    integer(I4B), intent(in) :: kstp
    integer(I4B), intent(in) :: kper
    real(DP), intent(in) :: delt
    real(DP), intent(in) :: pertim
    real(DP), intent(in) :: totim
    integer(I4B), intent(in) :: iout
    ! -- local
    integer(I4B) :: i
    integer(I4B) :: n1
    integer(I4B) :: n2
    real(DP) :: q
! ------------------------------------------------------------------------------
    call ubdsv06(kstp, kper, this%flowtype, &
                 this%text1id1, this%text2id1, &
                 this%text1id2, this%text2id2, &
                 ibinun, this%naux, this%auxtxt, &
                 this%nlist, 1, 1, this%nlist, &
                 iout, delt, pertim, totim)
    do i = 1, this%nlist
      q = this%flow(i)
      n1 = this%id1(i)
      n2 = this%id2(i)
      call dis%record_mf6_list_entry(ibinun, n1, n2, q, &
                                     this%naux, this%auxvar(:, i), &
                                     olconv=this%olconv1, &
                                     olconv2=this%olconv2)
    end do
  end subroutine save_flows
  
  function get_nlist(this) result(nlist)
! ******************************************************************************
! get_nlist -- get the number of entries for the stress period
! ******************************************************************************
!
!    SPECIFICATIONS:
! ------------------------------------------------------------------------------
    ! -- modules
    ! -- return
    integer(I4B) :: nlist   
    ! -- dummy
    class(BudgetTermType) :: this
! ------------------------------------------------------------------------------
    nlist = this%nlist
    !
    ! -- return
    return
  end function get_nlist
  
  function get_flowtype(this) result(flowtype)
! ******************************************************************************
! get_flowtype -- get the flowtype for the budget term
! ******************************************************************************
!
!    SPECIFICATIONS:
! ------------------------------------------------------------------------------
    ! -- modules
    ! -- return
    character(len=LENBUDTXT) :: flowtype   
    ! -- dummy
    class(BudgetTermType) :: this
! ------------------------------------------------------------------------------
    flowtype = this%flowtype
    !
    ! -- return
    return
  end function get_flowtype
  
  function get_id1(this, icount) result(id1)
! ******************************************************************************
! get_id1 -- get id1(icount) for the budget term
! ******************************************************************************
!
!    SPECIFICATIONS:
! ------------------------------------------------------------------------------
    ! -- modules
    ! -- return
    integer(I4B) :: id1 
    ! -- dummy
    class(BudgetTermType) :: this
    integer(I4B), intent(in) :: icount
! ------------------------------------------------------------------------------
    id1 = this%id1(icount)
    !
    ! -- return
    return
  end function get_id1
  
  function get_id2(this, icount) result(id2)
! ******************************************************************************
! get_id2 -- get id2(icount) for the budget term
! ******************************************************************************
!
!    SPECIFICATIONS:
! ------------------------------------------------------------------------------
    ! -- modules
    ! -- return
    integer(I4B) :: id2 
    ! -- dummy
    class(BudgetTermType) :: this
    integer(I4B), intent(in) :: icount
! ------------------------------------------------------------------------------
    id2 = this%id2(icount)
    !
    ! -- return
    return
  end function get_id2
  
  function get_flow(this, icount) result(flow)
! ******************************************************************************
! get_flow -- get flow(icount) for the budget term
! ******************************************************************************
!
!    SPECIFICATIONS:
! ------------------------------------------------------------------------------
    ! -- modules
    ! -- return
    real(DP) :: flow 
    ! -- dummy
    class(BudgetTermType) :: this
    integer(I4B), intent(in) :: icount
! ------------------------------------------------------------------------------
    flow = this%flow(icount)
    !
    ! -- return
    return
  end function get_flow
  
  subroutine read_flows(this, dis, ibinun, kstp, kper, delt, pertim, totim)
! ******************************************************************************
! read_flows -- read flows from a binary file
! ******************************************************************************
!
!    SPECIFICATIONS:
! ------------------------------------------------------------------------------
    ! -- modules
    ! -- dummy
    class(BudgetTermType) :: this
    class(DisBaseType), intent(in) :: dis
    integer(I4B), intent(in) :: ibinun
    integer(I4B), intent(inout) :: kstp
    integer(I4B), intent(inout) :: kper
    real(DP), intent(inout) :: delt
    real(DP), intent(inout) :: pertim
    real(DP), intent(inout) :: totim
    ! -- local
    integer(I4B) :: idum1, idum2, imeth
    integer(I4B) :: i, j
    integer(I4B) :: n1
    integer(I4B) :: n2
    real(DP) :: q
! ------------------------------------------------------------------------------
    read(ibinun) kstp, kper, this%flowtype, this%nlist, idum1, idum2
    read(ibinun) imeth, delt, pertim, totim
    read(ibinun) this%text1id1
    read(ibinun) this%text2id1
    read(ibinun) this%text1id2
    read(ibinun) this%text2id2
    read(ibinun) this%naux
    this%naux = this%naux - 1
    if (.not. associated(this%auxtxt)) then
      allocate(this%auxtxt(this%naux))
    else
      if (size(this%auxtxt) /= this%naux) then
        deallocate(this%auxtxt)
        allocate(this%auxtxt(this%naux))
      end if
    end if
    if (this%naux > 0) read(ibinun) (this%auxtxt(j), j = 1, this%naux)
    read(ibinun) this%nlist
    if (.not. associated(this%id1)) then
      this%maxlist = this%nlist
      allocate(this%id1(this%maxlist))
      allocate(this%id2(this%maxlist))
      allocate(this%flow(this%maxlist))
      allocate(this%auxvar(this%naux, this%maxlist))
    else
      if (this%nlist > this%maxlist) then
        this%maxlist = this%nlist
        deallocate(this%id1)
        deallocate(this%id2)
        deallocate(this%flow)
        deallocate(this%auxvar)
        allocate(this%id1(this%maxlist))
        allocate(this%id2(this%maxlist))
        allocate(this%flow(this%maxlist))
        allocate(this%auxvar(this%naux, this%maxlist))
      end if
    end if
    do i = 1, this%nlist
      read(ibinun) n1
      read(ibinun) n2
      read(ibinun) q
      read(ibinun) (this%auxvar(j, i), j = 1, this%naux)
      if (this%olconv1) n1 = dis%get_nodenumber(n1, 0)
      if (this%olconv2) n2 = dis%get_nodenumber(n2, 0)
      this%id1(i) = n1
      this%id2(i) = n2
      this%flow(i) = q
    end do
  end subroutine read_flows
  
  subroutine fill_from_bfr(this, bfr, dis)
! ******************************************************************************
! fill_from_bfr -- copy the flow from the binary file reader into this budterm
! ******************************************************************************
!
!    SPECIFICATIONS:
! ------------------------------------------------------------------------------
    ! -- modules
    use BudgetFileReaderModule, only: BudgetFileReaderType
    ! -- dummy
    class(BudgetTermType) :: this
    type(BudgetFileReaderType) :: bfr
    class(DisBaseType), intent(in) :: dis
    ! -- local
    integer(I4B) :: i
    integer(I4B) :: n1
    integer(I4B) :: n2
    real(DP) :: q
! ------------------------------------------------------------------------------
    this%flowtype = bfr%budtxt
    this%text1id1 = bfr%srcmodelname
    this%text2id1 = bfr%srcpackagename
    this%text1id2 = bfr%dstmodelname
    this%text2id2 = bfr%dstpackagename
    this%naux = bfr%naux
    if (.not. associated(this%auxtxt)) then
      allocate(this%auxtxt(this%naux))
    else
      if (size(this%auxtxt) /= this%naux) then
        deallocate(this%auxtxt)
        allocate(this%auxtxt(this%naux))
      end if
    end if
    if (this%naux > 0) this%auxtxt(:) = bfr%auxtxt(:)
    this%nlist = bfr%nlist
    if (.not. associated(this%id1)) then
      this%maxlist = this%nlist
      allocate(this%id1(this%maxlist))
      allocate(this%id2(this%maxlist))
      allocate(this%flow(this%maxlist))
      allocate(this%auxvar(this%naux, this%maxlist))
    else
      if (this%nlist > this%maxlist) then
        this%maxlist = this%nlist
        deallocate(this%id1)
        deallocate(this%id2)
        deallocate(this%flow)
        deallocate(this%auxvar)
        allocate(this%id1(this%maxlist))
        allocate(this%id2(this%maxlist))
        allocate(this%flow(this%maxlist))
        allocate(this%auxvar(this%naux, this%maxlist))
      end if
    end if
    do i = 1, this%nlist
      n1 = bfr%nodesrc(i)
      n2 = bfr%nodedst(i)
      q = bfr%flow(i)
      this%auxvar(:, i) = bfr%auxvar(:, i)
      if (this%olconv1) n1 = dis%get_nodenumber(n1, 0)
      if (this%olconv2) n2 = dis%get_nodenumber(n2, 0)
      this%id1(i) = n1
      this%id2(i) = n2
      this%flow(i) = q
    end do
  end subroutine fill_from_bfr
  
>>>>>>> a391efb5
end module BudgetTermModule<|MERGE_RESOLUTION|>--- conflicted
+++ resolved
@@ -1,4 +1,3 @@
-<<<<<<< HEAD
 ! A budget term is the information needed to describe flow.
 ! The budget object contains an array of budget terms.  
 ! For an advanced package.  The budget object describes all of 
@@ -480,487 +479,4 @@
     end do
   end subroutine fill_from_bfr
   
-=======
-! A budget term is the information needed to describe flow.
-! The budget object contains an array of budget terms.  
-! For an advanced package.  The budget object describes all of 
-! the flows.
-module BudgetTermModule
-
-  use KindModule, only: I4B, DP
-  use ConstantsModule, only: LENBUDTXT, DZERO
-  use BaseDisModule, only: DisBaseType
-  use InputOutputModule, only: ubdsv06
-
-  implicit none
-
-  public :: BudgetTermType
-  
-  type :: BudgetTermType
-    
-    character(len=LENBUDTXT) :: flowtype                           ! type of flow (WEL, DRN, ...)
-    character(len=LENBUDTXT) :: text1id1                           ! model
-    character(len=LENBUDTXT) :: text2id1                           ! to model
-    character(len=LENBUDTXT) :: text1id2                           ! package/model
-    character(len=LENBUDTXT) :: text2id2                           ! to package/model
-    character(len=LENBUDTXT), dimension(:), pointer :: auxtxt => null()     ! name of auxiliary variables
-    integer(I4B) :: maxlist                                        ! allocated size of arrays
-    integer(I4B) :: naux                                           ! number of auxiliary variables
-    integer(I4B) :: nlist                                          ! size of arrays for this period
-    logical :: olconv1 = .false.                                   ! convert id1 to user node upon output
-    logical :: olconv2 = .false.                                   ! convert id2 to user node upon output
-    logical :: ordered_id1                                         ! the id1 array is ordered sequentially
-    integer(I4B), dimension(:), pointer :: id1 => null()           ! first id (maxlist)
-    integer(I4B), dimension(:), pointer :: id2 => null()           ! second id (maxlist)
-    real(DP), dimension(:), pointer :: flow => null()              ! point this to simvals or simtomvr (maxlist)
-    real(DP), dimension(:, :), pointer :: auxvar => null()         ! auxiliary variables (naux, maxlist)
-    integer(I4B) :: icounter                                       ! counter variable
-  
-  contains
-  
-    procedure :: initialize
-    procedure :: allocate_arrays
-    procedure :: reset
-    procedure :: update_term
-    procedure :: accumulate_flow
-    procedure :: save_flows
-    procedure :: get_nlist
-    procedure :: get_flowtype
-    procedure :: get_flow
-    procedure :: get_id1
-    procedure :: get_id2
-    procedure :: read_flows
-    procedure :: fill_from_bfr
-    procedure :: deallocate_arrays
-    
-  end type BudgetTermType
-
-  contains
-  
-  subroutine initialize(this, flowtype, text1id1, text2id1, &
-                        text1id2, text2id2, maxlist, olconv1, olconv2, &
-                        naux, auxtxt, ordered_id1)
-! ******************************************************************************
-! initialize -- initialize the budget term
-! ******************************************************************************
-!
-!    SPECIFICATIONS:
-! ------------------------------------------------------------------------------
-    ! -- modules
-    ! -- dummy
-    class(BudgetTermType) :: this
-    character(len=LENBUDTXT), intent(in) :: flowtype
-    character(len=LENBUDTXT), intent(in) :: text1id1
-    character(len=LENBUDTXT), intent(in) :: text2id1
-    character(len=LENBUDTXT), intent(in) :: text1id2
-    character(len=LENBUDTXT), intent(in) :: text2id2
-    integer(I4B), intent(in) :: maxlist
-    logical, intent(in) :: olconv1
-    logical, intent(in) :: olconv2
-    integer(I4B), intent(in) :: naux
-    character(len=LENBUDTXT), dimension(:), intent(in), optional :: auxtxt
-    logical, intent(in), optional :: ordered_id1
-    ! -- local
-! ------------------------------------------------------------------------------
-    this%flowtype = flowtype
-    this%text1id1 = text1id1
-    this%text2id1 = text2id1
-    this%text1id2 = text1id2
-    this%text2id2 = text2id2
-    this%maxlist = maxlist
-    this%olconv1 = olconv1
-    this%olconv2 = olconv2
-    this%naux = naux
-    this%nlist = 0
-    call this%allocate_arrays()
-    if (present(auxtxt)) this%auxtxt(:) = auxtxt(1:naux)
-    this%ordered_id1 = .true.
-    if (present(ordered_id1)) this%ordered_id1 = ordered_id1
-  end subroutine initialize
-  
-  subroutine allocate_arrays(this)
-! ******************************************************************************
-! allocate_arrays -- allocate budget term arrays
-! ******************************************************************************
-!
-!    SPECIFICATIONS:
-! ------------------------------------------------------------------------------
-    ! -- modules
-    ! -- dummy
-    class(BudgetTermType) :: this
-! ------------------------------------------------------------------------------
-    allocate(this%id1(this%maxlist))
-    allocate(this%id2(this%maxlist))
-    allocate(this%flow(this%maxlist))
-    allocate(this%auxvar(this%naux, this%maxlist))
-    allocate(this%auxtxt(this%naux))
-  end subroutine allocate_arrays
-  
-  subroutine deallocate_arrays(this)
-! ******************************************************************************
-! deallocate_arrays -- deallocate budget term arrays
-! ******************************************************************************
-!
-!    SPECIFICATIONS:
-! ------------------------------------------------------------------------------
-    ! -- modules
-    ! -- dummy
-    class(BudgetTermType) :: this
-! ------------------------------------------------------------------------------
-    deallocate(this%id1)
-    deallocate(this%id2)
-    deallocate(this%flow)
-    deallocate(this%auxvar)
-    deallocate(this%auxtxt)
-  end subroutine deallocate_arrays
-  
-  subroutine reset(this, nlist)
-! ******************************************************************************
-! reset -- reset the budget term and counter so terms can be updated
-! ******************************************************************************
-!
-!    SPECIFICATIONS:
-! ------------------------------------------------------------------------------
-    ! -- modules
-    ! -- dummy
-    class(BudgetTermType) :: this
-    integer(I4B), intent(in) :: nlist
-! ------------------------------------------------------------------------------
-    this%nlist = nlist
-    this%icounter = 1
-  end subroutine reset
-  
-  subroutine update_term(this, id1, id2, flow, auxvar)
-! ******************************************************************************
-! update_term -- replace the terms in position this%icounter 
-!   for id1, id2, flow, and aux
-! ******************************************************************************
-!
-!    SPECIFICATIONS:
-! ------------------------------------------------------------------------------
-    ! -- modules
-    ! -- dummy
-    class(BudgetTermType) :: this
-    integer(I4B), intent(in) :: id1
-    integer(I4B), intent(in) :: id2
-    real(DP), intent(in) :: flow
-    real(DP), dimension(:), intent(in), optional :: auxvar
-! ------------------------------------------------------------------------------
-    this%id1(this%icounter) = id1
-    this%id2(this%icounter) = id2
-    this%flow(this%icounter) = flow
-    if (present(auxvar)) this%auxvar(:, this%icounter) = auxvar(1:this%naux)
-    this%icounter = this%icounter + 1
-  end subroutine update_term
-  
-  subroutine accumulate_flow(this, ratin, ratout)
-! ******************************************************************************
-! accumulate_flow -- calculate ratin and ratout for all the flow terms
-! ******************************************************************************
-!
-!    SPECIFICATIONS:
-! ------------------------------------------------------------------------------
-    ! -- modules
-    ! -- dummy
-    class(BudgetTermType) :: this
-    real(DP), intent(inout) :: ratin
-    real(DP), intent(inout) :: ratout
-    ! -- local
-    integer(I4B) :: i
-    real(DP) :: q
-! ------------------------------------------------------------------------------
-    ratin = DZERO
-    ratout = DZERO
-    do i = 1, this%nlist
-      q = this%flow(i)
-      if (q < DZERO) then
-        ratout = ratout - q
-      else
-        ratin = ratin + q
-      end if
-    end do
-  end subroutine accumulate_flow
-  
-  subroutine save_flows(this, dis, ibinun, kstp, kper, delt, pertim, totim, &
-                        iout)
-! ******************************************************************************
-! save_flows -- write flows to a binary file
-! ******************************************************************************
-!
-!    SPECIFICATIONS:
-! ------------------------------------------------------------------------------
-    ! -- modules
-    ! -- dummy
-    class(BudgetTermType) :: this
-    class(DisBaseType), intent(in) :: dis
-    integer(I4B), intent(in) :: ibinun
-    integer(I4B), intent(in) :: kstp
-    integer(I4B), intent(in) :: kper
-    real(DP), intent(in) :: delt
-    real(DP), intent(in) :: pertim
-    real(DP), intent(in) :: totim
-    integer(I4B), intent(in) :: iout
-    ! -- local
-    integer(I4B) :: i
-    integer(I4B) :: n1
-    integer(I4B) :: n2
-    real(DP) :: q
-! ------------------------------------------------------------------------------
-    call ubdsv06(kstp, kper, this%flowtype, &
-                 this%text1id1, this%text2id1, &
-                 this%text1id2, this%text2id2, &
-                 ibinun, this%naux, this%auxtxt, &
-                 this%nlist, 1, 1, this%nlist, &
-                 iout, delt, pertim, totim)
-    do i = 1, this%nlist
-      q = this%flow(i)
-      n1 = this%id1(i)
-      n2 = this%id2(i)
-      call dis%record_mf6_list_entry(ibinun, n1, n2, q, &
-                                     this%naux, this%auxvar(:, i), &
-                                     olconv=this%olconv1, &
-                                     olconv2=this%olconv2)
-    end do
-  end subroutine save_flows
-  
-  function get_nlist(this) result(nlist)
-! ******************************************************************************
-! get_nlist -- get the number of entries for the stress period
-! ******************************************************************************
-!
-!    SPECIFICATIONS:
-! ------------------------------------------------------------------------------
-    ! -- modules
-    ! -- return
-    integer(I4B) :: nlist   
-    ! -- dummy
-    class(BudgetTermType) :: this
-! ------------------------------------------------------------------------------
-    nlist = this%nlist
-    !
-    ! -- return
-    return
-  end function get_nlist
-  
-  function get_flowtype(this) result(flowtype)
-! ******************************************************************************
-! get_flowtype -- get the flowtype for the budget term
-! ******************************************************************************
-!
-!    SPECIFICATIONS:
-! ------------------------------------------------------------------------------
-    ! -- modules
-    ! -- return
-    character(len=LENBUDTXT) :: flowtype   
-    ! -- dummy
-    class(BudgetTermType) :: this
-! ------------------------------------------------------------------------------
-    flowtype = this%flowtype
-    !
-    ! -- return
-    return
-  end function get_flowtype
-  
-  function get_id1(this, icount) result(id1)
-! ******************************************************************************
-! get_id1 -- get id1(icount) for the budget term
-! ******************************************************************************
-!
-!    SPECIFICATIONS:
-! ------------------------------------------------------------------------------
-    ! -- modules
-    ! -- return
-    integer(I4B) :: id1 
-    ! -- dummy
-    class(BudgetTermType) :: this
-    integer(I4B), intent(in) :: icount
-! ------------------------------------------------------------------------------
-    id1 = this%id1(icount)
-    !
-    ! -- return
-    return
-  end function get_id1
-  
-  function get_id2(this, icount) result(id2)
-! ******************************************************************************
-! get_id2 -- get id2(icount) for the budget term
-! ******************************************************************************
-!
-!    SPECIFICATIONS:
-! ------------------------------------------------------------------------------
-    ! -- modules
-    ! -- return
-    integer(I4B) :: id2 
-    ! -- dummy
-    class(BudgetTermType) :: this
-    integer(I4B), intent(in) :: icount
-! ------------------------------------------------------------------------------
-    id2 = this%id2(icount)
-    !
-    ! -- return
-    return
-  end function get_id2
-  
-  function get_flow(this, icount) result(flow)
-! ******************************************************************************
-! get_flow -- get flow(icount) for the budget term
-! ******************************************************************************
-!
-!    SPECIFICATIONS:
-! ------------------------------------------------------------------------------
-    ! -- modules
-    ! -- return
-    real(DP) :: flow 
-    ! -- dummy
-    class(BudgetTermType) :: this
-    integer(I4B), intent(in) :: icount
-! ------------------------------------------------------------------------------
-    flow = this%flow(icount)
-    !
-    ! -- return
-    return
-  end function get_flow
-  
-  subroutine read_flows(this, dis, ibinun, kstp, kper, delt, pertim, totim)
-! ******************************************************************************
-! read_flows -- read flows from a binary file
-! ******************************************************************************
-!
-!    SPECIFICATIONS:
-! ------------------------------------------------------------------------------
-    ! -- modules
-    ! -- dummy
-    class(BudgetTermType) :: this
-    class(DisBaseType), intent(in) :: dis
-    integer(I4B), intent(in) :: ibinun
-    integer(I4B), intent(inout) :: kstp
-    integer(I4B), intent(inout) :: kper
-    real(DP), intent(inout) :: delt
-    real(DP), intent(inout) :: pertim
-    real(DP), intent(inout) :: totim
-    ! -- local
-    integer(I4B) :: idum1, idum2, imeth
-    integer(I4B) :: i, j
-    integer(I4B) :: n1
-    integer(I4B) :: n2
-    real(DP) :: q
-! ------------------------------------------------------------------------------
-    read(ibinun) kstp, kper, this%flowtype, this%nlist, idum1, idum2
-    read(ibinun) imeth, delt, pertim, totim
-    read(ibinun) this%text1id1
-    read(ibinun) this%text2id1
-    read(ibinun) this%text1id2
-    read(ibinun) this%text2id2
-    read(ibinun) this%naux
-    this%naux = this%naux - 1
-    if (.not. associated(this%auxtxt)) then
-      allocate(this%auxtxt(this%naux))
-    else
-      if (size(this%auxtxt) /= this%naux) then
-        deallocate(this%auxtxt)
-        allocate(this%auxtxt(this%naux))
-      end if
-    end if
-    if (this%naux > 0) read(ibinun) (this%auxtxt(j), j = 1, this%naux)
-    read(ibinun) this%nlist
-    if (.not. associated(this%id1)) then
-      this%maxlist = this%nlist
-      allocate(this%id1(this%maxlist))
-      allocate(this%id2(this%maxlist))
-      allocate(this%flow(this%maxlist))
-      allocate(this%auxvar(this%naux, this%maxlist))
-    else
-      if (this%nlist > this%maxlist) then
-        this%maxlist = this%nlist
-        deallocate(this%id1)
-        deallocate(this%id2)
-        deallocate(this%flow)
-        deallocate(this%auxvar)
-        allocate(this%id1(this%maxlist))
-        allocate(this%id2(this%maxlist))
-        allocate(this%flow(this%maxlist))
-        allocate(this%auxvar(this%naux, this%maxlist))
-      end if
-    end if
-    do i = 1, this%nlist
-      read(ibinun) n1
-      read(ibinun) n2
-      read(ibinun) q
-      read(ibinun) (this%auxvar(j, i), j = 1, this%naux)
-      if (this%olconv1) n1 = dis%get_nodenumber(n1, 0)
-      if (this%olconv2) n2 = dis%get_nodenumber(n2, 0)
-      this%id1(i) = n1
-      this%id2(i) = n2
-      this%flow(i) = q
-    end do
-  end subroutine read_flows
-  
-  subroutine fill_from_bfr(this, bfr, dis)
-! ******************************************************************************
-! fill_from_bfr -- copy the flow from the binary file reader into this budterm
-! ******************************************************************************
-!
-!    SPECIFICATIONS:
-! ------------------------------------------------------------------------------
-    ! -- modules
-    use BudgetFileReaderModule, only: BudgetFileReaderType
-    ! -- dummy
-    class(BudgetTermType) :: this
-    type(BudgetFileReaderType) :: bfr
-    class(DisBaseType), intent(in) :: dis
-    ! -- local
-    integer(I4B) :: i
-    integer(I4B) :: n1
-    integer(I4B) :: n2
-    real(DP) :: q
-! ------------------------------------------------------------------------------
-    this%flowtype = bfr%budtxt
-    this%text1id1 = bfr%srcmodelname
-    this%text2id1 = bfr%srcpackagename
-    this%text1id2 = bfr%dstmodelname
-    this%text2id2 = bfr%dstpackagename
-    this%naux = bfr%naux
-    if (.not. associated(this%auxtxt)) then
-      allocate(this%auxtxt(this%naux))
-    else
-      if (size(this%auxtxt) /= this%naux) then
-        deallocate(this%auxtxt)
-        allocate(this%auxtxt(this%naux))
-      end if
-    end if
-    if (this%naux > 0) this%auxtxt(:) = bfr%auxtxt(:)
-    this%nlist = bfr%nlist
-    if (.not. associated(this%id1)) then
-      this%maxlist = this%nlist
-      allocate(this%id1(this%maxlist))
-      allocate(this%id2(this%maxlist))
-      allocate(this%flow(this%maxlist))
-      allocate(this%auxvar(this%naux, this%maxlist))
-    else
-      if (this%nlist > this%maxlist) then
-        this%maxlist = this%nlist
-        deallocate(this%id1)
-        deallocate(this%id2)
-        deallocate(this%flow)
-        deallocate(this%auxvar)
-        allocate(this%id1(this%maxlist))
-        allocate(this%id2(this%maxlist))
-        allocate(this%flow(this%maxlist))
-        allocate(this%auxvar(this%naux, this%maxlist))
-      end if
-    end if
-    do i = 1, this%nlist
-      n1 = bfr%nodesrc(i)
-      n2 = bfr%nodedst(i)
-      q = bfr%flow(i)
-      this%auxvar(:, i) = bfr%auxvar(:, i)
-      if (this%olconv1) n1 = dis%get_nodenumber(n1, 0)
-      if (this%olconv2) n2 = dis%get_nodenumber(n2, 0)
-      this%id1(i) = n1
-      this%id2(i) = n2
-      this%flow(i) = q
-    end do
-  end subroutine fill_from_bfr
-  
->>>>>>> a391efb5
 end module BudgetTermModule