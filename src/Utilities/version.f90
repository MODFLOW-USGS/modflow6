--- conflicted
+++ resolved
@@ -3,11 +3,7 @@
   public
   ! -- modflow 6 version
   integer(I4B), parameter :: IDEVELOPMODE = 1
-<<<<<<< HEAD
-  character(len=40), parameter :: VERSION = '6.0.3.169 01/16/2019'
-=======
-  character(len=40), parameter :: VERSION = '6.0.3.93 03/07/2019'
->>>>>>> 33486539
+  character(len=40), parameter :: VERSION = '6.0.3.174 03/12/2019'
   character(len=10), parameter :: MFVNAM = ' 6'
   character(len=*), parameter  :: MFTITLE =                                     &
     'U.S. GEOLOGICAL SURVEY MODULAR HYDROLOGIC MODEL'
