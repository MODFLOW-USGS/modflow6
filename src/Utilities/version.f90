--- conflicted
+++ resolved
@@ -3,11 +3,7 @@
   public
   ! -- modflow 6 version
   integer(I4B), parameter :: IDEVELOPMODE = 1
-<<<<<<< HEAD
-  character(len=40), parameter :: VERSION = '6.0.2.148 09/05/2018'
-=======
-  character(len=40), parameter :: VERSION = '6.0.3.22 09/25/2018'
->>>>>>> ce48c170
+  character(len=40), parameter :: VERSION = '6.0.3.87 09/26/2018'
   character(len=10), parameter :: MFVNAM = ' 6'
   character(len=*), parameter  :: MFTITLE =                                     &
     'U.S. GEOLOGICAL SURVEY MODULAR HYDROLOGIC MODEL'
