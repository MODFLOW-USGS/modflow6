module VersionModule
  use KindModule
  public
  ! -- modflow 6 version
  integer(I4B), parameter :: IDEVELOPMODE = 1
<<<<<<< HEAD
  character(len=40), parameter :: VERSION = '6.0.2.116 05/18/2018'
=======
  character(len=40), parameter :: VERSION = '6.0.2.32 06/04/2018'
>>>>>>> 43352c38
  character(len=10), parameter :: MFVNAM = ' 6'
  character(len=*), parameter  :: MFTITLE =                                     &
    'U.S. GEOLOGICAL SURVEY MODULAR HYDROLOGIC MODEL'
  character(len=*), parameter :: FMTTITLE =                                     &
    "(/,34X,'MODFLOW',A,/,                                                      &
    &16X,'U.S. GEOLOGICAL SURVEY MODULAR HYDROLOGIC MODEL',                     &
    &/,23X,'Version ',A/)"
  ! -- disclaimer must be appropriate for version (release or release candidate)
  character(len=*), parameter :: FMTDISCLAIMER =                                &
    "(/,                                                                        &
    &'This software is preliminary or provisional and is subject to ',/,        &
    &'revision. It is being provided to meet the need for timely best ',/,      &
    &'science. The software has not received final approval by the U.S. ',/,    &
    &'Geological Survey (USGS). No warranty, expressed or implied, is made ',/, &
    &'by the USGS or the U.S. Government as to the functionality of the ',/,    &
    &'software and related material nor shall the fact of release ',/,          &
    &'constitute any such warranty. The software is provided on the ',/,        &
    &'condition that neither the USGS nor the U.S. Government shall be held ',/,&
    &'liable for any damages resulting from the authorized or unauthorized ',/, &
    &'use of the software.',/)"
end module VersionModule
<|MERGE_RESOLUTION|>--- conflicted
+++ resolved
@@ -3,11 +3,7 @@
   public
   ! -- modflow 6 version
   integer(I4B), parameter :: IDEVELOPMODE = 1
-<<<<<<< HEAD
-  character(len=40), parameter :: VERSION = '6.0.2.116 05/18/2018'
-=======
-  character(len=40), parameter :: VERSION = '6.0.2.32 06/04/2018'
->>>>>>> 43352c38
+  character(len=40), parameter :: VERSION = '6.0.2.117 06/15/2018'
   character(len=10), parameter :: MFVNAM = ' 6'
   character(len=*), parameter  :: MFTITLE =                                     &
     'U.S. GEOLOGICAL SURVEY MODULAR HYDROLOGIC MODEL'
