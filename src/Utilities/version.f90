--- conflicted
+++ resolved
@@ -3,11 +3,7 @@
   public
   ! -- modflow 6 version
   integer(I4B), parameter :: IDEVELOPMODE = 1
-<<<<<<< HEAD
-  character(len=40), parameter :: VERSION = '6.0.3.87 09/26/2018'
-=======
-  character(len=40), parameter :: VERSION = '6.0.3.23 09/27/2018'
->>>>>>> 11f497cf
+  character(len=40), parameter :: VERSION = '6.0.3.103 09/28/2018'
   character(len=10), parameter :: MFVNAM = ' 6'
   character(len=*), parameter  :: MFTITLE =                                     &
     'U.S. GEOLOGICAL SURVEY MODULAR HYDROLOGIC MODEL'
