--- conflicted
+++ resolved
@@ -3,11 +3,7 @@
   public
   ! -- modflow 6 version
   integer(I4B), parameter :: IDEVELOPMODE = 1
-<<<<<<< HEAD
-  character(len=40), parameter :: VERSION = '6.0.2.123 06/17/2018'
-=======
-  character(len=40), parameter :: VERSION = '6.0.2.61 08/06/2018'
->>>>>>> 1152723a
+  character(len=40), parameter :: VERSION = '6.0.2.124 08/06/2018'
   character(len=10), parameter :: MFVNAM = ' 6'
   character(len=*), parameter  :: MFTITLE =                                     &
     'U.S. GEOLOGICAL SURVEY MODULAR HYDROLOGIC MODEL'
