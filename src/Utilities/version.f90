module VersionModule
  use KindModule
  public
  ! -- modflow 6 version
  integer(I4B), parameter :: IDEVELOPMODE = 1
<<<<<<< HEAD
  character(len=40), parameter :: VERSION = '6.0.3.105 10/01/2018'
=======
  character(len=40), parameter :: VERSION = '6.0.3.24 10/01/2018'
>>>>>>> 52bdf65f
  character(len=10), parameter :: MFVNAM = ' 6'
  character(len=*), parameter  :: MFTITLE =                                     &
    'U.S. GEOLOGICAL SURVEY MODULAR HYDROLOGIC MODEL'
  character(len=*), parameter :: FMTTITLE =                                     &
    "(/,34X,'MODFLOW',A,/,                                                      &
    &16X,'U.S. GEOLOGICAL SURVEY MODULAR HYDROLOGIC MODEL',                     &
    &/,23X,'Version ',A/)"
  ! -- disclaimer must be appropriate for version (release or release candidate)
  character(len=*), parameter :: FMTDISCLAIMER =                                &
    "(/,                                                                        &
    &'This software is preliminary or provisional and is subject to ',/,        &
    &'revision. It is being provided to meet the need for timely best ',/,      &
    &'science. The software has not received final approval by the U.S. ',/,    &
    &'Geological Survey (USGS). No warranty, expressed or implied, is made ',/, &
    &'by the USGS or the U.S. Government as to the functionality of the ',/,    &
    &'software and related material nor shall the fact of release ',/,          &
    &'constitute any such warranty. The software is provided on the ',/,        &
    &'condition that neither the USGS nor the U.S. Government shall be held ',/,&
    &'liable for any damages resulting from the authorized or unauthorized ',/, &
    &'use of the software.',/)"
end module VersionModule
<|MERGE_RESOLUTION|>--- conflicted
+++ resolved
@@ -3,11 +3,7 @@
   public
   ! -- modflow 6 version
   integer(I4B), parameter :: IDEVELOPMODE = 1
-<<<<<<< HEAD
-  character(len=40), parameter :: VERSION = '6.0.3.105 10/01/2018'
-=======
-  character(len=40), parameter :: VERSION = '6.0.3.24 10/01/2018'
->>>>>>> 52bdf65f
+  character(len=40), parameter :: VERSION = '6.0.3.106 10/01/2018'
   character(len=10), parameter :: MFVNAM = ' 6'
   character(len=*), parameter  :: MFTITLE =                                     &
     'U.S. GEOLOGICAL SURVEY MODULAR HYDROLOGIC MODEL'
