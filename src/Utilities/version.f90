--- conflicted
+++ resolved
@@ -3,11 +3,7 @@
   public
   ! -- modflow 6 version
   integer(I4B), parameter :: IDEVELOPMODE = 1
-<<<<<<< HEAD
-  character(len=40), parameter :: VERSION = '6.0.4.135 03/20/2019'
-=======
-  character(len=40), parameter :: VERSION = '6.0.4.5 03/20/2019'
->>>>>>> 14148409
+  character(len=40), parameter :: VERSION = '6.0.4.136 03/20/2019'
   character(len=10), parameter :: MFVNAM = ' 6'
   character(len=*), parameter  :: MFTITLE =                                     &
     'U.S. GEOLOGICAL SURVEY MODULAR HYDROLOGIC MODEL'
