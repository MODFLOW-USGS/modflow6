--- conflicted
+++ resolved
@@ -116,22 +116,12 @@
     type(MemoryType), pointer :: mt
     !
     ! -- disu vertices/cell2d blocks are contingent on NVERT dimension
-<<<<<<< HEAD
     if (mf6_input%file_type == 'DISU6' .and. &
         (mf6_input%p_block_dfns(iblock)%blockname == 'VERTICES' .or. &
          mf6_input%p_block_dfns(iblock)%blockname == 'CELL2D')) then
       call get_from_memorylist('NVERT', mf6_input%memoryPath, mt, found, .false.)
       if (.not. found) return
       if (mt%intsclr == 0) return
-=======
-    if (mf6_input%file_type == 'DISU6') then
-      if (mf6_input%p_block_dfns(iblock)%blockname == 'VERTICES' .or. &
-          mf6_input%p_block_dfns(iblock)%blockname == 'CELL2D') then
-        call get_from_memorylist('NVERT', mf6_input%memoryPath, mt, found, &
-                                 .false.)
-        if (.not. found .or. mt%intsclr == 0) return
-      end if
->>>>>>> bb62e4ef
     end if
     !
     ! -- block open/close support
