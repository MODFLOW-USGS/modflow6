--- conflicted
+++ resolved
@@ -1,878 +1,874 @@
-module TimeArraySeriesModule
-
-  use ArrayReadersModule, only: ReadArray
-  use BlockParserModule,  only: BlockParserType
-  use ConstantsModule,    only: LINELENGTH, UNDEFINED, STEPWISE, LINEAR,        &
-                                LENTIMESERIESNAME, LENBIGLINE, DZERO, DONE
-<<<<<<< HEAD
-  use InputOutputModule,  only: dclosetest, GetUnit, openfile
-=======
-  use GenericUtilities,   only: IS_SAME
-  use InputOutputModule,  only: GetUnit, openfile
->>>>>>> cfe6e02f
-  use KindModule,         only: DP, I4B
-  use ListModule,         only: ListType, ListNodeType
-  use SimModule,          only: count_errors, store_error, store_error_unit, &
-                                ustop
-  use TimeArrayModule,    only: TimeArrayType, ConstructTimeArray, &
-                                AddTimeArrayToList, CastAsTimeArrayType, &
-                                GetTimeArrayFromList
-  use BaseDisModule,      only: DisBaseType
-  use, intrinsic :: iso_fortran_env, only: IOSTAT_END
-
-  implicit none
-  private
-  public  :: TimeArraySeriesType, ConstructTimeArraySeries, &
-             CastAsTimeArraySeriesType, GetTimeArraySeriesFromList
-
-  type TimeArraySeriesType
-    ! -- Public members
-    character(len=LENTIMESERIESNAME), public :: Name = ''
-    ! -- Private members
-    integer(I4B), private :: inunit = 0
-    integer(I4B), private :: iout = 0
-    integer(I4B), private :: iMethod = UNDEFINED
-    real(DP), private :: sfac = DONE
-    character(len=LINELENGTH), private :: dataFile = ''
-    logical, private :: autoDeallocate = .true.
-    type(ListType), pointer, private :: list => null()
-    class(DisBaseType), pointer, private :: dis => null()
-    type(BlockParserType), private :: parser
-  contains
-    ! -- Public procedures
-    procedure, public :: tas_init
-    procedure, public :: GetAverageValues
-    procedure, public :: GetInunit
-    procedure, public :: da => tas_da
-    ! -- Private procedures
-    procedure, private :: get_integrated_values
-    procedure, private :: get_latest_preceding_node
-    procedure, private :: get_values_at_time
-    procedure, private :: get_surrounding_records
-    procedure, private :: read_next_array
-    procedure, private :: DeallocateBackward
-  end type TimeArraySeriesType
-
-contains
-
-  ! -- Constructor for TimeArraySeriesType
-
-  subroutine ConstructTimeArraySeries(newTas, filename)
-! ******************************************************************************
-! ConstructTimeArraySeries -- Allocate a new TimeArraySeriesType object.
-! ******************************************************************************
-!
-!    SPECIFICATIONS:
-! ------------------------------------------------------------------------------
-    ! -- dummy
-    type(TimeArraySeriesType), pointer, intent(out) :: newTas
-    character(len=*), intent(in) :: filename
-    ! -- local
-    character(len=LINELENGTH) :: ermsg
-    logical :: lex
-! ------------------------------------------------------------------------------
-    ! formats
-    10 format('Error: Time-array-series file "',a,'" does not exist.')
-    !
-    ! -- Allocate a new object of type TimeArraySeriesType
-    allocate(newTas)
-    allocate(newTas%list)
-    !
-    ! -- Ensure that input file exists
-    inquire(file=filename,exist=lex)
-    if (.not. lex) then
-      write(ermsg,10)trim(filename)
-      call store_error(ermsg)
-      call ustop()
-    endif
-    newTas%datafile = filename
-    !
-    return
-  end subroutine ConstructTimeArraySeries
-
-  ! -- Public procedures
-
-  subroutine tas_init(this, fname, dis, iout, tasname, autoDeallocate)
-! ******************************************************************************
-! tas_init -- initialize the time array series
-! ******************************************************************************
-!
-!    SPECIFICATIONS:
-! ------------------------------------------------------------------------------
-    ! -- dummy
-    class(TimeArraySeriesType), intent(inout) :: this
-    character(len=*), intent(in) :: fname
-    class(DisBaseType), pointer, intent(inout) :: dis
-    integer(I4B), intent(in) :: iout
-    character(len=*), intent(inout) :: tasname
-    logical, optional,          intent(in)    :: autoDeallocate
-    ! -- local
-    integer(I4B) :: istatus
-    integer(I4B) :: ierr
-    integer(I4B) :: inunit
-    character(len=40) :: keyword, keyvalue
-    character(len=LINELENGTH) :: ermsg
-    logical :: found, continueread, endOfBlock
-! ------------------------------------------------------------------------------
-    !
-    ! -- initialize some variables
-    if (present(autoDeallocate)) this%autoDeallocate = autoDeallocate
-    this%dataFile = fname
-    allocate(this%list)
-    !
-    ! -- assign members
-    this%dis => dis
-    this%iout = iout
-    !
-    ! -- open time-array series input file
-    inunit = GetUnit()
-    this%inunit = inunit
-    call openfile(inunit, 0, fname, 'TAS6')
-    !
-    ! -- initialize block parser
-    call this%parser%Initialize(this%inunit, this%iout)
-    !
-    ! -- read ATTRIBUTES block
-    continueread = .false.
-    ierr = 0
-    !
-    ! -- get BEGIN line of ATTRIBUTES block
-    call this%parser%GetBlock('ATTRIBUTES', found, ierr)
-    if (.not. found) then
-      ermsg = 'Error: Attributes block not found in file: ' // &
-              trim(fname)
-      call store_error(ermsg)
-      call this%parser%StoreErrorUnit()
-      call ustop()
-    endif
-    !
-    ! -- parse ATTRIBUTES entries
-    do
-      ! -- read line from input
-      call this%parser%GetNextLine(endOfBlock)
-      if (endOfBlock) exit
-      !
-      ! -- get the keyword
-      call this%parser%GetStringCaps(keyword)
-      !
-      ! -- get the word following the keyword (the key value)
-      call this%parser%GetStringCaps(keyvalue)
-      select case (keyword)
-      case ('NAME')
-        this%Name = keyvalue
-        tasname = keyvalue
-      case ('METHOD')
-        select case (keyvalue)
-        case ('STEPWISE')
-          this%iMethod = STEPWISE
-        case ('LINEAR')
-          this%iMethod = LINEAR
-        case default
-          ermsg = 'Unknown interpolation method: "' // trim(keyvalue) // '"'
-          call store_error(ermsg)
-          call this%parser%StoreErrorUnit()
-          call ustop()
-        end select
-      case ('AUTODEALLOCATE')
-        this%autoDeallocate = (keyvalue == 'TRUE')
-      case ('SFAC')
-        read(keyvalue,*,iostat=istatus)this%sfac
-        if (istatus /= 0) then
-          ermsg = 'Error reading numeric SFAC value from "' // trim(keyvalue) &
-                  // '"'
-          call store_error(ermsg)
-          call this%parser%StoreErrorUnit()
-          call ustop()
-        endif
-      case default
-        ermsg = 'Unknown option found in ATTRIBUTES block: "' // &
-                trim(keyword) // '"'
-        call store_error(ermsg)
-        call this%parser%StoreErrorUnit()
-        call ustop()
-      end select
-    enddo
-    !
-    ! -- ensure that NAME and METHOD have been specified
-    if (this%Name == '') then
-      ermsg = 'Error: Name not specified for time array series in file: ' // &
-               trim(this%dataFile)
-      call store_error(ermsg)
-      call this%parser%StoreErrorUnit()
-      call ustop()
-    endif
-    if (this%iMethod == UNDEFINED) then
-      ermsg = 'Error: Interpolation method not specified for time' // &
-               ' array series in file: ' // trim(this%dataFile)
-      call store_error(ermsg)
-      call this%parser%StoreErrorUnit()
-      call ustop()
-    endif
-    !
-    ! -- handle any errors encountered so far
-    if (count_errors()>0) then
-      ermsg = 'Error(s) encountered initializing time array series from file: ' // &
-               trim(this%dataFile)
-      call store_error(ermsg)
-      call this%parser%StoreErrorUnit()
-      call ustop()
-    endif
-    !
-    ! -- try to read first time array into linked list
-    if (.not. this%read_next_array()) then
-      ermsg = 'Error encountered reading time-array data from file: ' // &
-               trim(this%dataFile)
-      call store_error(ermsg)
-      call this%parser%StoreErrorUnit()
-      call ustop()
-    endif
-    !
-    return
-  end subroutine tas_init
-
-  subroutine GetAverageValues(this, nvals, values, time0, time1)
-! ******************************************************************************
-! GetAverageValues -- populate an array time-weighted average value for a 
-!   specified time span.
-! ******************************************************************************
-!
-!    SPECIFICATIONS:
-! ------------------------------------------------------------------------------
-    ! -- dummy
-    class(TimeArraySeriesType), intent(inout) :: this
-    integer(I4B),                    intent(in)    :: nvals
-    real(DP), dimension(nvals), intent(inout) :: values
-    real(DP),           intent(in)    :: time0
-    real(DP),           intent(in)    :: time1
-    ! -- local
-    integer(I4B) :: i
-    real(DP) :: timediff
-! ------------------------------------------------------------------------------
-    !
-    timediff = time1 - time0
-    if (timediff > 0) then
-      call this%get_integrated_values(nvals, values, time0, time1)
-      do i=1,nvals
-        values(i) = values(i) / timediff
-      enddo
-    else
-      ! -- time0 and time1 are the same, so skip the integration step.
-      call this%get_values_at_time(nvals, values, time0)
-    endif
-    !
-    return
-  end subroutine GetAverageValues
-
-  function GetInunit(this)
-! ******************************************************************************
-! GetInunit -- return unit number
-! ******************************************************************************
-!
-!    SPECIFICATIONS:
-! ------------------------------------------------------------------------------
-    ! -- return
-    integer(I4B) :: GetInunit
-    ! -- dummy
-    class(TimeArraySeriesType) :: this
-! ------------------------------------------------------------------------------
-    !
-    GetInunit = this%inunit
-    !
-    return
-  end function GetInunit
-
-  ! -- Private procedures
-
-  subroutine get_surrounding_records(this, time, taEarlier, taLater)
-! ******************************************************************************
-! get_surrounding_records -- get_surrounding_records
-! ******************************************************************************
-!
-!    SPECIFICATIONS:
-! ------------------------------------------------------------------------------
-    ! -- dummy
-    class(TimeArraySeriesType), intent(inout) :: this
-    real(DP),      intent(in)    :: time
-    type(TimeArrayType), pointer, intent(inout) :: taEarlier
-    type(TimeArrayType), pointer, intent(inout) :: taLater
-    ! -- local
-    real(DP) :: time0, time1
-    type(ListNodeType), pointer :: currNode => null()
-    type(ListNodeType), pointer :: node0 => null()
-    type(ListNodeType), pointer :: node1 => null()
-    type(TimeArrayType), pointer :: ta => null(), ta0 => null(), ta1 => null()
-    class(*), pointer :: obj
-! ------------------------------------------------------------------------------
-    !
-    taEarlier => null()
-    taLater => null()
-    !
-    if (associated(this%list%firstNode)) then
-      currNode => this%list%firstNode
-    endif
-    !
-    ! -- If the next node is earlier than time of interest, advance along
-    !    linked list until the next node is later than time of interest.
-    do
-      if (associated(currNode)) then
-        if (associated(currNode%nextNode)) then
-          obj => currNode%nextNode%GetItem()
-          ta => CastAsTimeArrayType(obj)
-          if (ta%taTime <= time) then
-            currNode => currNode%nextNode
-          else
-            exit
-          endif
-        else
-          ! -- read another array
-          if (.not. this%read_next_array()) exit
-        endif
-      else
-        exit
-      endif
-    enddo
-    !
-    if (associated(currNode)) then
-      !
-      ! -- find earlier record
-      node0 => currNode
-      obj => node0%GetItem()
-      ta0 => CastAsTimeArrayType(obj)
-      time0 = ta0%taTime
-      do while (time0 > time)
-        if (associated(node0%prevNode)) then
-          node0 => node0%prevNode
-          obj => node0%GetItem()
-          ta0 => CastAsTimeArrayType(obj)
-          time0 = ta0%taTime
-        else
-          exit
-        endif
-      enddo
-      !
-      ! -- find later record
-      node1 => currNode
-      obj => node1%GetItem()
-      ta1 => CastAsTimeArrayType(obj)
-      time1 = ta1%taTime
-      do while (time1 < time)
-        if (associated(node1%nextNode)) then
-          node1 => node1%nextNode
-          obj => node1%GetItem()
-          ta1 => CastAsTimeArrayType(obj)
-          time1 = ta1%taTime
-        else
-          ! -- get next array
-          if (.not. this%read_next_array()) then
-            ! -- end of file reached, so exit loop
-            exit
-          endif
-        endif
-      enddo
-      !
-    endif
-    !
-    if (time0 <= time) taEarlier => ta0
-    if (time1 >= time) taLater => ta1
-    !
-    return
-  end subroutine get_surrounding_records
-
-  logical function read_next_array(this)
-! ******************************************************************************
-! read_next_array -- Read next time array from input file and append to list.
-! ******************************************************************************
-!
-!    SPECIFICATIONS:
-! ------------------------------------------------------------------------------
-    ! -- dummy
-    class(TimeArraySeriesType), intent(inout) :: this
-    ! -- local
-    integer(I4B) :: i, ierr, istart, istat, istop, lloc, nrow, ncol, nodesperlayer
-    logical :: lopen, isFound
-    character(len=LINELENGTH)     :: ermsg
-    type(TimeArrayType), pointer  :: ta => null()
-! ------------------------------------------------------------------------------
-    !
-    istart = 1
-    istat = 0
-    istop = 1
-    lloc = 1
-    ! Get dimensions for supported discretization type
-    if (this%dis%supports_layers()) then
-      nodesperlayer = this%dis%get_ncpl()
-      if(size(this%dis%mshape) == 3) then
-        nrow = this%dis%mshape(2)
-        ncol = this%dis%mshape(3)
-      else
-        nrow = 1
-        ncol = this%dis%mshape(2)
-      endif
-    else
-      ermsg = 'Time array series is not supported for selected discretization type.'
-      call store_error(ermsg)
-      call this%parser%StoreErrorUnit()
-      call ustop()
-    endif
-    !
-    read_next_array = .false.
-    inquire(unit=this%inunit,opened=lopen)
-    if (lopen) then
-      call ConstructTimeArray(ta, this%dis)
-      ! -- read a time and an array from the input file
-      ! -- Get a TIME block and read the time
-      call this%parser%GetBlock('TIME', isFound, ierr, supportOpenClose=.true.)
-      if (isFound) then
-        ta%taTime = this%parser%GetDouble()
-        ! -- Read the array
-        call ReadArray(this%parser%iuactive, ta%taArray, this%Name, &
-                        this%dis%ndim, ncol, nrow, 1, nodesperlayer, &
-                        this%iout, 0, 0)
-        !
-        ! -- multiply values by sfac
-        do i = 1, nodesperlayer
-          ta%taArray(i) = ta%taArray(i) * this%sfac
-        enddo
-        !
-        ! -- append the new time array to the list
-        call AddTimeArrayToList(this%list, ta)
-        read_next_array = .true.
-        !
-        ! -- make sure block is closed
-        call this%parser%terminateblock()
-      endif
-    endif
-    return ! Normal return
-    !
-    return
-  end function read_next_array
-
-  subroutine get_values_at_time(this, nvals, values, time)
-! ******************************************************************************
-! get_values_at_time -- Return an array of values for a specified time, same 
-!   units as time-series values.
-! ******************************************************************************
-!
-!    SPECIFICATIONS:
-! ------------------------------------------------------------------------------
-    ! -- dummy
-    class(TimeArraySeriesType), intent(inout) :: this
-    integer(I4B), intent(in) :: nvals
-    real(DP), dimension(nvals), intent(inout) :: values
-    real(DP), intent(in) :: time ! time of interest
-    ! -- local
-    integer(I4B) :: i, ierr
-    real(DP) :: ratio, time0, time1, timediff, timediffi, val0, val1, &
-                        valdiff
-    character(len=LINELENGTH)    :: ermsg
-    type(TimeArrayType), pointer :: taEarlier => null()
-    type(TimeArrayType), pointer :: taLater => null()
-    ! formats
-    10 format('Error getting array at time ',g10.3, &
-              ' for time-array series "',a,'"')
-! ------------------------------------------------------------------------------
-    !
-    ierr = 0
-    call this%get_surrounding_records(time,taEarlier,taLater)
-    if (associated(taEarlier)) then
-      if (associated(taLater)) then
-        ! -- values are available for both earlier and later times
-        if (this%iMethod == STEPWISE) then
-          ! -- Just populate values from elements of earlier time array
-          values =  taEarlier%taArray
-        elseif (this%iMethod == LINEAR) then
-          ! -- perform linear interpolation
-          time0 = taEarlier%taTime
-          time1 = taLater%tatime
-          timediff = time1 - time0
-          timediffi = time - time0
-          if (timediff>0) then
-            ratio = timediffi/timediff
-          else
-            ! -- should not happen if TS does not contain duplicate times
-            ratio = 0.5d0
-          endif
-          ! -- Iterate through all elements and perform interpolation.
-          do i=1,nvals
-            val0 = taEarlier%taArray(i)
-            val1 = taLater%taArray(i)
-            valdiff = val1 - val0
-            values(i) = val0 + (ratio*valdiff)
-          enddo
-        else
-          ierr = 1
-        endif
-      else
-        if (IS_SAME(taEarlier%taTime, time)) then
-          values = taEarlier%taArray
-        else
-          ! -- Only earlier time is available, and it is not time of interest;
-          !    however, if method is STEPWISE, use value for earlier time.
-          if (this%iMethod == STEPWISE) then
-            values =  taEarlier%taArray
-          else
-            ierr = 1
-          endif
-        endif
-      endif
-    else
-      if (associated(taLater)) then
-        if (IS_SAME(taLater%taTime, time)) then
-          values = taLater%taArray
-        else
-          ! -- only later time is available, and it is not time of interest
-          ierr = 1
-        endif
-      else
-        ! -- Neither earlier nor later time is available.
-        !    This should never happen!
-        ierr = 1
-      endif
-    endif
-    !
-    if (ierr > 0) then
-      write(ermsg,10)time,trim(this%Name)
-      call store_error(ermsg)
-      call store_error_unit(this%inunit)
-      call ustop()
-    endif
-    !
-    return
-  end subroutine get_values_at_time
-
-  subroutine get_integrated_values(this, nvals, values, time0, time1)
-! ******************************************************************************
-! get_integrated_values -- Populates an array with integrated values for a 
-!    specified time span.  Units: (ts-value-unit)*time
-! ******************************************************************************
-!
-!    SPECIFICATIONS:
-! ------------------------------------------------------------------------------
-    ! -- dummy
-    class(TimeArraySeriesType), intent(inout) :: this
-    integer(I4B),                    intent(in)    :: nvals
-    real(DP), dimension(nvals), intent(inout) :: values
-    real(DP),           intent(in)    :: time0
-    real(DP),           intent(in)    :: time1
-    ! -- local
-    integer(I4B) :: i
-    real(DP) :: area, currTime, nextTime, ratio0, ratio1, t0, &
-                        t01, t1, timediff, value, value0, value1, valuediff
-    logical :: ldone
-    character(len=LINELENGTH) :: ermsg
-    type(ListNodeType), pointer :: precNode => null()
-    type(ListNodeType), pointer :: currNode => null(), nextNode => null()
-    type(TimeArrayType), pointer :: currRecord => null(), nextRecord => null()
-    class(*), pointer :: currObj => null(), nextObj => null()
-    ! -- formats
-10  format('Error encountered while performing integration', &
-        ' for time-array series "',a,'" for time interval: ', &
-        g12.5,' to ',g12.5)
-! ------------------------------------------------------------------------------
-    !
-    values = DZERO
-    value = DZERO
-    ldone = .false.
-    t1 = -DONE
-    call this%get_latest_preceding_node(time0, precNode)
-    if (associated(precNode)) then
-      currNode => precNode
-      do while (.not. ldone)
-        currObj => currNode%GetItem()
-        currRecord => CastAsTimeArrayType(currObj)
-        currTime = currRecord%taTime
-        if (currTime < time1) then
-          if (.not. associated(currNode%nextNode)) then
-            ! -- try to read the next array
-            if (.not. this%read_next_array()) then
-              write(ermsg,10)trim(this%Name),time0,time1
-              call store_error(ermsg)
-              call store_error_unit(this%inunit)
-              call ustop()
-            endif
-          endif
-          if (associated(currNode%nextNode)) then
-            nextNode => currNode%nextNode
-            nextObj => nextNode%GetItem()
-            nextRecord => CastAsTimeArrayType(nextObj)
-            nextTime = nextRecord%taTime
-            ! -- determine lower and upper limits of time span of interest
-            !    within current interval
-            if (currTime >= time0) then
-              t0 = currTime
-            else
-              t0 = time0
-            endif
-            if (nextTime <= time1) then
-              t1 = nextTime
-            else
-              t1 = time1
-            endif
-            ! -- For each element, find area of rectangle
-            !    or trapezoid delimited by t0 and t1.
-            t01 = t1 - t0
-            select case (this%iMethod)
-            case (STEPWISE)
-              do i=1,nvals
-                ! -- compute area of a rectangle
-                value0 = currRecord%taArray(i)
-                area = value0 * t01
-                ! -- add area to integrated value
-                values(i) = values(i) + area
-              enddo
-            case (LINEAR)
-              do i=1,nvals
-                ! -- compute area of a trapezoid
-                timediff = nextTime - currTime
-                ratio0 = (t0 - currTime) / timediff
-                ratio1 = (t1 - currTime) / timediff
-                valuediff = nextRecord%taArray(i) - currRecord%taArray(i)
-                value0 = currRecord%taArray(i) + ratio0 * valuediff
-                value1 = currRecord%taArray(i) + ratio1 * valuediff
-                area = 0.5d0 * t01 * (value0 + value1)
-                ! -- add area to integrated value
-                values(i) = values(i) + area
-              enddo
-            end select
-          else
-            write(ermsg,10)trim(this%Name),time0,time1
-            call store_error(ermsg)
-            call store_error('(Probable programming error)')
-            call ustop()
-          endif
-        else
-          ! Current node time = time1 so should be done
-          ldone = .true.
-        endif
-        !
-        ! -- Are we done yet?
-        if (t1 >= time1) then
-          ldone = .true.
-        else
-          if (.not. associated(currNode%nextNode)) then
-            ! -- try to read the next array
-            if (.not. this%read_next_array()) then
-              write(ermsg,10)trim(this%Name),time0,time1
-              call store_error(ermsg)
-              call this%parser%StoreErrorUnit()
-              call ustop()
-            endif
-          endif
-          if (associated(currNode%nextNode)) then
-            currNode => currNode%nextNode
-          else
-            write(ermsg,10)trim(this%Name),time0,time1
-            call store_error(ermsg)
-            call store_error('(Probable programming error)')
-            call ustop()
-          endif
-        endif
-      enddo
-    endif
-    !
-    if (this%autoDeallocate) then
-      if (associated(precNode)) then
-        if (associated(precNode%prevNode))then
-          call this%DeallocateBackward(precNode%prevNode)
-        endif
-      endif
-    endif
-    !
-    return
-  end subroutine get_integrated_values
-
-  subroutine DeallocateBackward(this, fromNode)
-! ******************************************************************************
-! DeallocateBackward -- Deallocate fromNode and all previous nodes in list; 
-!   reassign firstNode.
-! ******************************************************************************
-!
-!    SPECIFICATIONS:
-! ------------------------------------------------------------------------------
-    ! -- dummy
-    class(TimeArraySeriesType),  intent(inout) :: this
-    type(ListNodeType), pointer, intent(inout) :: fromNode
-    !
-    ! -- local
-    type(ListNodeType),  pointer :: current => null()
-    type(ListNodeType),  pointer :: prev => null()
-    type(TimeArrayType), pointer :: ta => null()
-    class(*),            pointer :: obj => null()
-! ------------------------------------------------------------------------------
-    !
-    if (associated(fromNode)) then
-      ! -- reassign firstNode
-      if (associated(fromNode%nextNode)) then
-        this%list%firstNode => fromNode%nextNode
-      else
-        this%list%firstNode => null()
-      endif
-      ! -- deallocate fromNode and all previous nodes
-      current => fromNode
-      do while (associated(current))
-        prev => current%prevNode
-        obj => current%GetItem()
-        ta => CastAsTimeArrayType(obj)
-        ! -- Deallocate the contents of this time array,
-        !    then remove it from the list
-        call ta%da()
-        call this%list%RemoveNode(current, .true.)
-        current => prev
-      enddo
-      fromNode => null()
-    endif
-    !
-    return
-  end subroutine DeallocateBackward
-
-  subroutine get_latest_preceding_node(this, time, tslNode)
-! ******************************************************************************
-! get_latest_preceding_node -- Return pointer to ListNodeType object for the 
-!    node representing the latest preceding time in the time series
-! ******************************************************************************
-!
-!    SPECIFICATIONS:
-! ------------------------------------------------------------------------------
-    ! -- dummy
-    class(TimeArraySeriesType),  intent(inout) :: this
-    real(DP),            intent(in)    :: time
-    type(ListNodeType), pointer, intent(inout) :: tslNode
-    ! -- local
-    real(DP) :: time0
-    type(ListNodeType),  pointer :: currNode => null()
-    type(ListNodeType),  pointer :: node0 => null()
-    type(TimeArrayType), pointer :: ta => null()
-    type(TimeArrayType), pointer :: ta0 => null()
-    class(*),            pointer :: obj => null()
-! ------------------------------------------------------------------------------
-    !
-    tslNode => null()
-    if (associated(this%list%firstNode)) then
-      currNode => this%list%firstNode
-    else
-      call store_error('probable programming error in get_latest_preceding_node')
-      call ustop()
-    endif
-    !
-    continue
-    ! -- If the next node is earlier than time of interest, advance along
-    !    linked list until the next node is later than time of interest.
-    do
-      if (associated(currNode)) then
-        if (associated(currNode%nextNode)) then
-          obj => currNode%nextNode%GetItem()
-          ta => CastAsTimeArrayType(obj)
-          if (ta%taTime < time  .or. IS_SAME(ta%taTime, time)) then
-            currNode => currNode%nextNode
-          else
-            exit
-          endif
-        else
-          ! -- read another record
-          if (.not. this%read_next_array()) exit
-        endif
-      else
-        exit
-      endif
-    enddo
-    !
-    if (associated(currNode)) then
-      !
-      ! -- find earlier record
-      node0 => currNode
-      obj => node0%GetItem()
-      ta0 => CastAsTimeArrayType(obj)
-      time0 = ta0%taTime
-      do while (time0 > time)
-        if (associated(node0%prevNode)) then
-          node0 => node0%prevNode
-          obj => node0%GetItem()
-          ta0 => CastAsTimeArrayType(obj)
-          time0 = ta0%taTime
-        else
-          exit
-        endif
-      enddo
-    endif
-    !
-    if (time0 <= time) tslNode => node0
-    !
-    return
-  end subroutine get_latest_preceding_node
-
-  subroutine tas_da(this)
-! ******************************************************************************
-! tas_da -- deallocate
-! ******************************************************************************
-!
-!    SPECIFICATIONS:
-! ------------------------------------------------------------------------------
-    ! -- dummy
-    class(TimeArraySeriesType), intent(inout) :: this
-    ! -- local
-    integer :: i, n
-    type(TimeArrayType), pointer :: ta => null()
-! ------------------------------------------------------------------------------
-    !
-    ! -- Deallocate contents of each time array in list
-    n = this%list%Count()
-    do i=1,n
-      ta => GetTimeArrayFromList(this%list, i)
-      call ta%da()
-    enddo
-    !
-    ! -- Deallocate the list of time arrays
-    call this%list%Clear(.true.)
-    deallocate(this%list)
-    !
-    return
-  end subroutine tas_da
-
-  ! -- Procedures not type-bound
-
-  function CastAsTimeArraySeriesType(obj) result (res)
-! ******************************************************************************
-! CastAsTimeArraySeriesType -- Cast an unlimited polymorphic object as 
-!   class(TimeArraySeriesType)
-! ******************************************************************************
-!
-!    SPECIFICATIONS:
-! ------------------------------------------------------------------------------
-    ! -- dummy
-    class(*),   pointer, intent(inout) :: obj
-    type(TimeArraySeriesType), pointer :: res
-! ------------------------------------------------------------------------------
-    !
-    res => null()
-    if (.not. associated(obj)) return
-    !
-    select type (obj)
-    type is (TimeArraySeriesType)
-      res => obj
-    end select
-    !
-    return
-  end function CastAsTimeArraySeriesType
-
-  function GetTimeArraySeriesFromList(list, indx) result (res)
-! ******************************************************************************
-! GetTimeArraySeriesFromList -- get time array from list
-! ******************************************************************************
-!
-!    SPECIFICATIONS:
-! ------------------------------------------------------------------------------
-    ! -- dummy
-    type(ListType),          intent(inout) :: list
-    integer,                 intent(in)    :: indx
-    type(TimeArraySeriesType), pointer :: res
-    ! -- local
-    class(*), pointer :: obj
-! ------------------------------------------------------------------------------
-    !
-    obj => list%GetItem(indx)
-    res => CastAsTimeArraySeriesType(obj)
-    !
-    return
-  end function GetTimeArraySeriesFromList
-
-end module TimeArraySeriesModule
+module TimeArraySeriesModule
+
+  use ArrayReadersModule, only: ReadArray
+  use BlockParserModule,  only: BlockParserType
+  use ConstantsModule,    only: LINELENGTH, UNDEFINED, STEPWISE, LINEAR,        &
+                                LENTIMESERIESNAME, LENBIGLINE, DZERO, DONE
+  use GenericUtilities,   only: IS_SAME
+  use InputOutputModule,  only: GetUnit, openfile
+  use KindModule,         only: DP, I4B
+  use ListModule,         only: ListType, ListNodeType
+  use SimModule,          only: count_errors, store_error, store_error_unit, &
+                                ustop
+  use TimeArrayModule,    only: TimeArrayType, ConstructTimeArray, &
+                                AddTimeArrayToList, CastAsTimeArrayType, &
+                                GetTimeArrayFromList
+  use BaseDisModule,      only: DisBaseType
+  use, intrinsic :: iso_fortran_env, only: IOSTAT_END
+
+  implicit none
+  private
+  public  :: TimeArraySeriesType, ConstructTimeArraySeries, &
+             CastAsTimeArraySeriesType, GetTimeArraySeriesFromList
+
+  type TimeArraySeriesType
+    ! -- Public members
+    character(len=LENTIMESERIESNAME), public :: Name = ''
+    ! -- Private members
+    integer(I4B), private :: inunit = 0
+    integer(I4B), private :: iout = 0
+    integer(I4B), private :: iMethod = UNDEFINED
+    real(DP), private :: sfac = DONE
+    character(len=LINELENGTH), private :: dataFile = ''
+    logical, private :: autoDeallocate = .true.
+    type(ListType), pointer, private :: list => null()
+    class(DisBaseType), pointer, private :: dis => null()
+    type(BlockParserType), private :: parser
+  contains
+    ! -- Public procedures
+    procedure, public :: tas_init
+    procedure, public :: GetAverageValues
+    procedure, public :: GetInunit
+    procedure, public :: da => tas_da
+    ! -- Private procedures
+    procedure, private :: get_integrated_values
+    procedure, private :: get_latest_preceding_node
+    procedure, private :: get_values_at_time
+    procedure, private :: get_surrounding_records
+    procedure, private :: read_next_array
+    procedure, private :: DeallocateBackward
+  end type TimeArraySeriesType
+
+contains
+
+  ! -- Constructor for TimeArraySeriesType
+
+  subroutine ConstructTimeArraySeries(newTas, filename)
+! ******************************************************************************
+! ConstructTimeArraySeries -- Allocate a new TimeArraySeriesType object.
+! ******************************************************************************
+!
+!    SPECIFICATIONS:
+! ------------------------------------------------------------------------------
+    ! -- dummy
+    type(TimeArraySeriesType), pointer, intent(out) :: newTas
+    character(len=*), intent(in) :: filename
+    ! -- local
+    character(len=LINELENGTH) :: ermsg
+    logical :: lex
+! ------------------------------------------------------------------------------
+    ! formats
+    10 format('Error: Time-array-series file "',a,'" does not exist.')
+    !
+    ! -- Allocate a new object of type TimeArraySeriesType
+    allocate(newTas)
+    allocate(newTas%list)
+    !
+    ! -- Ensure that input file exists
+    inquire(file=filename,exist=lex)
+    if (.not. lex) then
+      write(ermsg,10)trim(filename)
+      call store_error(ermsg)
+      call ustop()
+    endif
+    newTas%datafile = filename
+    !
+    return
+  end subroutine ConstructTimeArraySeries
+
+  ! -- Public procedures
+
+  subroutine tas_init(this, fname, dis, iout, tasname, autoDeallocate)
+! ******************************************************************************
+! tas_init -- initialize the time array series
+! ******************************************************************************
+!
+!    SPECIFICATIONS:
+! ------------------------------------------------------------------------------
+    ! -- dummy
+    class(TimeArraySeriesType), intent(inout) :: this
+    character(len=*), intent(in) :: fname
+    class(DisBaseType), pointer, intent(inout) :: dis
+    integer(I4B), intent(in) :: iout
+    character(len=*), intent(inout) :: tasname
+    logical, optional,          intent(in)    :: autoDeallocate
+    ! -- local
+    integer(I4B) :: istatus
+    integer(I4B) :: ierr
+    integer(I4B) :: inunit
+    character(len=40) :: keyword, keyvalue
+    character(len=LINELENGTH) :: ermsg
+    logical :: found, continueread, endOfBlock
+! ------------------------------------------------------------------------------
+    !
+    ! -- initialize some variables
+    if (present(autoDeallocate)) this%autoDeallocate = autoDeallocate
+    this%dataFile = fname
+    allocate(this%list)
+    !
+    ! -- assign members
+    this%dis => dis
+    this%iout = iout
+    !
+    ! -- open time-array series input file
+    inunit = GetUnit()
+    this%inunit = inunit
+    call openfile(inunit, 0, fname, 'TAS6')
+    !
+    ! -- initialize block parser
+    call this%parser%Initialize(this%inunit, this%iout)
+    !
+    ! -- read ATTRIBUTES block
+    continueread = .false.
+    ierr = 0
+    !
+    ! -- get BEGIN line of ATTRIBUTES block
+    call this%parser%GetBlock('ATTRIBUTES', found, ierr)
+    if (.not. found) then
+      ermsg = 'Error: Attributes block not found in file: ' // &
+              trim(fname)
+      call store_error(ermsg)
+      call this%parser%StoreErrorUnit()
+      call ustop()
+    endif
+    !
+    ! -- parse ATTRIBUTES entries
+    do
+      ! -- read line from input
+      call this%parser%GetNextLine(endOfBlock)
+      if (endOfBlock) exit
+      !
+      ! -- get the keyword
+      call this%parser%GetStringCaps(keyword)
+      !
+      ! -- get the word following the keyword (the key value)
+      call this%parser%GetStringCaps(keyvalue)
+      select case (keyword)
+      case ('NAME')
+        this%Name = keyvalue
+        tasname = keyvalue
+      case ('METHOD')
+        select case (keyvalue)
+        case ('STEPWISE')
+          this%iMethod = STEPWISE
+        case ('LINEAR')
+          this%iMethod = LINEAR
+        case default
+          ermsg = 'Unknown interpolation method: "' // trim(keyvalue) // '"'
+          call store_error(ermsg)
+          call this%parser%StoreErrorUnit()
+          call ustop()
+        end select
+      case ('AUTODEALLOCATE')
+        this%autoDeallocate = (keyvalue == 'TRUE')
+      case ('SFAC')
+        read(keyvalue,*,iostat=istatus)this%sfac
+        if (istatus /= 0) then
+          ermsg = 'Error reading numeric SFAC value from "' // trim(keyvalue) &
+                  // '"'
+          call store_error(ermsg)
+          call this%parser%StoreErrorUnit()
+          call ustop()
+        endif
+      case default
+        ermsg = 'Unknown option found in ATTRIBUTES block: "' // &
+                trim(keyword) // '"'
+        call store_error(ermsg)
+        call this%parser%StoreErrorUnit()
+        call ustop()
+      end select
+    enddo
+    !
+    ! -- ensure that NAME and METHOD have been specified
+    if (this%Name == '') then
+      ermsg = 'Error: Name not specified for time array series in file: ' // &
+               trim(this%dataFile)
+      call store_error(ermsg)
+      call this%parser%StoreErrorUnit()
+      call ustop()
+    endif
+    if (this%iMethod == UNDEFINED) then
+      ermsg = 'Error: Interpolation method not specified for time' // &
+               ' array series in file: ' // trim(this%dataFile)
+      call store_error(ermsg)
+      call this%parser%StoreErrorUnit()
+      call ustop()
+    endif
+    !
+    ! -- handle any errors encountered so far
+    if (count_errors()>0) then
+      ermsg = 'Error(s) encountered initializing time array series from file: ' // &
+               trim(this%dataFile)
+      call store_error(ermsg)
+      call this%parser%StoreErrorUnit()
+      call ustop()
+    endif
+    !
+    ! -- try to read first time array into linked list
+    if (.not. this%read_next_array()) then
+      ermsg = 'Error encountered reading time-array data from file: ' // &
+               trim(this%dataFile)
+      call store_error(ermsg)
+      call this%parser%StoreErrorUnit()
+      call ustop()
+    endif
+    !
+    return
+  end subroutine tas_init
+
+  subroutine GetAverageValues(this, nvals, values, time0, time1)
+! ******************************************************************************
+! GetAverageValues -- populate an array time-weighted average value for a 
+!   specified time span.
+! ******************************************************************************
+!
+!    SPECIFICATIONS:
+! ------------------------------------------------------------------------------
+    ! -- dummy
+    class(TimeArraySeriesType), intent(inout) :: this
+    integer(I4B),                    intent(in)    :: nvals
+    real(DP), dimension(nvals), intent(inout) :: values
+    real(DP),           intent(in)    :: time0
+    real(DP),           intent(in)    :: time1
+    ! -- local
+    integer(I4B) :: i
+    real(DP) :: timediff
+! ------------------------------------------------------------------------------
+    !
+    timediff = time1 - time0
+    if (timediff > 0) then
+      call this%get_integrated_values(nvals, values, time0, time1)
+      do i=1,nvals
+        values(i) = values(i) / timediff
+      enddo
+    else
+      ! -- time0 and time1 are the same, so skip the integration step.
+      call this%get_values_at_time(nvals, values, time0)
+    endif
+    !
+    return
+  end subroutine GetAverageValues
+
+  function GetInunit(this)
+! ******************************************************************************
+! GetInunit -- return unit number
+! ******************************************************************************
+!
+!    SPECIFICATIONS:
+! ------------------------------------------------------------------------------
+    ! -- return
+    integer(I4B) :: GetInunit
+    ! -- dummy
+    class(TimeArraySeriesType) :: this
+! ------------------------------------------------------------------------------
+    !
+    GetInunit = this%inunit
+    !
+    return
+  end function GetInunit
+
+  ! -- Private procedures
+
+  subroutine get_surrounding_records(this, time, taEarlier, taLater)
+! ******************************************************************************
+! get_surrounding_records -- get_surrounding_records
+! ******************************************************************************
+!
+!    SPECIFICATIONS:
+! ------------------------------------------------------------------------------
+    ! -- dummy
+    class(TimeArraySeriesType), intent(inout) :: this
+    real(DP),      intent(in)    :: time
+    type(TimeArrayType), pointer, intent(inout) :: taEarlier
+    type(TimeArrayType), pointer, intent(inout) :: taLater
+    ! -- local
+    real(DP) :: time0, time1
+    type(ListNodeType), pointer :: currNode => null()
+    type(ListNodeType), pointer :: node0 => null()
+    type(ListNodeType), pointer :: node1 => null()
+    type(TimeArrayType), pointer :: ta => null(), ta0 => null(), ta1 => null()
+    class(*), pointer :: obj
+! ------------------------------------------------------------------------------
+    !
+    taEarlier => null()
+    taLater => null()
+    !
+    if (associated(this%list%firstNode)) then
+      currNode => this%list%firstNode
+    endif
+    !
+    ! -- If the next node is earlier than time of interest, advance along
+    !    linked list until the next node is later than time of interest.
+    do
+      if (associated(currNode)) then
+        if (associated(currNode%nextNode)) then
+          obj => currNode%nextNode%GetItem()
+          ta => CastAsTimeArrayType(obj)
+          if (ta%taTime <= time) then
+            currNode => currNode%nextNode
+          else
+            exit
+          endif
+        else
+          ! -- read another array
+          if (.not. this%read_next_array()) exit
+        endif
+      else
+        exit
+      endif
+    enddo
+    !
+    if (associated(currNode)) then
+      !
+      ! -- find earlier record
+      node0 => currNode
+      obj => node0%GetItem()
+      ta0 => CastAsTimeArrayType(obj)
+      time0 = ta0%taTime
+      do while (time0 > time)
+        if (associated(node0%prevNode)) then
+          node0 => node0%prevNode
+          obj => node0%GetItem()
+          ta0 => CastAsTimeArrayType(obj)
+          time0 = ta0%taTime
+        else
+          exit
+        endif
+      enddo
+      !
+      ! -- find later record
+      node1 => currNode
+      obj => node1%GetItem()
+      ta1 => CastAsTimeArrayType(obj)
+      time1 = ta1%taTime
+      do while (time1 < time)
+        if (associated(node1%nextNode)) then
+          node1 => node1%nextNode
+          obj => node1%GetItem()
+          ta1 => CastAsTimeArrayType(obj)
+          time1 = ta1%taTime
+        else
+          ! -- get next array
+          if (.not. this%read_next_array()) then
+            ! -- end of file reached, so exit loop
+            exit
+          endif
+        endif
+      enddo
+      !
+    endif
+    !
+    if (time0 <= time) taEarlier => ta0
+    if (time1 >= time) taLater => ta1
+    !
+    return
+  end subroutine get_surrounding_records
+
+  logical function read_next_array(this)
+! ******************************************************************************
+! read_next_array -- Read next time array from input file and append to list.
+! ******************************************************************************
+!
+!    SPECIFICATIONS:
+! ------------------------------------------------------------------------------
+    ! -- dummy
+    class(TimeArraySeriesType), intent(inout) :: this
+    ! -- local
+    integer(I4B) :: i, ierr, istart, istat, istop, lloc, nrow, ncol, nodesperlayer
+    logical :: lopen, isFound
+    character(len=LINELENGTH)     :: ermsg
+    type(TimeArrayType), pointer  :: ta => null()
+! ------------------------------------------------------------------------------
+    !
+    istart = 1
+    istat = 0
+    istop = 1
+    lloc = 1
+    ! Get dimensions for supported discretization type
+    if (this%dis%supports_layers()) then
+      nodesperlayer = this%dis%get_ncpl()
+      if(size(this%dis%mshape) == 3) then
+        nrow = this%dis%mshape(2)
+        ncol = this%dis%mshape(3)
+      else
+        nrow = 1
+        ncol = this%dis%mshape(2)
+      endif
+    else
+      ermsg = 'Time array series is not supported for selected discretization type.'
+      call store_error(ermsg)
+      call this%parser%StoreErrorUnit()
+      call ustop()
+    endif
+    !
+    read_next_array = .false.
+    inquire(unit=this%inunit,opened=lopen)
+    if (lopen) then
+      call ConstructTimeArray(ta, this%dis)
+      ! -- read a time and an array from the input file
+      ! -- Get a TIME block and read the time
+      call this%parser%GetBlock('TIME', isFound, ierr, supportOpenClose=.true.)
+      if (isFound) then
+        ta%taTime = this%parser%GetDouble()
+        ! -- Read the array
+        call ReadArray(this%parser%iuactive, ta%taArray, this%Name, &
+                        this%dis%ndim, ncol, nrow, 1, nodesperlayer, &
+                        this%iout, 0, 0)
+        !
+        ! -- multiply values by sfac
+        do i = 1, nodesperlayer
+          ta%taArray(i) = ta%taArray(i) * this%sfac
+        enddo
+        !
+        ! -- append the new time array to the list
+        call AddTimeArrayToList(this%list, ta)
+        read_next_array = .true.
+        !
+        ! -- make sure block is closed
+        call this%parser%terminateblock()
+      endif
+    endif
+    return ! Normal return
+    !
+    return
+  end function read_next_array
+
+  subroutine get_values_at_time(this, nvals, values, time)
+! ******************************************************************************
+! get_values_at_time -- Return an array of values for a specified time, same 
+!   units as time-series values.
+! ******************************************************************************
+!
+!    SPECIFICATIONS:
+! ------------------------------------------------------------------------------
+    ! -- dummy
+    class(TimeArraySeriesType), intent(inout) :: this
+    integer(I4B), intent(in) :: nvals
+    real(DP), dimension(nvals), intent(inout) :: values
+    real(DP), intent(in) :: time ! time of interest
+    ! -- local
+    integer(I4B) :: i, ierr
+    real(DP) :: ratio, time0, time1, timediff, timediffi, val0, val1, &
+                        valdiff
+    character(len=LINELENGTH)    :: ermsg
+    type(TimeArrayType), pointer :: taEarlier => null()
+    type(TimeArrayType), pointer :: taLater => null()
+    ! formats
+    10 format('Error getting array at time ',g10.3, &
+              ' for time-array series "',a,'"')
+! ------------------------------------------------------------------------------
+    !
+    ierr = 0
+    call this%get_surrounding_records(time,taEarlier,taLater)
+    if (associated(taEarlier)) then
+      if (associated(taLater)) then
+        ! -- values are available for both earlier and later times
+        if (this%iMethod == STEPWISE) then
+          ! -- Just populate values from elements of earlier time array
+          values =  taEarlier%taArray
+        elseif (this%iMethod == LINEAR) then
+          ! -- perform linear interpolation
+          time0 = taEarlier%taTime
+          time1 = taLater%tatime
+          timediff = time1 - time0
+          timediffi = time - time0
+          if (timediff>0) then
+            ratio = timediffi/timediff
+          else
+            ! -- should not happen if TS does not contain duplicate times
+            ratio = 0.5d0
+          endif
+          ! -- Iterate through all elements and perform interpolation.
+          do i=1,nvals
+            val0 = taEarlier%taArray(i)
+            val1 = taLater%taArray(i)
+            valdiff = val1 - val0
+            values(i) = val0 + (ratio*valdiff)
+          enddo
+        else
+          ierr = 1
+        endif
+      else
+        if (IS_SAME(taEarlier%taTime, time)) then
+          values = taEarlier%taArray
+        else
+          ! -- Only earlier time is available, and it is not time of interest;
+          !    however, if method is STEPWISE, use value for earlier time.
+          if (this%iMethod == STEPWISE) then
+            values =  taEarlier%taArray
+          else
+            ierr = 1
+          endif
+        endif
+      endif
+    else
+      if (associated(taLater)) then
+        if (IS_SAME(taLater%taTime, time)) then
+          values = taLater%taArray
+        else
+          ! -- only later time is available, and it is not time of interest
+          ierr = 1
+        endif
+      else
+        ! -- Neither earlier nor later time is available.
+        !    This should never happen!
+        ierr = 1
+      endif
+    endif
+    !
+    if (ierr > 0) then
+      write(ermsg,10)time,trim(this%Name)
+      call store_error(ermsg)
+      call store_error_unit(this%inunit)
+      call ustop()
+    endif
+    !
+    return
+  end subroutine get_values_at_time
+
+  subroutine get_integrated_values(this, nvals, values, time0, time1)
+! ******************************************************************************
+! get_integrated_values -- Populates an array with integrated values for a 
+!    specified time span.  Units: (ts-value-unit)*time
+! ******************************************************************************
+!
+!    SPECIFICATIONS:
+! ------------------------------------------------------------------------------
+    ! -- dummy
+    class(TimeArraySeriesType), intent(inout) :: this
+    integer(I4B),                    intent(in)    :: nvals
+    real(DP), dimension(nvals), intent(inout) :: values
+    real(DP),           intent(in)    :: time0
+    real(DP),           intent(in)    :: time1
+    ! -- local
+    integer(I4B) :: i
+    real(DP) :: area, currTime, nextTime, ratio0, ratio1, t0, &
+                        t01, t1, timediff, value, value0, value1, valuediff
+    logical :: ldone
+    character(len=LINELENGTH) :: ermsg
+    type(ListNodeType), pointer :: precNode => null()
+    type(ListNodeType), pointer :: currNode => null(), nextNode => null()
+    type(TimeArrayType), pointer :: currRecord => null(), nextRecord => null()
+    class(*), pointer :: currObj => null(), nextObj => null()
+    ! -- formats
+10  format('Error encountered while performing integration', &
+        ' for time-array series "',a,'" for time interval: ', &
+        g12.5,' to ',g12.5)
+! ------------------------------------------------------------------------------
+    !
+    values = DZERO
+    value = DZERO
+    ldone = .false.
+    t1 = -DONE
+    call this%get_latest_preceding_node(time0, precNode)
+    if (associated(precNode)) then
+      currNode => precNode
+      do while (.not. ldone)
+        currObj => currNode%GetItem()
+        currRecord => CastAsTimeArrayType(currObj)
+        currTime = currRecord%taTime
+        if (currTime < time1) then
+          if (.not. associated(currNode%nextNode)) then
+            ! -- try to read the next array
+            if (.not. this%read_next_array()) then
+              write(ermsg,10)trim(this%Name),time0,time1
+              call store_error(ermsg)
+              call store_error_unit(this%inunit)
+              call ustop()
+            endif
+          endif
+          if (associated(currNode%nextNode)) then
+            nextNode => currNode%nextNode
+            nextObj => nextNode%GetItem()
+            nextRecord => CastAsTimeArrayType(nextObj)
+            nextTime = nextRecord%taTime
+            ! -- determine lower and upper limits of time span of interest
+            !    within current interval
+            if (currTime >= time0) then
+              t0 = currTime
+            else
+              t0 = time0
+            endif
+            if (nextTime <= time1) then
+              t1 = nextTime
+            else
+              t1 = time1
+            endif
+            ! -- For each element, find area of rectangle
+            !    or trapezoid delimited by t0 and t1.
+            t01 = t1 - t0
+            select case (this%iMethod)
+            case (STEPWISE)
+              do i=1,nvals
+                ! -- compute area of a rectangle
+                value0 = currRecord%taArray(i)
+                area = value0 * t01
+                ! -- add area to integrated value
+                values(i) = values(i) + area
+              enddo
+            case (LINEAR)
+              do i=1,nvals
+                ! -- compute area of a trapezoid
+                timediff = nextTime - currTime
+                ratio0 = (t0 - currTime) / timediff
+                ratio1 = (t1 - currTime) / timediff
+                valuediff = nextRecord%taArray(i) - currRecord%taArray(i)
+                value0 = currRecord%taArray(i) + ratio0 * valuediff
+                value1 = currRecord%taArray(i) + ratio1 * valuediff
+                area = 0.5d0 * t01 * (value0 + value1)
+                ! -- add area to integrated value
+                values(i) = values(i) + area
+              enddo
+            end select
+          else
+            write(ermsg,10)trim(this%Name),time0,time1
+            call store_error(ermsg)
+            call store_error('(Probable programming error)')
+            call ustop()
+          endif
+        else
+          ! Current node time = time1 so should be done
+          ldone = .true.
+        endif
+        !
+        ! -- Are we done yet?
+        if (t1 >= time1) then
+          ldone = .true.
+        else
+          if (.not. associated(currNode%nextNode)) then
+            ! -- try to read the next array
+            if (.not. this%read_next_array()) then
+              write(ermsg,10)trim(this%Name),time0,time1
+              call store_error(ermsg)
+              call this%parser%StoreErrorUnit()
+              call ustop()
+            endif
+          endif
+          if (associated(currNode%nextNode)) then
+            currNode => currNode%nextNode
+          else
+            write(ermsg,10)trim(this%Name),time0,time1
+            call store_error(ermsg)
+            call store_error('(Probable programming error)')
+            call ustop()
+          endif
+        endif
+      enddo
+    endif
+    !
+    if (this%autoDeallocate) then
+      if (associated(precNode)) then
+        if (associated(precNode%prevNode))then
+          call this%DeallocateBackward(precNode%prevNode)
+        endif
+      endif
+    endif
+    !
+    return
+  end subroutine get_integrated_values
+
+  subroutine DeallocateBackward(this, fromNode)
+! ******************************************************************************
+! DeallocateBackward -- Deallocate fromNode and all previous nodes in list; 
+!   reassign firstNode.
+! ******************************************************************************
+!
+!    SPECIFICATIONS:
+! ------------------------------------------------------------------------------
+    ! -- dummy
+    class(TimeArraySeriesType),  intent(inout) :: this
+    type(ListNodeType), pointer, intent(inout) :: fromNode
+    !
+    ! -- local
+    type(ListNodeType),  pointer :: current => null()
+    type(ListNodeType),  pointer :: prev => null()
+    type(TimeArrayType), pointer :: ta => null()
+    class(*),            pointer :: obj => null()
+! ------------------------------------------------------------------------------
+    !
+    if (associated(fromNode)) then
+      ! -- reassign firstNode
+      if (associated(fromNode%nextNode)) then
+        this%list%firstNode => fromNode%nextNode
+      else
+        this%list%firstNode => null()
+      endif
+      ! -- deallocate fromNode and all previous nodes
+      current => fromNode
+      do while (associated(current))
+        prev => current%prevNode
+        obj => current%GetItem()
+        ta => CastAsTimeArrayType(obj)
+        ! -- Deallocate the contents of this time array,
+        !    then remove it from the list
+        call ta%da()
+        call this%list%RemoveNode(current, .true.)
+        current => prev
+      enddo
+      fromNode => null()
+    endif
+    !
+    return
+  end subroutine DeallocateBackward
+
+  subroutine get_latest_preceding_node(this, time, tslNode)
+! ******************************************************************************
+! get_latest_preceding_node -- Return pointer to ListNodeType object for the 
+!    node representing the latest preceding time in the time series
+! ******************************************************************************
+!
+!    SPECIFICATIONS:
+! ------------------------------------------------------------------------------
+    ! -- dummy
+    class(TimeArraySeriesType),  intent(inout) :: this
+    real(DP),            intent(in)    :: time
+    type(ListNodeType), pointer, intent(inout) :: tslNode
+    ! -- local
+    real(DP) :: time0
+    type(ListNodeType),  pointer :: currNode => null()
+    type(ListNodeType),  pointer :: node0 => null()
+    type(TimeArrayType), pointer :: ta => null()
+    type(TimeArrayType), pointer :: ta0 => null()
+    class(*),            pointer :: obj => null()
+! ------------------------------------------------------------------------------
+    !
+    tslNode => null()
+    if (associated(this%list%firstNode)) then
+      currNode => this%list%firstNode
+    else
+      call store_error('probable programming error in get_latest_preceding_node')
+      call ustop()
+    endif
+    !
+    continue
+    ! -- If the next node is earlier than time of interest, advance along
+    !    linked list until the next node is later than time of interest.
+    do
+      if (associated(currNode)) then
+        if (associated(currNode%nextNode)) then
+          obj => currNode%nextNode%GetItem()
+          ta => CastAsTimeArrayType(obj)
+          if (ta%taTime < time  .or. IS_SAME(ta%taTime, time)) then
+            currNode => currNode%nextNode
+          else
+            exit
+          endif
+        else
+          ! -- read another record
+          if (.not. this%read_next_array()) exit
+        endif
+      else
+        exit
+      endif
+    enddo
+    !
+    if (associated(currNode)) then
+      !
+      ! -- find earlier record
+      node0 => currNode
+      obj => node0%GetItem()
+      ta0 => CastAsTimeArrayType(obj)
+      time0 = ta0%taTime
+      do while (time0 > time)
+        if (associated(node0%prevNode)) then
+          node0 => node0%prevNode
+          obj => node0%GetItem()
+          ta0 => CastAsTimeArrayType(obj)
+          time0 = ta0%taTime
+        else
+          exit
+        endif
+      enddo
+    endif
+    !
+    if (time0 <= time) tslNode => node0
+    !
+    return
+  end subroutine get_latest_preceding_node
+
+  subroutine tas_da(this)
+! ******************************************************************************
+! tas_da -- deallocate
+! ******************************************************************************
+!
+!    SPECIFICATIONS:
+! ------------------------------------------------------------------------------
+    ! -- dummy
+    class(TimeArraySeriesType), intent(inout) :: this
+    ! -- local
+    integer :: i, n
+    type(TimeArrayType), pointer :: ta => null()
+! ------------------------------------------------------------------------------
+    !
+    ! -- Deallocate contents of each time array in list
+    n = this%list%Count()
+    do i=1,n
+      ta => GetTimeArrayFromList(this%list, i)
+      call ta%da()
+    enddo
+    !
+    ! -- Deallocate the list of time arrays
+    call this%list%Clear(.true.)
+    deallocate(this%list)
+    !
+    return
+  end subroutine tas_da
+
+  ! -- Procedures not type-bound
+
+  function CastAsTimeArraySeriesType(obj) result (res)
+! ******************************************************************************
+! CastAsTimeArraySeriesType -- Cast an unlimited polymorphic object as 
+!   class(TimeArraySeriesType)
+! ******************************************************************************
+!
+!    SPECIFICATIONS:
+! ------------------------------------------------------------------------------
+    ! -- dummy
+    class(*),   pointer, intent(inout) :: obj
+    type(TimeArraySeriesType), pointer :: res
+! ------------------------------------------------------------------------------
+    !
+    res => null()
+    if (.not. associated(obj)) return
+    !
+    select type (obj)
+    type is (TimeArraySeriesType)
+      res => obj
+    end select
+    !
+    return
+  end function CastAsTimeArraySeriesType
+
+  function GetTimeArraySeriesFromList(list, indx) result (res)
+! ******************************************************************************
+! GetTimeArraySeriesFromList -- get time array from list
+! ******************************************************************************
+!
+!    SPECIFICATIONS:
+! ------------------------------------------------------------------------------
+    ! -- dummy
+    type(ListType),          intent(inout) :: list
+    integer,                 intent(in)    :: indx
+    type(TimeArraySeriesType), pointer :: res
+    ! -- local
+    class(*), pointer :: obj
+! ------------------------------------------------------------------------------
+    !
+    obj => list%GetItem(indx)
+    res => CastAsTimeArraySeriesType(obj)
+    !
+    return
+  end function GetTimeArraySeriesFromList
+
+end module TimeArraySeriesModule