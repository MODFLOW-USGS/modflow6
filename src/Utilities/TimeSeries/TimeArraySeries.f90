--- conflicted
+++ resolved
@@ -4,12 +4,8 @@
   use BlockParserModule,  only: BlockParserType
   use ConstantsModule,    only: LINELENGTH, UNDEFINED, STEPWISE, LINEAR,        &
                                 LENTIMESERIESNAME, LENBIGLINE, DZERO, DONE
-<<<<<<< HEAD
-  use InputOutputModule,  only: dclosetest, GetUnit, openfile
-=======
   use GenericUtilitiesModule,   only: IS_SAME
   use InputOutputModule,  only: GetUnit, openfile
->>>>>>> c1738330
   use KindModule,         only: DP, I4B
   use ListModule,         only: ListType, ListNodeType
   use SimModule,          only: count_errors, store_error, store_error_unit, &
@@ -24,12 +20,6 @@
   private
   public  :: TimeArraySeriesType, ConstructTimeArraySeries, &
              CastAsTimeArraySeriesType, GetTimeArraySeriesFromList
-<<<<<<< HEAD
-  private :: epsil
-
-  real(DP), parameter :: epsil = 1.0d-10
-=======
->>>>>>> c1738330
 
   type TimeArraySeriesType
     ! -- Public members
@@ -143,12 +133,8 @@
     ierr = 0
     !
     ! -- get BEGIN line of ATTRIBUTES block
-<<<<<<< HEAD
-    call this%parser%GetBlock('ATTRIBUTES', found, ierr)
-=======
     call this%parser%GetBlock('ATTRIBUTES', found, ierr, &
       supportOpenClose=.true.)
->>>>>>> c1738330
     if (.not. found) then
       ermsg = 'Error: Attributes block not found in file: ' // &
               trim(fname)
@@ -432,12 +418,8 @@
       call ConstructTimeArray(ta, this%dis)
       ! -- read a time and an array from the input file
       ! -- Get a TIME block and read the time
-<<<<<<< HEAD
-      call this%parser%GetBlock('TIME', isFound, ierr, supportOpenClose=.true.)
-=======
       call this%parser%GetBlock('TIME', isFound, ierr, &
         supportOpenClose=.true.)
->>>>>>> c1738330
       if (isFound) then
         ta%taTime = this%parser%GetDouble()
         ! -- Read the array
@@ -519,11 +501,7 @@
           ierr = 1
         endif
       else
-<<<<<<< HEAD
-        if (dclosetest(taEarlier%taTime, time, epsil)) then
-=======
         if (IS_SAME(taEarlier%taTime, time)) then
->>>>>>> c1738330
           values = taEarlier%taArray
         else
           ! -- Only earlier time is available, and it is not time of interest;
@@ -537,11 +515,7 @@
       endif
     else
       if (associated(taLater)) then
-<<<<<<< HEAD
-        if (dclosetest(taLater%taTime, time, epsil)) then
-=======
         if (IS_SAME(taLater%taTime, time)) then
->>>>>>> c1738330
           values = taLater%taArray
         else
           ! -- only later time is available, and it is not time of interest
@@ -786,11 +760,7 @@
         if (associated(currNode%nextNode)) then
           obj => currNode%nextNode%GetItem()
           ta => CastAsTimeArrayType(obj)
-<<<<<<< HEAD
-          if (ta%taTime < time  .or. dclosetest(ta%taTime, time, epsil)) then
-=======
           if (ta%taTime < time  .or. IS_SAME(ta%taTime, time)) then
->>>>>>> c1738330
             currNode => currNode%nextNode
           else
             exit
