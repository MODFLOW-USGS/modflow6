--- conflicted
+++ resolved
@@ -1,1477 +1,1464 @@
-module TimeSeriesModule
-
-  use KindModule, only: DP, I4B
-  use BlockParserModule,      only: BlockParserType
-  use ConstantsModule,        only: LINELENGTH, UNDEFINED, STEPWISE, LINEAR, &
-                                    LINEAREND, LENTIMESERIESNAME, LENHUGELINE, &
-                                    DZERO, DONE, DNODATA
-<<<<<<< HEAD
-  use InputOutputModule,      only: GetUnit, openfile, ParseLine, upcase, &
-                                    dclosetest
-=======
-  use GenericUtilities,       only: IS_SAME
-  use InputOutputModule,      only: GetUnit, openfile, ParseLine, upcase
->>>>>>> cfe6e02f
-  use ListModule,             only: ListType, ListNodeType
-  use SimModule,              only: count_errors, store_error, &
-                                    store_error_unit, ustop
-  use TimeSeriesRecordModule, only: TimeSeriesRecordType, &
-                                    ConstructTimeSeriesRecord, &
-                                    CastAsTimeSeriesRecordType, &
-                                    AddTimeSeriesRecordToList
-
-  private
-  public :: TimeSeriesType, TimeSeriesFileType, ConstructTimeSeriesFile, &
-            TimeSeriesContainerType, AddTimeSeriesFileToList, &
-            GetTimeSeriesFileFromList, CastAsTimeSeriesFileClass, &
-            SameTimeSeries
-
-  type TimeSeriesType
-    ! -- Public members
-    integer(I4B), public :: iMethod = UNDEFINED
-    character(len=LENTIMESERIESNAME), public :: Name = ''
-    ! -- Private members
-    real(DP), private :: sfac = DONE
-    logical, public :: autoDeallocate = .true.
-    type(ListType), pointer, private :: list => null()
-    class(TimeSeriesFileType), pointer, private :: tsfile => null()
-  contains
-    ! -- Public procedures
-    procedure, public :: AddTimeSeriesRecord
-    procedure, public :: Clear
-    procedure, public :: FindLatestTime
-    procedure, public :: get_surrounding_records
-    procedure, public :: get_surrounding_nodes
-    procedure, public :: GetCurrentTimeSeriesRecord
-    procedure, public :: GetNextTimeSeriesRecord
-    procedure, public :: GetPreviousTimeSeriesRecord
-    procedure, public :: GetTimeSeriesRecord
-    procedure, public :: GetValue
-    procedure, public :: InitializeTimeSeries => initialize_time_series
-    procedure, public :: InsertTsr
-    procedure, public :: Reset
-    ! -- Private procedures
-    procedure, private :: da => ts_da
-    procedure, private :: get_average_value
-    procedure, private :: get_integrated_value
-    procedure, private :: get_latest_preceding_node
-    procedure, private :: get_value_at_time
-    procedure, private :: initialize_time_series
-    procedure, private :: read_next_record
-  end type TimeSeriesType
-
-  type TimeSeriesFileType
-    ! -- Private members
-    integer(I4B), public :: inunit = 0
-    integer(I4B), public :: iout = 0
-    integer(I4B), public :: nTimeSeries = 0
-    character(len=LINELENGTH), public :: datafile = ''
-    type(TimeSeriesType), dimension(:), pointer, contiguous, public :: timeSeries => null()
-    type(BlockParserType), pointer, public :: parser
-  contains
-    ! -- Public procedures
-    procedure, public :: Count
-    procedure, public :: Initializetsfile
-    procedure, public :: GetTimeSeries
-    procedure, public :: da => tsf_da
-    ! -- Private procedures
-    procedure, private :: read_tsfile_line
-  end type TimeSeriesFileType
-
-  type TimeSeriesContainerType
-    ! -- Public members
-    type(TimeSeriesType), pointer, public :: timeSeries => null()
-  end type TimeSeriesContainerType
-
-contains
-
-  ! -- non-type-bound procedures
-
-  subroutine ConstructTimeSeriesFile(newTimeSeriesFile)
-! ******************************************************************************
-! ConstructTimeSeriesFile -- construct ts tsfile
-! ******************************************************************************
-!
-!    SPECIFICATIONS:
-! ------------------------------------------------------------------------------
-    ! -- dummy
-    type(TimeSeriesFileType), pointer, intent(inout) :: newTimeSeriesFile
-! ------------------------------------------------------------------------------
-    !
-    allocate(newTimeSeriesFile)
-    allocate(newTimeSeriesFile%parser)
-    return
-  end subroutine ConstructTimeSeriesFile
-
-  function CastAsTimeSeriesFileType(obj) result(res)
-! ******************************************************************************
-! CastAsTimeSeriesFileType -- Cast an unlimited polymorphic object as 
-!   class(TimeSeriesFileType)
-! ******************************************************************************
-!
-!    SPECIFICATIONS:
-! ------------------------------------------------------------------------------
-    ! -- dummy
-    class(*), pointer, intent(inout) :: obj
-    ! -- return
-    type(TimeSeriesFileType), pointer :: res
-! ------------------------------------------------------------------------------
-    !
-    res => null()
-    if (.not. associated(obj)) return
-    !
-    select type (obj)
-    type is (TimeSeriesFileType)
-      res => obj
-    end select
-    return
-  end function CastAsTimeSeriesFileType
-
-  function CastAsTimeSeriesFileClass(obj) result(res)
-! ******************************************************************************
-! CastAsTimeSeriesFileClass -- Cast an unlimited polymorphic object as 
-!   class(TimeSeriesFileType)
-! ******************************************************************************
-!
-!    SPECIFICATIONS:
-! ------------------------------------------------------------------------------
-    ! -- dummy
-    class(*), pointer, intent(inout) :: obj
-    ! -- return
-    type(TimeSeriesFileType), pointer :: res
-! ------------------------------------------------------------------------------
-    !
-    res => null()
-    if (.not. associated(obj)) return
-    !
-    select type (obj)
-    class is (TimeSeriesFileType)
-      res => obj
-    end select
-    return
-  end function CastAsTimeSeriesFileClass
-
-  subroutine AddTimeSeriesFileToList(list, tsfile)
-! ******************************************************************************
-! AddTimeSeriesFileToList -- add to list
-! ******************************************************************************
-!
-!    SPECIFICATIONS:
-! ------------------------------------------------------------------------------
-    ! -- dummy
-    type(ListType),                      intent(inout) :: list
-    class(TimeSeriesFileType), pointer, intent(inout) :: tsfile
-    ! -- local
-    class(*), pointer :: obj
-! ------------------------------------------------------------------------------
-    !
-    obj => tsfile
-    call list%Add(obj)
-    !
-    return
-  end subroutine AddTimeSeriesFileToList
-
-  function GetTimeSeriesFileFromList(list, idx) result (res)
-! ******************************************************************************
-! GetTimeSeriesFileFromList -- get from list
-! ******************************************************************************
-!
-!    SPECIFICATIONS:
-! ------------------------------------------------------------------------------
-    ! -- dummy
-    type(ListType),      intent(inout) :: list
-    integer(I4B),             intent(in)    :: idx
-    type(TimeSeriesFileType), pointer :: res
-    ! -- local
-    class(*), pointer :: obj
-! ------------------------------------------------------------------------------
-    !
-    obj => list%GetItem(idx)
-    res => CastAsTimeSeriesFileType(obj)
-    !
-    if (.not. associated(res)) then
-      res => CastAsTimeSeriesFileClass(obj)
-    endif
-    !
-    return
-  end function GetTimeSeriesFileFromList
-
-  function SameTimeSeries(ts1, ts2) result (same)
-! ******************************************************************************
-! SameTimeSeries -- Compare two time series; if they are identical, return true.
-! ******************************************************************************
-!
-!    SPECIFICATIONS:
-! ------------------------------------------------------------------------------
-    ! -- dummy
-    type(TimeSeriesType), intent(in) :: ts1
-    type(TimeSeriesType), intent(in) :: ts2
-    logical :: same
-    ! -- local
-    integer :: i, n1, n2
-    type(TimeSeriesRecordType), pointer :: tsr1, tsr2
-! ------------------------------------------------------------------------------
-    !
-    same = .false.
-    n1 = ts1%list%Count()
-    n2 = ts2%list%Count()
-    if (n1 /= n2) return
-    !
-    call ts1%Reset()
-    call ts2%Reset()
-    !
-    do i=1,n1
-      tsr1 => ts1%GetNextTimeSeriesRecord()
-      tsr2 => ts2%GetNextTimeSeriesRecord()
-      if (tsr1%tsrTime /= tsr2%tsrTime) return
-      if (tsr1%tsrValue /= tsr2%tsrValue) return
-    enddo
-    !
-    same = .true.
-    !
-    return
-  end function SameTimeSeries
-
-  ! Type-bound procedures of TimeSeriesType
-
-  function GetValue(this, time0, time1)
-! ******************************************************************************
-! GetValue -- get ts value
-!    If iMethod is STEPWISE or LINEAR:
-!        Return a time-weighted average value for a specified time span.
-!    If iMethod is LINEAREND:
-!        Return value at time1. Time0 argument is ignored.
-!    Units: (ts-value-unit)
-! ******************************************************************************
-!
-!    SPECIFICATIONS:
-! ------------------------------------------------------------------------------
-    ! -- return
-    real(DP) :: GetValue
-    ! -- dummy
-    class(TimeSeriesType), intent(inout) :: this
-    real(DP),      intent(in)    :: time0
-    real(DP),      intent(in)    :: time1
-! ------------------------------------------------------------------------------
-    !
-    select case (this%iMethod)
-    case (STEPWISE, LINEAR)
-      GetValue = this%get_average_value(time0, time1)
-    case (LINEAREND)
-      GetValue =  this%get_value_at_time(time1)
-    end select
-    !
-    return
-  end function GetValue
-
-  subroutine initialize_time_series(this, tsfile, name, autoDeallocate)
-! ******************************************************************************
-! initialize_time_series -- initialize time series
-!    Open time-series file and read options and first time-series record.
-! ******************************************************************************
-!
-!    SPECIFICATIONS:
-! ------------------------------------------------------------------------------
-    ! -- dummy
-    class(TimeSeriesType), intent(inout) :: this
-    class(TimeSeriesFileType), target   :: tsfile
-    character(len=*),      intent(in)    :: name
-    logical, intent(in), optional        :: autoDeallocate
-    ! -- local
-    character(len=LINELENGTH) :: ermsg
-    character(len=LENTIMESERIESNAME) :: tsNameTemp
-! ------------------------------------------------------------------------------
-    !
-    ! -- Assign the time-series tsfile, name, and autoDeallocate
-    this%tsfile => tsfile
-    ! Store time-series name as all caps
-    tsNameTemp = name
-    call UPCASE(tsNameTemp)
-    this%Name = tsNameTemp
-    !
-    this%iMethod = UNDEFINED
-    !
-    if (present(autoDeallocate)) this%autoDeallocate = autoDeallocate
-    !
-    ! -- allocate the list
-    allocate(this%list)
-    !
-    ! -- ensure that NAME has been specified
-    if (this%Name == '') then
-      ermsg = 'Error: Name not specified for time series.'
-      call store_error(ermsg)
-      call ustop()
-    endif
-    !
-    return
-  end subroutine initialize_time_series
-
-  subroutine get_surrounding_records(this, time, tsrecEarlier, tsrecLater)
-! ******************************************************************************
-! get_surrounding_records -- get surrounding records
-! ******************************************************************************
-!
-!    SPECIFICATIONS:
-! ------------------------------------------------------------------------------
-    ! -- dummy
-    class(TimeSeriesType), intent(inout) :: this
-    real(DP),      intent(in)    :: time
-    type(TimeSeriesRecordType), pointer, intent(inout) :: tsrecEarlier
-    type(TimeSeriesRecordType), pointer, intent(inout) :: tsrecLater
-    ! -- local
-    real(DP) :: time0, time1
-    type(ListNodeType), pointer :: currNode => null()
-    type(ListNodeType), pointer :: tsNode0 => null()
-    type(ListNodeType), pointer :: tsNode1 => null()
-    type(TimeSeriesRecordType), pointer :: tsr => null(), tsrec0 => null()
-    type(TimeSeriesRecordType), pointer :: tsrec1 => null()
-    class(*),                   pointer :: obj => null()
-! ------------------------------------------------------------------------------
-    !
-    tsrecEarlier => null()
-    tsrecLater => null()
-    !
-    if (associated(this%list%firstNode)) then
-      currNode => this%list%firstNode
-    endif
-    !
-    ! -- If the next node is earlier than time of interest, advance along
-    !    linked list until the next node is later than time of interest.
-    do
-      if (associated(currNode)) then
-        if (associated(currNode%nextNode)) then
-          obj => currNode%nextNode%GetItem()
-          tsr => CastAsTimeSeriesRecordType(obj)
-          if (tsr%tsrTime < time .and. .not. IS_SAME(tsr%tsrTime, time)) then
-            currNode => currNode%nextNode
-          else
-            exit
-          endif
-        else
-          ! -- read another record
-          if (.not. this%read_next_record()) exit
-        endif
-      else
-        exit
-      endif
-    enddo
-    !
-    if (associated(currNode)) then
-      !
-      ! -- find earlier record
-      tsNode0 => currNode
-      obj => tsNode0%GetItem()
-      tsrec0 => CastAsTimeSeriesRecordType(obj)
-      time0 = tsrec0%tsrTime
-      do while (time0 > time)
-        if (associated(tsNode0%prevNode)) then
-          tsNode0 => tsNode0%prevNode
-          obj => tsNode0%GetItem()
-          tsrec0 => CastAsTimeSeriesRecordType(obj)
-          time0 = tsrec0%tsrTime
-        else
-          exit
-        endif
-      enddo
-      !
-      ! -- find later record
-      tsNode1 => currNode
-      obj => tsNode1%GetItem()
-      tsrec1 => CastAsTimeSeriesRecordType(obj)
-      time1 = tsrec1%tsrTime
-      do while (time1 < time .and. .not. IS_SAME(time1, time))
-        if (associated(tsNode1%nextNode)) then
-          tsNode1 => tsNode1%nextNode
-          obj => tsNode1%GetItem()
-          tsrec1 => CastAsTimeSeriesRecordType(obj)
-          time1 = tsrec1%tsrTime
-        else
-          ! -- get next record
-          if (.not. this%read_next_record()) then
-            ! -- end of file reached, so exit loop
-            exit
-          endif
-        endif
-      enddo
-      !
-    endif
-    !
-    if (time0 < time .or. IS_SAME(time0, time)) tsrecEarlier => tsrec0
-    if (time1 > time .or. IS_SAME(time1, time)) tsrecLater => tsrec1
-    !
-    return
-  end subroutine get_surrounding_records
-
-  subroutine get_surrounding_nodes(this, time, nodeEarlier, nodeLater)
-! ******************************************************************************
-! get_surrounding_nodes -- get surrounding nodes
-!   This subroutine is for working with time series already entirely stored
-!   in memory -- it does not read data from a file.
-! ******************************************************************************
-!
-!    SPECIFICATIONS:
-! ------------------------------------------------------------------------------
-    ! -- dummy
-    class(TimeSeriesType),       intent(inout) :: this
-    real(DP),                    intent(in)    :: time
-    type(ListNodeType), pointer, intent(inout) :: nodeEarlier
-    type(ListNodeType), pointer, intent(inout) :: nodeLater
-    ! -- local
-    real(DP) :: time0, time1
-    type(ListNodeType), pointer :: currNode => null()
-    type(ListNodeType), pointer :: tsNode0 => null()
-    type(ListNodeType), pointer :: tsNode1 => null()
-    type(TimeSeriesRecordType), pointer :: tsr => null(), tsrec0 => null()
-    type(TimeSeriesRecordType), pointer :: tsrec1 => null()
-    type(TimeSeriesRecordType), pointer :: tsrecEarlier
-    type(TimeSeriesRecordType), pointer :: tsrecLater
-    class(*),                   pointer :: obj => null()
-! ------------------------------------------------------------------------------
-    !
-    tsrecEarlier => null()
-    tsrecLater => null()
-    nodeEarlier => null()
-    nodeLater  => null()
-    !
-    if (associated(this%list%firstNode)) then
-      currNode => this%list%firstNode
-    endif
-    !
-    ! -- If the next node is earlier than time of interest, advance along
-    !    linked list until the next node is later than time of interest.
-    do
-      if (associated(currNode)) then
-        if (associated(currNode%nextNode)) then
-          obj => currNode%nextNode%GetItem()
-          tsr => CastAsTimeSeriesRecordType(obj)
-          if (tsr%tsrTime < time .and. .not. IS_SAME(tsr%tsrTime, time)) then
-            currNode => currNode%nextNode
-          else
-            exit
-          endif
-        else
-          exit
-        endif
-      else
-        exit
-      endif
-    enddo
-    !
-    if (associated(currNode)) then
-      !
-      ! -- find earlier record
-      tsNode0 => currNode
-      obj => tsNode0%GetItem()
-      tsrec0 => CastAsTimeSeriesRecordType(obj)
-      time0 = tsrec0%tsrTime
-      do while (time0 > time)
-        if (associated(tsNode0%prevNode)) then
-          tsNode0 => tsNode0%prevNode
-          obj => tsNode0%GetItem()
-          tsrec0 => CastAsTimeSeriesRecordType(obj)
-          time0 = tsrec0%tsrTime
-        else
-          exit
-        endif
-      enddo
-      !
-      ! -- find later record
-      tsNode1 => currNode
-      obj => tsNode1%GetItem()
-      tsrec1 => CastAsTimeSeriesRecordType(obj)
-      time1 = tsrec1%tsrTime
-      do while (time1 < time .and. .not. IS_SAME(time1, time))
-        if (associated(tsNode1%nextNode)) then
-          tsNode1 => tsNode1%nextNode
-          obj => tsNode1%GetItem()
-          tsrec1 => CastAsTimeSeriesRecordType(obj)
-          time1 = tsrec1%tsrTime
-        else
-          exit
-        endif
-      enddo
-      !
-    endif
-    !
-    if (time0 < time .or. IS_SAME(time0, time)) then
-      tsrecEarlier => tsrec0
-      nodeEarlier => tsNode0
-    endif
-    if (time1 > time .or. IS_SAME(time1, time)) then
-      tsrecLater => tsrec1
-      nodeLater => tsNode1
-    endif
-    !
-    return
-  end subroutine get_surrounding_nodes
-
-  logical function read_next_record(this)
-! ******************************************************************************
-! read_next_record -- read next record
-!   Read next time-series record from input file.
-! ******************************************************************************
-!
-!    SPECIFICATIONS:
-! ------------------------------------------------------------------------------
-    ! -- dummy
-    class(TimeSeriesType), intent(inout) :: this
-    ! -- local
-! ------------------------------------------------------------------------------
-    !
-    read_next_record = this%tsfile%read_tsfile_line()
-    return
-    !
-  end function read_next_record
-
-  function get_value_at_time(this, time)
-! ******************************************************************************
-! get_value_at_time -- get value for a time
-!   Return a value for a specified time, same units as time-series values.
-! ******************************************************************************
-!
-!    SPECIFICATIONS:
-! ------------------------------------------------------------------------------
-    ! -- return
-    real(DP) :: get_value_at_time
-    ! -- dummy
-    class(TimeSeriesType), intent(inout) :: this
-    real(DP),      intent(in)    :: time ! time of interest
-    ! -- local
-    integer(I4B) :: ierr
-    real(DP) :: ratio, time0, time1, timediff, timediffi, val0, val1, &
-                        valdiff
-    character(len=LINELENGTH) :: errmsg
-    type(TimeSeriesRecordType), pointer :: tsrEarlier => null()
-    type(TimeSeriesRecordType), pointer :: tsrLater => null()
-    ! -- formats
-    10 format('Error getting value at time ',g10.3,' for time series "',a,'"')
-! ------------------------------------------------------------------------------
-    !
-    ierr = 0
-    call this%get_surrounding_records(time,tsrEarlier,tsrLater)
-    if (associated(tsrEarlier)) then
-      if (associated(tsrLater)) then
-        ! -- values are available for both earlier and later times
-        if (this%iMethod == STEPWISE) then
-          get_value_at_time =  tsrEarlier%tsrValue
-        elseif (this%iMethod == LINEAR .or. this%iMethod == LINEAREND) then
-          ! -- For get_value_at_time, result is the same for either
-          !    linear method.
-          ! -- Perform linear interpolation.
-          time0 = tsrEarlier%tsrTime
-          time1 = tsrLater%tsrtime
-          timediff = time1 - time0
-          timediffi = time - time0
-          if (timediff>0) then
-            ratio = timediffi/timediff
-          else
-            ! -- should not happen if TS does not contain duplicate times
-            ratio = 0.5d0
-          endif
-          val0 = tsrEarlier%tsrValue
-          val1 = tsrLater%tsrValue
-          valdiff = val1 - val0
-          get_value_at_time = val0 + (ratio*valdiff)
-        else
-          ierr = 1
-        endif
-      else
-        if (IS_SAME(tsrEarlier%tsrTime, time)) then
-          get_value_at_time = tsrEarlier%tsrValue
-        else
-          ! -- Only earlier time is available, and it is not time of interest;
-          !    however, if method is STEPWISE, use value for earlier time.
-          if (this%iMethod == STEPWISE) then
-            get_value_at_time =  tsrEarlier%tsrValue
-          else
-            ierr = 1
-          endif
-        endif
-      endif
-    else
-      if (associated(tsrLater)) then
-        if (IS_SAME(tsrLater%tsrTime, time)) then
-          get_value_at_time = tsrLater%tsrValue
-        else
-          ! -- only later time is available, and it is not time of interest
-          ierr = 1
-        endif
-      else
-        ! -- Neither earlier nor later time is available.
-        !    This should never happen!
-        ierr = 1
-      endif
-    endif
-    !
-    if (ierr > 0) then
-      write(errmsg,10)time,trim(this%Name)
-      call store_error(errmsg)
-      call ustop()
-    endif
-    !
-    return
-  end function get_value_at_time
-
-  function get_integrated_value(this, time0, time1)
-! ******************************************************************************
-! get_integrated_value -- get integrated value
-!   Return an integrated value for a specified time span.
-!    Units: (ts-value-unit)*time
-! ******************************************************************************
-!
-!    SPECIFICATIONS:
-! ------------------------------------------------------------------------------
-    ! -- return
-    real(DP) :: get_integrated_value
-    ! -- dummy
-    class(TimeSeriesType), intent(inout) :: this
-    real(DP),      intent(in)    :: time0
-    real(DP),      intent(in)    :: time1
-    ! -- local
-    real(DP) :: area, currTime, nextTime, ratio0, ratio1, t0, t01, t1, &
-                        timediff, value, value0, value1, valuediff
-    logical :: ldone
-    character(len=LINELENGTH) :: errmsg
-    type(ListNodeType), pointer :: tslNodePreceding => null()
-    type(ListNodeType), pointer :: currNode => null(), nextNode => null()
-    type(TimeSeriesRecordType), pointer :: currRecord => null()
-    type(TimeSeriesRecordType), pointer :: nextRecord => null()
-    class(*), pointer :: currObj => null(), nextObj => null()
-    ! -- formats
-    10 format('Error encountered while performing integration', &
-        ' for time series "',a,'" for time interval: ',g12.5,' to ',g12.5)
-! ------------------------------------------------------------------------------
-    !
-    value = DZERO
-    ldone = .false.
-    t1 = -DONE
-    call this%get_latest_preceding_node(time0, tslNodePreceding)
-    if (associated(tslNodePreceding)) then
-      currNode => tslNodePreceding
-      do while (.not. ldone)
-        currObj => currNode%GetItem()
-        currRecord => CastAsTimeSeriesRecordType(currObj)
-        currTime = currRecord%tsrTime
-<<<<<<< HEAD
-        if (dclosetest(currTime, time1, epsil)) then
-=======
-        if (IS_SAME(currTime, time1)) then
->>>>>>> cfe6e02f
-          ! Current node time = time1 so should be ldone
-          ldone = .true.
-        elseif (currTime < time1) then
-          if (.not. associated(currNode%nextNode)) then
-            ! -- try to read the next record
-            if (.not. this%read_next_record()) then
-              write(errmsg,10)trim(this%Name),time0,time1
-              call store_error(errmsg)
-              call ustop()
-            endif
-          endif
-          if (associated(currNode%nextNode)) then
-            nextNode => currNode%nextNode
-            nextObj => nextNode%GetItem()
-            nextRecord => CastAsTimeSeriesRecordType(nextObj)
-            nextTime = nextRecord%tsrTime
-            ! -- determine lower and upper limits of time span of interest
-            !    within current interval
-            if (currTime > time0 .or. IS_SAME(currTime, time0)) then
-              t0 = currTime
-            else
-              t0 = time0
-            endif
-            if (nextTime < time1 .or. IS_SAME(nextTime, time1)) then
-              t1 = nextTime
-            else
-              t1 = time1
-            endif
-            ! -- find area of rectangle or trapezoid delimited by t0 and t1
-            t01 = t1 - t0
-            select case (this%iMethod)
-            case (STEPWISE)
-              ! -- compute area of a rectangle
-              value0 = currRecord%tsrValue
-              area = value0 * t01
-            case (LINEAR, LINEAREND)
-              ! -- compute area of a trapezoid
-              timediff = nextTime - currTime
-              ratio0 = (t0 - currTime) / timediff
-              ratio1 = (t1 - currTime) / timediff
-              valuediff = nextRecord%tsrValue - currRecord%tsrValue
-              value0 = currRecord%tsrValue + ratio0 * valuediff
-              value1 = currRecord%tsrValue + ratio1 * valuediff
-              if (this%iMethod == LINEAR) then
-                area = 0.5d0 * t01 * (value0 + value1)
-              elseif (this%iMethod == LINEAREND) then
-                area = DZERO
-                value = value1
-              endif
-            end select
-            ! -- add area to integrated value
-            value = value + area
-          endif
-        endif
-        !
-        ! -- Are we done yet?
-        if (t1 > time1) then
-          ldone = .true.
-<<<<<<< HEAD
-        elseif (dclosetest(t1, time1, epsil)) then
-=======
-        elseif (IS_SAME(t1, time1)) then
->>>>>>> cfe6e02f
-          ldone = .true.
-        else
-          ! -- We are not done yet
-          if (.not. associated(currNode%nextNode)) then
-            ! -- Not done and no more data, so try to read the next record
-            if (.not. this%read_next_record()) then
-              write(errmsg,10)trim(this%Name),time0,time1
-              call store_error(errmsg)
-              call ustop()
-            endif
-          elseif (associated(currNode%nextNode)) then
-            currNode => currNode%nextNode
-          endif
-        endif
-      enddo
-    endif
-    !
-    get_integrated_value = value
-    if (this%autoDeallocate) then
-      if (associated(tslNodePreceding)) then
-        if (associated(tslNodePreceding%prevNode))then
-          call this%list%DeallocateBackward(tslNodePreceding%prevNode)
-        endif
-      endif
-    endif
-    return
-  end function get_integrated_value
-
-  function get_average_value(this, time0, time1)
-! ******************************************************************************
-! get_average_value -- get average value
-!   Return a time-weighted average value for a specified time span.
-!    Units: (ts-value-unit)
-! ******************************************************************************
-!
-!    SPECIFICATIONS:
-! ------------------------------------------------------------------------------
-    ! -- return
-    real(DP) :: get_average_value
-    ! -- dummy
-    class(TimeSeriesType), intent(inout) :: this
-    real(DP),      intent(in)    :: time0
-    real(DP),      intent(in)    :: time1
-    ! -- local
-    real(DP) :: timediff, value, valueIntegrated
-! ------------------------------------------------------------------------------
-    !
-    timediff = time1 - time0
-    if (timediff > 0) then
-      valueIntegrated = this%get_integrated_value(time0, time1)
-      if (this%iMethod == LINEAREND) then
-        value = valueIntegrated
-      else
-        value = valueIntegrated / timediff
-      endif
-    else
-      ! -- time0 and time1 are the same
-      value = this%get_value_at_time(time0)
-    endif
-    get_average_value = value
-    !
-    return
-  end function get_average_value
-
-  subroutine get_latest_preceding_node(this, time, tslNode)
-! ******************************************************************************
-! get_latest_preceding_node -- get latest prececing node
-!   Return pointer to ListNodeType object for the node
-!   representing the latest preceding time in the time series
-! ******************************************************************************
-!
-!    SPECIFICATIONS:
-! ------------------------------------------------------------------------------
-    ! -- dummy
-    class(TimeSeriesType),      intent(inout) :: this
-    real(DP),            intent(in)    :: time
-    type(ListNodeType), pointer, intent(inout) :: tslNode
-    ! -- local
-    real(DP) :: time0
-    type(ListNodeType), pointer :: currNode => null()
-    type(ListNodeType), pointer :: tsNode0 => null()
-    type(TimeSeriesRecordType), pointer :: tsr => null()
-    type(TimeSeriesRecordType), pointer :: tsrec0 => null()
-    class(*),                   pointer :: obj => null()
-! ------------------------------------------------------------------------------
-    !
-    tslNode => null()
-    if (associated(this%list%firstNode)) then
-      currNode => this%list%firstNode
-    else
-      call store_error('probable programming error in get_latest_preceding_node')
-      call ustop()
-    endif
-    !
-    ! -- If the next node is earlier than time of interest, advance along
-    !    linked list until the next node is later than time of interest.
-    do
-      if (associated(currNode)) then
-        if (associated(currNode%nextNode)) then
-          obj => currNode%nextNode%GetItem()
-          tsr => CastAsTimeSeriesRecordType(obj)
-          if (tsr%tsrTime < time .or. IS_SAME(tsr%tsrTime, time)) then
-            currNode => currNode%nextNode
-          else
-            exit
-          endif
-        else
-          ! -- read another record
-          if (.not. this%read_next_record()) exit
-        endif
-      else
-        exit
-      endif
-    enddo
-    !
-    if (associated(currNode)) then
-      !
-      ! -- find earlier record
-      tsNode0 => currNode
-      obj => tsNode0%GetItem()
-      tsrec0 => CastAsTimeSeriesRecordType(obj)
-      time0 = tsrec0%tsrTime
-      do while (time0 > time)
-        if (associated(tsNode0%prevNode)) then
-          tsNode0 => tsNode0%prevNode
-          obj => tsNode0%GetItem()
-          tsrec0 => CastAsTimeSeriesRecordType(obj)
-          time0 = tsrec0%tsrTime
-        else
-          exit
-        endif
-      enddo
-    endif
-    !
-    if (time0 < time .or. IS_SAME(time0, time)) tslNode => tsNode0
-    !
-    return
-  end subroutine get_latest_preceding_node
-
-  subroutine ts_da(this)
-! ******************************************************************************
-! ts_da -- deallocate
-! ******************************************************************************
-!
-!    SPECIFICATIONS:
-! ------------------------------------------------------------------------------
-    ! -- dummy
-    class(TimeSeriesType), intent(inout) :: this
-! ------------------------------------------------------------------------------
-    !
-    if (associated(this%list)) then
-      call this%list%Clear(.true.)
-      deallocate(this%list)
-    endif
-    !
-    return
-  end subroutine ts_da
-
-  subroutine AddTimeSeriesRecord(this, tsr)
-! ******************************************************************************
-! AddTimeSeriesRecord -- add ts record
-! ******************************************************************************
-!
-!    SPECIFICATIONS:
-! ------------------------------------------------------------------------------
-    ! -- dummy
-    class(TimeSeriesType) :: this
-    type(TimeSeriesRecordType), pointer, intent(inout) :: tsr
-    ! -- local
-    class(*), pointer :: obj
-! ------------------------------------------------------------------------------
-    !
-    obj => tsr
-    call this%list%Add(obj)
-    !
-    return
-  end subroutine AddTimeSeriesRecord
-
-  function GetCurrentTimeSeriesRecord(this) result (res)
-! ******************************************************************************
-! GetCurrentTimeSeriesRecord -- get current ts record
-! ******************************************************************************
-!
-!    SPECIFICATIONS:
-! ------------------------------------------------------------------------------
-    ! -- dummy
-    class(TimeSeriesType) :: this
-    ! result
-    type(TimeSeriesRecordType), pointer :: res
-    ! -- local
-    class(*), pointer :: obj
-! ------------------------------------------------------------------------------
-    !
-    obj => null()
-    res => null()
-    obj => this%list%GetItem()
-    if (associated(obj)) then
-      res => CastAsTimeSeriesRecordType(obj)
-    endif
-    !
-    return
-  end function GetCurrentTimeSeriesRecord
-
-  function GetPreviousTimeSeriesRecord(this) result (res)
-! ******************************************************************************
-! GetPreviousTimeSeriesRecord -- get previous ts record
-! ******************************************************************************
-!
-!    SPECIFICATIONS:
-! ------------------------------------------------------------------------------
-    ! -- dummy
-    class(TimeSeriesType) :: this
-    ! result
-    type(TimeSeriesRecordType), pointer :: res
-    ! -- local
-    class(*), pointer :: obj
-! ------------------------------------------------------------------------------
-    !
-    obj => null()
-    res => null()
-    obj => this%list%GetPreviousItem()
-    if (associated(obj)) then
-      res => CastAsTimeSeriesRecordType(obj)
-    endif
-    !
-    return
-  end function GetPreviousTimeSeriesRecord
-
-  function GetNextTimeSeriesRecord(this) result (res)
-! ******************************************************************************
-! GetNextTimeSeriesRecord -- get next ts record
-! ******************************************************************************
-!
-!    SPECIFICATIONS:
-! ------------------------------------------------------------------------------
-    ! -- dummy
-    class(TimeSeriesType) :: this
-    ! result
-    type(TimeSeriesRecordType), pointer :: res
-    ! -- local
-    class(*), pointer :: obj
-! ------------------------------------------------------------------------------
-    !
-    obj => null()
-    res => null()
-    obj => this%list%GetNextItem()
-    if (associated(obj)) then
-      res => CastAsTimeSeriesRecordType(obj)
-    endif
-    !
-    return
-  end function GetNextTimeSeriesRecord
-
-  function GetTimeSeriesRecord(this, time, epsi)  result (res)
-! ******************************************************************************
-! GetTimeSeriesRecord -- get ts record
-! ******************************************************************************
-!
-!    SPECIFICATIONS:
-! ------------------------------------------------------------------------------
-    ! -- dummy
-    class(TimeSeriesType) :: this
-    double precision, intent(in) :: time
-    double precision, intent(in) :: epsi
-    ! result
-    type(TimeSeriesRecordType), pointer :: res
-    ! -- local
-    type(TimeSeriesRecordType), pointer :: tsr
-! ------------------------------------------------------------------------------
-    !
-    call this%list%Reset()
-    res => null()
-    do
-      tsr => this%GetNextTimeSeriesRecord()
-      if (associated(tsr)) then
-        if (IS_SAME(tsr%tsrTime, time)) then
-          res => tsr
-          exit
-        endif
-        if (tsr%tsrTime > time) exit
-      else
-        exit
-      endif
-    enddo
-    !
-    return
-  end function GetTimeSeriesRecord
-
-  subroutine Reset(this)
-! ******************************************************************************
-! Reset -- reset
-! ******************************************************************************
-!
-!    SPECIFICATIONS:
-! ------------------------------------------------------------------------------
-    ! -- dummy
-    class(TimeSeriesType) :: this
-! ------------------------------------------------------------------------------
-    !
-    call this%list%Reset()
-    !
-    return
-  end subroutine Reset
-
-  subroutine InsertTsr(this, tsr)
-! ******************************************************************************
-! InsertTsr -- insert ts record
-! ******************************************************************************
-!
-!    SPECIFICATIONS:
-! ------------------------------------------------------------------------------
-    ! -- dummy
-    class(TimeSeriesType),               intent(inout) :: this
-    type(TimeSeriesRecordType), pointer, intent(inout) :: tsr
-    ! -- local
-    double precision :: badtime, time, time0, time1
-    type(TimeSeriesRecordType), pointer :: tsrEarlier, tsrLater
-    type(ListNodeType), pointer :: nodeEarlier, nodeLater
-    class(*), pointer :: obj
-! ------------------------------------------------------------------------------
-    !
-    badtime = -9.0d30
-    time0 = badtime
-    time1 = badtime
-    time = tsr%tsrTime
-    call this%get_surrounding_nodes(time, nodeEarlier, nodeLater)
-    !
-    if (associated(nodeEarlier)) then
-      obj => nodeEarlier%GetItem()
-      tsrEarlier => CastAsTimeSeriesRecordType(obj)
-      if (associated(tsrEarlier)) then
-        time0 = tsrEarlier%tsrTime
-      endif
-    endif
-    !
-    if (associated(nodeLater)) then
-      obj => nodeLater%GetItem()
-      tsrLater => CastAsTimeSeriesRecordType(obj)
-      if (associated(tsrLater)) then
-        time1 = tsrLater%tsrTime
-      endif
-    endif
-    !
-    if (time0 > badtime) then
-      ! Time0 is valid
-      if (time1 > badtime) then
-        ! Both time0 and time1 are valid
-        if (time > time0 .and. time < time1) then
-          ! Insert record between two list nodes
-          obj => tsr
-          call this%list%InsertBefore(obj, nodeLater)
-        else
-          ! No need to insert a time series record, but if existing record
-          ! for time of interest has NODATA as tsrValue, replace tsrValue
-          if (time == time0 .and. tsrEarlier%tsrValue == DNODATA .and. &
-                  tsr%tsrValue /= DNODATA) then
-            tsrEarlier%tsrValue = tsr%tsrValue
-          elseif (time == time1 .and. tsrLater%tsrValue == DNODATA .and. &
-                  tsr%tsrValue /= DNODATA) then
-            tsrLater%tsrValue = tsr%tsrValue
-          endif
-        endif
-      else
-        ! Time0 is valid and time1 is invalid. Just add tsr to the list.
-        call this%AddTimeSeriesRecord(tsr)
-      endif
-    else
-      ! Time0 is invalid, so time1 must be for first node in list
-      if (time1 > badtime) then
-        ! Time 1 is valid
-        if (time < time1) then
-          ! Insert tsr at beginning of list
-          obj => tsr
-          call this%list%InsertBefore(obj, nodeLater)
-        elseif (time == time1) then
-          ! No need to insert a time series record, but if existing record
-          ! for time of interest has NODATA as tsrValue, replace tsrValue
-          if (tsrLater%tsrValue == DNODATA .and. tsr%tsrValue /= DNODATA) then
-            tsrLater%tsrValue = tsr%tsrValue
-          endif
-        endif
-      else
-        ! Both time0 and time1 are invalid. Just add tsr to the list.
-        call this%AddTimeSeriesRecord(tsr)
-      endif
-    endif
-    !
-    return
-  end subroutine InsertTsr
-
-  function FindLatestTime(this) result (endtime)
-! ******************************************************************************
-! FindLatestTime -- find latest time
-! ******************************************************************************
-!
-!    SPECIFICATIONS:
-! ------------------------------------------------------------------------------
-    ! -- dummy
-    class(TimeSeriesType), intent(inout) :: this
-    ! -- local
-    integer :: nrecords
-    double precision :: endtime
-    type(TimeSeriesRecordType), pointer :: tsr
-    class(*), pointer :: obj
-! ------------------------------------------------------------------------------
-    !
-    nrecords = this%list%Count()
-    obj => this%list%GetItem(nrecords)
-    tsr => CastAsTimeSeriesRecordType(obj)
-    endtime = tsr%tsrTime
-    !
-    return
-  end function FindLatestTime
-
-  subroutine Clear(this, destroy)
-! ******************************************************************************
-! Clear -- Clear the list of time series records
-! ******************************************************************************
-!
-!    SPECIFICATIONS:
-! ------------------------------------------------------------------------------
-    ! -- dummy
-    class(TimeSeriesType), intent(inout) :: this
-    logical, optional,     intent(in)    :: destroy
-! ------------------------------------------------------------------------------
-    !
-    call this%list%Clear(destroy)
-    !
-    return
-  end subroutine Clear
-
-! Type-bound procedures of TimeSeriesFileType
-
-  function Count(this)
-! ******************************************************************************
-! Count --count number of time series
-! ******************************************************************************
-!
-!    SPECIFICATIONS:
-! ------------------------------------------------------------------------------
-    ! -- return
-    integer(I4B) :: Count
-    ! -- dummy
-    class(TimeSeriesFileType) :: this
-! ------------------------------------------------------------------------------
-    !
-    if (associated(this%timeSeries)) then
-      Count = size(this%timeSeries)
-    else
-      Count = 0
-    endif
-    return
-  end function Count
-
-  function GetTimeSeries(this, indx) result (res)
-! ******************************************************************************
-! GetTimeSeries -- get ts
-! ******************************************************************************
-!
-!    SPECIFICATIONS:
-! ------------------------------------------------------------------------------
-    ! -- dummy
-    class(TimeSeriesFileType) :: this
-    integer(I4B), intent(in) :: indx
-    ! result
-    type(TimeSeriesType), pointer :: res
-! ------------------------------------------------------------------------------
-    !
-    res => null()
-    if (indx > 0 .and. indx <= this%nTimeSeries) then
-      res => this%timeSeries(indx)
-    endif
-    return
-  end function GetTimeSeries
-
-  subroutine Initializetsfile(this, filename, iout, autoDeallocate)
-! ******************************************************************************
-! Initializetsfile -- Open time-series tsfile file and read options and first 
-!   record, which may contain data to define multiple time series.
-! ******************************************************************************
-!
-!    SPECIFICATIONS:
-! ------------------------------------------------------------------------------
-    ! -- dummy
-    class(TimeSeriesFileType), target, intent(inout) :: this
-    character(len=*),           intent(in)    :: filename
-    integer(I4B),                    intent(in)    :: iout
-    logical, optional,          intent(in)    :: autoDeallocate
-    ! -- local
-    integer(I4B) :: iMethod, istatus, j, nwords
-    integer(I4B) :: ierr, inunit
-    logical :: autoDeallocateLocal = .true.
-    logical :: continueread, found, endOfBlock
-    real(DP) :: sfaclocal
-    character(len=40) :: keyword, keyvalue
-    character(len=LINELENGTH) :: ermsg
-    character(len=LENHUGELINE)     :: line
-    character(len=LENTIMESERIESNAME), allocatable, dimension(:) :: words
-! ------------------------------------------------------------------------------
-    !
-    ! -- Initialize some variables
-    if (present(autoDeallocate)) autoDeallocateLocal = autoDeallocate
-    iMethod = UNDEFINED
-    !
-    ! -- Assign members
-    this%iout = iout
-    this%datafile = filename
-    !
-    ! -- Open the time-series tsfile input file
-    this%inunit = GetUnit()
-    inunit = this%inunit
-    call openfile(inunit,0,filename,'TS6')
-    !
-    ! -- Initialize block parser
-    call this%parser%Initialize(this%inunit, this%iout)
-    !
-    ! -- Read the ATTRIBUTES block and count time series
-    continueread = .false.
-    ierr = 0
-    !
-    ! -- get BEGIN line of ATTRIBUTES block
-    call this%parser%GetBlock('ATTRIBUTES', found, ierr)
-    if (ierr /= 0) then
-      ! end of file
-      ermsg = 'End-of-file encountered while searching for' // &
-              ' ATTRIBUTES in time-series ' // &
-              'input file "' // trim(this%datafile) // '"'
-      call store_error(ermsg)
-      call this%parser%StoreErrorUnit()
-      call ustop()
-    elseif (.not. found) then
-      ermsg = 'ATTRIBUTES block not found in time-series ' // &
-              'tsfile input file "' // trim(this%datafile) // '"'
-      call store_error(ermsg)
-      call this%parser%StoreErrorUnit()
-      call ustop()
-    endif
-    !
-    ! -- parse ATTRIBUTES entries
-    do
-      ! -- read a line from input
-      call this%parser%GetNextLine(endOfBlock)
-      if (endOfBlock) exit
-      !
-      ! -- get the keyword
-      call this%parser%GetStringCaps(keyword)
-      !
-      ! support either NAME or NAMES as equivalent keywords
-      if (keyword=='NAMES') keyword = 'NAME'
-      !
-      if (keyword /= 'NAME' .and. keyword /= 'METHODS' .and. keyword /= 'SFACS') then
-        ! -- get the word following the keyword (the key value)
-        call this%parser%GetStringCaps(keyvalue)
-      endif
-      !
-      select case (keyword)
-      case ('NAME')
-!        line = line(istart:linelen)
-        call this%parser%GetRemainingLine(line)
-        call ParseLine(line, nwords, words, this%parser%iuactive)
-        this%nTimeSeries = nwords
-        ! -- Allocate the timeSeries array and initialize each
-        !    time series.
-        allocate(this%timeSeries(this%nTimeSeries))
-        do j=1,this%nTimeSeries
-          call this%timeSeries(j)%initialize_time_series(this, words(j), &
-                  autoDeallocateLocal)
-        enddo
-      case ('METHOD')
-        if (this%nTimeSeries == 0) then
-          ermsg = 'Error: NAME attribute not provided before METHOD in file: ' &
-                  // trim(filename)
-          call store_error(ermsg)
-          call this%parser%StoreErrorUnit()
-          call ustop()
-        endif
-        select case (keyvalue)
-        case ('STEPWISE')
-          iMethod = STEPWISE
-        case ('LINEAR')
-          iMethod = LINEAR
-        case ('LINEAREND')
-          iMethod = LINEAREND
-        case default
-          ermsg = 'Unknown interpolation method: "' // trim(keyvalue) // '"'
-          call store_error(ermsg)
-        end select
-        do j=1,this%nTimeSeries
-          this%timeSeries(j)%iMethod = iMethod
-        enddo
-      case ('METHODS')
-        if (this%nTimeSeries == 0) then
-          ermsg = 'Error: NAME attribute not provided before METHODS in file: ' &
-                  // trim(filename)
-          call store_error(ermsg)
-          call this%parser%StoreErrorUnit()
-          call ustop()
-        endif
-        call this%parser%GetRemainingLine(line)
-        call ParseLine(line, nwords, words, this%parser%iuactive)
-        if (nwords < this%nTimeSeries) then
-          ermsg = 'Error: METHODS attribute does not list a method for' // &
-                  ' all time series.'
-          call store_error(ermsg)
-          call this%parser%StoreErrorUnit()
-          call ustop()
-        endif
-        do j=1,this%nTimeSeries
-          call upcase(words(j))
-          select case (words(j))
-          case ('STEPWISE')
-            iMethod = STEPWISE
-          case ('LINEAR')
-            iMethod = LINEAR
-          case ('LINEAREND')
-            iMethod = LINEAREND
-          case default
-            ermsg = 'Unknown interpolation method: "' // trim(words(j)) // '"'
-            call store_error(ermsg)
-          end select
-          this%timeSeries(j)%iMethod = iMethod
-        enddo
-      case ('SFAC')
-        if (this%nTimeSeries == 0) then
-          ermsg = 'Error: NAME attribute not provided before SFAC in file: ' &
-                  // trim(filename)
-          call store_error(ermsg)
-          call this%parser%StoreErrorUnit()
-          call ustop()
-        endif
-        read(keyvalue,*,iostat=istatus)sfaclocal
-        if (istatus /= 0) then
-          ermsg = 'Error reading numeric value from: "' // trim(keyvalue) // '"'
-          call store_error(ermsg)
-        endif
-        do j=1,this%nTimeSeries
-          this%timeSeries(j)%sfac = sfaclocal
-        enddo
-      case ('SFACS')
-        if (this%nTimeSeries == 0) then
-          ermsg = 'Error: NAME attribute not provided before SFACS in file: ' &
-                  // trim(filename)
-          call store_error(ermsg)
-          call this%parser%StoreErrorUnit()
-          call ustop()
-        endif
-        do j=1,this%nTimeSeries
-          sfaclocal = this%parser%GetDouble()
-          this%timeSeries(j)%sfac = sfaclocal
-        enddo
-      case ('AUTODEALLOCATE')
-        do j=1,this%nTimeSeries
-          this%timeSeries(j)%autoDeallocate = (keyvalue == 'TRUE')
-        enddo
-      case default
-        ermsg = 'Unknown option found in ATTRIBUTES block: "' // &
-                trim(keyword) // '"'
-        call store_error(ermsg)
-        call this%parser%StoreErrorUnit()
-        call ustop()
-      end select
-    enddo
-    !
-    ! -- Get TIMESERIES block
-    call this%parser%GetBlock('TIMESERIES', found, ierr, &
-                              supportOpenClose=.true.)
-    !
-    ! -- Read the first line of time-series data
-    if (.not. this%read_tsfile_line()) then
-      ermsg = 'Error: No time-series data contained in file: ' // &
-              trim(this%datafile)
-      call store_error(ermsg)
-    endif
-    !
-    ! -- Clean up and return
-    if (allocated(words)) deallocate(words)
-    !
-    if (count_errors() > 0) then
-      call this%parser%StoreErrorUnit()
-      call ustop()
-    endif
-    !
-    return
-  end subroutine Initializetsfile
-
-  logical function read_tsfile_line(this)
-! ******************************************************************************
-! read_tsfile_line -- read tsfile line
-! ******************************************************************************
-!
-!    SPECIFICATIONS:
-! ------------------------------------------------------------------------------
-    ! -- dummy
-    class(TimeSeriesFileType), intent(inout) :: this
-    ! -- local
-    real(DP) :: tsrTime, tsrValue
-    integer(I4B) :: i
-    logical :: eof, endOfBlock
-    type(TimeSeriesRecordType), pointer :: tsRecord => null()
-! ------------------------------------------------------------------------------
-    !
-    eof = .false.
-    read_tsfile_line = .false.
-    !
-    ! -- Get an arbitrary length, non-comment, non-blank line
-    !    from the input file.
-    call this%parser%GetNextLine(endOfBlock)
-    !
-    ! -- Get the time
-    tsrTime = this%parser%GetDouble()
-    !
-    ! -- Construct a new record and append a new node to each time series
-    tsloop: do i=1,this%nTimeSeries
-      tsrValue = this%parser%GetDouble()
-      if (tsrValue == DNODATA) cycle tsloop
-      ! -- multiply value by sfac
-      tsrValue = tsrValue * this%timeSeries(i)%sfac
-      call ConstructTimeSeriesRecord(tsRecord, tsrTime, tsrValue)
-      call AddTimeSeriesRecordToList(this%timeSeries(i)%list, tsRecord)
-    enddo tsloop
-    read_tsfile_line = .true.
-    !
-    return
-  end function read_tsfile_line
-
-  subroutine tsf_da(this)
-! ******************************************************************************
-! tsf_da -- deallocate
-! ******************************************************************************
-!
-!    SPECIFICATIONS:
-! ------------------------------------------------------------------------------
-    ! -- dummy
-    class(TimeSeriesFileType), intent(inout) :: this
-    ! -- local
-    integer :: i, n
-    type(TimeSeriesType), pointer :: ts => null()
-! ------------------------------------------------------------------------------
-    !
-    n = this%Count()
-    do i=1,n
-      ts => this%GetTimeSeries(i)
-      if (associated(ts)) then
-        call ts%da()
-!        deallocate(ts)
-      endif
-    enddo
-    !
-    deallocate(this%timeSeries)
-    deallocate(this%parser)
-    !
-    return
-  end subroutine tsf_da
-
-end module TimeSeriesModule
+module TimeSeriesModule
+
+  use KindModule, only: DP, I4B
+  use BlockParserModule,      only: BlockParserType
+  use ConstantsModule,        only: LINELENGTH, UNDEFINED, STEPWISE, LINEAR, &
+                                    LINEAREND, LENTIMESERIESNAME, LENHUGELINE, &
+                                    DZERO, DONE, DNODATA
+  use GenericUtilities,       only: IS_SAME
+  use InputOutputModule,      only: GetUnit, openfile, ParseLine, upcase
+  use ListModule,             only: ListType, ListNodeType
+  use SimModule,              only: count_errors, store_error, &
+                                    store_error_unit, ustop
+  use TimeSeriesRecordModule, only: TimeSeriesRecordType, &
+                                    ConstructTimeSeriesRecord, &
+                                    CastAsTimeSeriesRecordType, &
+                                    AddTimeSeriesRecordToList
+
+  private
+  public :: TimeSeriesType, TimeSeriesFileType, ConstructTimeSeriesFile, &
+            TimeSeriesContainerType, AddTimeSeriesFileToList, &
+            GetTimeSeriesFileFromList, CastAsTimeSeriesFileClass, &
+            SameTimeSeries
+
+  type TimeSeriesType
+    ! -- Public members
+    integer(I4B), public :: iMethod = UNDEFINED
+    character(len=LENTIMESERIESNAME), public :: Name = ''
+    ! -- Private members
+    real(DP), private :: sfac = DONE
+    logical, public :: autoDeallocate = .true.
+    type(ListType), pointer, private :: list => null()
+    class(TimeSeriesFileType), pointer, private :: tsfile => null()
+  contains
+    ! -- Public procedures
+    procedure, public :: AddTimeSeriesRecord
+    procedure, public :: Clear
+    procedure, public :: FindLatestTime
+    procedure, public :: get_surrounding_records
+    procedure, public :: get_surrounding_nodes
+    procedure, public :: GetCurrentTimeSeriesRecord
+    procedure, public :: GetNextTimeSeriesRecord
+    procedure, public :: GetPreviousTimeSeriesRecord
+    procedure, public :: GetTimeSeriesRecord
+    procedure, public :: GetValue
+    procedure, public :: InitializeTimeSeries => initialize_time_series
+    procedure, public :: InsertTsr
+    procedure, public :: Reset
+    ! -- Private procedures
+    procedure, private :: da => ts_da
+    procedure, private :: get_average_value
+    procedure, private :: get_integrated_value
+    procedure, private :: get_latest_preceding_node
+    procedure, private :: get_value_at_time
+    procedure, private :: initialize_time_series
+    procedure, private :: read_next_record
+  end type TimeSeriesType
+
+  type TimeSeriesFileType
+    ! -- Private members
+    integer(I4B), public :: inunit = 0
+    integer(I4B), public :: iout = 0
+    integer(I4B), public :: nTimeSeries = 0
+    character(len=LINELENGTH), public :: datafile = ''
+    type(TimeSeriesType), dimension(:), pointer, contiguous, public :: timeSeries => null()
+    type(BlockParserType), pointer, public :: parser
+  contains
+    ! -- Public procedures
+    procedure, public :: Count
+    procedure, public :: Initializetsfile
+    procedure, public :: GetTimeSeries
+    procedure, public :: da => tsf_da
+    ! -- Private procedures
+    procedure, private :: read_tsfile_line
+  end type TimeSeriesFileType
+
+  type TimeSeriesContainerType
+    ! -- Public members
+    type(TimeSeriesType), pointer, public :: timeSeries => null()
+  end type TimeSeriesContainerType
+
+contains
+
+  ! -- non-type-bound procedures
+
+  subroutine ConstructTimeSeriesFile(newTimeSeriesFile)
+! ******************************************************************************
+! ConstructTimeSeriesFile -- construct ts tsfile
+! ******************************************************************************
+!
+!    SPECIFICATIONS:
+! ------------------------------------------------------------------------------
+    ! -- dummy
+    type(TimeSeriesFileType), pointer, intent(inout) :: newTimeSeriesFile
+! ------------------------------------------------------------------------------
+    !
+    allocate(newTimeSeriesFile)
+    allocate(newTimeSeriesFile%parser)
+    return
+  end subroutine ConstructTimeSeriesFile
+
+  function CastAsTimeSeriesFileType(obj) result(res)
+! ******************************************************************************
+! CastAsTimeSeriesFileType -- Cast an unlimited polymorphic object as 
+!   class(TimeSeriesFileType)
+! ******************************************************************************
+!
+!    SPECIFICATIONS:
+! ------------------------------------------------------------------------------
+    ! -- dummy
+    class(*), pointer, intent(inout) :: obj
+    ! -- return
+    type(TimeSeriesFileType), pointer :: res
+! ------------------------------------------------------------------------------
+    !
+    res => null()
+    if (.not. associated(obj)) return
+    !
+    select type (obj)
+    type is (TimeSeriesFileType)
+      res => obj
+    end select
+    return
+  end function CastAsTimeSeriesFileType
+
+  function CastAsTimeSeriesFileClass(obj) result(res)
+! ******************************************************************************
+! CastAsTimeSeriesFileClass -- Cast an unlimited polymorphic object as 
+!   class(TimeSeriesFileType)
+! ******************************************************************************
+!
+!    SPECIFICATIONS:
+! ------------------------------------------------------------------------------
+    ! -- dummy
+    class(*), pointer, intent(inout) :: obj
+    ! -- return
+    type(TimeSeriesFileType), pointer :: res
+! ------------------------------------------------------------------------------
+    !
+    res => null()
+    if (.not. associated(obj)) return
+    !
+    select type (obj)
+    class is (TimeSeriesFileType)
+      res => obj
+    end select
+    return
+  end function CastAsTimeSeriesFileClass
+
+  subroutine AddTimeSeriesFileToList(list, tsfile)
+! ******************************************************************************
+! AddTimeSeriesFileToList -- add to list
+! ******************************************************************************
+!
+!    SPECIFICATIONS:
+! ------------------------------------------------------------------------------
+    ! -- dummy
+    type(ListType),                      intent(inout) :: list
+    class(TimeSeriesFileType), pointer, intent(inout) :: tsfile
+    ! -- local
+    class(*), pointer :: obj
+! ------------------------------------------------------------------------------
+    !
+    obj => tsfile
+    call list%Add(obj)
+    !
+    return
+  end subroutine AddTimeSeriesFileToList
+
+  function GetTimeSeriesFileFromList(list, idx) result (res)
+! ******************************************************************************
+! GetTimeSeriesFileFromList -- get from list
+! ******************************************************************************
+!
+!    SPECIFICATIONS:
+! ------------------------------------------------------------------------------
+    ! -- dummy
+    type(ListType),      intent(inout) :: list
+    integer(I4B),             intent(in)    :: idx
+    type(TimeSeriesFileType), pointer :: res
+    ! -- local
+    class(*), pointer :: obj
+! ------------------------------------------------------------------------------
+    !
+    obj => list%GetItem(idx)
+    res => CastAsTimeSeriesFileType(obj)
+    !
+    if (.not. associated(res)) then
+      res => CastAsTimeSeriesFileClass(obj)
+    endif
+    !
+    return
+  end function GetTimeSeriesFileFromList
+
+  function SameTimeSeries(ts1, ts2) result (same)
+! ******************************************************************************
+! SameTimeSeries -- Compare two time series; if they are identical, return true.
+! ******************************************************************************
+!
+!    SPECIFICATIONS:
+! ------------------------------------------------------------------------------
+    ! -- dummy
+    type(TimeSeriesType), intent(in) :: ts1
+    type(TimeSeriesType), intent(in) :: ts2
+    logical :: same
+    ! -- local
+    integer :: i, n1, n2
+    type(TimeSeriesRecordType), pointer :: tsr1, tsr2
+! ------------------------------------------------------------------------------
+    !
+    same = .false.
+    n1 = ts1%list%Count()
+    n2 = ts2%list%Count()
+    if (n1 /= n2) return
+    !
+    call ts1%Reset()
+    call ts2%Reset()
+    !
+    do i=1,n1
+      tsr1 => ts1%GetNextTimeSeriesRecord()
+      tsr2 => ts2%GetNextTimeSeriesRecord()
+      if (tsr1%tsrTime /= tsr2%tsrTime) return
+      if (tsr1%tsrValue /= tsr2%tsrValue) return
+    enddo
+    !
+    same = .true.
+    !
+    return
+  end function SameTimeSeries
+
+  ! Type-bound procedures of TimeSeriesType
+
+  function GetValue(this, time0, time1)
+! ******************************************************************************
+! GetValue -- get ts value
+!    If iMethod is STEPWISE or LINEAR:
+!        Return a time-weighted average value for a specified time span.
+!    If iMethod is LINEAREND:
+!        Return value at time1. Time0 argument is ignored.
+!    Units: (ts-value-unit)
+! ******************************************************************************
+!
+!    SPECIFICATIONS:
+! ------------------------------------------------------------------------------
+    ! -- return
+    real(DP) :: GetValue
+    ! -- dummy
+    class(TimeSeriesType), intent(inout) :: this
+    real(DP),      intent(in)    :: time0
+    real(DP),      intent(in)    :: time1
+! ------------------------------------------------------------------------------
+    !
+    select case (this%iMethod)
+    case (STEPWISE, LINEAR)
+      GetValue = this%get_average_value(time0, time1)
+    case (LINEAREND)
+      GetValue =  this%get_value_at_time(time1)
+    end select
+    !
+    return
+  end function GetValue
+
+  subroutine initialize_time_series(this, tsfile, name, autoDeallocate)
+! ******************************************************************************
+! initialize_time_series -- initialize time series
+!    Open time-series file and read options and first time-series record.
+! ******************************************************************************
+!
+!    SPECIFICATIONS:
+! ------------------------------------------------------------------------------
+    ! -- dummy
+    class(TimeSeriesType), intent(inout) :: this
+    class(TimeSeriesFileType), target   :: tsfile
+    character(len=*),      intent(in)    :: name
+    logical, intent(in), optional        :: autoDeallocate
+    ! -- local
+    character(len=LINELENGTH) :: ermsg
+    character(len=LENTIMESERIESNAME) :: tsNameTemp
+! ------------------------------------------------------------------------------
+    !
+    ! -- Assign the time-series tsfile, name, and autoDeallocate
+    this%tsfile => tsfile
+    ! Store time-series name as all caps
+    tsNameTemp = name
+    call UPCASE(tsNameTemp)
+    this%Name = tsNameTemp
+    !
+    this%iMethod = UNDEFINED
+    !
+    if (present(autoDeallocate)) this%autoDeallocate = autoDeallocate
+    !
+    ! -- allocate the list
+    allocate(this%list)
+    !
+    ! -- ensure that NAME has been specified
+    if (this%Name == '') then
+      ermsg = 'Error: Name not specified for time series.'
+      call store_error(ermsg)
+      call ustop()
+    endif
+    !
+    return
+  end subroutine initialize_time_series
+
+  subroutine get_surrounding_records(this, time, tsrecEarlier, tsrecLater)
+! ******************************************************************************
+! get_surrounding_records -- get surrounding records
+! ******************************************************************************
+!
+!    SPECIFICATIONS:
+! ------------------------------------------------------------------------------
+    ! -- dummy
+    class(TimeSeriesType), intent(inout) :: this
+    real(DP),      intent(in)    :: time
+    type(TimeSeriesRecordType), pointer, intent(inout) :: tsrecEarlier
+    type(TimeSeriesRecordType), pointer, intent(inout) :: tsrecLater
+    ! -- local
+    real(DP) :: time0, time1
+    type(ListNodeType), pointer :: currNode => null()
+    type(ListNodeType), pointer :: tsNode0 => null()
+    type(ListNodeType), pointer :: tsNode1 => null()
+    type(TimeSeriesRecordType), pointer :: tsr => null(), tsrec0 => null()
+    type(TimeSeriesRecordType), pointer :: tsrec1 => null()
+    class(*),                   pointer :: obj => null()
+! ------------------------------------------------------------------------------
+    !
+    tsrecEarlier => null()
+    tsrecLater => null()
+    !
+    if (associated(this%list%firstNode)) then
+      currNode => this%list%firstNode
+    endif
+    !
+    ! -- If the next node is earlier than time of interest, advance along
+    !    linked list until the next node is later than time of interest.
+    do
+      if (associated(currNode)) then
+        if (associated(currNode%nextNode)) then
+          obj => currNode%nextNode%GetItem()
+          tsr => CastAsTimeSeriesRecordType(obj)
+          if (tsr%tsrTime < time .and. .not. IS_SAME(tsr%tsrTime, time)) then
+            currNode => currNode%nextNode
+          else
+            exit
+          endif
+        else
+          ! -- read another record
+          if (.not. this%read_next_record()) exit
+        endif
+      else
+        exit
+      endif
+    enddo
+    !
+    if (associated(currNode)) then
+      !
+      ! -- find earlier record
+      tsNode0 => currNode
+      obj => tsNode0%GetItem()
+      tsrec0 => CastAsTimeSeriesRecordType(obj)
+      time0 = tsrec0%tsrTime
+      do while (time0 > time)
+        if (associated(tsNode0%prevNode)) then
+          tsNode0 => tsNode0%prevNode
+          obj => tsNode0%GetItem()
+          tsrec0 => CastAsTimeSeriesRecordType(obj)
+          time0 = tsrec0%tsrTime
+        else
+          exit
+        endif
+      enddo
+      !
+      ! -- find later record
+      tsNode1 => currNode
+      obj => tsNode1%GetItem()
+      tsrec1 => CastAsTimeSeriesRecordType(obj)
+      time1 = tsrec1%tsrTime
+      do while (time1 < time .and. .not. IS_SAME(time1, time))
+        if (associated(tsNode1%nextNode)) then
+          tsNode1 => tsNode1%nextNode
+          obj => tsNode1%GetItem()
+          tsrec1 => CastAsTimeSeriesRecordType(obj)
+          time1 = tsrec1%tsrTime
+        else
+          ! -- get next record
+          if (.not. this%read_next_record()) then
+            ! -- end of file reached, so exit loop
+            exit
+          endif
+        endif
+      enddo
+      !
+    endif
+    !
+    if (time0 < time .or. IS_SAME(time0, time)) tsrecEarlier => tsrec0
+    if (time1 > time .or. IS_SAME(time1, time)) tsrecLater => tsrec1
+    !
+    return
+  end subroutine get_surrounding_records
+
+  subroutine get_surrounding_nodes(this, time, nodeEarlier, nodeLater)
+! ******************************************************************************
+! get_surrounding_nodes -- get surrounding nodes
+!   This subroutine is for working with time series already entirely stored
+!   in memory -- it does not read data from a file.
+! ******************************************************************************
+!
+!    SPECIFICATIONS:
+! ------------------------------------------------------------------------------
+    ! -- dummy
+    class(TimeSeriesType),       intent(inout) :: this
+    real(DP),                    intent(in)    :: time
+    type(ListNodeType), pointer, intent(inout) :: nodeEarlier
+    type(ListNodeType), pointer, intent(inout) :: nodeLater
+    ! -- local
+    real(DP) :: time0, time1
+    type(ListNodeType), pointer :: currNode => null()
+    type(ListNodeType), pointer :: tsNode0 => null()
+    type(ListNodeType), pointer :: tsNode1 => null()
+    type(TimeSeriesRecordType), pointer :: tsr => null(), tsrec0 => null()
+    type(TimeSeriesRecordType), pointer :: tsrec1 => null()
+    type(TimeSeriesRecordType), pointer :: tsrecEarlier
+    type(TimeSeriesRecordType), pointer :: tsrecLater
+    class(*),                   pointer :: obj => null()
+! ------------------------------------------------------------------------------
+    !
+    tsrecEarlier => null()
+    tsrecLater => null()
+    nodeEarlier => null()
+    nodeLater  => null()
+    !
+    if (associated(this%list%firstNode)) then
+      currNode => this%list%firstNode
+    endif
+    !
+    ! -- If the next node is earlier than time of interest, advance along
+    !    linked list until the next node is later than time of interest.
+    do
+      if (associated(currNode)) then
+        if (associated(currNode%nextNode)) then
+          obj => currNode%nextNode%GetItem()
+          tsr => CastAsTimeSeriesRecordType(obj)
+          if (tsr%tsrTime < time .and. .not. IS_SAME(tsr%tsrTime, time)) then
+            currNode => currNode%nextNode
+          else
+            exit
+          endif
+        else
+          exit
+        endif
+      else
+        exit
+      endif
+    enddo
+    !
+    if (associated(currNode)) then
+      !
+      ! -- find earlier record
+      tsNode0 => currNode
+      obj => tsNode0%GetItem()
+      tsrec0 => CastAsTimeSeriesRecordType(obj)
+      time0 = tsrec0%tsrTime
+      do while (time0 > time)
+        if (associated(tsNode0%prevNode)) then
+          tsNode0 => tsNode0%prevNode
+          obj => tsNode0%GetItem()
+          tsrec0 => CastAsTimeSeriesRecordType(obj)
+          time0 = tsrec0%tsrTime
+        else
+          exit
+        endif
+      enddo
+      !
+      ! -- find later record
+      tsNode1 => currNode
+      obj => tsNode1%GetItem()
+      tsrec1 => CastAsTimeSeriesRecordType(obj)
+      time1 = tsrec1%tsrTime
+      do while (time1 < time .and. .not. IS_SAME(time1, time))
+        if (associated(tsNode1%nextNode)) then
+          tsNode1 => tsNode1%nextNode
+          obj => tsNode1%GetItem()
+          tsrec1 => CastAsTimeSeriesRecordType(obj)
+          time1 = tsrec1%tsrTime
+        else
+          exit
+        endif
+      enddo
+      !
+    endif
+    !
+    if (time0 < time .or. IS_SAME(time0, time)) then
+      tsrecEarlier => tsrec0
+      nodeEarlier => tsNode0
+    endif
+    if (time1 > time .or. IS_SAME(time1, time)) then
+      tsrecLater => tsrec1
+      nodeLater => tsNode1
+    endif
+    !
+    return
+  end subroutine get_surrounding_nodes
+
+  logical function read_next_record(this)
+! ******************************************************************************
+! read_next_record -- read next record
+!   Read next time-series record from input file.
+! ******************************************************************************
+!
+!    SPECIFICATIONS:
+! ------------------------------------------------------------------------------
+    ! -- dummy
+    class(TimeSeriesType), intent(inout) :: this
+    ! -- local
+! ------------------------------------------------------------------------------
+    !
+    read_next_record = this%tsfile%read_tsfile_line()
+    return
+    !
+  end function read_next_record
+
+  function get_value_at_time(this, time)
+! ******************************************************************************
+! get_value_at_time -- get value for a time
+!   Return a value for a specified time, same units as time-series values.
+! ******************************************************************************
+!
+!    SPECIFICATIONS:
+! ------------------------------------------------------------------------------
+    ! -- return
+    real(DP) :: get_value_at_time
+    ! -- dummy
+    class(TimeSeriesType), intent(inout) :: this
+    real(DP),      intent(in)    :: time ! time of interest
+    ! -- local
+    integer(I4B) :: ierr
+    real(DP) :: ratio, time0, time1, timediff, timediffi, val0, val1, &
+                        valdiff
+    character(len=LINELENGTH) :: errmsg
+    type(TimeSeriesRecordType), pointer :: tsrEarlier => null()
+    type(TimeSeriesRecordType), pointer :: tsrLater => null()
+    ! -- formats
+    10 format('Error getting value at time ',g10.3,' for time series "',a,'"')
+! ------------------------------------------------------------------------------
+    !
+    ierr = 0
+    call this%get_surrounding_records(time,tsrEarlier,tsrLater)
+    if (associated(tsrEarlier)) then
+      if (associated(tsrLater)) then
+        ! -- values are available for both earlier and later times
+        if (this%iMethod == STEPWISE) then
+          get_value_at_time =  tsrEarlier%tsrValue
+        elseif (this%iMethod == LINEAR .or. this%iMethod == LINEAREND) then
+          ! -- For get_value_at_time, result is the same for either
+          !    linear method.
+          ! -- Perform linear interpolation.
+          time0 = tsrEarlier%tsrTime
+          time1 = tsrLater%tsrtime
+          timediff = time1 - time0
+          timediffi = time - time0
+          if (timediff>0) then
+            ratio = timediffi/timediff
+          else
+            ! -- should not happen if TS does not contain duplicate times
+            ratio = 0.5d0
+          endif
+          val0 = tsrEarlier%tsrValue
+          val1 = tsrLater%tsrValue
+          valdiff = val1 - val0
+          get_value_at_time = val0 + (ratio*valdiff)
+        else
+          ierr = 1
+        endif
+      else
+        if (IS_SAME(tsrEarlier%tsrTime, time)) then
+          get_value_at_time = tsrEarlier%tsrValue
+        else
+          ! -- Only earlier time is available, and it is not time of interest;
+          !    however, if method is STEPWISE, use value for earlier time.
+          if (this%iMethod == STEPWISE) then
+            get_value_at_time =  tsrEarlier%tsrValue
+          else
+            ierr = 1
+          endif
+        endif
+      endif
+    else
+      if (associated(tsrLater)) then
+        if (IS_SAME(tsrLater%tsrTime, time)) then
+          get_value_at_time = tsrLater%tsrValue
+        else
+          ! -- only later time is available, and it is not time of interest
+          ierr = 1
+        endif
+      else
+        ! -- Neither earlier nor later time is available.
+        !    This should never happen!
+        ierr = 1
+      endif
+    endif
+    !
+    if (ierr > 0) then
+      write(errmsg,10)time,trim(this%Name)
+      call store_error(errmsg)
+      call ustop()
+    endif
+    !
+    return
+  end function get_value_at_time
+
+  function get_integrated_value(this, time0, time1)
+! ******************************************************************************
+! get_integrated_value -- get integrated value
+!   Return an integrated value for a specified time span.
+!    Units: (ts-value-unit)*time
+! ******************************************************************************
+!
+!    SPECIFICATIONS:
+! ------------------------------------------------------------------------------
+    ! -- return
+    real(DP) :: get_integrated_value
+    ! -- dummy
+    class(TimeSeriesType), intent(inout) :: this
+    real(DP),      intent(in)    :: time0
+    real(DP),      intent(in)    :: time1
+    ! -- local
+    real(DP) :: area, currTime, nextTime, ratio0, ratio1, t0, t01, t1, &
+                        timediff, value, value0, value1, valuediff
+    logical :: ldone
+    character(len=LINELENGTH) :: errmsg
+    type(ListNodeType), pointer :: tslNodePreceding => null()
+    type(ListNodeType), pointer :: currNode => null(), nextNode => null()
+    type(TimeSeriesRecordType), pointer :: currRecord => null()
+    type(TimeSeriesRecordType), pointer :: nextRecord => null()
+    class(*), pointer :: currObj => null(), nextObj => null()
+    ! -- formats
+    10 format('Error encountered while performing integration', &
+        ' for time series "',a,'" for time interval: ',g12.5,' to ',g12.5)
+! ------------------------------------------------------------------------------
+    !
+    value = DZERO
+    ldone = .false.
+    t1 = -DONE
+    call this%get_latest_preceding_node(time0, tslNodePreceding)
+    if (associated(tslNodePreceding)) then
+      currNode => tslNodePreceding
+      do while (.not. ldone)
+        currObj => currNode%GetItem()
+        currRecord => CastAsTimeSeriesRecordType(currObj)
+        currTime = currRecord%tsrTime
+        if (IS_SAME(currTime, time1)) then
+          ! Current node time = time1 so should be ldone
+          ldone = .true.
+        elseif (currTime < time1) then
+          if (.not. associated(currNode%nextNode)) then
+            ! -- try to read the next record
+            if (.not. this%read_next_record()) then
+              write(errmsg,10)trim(this%Name),time0,time1
+              call store_error(errmsg)
+              call ustop()
+            endif
+          endif
+          if (associated(currNode%nextNode)) then
+            nextNode => currNode%nextNode
+            nextObj => nextNode%GetItem()
+            nextRecord => CastAsTimeSeriesRecordType(nextObj)
+            nextTime = nextRecord%tsrTime
+            ! -- determine lower and upper limits of time span of interest
+            !    within current interval
+            if (currTime > time0 .or. IS_SAME(currTime, time0)) then
+              t0 = currTime
+            else
+              t0 = time0
+            endif
+            if (nextTime < time1 .or. IS_SAME(nextTime, time1)) then
+              t1 = nextTime
+            else
+              t1 = time1
+            endif
+            ! -- find area of rectangle or trapezoid delimited by t0 and t1
+            t01 = t1 - t0
+            select case (this%iMethod)
+            case (STEPWISE)
+              ! -- compute area of a rectangle
+              value0 = currRecord%tsrValue
+              area = value0 * t01
+            case (LINEAR, LINEAREND)
+              ! -- compute area of a trapezoid
+              timediff = nextTime - currTime
+              ratio0 = (t0 - currTime) / timediff
+              ratio1 = (t1 - currTime) / timediff
+              valuediff = nextRecord%tsrValue - currRecord%tsrValue
+              value0 = currRecord%tsrValue + ratio0 * valuediff
+              value1 = currRecord%tsrValue + ratio1 * valuediff
+              if (this%iMethod == LINEAR) then
+                area = 0.5d0 * t01 * (value0 + value1)
+              elseif (this%iMethod == LINEAREND) then
+                area = DZERO
+                value = value1
+              endif
+            end select
+            ! -- add area to integrated value
+            value = value + area
+          endif
+        endif
+        !
+        ! -- Are we done yet?
+        if (t1 > time1) then
+          ldone = .true.
+        elseif (IS_SAME(t1, time1)) then
+          ldone = .true.
+        else
+          ! -- We are not done yet
+          if (.not. associated(currNode%nextNode)) then
+            ! -- Not done and no more data, so try to read the next record
+            if (.not. this%read_next_record()) then
+              write(errmsg,10)trim(this%Name),time0,time1
+              call store_error(errmsg)
+              call ustop()
+            endif
+          elseif (associated(currNode%nextNode)) then
+            currNode => currNode%nextNode
+          endif
+        endif
+      enddo
+    endif
+    !
+    get_integrated_value = value
+    if (this%autoDeallocate) then
+      if (associated(tslNodePreceding)) then
+        if (associated(tslNodePreceding%prevNode))then
+          call this%list%DeallocateBackward(tslNodePreceding%prevNode)
+        endif
+      endif
+    endif
+    return
+  end function get_integrated_value
+
+  function get_average_value(this, time0, time1)
+! ******************************************************************************
+! get_average_value -- get average value
+!   Return a time-weighted average value for a specified time span.
+!    Units: (ts-value-unit)
+! ******************************************************************************
+!
+!    SPECIFICATIONS:
+! ------------------------------------------------------------------------------
+    ! -- return
+    real(DP) :: get_average_value
+    ! -- dummy
+    class(TimeSeriesType), intent(inout) :: this
+    real(DP),      intent(in)    :: time0
+    real(DP),      intent(in)    :: time1
+    ! -- local
+    real(DP) :: timediff, value, valueIntegrated
+! ------------------------------------------------------------------------------
+    !
+    timediff = time1 - time0
+    if (timediff > 0) then
+      valueIntegrated = this%get_integrated_value(time0, time1)
+      if (this%iMethod == LINEAREND) then
+        value = valueIntegrated
+      else
+        value = valueIntegrated / timediff
+      endif
+    else
+      ! -- time0 and time1 are the same
+      value = this%get_value_at_time(time0)
+    endif
+    get_average_value = value
+    !
+    return
+  end function get_average_value
+
+  subroutine get_latest_preceding_node(this, time, tslNode)
+! ******************************************************************************
+! get_latest_preceding_node -- get latest prececing node
+!   Return pointer to ListNodeType object for the node
+!   representing the latest preceding time in the time series
+! ******************************************************************************
+!
+!    SPECIFICATIONS:
+! ------------------------------------------------------------------------------
+    ! -- dummy
+    class(TimeSeriesType),      intent(inout) :: this
+    real(DP),            intent(in)    :: time
+    type(ListNodeType), pointer, intent(inout) :: tslNode
+    ! -- local
+    real(DP) :: time0
+    type(ListNodeType), pointer :: currNode => null()
+    type(ListNodeType), pointer :: tsNode0 => null()
+    type(TimeSeriesRecordType), pointer :: tsr => null()
+    type(TimeSeriesRecordType), pointer :: tsrec0 => null()
+    class(*),                   pointer :: obj => null()
+! ------------------------------------------------------------------------------
+    !
+    tslNode => null()
+    if (associated(this%list%firstNode)) then
+      currNode => this%list%firstNode
+    else
+      call store_error('probable programming error in get_latest_preceding_node')
+      call ustop()
+    endif
+    !
+    ! -- If the next node is earlier than time of interest, advance along
+    !    linked list until the next node is later than time of interest.
+    do
+      if (associated(currNode)) then
+        if (associated(currNode%nextNode)) then
+          obj => currNode%nextNode%GetItem()
+          tsr => CastAsTimeSeriesRecordType(obj)
+          if (tsr%tsrTime < time .or. IS_SAME(tsr%tsrTime, time)) then
+            currNode => currNode%nextNode
+          else
+            exit
+          endif
+        else
+          ! -- read another record
+          if (.not. this%read_next_record()) exit
+        endif
+      else
+        exit
+      endif
+    enddo
+    !
+    if (associated(currNode)) then
+      !
+      ! -- find earlier record
+      tsNode0 => currNode
+      obj => tsNode0%GetItem()
+      tsrec0 => CastAsTimeSeriesRecordType(obj)
+      time0 = tsrec0%tsrTime
+      do while (time0 > time)
+        if (associated(tsNode0%prevNode)) then
+          tsNode0 => tsNode0%prevNode
+          obj => tsNode0%GetItem()
+          tsrec0 => CastAsTimeSeriesRecordType(obj)
+          time0 = tsrec0%tsrTime
+        else
+          exit
+        endif
+      enddo
+    endif
+    !
+    if (time0 < time .or. IS_SAME(time0, time)) tslNode => tsNode0
+    !
+    return
+  end subroutine get_latest_preceding_node
+
+  subroutine ts_da(this)
+! ******************************************************************************
+! ts_da -- deallocate
+! ******************************************************************************
+!
+!    SPECIFICATIONS:
+! ------------------------------------------------------------------------------
+    ! -- dummy
+    class(TimeSeriesType), intent(inout) :: this
+! ------------------------------------------------------------------------------
+    !
+    if (associated(this%list)) then
+      call this%list%Clear(.true.)
+      deallocate(this%list)
+    endif
+    !
+    return
+  end subroutine ts_da
+
+  subroutine AddTimeSeriesRecord(this, tsr)
+! ******************************************************************************
+! AddTimeSeriesRecord -- add ts record
+! ******************************************************************************
+!
+!    SPECIFICATIONS:
+! ------------------------------------------------------------------------------
+    ! -- dummy
+    class(TimeSeriesType) :: this
+    type(TimeSeriesRecordType), pointer, intent(inout) :: tsr
+    ! -- local
+    class(*), pointer :: obj
+! ------------------------------------------------------------------------------
+    !
+    obj => tsr
+    call this%list%Add(obj)
+    !
+    return
+  end subroutine AddTimeSeriesRecord
+
+  function GetCurrentTimeSeriesRecord(this) result (res)
+! ******************************************************************************
+! GetCurrentTimeSeriesRecord -- get current ts record
+! ******************************************************************************
+!
+!    SPECIFICATIONS:
+! ------------------------------------------------------------------------------
+    ! -- dummy
+    class(TimeSeriesType) :: this
+    ! result
+    type(TimeSeriesRecordType), pointer :: res
+    ! -- local
+    class(*), pointer :: obj
+! ------------------------------------------------------------------------------
+    !
+    obj => null()
+    res => null()
+    obj => this%list%GetItem()
+    if (associated(obj)) then
+      res => CastAsTimeSeriesRecordType(obj)
+    endif
+    !
+    return
+  end function GetCurrentTimeSeriesRecord
+
+  function GetPreviousTimeSeriesRecord(this) result (res)
+! ******************************************************************************
+! GetPreviousTimeSeriesRecord -- get previous ts record
+! ******************************************************************************
+!
+!    SPECIFICATIONS:
+! ------------------------------------------------------------------------------
+    ! -- dummy
+    class(TimeSeriesType) :: this
+    ! result
+    type(TimeSeriesRecordType), pointer :: res
+    ! -- local
+    class(*), pointer :: obj
+! ------------------------------------------------------------------------------
+    !
+    obj => null()
+    res => null()
+    obj => this%list%GetPreviousItem()
+    if (associated(obj)) then
+      res => CastAsTimeSeriesRecordType(obj)
+    endif
+    !
+    return
+  end function GetPreviousTimeSeriesRecord
+
+  function GetNextTimeSeriesRecord(this) result (res)
+! ******************************************************************************
+! GetNextTimeSeriesRecord -- get next ts record
+! ******************************************************************************
+!
+!    SPECIFICATIONS:
+! ------------------------------------------------------------------------------
+    ! -- dummy
+    class(TimeSeriesType) :: this
+    ! result
+    type(TimeSeriesRecordType), pointer :: res
+    ! -- local
+    class(*), pointer :: obj
+! ------------------------------------------------------------------------------
+    !
+    obj => null()
+    res => null()
+    obj => this%list%GetNextItem()
+    if (associated(obj)) then
+      res => CastAsTimeSeriesRecordType(obj)
+    endif
+    !
+    return
+  end function GetNextTimeSeriesRecord
+
+  function GetTimeSeriesRecord(this, time, epsi)  result (res)
+! ******************************************************************************
+! GetTimeSeriesRecord -- get ts record
+! ******************************************************************************
+!
+!    SPECIFICATIONS:
+! ------------------------------------------------------------------------------
+    ! -- dummy
+    class(TimeSeriesType) :: this
+    double precision, intent(in) :: time
+    double precision, intent(in) :: epsi
+    ! result
+    type(TimeSeriesRecordType), pointer :: res
+    ! -- local
+    type(TimeSeriesRecordType), pointer :: tsr
+! ------------------------------------------------------------------------------
+    !
+    call this%list%Reset()
+    res => null()
+    do
+      tsr => this%GetNextTimeSeriesRecord()
+      if (associated(tsr)) then
+        if (IS_SAME(tsr%tsrTime, time)) then
+          res => tsr
+          exit
+        endif
+        if (tsr%tsrTime > time) exit
+      else
+        exit
+      endif
+    enddo
+    !
+    return
+  end function GetTimeSeriesRecord
+
+  subroutine Reset(this)
+! ******************************************************************************
+! Reset -- reset
+! ******************************************************************************
+!
+!    SPECIFICATIONS:
+! ------------------------------------------------------------------------------
+    ! -- dummy
+    class(TimeSeriesType) :: this
+! ------------------------------------------------------------------------------
+    !
+    call this%list%Reset()
+    !
+    return
+  end subroutine Reset
+
+  subroutine InsertTsr(this, tsr)
+! ******************************************************************************
+! InsertTsr -- insert ts record
+! ******************************************************************************
+!
+!    SPECIFICATIONS:
+! ------------------------------------------------------------------------------
+    ! -- dummy
+    class(TimeSeriesType),               intent(inout) :: this
+    type(TimeSeriesRecordType), pointer, intent(inout) :: tsr
+    ! -- local
+    double precision :: badtime, time, time0, time1
+    type(TimeSeriesRecordType), pointer :: tsrEarlier, tsrLater
+    type(ListNodeType), pointer :: nodeEarlier, nodeLater
+    class(*), pointer :: obj
+! ------------------------------------------------------------------------------
+    !
+    badtime = -9.0d30
+    time0 = badtime
+    time1 = badtime
+    time = tsr%tsrTime
+    call this%get_surrounding_nodes(time, nodeEarlier, nodeLater)
+    !
+    if (associated(nodeEarlier)) then
+      obj => nodeEarlier%GetItem()
+      tsrEarlier => CastAsTimeSeriesRecordType(obj)
+      if (associated(tsrEarlier)) then
+        time0 = tsrEarlier%tsrTime
+      endif
+    endif
+    !
+    if (associated(nodeLater)) then
+      obj => nodeLater%GetItem()
+      tsrLater => CastAsTimeSeriesRecordType(obj)
+      if (associated(tsrLater)) then
+        time1 = tsrLater%tsrTime
+      endif
+    endif
+    !
+    if (time0 > badtime) then
+      ! Time0 is valid
+      if (time1 > badtime) then
+        ! Both time0 and time1 are valid
+        if (time > time0 .and. time < time1) then
+          ! Insert record between two list nodes
+          obj => tsr
+          call this%list%InsertBefore(obj, nodeLater)
+        else
+          ! No need to insert a time series record, but if existing record
+          ! for time of interest has NODATA as tsrValue, replace tsrValue
+          if (time == time0 .and. tsrEarlier%tsrValue == DNODATA .and. &
+                  tsr%tsrValue /= DNODATA) then
+            tsrEarlier%tsrValue = tsr%tsrValue
+          elseif (time == time1 .and. tsrLater%tsrValue == DNODATA .and. &
+                  tsr%tsrValue /= DNODATA) then
+            tsrLater%tsrValue = tsr%tsrValue
+          endif
+        endif
+      else
+        ! Time0 is valid and time1 is invalid. Just add tsr to the list.
+        call this%AddTimeSeriesRecord(tsr)
+      endif
+    else
+      ! Time0 is invalid, so time1 must be for first node in list
+      if (time1 > badtime) then
+        ! Time 1 is valid
+        if (time < time1) then
+          ! Insert tsr at beginning of list
+          obj => tsr
+          call this%list%InsertBefore(obj, nodeLater)
+        elseif (time == time1) then
+          ! No need to insert a time series record, but if existing record
+          ! for time of interest has NODATA as tsrValue, replace tsrValue
+          if (tsrLater%tsrValue == DNODATA .and. tsr%tsrValue /= DNODATA) then
+            tsrLater%tsrValue = tsr%tsrValue
+          endif
+        endif
+      else
+        ! Both time0 and time1 are invalid. Just add tsr to the list.
+        call this%AddTimeSeriesRecord(tsr)
+      endif
+    endif
+    !
+    return
+  end subroutine InsertTsr
+
+  function FindLatestTime(this) result (endtime)
+! ******************************************************************************
+! FindLatestTime -- find latest time
+! ******************************************************************************
+!
+!    SPECIFICATIONS:
+! ------------------------------------------------------------------------------
+    ! -- dummy
+    class(TimeSeriesType), intent(inout) :: this
+    ! -- local
+    integer :: nrecords
+    double precision :: endtime
+    type(TimeSeriesRecordType), pointer :: tsr
+    class(*), pointer :: obj
+! ------------------------------------------------------------------------------
+    !
+    nrecords = this%list%Count()
+    obj => this%list%GetItem(nrecords)
+    tsr => CastAsTimeSeriesRecordType(obj)
+    endtime = tsr%tsrTime
+    !
+    return
+  end function FindLatestTime
+
+  subroutine Clear(this, destroy)
+! ******************************************************************************
+! Clear -- Clear the list of time series records
+! ******************************************************************************
+!
+!    SPECIFICATIONS:
+! ------------------------------------------------------------------------------
+    ! -- dummy
+    class(TimeSeriesType), intent(inout) :: this
+    logical, optional,     intent(in)    :: destroy
+! ------------------------------------------------------------------------------
+    !
+    call this%list%Clear(destroy)
+    !
+    return
+  end subroutine Clear
+
+! Type-bound procedures of TimeSeriesFileType
+
+  function Count(this)
+! ******************************************************************************
+! Count --count number of time series
+! ******************************************************************************
+!
+!    SPECIFICATIONS:
+! ------------------------------------------------------------------------------
+    ! -- return
+    integer(I4B) :: Count
+    ! -- dummy
+    class(TimeSeriesFileType) :: this
+! ------------------------------------------------------------------------------
+    !
+    if (associated(this%timeSeries)) then
+      Count = size(this%timeSeries)
+    else
+      Count = 0
+    endif
+    return
+  end function Count
+
+  function GetTimeSeries(this, indx) result (res)
+! ******************************************************************************
+! GetTimeSeries -- get ts
+! ******************************************************************************
+!
+!    SPECIFICATIONS:
+! ------------------------------------------------------------------------------
+    ! -- dummy
+    class(TimeSeriesFileType) :: this
+    integer(I4B), intent(in) :: indx
+    ! result
+    type(TimeSeriesType), pointer :: res
+! ------------------------------------------------------------------------------
+    !
+    res => null()
+    if (indx > 0 .and. indx <= this%nTimeSeries) then
+      res => this%timeSeries(indx)
+    endif
+    return
+  end function GetTimeSeries
+
+  subroutine Initializetsfile(this, filename, iout, autoDeallocate)
+! ******************************************************************************
+! Initializetsfile -- Open time-series tsfile file and read options and first 
+!   record, which may contain data to define multiple time series.
+! ******************************************************************************
+!
+!    SPECIFICATIONS:
+! ------------------------------------------------------------------------------
+    ! -- dummy
+    class(TimeSeriesFileType), target, intent(inout) :: this
+    character(len=*),           intent(in)    :: filename
+    integer(I4B),                    intent(in)    :: iout
+    logical, optional,          intent(in)    :: autoDeallocate
+    ! -- local
+    integer(I4B) :: iMethod, istatus, j, nwords
+    integer(I4B) :: ierr, inunit
+    logical :: autoDeallocateLocal = .true.
+    logical :: continueread, found, endOfBlock
+    real(DP) :: sfaclocal
+    character(len=40) :: keyword, keyvalue
+    character(len=LINELENGTH) :: ermsg
+    character(len=LENHUGELINE)     :: line
+    character(len=LENTIMESERIESNAME), allocatable, dimension(:) :: words
+! ------------------------------------------------------------------------------
+    !
+    ! -- Initialize some variables
+    if (present(autoDeallocate)) autoDeallocateLocal = autoDeallocate
+    iMethod = UNDEFINED
+    !
+    ! -- Assign members
+    this%iout = iout
+    this%datafile = filename
+    !
+    ! -- Open the time-series tsfile input file
+    this%inunit = GetUnit()
+    inunit = this%inunit
+    call openfile(inunit,0,filename,'TS6')
+    !
+    ! -- Initialize block parser
+    call this%parser%Initialize(this%inunit, this%iout)
+    !
+    ! -- Read the ATTRIBUTES block and count time series
+    continueread = .false.
+    ierr = 0
+    !
+    ! -- get BEGIN line of ATTRIBUTES block
+    call this%parser%GetBlock('ATTRIBUTES', found, ierr)
+    if (ierr /= 0) then
+      ! end of file
+      ermsg = 'End-of-file encountered while searching for' // &
+              ' ATTRIBUTES in time-series ' // &
+              'input file "' // trim(this%datafile) // '"'
+      call store_error(ermsg)
+      call this%parser%StoreErrorUnit()
+      call ustop()
+    elseif (.not. found) then
+      ermsg = 'ATTRIBUTES block not found in time-series ' // &
+              'tsfile input file "' // trim(this%datafile) // '"'
+      call store_error(ermsg)
+      call this%parser%StoreErrorUnit()
+      call ustop()
+    endif
+    !
+    ! -- parse ATTRIBUTES entries
+    do
+      ! -- read a line from input
+      call this%parser%GetNextLine(endOfBlock)
+      if (endOfBlock) exit
+      !
+      ! -- get the keyword
+      call this%parser%GetStringCaps(keyword)
+      !
+      ! support either NAME or NAMES as equivalent keywords
+      if (keyword=='NAMES') keyword = 'NAME'
+      !
+      if (keyword /= 'NAME' .and. keyword /= 'METHODS' .and. keyword /= 'SFACS') then
+        ! -- get the word following the keyword (the key value)
+        call this%parser%GetStringCaps(keyvalue)
+      endif
+      !
+      select case (keyword)
+      case ('NAME')
+!        line = line(istart:linelen)
+        call this%parser%GetRemainingLine(line)
+        call ParseLine(line, nwords, words, this%parser%iuactive)
+        this%nTimeSeries = nwords
+        ! -- Allocate the timeSeries array and initialize each
+        !    time series.
+        allocate(this%timeSeries(this%nTimeSeries))
+        do j=1,this%nTimeSeries
+          call this%timeSeries(j)%initialize_time_series(this, words(j), &
+                  autoDeallocateLocal)
+        enddo
+      case ('METHOD')
+        if (this%nTimeSeries == 0) then
+          ermsg = 'Error: NAME attribute not provided before METHOD in file: ' &
+                  // trim(filename)
+          call store_error(ermsg)
+          call this%parser%StoreErrorUnit()
+          call ustop()
+        endif
+        select case (keyvalue)
+        case ('STEPWISE')
+          iMethod = STEPWISE
+        case ('LINEAR')
+          iMethod = LINEAR
+        case ('LINEAREND')
+          iMethod = LINEAREND
+        case default
+          ermsg = 'Unknown interpolation method: "' // trim(keyvalue) // '"'
+          call store_error(ermsg)
+        end select
+        do j=1,this%nTimeSeries
+          this%timeSeries(j)%iMethod = iMethod
+        enddo
+      case ('METHODS')
+        if (this%nTimeSeries == 0) then
+          ermsg = 'Error: NAME attribute not provided before METHODS in file: ' &
+                  // trim(filename)
+          call store_error(ermsg)
+          call this%parser%StoreErrorUnit()
+          call ustop()
+        endif
+        call this%parser%GetRemainingLine(line)
+        call ParseLine(line, nwords, words, this%parser%iuactive)
+        if (nwords < this%nTimeSeries) then
+          ermsg = 'Error: METHODS attribute does not list a method for' // &
+                  ' all time series.'
+          call store_error(ermsg)
+          call this%parser%StoreErrorUnit()
+          call ustop()
+        endif
+        do j=1,this%nTimeSeries
+          call upcase(words(j))
+          select case (words(j))
+          case ('STEPWISE')
+            iMethod = STEPWISE
+          case ('LINEAR')
+            iMethod = LINEAR
+          case ('LINEAREND')
+            iMethod = LINEAREND
+          case default
+            ermsg = 'Unknown interpolation method: "' // trim(words(j)) // '"'
+            call store_error(ermsg)
+          end select
+          this%timeSeries(j)%iMethod = iMethod
+        enddo
+      case ('SFAC')
+        if (this%nTimeSeries == 0) then
+          ermsg = 'Error: NAME attribute not provided before SFAC in file: ' &
+                  // trim(filename)
+          call store_error(ermsg)
+          call this%parser%StoreErrorUnit()
+          call ustop()
+        endif
+        read(keyvalue,*,iostat=istatus)sfaclocal
+        if (istatus /= 0) then
+          ermsg = 'Error reading numeric value from: "' // trim(keyvalue) // '"'
+          call store_error(ermsg)
+        endif
+        do j=1,this%nTimeSeries
+          this%timeSeries(j)%sfac = sfaclocal
+        enddo
+      case ('SFACS')
+        if (this%nTimeSeries == 0) then
+          ermsg = 'Error: NAME attribute not provided before SFACS in file: ' &
+                  // trim(filename)
+          call store_error(ermsg)
+          call this%parser%StoreErrorUnit()
+          call ustop()
+        endif
+        do j=1,this%nTimeSeries
+          sfaclocal = this%parser%GetDouble()
+          this%timeSeries(j)%sfac = sfaclocal
+        enddo
+      case ('AUTODEALLOCATE')
+        do j=1,this%nTimeSeries
+          this%timeSeries(j)%autoDeallocate = (keyvalue == 'TRUE')
+        enddo
+      case default
+        ermsg = 'Unknown option found in ATTRIBUTES block: "' // &
+                trim(keyword) // '"'
+        call store_error(ermsg)
+        call this%parser%StoreErrorUnit()
+        call ustop()
+      end select
+    enddo
+    !
+    ! -- Get TIMESERIES block
+    call this%parser%GetBlock('TIMESERIES', found, ierr, &
+                              supportOpenClose=.true.)
+    !
+    ! -- Read the first line of time-series data
+    if (.not. this%read_tsfile_line()) then
+      ermsg = 'Error: No time-series data contained in file: ' // &
+              trim(this%datafile)
+      call store_error(ermsg)
+    endif
+    !
+    ! -- Clean up and return
+    if (allocated(words)) deallocate(words)
+    !
+    if (count_errors() > 0) then
+      call this%parser%StoreErrorUnit()
+      call ustop()
+    endif
+    !
+    return
+  end subroutine Initializetsfile
+
+  logical function read_tsfile_line(this)
+! ******************************************************************************
+! read_tsfile_line -- read tsfile line
+! ******************************************************************************
+!
+!    SPECIFICATIONS:
+! ------------------------------------------------------------------------------
+    ! -- dummy
+    class(TimeSeriesFileType), intent(inout) :: this
+    ! -- local
+    real(DP) :: tsrTime, tsrValue
+    integer(I4B) :: i
+    logical :: eof, endOfBlock
+    type(TimeSeriesRecordType), pointer :: tsRecord => null()
+! ------------------------------------------------------------------------------
+    !
+    eof = .false.
+    read_tsfile_line = .false.
+    !
+    ! -- Get an arbitrary length, non-comment, non-blank line
+    !    from the input file.
+    call this%parser%GetNextLine(endOfBlock)
+    !
+    ! -- Get the time
+    tsrTime = this%parser%GetDouble()
+    !
+    ! -- Construct a new record and append a new node to each time series
+    tsloop: do i=1,this%nTimeSeries
+      tsrValue = this%parser%GetDouble()
+      if (tsrValue == DNODATA) cycle tsloop
+      ! -- multiply value by sfac
+      tsrValue = tsrValue * this%timeSeries(i)%sfac
+      call ConstructTimeSeriesRecord(tsRecord, tsrTime, tsrValue)
+      call AddTimeSeriesRecordToList(this%timeSeries(i)%list, tsRecord)
+    enddo tsloop
+    read_tsfile_line = .true.
+    !
+    return
+  end function read_tsfile_line
+
+  subroutine tsf_da(this)
+! ******************************************************************************
+! tsf_da -- deallocate
+! ******************************************************************************
+!
+!    SPECIFICATIONS:
+! ------------------------------------------------------------------------------
+    ! -- dummy
+    class(TimeSeriesFileType), intent(inout) :: this
+    ! -- local
+    integer :: i, n
+    type(TimeSeriesType), pointer :: ts => null()
+! ------------------------------------------------------------------------------
+    !
+    n = this%Count()
+    do i=1,n
+      ts => this%GetTimeSeries(i)
+      if (associated(ts)) then
+        call ts%da()
+!        deallocate(ts)
+      endif
+    enddo
+    !
+    deallocate(this%timeSeries)
+    deallocate(this%parser)
+    !
+    return
+  end subroutine tsf_da
+
+end module TimeSeriesModule