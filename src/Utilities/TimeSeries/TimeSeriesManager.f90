--- conflicted
+++ resolved
@@ -154,16 +154,10 @@
     real(DP) :: begintime, endtime
     character(len=LENPACKAGENAME+2) :: pkgID
     ! formats
-<<<<<<< HEAD
-    5 format(/,'Time-series controlled values' &
-                ' in stress period ',i0,', time step ',i0,':')
-    10  format(a,' package: Boundary ',i0,', entry ',i0,' value from time series "',a,'" = ',g12.5)
-=======
     character(len=*),parameter :: fmt5 =                                       &
       &"(/,'Time-series controlled values in stress period: ', i0,             &
         &', time step ', i0, ':')"
     10  format(a,' package: Boundary ',i0,', entry ',i0, ' value from time series "',a,'" = ',g12.5)
->>>>>>> c1738330
     15  format(a,' package: Boundary ',i0,', entry ',i0,' value from time series "',a,'" = ',g12.5,' (',a,')')
     20  format(a,' package: Boundary ',i0,', ',a,' value from time series "',a,'" = ',g12.5)
     25  format(a,' package: Boundary ',i0,', ',a,' value from time series "',a,'" = ',g12.5,' (',a,')')
@@ -173,18 +167,6 @@
     begintime = totimc
     endtime = begintime + delt
     !
-<<<<<<< HEAD
-    ! -- Iterate through boundtslinks and replace specified
-    !    elements of bound with average value obtained from
-    !    appropriate time series. (For list-type packages)
-    nlinks = this%boundtslinks%Count()
-    nauxlinks = this%auxvartslinks%Count()
-    do i = 1, nlinks
-      tsLink => GetTimeSeriesLinkFromList(this%boundTsLinks, i)
-      if (i == 1) then
-        if (tsLink%Iprpak == 1) then
-          write(this%iout,5)kper,kstp
-=======
     ! -- Determine number of ts links
     nlinks = this%boundtslinks%Count()
     nauxlinks = this%auxvartslinks%Count()
@@ -238,7 +220,6 @@
       if (i == 1 .and. nauxlinks == 0) then
         if (tsLink%Iprpak == 1) then
           write(this%iout, fmt5) kper, kstp
->>>>>>> c1738330
         endif
       endif
       ! this part needs to be different for MAW because MAW does not use
@@ -247,14 +228,6 @@
       if (tsLink%UseDefaultProc) then
         timeseries => tsLink%timeSeries
         tsLink%BndElement = timeseries%GetValue(begintime, endtime)
-<<<<<<< HEAD
-!        ! -- If multiplier is active and it applies to this element, do the multiplication
-        if (associated(tsLink%RMultiplier)) then
-          tsLink%BndElement = tsLink%BndElement * tsLink%RMultiplier
-        endif
-!        ! Ned TODO: Need a flag to control output of values generated from time series
-!        ! Also need to format as a table? Otherwise, just remove this if block.
-=======
         !
         ! -- If multiplier is active and it applies to this element, 
         !    do the multiplication.  This must be done after the auxlinks
@@ -264,7 +237,6 @@
         endif
         !
         ! -- Write time series values to output files
->>>>>>> c1738330
         if (tsLink%Iprpak == 1) then
           pkgID = '"' // trim(tsLink%PackageName) // '"'
           if (tsLink%Text == '') then
@@ -295,56 +267,9 @@
           tsLink%BndElement = tsLink%BndElement * tsLink%CellArea
         endif
       endif
-<<<<<<< HEAD
-      !if (i==nlinks) then
-      !  write(this%iout,'()')
-      !endif
     enddo
     !
-    ! -- Iterate through auxvartslinks and replace specified
-    !    elements of auxvar with average value obtained from
-    !    appropriate time series.
-    do i=1,nauxlinks
-      tsLink => GetTimeSeriesLinkFromList(this%auxvarTsLinks, i)
-      timeseries => tsLink%timeSeries
-      if (i==1 .and. nlinks==0) then
-        if (tsLink%Iprpak == 1) then
-          write(this%iout,5)kper,kstp
-        endif
-      endif
-      tsLink%BndElement = timeseries%GetValue(begintime, endtime)
-!     ! Ned TODO: Need a flag to control output of values generated from time series
-!     ! Also need to format as a table? Otherwise, just remove this if block.
-      if (tsLink%Iprpak == 1) then
-        pkgID = '"' // trim(tsLink%PackageName) // '"'
-        if (tsLink%Text == '') then
-          if (tsLink%BndName == '') then
-            write(this%iout,10)trim(pkgID), tsLink%IRow, tsLink%JCol, &
-                                trim(tsLink%timeSeries%Name), &
-                                tsLink%BndElement
-          else
-            write(this%iout,15)trim(pkgID), tsLink%IRow, tsLink%JCol, &
-                                trim(tsLink%timeSeries%Name), &
-                                tsLink%BndElement, trim(tsLink%BndName)
-          endif
-        else
-          if (tsLink%BndName == '') then
-            write(this%iout,20)trim(pkgID), tsLink%IRow, trim(tsLink%Text), &
-                                trim(tsLink%timeSeries%Name), &
-                                tsLink%BndElement
-          else
-            write(this%iout,25)trim(pkgID), tsLink%IRow, trim(tsLink%Text), &
-                                trim(tsLink%timeSeries%Name), &
-                                tsLink%BndElement, trim(tsLink%BndName)
-          endif
-        endif
-      endif
-    enddo
-=======
-    enddo
-    !
     ! -- Finish with ending line
->>>>>>> c1738330
     if (nlinks + nauxlinks > 0) then
       if (tsLink%Iprpak == 1) then
         write(this%iout,'()')
