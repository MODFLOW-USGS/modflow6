module TimeSeriesManagerModule

  use KindModule,                only: DP, I4B
  use ConstantsModule,           only: DZERO, LENPACKAGENAME, MAXCHARLEN, &
                                       LINELENGTH, LENTIMESERIESNAME
  use HashTableModule,           only: HashTableType
  use InputOutputModule,         only: same_word, UPCASE
  use ListModule,                only: ListType
  use SimModule,                 only: store_error, store_error_unit, ustop
  use TdisModule,                only: delt, kper, kstp, totim, totimc, &
                                       totimsav
  use TimeSeriesFileListModule, only: TimeSeriesFileListType
  use TimeSeriesLinkModule,      only: TimeSeriesLinkType, &
                                       ConstructTimeSeriesLink, &
                                       GetTimeSeriesLinkFromList, &
                                       AddTimeSeriesLinkToList
  use TimeSeriesModule,          only: TimeSeriesContainerType, &
                                       TimeSeriesFileType, &
                                       TimeSeriesType

  implicit none

  private
  public :: TimeSeriesManagerType, read_value_or_time_series,                    &
<<<<<<< HEAD
            read_single_value_or_time_series,                                    &
=======
>>>>>>> 32e9d738
            read_value_or_time_series_adv,                                       &
            var_timeseries, tsmanager_cr

  type TimeSeriesManagerType
    integer(I4B), public :: iout = 0                                             ! output unit number
    type(TimeSeriesFileListType), pointer, public :: tsfileList => null()        ! list of ts files objs
    type(ListType), pointer, public :: boundTsLinks => null()                    ! links to bound and aux
    integer(I4B) :: numtsfiles = 0       ! number of ts files
    character(len=MAXCHARLEN), allocatable, dimension(:) :: tsfiles              ! list of ts files
    type(ListType), pointer, private :: auxvarTsLinks => null()                  ! list of aux links
    type(HashTableType), private :: BndTsHashTable                               ! hash of ts to tsobj
    type(TimeSeriesContainerType), allocatable, dimension(:),                   &
                                   private :: TsContainers
  contains
    ! -- Public procedures
    procedure, public :: tsmanager_df
    procedure, public :: ad => tsmgr_ad
    procedure, public :: da => tsmgr_da
    procedure, public :: add_tsfile
    procedure, public :: CountLinks
    procedure, public :: GetLink
    procedure, public :: Reset
    procedure, public :: HashBndTimeSeries
    ! -- Private procedures
    procedure, private :: get_time_series
    procedure, private :: make_link
  end type TimeSeriesManagerType

  contains
  
  subroutine tsmanager_cr(this, iout)
! ******************************************************************************
! tsmanager_cr -- create the tsmanager
! ******************************************************************************
!
!    SPECIFICATIONS:
! ------------------------------------------------------------------------------
    ! -- dummy
    type(TimeSeriesManagerType) :: this
    integer(I4B), intent(in) :: iout
! ------------------------------------------------------------------------------
    !
    this%iout = iout
    allocate(this%boundTsLinks)
    allocate(this%auxvarTsLinks)
    allocate(this%tsfileList)
    allocate(this%tsfiles(1000))
    !
    return
  end subroutine tsmanager_cr
  
  subroutine tsmanager_df(this)
! ******************************************************************************
! tsmanager_df -- define
! ******************************************************************************
!
!    SPECIFICATIONS:
! ------------------------------------------------------------------------------
    ! -- modules
    ! -- dummy
    class(TimeSeriesManagerType) :: this
! ------------------------------------------------------------------------------
    !
    if (this%numtsfiles > 0) then
      call this%HashBndTimeSeries(this%numtsfiles)
    endif
    !
    ! -- return
    return
  end subroutine tsmanager_df
                                              
  subroutine add_tsfile(this, fname, inunit)
! ******************************************************************************
! add_tsfile -- add a time series file to this manager
! ******************************************************************************
!
!    SPECIFICATIONS:
! ------------------------------------------------------------------------------
    ! -- modules
    use SimModule, only: store_error, store_error_unit, ustop
    use ArrayHandlersModule, only: ExpandArray
    ! -- dummy
    class(TimeSeriesManagerType) :: this
    character(len=*), intent(in) :: fname
    integer(I4B), intent(in) :: inunit
    ! -- local
    integer(I4B) :: isize
    integer(I4B) :: i
    class(TimeSeriesFileType), pointer :: tsfile => null()
! ------------------------------------------------------------------------------
    !
    ! -- Check for fname duplicates
    if (this%numtsfiles > 0) then
      do i = 1, this%numtsfiles
        if (this%tsfiles(i) == fname) then
          call store_error('Found duplicate time-series file name: ' // trim(fname))
          call store_error_unit(inunit)
          call ustop()
        endif
      enddo
    endif
    !
    ! -- Save fname
    this%numtsfiles = this%numtsfiles + 1
    isize = size(this%tsfiles)
    if (this%numtsfiles > isize) then
      call ExpandArray(this%tsfiles, 1000)
    endif
    this%tsfiles(this%numtsfiles) = fname
    !
    ! -- 
    call this%tsfileList%Add(fname, this%iout, tsfile)
    !
    return
  end subroutine add_tsfile
  
  subroutine tsmgr_ad(this)
! ******************************************************************************
! tsmgr_ad -- time step (or subtime step) advance. Call this each time step or 
!   subtime step.
! ******************************************************************************
!
!    SPECIFICATIONS:
! ------------------------------------------------------------------------------
    ! -- dummy
    class(TimeSeriesManagerType) :: this
    ! -- local
    type(TimeSeriesLinkType), pointer :: tsLink => null()
    type(TimeSeriesType), pointer :: timeseries => null()
    integer(I4B) :: i, nlinks, nauxlinks
    real(DP) :: begintime, endtime
    character(len=LENPACKAGENAME+2) :: pkgID
    ! formats
    character(len=*),parameter :: fmt5 =                                       &
      &"(/,'Time-series controlled values in stress period: ', i0,             &
        &', time step ', i0, ':')"
    10  format(a,' package: Boundary ',i0,', entry ',i0, ' value from time series "',a,'" = ',g12.5)
    15  format(a,' package: Boundary ',i0,', entry ',i0,' value from time series "',a,'" = ',g12.5,' (',a,')')
    20  format(a,' package: Boundary ',i0,', ',a,' value from time series "',a,'" = ',g12.5)
    25  format(a,' package: Boundary ',i0,', ',a,' value from time series "',a,'" = ',g12.5,' (',a,')')
! ------------------------------------------------------------------------------
    !
    ! -- Initialize time variables
    begintime = totimc
    endtime = begintime + delt
    !
    ! -- Determine number of ts links
    nlinks = this%boundtslinks%Count()
    nauxlinks = this%auxvartslinks%Count()
    !
    ! -- Iterate through auxvartslinks and replace specified
    !    elements of auxvar with average value obtained from
    !    appropriate time series.  Need to do auxvartslinks
    !    first because they may be a multiplier column
    do i = 1, nauxlinks
      tsLink => GetTimeSeriesLinkFromList(this%auxvarTsLinks, i)
      timeseries => tsLink%timeSeries
      if (i == 1) then
        if (tsLink%Iprpak == 1) then
          write(this%iout, fmt5) kper, kstp
        endif
      endif
      tsLink%BndElement = timeseries%GetValue(begintime, endtime)
      !
      ! -- Write time series values to output file
      if (tsLink%Iprpak == 1) then
        pkgID = '"' // trim(tsLink%PackageName) // '"'
        if (tsLink%Text == '') then
          if (tsLink%BndName == '') then
            write(this%iout,10)trim(pkgID), tsLink%IRow, tsLink%JCol, &
                                trim(tsLink%timeSeries%Name), &
                                tsLink%BndElement
          else
            write(this%iout,15)trim(pkgID), tsLink%IRow, tsLink%JCol, &
                                trim(tsLink%timeSeries%Name), &
                                tsLink%BndElement, trim(tsLink%BndName)
          endif
        else
          if (tsLink%BndName == '') then
            write(this%iout,20)trim(pkgID), tsLink%IRow, trim(tsLink%Text), &
                                trim(tsLink%timeSeries%Name), &
                                tsLink%BndElement
          else
            write(this%iout,25)trim(pkgID), tsLink%IRow, trim(tsLink%Text), &
                                trim(tsLink%timeSeries%Name), &
                                tsLink%BndElement, trim(tsLink%BndName)
          endif
        endif
      endif
    enddo
    !
    ! -- Iterate through boundtslinks and replace specified
    !    elements of bound with average value obtained from
    !    appropriate time series. (For list-type packages)
    do i = 1, nlinks
      tsLink => GetTimeSeriesLinkFromList(this%boundTsLinks, i)
      if (i == 1 .and. nauxlinks == 0) then
        if (tsLink%Iprpak == 1) then
          write(this%iout, fmt5) kper, kstp
        endif
      endif
      ! this part needs to be different for MAW because MAW does not use
      ! bound array for well rate (although rate is stored in
      ! this%bound(4,ibnd)), it uses this%mawwells(n)%rate%value
      if (tsLink%UseDefaultProc) then
        timeseries => tsLink%timeSeries
        tsLink%BndElement = timeseries%GetValue(begintime, endtime)
        !
        ! -- If multiplier is active and it applies to this element, 
        !    do the multiplication.  This must be done after the auxlinks
        !    have been calculated in case iauxmultcol is being used.
        if (associated(tsLink%RMultiplier)) then
          tsLink%BndElement = tsLink%BndElement * tsLink%RMultiplier
        endif
        !
        ! -- Write time series values to output files
        if (tsLink%Iprpak == 1) then
          pkgID = '"' // trim(tsLink%PackageName) // '"'
          if (tsLink%Text == '') then
            if (tsLink%BndName == '') then
              write(this%iout,10)trim(pkgID), tsLink%IRow, tsLink%JCol, &
                                 trim(tsLink%timeSeries%Name), &
                                 tsLink%BndElement
            else
              write(this%iout,15)trim(pkgID), tsLink%IRow, tsLink%JCol, &
                                 trim(tsLink%timeSeries%Name), &
                                 tsLink%BndElement, trim(tsLink%BndName)
            endif
          else
            if (tsLink%BndName == '') then
              write(this%iout,20)trim(pkgID), tsLink%IRow, trim(tsLink%Text), &
                                 trim(tsLink%timeSeries%Name), &
                                 tsLink%BndElement
            else
              write(this%iout,25)trim(pkgID), tsLink%IRow, trim(tsLink%Text), &
                                 trim(tsLink%timeSeries%Name), &
                                 tsLink%BndElement, trim(tsLink%BndName)
            endif
          endif
        endif
        !
        ! -- If conversion from flux to flow is required, multiply by cell area
        if (tsLink%ConvertFlux) then
          tsLink%BndElement = tsLink%BndElement * tsLink%CellArea
        endif
      endif
    enddo
    !
    ! -- Finish with ending line
    if (nlinks + nauxlinks > 0) then
      if (tsLink%Iprpak == 1) then
        write(this%iout,'()')
      endif
    end if
    !
    return
  end subroutine tsmgr_ad

  subroutine tsmgr_da(this)
! ******************************************************************************
! tsmgr_da -- deallocate
! ******************************************************************************
!
!    SPECIFICATIONS:
! ------------------------------------------------------------------------------
    ! -- dummy
    class(TimeSeriesManagerType) :: this
    ! -- local
! ------------------------------------------------------------------------------
    !
    ! -- Deallocate time-series links in boundTsLinks
    call this%boundTsLinks%Clear(.true.)
    deallocate(this%boundTsLinks)
    !
    ! -- Deallocate time-series links in auxvarTsLinks
    call this%auxvarTsLinks%Clear(.true.)
    deallocate(this%auxvarTsLinks)
    !
    ! -- Deallocate tsfileList
    call this%tsfileList%da()
    deallocate(this%tsfileList)
    !
    ! -- Deallocate the hash table
    call this%BndTsHashTable%FreeHash()
    !
    deallocate(this%tsfiles)
    !
    return
  end subroutine tsmgr_da

  subroutine Reset(this, pkgName)
! ******************************************************************************
! reset -- Call this when a new BEGIN PERIOD block is read for a new stress
!    period.
! ******************************************************************************
!
!    SPECIFICATIONS:
! ------------------------------------------------------------------------------
    ! -- dummy
    class(TimeSeriesManagerType) :: this
    character(len=*), intent(in) :: pkgName
    ! -- local
    integer(I4B)                      :: i, nlinks
    type(TimeSeriesLinkType), pointer :: tslink
! ------------------------------------------------------------------------------
    ! Zero out values for time-series controlled stresses.
    ! Also deallocate all tslinks too.
    ! Then when time series are
    ! specified in this or another stress period,
    ! a new tslink would be set up.
    !
    ! Reassign all linked elements to zero
    nlinks = this%boundTsLinks%Count()
    do i=1,nlinks
      tslink => GetTimeSeriesLinkFromList(this%boundTsLinks, i)
      if (associated(tslink)) then
        if (tslink%PackageName == pkgName) then
          tslink%BndElement = DZERO
        endif
      endif
    enddo
    !
    ! Remove links belonging to calling package
    nlinks = this%boundTsLinks%Count()
    do i=nlinks,1,-1
      tslink => GetTimeSeriesLinkFromList(this%boundTsLinks, i)
      if (associated(tslink)) then
        if (tslink%PackageName == pkgName) then
          call this%boundTsLinks%RemoveNode(i, .true.)
        endif
      endif
    enddo
    nlinks = this%auxvarTsLinks%Count()
    do i=nlinks,1,-1
      tslink => GetTimeSeriesLinkFromList(this%auxvarTsLinks,i)
      if (associated(tslink)) then
        if (tslink%PackageName == pkgName) then
          call this%auxvarTsLinks%RemoveNode(i, .true.)
        endif
      endif
    enddo
    !
    return
  end subroutine Reset

  subroutine make_link(this, timeSeries, pkgName, auxOrBnd, bndElem, &
                       irow, jcol, iprpak, tsLink, text, bndName)
! ******************************************************************************
! make_link -- 
! ******************************************************************************
!
!    SPECIFICATIONS:
! ------------------------------------------------------------------------------
    ! -- dummy
    class(TimeSeriesManagerType),      intent(inout) :: this
    type(TimeSeriesType),     pointer, intent(inout) :: timeSeries
    character(len=*),                  intent(in)    :: pkgName
    character(len=3),                  intent(in)    :: auxOrBnd
    real(DP),                 pointer, intent(inout) :: bndElem
    integer(I4B),                      intent(in)    :: irow, jcol
    integer(I4B),                      intent(in)    :: iprpak
    type(TimeSeriesLinkType), pointer, intent(inout) :: tsLink
    character(len=*),                  intent(in)    :: text
    character(len=*),                  intent(in)    :: bndName
    ! -- local
! ------------------------------------------------------------------------------
    !
    tsLink => null()
    call ConstructTimeSeriesLink(tsLink, timeSeries, pkgName, &
                                 auxOrBnd, bndElem, irow, jcol, iprpak)
    if (associated(tsLink)) then
      if (auxOrBnd == 'BND') then
        call AddTimeSeriesLinkToList(this%boundTsLinks, tsLink)
      elseif (auxOrBnd == 'AUX') then
        call AddTimeSeriesLinkToList(this%auxvarTsLinks, tsLink)
      else
        call ustop('programmer error in make_link')
      endif
      tsLink%Text = text
      tsLink%BndName = bndName
    endif
    !
    return
  end subroutine make_link

  function GetLink(this, auxOrBnd, indx) result(tsLink)
! ******************************************************************************
! GetLink -- 
! ******************************************************************************
!
!    SPECIFICATIONS:
! ------------------------------------------------------------------------------
    ! -- dummy
    class(TimeSeriesManagerType) :: this
    character(len=3), intent(in) :: auxOrBnd
    integer(I4B),          intent(in) :: indx
    type(TimeSeriesLinkType), pointer :: tsLink
    ! -- local
    type(ListType), pointer :: list
! ------------------------------------------------------------------------------
    !
    list => null()
    tsLink => null()
    !
    select case (auxOrBnd)
    case ('AUX')
      list => this%auxvarTsLinks
    case ('BND')
      list => this%boundTsLinks
    end select
    !
    if (associated(list)) then
      tsLink => GetTimeSeriesLinkFromList(list, indx)
    endif
    !
    return
  end function GetLink

  function CountLinks(this, auxOrBnd)
! ******************************************************************************
! CountLinks -- 
! ******************************************************************************
!
!    SPECIFICATIONS:
! ------------------------------------------------------------------------------
    ! -- return
    integer(I4B) :: CountLinks
    ! -- dummy
    class(TimeSeriesManagerType) :: this
    character(len=3), intent(in) :: auxOrBnd
! ------------------------------------------------------------------------------
    !
    CountLinks = 0
    if (auxOrBnd == 'BND') then
      CountLinks = this%boundTsLinks%Count()
    elseif (auxOrBnd == 'AUX') then
      CountLinks = this%auxvarTsLinks%count()
    endif
    !
    return
  end function CountLinks

  function get_time_series(this, name) result (res)
! ******************************************************************************
! get_time_series -- 
! ******************************************************************************
!
!    SPECIFICATIONS:
! ------------------------------------------------------------------------------
    ! -- dummy
    class(TimeSeriesManagerType)  :: this
    character(len=*), intent(in)  :: name
    ! -- result
    type(TimeSeriesType), pointer :: res
    ! -- local
    integer(I4B) :: indx
! ------------------------------------------------------------------------------
    !
    ! Get index from hash table, get time series from TsContainers,
    !     and assign result to time series contained in link.
    res => null()
    call this%BndTsHashTable%GetHash(name, indx)
    if (indx > 0) then
      res => this%TsContainers(indx)%timeSeries
    endif
    !
    return
  end function get_time_series

  subroutine HashBndTimeSeries(this, ivecsize)
! ******************************************************************************
! HashBndTimeSeries -- 
!   Store all boundary (stress) time series links in
!   TsContainers and construct hash table BndTsHashTable.
! ******************************************************************************
!
!    SPECIFICATIONS:
! ------------------------------------------------------------------------------
    ! -- dummy
    class (TimeSeriesManagerType), intent(inout) :: this
    integer(I4B), intent(in) :: ivecsize
    ! -- local
    integer(I4B) :: i, j, k, numtsfiles, numts
    character(len=LENTIMESERIESNAME) :: name
    type(TimeSeriesFileType), pointer :: tsfile => null()
! ------------------------------------------------------------------------------
    !
    ! Initialize the hash table
    call this%BndTsHashTable%InitHash(ivecsize)
    !
    ! Allocate the TsContainers array to accommodate all time-series links.
    numts = this%tsfileList%CountTimeSeries()
    allocate(this%TsContainers(numts))
    !
    ! Store a pointer to each time series in the TsContainers array
    ! and put its key (time-series name) and index in the hash table.
    numtsfiles = this%tsfileList%Counttsfiles()
    k = 0
    do i = 1, numtsfiles
      tsfile => this%tsfileList%Gettsfile(i)
      numts = tsfile%Count()
      do j=1,numts
        k = k + 1
        this%TsContainers(k)%timeSeries => tsfile%GetTimeSeries(j)
        if (associated(this%TsContainers(k)%timeSeries)) then
          name = this%TsContainers(k)%timeSeries%Name
          call this%BndTsHashTable%PutHash(name, k)
        endif
      enddo
    enddo
    !
    return
  end subroutine HashBndTimeSeries

  ! -- Non-type-bound procedures

  subroutine read_value_or_time_series(textInput, ii, jj, bndElem, &
                 pkgName, auxOrBnd, tsManager, iprpak, tsLink)
! ******************************************************************************
! read_value_or_time_series -- 
!   Call this subroutine if the time-series link is available or needed.
! ******************************************************************************
!
!    SPECIFICATIONS:
! ------------------------------------------------------------------------------
    ! -- dummy
    character(len=*),                  intent(in)    :: textInput
    integer(I4B),                      intent(in)    :: ii
    integer(I4B),                      intent(in)    :: jj
    real(DP), pointer,                 intent(inout) :: bndElem
    character(len=*),                  intent(in)    :: pkgName
    character(len=3),                  intent(in)    :: auxOrBnd
    type(TimeSeriesManagerType),       intent(inout) :: tsManager
    integer(I4B),                      intent(in)    :: iprpak
    type(TimeSeriesLinkType), pointer, intent(inout) :: tsLink
    ! -- local
    type(TimeSeriesType),     pointer :: timeseries => null()
    type(TimeSeriesLinkType), pointer :: tslTemp => null()
    integer(I4B)              :: i, istat, nlinks
    real(DP)                  :: r
<<<<<<< HEAD
    character(len=LINELENGTH) :: ermsg
=======
    character(len=LINELENGTH) :: errmsg
>>>>>>> 32e9d738
    character(len=LENTIMESERIESNAME) :: tsNameTemp
    logical :: found
! ------------------------------------------------------------------------------
    !
    read (textInput,*,iostat=istat) r
    if (istat == 0) then
      bndElem = r
    else
      tsNameTemp = textInput
      call UPCASE(tsNameTemp)
      ! -- If text is a time-series name, get value
      !    from time series.
      timeseries => tsManager%get_time_series(tsNameTemp)
      ! -- Create a time series link and add it to the package
      !    list of time series links used by the array.
      if (associated(timeseries)) then
        ! -- Assign value from time series to current
        !    array element
        r = timeseries%GetValue(totimsav, totim)
        bndElem = r
        ! Look to see if this array element already has a time series
        ! linked to it.  If not, make a link to it.
        nlinks = tsManager%CountLinks(auxOrBnd)
        found = .false.
        searchlinks: do i=1,nlinks
          tslTemp => tsManager%GetLink(auxOrBnd, i)
          if (tslTemp%PackageName == pkgName) then
              ! -- Check ii, jj against iRow, jCol stored in link
              if (tslTemp%IRow==ii .and. tslTemp%JCol==jj) then
                ! -- This array element is already linked to a time series.
                tsLink => tslTemp
                found = .true.
                exit searchlinks
              endif
          endif
        enddo searchlinks
        if (.not. found) then
          ! -- Link was not found. Make one and add it to the list.
<<<<<<< HEAD
          call tsManager%make_link(timeseries, pkgName, auxOrBnd, bndElem, &
                                   ii, jj, iprpak, tsLink, '', '')
        endif
      else
        ermsg = 'Error in list input. Expected numeric value or ' // &
                  'time-series name, but found: ' // trim(textInput)
        call store_error(ermsg)
=======
          call tsManager%make_link(timeseries, pkgName, auxOrBnd, bndElem,      &
                                   ii, jj, iprpak, tsLink, '', '')
        endif
      else
        errmsg = 'Error in list input. Expected numeric value or ' //            &
                 "time-series name, but found '" // trim(textInput) // "'."
        call store_error(errmsg)
>>>>>>> 32e9d738
      endif
    endif
  end subroutine read_value_or_time_series

<<<<<<< HEAD
  subroutine read_single_value_or_time_series(textInput, bndElem, name, endtim,&
                                              pkgName, auxOrBnd, tsManager, &
                                              iprpak, ii, jj, linkText, &
                                              bndName, inunit)
! ******************************************************************************
! read_single_value_or_time_series -- 
!    Call this subroutine if the time-series link is NOT available or
!    needed and if you need to select the link by its Text member.
! ******************************************************************************
!
!    SPECIFICATIONS:
! ------------------------------------------------------------------------------
    ! -- dummy
    character(len=*),            intent(in)    :: textInput
    real(DP), pointer,           intent(inout) :: bndElem
    character (len=*),           intent(inout) :: name
    real(DP),                    intent(in)    :: endtim
    character(len=*),            intent(in)    :: pkgName
    character(len=3),            intent(in)    :: auxOrBnd
    type(TimeSeriesManagerType), intent(inout) :: tsManager
    integer(I4B),                intent(in)    :: iprpak
    integer(I4B),                intent(in)    :: ii
    integer(I4B),                intent(in)    :: jj
    character(len=*),            intent(in)    :: linkText
    character(len=*),            intent(in)    :: bndName
    integer(I4B),                intent(in)    :: inunit
    ! -- local
    integer(I4B) :: i, istat, nlinks
    real(DP) :: v
    character(len=LINELENGTH) :: ermsg
    character(len=LENTIMESERIESNAME) :: tsNameTemp
    logical :: found
    integer(I4B) :: removeLink
    type(TimeSeriesType),     pointer :: timeseries => null()
    type(TimeSeriesLinkType), pointer :: tslTemp => null()
    type(TimeSeriesLinkType), pointer :: tsLink => null()
! ------------------------------------------------------------------------------
    !
    name = ''
    read (textInput, *, iostat=istat) v
    if (istat == 0) then
      ! Numeric value was successfully read.
      bndElem = v
      ! Look to see if this array element already has a time series
      ! linked to it.  If so, remove the link.
      nlinks = tsManager%CountLinks(auxOrBnd)
      found = .false.
      removeLink = -1
      csearchlinks: do i=1,nlinks
        tslTemp => tsManager%GetLink(auxOrBnd, i)
        if (tslTemp%PackageName == pkgName) then
          ! -- Check ii against iRow, linkText against Text member of link
          if (tslTemp%IRow==ii .and. same_word(tslTemp%Text,linkText)) then
            ! -- This array element is already linked to a time series.
            found = .true.
            removeLink = i
            exit csearchlinks
          endif
        endif
      enddo csearchlinks
      if (found) then
        if (removeLink > 0) then
          if (auxOrBnd == 'BND') then
            call tsManager%boundTsLinks%RemoveNode(removeLink, .true.)
          else if (auxOrBnd == 'AUX') then
            call tsManager%auxvarTsLinks%RemoveNode(removeLink, .true.)
          end if
        end if
      end if
    else
      ! Attempt to read numeric value from textInput failed.
      ! Text should be a time-series name.
      tsNameTemp = textInput
      call UPCASE(tsNameTemp)
      ! -- If textInput is a time-series name, get average value
      !    from time series.
      timeseries => tsManager%get_time_series(tsNameTemp)
      ! -- Create a time series link and add it to the package
      !    list of time series links used by the array.
      if (associated(timeseries)) then
        ! -- Assign average value from time series to current
        !    array element
        v = timeseries%GetValue(totim, endtim)
        bndElem = v
        name = tsNameTemp
        ! Look to see if this array element already has a time series
        ! linked to it.  If not, make a link to it.
        nlinks = tsManager%CountLinks(auxOrBnd)
        found = .false.
        removeLink = -1
        searchlinks: do i=1,nlinks
          tslTemp => tsManager%GetLink(auxOrBnd, i)
          if (tslTemp%PackageName == pkgName) then
            ! -- Check ii against iRow, linkText against Text member of link
            if (tslTemp%IRow==ii .and. same_word(tslTemp%Text,linkText)) then
              if (tslTemp%timeseries%name==tsNameTemp) then
                ! -- This array element is already linked to a time series.
                found = .true.
                exit searchlinks
              else
                if (tslTemp%auxOrBnd == auxOrBnd) then
                  removeLink = i
                end if
              end if
            endif
          endif
        enddo searchlinks
        if (.not. found) then
          if (removeLink > 0) then
            if (auxOrBnd == 'BND') then
              call tsManager%boundTsLinks%RemoveNode(removeLink, .true.)
            else if (auxOrBnd == 'AUX') then
              call tsManager%auxvarTsLinks%RemoveNode(removeLink, .true.)
            end if
          end if
          ! -- Link was not found. Make one and add it to the list.
          call tsManager%make_link(timeseries, pkgName, auxOrBnd, bndElem, &
                                   ii, jj, iprpak, tsLink, linkText, bndName)
          !! -- update array element
          !v = timeseries%GetValue(totim, endtim)
          !bndElem = v
        endif
      else
        ermsg = 'Error in list input. Expected numeric value or ' // &
                  'time-series name, but found: ' // trim(textInput)
        call store_error(ermsg)
        call store_error_unit(inunit)
        call ustop()
      end if
    end if
    return
  end subroutine read_single_value_or_time_series

  subroutine read_value_or_time_series_adv(textInput, ii, jj, bndElem, pkgName,  &
                                           auxOrBnd, tsManager, iprpak, varName)
! ******************************************************************************
! read_single_value_or_time_series_adv -- Call this subroutine from advanced 
=======
  subroutine read_value_or_time_series_adv(textInput, ii, jj, bndElem, pkgName,  &
                                           auxOrBnd, tsManager, iprpak, varName)
! ******************************************************************************
! read_value_or_time_series_adv -- Call this subroutine from advanced 
>>>>>>> 32e9d738
!    packages to define timeseries link for a variable (varName).
!
! -- Arguments are as follows:
!       textInput    : string that is either a float or a string name
!       ii           : column number  
!       jj           : row number  
!       bndElem      : pointer to a position in an array in package pkgName  
!       pkgName      : package name
!       auxOrBnd     : 'AUX' or 'BND' keyword
!       tsManager    : timeseries manager object for package
!       iprpak       : integer flag indicating if interpolated timeseries values
!                      should be printed to package iout during TsManager%ad() 
!       varName      : variable name
!
! ******************************************************************************
!
!    SPECIFICATIONS:
! ------------------------------------------------------------------------------
    ! -- dummy
    character(len=*),            intent(in)    :: textInput
    integer(I4B),                intent(in)    :: ii
    integer(I4B),                intent(in)    :: jj
    real(DP), pointer,           intent(inout) :: bndElem
    character(len=*),            intent(in)    :: pkgName
    character(len=3),            intent(in)    :: auxOrBnd
    type(TimeSeriesManagerType), intent(inout) :: tsManager
    integer(I4B),                intent(in)    :: iprpak
    character(len=*),            intent(in)    :: varName
    ! -- local
    integer(I4B) :: istat
    real(DP) :: v
<<<<<<< HEAD
    character(len=LINELENGTH) :: ermsg
=======
    character(len=LINELENGTH) :: errmsg
>>>>>>> 32e9d738
    character(len=LENTIMESERIESNAME) :: tsNameTemp
    logical :: found
    type(TimeSeriesType),     pointer :: timeseries => null()
    type(TimeSeriesLinkType), pointer :: tsLink => null()
! ------------------------------------------------------------------------------
    !
    ! -- attempt to read textInput as a real value
    read (textInput, *, iostat=istat) v
    !
    ! -- numeric value
    if (istat == 0) then
      !
      ! -- Numeric value was successfully read.
      bndElem = v
      !
      ! -- remove existing link if it exists for this boundary element
      found = remove_existing_link(tsManager, ii, jj, pkgName,                   &
                                   auxOrBnd, varName)
    !
    ! -- timeseries
    else
      !
      ! -- attempt to read numeric value from textInput failed.
      !    Text should be a time-series name.
      tsNameTemp = textInput
      call UPCASE(tsNameTemp)
      !
      ! -- if textInput is a time-series name, get average value
      !    from time series.
      timeseries => tsManager%get_time_series(tsNameTemp)
      !
      ! -- create a time series link and add it to the package
      !    list of time series links used by the array.
      if (associated(timeseries)) then
        !
        ! -- Assign average value from time series to current array element
        v = timeseries%GetValue(totimsav, totim)
        bndElem = v
        !
        ! -- remove existing link if it exists for this boundary element
        found = remove_existing_link(tsManager, ii, jj,                          &
                                     pkgName, auxOrBnd, varName)
        !
        ! -- Add link to the list.
        call tsManager%make_link(timeseries, pkgName, auxOrBnd, bndElem,         &
                                 ii, jj, iprpak, tsLink, varName, '')
      !
      ! -- not a valid timeseries name
      else
<<<<<<< HEAD
        ermsg = 'Error in list input. Expected numeric value or ' // &
                  'time-series name, but found: ' // trim(textInput)
        call store_error(ermsg)
=======
        errmsg = 'Error in list input. Expected numeric value or ' //            &
                 "time-series name, but found '" // trim(textInput) // "'."
        call store_error(errmsg)
>>>>>>> 32e9d738
      end if
    end if
    return
  end subroutine read_value_or_time_series_adv
!  
! -- private subroutines
  function remove_existing_link(tsManager, ii, jj,                              &
                                pkgName, auxOrBnd, varName) result(found)
! ******************************************************************************
! remove_existing_link -- remove an existing timeseries link if it is defined.
!
! -- Arguments are as follows:
!       tsManager    : timeseries manager object for package
!       ii           : column number  
!       jj           : row number  
!       pkgName      : package name
!       auxOrBnd     : 'AUX' or 'BND' keyword
!       varName      : variable name
!
! ******************************************************************************
!
!    SPECIFICATIONS:
! ------------------------------------------------------------------------------
    ! -- return variable
    logical :: found
    ! -- dummy
    type(TimeSeriesManagerType), intent(inout) :: tsManager
    integer(I4B),                intent(in)    :: ii
    integer(I4B),                intent(in)    :: jj
    character(len=*),            intent(in)    :: pkgName
    character(len=3),            intent(in)    :: auxOrBnd
    character(len=*),            intent(in)    :: varName
    ! -- local
    integer(I4B) :: i
    integer(I4B) :: nlinks
    integer(I4B) :: removeLink
    type(TimeSeriesLinkType), pointer :: tslTemp => null()
! ------------------------------------------------------------------------------
    !
    ! -- determine if link exists
    nlinks = tsManager%CountLinks(auxOrBnd)
    found = .FALSE.
    removeLink = -1
    csearchlinks: do i = 1, nlinks
      tslTemp => tsManager%GetLink(auxOrBnd, i)
      !
      ! -- Check ii against iRow, jj against jCol, and varName 
      !    against Text member of link
      if (tslTemp%PackageName == pkgName) then
        !
        ! -- This array element is already linked to a time series.
        if (tslTemp%IRow == ii .and. tslTemp%JCol == jj .and.                      &
            same_word(tslTemp%Text, varName)) then
          found = .TRUE.
          removeLink = i
          exit csearchlinks
        end if
      end if
    end do csearchlinks
    !
    ! -- remove link if it was found
    if (removeLink > 0) then
      if (auxOrBnd == 'BND') then
        call tsManager%boundTsLinks%RemoveNode(removeLink, .TRUE.)
      else if (auxOrBnd == 'AUX') then
        call tsManager%auxvarTsLinks%RemoveNode(removeLink, .TRUE.)
      end if
    end if
    !
    ! -- return
    return
  end function remove_existing_link

  function var_timeseries(tsManager, pkgName, varName, auxOrBnd) result(tsexists)
! ******************************************************************************
! var_timeseries -- determine if a timeseries link with varName is defined.
!
! -- Arguments are as follows:
!       tsManager    : timeseries manager object for package
!       pkgName      : package name
!       varName      : variable name
!       auxOrBnd     : optional 'AUX' or 'BND' keyword
!
! ******************************************************************************
!
!    SPECIFICATIONS:
! ------------------------------------------------------------------------------
    ! -- return variable
    logical :: tsexists
    ! -- dummy
    type(TimeSeriesManagerType), intent(inout) :: tsManager
    character(len=*), intent(in) :: pkgName
    character(len=*), intent(in) :: varName
    character(len=3), intent(in), optional :: auxOrBnd
    ! -- local
    character(len=3) :: ctstype
    integer(I4B) :: i
    integer(I4B) :: nlinks
    type(TimeSeriesLinkType), pointer :: tslTemp => null()
! ------------------------------------------------------------------------------
    !
    ! -- process optional variables
    if (present(auxOrBnd)) then
      ctstype = auxOrBnd
    else
      ctstype = 'BND'
    end if
    !
    ! -- initialize the return variable and the number of timeseries links
    tsexists = .FALSE.
    nlinks = tsManager%CountLinks(ctstype)
    !
    ! -- determine if link exists
    csearchlinks: do i = 1, nlinks
      tslTemp => tsManager%GetLink(ctstype, i)
      if (tslTemp%PackageName == pkgName) then
        !
        ! -- Check varName against Text member of link
        if (same_word(tslTemp%Text, varName)) then
          tsexists = .TRUE.
          exit csearchlinks
        end if
      end if
    end do csearchlinks
    !
    ! -- return
    return
  end function var_timeseries

end module TimeSeriesManagerModule<|MERGE_RESOLUTION|>--- conflicted
+++ resolved
@@ -22,10 +22,6 @@
 
   private
   public :: TimeSeriesManagerType, read_value_or_time_series,                    &
-<<<<<<< HEAD
-            read_single_value_or_time_series,                                    &
-=======
->>>>>>> 32e9d738
             read_value_or_time_series_adv,                                       &
             var_timeseries, tsmanager_cr
 
@@ -566,11 +562,7 @@
     type(TimeSeriesLinkType), pointer :: tslTemp => null()
     integer(I4B)              :: i, istat, nlinks
     real(DP)                  :: r
-<<<<<<< HEAD
-    character(len=LINELENGTH) :: ermsg
-=======
     character(len=LINELENGTH) :: errmsg
->>>>>>> 32e9d738
     character(len=LENTIMESERIESNAME) :: tsNameTemp
     logical :: found
 ! ------------------------------------------------------------------------------
@@ -609,15 +601,6 @@
         enddo searchlinks
         if (.not. found) then
           ! -- Link was not found. Make one and add it to the list.
-<<<<<<< HEAD
-          call tsManager%make_link(timeseries, pkgName, auxOrBnd, bndElem, &
-                                   ii, jj, iprpak, tsLink, '', '')
-        endif
-      else
-        ermsg = 'Error in list input. Expected numeric value or ' // &
-                  'time-series name, but found: ' // trim(textInput)
-        call store_error(ermsg)
-=======
           call tsManager%make_link(timeseries, pkgName, auxOrBnd, bndElem,      &
                                    ii, jj, iprpak, tsLink, '', '')
         endif
@@ -625,155 +608,14 @@
         errmsg = 'Error in list input. Expected numeric value or ' //            &
                  "time-series name, but found '" // trim(textInput) // "'."
         call store_error(errmsg)
->>>>>>> 32e9d738
       endif
     endif
   end subroutine read_value_or_time_series
 
-<<<<<<< HEAD
-  subroutine read_single_value_or_time_series(textInput, bndElem, name, endtim,&
-                                              pkgName, auxOrBnd, tsManager, &
-                                              iprpak, ii, jj, linkText, &
-                                              bndName, inunit)
-! ******************************************************************************
-! read_single_value_or_time_series -- 
-!    Call this subroutine if the time-series link is NOT available or
-!    needed and if you need to select the link by its Text member.
-! ******************************************************************************
-!
-!    SPECIFICATIONS:
-! ------------------------------------------------------------------------------
-    ! -- dummy
-    character(len=*),            intent(in)    :: textInput
-    real(DP), pointer,           intent(inout) :: bndElem
-    character (len=*),           intent(inout) :: name
-    real(DP),                    intent(in)    :: endtim
-    character(len=*),            intent(in)    :: pkgName
-    character(len=3),            intent(in)    :: auxOrBnd
-    type(TimeSeriesManagerType), intent(inout) :: tsManager
-    integer(I4B),                intent(in)    :: iprpak
-    integer(I4B),                intent(in)    :: ii
-    integer(I4B),                intent(in)    :: jj
-    character(len=*),            intent(in)    :: linkText
-    character(len=*),            intent(in)    :: bndName
-    integer(I4B),                intent(in)    :: inunit
-    ! -- local
-    integer(I4B) :: i, istat, nlinks
-    real(DP) :: v
-    character(len=LINELENGTH) :: ermsg
-    character(len=LENTIMESERIESNAME) :: tsNameTemp
-    logical :: found
-    integer(I4B) :: removeLink
-    type(TimeSeriesType),     pointer :: timeseries => null()
-    type(TimeSeriesLinkType), pointer :: tslTemp => null()
-    type(TimeSeriesLinkType), pointer :: tsLink => null()
-! ------------------------------------------------------------------------------
-    !
-    name = ''
-    read (textInput, *, iostat=istat) v
-    if (istat == 0) then
-      ! Numeric value was successfully read.
-      bndElem = v
-      ! Look to see if this array element already has a time series
-      ! linked to it.  If so, remove the link.
-      nlinks = tsManager%CountLinks(auxOrBnd)
-      found = .false.
-      removeLink = -1
-      csearchlinks: do i=1,nlinks
-        tslTemp => tsManager%GetLink(auxOrBnd, i)
-        if (tslTemp%PackageName == pkgName) then
-          ! -- Check ii against iRow, linkText against Text member of link
-          if (tslTemp%IRow==ii .and. same_word(tslTemp%Text,linkText)) then
-            ! -- This array element is already linked to a time series.
-            found = .true.
-            removeLink = i
-            exit csearchlinks
-          endif
-        endif
-      enddo csearchlinks
-      if (found) then
-        if (removeLink > 0) then
-          if (auxOrBnd == 'BND') then
-            call tsManager%boundTsLinks%RemoveNode(removeLink, .true.)
-          else if (auxOrBnd == 'AUX') then
-            call tsManager%auxvarTsLinks%RemoveNode(removeLink, .true.)
-          end if
-        end if
-      end if
-    else
-      ! Attempt to read numeric value from textInput failed.
-      ! Text should be a time-series name.
-      tsNameTemp = textInput
-      call UPCASE(tsNameTemp)
-      ! -- If textInput is a time-series name, get average value
-      !    from time series.
-      timeseries => tsManager%get_time_series(tsNameTemp)
-      ! -- Create a time series link and add it to the package
-      !    list of time series links used by the array.
-      if (associated(timeseries)) then
-        ! -- Assign average value from time series to current
-        !    array element
-        v = timeseries%GetValue(totim, endtim)
-        bndElem = v
-        name = tsNameTemp
-        ! Look to see if this array element already has a time series
-        ! linked to it.  If not, make a link to it.
-        nlinks = tsManager%CountLinks(auxOrBnd)
-        found = .false.
-        removeLink = -1
-        searchlinks: do i=1,nlinks
-          tslTemp => tsManager%GetLink(auxOrBnd, i)
-          if (tslTemp%PackageName == pkgName) then
-            ! -- Check ii against iRow, linkText against Text member of link
-            if (tslTemp%IRow==ii .and. same_word(tslTemp%Text,linkText)) then
-              if (tslTemp%timeseries%name==tsNameTemp) then
-                ! -- This array element is already linked to a time series.
-                found = .true.
-                exit searchlinks
-              else
-                if (tslTemp%auxOrBnd == auxOrBnd) then
-                  removeLink = i
-                end if
-              end if
-            endif
-          endif
-        enddo searchlinks
-        if (.not. found) then
-          if (removeLink > 0) then
-            if (auxOrBnd == 'BND') then
-              call tsManager%boundTsLinks%RemoveNode(removeLink, .true.)
-            else if (auxOrBnd == 'AUX') then
-              call tsManager%auxvarTsLinks%RemoveNode(removeLink, .true.)
-            end if
-          end if
-          ! -- Link was not found. Make one and add it to the list.
-          call tsManager%make_link(timeseries, pkgName, auxOrBnd, bndElem, &
-                                   ii, jj, iprpak, tsLink, linkText, bndName)
-          !! -- update array element
-          !v = timeseries%GetValue(totim, endtim)
-          !bndElem = v
-        endif
-      else
-        ermsg = 'Error in list input. Expected numeric value or ' // &
-                  'time-series name, but found: ' // trim(textInput)
-        call store_error(ermsg)
-        call store_error_unit(inunit)
-        call ustop()
-      end if
-    end if
-    return
-  end subroutine read_single_value_or_time_series
-
   subroutine read_value_or_time_series_adv(textInput, ii, jj, bndElem, pkgName,  &
                                            auxOrBnd, tsManager, iprpak, varName)
 ! ******************************************************************************
-! read_single_value_or_time_series_adv -- Call this subroutine from advanced 
-=======
-  subroutine read_value_or_time_series_adv(textInput, ii, jj, bndElem, pkgName,  &
-                                           auxOrBnd, tsManager, iprpak, varName)
-! ******************************************************************************
 ! read_value_or_time_series_adv -- Call this subroutine from advanced 
->>>>>>> 32e9d738
 !    packages to define timeseries link for a variable (varName).
 !
 ! -- Arguments are as follows:
@@ -805,11 +647,7 @@
     ! -- local
     integer(I4B) :: istat
     real(DP) :: v
-<<<<<<< HEAD
-    character(len=LINELENGTH) :: ermsg
-=======
     character(len=LINELENGTH) :: errmsg
->>>>>>> 32e9d738
     character(len=LENTIMESERIESNAME) :: tsNameTemp
     logical :: found
     type(TimeSeriesType),     pointer :: timeseries => null()
@@ -859,15 +697,9 @@
       !
       ! -- not a valid timeseries name
       else
-<<<<<<< HEAD
-        ermsg = 'Error in list input. Expected numeric value or ' // &
-                  'time-series name, but found: ' // trim(textInput)
-        call store_error(ermsg)
-=======
         errmsg = 'Error in list input. Expected numeric value or ' //            &
                  "time-series name, but found '" // trim(textInput) // "'."
         call store_error(errmsg)
->>>>>>> 32e9d738
       end if
     end if
     return
