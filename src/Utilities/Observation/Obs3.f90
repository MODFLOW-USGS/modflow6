! This module defines type ObsType, which is the highest-level
! derived type for implementing observations. All objects derived from
! NumericalModelType or BndType already contain an ObsType member.
!
! Examples:
!   NumericalModelType.obs
!   BndType.obs
!
! Similarly, an ObsType member could be added to, say,
! NumericalExchangeType or any other type that has DF, AR, RP, AD, BD, and OT
! routines.
!
! ------------------------------------------------------------------------------
! IMPLEMENTATION OF OBSERVATIONS IN A MODEL OR PACKAGE
!
! For simple boundary packages like RIV and DRN, only steps 1-6 are
! needed. For models and advanced packages like MAW and SFR, additional
! steps are needed.
!
! 1. (package only) Override BndType.bnd_obs_supported to return true.
!    bnd_obs_supported is called from various places in code.
!
! 2. (optional) Write a subroutine that implements abstract interface
!    ObserveModule.ProcessIdSub. (Not needed if IDstring, which identifies
!    location in model to be observed, is either a single node number or
!    a single {lay, row, col} set of indices).
!
!    Examples:
!    gwf_process_head_drawdown_obs_id, gwf_process_intercell_obs_id
!
!    A package can allow IDstring to be a boundary name.
!    Example: ObsModule.DefaultObsIdProcessor
!
! 3. Override BndType.bnd_df_obs() to define string(s) to be
!    recognized as observation type(s) and (optional) assign ProcessIdPtr
!    (not needed  if IDstring is either a node number or a {lay, row, col}
!    set of indices).
!
!    Examples: gwf_df_obs, drn_df_obs
!
!    When boundary names are allowed and developer wants simulated value
!    to be cumulative (flow, for example) if user specifies multiple
!    boundaries with the same BOUNDNAME, in bnd_df_obs call to
!    ObsPackage.StoreObsType, provide cumulative argument as true.
!    Otherwise, simulated values are not cumulative.
!
! 4. In DF routine: Call bnd_df_obs
!
! 5. In AR routine: Call ObsType.obs_ar. This reads the OBS input
!    file.
!    Example (gwf_ar): call this%obs%obs_ar()
!    Example (lak_ar): call this%obs%obs_ar()
!
! 6. Override BndType.bnd_rp_obs for any package that needs to
!    check user input or process observation input in any special way.
!    If no special processing is needed, BndType.bnd_rp_obs can
!    be used.  This routine also expands the ObserveType%indxbnds array for
!    each observation in a package. ObserveType%indxbnds is used to sum
!    simulated values from multiple boundaries when BOUNDNAMES is used.
!    Equivalent routine may or may not be needed for model observations.
!    If needed, call it from bottom of RP routine.
!
!    Examples:
!        BndType.bnd_rp_obs, which is called from gwf_rp
!
! 7. In AD routine: Call ObsType.obs_ad
!    Example: gwf_ad
!
! 8. Write a *_bd_obs routine. This is the routine that actually
!    calculates the simulated value for each observation type supported
!    by the model/package.  Call *_bd_obs from the bottom of the
!    _bd routine.
!     *_bd_obs needs to:
!         Call ObsType.obs_bd_clear
!         For each observation:
!              Calculate the simulated value
!              Call ObsType.SaveOneSimval
!     Examples: gwf_bd_obs, maw_bd_obs, lak_bd_obs
!
! 9. In BD routine:
!          Call BndType.bnd_bd_obs
!     Examples: BndType.bnd_bd calls bnd_bd_obs
!               GwfModelType.gwf_bd calls gwf_bd_obs
!               MawType.maw_bd calls maw_bd_obs
!               LakType.lak_bd calls lak_bd_obs
!
! 10. Ensure that ObsType.obs_ot is called. For packages, obs_ot is called
!     from the model _ot procedure.  The model _ot procedure should also call
!     obs_ot for its own observations.  Do not call obs_ot from a package _ot
!     procedure because the package _ot procedure may not be called, depending
!     on Output Control settings (ibudfl).
!
!     Note: BndType.bnd_ot_obs calls:
!               ObsType.obs_ot
!
!     Note: ObsType.obs_ot calls:
!               store_all_simvals
!               write_continuous_simvals
!               obsOutputList.WriteOutputLines
!
! BINARY OUTPUT:
!
! When observation-output files are written, the user has the option to have
! output written to a binary file.  Binary obs output files start with a
! 100-byte header structured as follows:
!
! bytes 1-4   (ascii): Observation type contained in file; options are:
!                        "sngl" -- Single observations
!                        "cont" -- Continuous observations
! byte 5: blank
! bytes 6-11  (ascii): Precision of all floating-point values; options are:
!                        "single" -- Single precision
!                        "double" -- Double precision
! bytes 12-15 (ascii): LENOBSNAME (integer; length of observation names,
!                                  in bytes)
! bytes 16-100: blank
!
! IN A FILE OF CONTINUOUS OBSERVATIONS:
!
! The 100-byte header is followed by:
! NOBS (4-byte integer) -- Number of observations.
! NOBS repetitions of OBSNAME (ascii, LENOBSNAME bytes each).
! Any number of repetitions of:
! TIME SIMVAL-1 SIMVAL-2 ... SIMVAL-NOBS  (floating point)
!
!-------------------------------------------------------------------------------
module ObsModule

  use KindModule, only: DP, I4B
  use ArrayHandlersModule, only: ExpandArray
  use BaseDisModule,       only: DisBaseType
  use BlockParserModule,   only: BlockParserType
<<<<<<< HEAD
  use ConstantsModule,     only: LENBIGLINE, LENFTYPE, LENOBSNAME, &
                                 LENOBSTYPE, LENPACKAGENAME, &
                                 LINELENGTH, NAMEDBOUNDFLAG, MAXCHARLEN, &
                                 MAXOBSTYPES, LENHUGELINE, DNODATA
  use InputOutputModule,   only: UPCASE, openfile, GetUnit, GetFileFromPath
  use ListModule,          only: ListType
  use ObsContainerModule,  only: ObsContainerType
  use ObserveModule,       only: ConstructObservation, ObsDataType, &
                                 ObserveType, GetObsFromList, &
=======
  use ConstantsModule,     only: LENBIGLINE, LENFTYPE, LENOBSNAME,               &
                                 LENOBSTYPE, LENPACKAGENAME, LENBOUNDNAME,       &
                                 LINELENGTH, NAMEDBOUNDFLAG, MAXCHARLEN,         &
                                 MAXOBSTYPES, LENHUGELINE, DNODATA,              &
                                 TABLEFT
  use TableModule,         only: TableType, table_cr
  use InputOutputModule,   only: UPCASE, openfile, GetUnit, GetFileFromPath
  use ListModule,          only: ListType
  use ObsContainerModule,  only: ObsContainerType
  use ObserveModule,       only: ConstructObservation, ObsDataType,              &
                                 ObserveType, GetObsFromList,                    &
>>>>>>> c1738330
                                 AddObsToList
  use ObsOutputListModule, only: ObsOutputListType
  use ObsOutputModule,     only: ObsOutputType
  use ObsUtilityModule,    only: write_fmtd_cont, write_unfmtd_cont
  use OpenSpecModule,      only: ACCESS, FORM
<<<<<<< HEAD
  use SimModule,           only: count_errors, store_error, store_error_unit, &
=======
  use SimModule,           only: count_errors, store_error, store_error_unit,    &
>>>>>>> c1738330
                                 ustop
  use StringListModule,    only: AddStringToList, GetStringFromList
  use TdisModule,          only: totim

  implicit none

  private
  public :: ObsType, DefaultObsIdProcessor,  obs_cr

  type :: ObsType
    ! -- Public members
    integer(I4B), public :: iout = 0
    integer(I4B), public :: npakobs = 0
    integer(I4B), pointer, public :: inUnitObs => null()
    character(len=LINELENGTH), pointer, public :: inputFilename => null()
    character(len=2*LENPACKAGENAME+4), public :: pkgName = ''
    character(len=LENFTYPE), public :: filtyp = ''
    logical, pointer, public :: active => null()
    type(ObsContainerType), dimension(:), pointer, public :: pakobs => null()
    type(ObsDataType), dimension(:), pointer, public :: obsData => null()
    ! -- Private members
    integer(I4B), private :: iprecision = 2                                      ! 2=double; 1=single
    integer(I4B), private :: idigits = 5
    character(len=LINELENGTH), private :: outputFilename = ''
<<<<<<< HEAD
    character(len=20), private :: blockTypeFound = ''
=======
    character(len=LINELENGTH), private :: blockTypeFound = ''
>>>>>>> c1738330
    character(len=20), private:: obsfmtcont = ''
    logical, private :: echo = .false.
    logical, private :: more
    type(ListType), private :: obsList
    type(ObsOutputListType), pointer, private :: obsOutputList => null()
    class(DisBaseType), pointer, private :: dis => null()
    type(BlockParserType), private :: parser
<<<<<<< HEAD
=======
    !
    ! -- table object
    type(TableType), pointer :: obstab => null()
>>>>>>> c1738330
  contains
    ! -- Public procedures
    procedure, public  :: obs_df
    procedure, public  :: obs_ar
    procedure, public  :: obs_ad
    procedure, public  :: obs_bd_clear
    procedure, public  :: obs_ot
    procedure, public  :: obs_da
    procedure, public  :: SaveOneSimval
    procedure, public  :: StoreObsType
    procedure, public  :: allocate_scalars
    ! -- Private procedures
    procedure, private :: build_headers
    procedure, private :: define_fmts
    procedure, private :: get_num
    procedure, private :: get_obs
    procedure, private :: get_obs_array
    procedure, private :: get_obs_datum
    procedure, private :: obs_ar1
    procedure, private :: obs_ar2
    procedure, private :: populate_obs_array
    procedure, private :: read_observations
    procedure, private :: read_obs_blocks
    procedure, private :: read_obs_options
    procedure, private :: write_continuous_simvals
  end type ObsType

contains

  ! Non-type-bound procedures

  subroutine obs_cr(obs, inobs)
! ******************************************************************************
! obs_cr -- Create a new ObsType object
! Subroutine: (1) creates object
!             (2) allocates pointers
!             (3) initializes values
! ******************************************************************************
!
!    SPECIFICATIONS:
! ------------------------------------------------------------------------------
    implicit none
    ! -- dummy
    type(ObsType), pointer, intent(out)   :: obs
    integer(I4B), pointer, intent(in) :: inobs
    !
    allocate(obs)
    call obs%allocate_scalars()
    obs%inUnitObs => inobs
    !
    return
  end subroutine obs_cr

  subroutine DefaultObsIdProcessor(obsrv, dis, inunitobs, iout)
! ******************************************************************************
! DefaultObsIdProcessor -- Process IDstring provided for each observation. The
! IDstring identifies the location in the model of the node(s) or feature(s)
! where the simulated value is to be extracted and recorded.
! Subroutine: (1) interprets the IDstring
!             (2) stores the location of interest in the ObserveType object that
!                 contains information about the observation
! ******************************************************************************
!
!    SPECIFICATIONS:
! ------------------------------------------------------------------------------
    implicit none
    ! -- dummy
    type(ObserveType),  intent(inout) :: obsrv
    class(DisBaseType), intent(in)    :: dis
    integer(I4B),            intent(in)    :: inunitobs
    integer(I4B),            intent(in)    :: iout
    ! -- local
    integer(I4B) :: n
    integer(I4B) :: icol, istart, istop
    character(len=LINELENGTH) :: ermsg, strng
    logical :: flag_string
<<<<<<< HEAD
    ! formats
 30 format(i10)
=======
>>>>>>> c1738330
    !
    ! -- Initialize variables
    strng = obsrv%IDstring
    icol = 1
    flag_string = .true.   ! Allow strng to contain a boundary name
    !
    n = dis%noder_from_string(icol, istart, istop, inunitobs, &
                                   iout, strng, flag_string)
    !
    if (n > 0) then
      obsrv%NodeNumber = n
    elseif (n == -2) then
      ! Integer can't be read from strng; it's presumed to be a boundary
      ! name (already converted to uppercase)
      obsrv%FeatureName = strng(istart:istop)
      ! -- Observation may require summing rates from multiple boundaries,
      !    so assign NodeNumber as a value that indicates observation
      !    is for a named boundary or group of boundaries.
      obsrv%NodeNumber = NAMEDBOUNDFLAG
    else
      ermsg = 'Error reading data from ID string'
      call store_error(ermsg)
      call store_error_unit(inunitobs)
      call ustop()
    endif
    !
    return
  end subroutine DefaultObsIdProcessor

  ! Type-bound public procedures

  subroutine obs_df(this, iout, pkgname, filtyp, dis)
! ******************************************************************************
! obs_df -- Define some members of an ObsType object
! ******************************************************************************
!
!    SPECIFICATIONS:
! ------------------------------------------------------------------------------
    implicit none
    ! -- dummy
    class(ObsType), intent(inout) :: this
    integer(I4B), intent(in) :: iout
    character(len=*), intent(in) :: pkgname
    character(len=*), intent(in) :: filtyp
    class(DisBaseType), pointer  :: dis
    !
    this%iout = iout
    this%pkgName = pkgname
    this%filtyp = filtyp
    this%dis => dis
    !
    ! -- Initialize block parser
    call this%parser%Initialize(this%inUnitObs, this%iout)
    !
    return
  end subroutine obs_df

  subroutine obs_ar(this)
! ******************************************************************************
! obs_ar -- ObsType Allocate and Read
! Subroutine: (1) reads OPTIONS block of OBS input file
!             (2) reads CONTINUOUS blocks of OBS input file
! ******************************************************************************
!
!    SPECIFICATIONS:
! ------------------------------------------------------------------------------
    implicit none
    ! -- dummy
    class(ObsType) :: this
    !
    call this%obs_ar1(this%pkgName)
    if (this%active) then
      call this%obs_ar2(this%dis)
    endif
    !
    return
  end subroutine obs_ar

  subroutine obs_ad(this)
! ******************************************************************************
! obs_ad -- Observation Time Step Advance
! Subroutine: (1) For each observation, resets "current" value
! ******************************************************************************
!
!    SPECIFICATIONS:
! ------------------------------------------------------------------------------
    implicit none
    ! -- dummy
    class(ObsType) :: this
    ! -- local
    integer(I4B) :: i, n
    class(ObserveType), pointer :: obsrv => null()
    !
    n = this%get_num()
    do i=1,n
      obsrv => this%get_obs(i)
      call obsrv%ResetCurrent()
    enddo
    !
    return
  end subroutine obs_ad

  subroutine obs_bd_clear(this)
! **************************************************************************
! obs_bd_clear -- Clear output lines in preparation for new rows of
!                 continuous observations
! Subroutine: (1) Clears contents of all lineout members of obsOutputList
!                 at start of a new time step
! **************************************************************************
!
!    SPECIFICATIONS:
! --------------------------------------------------------------------------
    implicit none
    ! -- dummy
    class(ObsType), target :: this
    !
    call this%obsOutputList%ClearOutputLines()
    !
    return
  end subroutine obs_bd_clear

  subroutine obs_ot(this)
! ******************************************************************************
! obs_ot -- Observation Output
! Subroutine: (1) stores each simulated value into its ObserveType object
!             (2) writes each simulated value to it ObsOutputList object
!             (3) writes contents of ObsOutputList to output file
! Note: This procedure should NOT be called from a package's _ot procedure
!       because the package _ot procedure may not be called every time step.
! ******************************************************************************
!
!    SPECIFICATIONS:
! ------------------------------------------------------------------------------
    implicit none
    ! -- dummy
    class(ObsType), intent(inout) :: this
    !
    if (this%npakobs > 0) then
      call this%write_continuous_simvals()
      call this%obsOutputList%WriteOutputLines()
    endif
    !
    return
  end subroutine obs_ot

  subroutine obs_da(this)
! ******************************************************************************
! obs_da -- Observation Output
! ******************************************************************************
!
!    SPECIFICATIONS:
! ------------------------------------------------------------------------------
    ! -- dummy
    class(ObsType), intent(inout) :: this
    ! -- local
    integer(I4B) :: i
    !
    deallocate(this%active)
    deallocate(this%inputFilename)
    deallocate(this%obsData)
    !
<<<<<<< HEAD
=======
    ! -- obs table object
    if (associated(this%obstab)) then
      call this%obstab%table_da()
      deallocate(this%obstab)
      nullify(this%obstab)
    end if
    !
>>>>>>> c1738330
    ! -- deallocate pakobs components and pakobs
    if (associated(this%pakobs)) then
      do i = 1, this%npakobs
        if (allocated(this%pakobs(i)%obsrv%indxbnds)) then
          deallocate(this%pakobs(i)%obsrv%indxbnds)
        end if
        !
        ! -- nullify pointer to this%pakobs(i)%obsrv
        !    deallocate does not work in gfortran-8 since no
        !    allocatable variables in obsrv except for indxbnds
        nullify(this%pakobs(i)%obsrv)
      end do
      deallocate(this%pakobs)
    end if
    !
    ! -- deallocate obsOutputList
    call this%obsOutputList%DeallocObsOutputList()
    deallocate(this%obsOutputList)
    !
    ! -- deallocate obslist
    call this%obslist%Clear()
    !
    ! -- nullify
    nullify(this%inUnitObs)
    !
    return
  end subroutine obs_da

  subroutine SaveOneSimval(this, obsrv, simval)
! **************************************************************************
! SaveOneSimval
! Subroutine: (1) saves or accumulates a simulated value to its ObserveType
!                 object
! **************************************************************************
!
!    SPECIFICATIONS:
! --------------------------------------------------------------------------
    implicit none
    ! -- dummy
    class(ObsType)         :: this
    class(ObserveType), intent(inout) :: obsrv
    real(DP), intent(in)  :: simval
    ! -- local
    character(len=LENOBSTYPE) :: obsTypeID
    type(ObsDataType), pointer :: obsDatum => null()
    !
    ! -- initialize variables
    obsTypeID = obsrv%ObsTypeId
    obsDatum => this%get_obs_datum(obsTypeID)
    !
    ! -- save current simulation time
    obsrv%CurrentTimeStepEndTime = totim
    !
    ! -- assign or accumulate simulated value
    if (obsDatum%Cumulative .and. simval /= DNODATA) then
      obsrv%CurrentTimeStepEndValue = obsrv%CurrentTimeStepEndValue + simval
    else
      obsrv%CurrentTimeStepEndValue = simval
    endif
    !
    return
  end subroutine SaveOneSimval

  subroutine StoreObsType(this, obsrvType, cumulative, indx)
! **************************************************************************
! StoreObsType
! Subroutine: (1) stores type name and related information for an
!                 observation type that belongs to a package or model in
!                 the obsData array
! **************************************************************************
!
!    SPECIFICATIONS:
! --------------------------------------------------------------------------
    implicit none
    ! -- dummy
    class(ObsType), intent(inout) :: this
    character(len=*), intent(in)  :: obsrvType
    ! cumulative:  Accumulate simulated values for multiple boundaries
    logical,          intent(in)  :: cumulative
    integer(I4B),     intent(out) :: indx
    ! -- local
    integer(I4B) :: i
    character(len=LENOBSTYPE)  :: obsTypeUpper
    character(len=100) :: msg
    !
    ! -- Ensure that obsrvType is not blank
    if (obsrvType=='') then
      msg = 'Programmer error: Invalid argument in store_obs_type.'
      call store_error(msg)
      call ustop()
    endif
    !
    ! -- Find first unused element
    indx = -1
    do i=1,MAXOBSTYPES
      if (this%obsData(i)%ObsTypeID /= '') cycle
      indx = i
      exit
    enddo
    !
    ! -- Ensure that array size is not exceeded
    if (indx == -1) then
      msg = 'Size of obsData array is insufficient; ' &
             // 'need to increase MAXOBSTYPES.'
      call store_error(msg)
      call store_error_unit(this%inUnitObs)
      call ustop()
    endif
    !
    ! -- Convert character argument to upper case
    obsTypeUpper = obsrvType
    call upcase(obsTypeUpper)
    !
    ! -- Assign members
    this%obsData(indx)%ObsTypeID = obsTypeUpper
    this%obsData(indx)%Cumulative = cumulative
    !
    return
  end subroutine StoreObsType

  ! Type-bound private procedures

  subroutine allocate_scalars(this)
! ******************************************************************************
! allocate_scalars -- Allocate memory for non-allocatable members
! ******************************************************************************
!
!    SPECIFICATIONS:
! ------------------------------------------------------------------------------
    ! -- dummy
    class(ObsType) :: this
! ------------------------------------------------------------------------------
    !
    allocate(this%active)
    allocate(this%inputFilename)
    allocate(this%obsOutputList)
    allocate(this%obsData(MAXOBSTYPES))
    !
    ! -- Initialize
    this%active = .false.
    this%inputFilename = ''
    !
    ! -- Return
    return
  end subroutine allocate_scalars

  subroutine obs_ar1(this, pkgname)
! **************************************************************************
! obs_ar1
!   -- read OPTIONS block of OBS input file and define output formats.
! **************************************************************************
!
!    SPECIFICATIONS:
! --------------------------------------------------------------------------
    implicit none
    ! -- dummy
    class(ObsType), intent(inout) :: this
    character(len=*), intent(in) :: pkgname
    ! -- formats
    10  format(/,'The observation utility is active for "',a,'"')
! ------------------------------------------------------------------------------
    !
    if (this%inUnitObs > 0) then
      this%active = .true.
      !
      ! -- Indicate that OBS is active
      write(this%iout,10)trim(pkgname)
      !
      ! -- Read Options block
      call this%read_obs_options()
      !
      ! -- define output formats
      call this%define_fmts()
    endif
    !
    return
  end subroutine obs_ar1

  subroutine obs_ar2(this, dis)
! **************************************************************************
! obs_ar2
!   -- Call procedure provided by package to interpret IDstring and
!      store required data.
! **************************************************************************
!
!    SPECIFICATIONS:
! --------------------------------------------------------------------------
    implicit none
    ! -- dummy
    class(ObsType), intent(inout) :: this
    class(DisBaseType)            :: dis
    ! -- local
    integer(I4B) :: i
    type(ObsDataType), pointer  :: obsDat => null()
    character(len=LENOBSTYPE)   :: obsTypeID
    class(ObserveType), pointer :: obsrv => null()
    !
    call this%read_observations()
    ! -- allocate and populate observations array
    call this%get_obs_array(this%npakobs, this%pakobs)
    !
    do i=1,this%npakobs
      obsrv => this%pakobs(i)%obsrv
      ! -- Call IDstring processor procedure provided by package
      obsTypeID = obsrv%ObsTypeId
      obsDat => this%get_obs_datum(obsTypeID)
      if (associated(obsDat%ProcessIdPtr)) then
        call obsDat%ProcessIdPtr(obsrv, dis, &
                this%inUnitObs, this%iout)
      else
        call DefaultObsIdProcessor(obsrv, dis, &
                this%inUnitObs, this%iout)
      endif
    enddo
    !
    if (count_errors() > 0) then
      call store_error_unit(this%inunitobs)
      call ustop()
    end if
    !
    return
  end subroutine obs_ar2

  subroutine read_obs_options(this)
! **************************************************************************
! read_obs_options
!   -- read OPTIONS block of OBS input file
! **************************************************************************
!
!    SPECIFICATIONS:
! --------------------------------------------------------------------------
    implicit none
    ! -- dummy
    class(ObsType) :: this
    ! -- local
    integer(I4B) :: iin
    integer(I4B) :: ierr
    integer(I4B) :: localprecision
    integer(I4B) :: localdigits
    character(len=40) :: keyword
    character(len=LINELENGTH) :: ermsg
    character(len=LINELENGTH) :: errormessage, fname
    type(ListType), pointer :: lineList => null()
    logical :: continueread, found, endOfBlock
    ! -- formats
10  format('No options block found in OBS input. Defaults will be used.')
<<<<<<< HEAD
20  format('Error reading begin/end block: ',a)
30  format('Binary output precision set to: ',a)
=======
>>>>>>> c1738330
40  format('Text output number of digits of precision set to: ',i2)
60  format(/,'Processing observation options:',/)
    !
    localprecision = 0
    localdigits = 0
    lineList => null()
    !
    ! -- Find and store file name
    iin = this%inUnitObs
    inquire(unit=iin, name=fname)
    this%inputFilename = fname
    !
    ! -- Read Options block
    continueread = .false.
    ierr = 0
    !
    ! -- get BEGIN line of OPTIONS block
<<<<<<< HEAD
    call this%parser%GetBlock('OPTIONS', found, ierr, blockRequired=.false.)
=======
    call this%parser%GetBlock('OPTIONS', found, ierr, &
      supportOpenClose=.true., blockRequired=.false.)
>>>>>>> c1738330
    if (ierr /= 0) then
      ! end of file
      ermsg = 'End-of-file encountered while searching for' // &
              ' OPTIONS in OBS ' // &
              'input file "' // trim(this%inputFilename) // '"'
      call store_error(ermsg)
      call this%parser%StoreErrorUnit()
      call ustop()
    elseif (.not. found) then
      this%blockTypeFound = ''
      if (this%iout>0) write(this%iout,10)
    endif
    !
    ! -- parse OPTIONS entries
    if (found) then
      write(this%iout,60)
      readblockoptions: do
        call this%parser%GetNextLine(endOfBlock)
        if (endOfBlock) exit
        call this%parser%GetStringCaps(keyword)
        select case (keyword)
<<<<<<< HEAD
!   Remove PRECISION option at least temporarily.
!   Let precision default to DOUBLE.
!        case ('PRECISION')
!          ! -- Specifies SINGLE or DOUBLE precision for writing simulated values
!          !    to a binary file. Default is DOUBLE.
!          ! -- get the word following the keyword (the key value)
!          call this%parser%GetStringCaps(keyvalue)
!          if (localprecision==0) then
!            if (keyvalue=='SINGLE') then
!              localprecision = 1
!              write(this%iout,30)'SINGLE'
!            elseif (keyvalue=='DOUBLE') then
!              localprecision = 2
!              write(this%iout,30)'DOUBLE'
!            else
!              errormessage = 'Error in OBS input: "'//trim(keyvalue)// &
!                  '" is not a valid option for PRECISION'
!              call store_error(errormessage)
!              exit readblockoptions
!            endif
!          else
!            errormessage = 'Error in OBS input: PRECISION has already been defined'
!            call store_error(errormessage)
!            exit readblockoptions
!          endif
=======
>>>>>>> c1738330
        case ('DIGITS')
          ! -- Specifies number of significant digits used writing simulated
          !    values to a text file. Default is 5 digits.
          if (localdigits==0) then
            localdigits = this%parser%GetInteger()
            if (localdigits < 1) then
              errormessage = 'Error in OBS input: Invalid value for DIGITS option'
              call store_error(errormessage)
              exit readblockoptions
            endif
            if (localdigits < 2) localdigits = 2
            if (localdigits > 16) localdigits = 16
            write(this%iout,40)localdigits
          else
            errormessage = 'Error in OBS input: DIGITS has already been defined'
            call store_error(errormessage)
            exit readblockoptions
          endif
        case ('PRINT_INPUT')
          this%echo = .true.
          write(this%iout,'(a)')'The PRINT_INPUT option has been specified.'
        case default
          errormessage = 'Error in OBS input: Unrecognized option: ' // &
                         trim(keyword)
          call store_error(errormessage)
          exit readblockoptions
        end select
      enddo readblockoptions
    endif
    !
    if (count_errors()>0) then
      call this%parser%StoreErrorUnit()
      call ustop()
    endif
    !
    write(this%iout,'(1x)')
    !
    ! -- Assign type variables
    if (localprecision>0) this%iprecision = localprecision
    if (localdigits>0) this%idigits = localdigits
    !
    return
  end subroutine read_obs_options

  subroutine define_fmts(this)
! **************************************************************************
! define_fmts
!   -- define output formats for single and continuous observations
! **************************************************************************
!
!    SPECIFICATIONS:
! --------------------------------------------------------------------------
    implicit none
    ! -- dummy
    class(ObsType) :: this
    ! formats
    50 format('(g',i2.2,'.',i2.2,')')
    !
    write(this%obsfmtcont,50)this%idigits+7, this%idigits
    return
  end subroutine define_fmts

  subroutine read_observations(this)
! **************************************************************************
! read_observations
!   -- read CONTINUOUS blocks from OBS input file
! **************************************************************************
!
!    SPECIFICATIONS:
! --------------------------------------------------------------------------
    implicit none
    ! -- dummy
    class(ObsType) :: this
    ! -- local
    !
    ! -- Read CONTINUOUS blocks and store observations
    call this%read_obs_blocks(this%outputFilename)
    !
    ! -- build headers
    call this%build_headers()
    !
    return
  end subroutine read_observations

  function get_num(this)
! **************************************************************************
! get_num
!   -- Return the number of observations contained in this ObsType object
! **************************************************************************
!
!    SPECIFICATIONS:
! --------------------------------------------------------------------------
    implicit none
    ! -- return
    integer(I4B) :: get_num
    ! -- dummy
    class(ObsType) :: this
    get_num = this%obsList%Count()
    return
  end function get_num

  subroutine build_headers(this)
! **************************************************************************
! build_headers
! -- Build headers for CSV-formatted and unformatted continuous-observation
! output files and write them to those files.
! Each formatted header will have the form: "time,obsname-1,obsname-2, ..."
! **************************************************************************
!
!    SPECIFICATIONS:
! --------------------------------------------------------------------------
    use iso_fortran_env, only: int32
    implicit none
    ! -- dummy
    class(ObsType), target :: this
    ! -- local
    integer(I4B) :: i, ii, idx, indx, iu, num, nunit
    integer(int32) :: nobs
<<<<<<< HEAD
    character(len=LENBIGLINE)          :: oldheader, newheader
    character(len=LENBIGLINE), pointer :: headr => null()
=======
    character(len=LENOBSNAME), pointer :: headr => null()
>>>>>>> c1738330
    character(len=LENOBSNAME)          :: nam
    character(len=4)                   :: clenobsname
    type(ObserveType),         pointer :: obsrv => null()
    type(ObsOutputType),       pointer :: obsOutput => null()
    !
    ! --
    num = this%obsList%Count()
    ! -- Cycle through observations to build the header(s)
    if (num>0) then
      do i=1,num
        obsrv => this%get_obs(i)
        ! -- header for file of continuous observations
        indx = obsrv%indxObsOutput
        obsOutput => this%obsOutputList%Get(indx)
        headr => obsOutput%header
        if (headr == '') then
          headr = 'time'
        endif
<<<<<<< HEAD
        oldheader = headr
=======
>>>>>>> c1738330
        nam = obsrv%Name
        call ExpandArray(obsOutput%obsnames)
        idx = size(obsOutput%obsnames)
        obsOutput%obsnames(idx) = nam
<<<<<<< HEAD
        newheader = trim(oldheader) // ',' // trim(nam)
        headr = newheader
=======
>>>>>>> c1738330
      enddo
    endif
    !
    ! -- Cycle through ObsOutputList to write headers
    !    to formatted and unformatted file(s).
    num = this%obsOutputList%Count()
    do i=1,num
      obsOutput => this%obsOutputList%Get(i)
      if (obsOutput%FormattedOutput) then
        ! -- write header to formatted file
        headr => obsOutput%header
        if (headr /= '') then
<<<<<<< HEAD
          iu = obsOutput%nunit
          write(iu,'(a)')trim(headr)
=======
          nobs = obsOutput%nobs
          iu = obsOutput%nunit
          write(iu, '(a)', advance='NO') 'time'
          do ii = 1,nobs
            write(iu, '(a,a)', advance='NO') ',', trim(obsOutput%obsnames(ii))
          enddo
          write(iu, '(a)', advance='YES') ''
>>>>>>> c1738330
        endif
      else
        ! -- write header to unformatted file
        !    First 11 bytes are obs type and precision
        nunit = obsOutput%nunit
        if (this%iprecision==1) then
          ! -- single precision output
          write(nunit)'cont single'
        elseif (this%iprecision==2) then
          ! -- double precision output
          write(nunit)'cont double'
        endif
        ! -- write LENOBSNAME to bytes 12-15
        write(clenobsname,'(i4)')LENOBSNAME
        write(nunit)clenobsname
        ! -- write blanks to complete 100-byte header
        do ii=16,100
          write(nunit)' '
        enddo
        ! -- write NOBS
        nobs = obsOutput%nobs
        write(nunit)nobs
        ! -- write NOBS * (LENOBSNAME-character observation name)
        do ii=1,nobs
          write(nunit)obsOutput%obsnames(ii)
        enddo
      endif
    enddo
    !
    return
  end subroutine build_headers

  subroutine get_obs_array(this, nObs, obsArray)
! **************************************************************************
! get_obs_array
!   -- Get an array containing all observations in this ObsType object
! **************************************************************************
!
!    SPECIFICATIONS:
! --------------------------------------------------------------------------
    implicit none
    ! -- dummy
    class(ObsType), intent(inout) :: this
    integer(I4B), intent(out)   :: nObs
    type(ObsContainerType), dimension(:), pointer, intent(inout) :: obsArray
    ! -- local
    !
    nObs = this%get_num()
    if (associated(obsArray)) deallocate(obsArray)
    allocate(obsArray(nObs))
    !
    ! Get observations
    if (nObs > 0) then
      call this%populate_obs_array(nObs, obsArray)
    endif
    !
    return
  end subroutine get_obs_array

  function get_obs_datum(this, obsTypeID) result(obsDatum)
! **************************************************************************
! get_obs_datum
!   -- Return an ObsDataType object for the specified observation type
! **************************************************************************
!
!    SPECIFICATIONS:
! --------------------------------------------------------------------------
    implicit none
    ! -- dummy
    class(ObsType) :: this
    character(len=*), intent(in) :: obsTypeID
    type(ObsDataType), pointer :: obsDatum
    ! -- local
    integer(I4B) :: i
    character( len=MAXCHARLEN) :: ermsg
    !
    obsDatum => null()
    do i=1,MAXOBSTYPES
      if (this%obsData(i)%ObsTypeID == obsTypeID) then
        obsDatum => this%obsData(I)
        exit
      endif
    enddo
    !
    if (.not. associated(obsDatum)) then
      ermsg = 'Observation type not found: ' // trim(obsTypeID)
      call store_error(ermsg)
      call store_error_unit(this%inUnitObs)
      call ustop()
    endif
    !
    return
  end function get_obs_datum

  subroutine populate_obs_array(this, nObs, obsArray)
! **************************************************************************
! populate_obs_array
!   -- Populate obsArray with observations for specified package
! **************************************************************************
!
!    SPECIFICATIONS:
! --------------------------------------------------------------------------
    implicit none
    ! -- dummy
    class(ObsType), intent(inout) :: this
    integer(I4B),               intent(in)    :: nObs
    type(ObsContainerType), dimension(nObs), intent(inout) :: obsArray
    !
    ! -- local
    integer(I4B) :: i, n
    type(ObserveType), pointer :: obsrv => null()
    !
    n = this%get_num()
    do i=1,n
      obsrv => this%get_obs(i)
      obsArray(i)%obsrv => obsrv
    enddo
    !
    return
  end subroutine populate_obs_array

  function get_obs(this, indx) result(obsrv)
! **************************************************************************
! get_obs
!   -- Return the specified ObserveType object from the list of observations
! **************************************************************************
!
!    SPECIFICATIONS:
! --------------------------------------------------------------------------
    implicit none
    ! -- dummy
    class(ObsType) :: this
    integer(I4B), intent(in)   :: indx
    class(ObserveType), pointer :: obsrv
    ! -- local
    !
    obsrv => GetObsFromList(this%obsList, indx)
    !
    return
  end function get_obs

  subroutine read_obs_blocks(this, fname)
! **************************************************************************
! read_obs_blocks
!   -- read CONTINUOUS blocks from the OBS input file
! **************************************************************************
!
!    SPECIFICATIONS:
! --------------------------------------------------------------------------
    implicit none
    ! -- dummy
    class(ObsType), intent(inout) :: this
<<<<<<< HEAD
    character(len=*),      intent(inout) :: fname
=======
    character(len=*), intent(inout) :: fname
>>>>>>> c1738330
    ! -- local
    integer(I4B) :: ierr, indexobsout, numspec
    logical :: fmtd, found, endOfBlock
    character(len=LENBIGLINE) :: pnamein, fnamein
    character(len=LENHUGELINE) :: line
    character(len=LINELENGTH) :: btagfound, ermsg, message, word
<<<<<<< HEAD
    character(len=20) :: accarg, bin, fmtarg
    type(ObserveType),     pointer :: obsrv => null()
    type(ObsOutputType),   pointer :: obsOutput => null()
    ! formats
    40 format(a)
    50 format(/,'Observations read from file "',a,'":',/, &
         'Name',38x,'Type',29x,'Time',9x,'Location data',/, &
         '----------------------------------------  -------------------------------', &
         '  -----------  --------------------------'  )
    60 format('(Output to file: ',a,')')
    !
=======
    character(len=LINELENGTH) :: title
    character(len=LINELENGTH) :: tag
    character(len=20) :: accarg, bin, fmtarg
    type(ObserveType),     pointer :: obsrv => null()
    type(ObsOutputType),   pointer :: obsOutput => null()
    integer(I4B) :: ntabrows
    integer(I4B) :: ntabcols
    ! -- formats
    !
    ! -- initialize local variables
>>>>>>> c1738330
    numspec = -1
    ermsg = ''
    !
    inquire(unit=this%parser%iuactive, name=pnamein)
    call GetFileFromPath(pnamein, fnamein)
    !
<<<<<<< HEAD
    if (this%echo) write(this%iout,50)trim(fnamein)
=======
    if (this%echo) then
      !
      ! -- create the observation table
      ! -- table dimensions
      ntabrows = 1
      ntabcols = 5
      !
      ! -- initialize table and define columns
      title = 'OBSERVATIONS READ FROM FILE "' // trim(fnamein) // '"'
      call table_cr(this%obstab, fnamein, title)
      call this%obstab%table_df(ntabrows, ntabcols, this%iout,                   &
                                finalize=.FALSE.)
      tag = 'NAME'
      call this%obstab%initialize_column(tag, LENOBSNAME, alignment=TABLEFT)
      tag = 'TYPE'
      call this%obstab%initialize_column(tag, LENOBSTYPE+12, alignment=TABLEFT)
      tag = 'TIME'
      call this%obstab%initialize_column(tag, 12, alignment=TABLEFT)
      tag = 'LOCATION DATA'
      call this%obstab%initialize_column(tag, LENBOUNDNAME+2, alignment=TABLEFT)
      tag = 'OUTPUT FILENAME'
      call this%obstab%initialize_column(tag, 80, alignment=TABLEFT)
    end if
>>>>>>> c1738330
    !
    found = .true.
    readblocks: do
      if (.not. found) exit
      !
      call this%parser%GetBlock('*', found, ierr, .true., .false., btagfound)
      if (.not. found) then
        exit readblocks
<<<<<<< HEAD
      endif
=======
      end if
>>>>>>> c1738330
      this%blockTypeFound = btagfound
      !
      ! Get keyword, which should be FILEOUT
      call this%parser%GetStringCaps(word)
<<<<<<< HEAD
=======
      if (word /= 'FILEOUT') then
        call store_error('CONTINUOUS keyword must be followed by ' //            &
          '"FILEOUT" then by filename.')
        cycle
      end if
>>>>>>> c1738330
      !
      ! -- get name of output file
      call this%parser%GetString(fname)
      ! Fname is the output file name defined in the BEGIN line of the block.
      if (fname == '') then
<<<<<<< HEAD
        message = 'Error reading OBS input file, likely due to bad' // &
                  ' block or missing file name.'
        call store_error(message)
        call this%parser%StoreErrorUnit()
        call ustop()
      elseif  (this%obsOutputList%ContainsFile(fname)) then
        ermsg = 'OBS outfile "' // trim(fname) // &
                '" is provided more than once.'
        call store_error(ermsg)
        call this%parser%StoreErrorUnit()
        call ustop()
      endif
=======
        message = 'Error reading OBS input file, likely due to bad' //           &
                  ' block or missing file name.'
        call store_error(message)
        cycle
      else if (this%obsOutputList%ContainsFile(fname)) then
        ermsg = 'OBS outfile "' // trim(fname) // &
                '" is provided more than once.'
        call store_error(ermsg)
        cycle
      end if
>>>>>>> c1738330
      !
      ! -- look for BINARY option
      call this%parser%GetStringCaps(bin)
      if (bin == 'BINARY') then
        fmtarg = FORM
        accarg = ACCESS
        fmtd = .false.
      else
        fmtarg = 'FORMATTED'
        accarg = 'SEQUENTIAL'
        fmtd = .true.
      endif
      !
      ! -- open the output file
      numspec = 0
<<<<<<< HEAD
      call openfile(numspec, 0, fname, 'OBS OUTPUT', fmtarg, &
=======
      call openfile(numspec, 0, fname, 'OBS OUTPUT', fmtarg,                     &
>>>>>>> c1738330
                    accarg, 'REPLACE')
      !
      ! -- add output file to list of output files and assign its
      !    FormattedOutput member appropriately
      call this%obsOutputList%Add(fname,numspec)
      indexobsout = this%obsOutputList%Count()
      obsOutput => this%obsOutputList%Get(indexobsout)
      obsOutput%FormattedOutput = fmtd
      !
      ! -- process lines defining observations
      select case (btagfound)
      case ('CONTINUOUS')
<<<<<<< HEAD
        if (word /= 'FILEOUT') then
          call store_error('CONTINUOUS keyword must be followed by ' //    &
            '"FILEOUT" then by filename.')
          call this%parser%StoreErrorUnit()
          call ustop()
        endif
=======
        !
>>>>>>> c1738330
        ! -- construct a continuous observation from each line in the block
        readblockcontinuous: do
          call this%parser%GetNextLine(endOfBlock)
          if (endOfBlock) exit
          call this%parser%GetCurrentLine(line)
          call ConstructObservation(obsrv, line, numspec, fmtd, &
                                    indexobsout, this%obsData, &
                                    this%parser%iuactive)
<<<<<<< HEAD
=======
          !
>>>>>>> c1738330
          ! -- increment number of observations
          !    to be written to this output file.
          obsOutput => this%obsOutputList%Get(indexobsout)
          obsOutput%nobs = obsOutput%nobs + 1
          call AddObsToList(this%obsList, obsrv)
<<<<<<< HEAD
          if (this%echo) then
            call obsrv%WriteTo(this%iout)
          endif
        enddo readblockcontinuous
      case default
        ermsg = 'Error: Observation type not recognized: '// &
                       trim(btagfound)
        call store_error(ermsg)
        call this%parser%StoreErrorUnit()
        call ustop()
      end select
    enddo readblocks
    !
=======
          !
          ! -- write line to the observation table
          if (this%echo) then
            call obsrv%WriteTo(this%obstab, btagfound, fname)
          end if
        end do readblockcontinuous
      case default
        ermsg = 'Error: Observation block type not recognized: ' //              &
                trim(btagfound)
        call store_error(ermsg)
      end select
    end do readblocks
    !
    ! -- finalize the observation table
    if (this%echo) then
      call this%obstab%finalize_table()
    end if
    !
    ! -- determine if error condition occurs
    if (count_errors() > 0) then
      call this%parser%StoreErrorUnit()
      call ustop()
    end if
    !
    ! -- return
>>>>>>> c1738330
    return
  end subroutine read_obs_blocks

  subroutine write_continuous_simvals(this)
! **************************************************************************
! write_continuous_simvals
! Subroutine: (1) for each continuous observation, writes value to output
! **************************************************************************
!
!    SPECIFICATIONS:
! --------------------------------------------------------------------------
    implicit none
    ! -- dummy
    class(ObsType), intent(inout) :: this
    ! -- local
    integer(I4B)                :: i, iprec, numobs
    character(len=20)           :: fmtc
    real(DP)                    :: simval
    class(ObserveType), pointer :: obsrv => null()
    !---------------------------------------------------------------------------
    !
    ! Write simulated values for observations
    iprec = this%iprecision
    fmtc = this%obsfmtcont
    ! -- iterate through all observations
    numobs = this%obsList%Count()
    do i=1,numobs
      obsrv => this%get_obs(i)
      ! -- continuous observation
      simval = obsrv%CurrentTimeStepEndValue
      if (obsrv%FormattedOutput) then
        call write_fmtd_cont(fmtc, obsrv, this%obsOutputList, simval)
      else
        call write_unfmtd_cont(obsrv, iprec, this%obsOutputList, simval)
      endif
    enddo
    !
    return
  end subroutine write_continuous_simvals

end module ObsModule<|MERGE_RESOLUTION|>--- conflicted
+++ resolved
@@ -130,17 +130,6 @@
   use ArrayHandlersModule, only: ExpandArray
   use BaseDisModule,       only: DisBaseType
   use BlockParserModule,   only: BlockParserType
-<<<<<<< HEAD
-  use ConstantsModule,     only: LENBIGLINE, LENFTYPE, LENOBSNAME, &
-                                 LENOBSTYPE, LENPACKAGENAME, &
-                                 LINELENGTH, NAMEDBOUNDFLAG, MAXCHARLEN, &
-                                 MAXOBSTYPES, LENHUGELINE, DNODATA
-  use InputOutputModule,   only: UPCASE, openfile, GetUnit, GetFileFromPath
-  use ListModule,          only: ListType
-  use ObsContainerModule,  only: ObsContainerType
-  use ObserveModule,       only: ConstructObservation, ObsDataType, &
-                                 ObserveType, GetObsFromList, &
-=======
   use ConstantsModule,     only: LENBIGLINE, LENFTYPE, LENOBSNAME,               &
                                  LENOBSTYPE, LENPACKAGENAME, LENBOUNDNAME,       &
                                  LINELENGTH, NAMEDBOUNDFLAG, MAXCHARLEN,         &
@@ -152,17 +141,12 @@
   use ObsContainerModule,  only: ObsContainerType
   use ObserveModule,       only: ConstructObservation, ObsDataType,              &
                                  ObserveType, GetObsFromList,                    &
->>>>>>> c1738330
                                  AddObsToList
   use ObsOutputListModule, only: ObsOutputListType
   use ObsOutputModule,     only: ObsOutputType
   use ObsUtilityModule,    only: write_fmtd_cont, write_unfmtd_cont
   use OpenSpecModule,      only: ACCESS, FORM
-<<<<<<< HEAD
-  use SimModule,           only: count_errors, store_error, store_error_unit, &
-=======
   use SimModule,           only: count_errors, store_error, store_error_unit,    &
->>>>>>> c1738330
                                  ustop
   use StringListModule,    only: AddStringToList, GetStringFromList
   use TdisModule,          only: totim
@@ -187,11 +171,7 @@
     integer(I4B), private :: iprecision = 2                                      ! 2=double; 1=single
     integer(I4B), private :: idigits = 5
     character(len=LINELENGTH), private :: outputFilename = ''
-<<<<<<< HEAD
-    character(len=20), private :: blockTypeFound = ''
-=======
     character(len=LINELENGTH), private :: blockTypeFound = ''
->>>>>>> c1738330
     character(len=20), private:: obsfmtcont = ''
     logical, private :: echo = .false.
     logical, private :: more
@@ -199,12 +179,9 @@
     type(ObsOutputListType), pointer, private :: obsOutputList => null()
     class(DisBaseType), pointer, private :: dis => null()
     type(BlockParserType), private :: parser
-<<<<<<< HEAD
-=======
     !
     ! -- table object
     type(TableType), pointer :: obstab => null()
->>>>>>> c1738330
   contains
     ! -- Public procedures
     procedure, public  :: obs_df
@@ -281,11 +258,6 @@
     integer(I4B) :: icol, istart, istop
     character(len=LINELENGTH) :: ermsg, strng
     logical :: flag_string
-<<<<<<< HEAD
-    ! formats
- 30 format(i10)
-=======
->>>>>>> c1738330
     !
     ! -- Initialize variables
     strng = obsrv%IDstring
@@ -447,8 +419,6 @@
     deallocate(this%inputFilename)
     deallocate(this%obsData)
     !
-<<<<<<< HEAD
-=======
     ! -- obs table object
     if (associated(this%obstab)) then
       call this%obstab%table_da()
@@ -456,7 +426,6 @@
       nullify(this%obstab)
     end if
     !
->>>>>>> c1738330
     ! -- deallocate pakobs components and pakobs
     if (associated(this%pakobs)) then
       do i = 1, this%npakobs
@@ -703,11 +672,6 @@
     logical :: continueread, found, endOfBlock
     ! -- formats
 10  format('No options block found in OBS input. Defaults will be used.')
-<<<<<<< HEAD
-20  format('Error reading begin/end block: ',a)
-30  format('Binary output precision set to: ',a)
-=======
->>>>>>> c1738330
 40  format('Text output number of digits of precision set to: ',i2)
 60  format(/,'Processing observation options:',/)
     !
@@ -725,12 +689,8 @@
     ierr = 0
     !
     ! -- get BEGIN line of OPTIONS block
-<<<<<<< HEAD
-    call this%parser%GetBlock('OPTIONS', found, ierr, blockRequired=.false.)
-=======
     call this%parser%GetBlock('OPTIONS', found, ierr, &
       supportOpenClose=.true., blockRequired=.false.)
->>>>>>> c1738330
     if (ierr /= 0) then
       ! end of file
       ermsg = 'End-of-file encountered while searching for' // &
@@ -752,34 +712,6 @@
         if (endOfBlock) exit
         call this%parser%GetStringCaps(keyword)
         select case (keyword)
-<<<<<<< HEAD
-!   Remove PRECISION option at least temporarily.
-!   Let precision default to DOUBLE.
-!        case ('PRECISION')
-!          ! -- Specifies SINGLE or DOUBLE precision for writing simulated values
-!          !    to a binary file. Default is DOUBLE.
-!          ! -- get the word following the keyword (the key value)
-!          call this%parser%GetStringCaps(keyvalue)
-!          if (localprecision==0) then
-!            if (keyvalue=='SINGLE') then
-!              localprecision = 1
-!              write(this%iout,30)'SINGLE'
-!            elseif (keyvalue=='DOUBLE') then
-!              localprecision = 2
-!              write(this%iout,30)'DOUBLE'
-!            else
-!              errormessage = 'Error in OBS input: "'//trim(keyvalue)// &
-!                  '" is not a valid option for PRECISION'
-!              call store_error(errormessage)
-!              exit readblockoptions
-!            endif
-!          else
-!            errormessage = 'Error in OBS input: PRECISION has already been defined'
-!            call store_error(errormessage)
-!            exit readblockoptions
-!          endif
-=======
->>>>>>> c1738330
         case ('DIGITS')
           ! -- Specifies number of significant digits used writing simulated
           !    values to a text file. Default is 5 digits.
@@ -898,12 +830,7 @@
     ! -- local
     integer(I4B) :: i, ii, idx, indx, iu, num, nunit
     integer(int32) :: nobs
-<<<<<<< HEAD
-    character(len=LENBIGLINE)          :: oldheader, newheader
-    character(len=LENBIGLINE), pointer :: headr => null()
-=======
     character(len=LENOBSNAME), pointer :: headr => null()
->>>>>>> c1738330
     character(len=LENOBSNAME)          :: nam
     character(len=4)                   :: clenobsname
     type(ObserveType),         pointer :: obsrv => null()
@@ -922,19 +849,10 @@
         if (headr == '') then
           headr = 'time'
         endif
-<<<<<<< HEAD
-        oldheader = headr
-=======
->>>>>>> c1738330
         nam = obsrv%Name
         call ExpandArray(obsOutput%obsnames)
         idx = size(obsOutput%obsnames)
         obsOutput%obsnames(idx) = nam
-<<<<<<< HEAD
-        newheader = trim(oldheader) // ',' // trim(nam)
-        headr = newheader
-=======
->>>>>>> c1738330
       enddo
     endif
     !
@@ -947,10 +865,6 @@
         ! -- write header to formatted file
         headr => obsOutput%header
         if (headr /= '') then
-<<<<<<< HEAD
-          iu = obsOutput%nunit
-          write(iu,'(a)')trim(headr)
-=======
           nobs = obsOutput%nobs
           iu = obsOutput%nunit
           write(iu, '(a)', advance='NO') 'time'
@@ -958,7 +872,6 @@
             write(iu, '(a,a)', advance='NO') ',', trim(obsOutput%obsnames(ii))
           enddo
           write(iu, '(a)', advance='YES') ''
->>>>>>> c1738330
         endif
       else
         ! -- write header to unformatted file
@@ -1111,30 +1024,13 @@
     implicit none
     ! -- dummy
     class(ObsType), intent(inout) :: this
-<<<<<<< HEAD
-    character(len=*),      intent(inout) :: fname
-=======
     character(len=*), intent(inout) :: fname
->>>>>>> c1738330
     ! -- local
     integer(I4B) :: ierr, indexobsout, numspec
     logical :: fmtd, found, endOfBlock
     character(len=LENBIGLINE) :: pnamein, fnamein
     character(len=LENHUGELINE) :: line
     character(len=LINELENGTH) :: btagfound, ermsg, message, word
-<<<<<<< HEAD
-    character(len=20) :: accarg, bin, fmtarg
-    type(ObserveType),     pointer :: obsrv => null()
-    type(ObsOutputType),   pointer :: obsOutput => null()
-    ! formats
-    40 format(a)
-    50 format(/,'Observations read from file "',a,'":',/, &
-         'Name',38x,'Type',29x,'Time',9x,'Location data',/, &
-         '----------------------------------------  -------------------------------', &
-         '  -----------  --------------------------'  )
-    60 format('(Output to file: ',a,')')
-    !
-=======
     character(len=LINELENGTH) :: title
     character(len=LINELENGTH) :: tag
     character(len=20) :: accarg, bin, fmtarg
@@ -1145,16 +1041,12 @@
     ! -- formats
     !
     ! -- initialize local variables
->>>>>>> c1738330
     numspec = -1
     ermsg = ''
     !
     inquire(unit=this%parser%iuactive, name=pnamein)
     call GetFileFromPath(pnamein, fnamein)
     !
-<<<<<<< HEAD
-    if (this%echo) write(this%iout,50)trim(fnamein)
-=======
     if (this%echo) then
       !
       ! -- create the observation table
@@ -1178,7 +1070,6 @@
       tag = 'OUTPUT FILENAME'
       call this%obstab%initialize_column(tag, 80, alignment=TABLEFT)
     end if
->>>>>>> c1738330
     !
     found = .true.
     readblocks: do
@@ -1187,42 +1078,21 @@
       call this%parser%GetBlock('*', found, ierr, .true., .false., btagfound)
       if (.not. found) then
         exit readblocks
-<<<<<<< HEAD
-      endif
-=======
       end if
->>>>>>> c1738330
       this%blockTypeFound = btagfound
       !
       ! Get keyword, which should be FILEOUT
       call this%parser%GetStringCaps(word)
-<<<<<<< HEAD
-=======
       if (word /= 'FILEOUT') then
         call store_error('CONTINUOUS keyword must be followed by ' //            &
           '"FILEOUT" then by filename.')
         cycle
       end if
->>>>>>> c1738330
       !
       ! -- get name of output file
       call this%parser%GetString(fname)
       ! Fname is the output file name defined in the BEGIN line of the block.
       if (fname == '') then
-<<<<<<< HEAD
-        message = 'Error reading OBS input file, likely due to bad' // &
-                  ' block or missing file name.'
-        call store_error(message)
-        call this%parser%StoreErrorUnit()
-        call ustop()
-      elseif  (this%obsOutputList%ContainsFile(fname)) then
-        ermsg = 'OBS outfile "' // trim(fname) // &
-                '" is provided more than once.'
-        call store_error(ermsg)
-        call this%parser%StoreErrorUnit()
-        call ustop()
-      endif
-=======
         message = 'Error reading OBS input file, likely due to bad' //           &
                   ' block or missing file name.'
         call store_error(message)
@@ -1233,7 +1103,6 @@
         call store_error(ermsg)
         cycle
       end if
->>>>>>> c1738330
       !
       ! -- look for BINARY option
       call this%parser%GetStringCaps(bin)
@@ -1249,11 +1118,7 @@
       !
       ! -- open the output file
       numspec = 0
-<<<<<<< HEAD
-      call openfile(numspec, 0, fname, 'OBS OUTPUT', fmtarg, &
-=======
       call openfile(numspec, 0, fname, 'OBS OUTPUT', fmtarg,                     &
->>>>>>> c1738330
                     accarg, 'REPLACE')
       !
       ! -- add output file to list of output files and assign its
@@ -1266,16 +1131,7 @@
       ! -- process lines defining observations
       select case (btagfound)
       case ('CONTINUOUS')
-<<<<<<< HEAD
-        if (word /= 'FILEOUT') then
-          call store_error('CONTINUOUS keyword must be followed by ' //    &
-            '"FILEOUT" then by filename.')
-          call this%parser%StoreErrorUnit()
-          call ustop()
-        endif
-=======
         !
->>>>>>> c1738330
         ! -- construct a continuous observation from each line in the block
         readblockcontinuous: do
           call this%parser%GetNextLine(endOfBlock)
@@ -1284,30 +1140,12 @@
           call ConstructObservation(obsrv, line, numspec, fmtd, &
                                     indexobsout, this%obsData, &
                                     this%parser%iuactive)
-<<<<<<< HEAD
-=======
           !
->>>>>>> c1738330
           ! -- increment number of observations
           !    to be written to this output file.
           obsOutput => this%obsOutputList%Get(indexobsout)
           obsOutput%nobs = obsOutput%nobs + 1
           call AddObsToList(this%obsList, obsrv)
-<<<<<<< HEAD
-          if (this%echo) then
-            call obsrv%WriteTo(this%iout)
-          endif
-        enddo readblockcontinuous
-      case default
-        ermsg = 'Error: Observation type not recognized: '// &
-                       trim(btagfound)
-        call store_error(ermsg)
-        call this%parser%StoreErrorUnit()
-        call ustop()
-      end select
-    enddo readblocks
-    !
-=======
           !
           ! -- write line to the observation table
           if (this%echo) then
@@ -1333,7 +1171,6 @@
     end if
     !
     ! -- return
->>>>>>> c1738330
     return
   end subroutine read_obs_blocks
 
