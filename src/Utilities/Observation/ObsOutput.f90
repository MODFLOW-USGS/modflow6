! This module defines derived type ObsOutputType.
!
! ObsOutputType -- contains information and methods needed for writing
! a line of simulated values for observations to an output file.  Each
! block of type continuous in an observation file is
! associated with an ObsOutputType object. However, the methods are
! needed only for continuous observations.
!-----------------------------------------------------------------------
module ObsOutputModule

  use KindModule, only: DP, I4B
  use ConstantsModule, only: LENBIGLINE, LENOBSNAME
  use ListModule, only: ListType

  implicit none

  private
  public :: ObsOutputType, ConstructObsOutput, AddObsOutputToList, &
            GetObsOutputFromList

  type :: ObsOutputType
    ! -- Public members
    ! kind specified to ensure consistent binary output
    integer(kind=4), public :: nobs = 0
    integer(I4B), public :: nunit = 0
    character(len=500), public :: filename = ''
    character(len=LENOBSNAME), allocatable, dimension(:), public :: obsnames
<<<<<<< HEAD
    character(len=LENBIGLINE), public :: header = ''
    character(len=LENBIGLINE), public :: lineout = ''
=======
    character(len=LENOBSNAME), public :: header = ''
    character(len=LENOBSNAME), public :: lineout = ''
>>>>>>> cfe6e02f
    logical, public :: FormattedOutput = .true.
  contains
    ! -- Public procedures
    procedure, public :: ClearLineout
    procedure, public :: WriteLineout
    procedure, public :: DeallocObsOutput
  end type ObsOutputType

contains

  ! Procedures bound to ObsOutputType

  subroutine ClearLineout(this)
! **************************************************************************
! ClearLineout -- clear the lineout member
! **************************************************************************
!
!    SPECIFICATIONS:
! --------------------------------------------------------------------------
    implicit none
    ! -- dummy
    class(ObsOutputType), intent(inout) :: this
    !
    this%lineout = ''
    return
  end subroutine ClearLineout

  subroutine WriteLineout(this)
! **************************************************************************
! WriteLineout -- write the lineout member to the output file
! **************************************************************************
!
!    SPECIFICATIONS:
! --------------------------------------------------------------------------
    implicit none
    ! -- dummy
    class(ObsOutputType), intent(inout) :: this
    ! -- write a line return to end of observation output line 
    !    for this totim
    write(this%nunit,'(a)', advance='YES') ''
    !
    return
  end subroutine WriteLineout

  subroutine DeallocObsOutput(this)
    implicit none
    ! -- dummy
    class(ObsOutputType), intent(inout) :: this
    !
    if (allocated(this%obsnames)) then
      deallocate(this%obsnames)
    endif
    !
    return
  end subroutine DeallocObsOutput

  ! Non-type-bound procedures

  function CastAsObsOutputType(obj) result(res)
    implicit none
    class(*), pointer, intent(inout) :: obj
    type(ObsOutputType), pointer :: res
    !
    res => null()
    if (.not. associated(obj)) return
    !
    select type (obj)
    type is (ObsOutputType)
      res => obj
    class default
      continue
    end select
    return
  end function CastAsObsOutputType

  subroutine ConstructObsOutput(newObsOutput, fname, nunit)
! **************************************************************************
! ConstructObsOutput -- construct an ObsOutputType object and assign
! arguments to its members
! **************************************************************************
!
!    SPECIFICATIONS:
! --------------------------------------------------------------------------
    implicit none
    type(ObsOutputType), pointer, intent(out) :: newObsOutput
    character(len=*), intent(in) :: fname
    integer(I4B), intent(in) :: nunit
    !
    allocate(newObsOutput)
    newObsOutput%filename = fname
    newObsOutput%nunit = nunit
    return
  end subroutine ConstructObsOutput

  subroutine AddObsOutputToList(list, obsOutput)
    implicit none
    ! -- dummy
    type(ListType),               intent(inout) :: list
    type(ObsOutputType), pointer, intent(inout) :: obsOutput
    ! -- local
    class(*), pointer :: obj
    !
    obj => obsOutput
    call list%Add(obj)
    !
    return
  end subroutine AddObsOutputToList

  function GetObsOutputFromList(list, idx) result (res)
    implicit none
    ! -- dummy
    type(ListType),   intent(inout) :: list
    integer(I4B),          intent(in)    :: idx
    type(ObsOutputType), pointer    :: res
    ! -- local
    class(*), pointer :: obj
    !
    obj => list%GetItem(idx)
    res => CastAsObsOutputType(obj)
    !
    return
  end function GetObsOutputFromList

end module ObsOutputModule<|MERGE_RESOLUTION|>--- conflicted
+++ resolved
@@ -25,13 +25,8 @@
     integer(I4B), public :: nunit = 0
     character(len=500), public :: filename = ''
     character(len=LENOBSNAME), allocatable, dimension(:), public :: obsnames
-<<<<<<< HEAD
-    character(len=LENBIGLINE), public :: header = ''
-    character(len=LENBIGLINE), public :: lineout = ''
-=======
     character(len=LENOBSNAME), public :: header = ''
     character(len=LENOBSNAME), public :: lineout = ''
->>>>>>> cfe6e02f
     logical, public :: FormattedOutput = .true.
   contains
     ! -- Public procedures
@@ -69,7 +64,7 @@
     implicit none
     ! -- dummy
     class(ObsOutputType), intent(inout) :: this
-    ! -- write a line return to end of observation output line 
+    ! -- write a line return to end of observation output line 
     !    for this totim
     write(this%nunit,'(a)', advance='YES') ''
     !
