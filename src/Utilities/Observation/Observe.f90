--- conflicted
+++ resolved
@@ -15,11 +15,7 @@
   use BaseDisModule,     only: DisBaseType
   use ConstantsModule,   only: LENBOUNDNAME, LENOBSNAME, LENOBSTYPE, &
                                MAXOBSTYPES, DNODATA, DZERO
-<<<<<<< HEAD
-  use InputOutputModule, only: dclosetest, urword
-=======
   use InputOutputModule, only: urword
->>>>>>> cfe6e02f
   use ListModule,        only: ListType
   use SimModule,         only: store_warning, store_error, &
                                store_error_unit, ustop
@@ -33,7 +29,7 @@
 
   type :: ObserveType
     ! -- Public members
-    !
+    !
     ! -- For all observations
     integer(I4B), public :: NodeNumber = 0
     integer(I4B), public :: UnitNumber = 0
@@ -42,35 +38,35 @@
     character(len=200), public :: IDstring = ''
     character(len=LENBOUNDNAME), public :: FeatureName = ''
     character(len=LENBOUNDNAME), public :: FeatureName2 = ''
-    !
+    !
     ! -- members specific to NPF intercell-flow observations
     integer(I4B), public :: NodeNumber2 = 0
     integer(I4B), public :: JaIndex = -2
-    !
+    !
     ! -- members that can be used as needed by packages or models
     integer(I4B), public :: intPak1 = 0
     real(DP), public :: Obsdepth = DZERO
     real(DP), public :: dblPak1 = DZERO
-    !
+    !
     ! -- indxbnds is intended to hold indices of position(s) in bound
     !    array of boundaries included in the observation.
     integer(I4B), allocatable, dimension(:), public :: indxbnds
-    !
+    !
     ! -- Set FormattedOutput false if output unit is opened for unformatted i/o
     logical, public :: FormattedOutput = .true.
     logical, public :: BndFound = .false.
     real(DP), public :: CurrentTimeStepEndValue = DZERO
     real(DP), public :: CurrentTimeStepEndTime = DZERO
-    !
+    !
     ! -- Members specific to continuous observations
     integer(I4B), public :: indxObsOutput = -1
-    !
+    !
     ! -- Private members
     type(ObsDataType), pointer, private :: obsDatum => null()
   contains
     ! -- Public procedures
     procedure, public  :: ResetCurrent
-    procedure, public  :: WriteTo
+    procedure, public  :: WriteTo
   end type ObserveType
 
   type :: ObsDataType
