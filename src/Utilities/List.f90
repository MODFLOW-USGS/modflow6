--- conflicted
+++ resolved
@@ -1,10 +1,7 @@
 module ListModule
   ! -- ListType implements a generic list.
-  use KindModule, only: DP, I4B
-<<<<<<< HEAD
-=======
-  use SimVariablesModule, only: istdout
->>>>>>> 41cb6d90
+  use KindModule, only: DP, I4B
+  use SimVariablesModule, only: istdout
   private
   public :: ListType, ListNodeType
 
@@ -208,17 +205,12 @@
   end function GetPreviousItem
 
   subroutine InsertAfter(this, objptr, indx)
-    use, intrinsic :: iso_fortran_env, only: output_unit
-    implicit none
-    ! -- dummy
-    class(ListType), intent(inout) :: this
+    implicit none
+    ! -- dummy
+    class(ListType), intent(inout) :: this
     class(*), pointer, intent(inout) :: objptr
     integer(I4B), intent(in) :: indx
-    ! -- local
-<<<<<<< HEAD
-    integer(I4B) :: istdout = output_unit
-=======
->>>>>>> 41cb6d90
+    ! -- local
     integer(I4B) :: numnodes
     type(ListNodeType), pointer :: precedingNode => null()
     type(ListNodeType), pointer :: followingNode => null()
