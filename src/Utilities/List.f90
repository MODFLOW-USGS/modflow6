module ListModule
  ! -- ListType implements a generic list.
  use KindModule, only: DP, I4B
<<<<<<< HEAD
  use SimVariablesModule, only: istdout
=======
  use ConstantsModule, only: LINELENGTH
  use GenericUtilitiesModule, only: sim_message, stop_with_error
>>>>>>> fc270137
  private
  public :: ListType, ListNodeType

  type :: ListType
    ! -- Public members
    type(ListNodeType), pointer, public :: firstNode => null()
    character(len=20), public :: name = ' '
    ! -- Private members
    type(ListNodeType), pointer, private :: lastNode => null()
    type(ListNodeType), pointer, private :: currentNode => null()
    integer(I4B), private :: currentNodeIndex = 0
    integer(I4B), private :: nodeCount = 0
  contains
    ! -- Public procedures
    procedure, public :: Add
    procedure, public :: Clear
    procedure, public :: Count
    procedure, public :: DeallocateBackward
    procedure, public :: GetNextItem
    procedure, public :: GetPreviousItem
    generic,   public :: GetItem => get_item_by_index, get_current_item
    procedure, public :: InsertAfter
    procedure, public :: InsertBefore
    procedure, public :: Next
    procedure, public :: Previous
    procedure, public :: Reset
    generic,   public :: RemoveNode => remove_node_by_index, remove_this_node
    ! -- Private procedures
    procedure, private :: get_current_item
    procedure, private :: get_item_by_index
    procedure, private :: get_node_by_index
    procedure, private :: remove_node_by_index
    procedure, private :: remove_this_node
    ! Finalization is not supported in gfortran (as of 4.10.0)
    !final :: clear_list
  end type ListType

  type :: ListNodeType
    ! -- Public members
    type(ListNodeType), pointer, public :: nextNode => null()
    type(ListNodeType), pointer, public :: prevNode => null()
    ! -- Private members
    class(*),           pointer, private :: Value => null()
  contains
    ! -- Public procedure
    procedure,  public :: GetItem
    ! -- Private procedures
    procedure, private :: DeallocValue
  end type ListNodeType

contains

  ! -- Public type-bound procedures for ListType

  subroutine Add(this, objptr)
    implicit none
    ! -- dummy variables
    class(ListType), intent(inout) :: this
    class(*), pointer, intent(inout) :: objptr
    !
    if (.not. associated(this%firstNode)) then
      allocate(this%firstNode)
      this%firstNode%Value => objptr
      this%firstNode%prevNode => null()
      this%lastNode => this%firstNode
    else
      allocate(this%lastNode%nextNode)
      this%lastNode%nextNode%prevNode => this%lastNode
      this%lastNode%nextNode%value => objptr
      this%lastNode => this%lastNode%nextNode
    endif
    this%nodeCount = this%nodeCount + 1
    return
  end subroutine Add

  subroutine Clear(this, destroy)
    ! **************************************************************************
    ! clear_list (finalizer)
    ! Deallocate all items in linked list
    ! **************************************************************************
    !
    !    SPECIFICATIONS:
    ! --------------------------------------------------------------------------
    implicit none
    ! -- dummy variables
    class(ListType) :: this
    logical, intent(in), optional :: destroy
    ! -- local
    logical :: destroyLocal
    type(ListNodeType), pointer :: current => null()
    type(ListNodeType), pointer :: next => null()
    !
    destroyLocal = .false.
    if (present(destroy)) then
      destroyLocal = destroy
    endif
    !
    if (.not. associated(this%firstNode)) return
    ! -- The last node will be deallocated in the loop below.
    !    Just nullify the pointer to the last node to avoid
    !    having a dangling pointer. Also nullify currentNode.
    nullify(this%lastNode)
    nullify(this%currentNode)
    !
    current => this%firstNode
    do while (associated(current))
      ! -- Assign a pointer to the next node in the list
      next => current%nextNode
      ! -- Deallocate the object stored in the current node
      call current%DeallocValue(destroyLocal)
      ! -- Deallocate the current node
      deallocate(current)
      this%firstNode => next
      this%nodeCount = this%nodeCount - 1
      ! -- Advance to the next node
      current => next
    enddo
    !
    call this%Reset()
    !
    return
  end subroutine Clear

  function Count(this)
    ! **************************************************************************
    ! Count
    ! Return number of nodes in linked list
    ! **************************************************************************
    !
    !    SPECIFICATIONS:
    ! --------------------------------------------------------------------------
    implicit none
    ! -- return
    integer(I4B) :: Count
    ! -- dummy variables
    class(ListType) :: this
    !
    Count = this%nodeCount
    !
    return
  end function Count

  subroutine DeallocateBackward(this, fromNode)
    ! **************************************************************************
    ! DeallocateBackward
    ! Deallocate fromNode and all previous nodes in list; reassign firstNode.
    ! **************************************************************************
    !
    !    SPECIFICATIONS:
    ! --------------------------------------------------------------------------
    implicit none
    ! -- dummy
    class(ListType), target, intent(inout) :: this
    type(ListNodeType), pointer, intent(inout) :: fromNode
    ! -- local
    type(ListNodeType), pointer :: current => null()
    type(ListNodeType), pointer :: prev => null()
    !
    if (associated(fromNode)) then
      ! -- reassign firstNode
      if (associated(fromNode%nextNode)) then
        this%firstNode => fromNode%nextNode
      else
        this%firstNode => null()
      endif
      ! -- deallocate fromNode and all previous nodes
      current => fromNode
      do while (associated(current))
        prev => current%prevNode
        call current%DeallocValue(.true.)
        deallocate(current)
        this%nodeCount = this%nodeCount - 1
        current => prev
      enddo
      fromNode => null()
    endif
    !
    return
  end subroutine DeallocateBackward

  function GetNextItem(this) result(resultobj)
    implicit none
    class(ListType), target, intent(inout) :: this
    ! result
    class(*), pointer :: resultobj
    !
    call this%Next()
    resultobj => this%get_current_item()
    return
  end function GetNextItem

  function GetPreviousItem(this) result(resultobj)
    implicit none
    class(ListType), target, intent(inout) :: this
    ! result
    class(*), pointer :: resultobj
    !
    call this%Previous()
    resultobj => this%get_current_item()
    return
  end function GetPreviousItem

  subroutine InsertAfter(this, objptr, indx)
    implicit none
    ! -- dummy
    class(ListType), intent(inout) :: this
    class(*), pointer, intent(inout) :: objptr
    integer(I4B), intent(in) :: indx
    ! -- local
<<<<<<< HEAD
=======
    character(len=LINELENGTH) :: line
>>>>>>> fc270137
    integer(I4B) :: numnodes
    type(ListNodeType), pointer :: precedingNode => null()
    type(ListNodeType), pointer :: followingNode => null()
    type(ListNodeType), pointer :: newNode => null()
    !
    numnodes = this%Count()
    if (indx >= numnodes) then
      call this%Add(objptr)
    else
      precedingNode => this%get_node_by_index(indx)
      if (associated(precedingNode%nextNode)) then
        followingNode => precedingNode%nextNode
        allocate(newNode)
        newNode%Value => objptr
        newNode%nextNode => followingNode
        newNode%prevNode => precedingNode
        precedingNode%nextNode => newNode
        followingNode%prevNode => newNode
        this%nodeCount = this%nodeCount + 1
      else
<<<<<<< HEAD
        write(istdout,*) 'Programming error in ListType%insert_after'
        stop
=======
        write(line,'(a)') 'Programming error in ListType%insert_after'
        call sim_message(line)
        call stop_with_error(1)
>>>>>>> fc270137
      endif
    endif
    !
    return
  end subroutine InsertAfter

  subroutine InsertBefore(this, objptr, targetNode)
    ! Insert an object into the list in front of a target node
    implicit none
    ! -- dummy
    class(ListType), intent(inout) :: this
    class(*), pointer, intent(inout) :: objptr
    type(ListNodeType), pointer, intent(inout) :: targetNode
    ! -- local
    type(ListNodeType), pointer :: newNode => null()
    !
    if (.not. associated(targetNode)) then
      stop 'Programming error, likely in call to ListType%InsertBefore'
    endif
    !
    ! Allocate a new list node and point its Value member to the object
    allocate(newNode)
    newNode%Value => objptr
    !
    ! Do the insertion
    newNode%nextNode => targetNode
    if (associated(targetNode%prevNode)) then
      ! Insert between two nodes
      targetNode%prevNode%nextNode => newNode
      newNode%prevNode => targetNode%prevNode
    else
      ! Insert before first node
      this%firstNode => newNode
      newNode%prevNode => null()
    endif
    targetNode%prevNode => newNode
    this%nodeCount = this%nodeCount + 1
    !
    return
  end subroutine InsertBefore

  subroutine Next(this)
    implicit none
    class(ListType), target, intent(inout) :: this
    !
    if (this%currentNodeIndex == 0) then
      if (associated(this%firstNode)) then
        this%currentNode => this%firstNode
        this%currentNodeIndex = 1
      else
        this%currentNode => null()
        this%currentNodeIndex = 0
      endif
    else
      if (associated(this%currentNode%nextNode)) then
        this%currentNode => this%currentNode%nextNode
        this%currentNodeIndex = this%currentNodeIndex + 1
      else
        this%currentNode => null()
        this%currentNodeIndex = 0
      endif
    endif
    return
  end subroutine Next

  subroutine Previous(this)
    implicit none
    class(ListType), target, intent(inout) :: this
    !
    if (this%currentNodeIndex <= 1) then
      call this%Reset()
    else
      this%currentNode => this%currentNode%prevNode
      this%currentNodeIndex = this%currentNodeIndex - 1
    endif
    return
  end subroutine Previous

  subroutine Reset(this)
    implicit none
    class(ListType), target, intent(inout) :: this
    !
    this%currentNode => null()
    this%currentNodeIndex = 0
    return
  end subroutine Reset

  subroutine remove_node_by_index(this, i, destroyValue)
    implicit none
    ! -- dummy
    class(ListType), intent(inout) :: this
    integer(I4B),    intent(in)    :: i
    logical,         intent(in)    :: destroyValue
    ! -- local
    type(ListNodeType), pointer :: node
    !
    node => null()
    node => this%get_node_by_index(i)
    if (associated(node)) then
      call this%remove_this_node(node, destroyValue)
    endif
    !
    return
  end subroutine remove_node_by_index

  subroutine remove_this_node(this, node, destroyValue)
    implicit none
    ! -- dummy
    class(ListType),             intent(inout) :: this
    type(ListNodeType), pointer, intent(inout) :: node
    logical,                     intent(in)    :: destroyValue
    ! -- local
    !
    logical :: first, last
    !
    first = .false.
    last = .false.
    if (associated(node)) then
      if (associated(node%prevNode)) then
        if (associated(node%nextNode)) then
          node%nextNode%prevNode => node%prevNode
        else
          node%prevNode%nextNode => null()
          this%lastNode => node%prevNode
        endif
      else
        first = .true.
      endif
      if (associated(node%nextNode)) then
        if (associated(node%prevNode)) then
          node%prevNode%nextNode => node%nextNode
        else
          node%nextNode%prevNode => null()
          this%firstNode => node%nextNode
        endif
      else
        last = .true.
      endif
      if (destroyValue) then
        call node%DeallocValue(destroyValue)
      endif
      deallocate(node)
      this%nodeCount = this%nodeCount - 1
      if (first .and. last) then
        this%firstNode => null()
        this%lastNode => null()
        this%currentNode => null()
      endif
      call this%Reset()
    endif
    !
    return
  end subroutine remove_this_node

  ! -- Private type-bound procedures for ListType

  function get_current_item(this) result(resultobj)
    implicit none
    class(ListType), target, intent(inout) :: this
    ! result
    class(*), pointer :: resultobj
    !
    resultobj => null()
    if (associated(this%currentNode)) then
      resultobj => this%currentNode%Value
    endif
    return
  end function get_current_item

  function get_item_by_index(this, indx) result(resultobj)
    ! **************************************************************************
    ! get_item_by_index (implements GetItem)
    ! Return object stored in ListNodeType%Value by index in list
    ! **************************************************************************
    !
    !    SPECIFICATIONS:
    ! --------------------------------------------------------------------------
    implicit none
    ! -- dummy
    class(ListType), intent(inout) :: this
    integer(I4B), intent(in) :: indx
    ! result
    class(*), pointer :: resultobj
    ! -- local
    integer(I4B) :: i
    !
    ! -- Initialize
    resultobj => null()
    !
    ! -- Ensure that this%currentNode is associated
    if (.not. associated(this%currentNode)) then
      this%currentNodeIndex = 0
    endif
    if (this%currentNodeIndex == 0) then
      if (associated(this%firstNode)) then
        this%currentNode => this%firstNode
        this%currentNodeIndex = 1
      endif
    endif
    !
    ! -- Check indx position relative to current node index
    i = 0
    if (indx < this%currentNodeIndex) then
      ! Start at beginning of list
      call this%Reset()
      if (associated(this%firstNode)) then
        this%currentNode => this%firstNode
        this%currentNodeIndex = 1
        i = 1
      endif
    else
      i = this%currentNodeIndex
    endif
    if (i == 0) return
    !
    ! -- If current node is requested node,
    !    assign pointer and return
    if (i==indx) then
      resultobj => this%currentNode%Value
      return
    endif
    !
    ! -- Iterate from current node to requested node
    do while (associated(this%currentNode%nextNode))
      this%currentNode => this%currentNode%nextNode
      this%currentNodeIndex = this%currentNodeIndex + 1
      if (this%currentNodeIndex==indx) then
        resultobj => this%currentNode%Value
        return
      endif
    enddo
    return
  end function get_item_by_index

  function get_node_by_index(this, indx) result(resultnode)
    ! **************************************************************************
    ! get_item_by_index (implements GetItem)
    ! Return object stored in ListNodeType%Value by index in list
    ! **************************************************************************
    !
    !    SPECIFICATIONS:
    ! --------------------------------------------------------------------------
    implicit none
    ! -- dummy
    class(ListType), intent(inout) :: this
    integer(I4B), intent(in) :: indx
    ! result
    type(ListNodeType), pointer :: resultnode
    ! -- local
    integer(I4B) :: i
    !
    ! -- Initialize
    resultnode => null()
    !
    ! -- Ensure that this%currentNode is associated
    if (this%currentNodeIndex == 0) then
      if (associated(this%firstNode)) then
        this%currentNode => this%firstNode
        this%currentNodeIndex = 1
      endif
    endif
    !
    ! -- Check indx position relative to current node index
    i = 0
    if (indx < this%currentNodeIndex) then
      ! Start at beginning of list
      call this%Reset()
      if (associated(this%firstNode)) then
        this%currentNode => this%firstNode
        this%currentNodeIndex = 1
        i = 1
      endif
    else
      i = this%currentNodeIndex
    endif
    if (i == 0) return
    !
    ! -- If current node is requested node,
    !    assign pointer and return
    if (i==indx) then
      resultnode => this%currentNode
      return
    endif
    !
    ! -- Iterate from current node to requested node
    do while (associated(this%currentNode%nextNode))
      this%currentNode => this%currentNode%nextNode
      this%currentNodeIndex = this%currentNodeIndex + 1
      if (this%currentNodeIndex==indx) then
        resultnode => this%currentNode
        return
      endif
    enddo
    return
  end function get_node_by_index

  ! -- Type-bound procedures for ListNodeType

  function GetItem(this) result(valueObject)
    ! ************************************************************************
    ! Perform a pointer assignment of valueObject to the contents of
    ! this%Value
    ! ************************************************************************
    !
    !    SPECIFICATIONS:
    ! ------------------------------------------------------------------------
    implicit none
    class(ListNodeType), intent(inout) :: this
    class(*), pointer :: valueObject
    !
    valueObject => this%Value
    return
  end function GetItem

  subroutine DeallocValue(this, destroy)
    ! ************************************************************************
    ! Deallocate whatever is stored in the Value component of this node.
    ! ************************************************************************
    !
    !    SPECIFICATIONS:
    ! ------------------------------------------------------------------------
    implicit none
    class(ListNodeType), intent(inout) :: this
    logical, intent(in), optional :: destroy
    !
    if (associated(this%Value)) then
      if (present(destroy)) then
        if (destroy) then
          deallocate(this%Value)
        endif
      endif
      nullify(this%Value)
    endif
    return
  end subroutine DeallocValue

end module ListModule<|MERGE_RESOLUTION|>--- conflicted
+++ resolved
@@ -1,12 +1,8 @@
 module ListModule
   ! -- ListType implements a generic list.
-  use KindModule, only: DP, I4B
-<<<<<<< HEAD
-  use SimVariablesModule, only: istdout
-=======
-  use ConstantsModule, only: LINELENGTH
-  use GenericUtilitiesModule, only: sim_message, stop_with_error
->>>>>>> fc270137
+  use KindModule, only: DP, I4B
+  use ConstantsModule, only: LINELENGTH
+  use GenericUtilitiesModule, only: sim_message, stop_with_error
   private
   public :: ListType, ListNodeType
 
@@ -212,14 +208,11 @@
   subroutine InsertAfter(this, objptr, indx)
     implicit none
     ! -- dummy
-    class(ListType), intent(inout) :: this
+    class(ListType), intent(inout) :: this
     class(*), pointer, intent(inout) :: objptr
     integer(I4B), intent(in) :: indx
-    ! -- local
-<<<<<<< HEAD
-=======
-    character(len=LINELENGTH) :: line
->>>>>>> fc270137
+    ! -- local
+    character(len=LINELENGTH) :: line
     integer(I4B) :: numnodes
     type(ListNodeType), pointer :: precedingNode => null()
     type(ListNodeType), pointer :: followingNode => null()
@@ -240,14 +233,9 @@
         followingNode%prevNode => newNode
         this%nodeCount = this%nodeCount + 1
       else
-<<<<<<< HEAD
-        write(istdout,*) 'Programming error in ListType%insert_after'
-        stop
-=======
-        write(line,'(a)') 'Programming error in ListType%insert_after'
+        write(line,'(a)') 'Programming error in ListType%insert_after'
         call sim_message(line)
         call stop_with_error(1)
->>>>>>> fc270137
       endif
     endif
     !
