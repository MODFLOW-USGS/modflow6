module OutputControlData
  
  use BaseDisModule,          only: DisBaseType
  use InputOutputModule,      only: print_format
  use KindModule,             only: DP, I4B
  use PrintSaveManagerModule, only: PrintSaveManagerType
  
  implicit none
  private
  public OutputControlDataType, ocd_cr
  
  type OutputControlDataType
    character(len=16), pointer              :: cname    => null()
    character(len=60), pointer              :: cdatafmp => null()
    integer(I4B), pointer                   :: idataun  => null()
    character(len=1), pointer               :: editdesc => null()
    integer(I4B), pointer                   :: nvaluesp => null()
    integer(I4B), pointer                   :: nwidthp  => null()
    real(DP), pointer                       :: dnodata  => null()
    integer(I4B), pointer                   :: inodata  => null()
    real(DP), dimension(:), pointer, contiguous         :: dblvec   => null()
    integer(I4B), dimension(:), pointer, contiguous     :: intvec   => null()
    class(DisBaseType), pointer             :: dis      => null()
    type(PrintSaveManagerType), pointer     :: psmobj   => null()
  contains
    procedure :: allocate_scalars
    procedure :: init_int
    procedure :: init_dbl
    procedure :: set_option
    procedure :: ocd_rp_check
    procedure :: ocd_ot
    procedure :: ocd_da
  end type OutputControlDataType
  
  contains
  
  subroutine ocd_cr(ocdobj)
! ******************************************************************************
! ocd_cr -- Create a new ocd object
! ******************************************************************************
!
!    SPECIFICATIONS:
! ------------------------------------------------------------------------------
    ! -- dummy
    type(OutputControlDataType), pointer :: ocdobj
! ------------------------------------------------------------------------------
    !
    ! -- Create the object
    allocate(ocdobj)
    !
    ! -- Allocate scalars
    call ocdobj%allocate_scalars()
    !
    ! -- Return
    return
  end subroutine ocd_cr
  
  subroutine ocd_rp_check(this, inunit)
! ******************************************************************************
! ocd_rp_check -- Check to make sure settings are consistent
! ******************************************************************************
!
!    Specifications:
! ------------------------------------------------------------------------------
    ! -- modules
    use ConstantsModule, only: LINELENGTH
    use SimModule, only: store_error, count_errors, store_error_unit, ustop
    ! -- dummy
    class(OutputControlDataType) :: this
    integer(I4B), intent(in) :: inunit
    ! -- locals
    character(len=LINELENGTH) :: errmsg
    ! -- formats
    character(len=*), parameter :: fmtocsaveerr =                              &
      "(1X,'REQUESTING TO SAVE ',A,' BUT ',A,' SAVE FILE NOT SPECIFIED. ',     &
       &A,' SAVE FILE MUST BE SPECIFIED IN OUTPUT CONTROL OPTIONS.')"
! ------------------------------------------------------------------------------
    !
    ! -- Check to make sure save file was specified
    if(this%psmobj%save_detected) then
      if(this%idataun == 0) then
        write(errmsg, fmtocsaveerr) trim(adjustl(this%cname)),                 &
                                    trim(adjustl(this%cname)),                 &
                                    trim(adjustl(this%cname))
        call store_error(errmsg)
      endif
    endif
    !
    if(count_errors() > 0) then
      call store_error_unit(inunit)
      call ustop()
    endif
    !
    ! -- return
    return
  end subroutine ocd_rp_check

<<<<<<< HEAD
  subroutine ocd_ot(this, ipflg, kstp, nstp, iout)
=======
  subroutine ocd_ot(this, ipflg, kstp, nstp, iout, iprint_opt, isav_opt)
>>>>>>> c1738330
! ******************************************************************************
! ocd_ot -- record information
! ******************************************************************************
!
!    SPECIFICATIONS:
! ------------------------------------------------------------------------------
    ! -- dummy
    class(OutputControlDataType) :: this
    integer(I4B), intent(inout) :: ipflg
    integer(I4B), intent(in) :: kstp
    integer(I4B), intent(in) :: nstp
    integer(I4B), intent(in) :: iout
<<<<<<< HEAD
=======
    integer(I4B), optional, intent(in) :: iprint_opt
    integer(I4B), optional, intent(in) :: isav_opt
>>>>>>> c1738330
    ! -- local
    integer(I4B) :: iprint
    integer(I4B) :: idataun
! ------------------------------------------------------------------------------
    !
<<<<<<< HEAD
    iprint = 0
    if(this%psmobj%kstp_to_print(kstp, nstp)) then
      iprint = 1
      ipflg = 1
    endif
    idataun = 0
    if(this%psmobj%kstp_to_save(kstp, nstp)) idataun = this%idataun
=======
    ! -- initialize
    iprint = 0
    ipflg = 0
    idataun = 0
    !
    ! -- Determine whether or not to print the array.  The present
    !    check allows a caller to override the print/save manager
    if (present(iprint_opt)) then
      if (iprint_opt /= 0) then
        iprint = 1
        ipflg = 1
      endif
    else
      if(this%psmobj%kstp_to_print(kstp, nstp)) then
        iprint = 1
        ipflg = 1
      endif
    endif
    !
    ! -- determine whether or not to save the array to a file
    if (present(isav_opt)) then
      if (isav_opt /= 0) then
        idataun = this%idataun
      endif
    else
      if(this%psmobj%kstp_to_save(kstp, nstp)) idataun = this%idataun
    endif
>>>>>>> c1738330
    !
    ! -- Record double precision array
    if(associated(this%dblvec))                                                &
    call this%dis%record_array(this%dblvec, iout, iprint, idataun,         &
                               this%cname, this%cdatafmp, this%nvaluesp,   &
                               this%nwidthp, this%editdesc, this%dnodata)
    !
    ! -- Record integer array (not supported yet)
    !if(associated(this%intvec))                                                &
    !call this%dis%record_array(this%intvec, iout, iprint, idataun,         &
    !                               this%cname, this%cdatafmp, this%nvaluesp,   &
    !                               this%nwidthp, this%editdesc, this%inodata)
    !
    ! -- Return
    return
  end subroutine ocd_ot
  
  subroutine ocd_da(this)
! ******************************************************************************
! ocd_da --deallocate
! ******************************************************************************
!
!    SPECIFICATIONS:
! ------------------------------------------------------------------------------
    ! -- modules
    use ConstantsModule, only: DZERO
    ! -- dummy
    class(OutputControlDataType) :: this
! ------------------------------------------------------------------------------
    !
<<<<<<< HEAD
=======
    ! -- deallocate 
>>>>>>> c1738330
    deallocate(this%cname)
    deallocate(this%cdatafmp)
    deallocate(this%idataun)
    deallocate(this%editdesc)
    deallocate(this%nvaluesp)
    deallocate(this%nwidthp)
    deallocate(this%dnodata)
    deallocate(this%inodata)
    deallocate(this%psmobj)
    !
    ! -- return
    return
  end subroutine ocd_da  
  
  subroutine init_dbl(this, cname, dblvec, dis, cdefpsm, cdeffmp, iout,    &
                      dnodata)
! ******************************************************************************
! init_int -- Initialize integer variable
! ******************************************************************************
!
!    SPECIFICATIONS:
! ------------------------------------------------------------------------------
    ! -- dummy
    class(OutputControlDataType) :: this
    character(len=*), intent(in) :: cname
    real(DP), dimension(:), pointer, contiguous, intent(in) :: dblvec
    class(DisBaseType), pointer, intent(in) :: dis
    character(len=*), intent(in) :: cdefpsm
    character(len=*), intent(in) :: cdeffmp
    integer(I4B), intent(in) :: iout
    real(DP), intent(in) :: dnodata
! ------------------------------------------------------------------------------
    !
    this%cname = cname
    this%dblvec => dblvec
    this%dis => dis
    this%dnodata = dnodata
    call this%psmobj%init()
    if (cdefpsm /= '') call this%psmobj%rp(cdefpsm, iout)
    call print_format(cdeffmp, this%cdatafmp,  &
                      this%editdesc, this%nvaluesp, this%nwidthp, 0)
    !
    ! -- return
    return
  end subroutine init_dbl
  
  subroutine init_int(this, cname, intvec, dis, cdefpsm, cdeffmp, iout,    &
                      inodata)
! ******************************************************************************
! init_int -- Initialize integer variable
! ******************************************************************************
!
!    SPECIFICATIONS:
! ------------------------------------------------------------------------------
    ! -- dummy
    class(OutputControlDataType) :: this
    character(len=*), intent(in) :: cname
    integer(I4B), dimension(:), pointer, contiguous, intent(in) :: intvec
    class(DisBaseType), pointer, intent(in) :: dis
    character(len=*), intent(in) :: cdefpsm
    character(len=*), intent(in) :: cdeffmp
    integer(I4B), intent(in) :: iout
    integer(I4B), intent(in) :: inodata
! ------------------------------------------------------------------------------
    !
    this%cname = cname
    this%intvec => intvec
    this%dis => dis
    this%inodata = inodata
    this%editdesc = 'I'
    call this%psmobj%init()
    if (cdefpsm /= '') call this%psmobj%rp(cdefpsm, iout)
    call print_format(cdeffmp, this%cdatafmp, this%editdesc, this%nvaluesp,    &
                      this%nwidthp, 0)
    !
    ! -- return
    return
  end subroutine init_int  
  
  subroutine allocate_scalars(this)
! ******************************************************************************
! allocate_scalars -- Allocate scalars
! ******************************************************************************
!
!    SPECIFICATIONS:
! ------------------------------------------------------------------------------
    ! -- modules
    use ConstantsModule, only: DZERO
    ! -- dummy
    class(OutputControlDataType) :: this
! ------------------------------------------------------------------------------
    !
    allocate(this%cname)
    allocate(this%cdatafmp)
    allocate(this%idataun)
    allocate(this%editdesc)
    allocate(this%nvaluesp)
    allocate(this%nwidthp)
    allocate(this%dnodata)
    allocate(this%inodata)
    allocate(this%psmobj)
    !
    this%cname = ''
    this%cdatafmp = ''
    this%idataun = 0
    this%editdesc = ''
    this%nvaluesp = 0
    this%nwidthp = 0
    this%dnodata = DZERO
    this%inodata = 0
    !
    ! -- return
    return
  end subroutine allocate_scalars  
  
  subroutine set_option(this, linein, inunit, iout)
! ******************************************************************************
! allocate_scalars -- Allocate scalars
! ******************************************************************************
!
!    SPECIFICATIONS:
! ------------------------------------------------------------------------------
    ! -- modules
    use OpenSpecModule, only: access, form
    use InputOutputModule, only: urword, getunit, openfile
    use SimModule, only: store_error, store_error_unit, count_errors, ustop
    ! -- dummy
    class(OutputControlDataType) :: this
    character(len=*), intent(in) :: linein
    integer(I4B), intent(in) :: inunit
    integer(I4B), intent(in) :: iout
    ! -- local
    character(len=len(linein)) :: line
    integer(I4B) :: lloc, istart, istop, ival
    real(DP) :: rval
    ! -- format
    character(len=*),parameter :: fmtocsave = &
      "(4X,A,' INFORMATION WILL BE WRITTEN TO:',                               &
       &/,6X,'UNIT NUMBER: ', I0,/,6X, 'FILE NAME: ', A)"
! ------------------------------------------------------------------------------
    !
    line(:) = linein(:)
    lloc = 1
    call urword(line, lloc, istart, istop, 1, ival, rval, 0, 0)
    select case(line(istart:istop))
    case('FILEOUT')
      call urword(line, lloc, istart, istop, 0, ival, rval, 0, 0)
      this%idataun = getunit()
      write(iout, fmtocsave) trim(adjustl(this%cname)), this%idataun,          &
                             line(istart:istop)
      call openfile(this%idataun, iout, line(istart:istop), 'DATA(BINARY)',    &
                    form, access, 'REPLACE')
    case('PRINT_FORMAT')
      call urword(line, lloc, istart, istop, 1, ival, rval, 0, 0)
      call print_format(line(istart:), this%cdatafmp, this%editdesc,           &
                        this%nvaluesp, this%nwidthp, inunit)
    case default
       call store_error('Looking for FILEOUT or PRINT_FORMAT.  Found:')
       call store_error(trim(adjustl(line)))
       call store_error_unit(inunit)
       call ustop()
    end select
    !
    ! -- return
    return
  end subroutine set_option  
  
end module OutputControlData<|MERGE_RESOLUTION|>--- conflicted
+++ resolved
@@ -95,11 +95,7 @@
     return
   end subroutine ocd_rp_check
 
-<<<<<<< HEAD
-  subroutine ocd_ot(this, ipflg, kstp, nstp, iout)
-=======
   subroutine ocd_ot(this, ipflg, kstp, nstp, iout, iprint_opt, isav_opt)
->>>>>>> c1738330
 ! ******************************************************************************
 ! ocd_ot -- record information
 ! ******************************************************************************
@@ -112,25 +108,13 @@
     integer(I4B), intent(in) :: kstp
     integer(I4B), intent(in) :: nstp
     integer(I4B), intent(in) :: iout
-<<<<<<< HEAD
-=======
     integer(I4B), optional, intent(in) :: iprint_opt
     integer(I4B), optional, intent(in) :: isav_opt
->>>>>>> c1738330
     ! -- local
     integer(I4B) :: iprint
     integer(I4B) :: idataun
 ! ------------------------------------------------------------------------------
     !
-<<<<<<< HEAD
-    iprint = 0
-    if(this%psmobj%kstp_to_print(kstp, nstp)) then
-      iprint = 1
-      ipflg = 1
-    endif
-    idataun = 0
-    if(this%psmobj%kstp_to_save(kstp, nstp)) idataun = this%idataun
-=======
     ! -- initialize
     iprint = 0
     ipflg = 0
@@ -158,7 +142,6 @@
     else
       if(this%psmobj%kstp_to_save(kstp, nstp)) idataun = this%idataun
     endif
->>>>>>> c1738330
     !
     ! -- Record double precision array
     if(associated(this%dblvec))                                                &
@@ -189,10 +172,7 @@
     class(OutputControlDataType) :: this
 ! ------------------------------------------------------------------------------
     !
-<<<<<<< HEAD
-=======
     ! -- deallocate 
->>>>>>> c1738330
     deallocate(this%cname)
     deallocate(this%cdatafmp)
     deallocate(this%idataun)
