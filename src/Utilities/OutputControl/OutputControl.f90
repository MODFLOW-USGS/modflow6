module OutputControlModule

  use KindModule, only: DP, I4B
  use ConstantsModule,    only: LENMODELNAME, LENORIGIN
  use OutputControlData, only: OutputControlDataType, ocd_cr
  use BlockParserModule, only: BlockParserType

  implicit none
  private
  public OutputControlType, oc_cr

  type OutputControlType
    character(len=LENMODELNAME), pointer                :: name_model => null() !name of the model
    character(len=LENORIGIN), pointer                   :: cid        => null() !character id of this object
    integer(I4B), pointer                               :: inunit     => null() !unit number for input file
    integer(I4B), pointer                               :: iout       => null() !unit number for output file
    integer(I4B), pointer                               :: iperoc     => null() !stress period number for next output control
    integer(I4B), pointer                               :: iocrep     => null() !output control repeat flag (period 0 step 0)
    type(OutputControlDataType), dimension(:), pointer, contiguous  :: ocdobj     => null() !output control objects
    type(BlockParserType)                               :: parser
  contains
    procedure :: oc_df
    procedure :: oc_rp
    procedure :: oc_ot
    procedure :: oc_da
    procedure :: allocate_scalars
    procedure :: read_options
    procedure :: oc_save
    procedure :: oc_print
    procedure :: oc_save_unit
  end type OutputControlType

  contains

  subroutine oc_cr(ocobj, name_model, inunit, iout)
! ******************************************************************************
! oc_cr -- Create a new oc object
! ******************************************************************************
!
!    SPECIFICATIONS:
! ------------------------------------------------------------------------------
    ! -- dummy
    type(OutputControlType), pointer :: ocobj
    character(len=*), intent(in) :: name_model
    integer(I4B), intent(in) :: inunit
    integer(I4B), intent(in) :: iout
! ------------------------------------------------------------------------------
    !
    ! -- Create the object
    allocate(ocobj)
    !
    ! -- Allocate scalars
    call ocobj%allocate_scalars(name_model)
    !
    ! -- Save unit numbers
    ocobj%inunit = inunit
    ocobj%iout = iout
    !
    ! -- Initialize block parser
    call ocobj%parser%Initialize(inunit, iout)
    !
    ! -- Return
    return
  end subroutine oc_cr

  subroutine oc_df(this)
! ******************************************************************************
! oc_df -- define the Oc Object
! ******************************************************************************
!
!    SPECIFICATIONS:
! ------------------------------------------------------------------------------
    ! -- dummy
    class(OutputControlType) :: this
! ------------------------------------------------------------------------------
    !
    ! -- Return
    return
  end subroutine oc_df

  subroutine oc_rp(this)
! ******************************************************************************
! Read and prepare output control for this stress period
! ******************************************************************************
!
!    SPECIFICATIONS:
! ------------------------------------------------------------------------------
    ! -- modules
    use TdisModule,              only: kper, nper
    use ConstantsModule,         only: LINELENGTH
    use SimModule, only: ustop, store_error, store_error_unit, count_errors
    ! -- dummy
    class(OutputControlType) :: this
    ! -- local
    integer(I4B) :: ierr, ival, ipos
    logical :: isfound, found, endOfBlock
    character(len=LINELENGTH) :: line
    character(len=LINELENGTH) :: ermsg, keyword1, keyword2
    character(len=LINELENGTH) :: printsave
    class(OutputControlDataType), pointer :: ocdobjptr
    ! -- formats
    character(len=*), parameter :: fmtboc =                                    &
      "(1X,/1X,'BEGIN READING OUTPUT CONTROL FOR STRESS PERIOD ',I0)"
    character(len=*), parameter :: fmteoc =                                    &
      "(/,1X,'END READING OUTPUT CONTROL FOR STRESS PERIOD ',I0)"
    character(len=*), parameter :: fmterr =                                    &
      "(' ERROR READING OUTPUT CONTROL PERIOD BLOCK: ')"
    character(len=*), parameter :: fmtroc =                                    &
      "(1X,/1X,'OUTPUT CONTROL FOR STRESS PERIOD ',I0,                         &
       &' IS REPEATED USING SETTINGS FROM A PREVIOUS STRESS PERIOD.')"
    character(len=*), parameter :: fmtpererr =                                 &
      "(1x,'CURRENT STRESS PERIOD GREATER THAN PERIOD IN OUTPUT CONTROL.')"
    character(len=*), parameter :: fmtpererr2 =                                 &
      "(1x,'CURRENT STRESS PERIOD: ',I0,' SPECIFIED STRESS PERIOD: ',I0)"
! ------------------------------------------------------------------------------
    !
    ! -- Read next block header if kper greater than last one read
    if (this%iperoc < kper) then
      !
      ! -- Get period block
      call this%parser%GetBlock('PERIOD', isfound, ierr, &
                                supportOpenClose=.true.)
      !
      ! -- If end of file, set iperoc past kper, else parse line
      if (ierr < 0) then
        this%iperoc = nper + 1
        write(this%iout, '(/,1x,a)') 'END OF FILE DETECTED IN OUTPUT CONTROL.'
        write(this%iout, '(1x,a)') 'CURRENT OUTPUT CONTROL SETTINGS WILL BE '
        write(this%iout, '(1x,a)') 'REPEATED UNTIL THE END OF THE SIMULATION.'
      else
        !
        ! -- Read period number
        ival = this%parser%GetInteger()
        !
        ! -- Check to see if this is a valid kper
        if(ival <= 0 .or. ival > nper) then
          write(ermsg, '(a,i0)') 'PERIOD NOT VALID IN OUTPUT CONTROL: ', ival
          call store_error(ermsg)
          write(ermsg, '(a, a)') 'LINE: ', trim(adjustl(line))
          call store_error(ermsg)
        endif
        !
        ! -- Check to see if specified is less than kper
        if(ival < kper) then
          write(ermsg, fmtpererr)
          call store_error(ermsg)
          write(ermsg, fmtpererr2) kper, ival
          call store_error(ermsg)
          write(ermsg, '(a, a)') 'LINE: ', trim(adjustl(line))
          call store_error(ermsg)
        endif
        !
        ! -- Stop or set iperoc and continue
        if(count_errors() > 0) then
          call this%parser%StoreErrorUnit()
          call ustop()
        endif
        this%iperoc = ival
      endif
    end if
    !
    ! -- Read the stress period block
    if (this%iperoc == kper) then
      !
      ! -- Clear io flags
      do ipos = 1, size(this%ocdobj)
        ocdobjptr => this%ocdobj(ipos)
        call ocdobjptr%psmobj%init()
      enddo
      !
      ! -- Output control time step matches simulation time step.
      write(this%iout,fmtboc) this%iperoc
      !
      ! -- loop to read records
      recordloop: do
        !
        ! -- Read the line
        call this%parser%GetNextLine(endOfBlock)
        if (endOfBlock) exit
        call this%parser%GetStringCaps(keyword1)
        !
        ! -- Set printsave string and then read the record type (e.g.
        !    BUDGET, HEAD)
        printsave = keyword1
        call this%parser%GetStringCaps(keyword2)
        !
        ! -- Look through the output control data objects that are
        !    available and set ocdobjptr to the correct one based on
        !    cname.  Set found to .false. if not a valid record type.
        found = .false.
        do ipos = 1, size(this%ocdobj)
          ocdobjptr => this%ocdobj(ipos)
          if(keyword2 == trim(ocdobjptr%cname)) then
            found = .true.
            exit
          endif
        enddo
        if (.not. found) then
          call this%parser%GetCurrentLine(line)
          write(ermsg, fmterr)
          call store_error(ermsg)
          call store_error('UNRECOGNIZED KEYWORD: '//keyword2)
          call store_error(trim(line))
          call this%parser%StoreErrorUnit()
          call ustop()
        endif
        call this%parser%GetRemainingLine(line)
        call ocdobjptr%psmobj%rp(trim(printsave)//' '//line,      &
                                 this%iout)
        call ocdobjptr%ocd_rp_check(this%parser%iuactive)
        !
        ! -- End of recordloop
      enddo recordloop
      write(this%iout,fmteoc) this%iperoc
    else
      !
      ! -- Write message that output control settings are from a previous
      !    stress period.
      write(this%iout, fmtroc) kper
    endif
    !
    ! -- return
    return
  end subroutine oc_rp

  subroutine oc_ot(this, ipflg)
! ******************************************************************************
! oc_ot -- output information
! ******************************************************************************
!
!    SPECIFICATIONS:
! ------------------------------------------------------------------------------
    ! -- modules
    use TdisModule, only: kstp, kper, nstp
    ! -- dummy
    class(OutputControlType) :: this
    integer(I4B), intent(inout) :: ipflg
    ! -- local
    integer(I4B) :: ipos
    type(OutputControlDataType), pointer   :: ocdobjptr
! ------------------------------------------------------------------------------
    !
    ! -- Clear printout flag(ipflg).  This flag indicates that an array was
    !    printed to the listing file.
    ipflg = 0
    !
    do ipos = 1, size(this%ocdobj)
      ocdobjptr => this%ocdobj(ipos)
      call ocdobjptr%ocd_ot(ipflg, kstp, nstp(kper), this%iout)
    enddo
    !
    ! -- Return
    return
  end subroutine oc_ot

  subroutine oc_da(this)
! ******************************************************************************
! oc_da -- deallocate variables
! ******************************************************************************
!
!    SPECIFICATIONS:
! ------------------------------------------------------------------------------
    ! -- modules
    use MemoryManagerModule, only: mem_deallocate
    ! -- dummy
    class(OutputControlType) :: this
    ! -- local
    integer(I4B) :: i
! ------------------------------------------------------------------------------
    !
    do i = 1, size(this%ocdobj)
      call this%ocdobj(i)%ocd_da()
    enddo
    deallocate(this%ocdobj)
    !
    deallocate(this%name_model)
    deallocate(this%cid)
    call mem_deallocate(this%inunit)
    call mem_deallocate(this%iout)
    call mem_deallocate(this%iperoc)
    call mem_deallocate(this%iocrep)
    !
    ! -- return
    return
  end subroutine oc_da

  subroutine allocate_scalars(this, name_model)
! ******************************************************************************
! allocate_scalars -- Allocate scalars
! ******************************************************************************
!
!    SPECIFICATIONS:
! ------------------------------------------------------------------------------
    ! -- modules
    use MemoryManagerModule, only: mem_allocate
    ! -- dummy
    class(OutputControlType) :: this
    character(len=*), intent(in) :: name_model
! ------------------------------------------------------------------------------
    !
    allocate(this%name_model)
    allocate(this%cid)
    this%cid = trim(adjustl(name_model)) // ' OC'
    call mem_allocate(this%inunit, 'INUNIT', this%cid)
    call mem_allocate(this%iout, 'IOUT', this%cid)
    call mem_allocate(this%iperoc, 'IPEROC', this%cid)
    call mem_allocate(this%iocrep, 'IOCREP', this%cid)
    !
    this%name_model = name_model
    this%inunit = 0
    this%iout = 0
    this%iperoc = 0
    this%iocrep = 0
    !
    ! -- return
    return
  end subroutine allocate_scalars

  subroutine read_options(this)
! ******************************************************************************
! read_options -- read oc options block
! ******************************************************************************
!
!    SPECIFICATIONS:
! ------------------------------------------------------------------------------
    ! -- modules
    use ConstantsModule, only: LINELENGTH
    use SimModule, only: ustop, store_error, store_error_unit
    ! -- dummy
    class(OutputControlType) :: this
    ! -- local
    character(len=LINELENGTH) :: line, errmsg, keyword
    integer(I4B) :: ierr
    integer(I4B) :: ipos
    logical :: isfound, found, endOfBlock
    type(OutputControlDataType), pointer   :: ocdobjptr
! ------------------------------------------------------------------------------
    !
    ! -- get options block
    call this%parser%GetBlock('OPTIONS', isfound, ierr, &
      supportOpenClose=.true., blockRequired=.false.)
    !
    ! -- parse options block if detected
    if (isfound) then
<<<<<<< HEAD
      write(this%iout,'(1x,a)')'PROCESSING OC OPTIONS'
=======
      write(this%iout,'(/,1x,a,/)') 'PROCESSING OC OPTIONS'
>>>>>>> c92e4c45
      do
        call this%parser%GetNextLine(endOfBlock)
        if (endOfBlock) exit
        call this%parser%GetStringCaps(keyword)
        found = .false.
        do ipos = 1, size(this%ocdobj)
          ocdobjptr => this%ocdobj(ipos)
          if(keyword == trim(ocdobjptr%cname)) then
            found = .true.
            exit
          endif
        enddo
        if (.not. found) then
<<<<<<< HEAD
          write(errmsg,'(4x,a,a)')'****ERROR. UNKNOWN OC OPTION: ',       &
                                 trim(keyword)
=======
          errmsg = "UNKNOWN OC OPTION '" // trim(keyword) // "'."
>>>>>>> c92e4c45
          call store_error(errmsg)
          call this%parser%StoreErrorUnit()
          call ustop()
        endif
        call this%parser%GetRemainingLine(line)
        call ocdobjptr%set_option(line, this%parser%iuactive, this%iout)
      end do
<<<<<<< HEAD
      write(this%iout,'(1x,a)')'END OF OC OPTIONS'
=======
      write(this%iout,'(1x,a)') 'END OF OC OPTIONS'
>>>>>>> c92e4c45
    end if
    !
    ! -- return
    return
  end subroutine read_options

  logical function oc_save(this, cname)
! ******************************************************************************
! oc_save -- determine if it is time to save cname
! ******************************************************************************
!
!    SPECIFICATIONS:
! ------------------------------------------------------------------------------
    ! -- modules
    use TdisModule, only: kstp, kper, nstp
    ! -- dummy
    class(OutputControlType) :: this
    character(len=*), intent(in) :: cname
    ! -- local
    integer(I4B) :: ipos
    logical :: found
    class(OutputControlDataType), pointer :: ocdobjptr
! ------------------------------------------------------------------------------
    !
    oc_save = .false.
    found = .false.
    do ipos = 1, size(this%ocdobj)
      ocdobjptr => this%ocdobj(ipos)
      if(cname == trim(ocdobjptr%cname)) then
        found = .true.
        exit
      endif
    enddo
    if(found) then
      oc_save = ocdobjptr%psmobj%kstp_to_save(kstp, nstp(kper))
    endif
    !
    ! -- Return
    return
  end function oc_save

  logical function oc_print(this, cname)
! ******************************************************************************
! oc_print -- determine if it is time to print cname
! ******************************************************************************
!
!    SPECIFICATIONS:
! ------------------------------------------------------------------------------
    ! -- modules
    use TdisModule, only: kstp, kper, nstp
    ! -- dummy
    class(OutputControlType) :: this
    character(len=*), intent(in) :: cname
    ! -- local
    integer(I4B) :: ipos
    logical :: found
    class(OutputControlDataType), pointer :: ocdobjptr
! ------------------------------------------------------------------------------
    !
    oc_print = .false.
    found = .false.
    do ipos = 1, size(this%ocdobj)
      ocdobjptr => this%ocdobj(ipos)
      if(cname == trim(ocdobjptr%cname)) then
        found = .true.
        exit
      endif
    enddo
    if(found) then
      oc_print = ocdobjptr%psmobj%kstp_to_print(kstp, nstp(kper))
    endif
    !
    ! -- Return
    return
  end function oc_print

  function oc_save_unit(this, cname)
! ******************************************************************************
! oc_save_unit -- determine unit number for saving
! ******************************************************************************
!
!    SPECIFICATIONS:
! ------------------------------------------------------------------------------
    ! -- modules
    ! -- return
    integer(I4B) :: oc_save_unit
    ! -- dummy
    class(OutputControlType) :: this
    character(len=*), intent(in) :: cname
    ! -- local
    integer(I4B) :: ipos
    logical :: found
    class(OutputControlDataType), pointer :: ocdobjptr
! ------------------------------------------------------------------------------
    !
    oc_save_unit = 0
    found = .false.
    do ipos = 1, size(this%ocdobj)
      ocdobjptr => this%ocdobj(ipos)
      if(cname == trim(ocdobjptr%cname)) then
        found = .true.
        exit
      endif
    enddo
    if(found) then
      oc_save_unit = ocdobjptr%idataun
    endif
    !
    ! -- Return
    return
  end function oc_save_unit

end module OutputControlModule<|MERGE_RESOLUTION|>--- conflicted
+++ resolved
@@ -342,11 +342,7 @@
     !
     ! -- parse options block if detected
     if (isfound) then
-<<<<<<< HEAD
-      write(this%iout,'(1x,a)')'PROCESSING OC OPTIONS'
-=======
       write(this%iout,'(/,1x,a,/)') 'PROCESSING OC OPTIONS'
->>>>>>> c92e4c45
       do
         call this%parser%GetNextLine(endOfBlock)
         if (endOfBlock) exit
@@ -360,12 +356,7 @@
           endif
         enddo
         if (.not. found) then
-<<<<<<< HEAD
-          write(errmsg,'(4x,a,a)')'****ERROR. UNKNOWN OC OPTION: ',       &
-                                 trim(keyword)
-=======
           errmsg = "UNKNOWN OC OPTION '" // trim(keyword) // "'."
->>>>>>> c92e4c45
           call store_error(errmsg)
           call this%parser%StoreErrorUnit()
           call ustop()
@@ -373,11 +364,7 @@
         call this%parser%GetRemainingLine(line)
         call ocdobjptr%set_option(line, this%parser%iuactive, this%iout)
       end do
-<<<<<<< HEAD
-      write(this%iout,'(1x,a)')'END OF OC OPTIONS'
-=======
       write(this%iout,'(1x,a)') 'END OF OC OPTIONS'
->>>>>>> c92e4c45
     end if
     !
     ! -- return
