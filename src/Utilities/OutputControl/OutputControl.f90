module OutputControlModule

  use KindModule, only: DP, I4B
  use ConstantsModule,    only: LENMODELNAME, LENORIGIN
  use OutputControlData, only: OutputControlDataType, ocd_cr
  use BlockParserModule, only: BlockParserType

  implicit none
  private
  public OutputControlType, oc_cr

  type OutputControlType
    character(len=LENMODELNAME), pointer                :: name_model => null() !name of the model
    character(len=LENORIGIN), pointer                   :: cid        => null() !character id of this object
    integer(I4B), pointer                               :: inunit     => null() !unit number for input file
    integer(I4B), pointer                               :: iout       => null() !unit number for output file
    integer(I4B), pointer                               :: iperoc     => null() !stress period number for next output control
    integer(I4B), pointer                               :: iocrep     => null() !output control repeat flag (period 0 step 0)
    type(OutputControlDataType), dimension(:), pointer, contiguous  :: ocdobj     => null() !output control objects
    type(BlockParserType)                               :: parser
  contains
    procedure :: oc_df
    procedure :: oc_rp
    procedure :: oc_ot
    procedure :: oc_da
    procedure :: allocate_scalars
    procedure :: read_options
    procedure :: oc_save
    procedure :: oc_print
    procedure :: oc_save_unit
  end type OutputControlType

  contains

  subroutine oc_cr(ocobj, name_model, inunit, iout)
! ******************************************************************************
! oc_cr -- Create a new oc object
! ******************************************************************************
!
!    SPECIFICATIONS:
! ------------------------------------------------------------------------------
    ! -- dummy
    type(OutputControlType), pointer :: ocobj
    character(len=*), intent(in) :: name_model
    integer(I4B), intent(in) :: inunit
    integer(I4B), intent(in) :: iout
! ------------------------------------------------------------------------------
    !
    ! -- Create the object
    allocate(ocobj)
    !
    ! -- Allocate scalars
    call ocobj%allocate_scalars(name_model)
    !
    ! -- Save unit numbers
    ocobj%inunit = inunit
    ocobj%iout = iout
    !
    ! -- Initialize block parser
    call ocobj%parser%Initialize(inunit, iout)
    !
    ! -- Return
    return
  end subroutine oc_cr

  subroutine oc_df(this)
! ******************************************************************************
! oc_df -- define the Oc Object
! ******************************************************************************
!
!    SPECIFICATIONS:
! ------------------------------------------------------------------------------
    ! -- dummy
    class(OutputControlType) :: this
! ------------------------------------------------------------------------------
    !
    ! -- Return
    return
  end subroutine oc_df

  subroutine oc_rp(this)
! ******************************************************************************
! Read and prepare output control for this stress period
! ******************************************************************************
!
!    SPECIFICATIONS:
! ------------------------------------------------------------------------------
    ! -- modules
    use TdisModule,              only: kper, nper
    use ConstantsModule,         only: LINELENGTH
    use SimModule, only: ustop, store_error, store_error_unit, count_errors
    ! -- dummy
    class(OutputControlType) :: this
    ! -- local
    integer(I4B) :: ierr, ival, ipos
    logical :: isfound, found, endOfBlock
    character(len=LINELENGTH) :: line
    character(len=LINELENGTH) :: ermsg, keyword1, keyword2
<<<<<<< HEAD
    character(len=5) :: printsave
=======
    character(len=LINELENGTH) :: printsave
>>>>>>> c1738330
    class(OutputControlDataType), pointer :: ocdobjptr
    ! -- formats
    character(len=*), parameter :: fmtboc =                                    &
      "(1X,/1X,'BEGIN READING OUTPUT CONTROL FOR STRESS PERIOD ',I0)"
    character(len=*), parameter :: fmteoc =                                    &
      "(/,1X,'END READING OUTPUT CONTROL FOR STRESS PERIOD ',I0)"
    character(len=*), parameter :: fmterr =                                    &
      "(' ERROR READING OUTPUT CONTROL PERIOD BLOCK: ')"
    character(len=*), parameter :: fmtroc =                                    &
      "(1X,/1X,'OUTPUT CONTROL FOR STRESS PERIOD ',I0,                         &
       &' IS REPEATED USING SETTINGS FROM A PREVIOUS STRESS PERIOD.')"
    character(len=*), parameter :: fmtpererr =                                 &
      "(1x,'CURRENT STRESS PERIOD GREATER THAN PERIOD IN OUTPUT CONTROL.')"
    character(len=*), parameter :: fmtpererr2 =                                 &
      "(1x,'CURRENT STRESS PERIOD: ',I0,' SPECIFIED STRESS PERIOD: ',I0)"
! ------------------------------------------------------------------------------
    !
    ! -- Read next block header if kper greater than last one read
    if (this%iperoc < kper) then
      !
      ! -- Get period block
      call this%parser%GetBlock('PERIOD', isfound, ierr, &
                                supportOpenClose=.true.)
      !
      ! -- If end of file, set iperoc past kper, else parse line
      if (ierr < 0) then
        this%iperoc = nper + 1
        write(this%iout, '(/,1x,a)') 'END OF FILE DETECTED IN OUTPUT CONTROL.'
        write(this%iout, '(1x,a)') 'CURRENT OUTPUT CONTROL SETTINGS WILL BE '
        write(this%iout, '(1x,a)') 'REPEATED UNTIL THE END OF THE SIMULATION.'
      else
        !
        ! -- Read period number
        ival = this%parser%GetInteger()
        !
        ! -- Check to see if this is a valid kper
        if(ival <= 0 .or. ival > nper) then
          write(ermsg, '(a,i0)') 'PERIOD NOT VALID IN OUTPUT CONTROL: ', ival
          call store_error(ermsg)
          write(ermsg, '(a, a)') 'LINE: ', trim(adjustl(line))
          call store_error(ermsg)
        endif
        !
        ! -- Check to see if specified is less than kper
        if(ival < kper) then
          write(ermsg, fmtpererr)
          call store_error(ermsg)
          write(ermsg, fmtpererr2) kper, ival
          call store_error(ermsg)
          write(ermsg, '(a, a)') 'LINE: ', trim(adjustl(line))
          call store_error(ermsg)
        endif
        !
        ! -- Stop or set iperoc and continue
        if(count_errors() > 0) then
          call this%parser%StoreErrorUnit()
          call ustop()
        endif
        this%iperoc = ival
      endif
    end if
    !
    ! -- Read the stress period block
    if (this%iperoc == kper) then
      !
      ! -- Clear io flags
      do ipos = 1, size(this%ocdobj)
        ocdobjptr => this%ocdobj(ipos)
        call ocdobjptr%psmobj%init()
      enddo
      !
      ! -- Output control time step matches simulation time step.
      write(this%iout,fmtboc) this%iperoc
      !
      ! -- loop to read records
      recordloop: do
        !
        ! -- Read the line
        call this%parser%GetNextLine(endOfBlock)
        if (endOfBlock) exit
        call this%parser%GetStringCaps(keyword1)
        !
        ! -- Set printsave string and then read the record type (e.g.
        !    BUDGET, HEAD)
        printsave = keyword1
        call this%parser%GetStringCaps(keyword2)
        !
        ! -- Look through the output control data objects that are
        !    available and set ocdobjptr to the correct one based on
        !    cname.  Set found to .false. if not a valid record type.
        found = .false.
        do ipos = 1, size(this%ocdobj)
          ocdobjptr => this%ocdobj(ipos)
          if(keyword2 == trim(ocdobjptr%cname)) then
            found = .true.
            exit
          endif
        enddo
        if (.not. found) then
          call this%parser%GetCurrentLine(line)
          write(ermsg, fmterr)
          call store_error(ermsg)
          call store_error('UNRECOGNIZED KEYWORD: '//keyword2)
          call store_error(trim(line))
          call this%parser%StoreErrorUnit()
          call ustop()
        endif
        call this%parser%GetRemainingLine(line)
        call ocdobjptr%psmobj%rp(trim(printsave)//' '//line,      &
                                 this%iout)
        call ocdobjptr%ocd_rp_check(this%parser%iuactive)
        !
        ! -- End of recordloop
      enddo recordloop
      write(this%iout,fmteoc) this%iperoc
    else
      !
      ! -- Write message that output control settings are from a previous
      !    stress period.
      write(this%iout, fmtroc) kper
    endif
    !
    ! -- return
    return
  end subroutine oc_rp

  subroutine oc_ot(this, ipflg)
! ******************************************************************************
! oc_ot -- output information
! ******************************************************************************
!
!    SPECIFICATIONS:
! ------------------------------------------------------------------------------
    ! -- modules
    use TdisModule, only: kstp, kper, nstp
    ! -- dummy
    class(OutputControlType) :: this
    integer(I4B), intent(inout) :: ipflg
    ! -- local
    integer(I4B) :: ipos
    type(OutputControlDataType), pointer   :: ocdobjptr
! ------------------------------------------------------------------------------
    !
    ! -- Clear printout flag(ipflg).  This flag indicates that an array was
    !    printed to the listing file.
    ipflg = 0
    !
    do ipos = 1, size(this%ocdobj)
      ocdobjptr => this%ocdobj(ipos)
      call ocdobjptr%ocd_ot(ipflg, kstp, nstp(kper), this%iout)
    enddo
    !
    ! -- Return
    return
  end subroutine oc_ot

  subroutine oc_da(this)
! ******************************************************************************
! oc_da -- deallocate variables
! ******************************************************************************
!
!    SPECIFICATIONS:
! ------------------------------------------------------------------------------
    ! -- modules
    use MemoryManagerModule, only: mem_deallocate
    ! -- dummy
    class(OutputControlType) :: this
    ! -- local
    integer(I4B) :: i
! ------------------------------------------------------------------------------
    !
    do i = 1, size(this%ocdobj)
      call this%ocdobj(i)%ocd_da()
    enddo
    deallocate(this%ocdobj)
    !
    deallocate(this%name_model)
    deallocate(this%cid)
    call mem_deallocate(this%inunit)
    call mem_deallocate(this%iout)
    call mem_deallocate(this%iperoc)
    call mem_deallocate(this%iocrep)
    !
    ! -- return
    return
  end subroutine oc_da

  subroutine allocate_scalars(this, name_model)
! ******************************************************************************
! allocate_scalars -- Allocate scalars
! ******************************************************************************
!
!    SPECIFICATIONS:
! ------------------------------------------------------------------------------
    ! -- modules
    use MemoryManagerModule, only: mem_allocate
    ! -- dummy
    class(OutputControlType) :: this
    character(len=*), intent(in) :: name_model
! ------------------------------------------------------------------------------
    !
    allocate(this%name_model)
    allocate(this%cid)
    this%cid = trim(adjustl(name_model)) // ' OC'
    call mem_allocate(this%inunit, 'INUNIT', this%cid)
    call mem_allocate(this%iout, 'IOUT', this%cid)
    call mem_allocate(this%iperoc, 'IPEROC', this%cid)
    call mem_allocate(this%iocrep, 'IOCREP', this%cid)
    !
    this%name_model = name_model
    this%inunit = 0
    this%iout = 0
    this%iperoc = 0
    this%iocrep = 0
    !
    ! -- return
    return
  end subroutine allocate_scalars

  subroutine read_options(this)
! ******************************************************************************
! read_options -- read oc options block
! ******************************************************************************
!
!    SPECIFICATIONS:
! ------------------------------------------------------------------------------
    ! -- modules
    use ConstantsModule, only: LINELENGTH
    use SimModule, only: ustop, store_error, store_error_unit
    ! -- dummy
    class(OutputControlType) :: this
    ! -- local
    character(len=LINELENGTH) :: line, errmsg, keyword
    integer(I4B) :: ierr
    integer(I4B) :: ipos
    logical :: isfound, found, endOfBlock
    type(OutputControlDataType), pointer   :: ocdobjptr
! ------------------------------------------------------------------------------
    !
    ! -- get options block
<<<<<<< HEAD
    call this%parser%GetBlock('OPTIONS', isfound, ierr, blockRequired=.false.)
=======
    call this%parser%GetBlock('OPTIONS', isfound, ierr, &
      supportOpenClose=.true., blockRequired=.false.)
>>>>>>> c1738330
    !
    ! -- parse options block if detected
    if (isfound) then
      write(this%iout,'(1x,a)')'PROCESSING OC OPTIONS'
      do
        call this%parser%GetNextLine(endOfBlock)
        if (endOfBlock) exit
        call this%parser%GetStringCaps(keyword)
        found = .false.
        do ipos = 1, size(this%ocdobj)
          ocdobjptr => this%ocdobj(ipos)
          if(keyword == trim(ocdobjptr%cname)) then
            found = .true.
            exit
          endif
        enddo
        if (.not. found) then
          write(errmsg,'(4x,a,a)')'****ERROR. UNKNOWN OC OPTION: ',       &
<<<<<<< HEAD
                                 keyword
=======
                                 trim(keyword)
>>>>>>> c1738330
          call store_error(errmsg)
          call this%parser%StoreErrorUnit()
          call ustop()
        endif
        call this%parser%GetRemainingLine(line)
        call ocdobjptr%set_option(line, this%parser%iuactive, this%iout)
      end do
      write(this%iout,'(1x,a)')'END OF OC OPTIONS'
    end if
    !
    ! -- return
    return
  end subroutine read_options

  logical function oc_save(this, cname)
! ******************************************************************************
! oc_save -- determine if it is time to save cname
! ******************************************************************************
!
!    SPECIFICATIONS:
! ------------------------------------------------------------------------------
    ! -- modules
    use TdisModule, only: kstp, kper, nstp
    ! -- dummy
    class(OutputControlType) :: this
    character(len=*), intent(in) :: cname
    ! -- local
    integer(I4B) :: ipos
    logical :: found
    class(OutputControlDataType), pointer :: ocdobjptr
! ------------------------------------------------------------------------------
    !
    oc_save = .false.
    found = .false.
    do ipos = 1, size(this%ocdobj)
      ocdobjptr => this%ocdobj(ipos)
      if(cname == trim(ocdobjptr%cname)) then
        found = .true.
        exit
      endif
    enddo
    if(found) then
      oc_save = ocdobjptr%psmobj%kstp_to_save(kstp, nstp(kper))
    endif
    !
    ! -- Return
    return
  end function oc_save

  logical function oc_print(this, cname)
! ******************************************************************************
! oc_print -- determine if it is time to print cname
! ******************************************************************************
!
!    SPECIFICATIONS:
! ------------------------------------------------------------------------------
    ! -- modules
    use TdisModule, only: kstp, kper, nstp
    ! -- dummy
    class(OutputControlType) :: this
    character(len=*), intent(in) :: cname
    ! -- local
    integer(I4B) :: ipos
    logical :: found
    class(OutputControlDataType), pointer :: ocdobjptr
! ------------------------------------------------------------------------------
    !
    oc_print = .false.
    found = .false.
    do ipos = 1, size(this%ocdobj)
      ocdobjptr => this%ocdobj(ipos)
      if(cname == trim(ocdobjptr%cname)) then
        found = .true.
        exit
      endif
    enddo
    if(found) then
      oc_print = ocdobjptr%psmobj%kstp_to_print(kstp, nstp(kper))
    endif
    !
    ! -- Return
    return
  end function oc_print

  function oc_save_unit(this, cname)
! ******************************************************************************
! oc_save_unit -- determine unit number for saving
! ******************************************************************************
!
!    SPECIFICATIONS:
! ------------------------------------------------------------------------------
    ! -- modules
    ! -- return
    integer(I4B) :: oc_save_unit
    ! -- dummy
    class(OutputControlType) :: this
    character(len=*), intent(in) :: cname
    ! -- local
    integer(I4B) :: ipos
    logical :: found
    class(OutputControlDataType), pointer :: ocdobjptr
! ------------------------------------------------------------------------------
    !
    oc_save_unit = 0
    found = .false.
    do ipos = 1, size(this%ocdobj)
      ocdobjptr => this%ocdobj(ipos)
      if(cname == trim(ocdobjptr%cname)) then
        found = .true.
        exit
      endif
    enddo
    if(found) then
      oc_save_unit = ocdobjptr%idataun
    endif
    !
    ! -- Return
    return
  end function oc_save_unit

end module OutputControlModule<|MERGE_RESOLUTION|>--- conflicted
+++ resolved
@@ -96,11 +96,7 @@
     logical :: isfound, found, endOfBlock
     character(len=LINELENGTH) :: line
     character(len=LINELENGTH) :: ermsg, keyword1, keyword2
-<<<<<<< HEAD
-    character(len=5) :: printsave
-=======
     character(len=LINELENGTH) :: printsave
->>>>>>> c1738330
     class(OutputControlDataType), pointer :: ocdobjptr
     ! -- formats
     character(len=*), parameter :: fmtboc =                                    &
@@ -341,12 +337,8 @@
 ! ------------------------------------------------------------------------------
     !
     ! -- get options block
-<<<<<<< HEAD
-    call this%parser%GetBlock('OPTIONS', isfound, ierr, blockRequired=.false.)
-=======
     call this%parser%GetBlock('OPTIONS', isfound, ierr, &
       supportOpenClose=.true., blockRequired=.false.)
->>>>>>> c1738330
     !
     ! -- parse options block if detected
     if (isfound) then
@@ -365,11 +357,7 @@
         enddo
         if (.not. found) then
           write(errmsg,'(4x,a,a)')'****ERROR. UNKNOWN OC OPTION: ',       &
-<<<<<<< HEAD
-                                 keyword
-=======
                                  trim(keyword)
->>>>>>> c1738330
           call store_error(errmsg)
           call this%parser%StoreErrorUnit()
           call ustop()
