module SmoothingModule
  use KindModule, only: DP, I4B
  use ConstantsModule, only: DZERO, DHALF, DONE, DTWO, DTHREE, DFOUR,            &
 &                           DSIX, DPREC, DEM2, DEM4, DEM5, DEM6, DEM8, DEM14 
  implicit none
  
  contains
    
  subroutine sSCurve(x,range,dydx,y)
! ******************************************************************************
! COMPUTES THE S CURVE FOR SMOOTH DERIVATIVES BETWEEN X=0 AND X=1
! FROM mfusg smooth SUBROUTINE in gwf2wel7u1.f
! ******************************************************************************
! 
!    SPECIFICATIONS:
! ------------------------------------------------------------------------------
    real(DP), intent(in) :: x
    real(DP), intent(in) :: range
    real(DP), intent(inout) :: dydx
    real(DP), intent(inout) :: y
    !--local variables
    real(DP) :: s
    real(DP) :: xs
! ------------------------------------------------------------------------------
!   code
!
    s = range
    if ( s < DPREC ) s = DPREC
    xs = x / s
    if (xs < DZERO) xs = DZERO
    if (xs <= DZERO) then
      y = DZERO
      dydx = DZERO
    elseif(xs < DONE)then
      y = -DTWO * xs**DTHREE + DTHREE * xs**DTWO
      dydx = -DSIX * xs**DTWO + DSIX * xs
    else
      y = DONE
      dydx = DZERO
    endif
    return
  end subroutine sSCurve
  
  subroutine sCubicLinear(x,range,dydx,y)
! ******************************************************************************
! COMPUTES THE S CURVE WHERE DY/DX = 0 at X=0; AND DY/DX = 1 AT X=1.
! Smooths from zero to a slope of 1.
! ******************************************************************************
! 
!    SPECIFICATIONS:
! ------------------------------------------------------------------------------
    real(DP), intent(in) :: x
    real(DP), intent(in) :: range
    real(DP), intent(inout) :: dydx
    real(DP), intent(inout) :: y
    !--local variables
    real(DP) :: s
    real(DP) :: xs
! ------------------------------------------------------------------------------
!   code
!
    s = range
    if ( s < DPREC ) s = DPREC
    xs = x / s
    if (xs < DZERO) xs = DZERO
    if (xs <= DZERO) then
      y = DZERO
      dydx = DZERO
    elseif(xs < DONE)then
      y = -DONE * xs**DTHREE + DTWO * xs**DTWO
      dydx = -DTHREE * xs**DTWO + DFOUR * xs
    else
      y = DONE
      dydx = DZERO
    endif
    return
  end subroutine sCubicLinear

  subroutine sCubic(x,range,dydx,y)
! ******************************************************************************
! Nonlinear smoothing function returns value between 0-1; cubic function
! ******************************************************************************
! 
!    SPECIFICATIONS:
! ------------------------------------------------------------------------------
    real(DP), intent(inout) :: x
    real(DP), intent(inout) :: range
    real(DP), intent(inout) :: dydx
    real(DP), intent(inout) :: y
    !--local variables
    real(DP) :: s, aa, bb
    real(DP) :: cof1, cof2, cof3
! ------------------------------------------------------------------------------
!   code
!
    dydx = DZERO
    y = DZERO
    if ( range < DPREC ) range = DPREC
    if ( x < DPREC ) x = DPREC
    s = range
    aa = -DSIX/(s**DTHREE)
    bb = -DSIX/(s**DTWO)
    cof1 = x**DTWO
    cof2 = -(DTWO*x)/(s**DTHREE)
    cof3 = DTHREE/(s**DTWO)
    y = cof1 * (cof2 + cof3)
    dydx = (aa*x**DTWO - bb*x)
    if ( x <= DZERO ) then
      y = DZERO
      dydx = DZERO
    else if ( (x - s) > -DPREC ) then
      y = DONE
      dydx = DZERO
    end if
    return
  end subroutine sCubic
  
  subroutine sLinear(x,range,dydx,y)
! ******************************************************************************
! Linear smoothing function returns value between 0-1
! ******************************************************************************
! 
!    SPECIFICATIONS:
! ------------------------------------------------------------------------------
    real(DP), intent(inout) :: x
    real(DP), intent(inout) :: range
    real(DP), intent(inout) :: dydx
    real(DP), intent(inout) :: y
    !--local variables
    real(DP) :: s
! ------------------------------------------------------------------------------
!   code
!
    dydx = DZERO
    y = DZERO
    if ( range < DPREC ) range = DPREC
    if ( x < DPREC ) x = DPREC
    s = range
    y = DONE - (s - x)/s
    dydx = DONE/s
    if ( y > DONE ) then
      y = DONE
      dydx = DZERO
    end if
    return
  end subroutine sLinear
    
  subroutine sQuadratic(x,range,dydx,y)
! ******************************************************************************
! Nonlinear smoothing function returns value between 0-1; quadratic function
! ******************************************************************************
! 
!    SPECIFICATIONS:
! ------------------------------------------------------------------------------
    real(DP), intent(inout) :: x
    real(DP), intent(inout) :: range
    real(DP), intent(inout) :: dydx
    real(DP), intent(inout) :: y
    !--local variables
    real(DP) :: s
! ------------------------------------------------------------------------------
!   code
!
    dydx = DZERO
    y = DZERO
    if ( range < DPREC ) range = DPREC
    if ( x < DPREC ) x = DPREC
    s = range
    y = (x**DTWO) / (s**DTWO)
    dydx = DTWO*x/(s**DTWO)
    if ( y > DONE ) then
      y = DONE
      dydx = DZERO
    end if
    return
  end subroutine sQuadratic

  subroutine sChSmooth(d, smooth, dwdh)
! ******************************************************************************
! Function to smooth channel variables during channel drying
! ******************************************************************************
! 
!    SPECIFICATIONS:
! ------------------------------------------------------------------------------
    real(DP), intent(in) :: d
    real(DP), intent(inout) :: smooth
    real(DP), intent(inout) :: dwdh
    !
    ! -- local variables
    real(DP) :: s
    real(DP) :: diff
    real(DP) :: aa
    real(DP) :: ad
    real(DP) :: b
    real(DP) :: x
    real(DP) :: y
! ------------------------------------------------------------------------------
!   code
!    
    smooth = DZERO
    s = DEM5
    x = d
    diff = x - s
    if ( diff > DZERO ) then
      smooth = DONE
      dwdh = DZERO
    else
      aa = -DONE / (s**DTWO)
      ad = -DTWO / (s**DTWO)
      b = DTWO / s
      y = aa * x**DTWO + b*x
      dwdh = (ad*x + b)
      if ( x <= DZERO ) then
        y = DZERO
        dwdh = DZERO
      else if ( diff > -DEM14 ) then
        y = DONE
        dwdh = DZERO
      end if
      smooth = y
    end if
    return
end subroutine sChSmooth
 
  function sLinearSaturation(top, bot, x) result(y)
! ******************************************************************************
! Linear smoothing function returns value between 0-1;
! Linear saturation function
! ******************************************************************************
! 
!    SPECIFICATIONS:
! ------------------------------------------------------------------------------
    ! -- return
    real(DP) :: y
    ! -- dummy variables
    real(DP), intent(in) :: top
    real(DP), intent(in) :: bot
    real(DP), intent(in) :: x
    ! -- local
    real(DP) :: b
! ------------------------------------------------------------------------------
!   code
!
    b = top - bot
    if (x < bot) then
      y = DZERO
    else if (x > top) then
      y = DONE
    else
      y = (x - bot) / b
    end if
    return
  end function sLinearSaturation


  function sCubicSaturation(top, bot, x, eps) result(y)
! ******************************************************************************
! Nonlinear smoothing function returns value between 0-1;
! Quadratic saturation function
! ******************************************************************************
! 
!    SPECIFICATIONS:
! ------------------------------------------------------------------------------
    ! -- return
    real(DP) :: y
    ! -- dummy variables
    real(DP), intent(in) :: top
    real(DP), intent(in) :: bot
    real(DP), intent(in) :: x
    real(DP), intent(in), optional :: eps
    ! -- local
    real(DP) :: teps
    real(DP) :: w
    real(DP) :: b
    real(DP) :: s
    real(DP) :: cof1
    real(DP) :: cof2
! ------------------------------------------------------------------------------
!   code
!
    if (present(eps)) then
      teps = eps
    else
      teps = DEM2
    end if
    w = x - bot
    b = top - bot
    s = teps * b
    cof1 = DONE / (s**DTWO)
    cof2 = DTWO / s
    if (w < DZERO) then
      y = DZERO
    else if (w < s) then
      y = -cof1 * (w**DTHREE) + cof2 * (w**DTWO)
    else if (w < (b-s)) then
      y = w / b
    else if (w < b) then
      y = DONE + cof1 * ((b - w)**DTHREE) - cof2 * ((b - w)**DTWO)
    else
      y = DONE
    end if
    
    return
  end function sCubicSaturation

  
  function sQuadraticSaturation(top, bot, x, eps, bmin) result(y)
! ******************************************************************************
! Nonlinear smoothing function returns value between 0-1;
! Quadratic saturation function
! ******************************************************************************
! 
!    SPECIFICATIONS:
! ------------------------------------------------------------------------------
    ! -- return
    real(DP) :: y
    ! -- dummy variables
    real(DP), intent(in) :: top
    real(DP), intent(in) :: bot
    real(DP), intent(in) :: x
    real(DP), optional, intent(in) :: eps
    real(DP), optional, intent(in) :: bmin
    ! -- local
    real(DP) :: teps
    real(DP) :: tbmin
    real(DP) :: b
    real(DP) :: br
    real(DP) :: bri
    real(DP) :: av
! ------------------------------------------------------------------------------
!   code
!
    if (present(eps)) then
      teps = eps
    else
      teps = DEM6
    end if
    if (present(bmin)) then
      tbmin = bmin
    else
      tbmin = DZERO
    end if
    b = top - bot
    if (b > DZERO) then
      if (x < bot) then
        br = DZERO
      else if (x > top) then
        br = DONE
      else
        br = (x - bot) / b
      end if
      av = DONE / (DONE - teps) 
      bri = DONE - br
      if (br < tbmin) then
        br = tbmin
      end if
      if (br < teps) then
        y = av * DHALF * (br*br) / teps
      elseif (br < (DONE-teps)) then
        y = av * br + DHALF * (DONE - av)
      elseif (br < DONE) then
        y = DONE - ((av * DHALF * (bri * bri)) / teps)
      else
        y = DONE
      end if
    else
      if (x < bot) then
        y = DZERO
      else
        y = DONE
      end if
    end if
    
    return
  end function sQuadraticSaturation
  
  function svanGenuchtenSaturation(top, bot, x, alpha, beta, sr) result(y)
! ******************************************************************************
! Nonlinear smoothing function returns value between 0-1;
! van Genuchten saturation function
! ******************************************************************************
! 
!    SPECIFICATIONS:
! ------------------------------------------------------------------------------
    ! -- return
    real(DP) :: y
    ! -- dummy variables
    real(DP), intent(in) :: top
    real(DP), intent(in) :: bot
    real(DP), intent(in) :: x
    real(DP), intent(in) :: alpha
    real(DP), intent(in) :: beta
    real(DP), intent(in) :: sr
    ! -- local
    real(DP) :: b
    real(DP) :: pc
    real(DP) :: gamma
    real(DP) :: seff
! ------------------------------------------------------------------------------
!   code
!
    b = top - bot
    pc = (DHALF * b) - x
    if (pc <= DZERO) then
      y = DZERO
    else
      gamma = DONE - (DONE / beta)
      seff = (DONE + (alpha * pc)**beta)**gamma
      seff = DONE / seff
      y = seff * (DONE - sr) + sr
    end if

    return
  end function svanGenuchtenSaturation
 
  
  function sQuadraticSaturationDerivative(top, bot, x, eps, bmin) result(y)
! ******************************************************************************
! Derivative of nonlinear smoothing function returns value between 0-1;
! Derivative of the quadratic saturation function
! ******************************************************************************
! 
!    SPECIFICATIONS:
! ------------------------------------------------------------------------------
    ! -- return
    real(DP) :: y
    ! -- dummy variables
    real(DP), intent(in) :: top
    real(DP), intent(in) :: bot
    real(DP), intent(in) :: x
    real(DP), optional, intent(in) :: eps
    real(DP), optional, intent(in) :: bmin
    ! -- local
    real(DP) :: teps
    real(DP) :: tbmin
    real(DP) :: b
    real(DP) :: br
    real(DP) :: bri
    real(DP) :: av
! ------------------------------------------------------------------------------
!   code
!
    if (present(eps)) then
      teps = eps
    else
      teps = DEM6
    end if
    if (present(bmin)) then
      tbmin = bmin
    else
      tbmin = DZERO
    end if
    b = top - bot
    if (x < bot) then
      br = DZERO
    else if (x > top) then
      br = DONE
    else
      br = (x - bot) / b
    end if
    av = DONE / (DONE - teps) 
    bri = DONE - br
    if (br < tbmin) then
      br = tbmin
    end if
    if (br < teps) then
      y = av * br / teps
    elseif (br < (DONE-teps)) then
      y = av
    elseif (br < DONE) then
      y = av * bri / teps
    else
      y = DZERO
    end if
    y = y / b
    
    return
  end function sQuadraticSaturationDerivative



  function sQSaturation(top, bot, x) result(y)
! ******************************************************************************
! Nonlinear smoothing function returns value between 0-1;
! Cubic saturation function
! ******************************************************************************
! 
!    SPECIFICATIONS:
! ------------------------------------------------------------------------------
    ! -- return
    real(DP) :: y
    ! -- dummy variables
    real(DP), intent(in) :: top
    real(DP), intent(in) :: bot
    real(DP), intent(in) :: x
    ! -- local
    real(DP) :: w
    real(DP) :: b
    real(DP) :: s
    real(DP) :: cof1
    real(DP) :: cof2
! ------------------------------------------------------------------------------
!   code
!
    w = x - bot
    b = top - bot
    s = w / b
    cof1 = -DTWO / b**DTHREE
    cof2 = DTHREE / b**DTWO
    if (s < DZERO) then
      y = DZERO
    else if(s < DONE) then
      y = cof1 * w**DTHREE + cof2 * w**DTWO
    else
      y = DONE
    end if
    
    return
  end function sQSaturation
  
  function sQSaturationDerivative(top, bot, x) result(y)
! ******************************************************************************
! Nonlinear smoothing function returns value between 0-1;
! Cubic saturation function
! ******************************************************************************
! 
!    SPECIFICATIONS:
! ------------------------------------------------------------------------------
    ! -- return
    real(DP) :: y
    ! -- dummy variables
    real(DP), intent(in) :: top
    real(DP), intent(in) :: bot
    real(DP), intent(in) :: x
    ! -- local
    real(DP) :: w
    real(DP) :: b
    real(DP) :: s
    real(DP) :: cof1
    real(DP) :: cof2
! ------------------------------------------------------------------------------
!   code
!
    w = x - bot
    b = top - bot
    s = w / b
    cof1 = -DSIX / b**DTHREE
    cof2 = DSIX / b**DTWO
    if (s < DZERO) then
      y = DZERO
    else if(s < DONE) then
      y = cof1 * w**DTWO + cof2 * w
    else
      y = DZERO
    end if
    
    return
  end function sQSaturationDerivative
  
<<<<<<< HEAD
  subroutine sPChip_set_derivatives(num_points, x, f, d)
! ******************************************************************************
! Sets derivatives needed to determine a monotone piecewise
!            cubic Hermite interpolant to given data.
=======
  function sSlope(x, xi, yi, sm, sp, ta) result(y)
! ******************************************************************************
! Nonlinear smoothing function returns a smoothed value of y that has the value
! yi at xi and yi + (sm * dx) for x-values less than xi and yi + (sp * dx) for
! x-values greater than xi, where dx = x - xi.
>>>>>>> 759d6c7e
! ******************************************************************************
! 
!    SPECIFICATIONS:
! ------------------------------------------------------------------------------
<<<<<<< HEAD
    ! -- dummy
    integer(I4B), intent(in) :: num_points
    real(DP), intent(in) :: x(*), f(*)
    real(DP), intent(out) :: d(*)
    ! -- local
    integer(I4B) ::  i
    real(DP) :: del1, del2, dmax, dmin, dsave, h1, h2, hsum, hsumt3, w1, w2
    real(DP) :: drat1, drat2
! ------------------------------------------------------------------------------
    !
    ! -- check points increasing
    do i = 2, num_points
      if ( x(i) .le. x(i-1) )  then
        stop 'SmoothingModule - PChip x values not strictly increasing'
      endif
    enddo

    h1 = x(2) - x(1)
    del1 = (f(2) - f(1))/h1
    dsave = del1

    ! -- two points use linear interpolation
    if (num_points .eq. 2 ) then
      d(1) = del1
      d(num_points) = del1
    else
      ! -- more than two points
      h2 = x(3) - x(2)
      del2 = (f(3) - f(2))/h2
      !
      ! -- set d(1) via non-centered three-point formula, adjusted to be
      !     shape-preserving.
      hsum = h1 + h2
      w1 = (h1 + hsum)/hsum
      w2 = -h1/hsum
      d(1) = w1 * del1 + w2 * del2
      if (sTest_sign(d(1),del1) .le. DZERO)  then
        d(1) = DZERO
      else if (sTest_sign(del1,del2) .lt. DZERO)  then
        ! -- need do this check only if monotonicity switches.
        dmax = DTHREE * del1
        if (abs(d(1)) .gt. abs(dmax))  d(1) = dmax
      ENDIF
      !
      ! --  loop through interior points.
      !
      do  i = 2, num_points - 1
        if (i .ne. 2) then
           h1 = h2
           h2 = x(i+1) - x(I)
           hsum = h1 + h2
           del1 = del2
           del2 = (f(i+1) - f(i))/h2
         endif
         !
         ! --  set d(i)=0 unless data are strictly monotonic.
         d(i) = DZERO
         select case (int(sTest_sign(del1,del2)))
           ! -- count number of changes in direction of monotonicity.
           !
         case(0)
           if (del2 .eq. DZERO)  cycle
           dsave = del2
           cycle
         case(:-1)
           dsave = del2
           cycle
         case(1:)
           !
           ! --  use Brodlie modification of Butland formula.
           !
           hsumt3 = hsum + hsum + hsum
           w1 = (hsum + h1)/hsumt3
           w2 = (hsum + h2)/hsumt3
           dmax = max( abs(del1), abs(del2) )
           dmin = min( abs(del1), abs(del2) )
           drat1 = del1/dmax
           drat2 = del2/dmax
           d(i) = dmin/(w1 * drat1 + w2 * drat2)
         end select
       enddo
       !
       ! -- set d(num_points) via non-centered three-point formula, adjusted to be
       !     shape-preserving.
       !
       w1 = -h2/hsum
       w2 = (h2 + hsum)/hsum
       d(num_points) = w1 * del1 + w2 * del2
       if (sTest_sign(d(num_points),del2) .le. DZERO) then
         d(num_points) = DZERO
       else if (sTest_sign(del1, del2) .lt. DZERO) then
         ! -- need do this check only if monotonicity switches.
         dmax = DTHREE * del2
         if (abs(d(num_points)) .gt. abs(dmax))  d(num_points) = dmax
       endif
     end if

    end subroutine sPChip_set_derivatives
    
    real(DP) function sTest_sign (arg1, arg2)
! ******************************************************************************
! Test_sign -- Utility function for PChip
!
!     Returns:
!        -1. if arg1 and ARG2 are of opposite sign.
!         0. if either argument is zero.
!        +1. if arg1 and arg2 are of the same sign.
! ******************************************************************************
!      
!    SPECIFICATIONS:
! ------------------------------------------------------------------------------
      ! -- dummy
      real(DP), intent(in) :: arg1, arg2
      ! -- local
      ! -- formats
      ! -- data
! ------------------------------------------------------------------------------
      !
      sTest_sign = sign(DONE, arg1) * sign(DONE, arg2)
      if((arg1 .eq. DZERO) .or. (arg2 .eq. DZERO)) sTest_sign = DZERO
    end function sTest_sign

!-----------------------------------------------------------------------------
    
    real(DP) function sPChip_integrate(num_points, x, f, d, a, b)
! ******************************************************************************
! sPChip_integrate -- Evaluate PChip over interval a - b
! ******************************************************************************
!
!    SPECIFICATIONS:
! ------------------------------------------------------------------------------
      ! -- dummy
      integer(I4B), intent(in) :: num_points
      real(DP), intent(in) :: x(*), f(*), d(*), a, b
      ! -- local
      integer(I4B) :: i, ia, ib, ierd, il, ir
      real(DP) :: val, xa, xb

      val = DZERO
      !
      ! -- compute integral value.
      !
      if (a .ne. b)  then
         xa = min(a, b)
         xb = max(a, b)
         if (xb .le. x(2)) then
           ! -- interval is to left of x(2), so use first cubic.
           !
           val = sPChip_eval_ext(x(1), x(2), f(1), f(2), d(1), d(2), a, b)
           !
         else if (xa .ge. x(num_points - 1)) then
           ! -- interval is to right of x(num_points-1) so use last cubic.
           !
           val = sPChip_eval_ext(x(num_points-1), x(num_points), f(num_points-1), &
               f(num_points), d(num_points-1),d(num_points), a, b)
           !
         else
           ! -- 'normal' case -- xa < xb, xa < x(n-1), xb > x(2).
           !    locate ia and ib such that
           !    x(ia-1) < xa < x(ia) < x(ib) < xb < x(ib+1)
           ia = 1
           do I = 1, num_points-1
             if (xa .gt. x(i)) ia = i + 1
           enddo
           ! -- ia = 1 implies xa < x(1)
           ! otherwise ia is largest index such that x(ia-1) < xa,
           !
           ib = num_points
           do i = num_points, ia, -1
             if (xb .lt. x(i)) ib = i - 1
           enddo
           ! -- ib = num_points implies xb > x(num_points)
           ! otherwise ib is smallest index such that xb < x(ib+1)
           !
           ! -- compute the integral.
           if (ib .lt. ia)  then
             ! -- this means ib = ia-1 and (a,b) is a subset of (x(ib),x(ia)).
               val = sPChip_eval_ext (X(IB),X(IA), F(IB), F(IA), D(IB),D(IA), A, B)

             else
               !
               ! -- first compute integral over (x(ia), x(ib))
               ! Case (ib == ia) is taken care of by initialization of val to DZERO
               if (ib .gt. ia)  then
                  val = sPChip_eval_int(num_points, x, f, d, ia, ib)
               endif
               !
               ! -- then add on integral over (xa,x(ia)).
               if (xa .lt. x(ia)) then
                 il = max(1, ia-1)
                 ir = il + 1
                 val = val + sPChip_eval_ext(x(il), x(ir), f(il),f(ir), d(il), d(ir), xa, x(ia))
               endif
               !
               ! -- then add on integral over (x(ib), xb)
               if (xb .gt. x(ib)) then
                 ir = min (ib+1, num_points)
                 il = ir - 1
                 val = val + sPChip_eval_ext(x(il),x(ir), f(il),f(ir), d(il),d(ir), x(ib), xb)
               endif
               !
               ! -- finally, adjust sign if necessary.
               if (a .gt. b)  val = - val
             endif
           endif
         endif

         sPChip_integrate = val

       end function sPChip_integrate


      real(DP) function sPChip_eval_int(num_points, x, f, d, ia, ib)
! ******************************************************************************
! sPChip_eval_int -- Evaluate PChip over interval x(ia), x(ib)
! ******************************************************************************
!
!    SPECIFICATIONS:
! ------------------------------------------------------------------------------
        ! -- dummy
        integer(I4B), intent(in) :: num_points, ia, ib
        real(DP), intent(in) :: x(*), f(*), d(*)
        ! -- local
        integer(I4B) :: i, iup, low
        real(DP) :: H, tot, val

        val = DZERO
        !
        ! -- compute integral value.
        !
        if (ia .ne. ib) then
          low = min(ia, ib)
          iup = max(ia, ib) - 1
          tot = DZERO
          do i = low, iup
            h = x(i+1) - x(i)
            tot = tot + h * ((f(i) + f(i+1)) + (d(i) - d(i+1)) * (h/DSIX))
          enddo
          val = DHALF * tot
          if (ia .gt. ib)  val = -val
        endif

        sPChip_eval_int = val

      end function sPChip_eval_int


      real(DP) function sPChip_eval_ext(x1, x2, f1, f2, d1, d2, a, b)
! ******************************************************************************
! sPChip_eval_ext -- Evaluate PChip over arbitrary interval a - b
! ******************************************************************************
!
!    SPECIFICATIONS:
! ------------------------------------------------------------------------------
      ! -- dummy
      real(DP), intent(in) :: x1, x2, f1, f2, d1, d2, a, b
      ! -- local        
      real(DP) :: dterm, fterm, h, phia1, phia2, &
          phib1, phib2, psia1, psia2, psib1, psib2, ta1, ta2, &
          tb1, tb2, ua1, ua2, ub1, ub2                 

      if (x1 .eq. x2) then
        sPChip_eval_ext = 0
      else
        h = x2 - x1
        ta1 = (a - x1) / h
        ta2 = (x2 - a) / h
        tb1 = (b - x1) / h
        tb2 = (x2 - b) / h
      
        ua1 = ta1**3
        phia1 = ua1 * (DTWO - ta1)
        psia1 = ua1 * (DTHREE*ta1 - DFOUR)
        ua2 = ta2**3
        phia2 =  ua2 * (DTWO - ta2)
        psia2 = -ua2 * (DTHREE*ta2 - DFOUR)

        ub1 = tb1**3
        phib1 = ub1 * (DTWO - tb1)
        psib1 = ub1 * (DTHREE * tb1 - DFOUR)
        ub2 = tb2**3
        phib2 =  ub2 * (DTWO - tb2)
        psib2 = -ub2 * (DTHREE * tb2 - DFOUR)
      
        fterm =   f1 * (phia2 - phib2) + f2 * (phib1 - phia1)
        dterm = (d1 * (psia2 - psib2) + d2 * (psib1 - psia1)) * (h/DSIX)
      
        sPChip_eval_ext = (DHALF * h) * (fterm + dterm)
        
      endif

    end function sPChip_eval_ext


    subroutine sPChip_eval_fn_points(x1, x2, f1, f2, d1, d2, ne, xe, fe, next)
! ******************************************************************************
! sPChip_eval_ext -- Evaluate function at array of points
! ******************************************************************************
! DCHFEV called in SUBROUTINE DPCHFE
!    SPECIFICATIONS:
! ------------------------------------------------------------------------------
      ! -- dummy
      integer(I4B), intent(in) :: ne
      integer(I4B), intent(inout) :: next(2)
      real(DP), intent(in) :: x1, x2, f1, f2, d1, d2, xe(*)
      real(DP), intent(out) :: fe(*)
      ! -- local
      integer(I4B) :: i
      real(DP) :: c2, c3, del1, del2, delta, h, x, xmi, xma


      h = x2 - x1
      next(1) = 0
      next(2) = 0
      xmi = min(DZERO, h)
      xma = max(DZERO, h)
!
!  compute cubic coefficients (expanded about x1).
!
      delta = (f2 - f1)/h
      del1 = (d1 - delta)/h
      del2 = (d2 - delta)/h

      c2 = -(del1+del1 + del2)
      c3 = (del1 + del2)/h
!
      do i = 1, ne
         x = xe(i) - x1
         fe(i) = f1 + x*(d1 + x*(c2 + x*c3))
!          count extrapolation points.
         if (x .lt. xmi)  next(1) = next(1) + 1
         if (x .gt. xma)  next(2) = next(2) + 1
      enddo

     end subroutine sPChip_eval_fn_points


     real(DP) function sPChip_eval_fn(n, x, f, d, incfd, ne, xe)
!  DPCHFE
! Evaluate a piecewise cubic Hermite function at an array of points
! ******************************************************************************
!
!    SPECIFICATIONS:
! ------------------------------------------------------------------------------
       ! -- dummy
       integer(I4B), intent(in) :: n, incfd, ne
       real(DP), intent(in) :: x(*), f(incfd,*), d(incfd,*), xe(*)
       ! -- local
       integer(I4B) :: i, ir, j, jfirst, next(2), nj, ierr
       real(DP) :: fe(ne)
       logical  found_first
!
       !  loop over intervals.
       jfirst = 1
       ir = 2
       ierr = 0

       do while (ir .le. n)
         if (jfirst .gt. ne) exit
!
         !     skip out of loop if have processed all evaluation points.
!
         do j = jfirst, ne
           found_first = (xe(j) .ge. x(ir))
           if (found_first) exit
         enddo

         if (found_first) then
           if (ir .eq. n)  j = ne + 1
         else
           j = ne + 1
         endif

         nj = j - jfirst

         !      skip evaluation if no points in interval.

         if (nj .ne. 0) then

           !       evaluate cubic at xe(i),  i = jfirst (1) J-1 .
           !
           CALL sPChip_eval_fn_points (x(ir-1),x(ir), f(1,ir-1),f(1,ir), d(1,ir-1), &
               d(1,ir), nj, xe(jfirst), fe(jfirst), next)
           if ((next(2) .ne. 0) .and. (ir .ge. n)) then
             ierr = ierr + next(2)
           endif
           if (next(1) .ne. 0) then
             if (ir .le. 2) then
               ierr = ierr + next(1)
             else
               do i = jfirst, j-1
                 if (xe(i) .lt. x(ir-1)) exit
               enddo
               j = i
               do i = 1, ir-1
                 if (j .gt. ne)  then
                   stop 'SmoothingModule - something gone wrong'
                 endif
                 if (xe(j) .lt. x(i)) then
                   exit
                 endif
               enddo
               ir = max(1, i-1)
             endif
           endif
           jfirst = j
         endif
         ir = ir + 1
       enddo

       sPChip_eval_fn = fe(1)

     end function sPChip_eval_fn

=======
    ! -- return
    real(DP) :: y
    ! -- dummy variables
    real(DP), intent(in) :: x
    real(DP), intent(in) :: xi
    real(DP), intent(in) :: yi
    real(DP), intent(in) :: sm
    real(DP), intent(in) :: sp
    real(DP), optional, intent(in) :: ta
    ! -- local
    real(DP) :: a
    real(DP) :: b
    real(DP) :: dx
    real(DP) :: xm
    real(DP) :: xp
    real(DP) :: ym
    real(DP) :: yp
! ------------------------------------------------------------------------------
    !
    ! -- set smoothing variable a
    if (present(ta)) then
      a = a
    else
      a = DEM8
    end if
    !
    ! -- calculate b from smoothing variable a
    b = a / (sqrt(DTWO) - DONE)
    !
    ! -- calculate contributions to y
    dx = x - xi
    xm = DHALF * (x + xi - sqrt(dx + b**DTWO - a**DTWO))
    xp = DHALF * (x + xi + sqrt(dx + b**DTWO - a**DTWO))
    ym = sm * (xm - xi)
    yp = sp * (xi - xp)
    !
    ! -- calculate y from ym and yp contributions
    y = yi + ym + yp
    !
    ! -- return
    return
  end function sSlope  
    
  function sSlopeDerivative(x, xi, sm, sp, ta) result(y)
! ******************************************************************************
! Derivative of nonlinear smoothing function that has the value yi at xi and 
! yi + (sm * dx) for x-values less than xi and yi + (sp * dx) for x-values 
! greater than xi, where dx = x - xi.
! ******************************************************************************
! 
!    SPECIFICATIONS:
! ------------------------------------------------------------------------------
    ! -- return
    real(DP) :: y
    ! -- dummy variables
    real(DP), intent(in) :: x
    real(DP), intent(in) :: xi
    real(DP), intent(in) :: sm
    real(DP), intent(in) :: sp
    real(DP), optional, intent(in) :: ta
    ! -- local
    real(DP) :: a
    real(DP) :: b
    real(DP) :: dx
    real(DP) :: mu
    real(DP) :: rho
! ------------------------------------------------------------------------------
    !
    ! -- set smoothing variable a
    if (present(ta)) then
      a = a
    else
      a = DEM8
    end if
    !
    ! -- calculate b from smoothing variable a
    b = a / (sqrt(DTWO) - DONE)
    !
    ! -- calculate contributions to derivative
    dx = x - xi
    mu = sqrt(dx**DTWO + b**DTWO - a**DTWO)
    rho = dx / mu
    !
    ! -- calculate derivative from individual contributions
    y = DHALF * (sm + sp) - DHALF * rho * (sm - sp)                     
    !
    ! -- return
    return
  end function sSlopeDerivative  
  
  function sQuadratic0sp(x, xi, tomega) result(y)
! ******************************************************************************
! Nonlinear smoothing function returns a smoothed value of y that uses a 
! quadratic to smooth x over range of xi - epsilon to xi + epsilon.
! Simplification of sQuadraticSlope with sm = 0, sp = 1, and yi = 0.
! From Panday et al. (2013) - eq. 35 - https://dx.doi.org/10.5066/F7R20ZFJ
! ******************************************************************************
! 
!    SPECIFICATIONS:
! ------------------------------------------------------------------------------
    ! -- return
    real(DP) :: y
    ! -- dummy variables
    real(DP), intent(in) :: x
    real(DP), intent(in) :: xi
    real(DP), optional, intent(in) :: tomega
    ! -- local
    real(DP) :: omega
    real(DP) :: epsilon
    real(DP) :: dx
! ------------------------------------------------------------------------------
    !
    ! -- set smoothing interval
    if (present(tomega)) then
      omega = tomega
    else
      omega = DEM6
    end if
    !
    ! -- set smoothing interval
    epsilon = DHALF * omega
    !
    ! -- calculate distance from xi
    dx = x - xi
    !
    ! -- evaluate smoothing function
    if (dx < -epsilon) then
      y = xi
    else if (dx < epsilon) then
      y = (dx**DTWO / (DFOUR * epsilon)) + DHALF * dx + (epsilon / DFOUR) + xi
    else
      y = x
    end if
    !
    ! -- return
    return
  end function sQuadratic0sp  
  
  function sQuadratic0spDerivative(x, xi, tomega) result(y)
! ******************************************************************************
! Derivative of nonlinear smoothing function returns a smoothed value of y  
! that uses a quadratic to smooth x over range of xi - epsilon to xi + epsilon.
! Simplification of sQuadraticSlope with sm = 0, sp = 1, and yi = 0.
! From Panday et al. (2013) - eq. 35 - https://dx.doi.org/10.5066/F7R20ZFJ
! ******************************************************************************
! 
!    SPECIFICATIONS:
! ------------------------------------------------------------------------------
    ! -- return
    real(DP) :: y
    ! -- dummy variables
    real(DP), intent(in) :: x
    real(DP), intent(in) :: xi
    real(DP), optional, intent(in) :: tomega
    ! -- local
    real(DP) :: omega
    real(DP) :: epsilon
    real(DP) :: dx
! ------------------------------------------------------------------------------
    !
    ! -- set smoothing interval
    if (present(tomega)) then
      omega = tomega
    else
      omega = DEM6
    end if
    !
    ! -- set smoothing interval
    epsilon = DHALF * omega
    !
    ! -- calculate distance from xi
    dx = x - xi
    !
    ! -- evaluate smoothing function
    if (dx < -epsilon) then
      y = 0
    else if (dx < epsilon) then
      y = (dx / omega) + DHALF
    else
      y = 1
    end if
    !
    ! -- return
    return
  end function sQuadratic0spDerivative  
  
  function sQuadraticSlope(x, xi, yi, sm, sp, tomega) result(y)
! ******************************************************************************
! Quadratic smoothing function returns a smoothed value of y that has the value
! yi at xi and yi + (sm * dx) for x-values less than xi and yi + (sp * dx) for
! x-values greater than xi, where dx = x - xi.
! ******************************************************************************
! 
!    SPECIFICATIONS:
! ------------------------------------------------------------------------------
    ! -- return
    real(DP) :: y
    ! -- dummy variables
    real(DP), intent(in) :: x
    real(DP), intent(in) :: xi
    real(DP), intent(in) :: yi
    real(DP), intent(in) :: sm
    real(DP), intent(in) :: sp
    real(DP), optional, intent(in) :: tomega
    ! -- local
    real(DP) :: omega
    real(DP) :: epsilon
    real(DP) :: dx
    real(DP) :: c
! ------------------------------------------------------------------------------
    !
    ! -- set smoothing interval
    if (present(tomega)) then
      omega = tomega
    else
      omega = DEM6
    end if
    !
    ! -- set smoothing interval
    epsilon = DHALF * omega
    !
    ! -- calculate distance from xi
    dx = x - xi
    !
    ! -- evaluate smoothing function
    if (dx < -epsilon) then
      y = sm * dx
    else if (dx < epsilon) then
      c = dx / epsilon
      y = DHALF * epsilon * (DHALF * (sp - sm) * (DONE + c**DTWO) + (sm + sp) * c)
    else
      y = sp * dx
    end if
    !
    ! -- add value at xi
    y = y + yi
    !
    ! -- return
    return
  end function sQuadraticSlope  
  
  
  function sQuadraticSlopeDerivative(x, xi, sm, sp, tomega) result(y)
! ******************************************************************************
! Derivative of quadratic smoothing function returns a smoothed value of y 
! that has the value yi at xi and yi + (sm * dx) for x-values less than xi and 
! yi + (sp * dx) for x-values greater than xi, where dx = x - xi.
! ******************************************************************************
! 
!    SPECIFICATIONS:
! ------------------------------------------------------------------------------
    ! -- return
    real(DP) :: y
    ! -- dummy variables
    real(DP), intent(in) :: x
    real(DP), intent(in) :: xi
    real(DP), intent(in) :: sm
    real(DP), intent(in) :: sp
    real(DP), optional, intent(in) :: tomega
    ! -- local
    real(DP) :: omega
    real(DP) :: epsilon
    real(DP) :: dx
    real(DP) :: c
! ------------------------------------------------------------------------------
    !
    ! -- set smoothing interval
    if (present(tomega)) then
      omega = tomega
    else
      omega = DEM6
    end if
    !
    ! -- set smoothing interval
    epsilon = DHALF * omega
    !
    ! -- calculate distance from xi
    dx = x - xi
    !
    ! -- evaluate smoothing function
    if (dx < -epsilon) then
      y = sm
    else if (dx < epsilon) then
      c = dx / epsilon
      y = DHALF * ((sp - sm) * c + (sm + sp))
    else
      y = sp
    end if
    !
    ! -- return
    return
  end function sQuadraticSlopeDerivative 
  
>>>>>>> 759d6c7e
end module SmoothingModule
    
    <|MERGE_RESOLUTION|>--- conflicted
+++ resolved
@@ -373,7 +373,7 @@
     
     return
   end function sQuadraticSaturation
-  
+
   function svanGenuchtenSaturation(top, bot, x, alpha, beta, sr) result(y)
 ! ******************************************************************************
 ! Nonlinear smoothing function returns value between 0-1;
@@ -557,23 +557,316 @@
     return
   end function sQSaturationDerivative
   
-<<<<<<< HEAD
-  subroutine sPChip_set_derivatives(num_points, x, f, d)
-! ******************************************************************************
-! Sets derivatives needed to determine a monotone piecewise
-!            cubic Hermite interpolant to given data.
-=======
   function sSlope(x, xi, yi, sm, sp, ta) result(y)
 ! ******************************************************************************
 ! Nonlinear smoothing function returns a smoothed value of y that has the value
 ! yi at xi and yi + (sm * dx) for x-values less than xi and yi + (sp * dx) for
 ! x-values greater than xi, where dx = x - xi.
->>>>>>> 759d6c7e
-! ******************************************************************************
-! 
-!    SPECIFICATIONS:
-! ------------------------------------------------------------------------------
-<<<<<<< HEAD
+! ******************************************************************************
+! 
+!    SPECIFICATIONS:
+! ------------------------------------------------------------------------------
+    ! -- return
+    real(DP) :: y
+    ! -- dummy variables
+    real(DP), intent(in) :: x
+    real(DP), intent(in) :: xi
+    real(DP), intent(in) :: yi
+    real(DP), intent(in) :: sm
+    real(DP), intent(in) :: sp
+    real(DP), optional, intent(in) :: ta
+    ! -- local
+    real(DP) :: a
+    real(DP) :: b
+    real(DP) :: dx
+    real(DP) :: xm
+    real(DP) :: xp
+    real(DP) :: ym
+    real(DP) :: yp
+! ------------------------------------------------------------------------------
+    !
+    ! -- set smoothing variable a
+    if (present(ta)) then
+      a = a
+    else
+      a = DEM8
+    end if
+    !
+    ! -- calculate b from smoothing variable a
+    b = a / (sqrt(DTWO) - DONE)
+    !
+    ! -- calculate contributions to y
+    dx = x - xi
+    xm = DHALF * (x + xi - sqrt(dx + b**DTWO - a**DTWO))
+    xp = DHALF * (x + xi + sqrt(dx + b**DTWO - a**DTWO))
+    ym = sm * (xm - xi)
+    yp = sp * (xi - xp)
+    !
+    ! -- calculate y from ym and yp contributions
+    y = yi + ym + yp
+    !
+    ! -- return
+    return
+  end function sSlope  
+    
+  function sSlopeDerivative(x, xi, sm, sp, ta) result(y)
+! ******************************************************************************
+! Derivative of nonlinear smoothing function that has the value yi at xi and
+! yi + (sm * dx) for x-values less than xi and yi + (sp * dx) for x-values
+! greater than xi, where dx = x - xi.
+! ******************************************************************************
+! 
+!    SPECIFICATIONS:
+! ------------------------------------------------------------------------------
+    ! -- return
+    real(DP) :: y
+    ! -- dummy variables
+    real(DP), intent(in) :: x
+    real(DP), intent(in) :: xi
+    real(DP), intent(in) :: sm
+    real(DP), intent(in) :: sp
+    real(DP), optional, intent(in) :: ta
+    ! -- local
+    real(DP) :: a
+    real(DP) :: b
+    real(DP) :: dx
+    real(DP) :: mu
+    real(DP) :: rho
+! ------------------------------------------------------------------------------
+    !
+    ! -- set smoothing variable a
+    if (present(ta)) then
+      a = a
+    else
+      a = DEM8
+    end if
+    !
+    ! -- calculate b from smoothing variable a
+    b = a / (sqrt(DTWO) - DONE)
+    !
+    ! -- calculate contributions to derivative
+    dx = x - xi
+    mu = sqrt(dx**DTWO + b**DTWO - a**DTWO)
+    rho = dx / mu
+    !
+    ! -- calculate derivative from individual contributions
+    y = DHALF * (sm + sp) - DHALF * rho * (sm - sp)
+    !
+    ! -- return
+    return
+  end function sSlopeDerivative  
+  
+  function sQuadratic0sp(x, xi, tomega) result(y)
+! ******************************************************************************
+! Nonlinear smoothing function returns a smoothed value of y that uses a
+! quadratic to smooth x over range of xi - epsilon to xi + epsilon.
+! Simplification of sQuadraticSlope with sm = 0, sp = 1, and yi = 0.
+! From Panday et al. (2013) - eq. 35 - https://dx.doi.org/10.5066/F7R20ZFJ
+! ******************************************************************************
+! 
+!    SPECIFICATIONS:
+! ------------------------------------------------------------------------------
+    ! -- return
+    real(DP) :: y
+    ! -- dummy variables
+    real(DP), intent(in) :: x
+    real(DP), intent(in) :: xi
+    real(DP), optional, intent(in) :: tomega
+    ! -- local
+    real(DP) :: omega
+    real(DP) :: epsilon
+    real(DP) :: dx
+! ------------------------------------------------------------------------------
+    !
+    ! -- set smoothing interval
+    if (present(tomega)) then
+      omega = tomega
+    else
+      omega = DEM6
+    end if
+    !
+    ! -- set smoothing interval
+    epsilon = DHALF * omega
+    !
+    ! -- calculate distance from xi
+    dx = x - xi
+    !
+    ! -- evaluate smoothing function
+    if (dx < -epsilon) then
+      y = xi
+    else if (dx < epsilon) then
+      y = (dx**DTWO / (DFOUR * epsilon)) + DHALF * dx + (epsilon / DFOUR) + xi
+    else
+      y = x
+    end if
+    !
+    ! -- return
+    return
+  end function sQuadratic0sp  
+  
+  function sQuadratic0spDerivative(x, xi, tomega) result(y)
+! ******************************************************************************
+! Derivative of nonlinear smoothing function returns a smoothed value of y
+! that uses a quadratic to smooth x over range of xi - epsilon to xi + epsilon.
+! Simplification of sQuadraticSlope with sm = 0, sp = 1, and yi = 0.
+! From Panday et al. (2013) - eq. 35 - https://dx.doi.org/10.5066/F7R20ZFJ
+! ******************************************************************************
+! 
+!    SPECIFICATIONS:
+! ------------------------------------------------------------------------------
+    ! -- return
+    real(DP) :: y
+    ! -- dummy variables
+    real(DP), intent(in) :: x
+    real(DP), intent(in) :: xi
+    real(DP), optional, intent(in) :: tomega
+    ! -- local
+    real(DP) :: omega
+    real(DP) :: epsilon
+    real(DP) :: dx
+! ------------------------------------------------------------------------------
+    !
+    ! -- set smoothing interval
+    if (present(tomega)) then
+      omega = tomega
+    else
+      omega = DEM6
+    end if
+    !
+    ! -- set smoothing interval
+    epsilon = DHALF * omega
+    !
+    ! -- calculate distance from xi
+    dx = x - xi
+    !
+    ! -- evaluate smoothing function
+    if (dx < -epsilon) then
+      y = 0
+    else if (dx < epsilon) then
+      y = (dx / omega) + DHALF
+    else
+      y = 1
+    end if
+    !
+    ! -- return
+    return
+  end function sQuadratic0spDerivative
+  
+  function sQuadraticSlope(x, xi, yi, sm, sp, tomega) result(y)
+! ******************************************************************************
+! Quadratic smoothing function returns a smoothed value of y that has the value
+! yi at xi and yi + (sm * dx) for x-values less than xi and yi + (sp * dx) for
+! x-values greater than xi, where dx = x - xi.
+! ******************************************************************************
+! 
+!    SPECIFICATIONS:
+! ------------------------------------------------------------------------------
+    ! -- return
+    real(DP) :: y
+    ! -- dummy variables
+    real(DP), intent(in) :: x
+    real(DP), intent(in) :: xi
+    real(DP), intent(in) :: yi
+    real(DP), intent(in) :: sm
+    real(DP), intent(in) :: sp
+    real(DP), optional, intent(in) :: tomega
+    ! -- local
+    real(DP) :: omega
+    real(DP) :: epsilon
+    real(DP) :: dx
+    real(DP) :: c
+! ------------------------------------------------------------------------------
+    !
+    ! -- set smoothing interval
+    if (present(tomega)) then
+      omega = tomega
+    else
+      omega = DEM6
+    end if
+    !
+    ! -- set smoothing interval
+    epsilon = DHALF * omega
+    !
+    ! -- calculate distance from xi
+    dx = x - xi
+    !
+    ! -- evaluate smoothing function
+    if (dx < -epsilon) then
+      y = sm * dx
+    else if (dx < epsilon) then
+      c = dx / epsilon
+      y = DHALF * epsilon * (DHALF * (sp - sm) * (DONE + c**DTWO) + (sm + sp) * c)
+    else
+      y = sp * dx
+    end if
+    !
+    ! -- add value at xi
+    y = y + yi
+    !
+    ! -- return
+    return
+  end function sQuadraticSlope
+  
+  
+  function sQuadraticSlopeDerivative(x, xi, sm, sp, tomega) result(y)
+! ******************************************************************************
+! Derivative of quadratic smoothing function returns a smoothed value of y
+! that has the value yi at xi and yi + (sm * dx) for x-values less than xi and
+! yi + (sp * dx) for x-values greater than xi, where dx = x - xi.
+! ******************************************************************************
+! 
+!    SPECIFICATIONS:
+! ------------------------------------------------------------------------------
+    ! -- return
+    real(DP) :: y
+    ! -- dummy variables
+    real(DP), intent(in) :: x
+    real(DP), intent(in) :: xi
+    real(DP), intent(in) :: sm
+    real(DP), intent(in) :: sp
+    real(DP), optional, intent(in) :: tomega
+    ! -- local
+    real(DP) :: omega
+    real(DP) :: epsilon
+    real(DP) :: dx
+    real(DP) :: c
+! ------------------------------------------------------------------------------
+    !
+    ! -- set smoothing interval
+    if (present(tomega)) then
+      omega = tomega
+    else
+      omega = DEM6
+    end if
+    !
+    ! -- set smoothing interval
+    epsilon = DHALF * omega
+    !
+    ! -- calculate distance from xi
+    dx = x - xi
+    !
+    ! -- evaluate smoothing function
+    if (dx < -epsilon) then
+      y = sm
+    else if (dx < epsilon) then
+      c = dx / epsilon
+      y = DHALF * ((sp - sm) * c + (sm + sp))
+    else
+      y = sp
+    end if
+    !
+    ! -- return
+    return
+  end function sQuadraticSlopeDerivative
+
+  subroutine sPChip_set_derivatives(num_points, x, f, d)
+! ******************************************************************************
+! Sets derivatives needed to determine a monotone piecewise
+!            cubic Hermite interpolant to given data.
+! ******************************************************************************
+!
+!    SPECIFICATIONS:
+! ------------------------------------------------------------------------------
     ! -- dummy
     integer(I4B), intent(in) :: num_points
     real(DP), intent(in) :: x(*), f(*)
@@ -672,7 +965,7 @@
      end if
 
     end subroutine sPChip_set_derivatives
-    
+
     real(DP) function sTest_sign (arg1, arg2)
 ! ******************************************************************************
 ! Test_sign -- Utility function for PChip
@@ -682,7 +975,7 @@
 !         0. if either argument is zero.
 !        +1. if arg1 and arg2 are of the same sign.
 ! ******************************************************************************
-!      
+!
 !    SPECIFICATIONS:
 ! ------------------------------------------------------------------------------
       ! -- dummy
@@ -697,7 +990,7 @@
     end function sTest_sign
 
 !-----------------------------------------------------------------------------
-    
+
     real(DP) function sPChip_integrate(num_points, x, f, d, a, b)
 ! ******************************************************************************
 ! sPChip_integrate -- Evaluate PChip over interval a - b
@@ -830,10 +1123,10 @@
 ! ------------------------------------------------------------------------------
       ! -- dummy
       real(DP), intent(in) :: x1, x2, f1, f2, d1, d2, a, b
-      ! -- local        
+      ! -- local
       real(DP) :: dterm, fterm, h, phia1, phia2, &
           phib1, phib2, psia1, psia2, psib1, psib2, ta1, ta2, &
-          tb1, tb2, ua1, ua2, ub1, ub2                 
+          tb1, tb2, ua1, ua2, ub1, ub2
 
       if (x1 .eq. x2) then
         sPChip_eval_ext = 0
@@ -843,7 +1136,7 @@
         ta2 = (x2 - a) / h
         tb1 = (b - x1) / h
         tb2 = (x2 - b) / h
-      
+
         ua1 = ta1**3
         phia1 = ua1 * (DTWO - ta1)
         psia1 = ua1 * (DTHREE*ta1 - DFOUR)
@@ -857,12 +1150,12 @@
         ub2 = tb2**3
         phib2 =  ub2 * (DTWO - tb2)
         psib2 = -ub2 * (DTHREE * tb2 - DFOUR)
-      
+
         fterm =   f1 * (phia2 - phib2) + f2 * (phib1 - phia1)
         dterm = (d1 * (psia2 - psib2) + d2 * (psib1 - psia1)) * (h/DSIX)
-      
+
         sPChip_eval_ext = (DHALF * h) * (fterm + dterm)
-        
+
       endif
 
     end function sPChip_eval_ext
@@ -988,301 +1281,6 @@
 
      end function sPChip_eval_fn
 
-=======
-    ! -- return
-    real(DP) :: y
-    ! -- dummy variables
-    real(DP), intent(in) :: x
-    real(DP), intent(in) :: xi
-    real(DP), intent(in) :: yi
-    real(DP), intent(in) :: sm
-    real(DP), intent(in) :: sp
-    real(DP), optional, intent(in) :: ta
-    ! -- local
-    real(DP) :: a
-    real(DP) :: b
-    real(DP) :: dx
-    real(DP) :: xm
-    real(DP) :: xp
-    real(DP) :: ym
-    real(DP) :: yp
-! ------------------------------------------------------------------------------
-    !
-    ! -- set smoothing variable a
-    if (present(ta)) then
-      a = a
-    else
-      a = DEM8
-    end if
-    !
-    ! -- calculate b from smoothing variable a
-    b = a / (sqrt(DTWO) - DONE)
-    !
-    ! -- calculate contributions to y
-    dx = x - xi
-    xm = DHALF * (x + xi - sqrt(dx + b**DTWO - a**DTWO))
-    xp = DHALF * (x + xi + sqrt(dx + b**DTWO - a**DTWO))
-    ym = sm * (xm - xi)
-    yp = sp * (xi - xp)
-    !
-    ! -- calculate y from ym and yp contributions
-    y = yi + ym + yp
-    !
-    ! -- return
-    return
-  end function sSlope  
-    
-  function sSlopeDerivative(x, xi, sm, sp, ta) result(y)
-! ******************************************************************************
-! Derivative of nonlinear smoothing function that has the value yi at xi and 
-! yi + (sm * dx) for x-values less than xi and yi + (sp * dx) for x-values 
-! greater than xi, where dx = x - xi.
-! ******************************************************************************
-! 
-!    SPECIFICATIONS:
-! ------------------------------------------------------------------------------
-    ! -- return
-    real(DP) :: y
-    ! -- dummy variables
-    real(DP), intent(in) :: x
-    real(DP), intent(in) :: xi
-    real(DP), intent(in) :: sm
-    real(DP), intent(in) :: sp
-    real(DP), optional, intent(in) :: ta
-    ! -- local
-    real(DP) :: a
-    real(DP) :: b
-    real(DP) :: dx
-    real(DP) :: mu
-    real(DP) :: rho
-! ------------------------------------------------------------------------------
-    !
-    ! -- set smoothing variable a
-    if (present(ta)) then
-      a = a
-    else
-      a = DEM8
-    end if
-    !
-    ! -- calculate b from smoothing variable a
-    b = a / (sqrt(DTWO) - DONE)
-    !
-    ! -- calculate contributions to derivative
-    dx = x - xi
-    mu = sqrt(dx**DTWO + b**DTWO - a**DTWO)
-    rho = dx / mu
-    !
-    ! -- calculate derivative from individual contributions
-    y = DHALF * (sm + sp) - DHALF * rho * (sm - sp)                     
-    !
-    ! -- return
-    return
-  end function sSlopeDerivative  
+
   
-  function sQuadratic0sp(x, xi, tomega) result(y)
-! ******************************************************************************
-! Nonlinear smoothing function returns a smoothed value of y that uses a 
-! quadratic to smooth x over range of xi - epsilon to xi + epsilon.
-! Simplification of sQuadraticSlope with sm = 0, sp = 1, and yi = 0.
-! From Panday et al. (2013) - eq. 35 - https://dx.doi.org/10.5066/F7R20ZFJ
-! ******************************************************************************
-! 
-!    SPECIFICATIONS:
-! ------------------------------------------------------------------------------
-    ! -- return
-    real(DP) :: y
-    ! -- dummy variables
-    real(DP), intent(in) :: x
-    real(DP), intent(in) :: xi
-    real(DP), optional, intent(in) :: tomega
-    ! -- local
-    real(DP) :: omega
-    real(DP) :: epsilon
-    real(DP) :: dx
-! ------------------------------------------------------------------------------
-    !
-    ! -- set smoothing interval
-    if (present(tomega)) then
-      omega = tomega
-    else
-      omega = DEM6
-    end if
-    !
-    ! -- set smoothing interval
-    epsilon = DHALF * omega
-    !
-    ! -- calculate distance from xi
-    dx = x - xi
-    !
-    ! -- evaluate smoothing function
-    if (dx < -epsilon) then
-      y = xi
-    else if (dx < epsilon) then
-      y = (dx**DTWO / (DFOUR * epsilon)) + DHALF * dx + (epsilon / DFOUR) + xi
-    else
-      y = x
-    end if
-    !
-    ! -- return
-    return
-  end function sQuadratic0sp  
-  
-  function sQuadratic0spDerivative(x, xi, tomega) result(y)
-! ******************************************************************************
-! Derivative of nonlinear smoothing function returns a smoothed value of y  
-! that uses a quadratic to smooth x over range of xi - epsilon to xi + epsilon.
-! Simplification of sQuadraticSlope with sm = 0, sp = 1, and yi = 0.
-! From Panday et al. (2013) - eq. 35 - https://dx.doi.org/10.5066/F7R20ZFJ
-! ******************************************************************************
-! 
-!    SPECIFICATIONS:
-! ------------------------------------------------------------------------------
-    ! -- return
-    real(DP) :: y
-    ! -- dummy variables
-    real(DP), intent(in) :: x
-    real(DP), intent(in) :: xi
-    real(DP), optional, intent(in) :: tomega
-    ! -- local
-    real(DP) :: omega
-    real(DP) :: epsilon
-    real(DP) :: dx
-! ------------------------------------------------------------------------------
-    !
-    ! -- set smoothing interval
-    if (present(tomega)) then
-      omega = tomega
-    else
-      omega = DEM6
-    end if
-    !
-    ! -- set smoothing interval
-    epsilon = DHALF * omega
-    !
-    ! -- calculate distance from xi
-    dx = x - xi
-    !
-    ! -- evaluate smoothing function
-    if (dx < -epsilon) then
-      y = 0
-    else if (dx < epsilon) then
-      y = (dx / omega) + DHALF
-    else
-      y = 1
-    end if
-    !
-    ! -- return
-    return
-  end function sQuadratic0spDerivative  
-  
-  function sQuadraticSlope(x, xi, yi, sm, sp, tomega) result(y)
-! ******************************************************************************
-! Quadratic smoothing function returns a smoothed value of y that has the value
-! yi at xi and yi + (sm * dx) for x-values less than xi and yi + (sp * dx) for
-! x-values greater than xi, where dx = x - xi.
-! ******************************************************************************
-! 
-!    SPECIFICATIONS:
-! ------------------------------------------------------------------------------
-    ! -- return
-    real(DP) :: y
-    ! -- dummy variables
-    real(DP), intent(in) :: x
-    real(DP), intent(in) :: xi
-    real(DP), intent(in) :: yi
-    real(DP), intent(in) :: sm
-    real(DP), intent(in) :: sp
-    real(DP), optional, intent(in) :: tomega
-    ! -- local
-    real(DP) :: omega
-    real(DP) :: epsilon
-    real(DP) :: dx
-    real(DP) :: c
-! ------------------------------------------------------------------------------
-    !
-    ! -- set smoothing interval
-    if (present(tomega)) then
-      omega = tomega
-    else
-      omega = DEM6
-    end if
-    !
-    ! -- set smoothing interval
-    epsilon = DHALF * omega
-    !
-    ! -- calculate distance from xi
-    dx = x - xi
-    !
-    ! -- evaluate smoothing function
-    if (dx < -epsilon) then
-      y = sm * dx
-    else if (dx < epsilon) then
-      c = dx / epsilon
-      y = DHALF * epsilon * (DHALF * (sp - sm) * (DONE + c**DTWO) + (sm + sp) * c)
-    else
-      y = sp * dx
-    end if
-    !
-    ! -- add value at xi
-    y = y + yi
-    !
-    ! -- return
-    return
-  end function sQuadraticSlope  
-  
-  
-  function sQuadraticSlopeDerivative(x, xi, sm, sp, tomega) result(y)
-! ******************************************************************************
-! Derivative of quadratic smoothing function returns a smoothed value of y 
-! that has the value yi at xi and yi + (sm * dx) for x-values less than xi and 
-! yi + (sp * dx) for x-values greater than xi, where dx = x - xi.
-! ******************************************************************************
-! 
-!    SPECIFICATIONS:
-! ------------------------------------------------------------------------------
-    ! -- return
-    real(DP) :: y
-    ! -- dummy variables
-    real(DP), intent(in) :: x
-    real(DP), intent(in) :: xi
-    real(DP), intent(in) :: sm
-    real(DP), intent(in) :: sp
-    real(DP), optional, intent(in) :: tomega
-    ! -- local
-    real(DP) :: omega
-    real(DP) :: epsilon
-    real(DP) :: dx
-    real(DP) :: c
-! ------------------------------------------------------------------------------
-    !
-    ! -- set smoothing interval
-    if (present(tomega)) then
-      omega = tomega
-    else
-      omega = DEM6
-    end if
-    !
-    ! -- set smoothing interval
-    epsilon = DHALF * omega
-    !
-    ! -- calculate distance from xi
-    dx = x - xi
-    !
-    ! -- evaluate smoothing function
-    if (dx < -epsilon) then
-      y = sm
-    else if (dx < epsilon) then
-      c = dx / epsilon
-      y = DHALF * ((sp - sm) * c + (sm + sp))
-    else
-      y = sp
-    end if
-    !
-    ! -- return
-    return
-  end function sQuadraticSlopeDerivative 
-  
->>>>>>> 759d6c7e
-end module SmoothingModule
-    
-    +end module SmoothingModule