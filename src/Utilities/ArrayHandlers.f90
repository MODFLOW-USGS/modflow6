module ArrayHandlersModule

  use KindModule, only: DP, I4B
<<<<<<< HEAD
  use ConstantsModule, only: MAXCHARLEN
  use SimVariablesModule, only: iout
=======
  use ConstantsModule, only: LINELENGTH, MAXCHARLEN
  use SimVariablesModule, only: iout
  use GenericUtilitiesModule, only: sim_message, stop_with_error
>>>>>>> c1738330
  private
  public :: ExpandArray, ExtendPtrArray
  public :: ifind
  public :: remove_character

  interface ExpandArray
    ! This interface is for use with ALLOCATABLE arrays.
    ! IMPORTANT: Do not use pointers to elements of arrays when using
    ! ExpandArray to increase the array size!  The locations of array
    ! elements in memory are changed when ExpandArray is invoked.
<<<<<<< HEAD
    module procedure expand_integer, expand_double, &
=======
    module procedure expand_integer, expand_double,                              &
>>>>>>> c1738330
                     expand_character  !, expand_real
  end interface ExpandArray

  interface ExtendPtrArray
    ! This interface is for use with POINTERS to arrays.
    module procedure extend_double, extend_integer
  end interface

  interface ifind
    module procedure ifind_character, ifind_integer
  end interface ifind

contains

  ! -- Specific procedures that implement ExpandArray for allocatable arrays

  subroutine expand_integer(array, increment)
    implicit none
    ! -- dummy
    integer(I4B), allocatable, intent(inout) :: array(:)
    integer(I4B), optional,    intent(in)    :: increment
    ! -- local
    integer(I4B) :: inclocal, isize, newsize
    integer(I4B), allocatable, dimension(:) :: array_temp
    !
    ! -- initialize
    if (present(increment)) then
      inclocal = increment
    else
      inclocal = 1
    endif
    !
    ! -- increase size of array by inclocal, retaining
    !    contained data
    if (allocated(array)) then
      isize = size(array)
      newsize = isize + inclocal
      allocate(array_temp(newsize))
      array_temp(1:isize) = array
      deallocate(array)
      call move_alloc(array_temp, array)
    else
      allocate(array(inclocal))
    endif
    !
    return
  end subroutine expand_integer

  subroutine expand_double(array, increment)
    implicit none
    ! -- dummy
    real(DP), allocatable, intent(inout) :: array(:)
    integer(I4B), optional,             intent(in)    :: increment
    ! -- local
    integer(I4B) :: inclocal, isize, newsize
    real(DP), allocatable, dimension(:) :: array_temp
    !
    ! -- initialize
    if (present(increment)) then
      inclocal = increment
    else
      inclocal = 1
    endif
    !
    ! -- increase size of array by inclocal, retaining
    !    contained data
    if (allocated(array)) then
      isize = size(array)
      newsize = isize + inclocal
      allocate(array_temp(newsize))
      array_temp(1:isize) = array
      deallocate(array)
      call move_alloc(array_temp, array)
    else
      allocate(array(inclocal))
    endif
    !
    return
  end subroutine expand_double

<<<<<<< HEAD
  subroutine expand_real(array, increment)
    implicit none
    ! -- dummy
    real, allocatable, intent(inout) :: array(:)
    integer(I4B), optional,             intent(in)    :: increment
    ! -- local
    integer(I4B) :: inclocal, isize, newsize
    real, allocatable, dimension(:) :: array_temp
    !
    ! -- initialize
    if (present(increment)) then
      inclocal = increment
    else
      inclocal = 1
    endif
    !
    ! -- increase size of array by inclocal, retaining
    !    contained data
    if (allocated(array)) then
      isize = size(array)
      newsize = isize + inclocal
      allocate(array_temp(newsize))
      array_temp(1:isize) = array
      deallocate(array)
      call move_alloc(array_temp, array)
    else
      allocate(array(inclocal))
    endif
    !
    return
  end subroutine expand_real

=======
>>>>>>> c1738330
  subroutine expand_character(array, increment)
    implicit none
    ! -- dummy
    character(len=*), allocatable, intent(inout) :: array(:)
    integer(I4B), optional,             intent(in)    :: increment
    ! -- local
<<<<<<< HEAD
    integer(I4B) :: i, inclocal, isize, lenc, newsize
    character(len=MAXCHARLEN), allocatable, dimension(:) :: array_temp
    !
    ! -- check character length
    lenc = len(array)
    if (lenc>MAXCHARLEN) then
      ! Can't use store_error or ustop here because SimModule
      ! is dependent on ArrayHandlersModule.
      write(iout,*)'Error in ArrayHandlersModule: Need to increase MAXCHARLEN'
      write(*,*)'Error in ArrayHandlersModule: Need to increase MAXCHARLEN'
      write(iout,*)'Stopping...'
      write(*,*)'Stopping...'
      stop
    endif
=======
    character(len=LINELENGTH) :: line
    character(len=MAXCHARLEN), allocatable, dimension(:) :: array_temp
    integer(I4B) :: i, inclocal, isize, lenc, newsize
    ! -- format
    character(len=*), parameter :: stdfmt = "(/,'ERROR REPORT:',/,1x,a)"
    !
    ! -- check character length
    lenc = len(array)
    if (lenc > MAXCHARLEN) then
      write(line, '(a)') 'Error in ArrayHandlersModule: ' //                     &
                         'Need to increase MAXCHARLEN'
      call sim_message(line, iunit=iout, fmt=stdfmt)
      call sim_message(line, fmt=stdfmt)
      !
      ! -- stop message
      write(line, '(a)') 'Stopping...'
      call sim_message(line, iunit=iout)
      call sim_message(line)
      call stop_with_error(138)
    end if
>>>>>>> c1738330
    !
    ! -- initialize
    if (present(increment)) then
      inclocal = increment
    else
      inclocal = 1
    endif
    !
    ! -- increase size of array by inclocal, retaining
    !    contained data
    ! [Ned TODO: may be able to use mold here, e.g.:
    !       allocate(values(num), mold=proto)]
    if (allocated(array)) then
      isize = size(array)
      newsize = isize + inclocal
      allocate(array_temp(isize))
      do i=1,isize
        array_temp(i) = array(i)
      enddo
      deallocate(array)
      allocate(array(newsize))
      do i=1,isize
        array(i) = array_temp(i)
      enddo
      do i=isize+1,newsize
        array(i) = ''
      enddo
      deallocate(array_temp)
    else
      allocate(array(inclocal))
    endif
    !
    return
  end subroutine expand_character

  ! -- Specific procedures that implement ExtendPtrArray for pointer arrays

  subroutine extend_double(array, increment)
    implicit none
    ! -- dummy
    real(DP), dimension(:), pointer, contiguous, intent(inout) :: array
    integer(I4B), optional, intent(in) :: increment
    ! -- local
<<<<<<< HEAD
    integer(I4B) :: i, inclocal, isize, istat, newsize
    real(DP), dimension(:), pointer, contiguous :: array_temp => null()
    character(len=100) :: ermsg
=======
    character(len=LINELENGTH) :: line
    character(len=100) :: ermsg
    integer(I4B) :: i, inclocal, isize, istat, newsize
    real(DP), dimension(:), pointer, contiguous :: array_temp => null()
    ! -- format
    character(len=*), parameter :: stdfmt = "(/,'ERROR REPORT:',/,1x,a)"
>>>>>>> c1738330
    !
    ! -- initialize
    if (present(increment)) then
      inclocal = increment
    else
      inclocal = 1
    endif
    !
    ! -- increase size of array by inclocal, retaining
    !    contained data
    if (associated(array)) then
      isize = size(array)
      newsize = isize + inclocal
      allocate(array_temp(newsize), stat=istat, errmsg=ermsg)
      if (istat /= 0) goto 99
      do i=1,isize
        array_temp(i) = array(i)
      enddo
      deallocate(array)
      array => array_temp
    else
      allocate(array(inclocal))
    endif
    !
<<<<<<< HEAD
    return  ! normal return
    !
    ! -- Error reporting
    99 continue
      ! Can't use store_error or ustop here because SimModule
      ! is dependent on ArrayHandlersModule.
      write(iout,*)'Error encountered while trying to increase array size:'
      write(iout,'(a)')trim(ermsg)
      write(iout,*)'Stopping...'
      write(*,*)'Error encountered while trying to increase array size:'
      write(iout,'(a)')trim(ermsg)
      write(*,*)'Stopping...'
      stop
=======
    ! -- normal return
    return  
    !
    ! -- Error reporting
99  continue

    write(line, '(a)') 'Error in ArrayHandlersModule: ' //                       &
                        'Could not increase array size'
    call sim_message(line, iunit=iout, fmt=stdfmt)
    call sim_message(line, fmt=stdfmt)
    !
    ! -- error message
    call sim_message(ermsg, iunit=iout)
    call sim_message(ermsg)
    !
    ! -- stop message
    write(line, '(a)') 'Stopping...'
    call sim_message(line, iunit=iout)
    call sim_message(line)
    call stop_with_error(138)
      
>>>>>>> c1738330
  end subroutine extend_double

  subroutine extend_integer(array, increment)
    implicit none
    ! -- dummy
    integer(I4B), dimension(:), pointer, contiguous, intent(inout) :: array
    integer(I4B), optional, intent(in) :: increment
    ! -- local
<<<<<<< HEAD
    integer(I4B) :: i, inclocal, isize, istat, newsize
    integer(I4B), dimension(:), pointer, contiguous :: array_temp => null()
    character(len=100) :: ermsg
=======
    character(len=LINELENGTH) :: line
    character(len=100) :: ermsg
    integer(I4B) :: i, inclocal, isize, istat, newsize
    integer(I4B), dimension(:), pointer, contiguous :: array_temp => null()
    ! -- format
    character(len=*), parameter :: stdfmt = "(/,'ERROR REPORT:',/,1x,a)"
>>>>>>> c1738330
    !
    ! -- initialize
    if (present(increment)) then
      inclocal = increment
    else
      inclocal = 1
    endif
    !
    ! -- increase size of array by inclocal, retaining
    !    contained data
    if (associated(array)) then
      isize = size(array)
      newsize = isize + inclocal
      allocate(array_temp(newsize), stat=istat, errmsg=ermsg)
      if (istat /= 0) goto 99
      do i=1,isize
        array_temp(i) = array(i)
      enddo
      deallocate(array)
      array => array_temp
    else
      allocate(array(inclocal))
    endif
    !
<<<<<<< HEAD
    return
    !
    ! -- Error reporting
    99 continue
      ! Can't use store_error or ustop here because SimModule
      ! is dependent on ArrayHandlersModule.
      write(iout,*)'Error encountered while trying to increase array size:'
      write(iout,'(a)')trim(ermsg)
      write(iout,*)'Stopping...'
      write(*,*)'Error encountered while trying to increase array size:'
      write(iout,'(a)')trim(ermsg)
      write(*,*)'Stopping...'
      stop
=======
    ! -- normal return
    return
    !
    ! -- Error reporting
99  continue

    write(line, '(a)') 'Error in ArrayHandlersModule: ' //                       &
                        'Could not increase array size'
    call sim_message(line, iunit=iout, fmt=stdfmt)
    call sim_message(line, fmt=stdfmt)
    !
    ! -- error message
    call sim_message(ermsg, iunit=iout)
    call sim_message(ermsg)
    !
    ! -- stop message
    write(line, '(a)') 'Stopping...'
    call sim_message(line, iunit=iout)
    call sim_message(line)
    call stop_with_error(138)
      
>>>>>>> c1738330
  end subroutine extend_integer

  function ifind_character(array, str)
    ! -- Find the first array element containing str
    ! -- Return -1 if not found.
    implicit none
    ! -- return
    integer(I4B) :: ifind_character
    ! -- dummy
    character(len=*), dimension(:) :: array
    character(len=*) :: str
    ! -- local
    integer(I4B) :: i
    ifind_character = -1
    findloop: do i=1,size(array)
      if(array(i) == str) then
        ifind_character = i
        exit findloop
      endif
    enddo findloop
    return
  end function ifind_character

  function ifind_integer(iarray, ival)
    ! -- Find the first array element containing str
    ! -- Return -1 if not found.
    implicit none
    ! -- return
    integer(I4B) :: ifind_integer
    ! -- dummy
    integer(I4B), dimension(:) :: iarray
    integer(I4B) :: ival
    ! -- local
    integer(I4B) :: i
    ifind_integer = -1
    findloop: do i = 1, size(iarray)
      if(iarray(i) == ival) then
        ifind_integer = i
        exit findloop
      endif
    enddo findloop
    return
  end function ifind_integer

  subroutine remove_character(array, ipos)
    !remove the ipos position from array
    implicit none
    ! -- dummy
    character(len=*), allocatable, intent(inout) :: array(:)
    integer(I4B),                       intent(in)    :: ipos
    ! -- local
<<<<<<< HEAD
    integer(I4B) :: i, isize, lenc, newsize, inew
    character(len=MAXCHARLEN), allocatable, dimension(:) :: array_temp
    !
    ! -- check character length
    lenc = len(array)
    if (lenc>MAXCHARLEN) then
      ! Can't use store_error or ustop here because SimModule
      ! is dependent on ArrayHandlersModule.
      write(iout,*)'Error in ArrayHandlersModule: Need to increase MAXCHARLEN'
      write(*,*)'Error in ArrayHandlersModule: Need to increase MAXCHARLEN'
      write(iout,*)'Stopping...'
      write(*,*)'Stopping...'
      stop
=======
    character(len=LINELENGTH) :: line
    character(len=MAXCHARLEN), allocatable, dimension(:) :: array_temp
    integer(I4B) :: i, isize, lenc, newsize, inew
    ! -- format
    character(len=*), parameter :: stdfmt = "(/,'ERROR REPORT:',/,1x,a)"
    !
    ! -- check character length
    lenc = len(array)
    if (lenc > MAXCHARLEN) then

      write(line, '(a)') 'Error in ArrayHandlersModule: ' //                       &
                         'Need to increase MAXCHARLEN'
      call sim_message(line, iunit=iout, fmt=stdfmt)
      call sim_message(line, fmt=stdfmt)
      !
      ! -- stop message
      write(line, '(a)') 'Stopping...'
      call sim_message(line, iunit=iout)
      call sim_message(line)
      call stop_with_error(138)
>>>>>>> c1738330
    endif
    !
    ! -- calculate sizes
    isize = size(array)
    newsize = isize - 1
    !
    ! -- copy array to array_temp
    allocate(array_temp(isize))
    do i = 1, isize
      array_temp(i) = array(i)
    enddo
    !
    deallocate(array)
    allocate(array(newsize))
    inew = 1
    do i = 1, isize
      if(i /= ipos) then
        array(inew) = array_temp(i)
        inew = inew + 1
      endif
    enddo
    deallocate(array_temp)
    !
    return
  end subroutine remove_character

end module ArrayHandlersModule<|MERGE_RESOLUTION|>--- conflicted
+++ resolved
@@ -1,14 +1,9 @@
 module ArrayHandlersModule
 
   use KindModule, only: DP, I4B
-<<<<<<< HEAD
-  use ConstantsModule, only: MAXCHARLEN
-  use SimVariablesModule, only: iout
-=======
   use ConstantsModule, only: LINELENGTH, MAXCHARLEN
   use SimVariablesModule, only: iout
   use GenericUtilitiesModule, only: sim_message, stop_with_error
->>>>>>> c1738330
   private
   public :: ExpandArray, ExtendPtrArray
   public :: ifind
@@ -19,11 +14,7 @@
     ! IMPORTANT: Do not use pointers to elements of arrays when using
     ! ExpandArray to increase the array size!  The locations of array
     ! elements in memory are changed when ExpandArray is invoked.
-<<<<<<< HEAD
-    module procedure expand_integer, expand_double, &
-=======
     module procedure expand_integer, expand_double,                              &
->>>>>>> c1738330
                      expand_character  !, expand_real
   end interface ExpandArray
 
@@ -104,63 +95,12 @@
     return
   end subroutine expand_double
 
-<<<<<<< HEAD
-  subroutine expand_real(array, increment)
-    implicit none
-    ! -- dummy
-    real, allocatable, intent(inout) :: array(:)
-    integer(I4B), optional,             intent(in)    :: increment
-    ! -- local
-    integer(I4B) :: inclocal, isize, newsize
-    real, allocatable, dimension(:) :: array_temp
-    !
-    ! -- initialize
-    if (present(increment)) then
-      inclocal = increment
-    else
-      inclocal = 1
-    endif
-    !
-    ! -- increase size of array by inclocal, retaining
-    !    contained data
-    if (allocated(array)) then
-      isize = size(array)
-      newsize = isize + inclocal
-      allocate(array_temp(newsize))
-      array_temp(1:isize) = array
-      deallocate(array)
-      call move_alloc(array_temp, array)
-    else
-      allocate(array(inclocal))
-    endif
-    !
-    return
-  end subroutine expand_real
-
-=======
->>>>>>> c1738330
   subroutine expand_character(array, increment)
     implicit none
     ! -- dummy
     character(len=*), allocatable, intent(inout) :: array(:)
     integer(I4B), optional,             intent(in)    :: increment
     ! -- local
-<<<<<<< HEAD
-    integer(I4B) :: i, inclocal, isize, lenc, newsize
-    character(len=MAXCHARLEN), allocatable, dimension(:) :: array_temp
-    !
-    ! -- check character length
-    lenc = len(array)
-    if (lenc>MAXCHARLEN) then
-      ! Can't use store_error or ustop here because SimModule
-      ! is dependent on ArrayHandlersModule.
-      write(iout,*)'Error in ArrayHandlersModule: Need to increase MAXCHARLEN'
-      write(*,*)'Error in ArrayHandlersModule: Need to increase MAXCHARLEN'
-      write(iout,*)'Stopping...'
-      write(*,*)'Stopping...'
-      stop
-    endif
-=======
     character(len=LINELENGTH) :: line
     character(len=MAXCHARLEN), allocatable, dimension(:) :: array_temp
     integer(I4B) :: i, inclocal, isize, lenc, newsize
@@ -181,7 +121,6 @@
       call sim_message(line)
       call stop_with_error(138)
     end if
->>>>>>> c1738330
     !
     ! -- initialize
     if (present(increment)) then
@@ -225,18 +164,12 @@
     real(DP), dimension(:), pointer, contiguous, intent(inout) :: array
     integer(I4B), optional, intent(in) :: increment
     ! -- local
-<<<<<<< HEAD
-    integer(I4B) :: i, inclocal, isize, istat, newsize
-    real(DP), dimension(:), pointer, contiguous :: array_temp => null()
-    character(len=100) :: ermsg
-=======
     character(len=LINELENGTH) :: line
     character(len=100) :: ermsg
     integer(I4B) :: i, inclocal, isize, istat, newsize
     real(DP), dimension(:), pointer, contiguous :: array_temp => null()
     ! -- format
     character(len=*), parameter :: stdfmt = "(/,'ERROR REPORT:',/,1x,a)"
->>>>>>> c1738330
     !
     ! -- initialize
     if (present(increment)) then
@@ -261,21 +194,6 @@
       allocate(array(inclocal))
     endif
     !
-<<<<<<< HEAD
-    return  ! normal return
-    !
-    ! -- Error reporting
-    99 continue
-      ! Can't use store_error or ustop here because SimModule
-      ! is dependent on ArrayHandlersModule.
-      write(iout,*)'Error encountered while trying to increase array size:'
-      write(iout,'(a)')trim(ermsg)
-      write(iout,*)'Stopping...'
-      write(*,*)'Error encountered while trying to increase array size:'
-      write(iout,'(a)')trim(ermsg)
-      write(*,*)'Stopping...'
-      stop
-=======
     ! -- normal return
     return  
     !
@@ -297,7 +215,6 @@
     call sim_message(line)
     call stop_with_error(138)
       
->>>>>>> c1738330
   end subroutine extend_double
 
   subroutine extend_integer(array, increment)
@@ -306,18 +223,12 @@
     integer(I4B), dimension(:), pointer, contiguous, intent(inout) :: array
     integer(I4B), optional, intent(in) :: increment
     ! -- local
-<<<<<<< HEAD
-    integer(I4B) :: i, inclocal, isize, istat, newsize
-    integer(I4B), dimension(:), pointer, contiguous :: array_temp => null()
-    character(len=100) :: ermsg
-=======
     character(len=LINELENGTH) :: line
     character(len=100) :: ermsg
     integer(I4B) :: i, inclocal, isize, istat, newsize
     integer(I4B), dimension(:), pointer, contiguous :: array_temp => null()
     ! -- format
     character(len=*), parameter :: stdfmt = "(/,'ERROR REPORT:',/,1x,a)"
->>>>>>> c1738330
     !
     ! -- initialize
     if (present(increment)) then
@@ -342,21 +253,6 @@
       allocate(array(inclocal))
     endif
     !
-<<<<<<< HEAD
-    return
-    !
-    ! -- Error reporting
-    99 continue
-      ! Can't use store_error or ustop here because SimModule
-      ! is dependent on ArrayHandlersModule.
-      write(iout,*)'Error encountered while trying to increase array size:'
-      write(iout,'(a)')trim(ermsg)
-      write(iout,*)'Stopping...'
-      write(*,*)'Error encountered while trying to increase array size:'
-      write(iout,'(a)')trim(ermsg)
-      write(*,*)'Stopping...'
-      stop
-=======
     ! -- normal return
     return
     !
@@ -378,7 +274,6 @@
     call sim_message(line)
     call stop_with_error(138)
       
->>>>>>> c1738330
   end subroutine extend_integer
 
   function ifind_character(array, str)
@@ -430,21 +325,6 @@
     character(len=*), allocatable, intent(inout) :: array(:)
     integer(I4B),                       intent(in)    :: ipos
     ! -- local
-<<<<<<< HEAD
-    integer(I4B) :: i, isize, lenc, newsize, inew
-    character(len=MAXCHARLEN), allocatable, dimension(:) :: array_temp
-    !
-    ! -- check character length
-    lenc = len(array)
-    if (lenc>MAXCHARLEN) then
-      ! Can't use store_error or ustop here because SimModule
-      ! is dependent on ArrayHandlersModule.
-      write(iout,*)'Error in ArrayHandlersModule: Need to increase MAXCHARLEN'
-      write(*,*)'Error in ArrayHandlersModule: Need to increase MAXCHARLEN'
-      write(iout,*)'Stopping...'
-      write(*,*)'Stopping...'
-      stop
-=======
     character(len=LINELENGTH) :: line
     character(len=MAXCHARLEN), allocatable, dimension(:) :: array_temp
     integer(I4B) :: i, isize, lenc, newsize, inew
@@ -465,7 +345,6 @@
       call sim_message(line, iunit=iout)
       call sim_message(line)
       call stop_with_error(138)
->>>>>>> c1738330
     endif
     !
     ! -- calculate sizes
