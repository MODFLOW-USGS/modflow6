<<<<<<< HEAD
module ArrayHandlersModule

  use KindModule, only: DP, I4B
  use ConstantsModule, only: LINELENGTH, MAXCHARLEN
  use SimVariablesModule, only: iout
  use GenericUtilitiesModule, only: sim_message, stop_with_error
  private
  public :: ExpandArray, ExtendPtrArray
  public :: ifind
  public :: remove_character

  interface ExpandArray
    ! This interface is for use with ALLOCATABLE arrays.
    ! IMPORTANT: Do not use pointers to elements of arrays when using
    ! ExpandArray to increase the array size!  The locations of array
    ! elements in memory are changed when ExpandArray is invoked.
    module procedure expand_integer, expand_double,                              &
                     expand_character  !, expand_real
  end interface ExpandArray

  interface ExtendPtrArray
    ! This interface is for use with POINTERS to arrays.
    module procedure extend_double, extend_integer
  end interface

  interface ifind
    module procedure ifind_character, ifind_integer
  end interface ifind

contains

  ! -- Specific procedures that implement ExpandArray for allocatable arrays

  subroutine expand_integer(array, increment)
    implicit none
    ! -- dummy
    integer(I4B), allocatable, intent(inout) :: array(:)
    integer(I4B), optional,    intent(in)    :: increment
    ! -- local
    integer(I4B) :: inclocal, isize, newsize
    integer(I4B), allocatable, dimension(:) :: array_temp
    !
    ! -- initialize
    if (present(increment)) then
      inclocal = increment
    else
      inclocal = 1
    endif
    !
    ! -- increase size of array by inclocal, retaining
    !    contained data
    if (allocated(array)) then
      isize = size(array)
      newsize = isize + inclocal
      allocate(array_temp(newsize))
      array_temp(1:isize) = array
      deallocate(array)
      call move_alloc(array_temp, array)
    else
      allocate(array(inclocal))
    endif
    !
    return
  end subroutine expand_integer

  subroutine expand_double(array, increment)
    implicit none
    ! -- dummy
    real(DP), allocatable, intent(inout) :: array(:)
    integer(I4B), optional,             intent(in)    :: increment
    ! -- local
    integer(I4B) :: inclocal, isize, newsize
    real(DP), allocatable, dimension(:) :: array_temp
    !
    ! -- initialize
    if (present(increment)) then
      inclocal = increment
    else
      inclocal = 1
    endif
    !
    ! -- increase size of array by inclocal, retaining
    !    contained data
    if (allocated(array)) then
      isize = size(array)
      newsize = isize + inclocal
      allocate(array_temp(newsize))
      array_temp(1:isize) = array
      deallocate(array)
      call move_alloc(array_temp, array)
    else
      allocate(array(inclocal))
    endif
    !
    return
  end subroutine expand_double

  subroutine expand_character(array, increment)
    implicit none
    ! -- dummy
    character(len=*), allocatable, intent(inout) :: array(:)
    integer(I4B), optional,             intent(in)    :: increment
    ! -- local
    character(len=LINELENGTH) :: line
    character(len=MAXCHARLEN), allocatable, dimension(:) :: array_temp
    integer(I4B) :: i, inclocal, isize, lenc, newsize
    ! -- format
    character(len=*), parameter :: stdfmt = "(/,'ERROR REPORT:',/,1x,a)"
    !
    ! -- check character length
    lenc = len(array)
    if (lenc > MAXCHARLEN) then
      write(line, '(a)') 'Error in ArrayHandlersModule: ' //                     &
                         'Need to increase MAXCHARLEN'
      call sim_message(line, iunit=iout, fmt=stdfmt)
      call sim_message(line, fmt=stdfmt)
      !
      ! -- stop message
      write(line, '(a)') 'Stopping...'
      call sim_message(line, iunit=iout)
      call sim_message(line)
      call stop_with_error(138)
    end if
    !
    ! -- initialize
    if (present(increment)) then
      inclocal = increment
    else
      inclocal = 1
    endif
    !
    ! -- increase size of array by inclocal, retaining
    !    contained data
    ! [Ned TODO: may be able to use mold here, e.g.:
    !       allocate(values(num), mold=proto)]
    if (allocated(array)) then
      isize = size(array)
      newsize = isize + inclocal
      allocate(array_temp(isize))
      do i=1,isize
        array_temp(i) = array(i)
      enddo
      deallocate(array)
      allocate(array(newsize))
      do i=1,isize
        array(i) = array_temp(i)
      enddo
      do i=isize+1,newsize
        array(i) = ''
      enddo
      deallocate(array_temp)
    else
      allocate(array(inclocal))
    endif
    !
    return
  end subroutine expand_character

  ! -- Specific procedures that implement ExtendPtrArray for pointer arrays

  subroutine extend_double(array, increment)
    implicit none
    ! -- dummy
    real(DP), dimension(:), pointer, contiguous, intent(inout) :: array
    integer(I4B), optional, intent(in) :: increment
    ! -- local
    character(len=LINELENGTH) :: line
    character(len=100) :: ermsg
    integer(I4B) :: i, inclocal, isize, istat, newsize
    real(DP), dimension(:), pointer, contiguous :: array_temp => null()
    ! -- format
    character(len=*), parameter :: stdfmt = "(/,'ERROR REPORT:',/,1x,a)"
    !
    ! -- initialize
    if (present(increment)) then
      inclocal = increment
    else
      inclocal = 1
    endif
    !
    ! -- increase size of array by inclocal, retaining
    !    contained data
    if (associated(array)) then
      isize = size(array)
      newsize = isize + inclocal
      allocate(array_temp(newsize), stat=istat, errmsg=ermsg)
      if (istat /= 0) goto 99
      do i=1,isize
        array_temp(i) = array(i)
      enddo
      deallocate(array)
      array => array_temp
    else
      allocate(array(inclocal))
    endif
    !
    ! -- normal return
    return  
    !
    ! -- Error reporting
99  continue

    write(line, '(a)') 'Error in ArrayHandlersModule: ' //                       &
                        'Could not increase array size'
    call sim_message(line, iunit=iout, fmt=stdfmt)
    call sim_message(line, fmt=stdfmt)
    !
    ! -- error message
    call sim_message(ermsg, iunit=iout)
    call sim_message(ermsg)
    !
    ! -- stop message
    write(line, '(a)') 'Stopping...'
    call sim_message(line, iunit=iout)
    call sim_message(line)
    call stop_with_error(138)
      
  end subroutine extend_double

  subroutine extend_integer(array, increment)
    implicit none
    ! -- dummy
    integer(I4B), dimension(:), pointer, contiguous, intent(inout) :: array
    integer(I4B), optional, intent(in) :: increment
    ! -- local
    character(len=LINELENGTH) :: line
    character(len=100) :: ermsg
    integer(I4B) :: i, inclocal, isize, istat, newsize
    integer(I4B), dimension(:), pointer, contiguous :: array_temp => null()
    ! -- format
    character(len=*), parameter :: stdfmt = "(/,'ERROR REPORT:',/,1x,a)"
    !
    ! -- initialize
    if (present(increment)) then
      inclocal = increment
    else
      inclocal = 1
    endif
    !
    ! -- increase size of array by inclocal, retaining
    !    contained data
    if (associated(array)) then
      isize = size(array)
      newsize = isize + inclocal
      allocate(array_temp(newsize), stat=istat, errmsg=ermsg)
      if (istat /= 0) goto 99
      do i=1,isize
        array_temp(i) = array(i)
      enddo
      deallocate(array)
      array => array_temp
    else
      allocate(array(inclocal))
    endif
    !
    ! -- normal return
    return
    !
    ! -- Error reporting
99  continue

    write(line, '(a)') 'Error in ArrayHandlersModule: ' //                       &
                        'Could not increase array size'
    call sim_message(line, iunit=iout, fmt=stdfmt)
    call sim_message(line, fmt=stdfmt)
    !
    ! -- error message
    call sim_message(ermsg, iunit=iout)
    call sim_message(ermsg)
    !
    ! -- stop message
    write(line, '(a)') 'Stopping...'
    call sim_message(line, iunit=iout)
    call sim_message(line)
    call stop_with_error(138)
      
  end subroutine extend_integer

  function ifind_character(array, str)
    ! -- Find the first array element containing str
    ! -- Return -1 if not found.
    implicit none
    ! -- return
    integer(I4B) :: ifind_character
    ! -- dummy
    character(len=*), dimension(:) :: array
    character(len=*) :: str
    ! -- local
    integer(I4B) :: i
    ifind_character = -1
    findloop: do i=1,size(array)
      if(array(i) == str) then
        ifind_character = i
        exit findloop
      endif
    enddo findloop
    return
  end function ifind_character

  function ifind_integer(iarray, ival)
    ! -- Find the first array element containing str
    ! -- Return -1 if not found.
    implicit none
    ! -- return
    integer(I4B) :: ifind_integer
    ! -- dummy
    integer(I4B), dimension(:) :: iarray
    integer(I4B) :: ival
    ! -- local
    integer(I4B) :: i
    ifind_integer = -1
    findloop: do i = 1, size(iarray)
      if(iarray(i) == ival) then
        ifind_integer = i
        exit findloop
      endif
    enddo findloop
    return
  end function ifind_integer

  subroutine remove_character(array, ipos)
    !remove the ipos position from array
    implicit none
    ! -- dummy
    character(len=*), allocatable, intent(inout) :: array(:)
    integer(I4B),                       intent(in)    :: ipos
    ! -- local
    character(len=LINELENGTH) :: line
    character(len=MAXCHARLEN), allocatable, dimension(:) :: array_temp
    integer(I4B) :: i, isize, lenc, newsize, inew
    ! -- format
    character(len=*), parameter :: stdfmt = "(/,'ERROR REPORT:',/,1x,a)"
    !
    ! -- check character length
    lenc = len(array)
    if (lenc > MAXCHARLEN) then

      write(line, '(a)') 'Error in ArrayHandlersModule: ' //                       &
                         'Need to increase MAXCHARLEN'
      call sim_message(line, iunit=iout, fmt=stdfmt)
      call sim_message(line, fmt=stdfmt)
      !
      ! -- stop message
      write(line, '(a)') 'Stopping...'
      call sim_message(line, iunit=iout)
      call sim_message(line)
      call stop_with_error(138)
    endif
    !
    ! -- calculate sizes
    isize = size(array)
    newsize = isize - 1
    !
    ! -- copy array to array_temp
    allocate(array_temp(isize))
    do i = 1, isize
      array_temp(i) = array(i)
    enddo
    !
    deallocate(array)
    allocate(array(newsize))
    inew = 1
    do i = 1, isize
      if(i /= ipos) then
        array(inew) = array_temp(i)
        inew = inew + 1
      endif
    enddo
    deallocate(array_temp)
    !
    return
  end subroutine remove_character

end module ArrayHandlersModule
=======
module ArrayHandlersModule

  use KindModule, only: DP, I4B
  use ConstantsModule, only: LINELENGTH, MAXCHARLEN
  use SimVariablesModule, only: iout
  use GenericUtilitiesModule, only: sim_message, stop_with_error
  private
  public :: ExpandArray, ExtendPtrArray
  public :: ifind
  public :: remove_character

  interface ExpandArray
    ! This interface is for use with ALLOCATABLE arrays.
    ! IMPORTANT: Do not use pointers to elements of arrays when using
    ! ExpandArray to increase the array size!  The locations of array
    ! elements in memory are changed when ExpandArray is invoked.
    module procedure expand_integer, expand_double,                              &
                     expand_character  !, expand_real
  end interface ExpandArray

  interface ExtendPtrArray
    ! This interface is for use with POINTERS to arrays.
    module procedure extend_double, extend_integer
  end interface

  interface ifind
    module procedure ifind_character, ifind_integer
  end interface ifind

contains

  ! -- Specific procedures that implement ExpandArray for allocatable arrays

  subroutine expand_integer(array, increment)
    implicit none
    ! -- dummy
    integer(I4B), allocatable, intent(inout) :: array(:)
    integer(I4B), optional,    intent(in)    :: increment
    ! -- local
    integer(I4B) :: inclocal, isize, newsize
    integer(I4B), allocatable, dimension(:) :: array_temp
    !
    ! -- initialize
    if (present(increment)) then
      inclocal = increment
    else
      inclocal = 1
    endif
    !
    ! -- increase size of array by inclocal, retaining
    !    contained data
    if (allocated(array)) then
      isize = size(array)
      newsize = isize + inclocal
      allocate(array_temp(newsize))
      array_temp(1:isize) = array
      deallocate(array)
      call move_alloc(array_temp, array)
    else
      allocate(array(inclocal))
    endif
    !
    return
  end subroutine expand_integer

  subroutine expand_double(array, increment)
    implicit none
    ! -- dummy
    real(DP), allocatable, intent(inout) :: array(:)
    integer(I4B), optional,             intent(in)    :: increment
    ! -- local
    integer(I4B) :: inclocal, isize, newsize
    real(DP), allocatable, dimension(:) :: array_temp
    !
    ! -- initialize
    if (present(increment)) then
      inclocal = increment
    else
      inclocal = 1
    endif
    !
    ! -- increase size of array by inclocal, retaining
    !    contained data
    if (allocated(array)) then
      isize = size(array)
      newsize = isize + inclocal
      allocate(array_temp(newsize))
      array_temp(1:isize) = array
      deallocate(array)
      call move_alloc(array_temp, array)
    else
      allocate(array(inclocal))
    endif
    !
    return
  end subroutine expand_double

  subroutine expand_character(array, increment)
    implicit none
    ! -- dummy
    character(len=*), allocatable, intent(inout) :: array(:)
    integer(I4B), optional,             intent(in)    :: increment
    ! -- local
    character(len=LINELENGTH) :: line
    character(len=MAXCHARLEN), allocatable, dimension(:) :: array_temp
    integer(I4B) :: i, inclocal, isize, lenc, newsize
    ! -- format
    character(len=*), parameter :: stdfmt = "(/,'ERROR REPORT:',/,1x,a)"
    !
    ! -- check character length
    lenc = len(array)
    if (lenc > MAXCHARLEN) then
      write(line, '(a)') 'Error in ArrayHandlersModule: ' //                     &
                         'Need to increase MAXCHARLEN'
      call sim_message(line, iunit=iout, fmt=stdfmt)
      call sim_message(line, fmt=stdfmt)
      !
      ! -- stop message
      write(line, '(a)') 'Stopping...'
      call sim_message(line, iunit=iout)
      call sim_message(line)
      call stop_with_error(138)
    end if
    !
    ! -- initialize
    if (present(increment)) then
      inclocal = increment
    else
      inclocal = 1
    endif
    !
    ! -- increase size of array by inclocal, retaining
    !    contained data
    ! [Ned TODO: may be able to use mold here, e.g.:
    !       allocate(values(num), mold=proto)]
    if (allocated(array)) then
      isize = size(array)
      newsize = isize + inclocal
      allocate(array_temp(isize))
      do i=1,isize
        array_temp(i) = array(i)
      enddo
      deallocate(array)
      allocate(array(newsize))
      do i=1,isize
        array(i) = array_temp(i)
      enddo
      do i=isize+1,newsize
        array(i) = ''
      enddo
      deallocate(array_temp)
    else
      allocate(array(inclocal))
    endif
    !
    return
  end subroutine expand_character

  ! -- Specific procedures that implement ExtendPtrArray for pointer arrays

  subroutine extend_double(array, increment)
    implicit none
    ! -- dummy
    real(DP), dimension(:), pointer, contiguous, intent(inout) :: array
    integer(I4B), optional, intent(in) :: increment
    ! -- local
    character(len=LINELENGTH) :: line
    character(len=100) :: ermsg
    integer(I4B) :: i, inclocal, isize, istat, newsize
    real(DP), dimension(:), pointer, contiguous :: array_temp => null()
    ! -- format
    character(len=*), parameter :: stdfmt = "(/,'ERROR REPORT:',/,1x,a)"
    !
    ! -- initialize
    if (present(increment)) then
      inclocal = increment
    else
      inclocal = 1
    endif
    !
    ! -- increase size of array by inclocal, retaining
    !    contained data
    if (associated(array)) then
      isize = size(array)
      newsize = isize + inclocal
      allocate(array_temp(newsize), stat=istat, errmsg=ermsg)
      if (istat /= 0) goto 99
      do i=1,isize
        array_temp(i) = array(i)
      enddo
      deallocate(array)
      array => array_temp
    else
      allocate(array(inclocal))
    endif
    !
    ! -- normal return
    return  
    !
    ! -- Error reporting
99  continue

    write(line, '(a)') 'Error in ArrayHandlersModule: ' //                       &
                        'Could not increase array size'
    call sim_message(line, iunit=iout, fmt=stdfmt)
    call sim_message(line, fmt=stdfmt)
    !
    ! -- error message
    call sim_message(ermsg, iunit=iout)
    call sim_message(ermsg)
    !
    ! -- stop message
    write(line, '(a)') 'Stopping...'
    call sim_message(line, iunit=iout)
    call sim_message(line)
    call stop_with_error(138)
      
  end subroutine extend_double

  subroutine extend_integer(array, increment)
    implicit none
    ! -- dummy
    integer(I4B), dimension(:), pointer, contiguous, intent(inout) :: array
    integer(I4B), optional, intent(in) :: increment
    ! -- local
    character(len=LINELENGTH) :: line
    character(len=100) :: ermsg
    integer(I4B) :: i, inclocal, isize, istat, newsize
    integer(I4B), dimension(:), pointer, contiguous :: array_temp => null()
    ! -- format
    character(len=*), parameter :: stdfmt = "(/,'ERROR REPORT:',/,1x,a)"
    !
    ! -- initialize
    if (present(increment)) then
      inclocal = increment
    else
      inclocal = 1
    endif
    !
    ! -- increase size of array by inclocal, retaining
    !    contained data
    if (associated(array)) then
      isize = size(array)
      newsize = isize + inclocal
      allocate(array_temp(newsize), stat=istat, errmsg=ermsg)
      if (istat /= 0) goto 99
      do i=1,isize
        array_temp(i) = array(i)
      enddo
      deallocate(array)
      array => array_temp
    else
      allocate(array(inclocal))
    endif
    !
    ! -- normal return
    return
    !
    ! -- Error reporting
99  continue

    write(line, '(a)') 'Error in ArrayHandlersModule: ' //                       &
                        'Could not increase array size'
    call sim_message(line, iunit=iout, fmt=stdfmt)
    call sim_message(line, fmt=stdfmt)
    !
    ! -- error message
    call sim_message(ermsg, iunit=iout)
    call sim_message(ermsg)
    !
    ! -- stop message
    write(line, '(a)') 'Stopping...'
    call sim_message(line, iunit=iout)
    call sim_message(line)
    call stop_with_error(138)
      
  end subroutine extend_integer

  function ifind_character(array, str)
    ! -- Find the first array element containing str
    ! -- Return -1 if not found.
    implicit none
    ! -- return
    integer(I4B) :: ifind_character
    ! -- dummy
    character(len=*), dimension(:) :: array
    character(len=*) :: str
    ! -- local
    integer(I4B) :: i
    ifind_character = -1
    findloop: do i=1,size(array)
      if(array(i) == str) then
        ifind_character = i
        exit findloop
      endif
    enddo findloop
    return
  end function ifind_character

  function ifind_integer(iarray, ival)
    ! -- Find the first array element containing str
    ! -- Return -1 if not found.
    implicit none
    ! -- return
    integer(I4B) :: ifind_integer
    ! -- dummy
    integer(I4B), dimension(:) :: iarray
    integer(I4B) :: ival
    ! -- local
    integer(I4B) :: i
    ifind_integer = -1
    findloop: do i = 1, size(iarray)
      if(iarray(i) == ival) then
        ifind_integer = i
        exit findloop
      endif
    enddo findloop
    return
  end function ifind_integer

  subroutine remove_character(array, ipos)
    !remove the ipos position from array
    implicit none
    ! -- dummy
    character(len=*), allocatable, intent(inout) :: array(:)
    integer(I4B),                       intent(in)    :: ipos
    ! -- local
    character(len=LINELENGTH) :: line
    character(len=MAXCHARLEN), allocatable, dimension(:) :: array_temp
    integer(I4B) :: i, isize, lenc, newsize, inew
    ! -- format
    character(len=*), parameter :: stdfmt = "(/,'ERROR REPORT:',/,1x,a)"
    !
    ! -- check character length
    lenc = len(array)
    if (lenc > MAXCHARLEN) then

      write(line, '(a)') 'Error in ArrayHandlersModule: ' //                       &
                         'Need to increase MAXCHARLEN'
      call sim_message(line, iunit=iout, fmt=stdfmt)
      call sim_message(line, fmt=stdfmt)
      !
      ! -- stop message
      write(line, '(a)') 'Stopping...'
      call sim_message(line, iunit=iout)
      call sim_message(line)
      call stop_with_error(138)
    endif
    !
    ! -- calculate sizes
    isize = size(array)
    newsize = isize - 1
    !
    ! -- copy array to array_temp
    allocate(array_temp(isize))
    do i = 1, isize
      array_temp(i) = array(i)
    enddo
    !
    deallocate(array)
    allocate(array(newsize))
    inew = 1
    do i = 1, isize
      if(i /= ipos) then
        array(inew) = array_temp(i)
        inew = inew + 1
      endif
    enddo
    deallocate(array_temp)
    !
    return
  end subroutine remove_character

end module ArrayHandlersModule
>>>>>>> a391efb5
<|MERGE_RESOLUTION|>--- conflicted
+++ resolved
@@ -1,4 +1,3 @@
-<<<<<<< HEAD
 module ArrayHandlersModule
 
   use KindModule, only: DP, I4B
@@ -372,380 +371,4 @@
     return
   end subroutine remove_character
 
-end module ArrayHandlersModule
-=======
-module ArrayHandlersModule
-
-  use KindModule, only: DP, I4B
-  use ConstantsModule, only: LINELENGTH, MAXCHARLEN
-  use SimVariablesModule, only: iout
-  use GenericUtilitiesModule, only: sim_message, stop_with_error
-  private
-  public :: ExpandArray, ExtendPtrArray
-  public :: ifind
-  public :: remove_character
-
-  interface ExpandArray
-    ! This interface is for use with ALLOCATABLE arrays.
-    ! IMPORTANT: Do not use pointers to elements of arrays when using
-    ! ExpandArray to increase the array size!  The locations of array
-    ! elements in memory are changed when ExpandArray is invoked.
-    module procedure expand_integer, expand_double,                              &
-                     expand_character  !, expand_real
-  end interface ExpandArray
-
-  interface ExtendPtrArray
-    ! This interface is for use with POINTERS to arrays.
-    module procedure extend_double, extend_integer
-  end interface
-
-  interface ifind
-    module procedure ifind_character, ifind_integer
-  end interface ifind
-
-contains
-
-  ! -- Specific procedures that implement ExpandArray for allocatable arrays
-
-  subroutine expand_integer(array, increment)
-    implicit none
-    ! -- dummy
-    integer(I4B), allocatable, intent(inout) :: array(:)
-    integer(I4B), optional,    intent(in)    :: increment
-    ! -- local
-    integer(I4B) :: inclocal, isize, newsize
-    integer(I4B), allocatable, dimension(:) :: array_temp
-    !
-    ! -- initialize
-    if (present(increment)) then
-      inclocal = increment
-    else
-      inclocal = 1
-    endif
-    !
-    ! -- increase size of array by inclocal, retaining
-    !    contained data
-    if (allocated(array)) then
-      isize = size(array)
-      newsize = isize + inclocal
-      allocate(array_temp(newsize))
-      array_temp(1:isize) = array
-      deallocate(array)
-      call move_alloc(array_temp, array)
-    else
-      allocate(array(inclocal))
-    endif
-    !
-    return
-  end subroutine expand_integer
-
-  subroutine expand_double(array, increment)
-    implicit none
-    ! -- dummy
-    real(DP), allocatable, intent(inout) :: array(:)
-    integer(I4B), optional,             intent(in)    :: increment
-    ! -- local
-    integer(I4B) :: inclocal, isize, newsize
-    real(DP), allocatable, dimension(:) :: array_temp
-    !
-    ! -- initialize
-    if (present(increment)) then
-      inclocal = increment
-    else
-      inclocal = 1
-    endif
-    !
-    ! -- increase size of array by inclocal, retaining
-    !    contained data
-    if (allocated(array)) then
-      isize = size(array)
-      newsize = isize + inclocal
-      allocate(array_temp(newsize))
-      array_temp(1:isize) = array
-      deallocate(array)
-      call move_alloc(array_temp, array)
-    else
-      allocate(array(inclocal))
-    endif
-    !
-    return
-  end subroutine expand_double
-
-  subroutine expand_character(array, increment)
-    implicit none
-    ! -- dummy
-    character(len=*), allocatable, intent(inout) :: array(:)
-    integer(I4B), optional,             intent(in)    :: increment
-    ! -- local
-    character(len=LINELENGTH) :: line
-    character(len=MAXCHARLEN), allocatable, dimension(:) :: array_temp
-    integer(I4B) :: i, inclocal, isize, lenc, newsize
-    ! -- format
-    character(len=*), parameter :: stdfmt = "(/,'ERROR REPORT:',/,1x,a)"
-    !
-    ! -- check character length
-    lenc = len(array)
-    if (lenc > MAXCHARLEN) then
-      write(line, '(a)') 'Error in ArrayHandlersModule: ' //                     &
-                         'Need to increase MAXCHARLEN'
-      call sim_message(line, iunit=iout, fmt=stdfmt)
-      call sim_message(line, fmt=stdfmt)
-      !
-      ! -- stop message
-      write(line, '(a)') 'Stopping...'
-      call sim_message(line, iunit=iout)
-      call sim_message(line)
-      call stop_with_error(138)
-    end if
-    !
-    ! -- initialize
-    if (present(increment)) then
-      inclocal = increment
-    else
-      inclocal = 1
-    endif
-    !
-    ! -- increase size of array by inclocal, retaining
-    !    contained data
-    ! [Ned TODO: may be able to use mold here, e.g.:
-    !       allocate(values(num), mold=proto)]
-    if (allocated(array)) then
-      isize = size(array)
-      newsize = isize + inclocal
-      allocate(array_temp(isize))
-      do i=1,isize
-        array_temp(i) = array(i)
-      enddo
-      deallocate(array)
-      allocate(array(newsize))
-      do i=1,isize
-        array(i) = array_temp(i)
-      enddo
-      do i=isize+1,newsize
-        array(i) = ''
-      enddo
-      deallocate(array_temp)
-    else
-      allocate(array(inclocal))
-    endif
-    !
-    return
-  end subroutine expand_character
-
-  ! -- Specific procedures that implement ExtendPtrArray for pointer arrays
-
-  subroutine extend_double(array, increment)
-    implicit none
-    ! -- dummy
-    real(DP), dimension(:), pointer, contiguous, intent(inout) :: array
-    integer(I4B), optional, intent(in) :: increment
-    ! -- local
-    character(len=LINELENGTH) :: line
-    character(len=100) :: ermsg
-    integer(I4B) :: i, inclocal, isize, istat, newsize
-    real(DP), dimension(:), pointer, contiguous :: array_temp => null()
-    ! -- format
-    character(len=*), parameter :: stdfmt = "(/,'ERROR REPORT:',/,1x,a)"
-    !
-    ! -- initialize
-    if (present(increment)) then
-      inclocal = increment
-    else
-      inclocal = 1
-    endif
-    !
-    ! -- increase size of array by inclocal, retaining
-    !    contained data
-    if (associated(array)) then
-      isize = size(array)
-      newsize = isize + inclocal
-      allocate(array_temp(newsize), stat=istat, errmsg=ermsg)
-      if (istat /= 0) goto 99
-      do i=1,isize
-        array_temp(i) = array(i)
-      enddo
-      deallocate(array)
-      array => array_temp
-    else
-      allocate(array(inclocal))
-    endif
-    !
-    ! -- normal return
-    return  
-    !
-    ! -- Error reporting
-99  continue
-
-    write(line, '(a)') 'Error in ArrayHandlersModule: ' //                       &
-                        'Could not increase array size'
-    call sim_message(line, iunit=iout, fmt=stdfmt)
-    call sim_message(line, fmt=stdfmt)
-    !
-    ! -- error message
-    call sim_message(ermsg, iunit=iout)
-    call sim_message(ermsg)
-    !
-    ! -- stop message
-    write(line, '(a)') 'Stopping...'
-    call sim_message(line, iunit=iout)
-    call sim_message(line)
-    call stop_with_error(138)
-      
-  end subroutine extend_double
-
-  subroutine extend_integer(array, increment)
-    implicit none
-    ! -- dummy
-    integer(I4B), dimension(:), pointer, contiguous, intent(inout) :: array
-    integer(I4B), optional, intent(in) :: increment
-    ! -- local
-    character(len=LINELENGTH) :: line
-    character(len=100) :: ermsg
-    integer(I4B) :: i, inclocal, isize, istat, newsize
-    integer(I4B), dimension(:), pointer, contiguous :: array_temp => null()
-    ! -- format
-    character(len=*), parameter :: stdfmt = "(/,'ERROR REPORT:',/,1x,a)"
-    !
-    ! -- initialize
-    if (present(increment)) then
-      inclocal = increment
-    else
-      inclocal = 1
-    endif
-    !
-    ! -- increase size of array by inclocal, retaining
-    !    contained data
-    if (associated(array)) then
-      isize = size(array)
-      newsize = isize + inclocal
-      allocate(array_temp(newsize), stat=istat, errmsg=ermsg)
-      if (istat /= 0) goto 99
-      do i=1,isize
-        array_temp(i) = array(i)
-      enddo
-      deallocate(array)
-      array => array_temp
-    else
-      allocate(array(inclocal))
-    endif
-    !
-    ! -- normal return
-    return
-    !
-    ! -- Error reporting
-99  continue
-
-    write(line, '(a)') 'Error in ArrayHandlersModule: ' //                       &
-                        'Could not increase array size'
-    call sim_message(line, iunit=iout, fmt=stdfmt)
-    call sim_message(line, fmt=stdfmt)
-    !
-    ! -- error message
-    call sim_message(ermsg, iunit=iout)
-    call sim_message(ermsg)
-    !
-    ! -- stop message
-    write(line, '(a)') 'Stopping...'
-    call sim_message(line, iunit=iout)
-    call sim_message(line)
-    call stop_with_error(138)
-      
-  end subroutine extend_integer
-
-  function ifind_character(array, str)
-    ! -- Find the first array element containing str
-    ! -- Return -1 if not found.
-    implicit none
-    ! -- return
-    integer(I4B) :: ifind_character
-    ! -- dummy
-    character(len=*), dimension(:) :: array
-    character(len=*) :: str
-    ! -- local
-    integer(I4B) :: i
-    ifind_character = -1
-    findloop: do i=1,size(array)
-      if(array(i) == str) then
-        ifind_character = i
-        exit findloop
-      endif
-    enddo findloop
-    return
-  end function ifind_character
-
-  function ifind_integer(iarray, ival)
-    ! -- Find the first array element containing str
-    ! -- Return -1 if not found.
-    implicit none
-    ! -- return
-    integer(I4B) :: ifind_integer
-    ! -- dummy
-    integer(I4B), dimension(:) :: iarray
-    integer(I4B) :: ival
-    ! -- local
-    integer(I4B) :: i
-    ifind_integer = -1
-    findloop: do i = 1, size(iarray)
-      if(iarray(i) == ival) then
-        ifind_integer = i
-        exit findloop
-      endif
-    enddo findloop
-    return
-  end function ifind_integer
-
-  subroutine remove_character(array, ipos)
-    !remove the ipos position from array
-    implicit none
-    ! -- dummy
-    character(len=*), allocatable, intent(inout) :: array(:)
-    integer(I4B),                       intent(in)    :: ipos
-    ! -- local
-    character(len=LINELENGTH) :: line
-    character(len=MAXCHARLEN), allocatable, dimension(:) :: array_temp
-    integer(I4B) :: i, isize, lenc, newsize, inew
-    ! -- format
-    character(len=*), parameter :: stdfmt = "(/,'ERROR REPORT:',/,1x,a)"
-    !
-    ! -- check character length
-    lenc = len(array)
-    if (lenc > MAXCHARLEN) then
-
-      write(line, '(a)') 'Error in ArrayHandlersModule: ' //                       &
-                         'Need to increase MAXCHARLEN'
-      call sim_message(line, iunit=iout, fmt=stdfmt)
-      call sim_message(line, fmt=stdfmt)
-      !
-      ! -- stop message
-      write(line, '(a)') 'Stopping...'
-      call sim_message(line, iunit=iout)
-      call sim_message(line)
-      call stop_with_error(138)
-    endif
-    !
-    ! -- calculate sizes
-    isize = size(array)
-    newsize = isize - 1
-    !
-    ! -- copy array to array_temp
-    allocate(array_temp(isize))
-    do i = 1, isize
-      array_temp(i) = array(i)
-    enddo
-    !
-    deallocate(array)
-    allocate(array(newsize))
-    inew = 1
-    do i = 1, isize
-      if(i /= ipos) then
-        array(inew) = array_temp(i)
-        inew = inew + 1
-      endif
-    enddo
-    deallocate(array_temp)
-    !
-    return
-  end subroutine remove_character
-
-end module ArrayHandlersModule
->>>>>>> a391efb5
+end module ArrayHandlersModule