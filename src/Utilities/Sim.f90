--- conflicted
+++ resolved
@@ -1,17 +1,4 @@
 module SimModule
-<<<<<<< HEAD
-  use KindModule,         only: DP, I4B
-  use ConstantsModule,    only: MAXCHARLEN,LINELENGTH, ISTDOUT
-  use SimVariablesModule, only: iout, ireturnerr
-  implicit none
-  private
-  public :: count_errors, iverbose, sim_message, store_error, ustop,  &
-            converge_reset, converge_check, final_message, store_warning,      &
-            store_note, count_warnings, count_notes, store_error_unit, &
-            store_error_filename, print_notes
-  integer(I4B) :: iverbose=0 !0: print nothing
-                             !1: print first level subroutine information
-=======
   
   use KindModule,             only: DP, I4B
   use ConstantsModule,        only: MAXCHARLEN, LINELENGTH,                      &
@@ -39,32 +26,18 @@
   public :: print_notes
   public :: maxerrors
   
->>>>>>> c1738330
   character(len=MAXCHARLEN), allocatable, dimension(:) :: sim_errors
   character(len=MAXCHARLEN), allocatable, dimension(:) :: sim_warnings
   character(len=MAXCHARLEN), allocatable, dimension(:) :: sim_notes
   integer(I4B) :: nerrors = 0
-<<<<<<< HEAD
-=======
   integer(I4B) :: maxerrors = 1000
   integer(I4B) :: maxerrors_exceeded = 0
->>>>>>> c1738330
   integer(I4B) :: nwarnings = 0
   integer(I4B) :: nnotes = 0
   integer(I4B) :: inc_errors = 100
   integer(I4B) :: inc_warnings = 100
   integer(I4B) :: inc_notes = 100
 
-<<<<<<< HEAD
-
-contains
-
-function count_errors()
-  implicit none
-  integer(I4B) :: count_errors
-  if (allocated(sim_errors)) then
-    !count_errors = size(sim_errors)
-=======
 contains
 
 function count_errors()
@@ -79,7 +52,6 @@
   integer(I4B) :: count_errors
 ! ------------------------------------------------------------------------------
   if (allocated(sim_errors)) then
->>>>>>> c1738330
     count_errors = nerrors
   else
     count_errors = 0
@@ -88,12 +60,6 @@
 end function count_errors
 
 function count_warnings()
-<<<<<<< HEAD
-  implicit none
-  integer(I4B) :: count_warnings
-  if (allocated(sim_warnings)) then
-    !count_warnings = size(sim_warnings)
-=======
 ! ******************************************************************************
 ! Return warning count
 ! ******************************************************************************
@@ -105,7 +71,6 @@
   integer(I4B) :: count_warnings
 ! ------------------------------------------------------------------------------
   if (allocated(sim_warnings)) then
->>>>>>> c1738330
     count_warnings = nwarnings
   else
     count_warnings = 0
@@ -114,12 +79,6 @@
 end function count_warnings
 
 function count_notes()
-<<<<<<< HEAD
-  implicit none
-  integer(I4B) :: count_notes
-  if (allocated(sim_notes)) then
-    !count_notes = size(sim_notes)
-=======
 ! ******************************************************************************
 ! Return notes count
 ! ******************************************************************************
@@ -131,7 +90,6 @@
   integer(I4B) :: count_notes
 ! ------------------------------------------------------------------------------
   if (allocated(sim_notes)) then
->>>>>>> c1738330
     count_notes = nnotes
   else
     count_notes = 0
@@ -140,57 +98,34 @@
 end function count_notes
 
 subroutine store_error(errmsg)
-<<<<<<< HEAD
-  ! **************************************************************************
-  ! Store an error message for printing at end of simulation
-  ! **************************************************************************
-  !
-  !    SPECIFICATIONS:
-  ! --------------------------------------------------------------------------
+! ******************************************************************************
+! Store an error message for printing at end of simulation
+! ******************************************************************************
+!
+!    SPECIFICATIONS:
+! ------------------------------------------------------------------------------
+  ! -- modules
   use ArrayHandlersModule, only: ExpandArray
-  implicit none
-=======
-! ******************************************************************************
-! Store an error message for printing at end of simulation
-! ******************************************************************************
-!
-!    SPECIFICATIONS:
-! ------------------------------------------------------------------------------
-  ! -- modules
-  use ArrayHandlersModule, only: ExpandArray
->>>>>>> c1738330
   ! -- dummy
   character(len=*), intent(in) :: errmsg
   ! -- local
   logical :: inc_array
   integer(I4B) :: i
-<<<<<<< HEAD
-  !
-=======
 ! ------------------------------------------------------------------------------
   !
   ! -- determine if the sim_errors should be expanded
->>>>>>> c1738330
   inc_array = .TRUE.
   if (allocated(sim_errors)) then
     if (count_errors() < size(sim_errors)) then
       inc_array = .FALSE.
     end if
   end if
-<<<<<<< HEAD
-=======
   !
   ! -- resize sim_errors
->>>>>>> c1738330
   if (inc_array) then
     call ExpandArray(sim_errors, increment=inc_errors)
     inc_errors = inc_errors * 1.1
   end if
-<<<<<<< HEAD
-  i = count_errors() + 1
-  nerrors = i
-  sim_errors(i) = errmsg
-=======
   !
   ! -- store this error
   i = count_errors() + 1
@@ -200,21 +135,11 @@
   else
     maxerrors_exceeded = maxerrors_exceeded + 1
   end if
->>>>>>> c1738330
   !
   return
 end subroutine store_error
 
 subroutine store_error_unit(iunit)
-<<<<<<< HEAD
-  ! **************************************************************************
-  ! Convert iunit to file name and indicate error reading from this file
-  ! **************************************************************************
-  !
-  !    SPECIFICATIONS:
-  ! --------------------------------------------------------------------------
-  implicit none
-=======
 ! ******************************************************************************
 ! Convert iunit to file name and indicate error reading from this file
 ! ******************************************************************************
@@ -222,15 +147,11 @@
 !    SPECIFICATIONS:
 ! ------------------------------------------------------------------------------
   ! -- modules
->>>>>>> c1738330
   ! -- dummy
   integer(I4B), intent(in) :: iunit
   ! -- local
   character(len=LINELENGTH) :: fname
-<<<<<<< HEAD
-=======
-! ------------------------------------------------------------------------------
->>>>>>> c1738330
+! ------------------------------------------------------------------------------
   !
   inquire(unit=iunit, name=fname)
   call store_error('ERROR OCCURRED WHILE READING FILE: ')
@@ -240,30 +161,17 @@
 end subroutine store_error_unit
 
 subroutine store_error_filename(filename)
-<<<<<<< HEAD
-  ! **************************************************************************
-  ! Indicate error reading from this file
-  ! **************************************************************************
-  !
-  !    SPECIFICATIONS:
-  ! --------------------------------------------------------------------------
-  implicit none
+! ******************************************************************************
+! Indicate error reading from this file
+! ******************************************************************************
+!
+!    SPECIFICATIONS:
+! ------------------------------------------------------------------------------
+  ! -- modules
   ! -- dummy
   character(len=*), intent(in) :: filename
   ! -- local
-=======
-! ******************************************************************************
-! Indicate error reading from this file
-! ******************************************************************************
-!
-!    SPECIFICATIONS:
-! ------------------------------------------------------------------------------
-  ! -- modules
-  ! -- dummy
-  character(len=*), intent(in) :: filename
-  ! -- local
-! ------------------------------------------------------------------------------
->>>>>>> c1738330
+! ------------------------------------------------------------------------------
   !
   call store_error('ERROR OCCURRED WHILE READING FILE: ')
   call store_error(trim(adjustl(filename)))
@@ -272,34 +180,20 @@
 end subroutine store_error_filename
 
 subroutine store_warning(warnmsg)
-<<<<<<< HEAD
-  ! **************************************************************************
-  ! Store a warning message for printing at end of simulation
-  ! **************************************************************************
-  !
-  !    SPECIFICATIONS:
-  ! --------------------------------------------------------------------------
+! ******************************************************************************
+! Store a warning message for printing at end of simulation
+! ******************************************************************************
+!
+!    SPECIFICATIONS:
+! ------------------------------------------------------------------------------
+  ! -- modules
   use ArrayHandlersModule, only: ExpandArray
-  implicit none
-=======
-! ******************************************************************************
-! Store a warning message for printing at end of simulation
-! ******************************************************************************
-!
-!    SPECIFICATIONS:
-! ------------------------------------------------------------------------------
-  ! -- modules
-  use ArrayHandlersModule, only: ExpandArray
->>>>>>> c1738330
   ! -- dummy
   character(len=*), intent(in) :: warnmsg
   ! -- local
   logical :: inc_array
   integer(I4B) :: i
-<<<<<<< HEAD
-=======
-! ------------------------------------------------------------------------------
->>>>>>> c1738330
+! ------------------------------------------------------------------------------
   !
   inc_array = .TRUE.
   if (allocated(sim_warnings)) then
@@ -319,34 +213,20 @@
 end subroutine store_warning
 
 subroutine store_note(note)
-<<<<<<< HEAD
-  ! **************************************************************************
-  ! Store a note for printing at end of simulation
-  ! **************************************************************************
-  !
-  !    SPECIFICATIONS:
-  ! --------------------------------------------------------------------------
+! ******************************************************************************
+! Store a note for printing at end of simulation
+! ******************************************************************************
+!
+!    SPECIFICATIONS:
+! ------------------------------------------------------------------------------
+  ! -- modules
   use ArrayHandlersModule, only: ExpandArray
-  implicit none
-=======
-! ******************************************************************************
-! Store a note for printing at end of simulation
-! ******************************************************************************
-!
-!    SPECIFICATIONS:
-! ------------------------------------------------------------------------------
-  ! -- modules
-  use ArrayHandlersModule, only: ExpandArray
->>>>>>> c1738330
   ! -- dummy
   character(len=*), intent(in) :: note
   ! -- local
   logical :: inc_array
   integer(I4B) :: i
-<<<<<<< HEAD
-=======
-! ------------------------------------------------------------------------------
->>>>>>> c1738330
+! ------------------------------------------------------------------------------
   !
   inc_array = .TRUE.
   if (allocated(sim_notes)) then
@@ -366,19 +246,6 @@
 end subroutine store_note
 
 logical function print_errors()
-<<<<<<< HEAD
-  ! **************************************************************************
-  ! Print all error messages that have been stored
-  ! **************************************************************************
-  !
-  !    SPECIFICATIONS:
-  ! --------------------------------------------------------------------------
-  implicit none
-  ! -- local
-  integer(I4B) :: i, isize
-  ! -- formats
-10 format(/,'ERROR REPORT:',/)
-=======
 ! ******************************************************************************
 ! Print all error messages that have been stored
 ! ******************************************************************************
@@ -392,21 +259,10 @@
   ! -- formats
   character(len=*), parameter :: stdfmt = "(/,'ERROR REPORT:',/)"
 ! ------------------------------------------------------------------------------
->>>>>>> c1738330
   !
   print_errors = .false.
   if (allocated(sim_errors)) then
     isize = count_errors()
-<<<<<<< HEAD
-    if (isize>0) then
-      print_errors = .true.
-      if (iout > 0) write(iout,10)
-      write(*,10)
-      do i=1,isize
-        call write_message(sim_errors(i))
-        if (iout > 0) call write_message(sim_errors(i),iout)
-      enddo
-=======
     if (isize > 0) then
       print_errors = .true.
       if (iout > 0) write(iout, stdfmt)
@@ -434,7 +290,6 @@
           call write_message(trim(errmsg), iout)
         end if
       end if
->>>>>>> c1738330
     endif
   endif
   !
@@ -442,19 +297,6 @@
 end function print_errors
 
 subroutine print_warnings()
-<<<<<<< HEAD
-  ! **************************************************************************
-  ! Print all warning messages that have been stored
-  ! **************************************************************************
-  !
-  !    SPECIFICATIONS:
-  ! --------------------------------------------------------------------------
-  implicit none
-  ! -- local
-  integer(I4B) :: i, isize
-  ! -- formats
-10 format(/,'WARNINGS:',/)
-=======
 ! ******************************************************************************
 ! Print all warning messages that have been stored
 ! ******************************************************************************
@@ -467,23 +309,10 @@
   ! -- formats
   character(len=*), parameter :: stdfmt = "(/,'WARNINGS:',/)"
 ! ------------------------------------------------------------------------------
->>>>>>> c1738330
   !
   if (allocated(sim_warnings)) then
     isize = count_warnings()
     if (isize>0) then
-<<<<<<< HEAD
-      if (iout>0) write(iout,10)
-      write(*,10)
-      do i=1,isize
-        call write_message(sim_warnings(i))
-        if (iout>0) call write_message(sim_warnings(i),iout)
-      enddo
-    endif
-    write(*,'()')
-    if (iout>0) write(iout,'()')
-  endif
-=======
       if (iout>0) then
         call sim_message('', fmt=stdfmt, iunit=iout)
       end if
@@ -502,21 +331,11 @@
     end if
     call sim_message('')
   end if
->>>>>>> c1738330
   !
   return
 end subroutine print_warnings
 
 subroutine print_notes(numberlist)
-<<<<<<< HEAD
-  ! **************************************************************************
-  ! Print all notes that have been stored
-  ! **************************************************************************
-  !
-  !    SPECIFICATIONS:
-  ! --------------------------------------------------------------------------
-  implicit none
-=======
 ! ******************************************************************************
 ! Print all notes that have been stored
 ! ******************************************************************************
@@ -524,7 +343,6 @@
 !    SPECIFICATIONS:
 ! ------------------------------------------------------------------------------
   ! -- modules
->>>>>>> c1738330
   ! -- dummy
   logical, intent(in), optional :: numberlist
   ! -- local
@@ -532,16 +350,10 @@
   character(len=MAXCHARLEN+10) :: noteplus
   logical :: numlist
   ! -- formats
-<<<<<<< HEAD
-10 format(/,'NOTES:')
-20 format(i0,'. ',a)
-30 format(a)
-=======
    character(len=*), parameter :: fmtnotes = "(/,'NOTES:')"
    character(len=*), parameter :: fmta = "(i0,'. ',a)" 
    character(len=*), parameter :: fmtb = '(a)' 
 ! ------------------------------------------------------------------------------
->>>>>>> c1738330
   !
   if (present(numberlist)) then
     numlist = numberlist
@@ -552,18 +364,6 @@
   if (allocated(sim_notes)) then
     isize = count_notes()
     if (isize>0) then
-<<<<<<< HEAD
-      if (iout>0) write(iout,10)
-      write(*,10)
-      do i=1,isize
-        if (numlist) then
-          write(noteplus,20)i,trim(sim_notes(i))
-        else
-          write(noteplus,30)trim(sim_notes(i))
-        endif
-        call write_message(noteplus)
-        if (iout>0) call write_message(noteplus,iout)
-=======
       if (iout>0) then
         call sim_message('', fmt=fmtnotes, iunit=iout)
       end if
@@ -578,7 +378,6 @@
         if (iout > 0) then
           call write_message(noteplus, iout)
         end if
->>>>>>> c1738330
       enddo
     endif
   endif
@@ -586,19 +385,6 @@
   return
 end subroutine print_notes
 
-<<<<<<< HEAD
-subroutine write_message(message,iunit,error,leadspace,endspace)
-  ! -- Subroutine write_message formats and writes a message.
-  !
-  ! -- Arguments are as follows:
-  !       MESSAGE      : message to be written
-  !       IUNIT        : the unit number to which the message is written
-  !       ERROR        : if true precede message with "Error"
-  !       LEADSPACE    : if true precede message with blank line
-  !       ENDSPACE     : if true follow message by blank line
-  !
-  implicit none
-=======
 subroutine write_message(message, iunit, error, skipbefore, skipafter)
 ! ******************************************************************************
 ! Subroutine write_message formats and writes a message.
@@ -614,45 +400,17 @@
 !
 !    SPECIFICATIONS:
 ! ------------------------------------------------------------------------------
->>>>>>> c1738330
   ! -- dummy
   character (len=*), intent(in) :: message
   integer(I4B),      intent(in), optional :: iunit
   logical,           intent(in), optional :: error
-<<<<<<< HEAD
-  logical,           intent(in), optional :: leadspace
-  logical,           intent(in), optional :: endspace
-=======
   integer(I4B),      intent(in), optional :: skipbefore
   integer(I4B),      intent(in), optional :: skipafter
->>>>>>> c1738330
   ! -- local
   integer(I4B)              :: jend, i, nblc, junit, leadblank
   integer(I4B)              :: itake, j
   character(len=20)         :: ablank
   character(len=MAXCHARLEN) :: amessage
-<<<<<<< HEAD
-  !
-  amessage = message
-  if (amessage==' ') return
-  if (amessage(1:1).ne.' ') amessage=' ' // trim(amessage)
-  ablank=' '
-  itake=0
-  j=0
-  if(present(iunit))then
-    junit = iunit
-  else
-    junit = ISTDOUT
-  end if
-  if(present(leadspace))then
-    if(leadspace) then
-      if (junit>0) then
-        write(junit,*)
-      else
-        write(*,*)
-      endif
-    endif
-=======
 ! ------------------------------------------------------------------------------
   !
   amessage = message
@@ -675,7 +433,6 @@
     do i = 1, skipbefore
       call sim_message('', iunit=junit)
     end do
->>>>>>> c1738330
   endif
   if(present(error))then
     if(error)then
@@ -687,117 +444,12 @@
   end if
   !
   do i=1,20
-<<<<<<< HEAD
-    if(amessage(i:i).ne.' ')exit
-=======
     if (amessage(i:i).ne.' ') exit
->>>>>>> c1738330
   end do
   leadblank=i-1
   nblc=len_trim(amessage)
   !
 5 continue
-<<<<<<< HEAD
-  jend=j+78-itake
-  if(jend.ge.nblc) go to 100
-  do i=jend,j+1,-1
-    if(amessage(i:i).eq.' ') then
-      if(itake.eq.0) then
-        if (junit>0) then
-          write(junit,'(a)',err=200) amessage(j+1:i)
-        else
-          write(*,'(a)',err=200) amessage(j+1:i)
-        endif
-        itake=2+leadblank
-      else
-        if (junit>0) then
-          write(junit,'(a)',err=200) ablank(1:leadblank+2)//amessage(j+1:i)
-        else
-          write(*,'(a)',err=200) ablank(1:leadblank+2)//amessage(j+1:i)
-        endif
-      end if
-      j=i
-      go to 5
-    end if
-  end do
-  if(itake.eq.0)then
-    if (junit>0) then
-      write(junit,'(a)',err=200) amessage(j+1:jend)
-    else
-      write(*,'(a)',err=200) amessage(j+1:jend)
-    endif
-    itake=2+leadblank
-  else
-    if (junit>0) then
-      write(junit,'(a)',err=200) ablank(1:leadblank+2)//amessage(j+1:jend)
-    else
-      write(*,'(a)',err=200) ablank(1:leadblank+2)//amessage(j+1:jend)
-    endif
-  end if
-  j=jend
-  go to 5
-  !
-100 continue
-  jend=nblc
-  if(itake.eq.0)then
-    if (junit>0) then
-      write(junit,'(a)',err=200) amessage(j+1:jend)
-    else
-      write(*,'(a)',err=200) amessage(j+1:jend)
-    endif
-  else
-    if (junit>0) then
-      write(junit,'(a)',err=200) ablank(1:leadblank+2)//amessage(j+1:jend)
-    else
-      write(*,'(a)',err=200) ablank(1:leadblank+2)//amessage(j+1:jend)
-    endif
-  end if
-  !
-  if(present(endspace))then
-    if(endspace) then
-      if (junit>0) then
-        write(junit,*)
-      else
-        write(*,*)
-      endif
-    endif
-  end if
-  return
-  !
-200 continue
-  call ustop()
-  !
-end subroutine write_message
-
-subroutine sim_message(iv,message)
-! -- iv is the verbosity level of this message
-! --  (1) means primary subroutine for simulation, exchange, model,
-! --      solution, package, etc.
-! -- message is a character string message to write
-  implicit none
-  integer(I4B),intent(in) :: iv
-  character(len=*),intent(in) :: message
-  if(iv<=iverbose) then
-    write(iout,'(a)') message
-  endif
-end subroutine sim_message
-
-subroutine ustop(stopmess,ioutlocal)
-  ! **************************************************************************
-  ! Stop program, with option to print message before stopping.
-  ! **************************************************************************
-  !
-  !    SPECIFICATIONS:
-  ! --------------------------------------------------------------------------
-  ! -- dummy
-  implicit none
-  character, optional, intent(in) :: stopmess*(*)
-  integer(I4B),   optional, intent(in) :: ioutlocal
-  ! -- local
-  character(len=*), parameter :: fmt = '(1x,a)'
-  character(len=*), parameter :: msg = 'Stopping due to error(s)'
-  logical :: errorfound
-=======
   jend = j + 78 - itake
   if (jend >= nblc) go to 100
   do i=jend,j+1,-1
@@ -880,28 +532,18 @@
   character(len=*), parameter :: fmt = '(1x,a)'
   character(len=*), parameter :: msg = 'Stopping due to error(s)'
   logical :: errorfound  
->>>>>>> c1738330
   !---------------------------------------------------------------------------
   call print_notes()
   call print_warnings()
   errorfound = print_errors()
   if (present(stopmess)) then
     if (stopmess.ne.' ') then
-<<<<<<< HEAD
-      write(*,fmt) stopmess
-      write(iout,fmt) stopmess
-      if (present(ioutlocal)) then
-        if (ioutlocal > 0 .and. ioutlocal .ne. iout) then
-          write(ioutlocal,fmt) trim(stopmess)
-          close(ioutlocal)
-=======
       call sim_message(stopmess, fmt=fmt, iunit=iout)
       call sim_message(stopmess, fmt=fmt)
       if (present(ioutlocal)) then
         if (ioutlocal > 0 .and. ioutlocal .ne. iout) then
           write(ioutlocal,fmt) trim(stopmess)
           close (ioutlocal)
->>>>>>> c1738330
         endif
       endif
     endif
@@ -909,39 +551,16 @@
   !
   if (errorfound) then
     ireturnerr = 2
-<<<<<<< HEAD
-    write(*,fmt) msg
-    if (iout > 0) write(iout,fmt) msg
-=======
     if (iout > 0) then
       call sim_message(stopmess, fmt=fmt, iunit=iout)
     end if
     call sim_message(stopmess, fmt=fmt)
     
->>>>>>> c1738330
     if (present(ioutlocal)) then
       if (ioutlocal > 0 .and. ioutlocal /= iout) write(ioutlocal,fmt) msg
     endif
   endif
   !
-<<<<<<< HEAD
-  ! -- close iout file
-  close(iout)
-  !
-  ! -- return appropriate error codes when terminating the program
-  if (ireturnerr == 0) then
-    stop
-  elseif (ireturnerr == 1) then
-    stop 1
-  elseif (ireturnerr == 2) then
-    stop 2
-  else
-    stop 999
-  end if
-end subroutine ustop
-
-  subroutine converge_reset()
-=======
   ! -- close all open files
   call sim_closefiles()
   !
@@ -951,17 +570,13 @@
 end subroutine print_final_message
 
 subroutine converge_reset()
->>>>>>> c1738330
 ! ******************************************************************************
 ! converge_reset
 ! ******************************************************************************
 !
 !    SPECIFICATIONS:
 ! ------------------------------------------------------------------------------
-<<<<<<< HEAD
-=======
     ! -- modules
->>>>>>> c1738330
     use SimVariablesModule, only: isimcnvg
 ! ------------------------------------------------------------------------------
     !
@@ -971,15 +586,9 @@
     return
   end subroutine converge_reset
 
-<<<<<<< HEAD
-  subroutine converge_check(exit_tsloop)
-! ******************************************************************************
-! converge_check
-=======
   subroutine converge_check(hasConverged)
 ! ******************************************************************************
 ! convergence check
->>>>>>> c1738330
 ! ******************************************************************************
 !
 !    SPECIFICATIONS:
@@ -987,20 +596,6 @@
     ! -- modules
     use SimVariablesModule, only: isimcnvg, numnoconverge, isimcontinue
     ! -- dummy
-<<<<<<< HEAD
-    logical, intent(inout) :: exit_tsloop
-    ! -- format
-    character(len=*), parameter :: fmtfail =                                   &
-      "(1x, 'Simulation convergence failure.',                                 &
-       ' Simulation will terminate after output and deallocation.')"
-! ------------------------------------------------------------------------------
-    !
-    ! -- Initialize
-    exit_tsloop = .false.
-    !
-    ! -- Count number of failures
-    if(isimcnvg == 0) numnoconverge = numnoconverge + 1
-=======
     logical, intent(inout) :: hasConverged
     ! -- format
     character(len=*), parameter :: fmtfail =                                   &
@@ -1015,7 +610,6 @@
     if(isimcnvg == 0) then
       numnoconverge = numnoconverge + 1
     end if
->>>>>>> c1738330
     !
     ! -- Continue if 'CONTINUE' specified in simulation control file
     if(isimcontinue == 1) then
@@ -1026,14 +620,9 @@
     !
     ! --
     if(isimcnvg == 0) then
-<<<<<<< HEAD
-      write(iout, fmtfail)
-      exit_tsloop = .true.
-=======
       !write(iout, fmtfail)
       call sim_message('', fmt=fmtfail, iunit=iout)
       hasConverged = .false.
->>>>>>> c1738330
     endif
     !
     ! -- Return
@@ -1042,24 +631,16 @@
 
   subroutine final_message()
 ! ******************************************************************************
-<<<<<<< HEAD
-! final_message
-=======
 ! Create the appropriate final message and terminate the program
->>>>>>> c1738330
 ! ******************************************************************************
 !
 !    SPECIFICATIONS:
 ! ------------------------------------------------------------------------------
     ! -- modules
-<<<<<<< HEAD
-    use SimVariablesModule, only: isimcnvg, numnoconverge, ireturnerr
-=======
     ! -- dummy
     use SimVariablesModule, only: isimcnvg, numnoconverge, ireturnerr
     ! -- local
     character(len=LINELENGTH) :: line
->>>>>>> c1738330
     ! -- formats
     character(len=*), parameter :: fmtnocnvg =                                 &
       "(1x, 'Simulation convergence failure occurred ', i0, ' time(s).')"
@@ -1067,29 +648,13 @@
     !
     ! -- Write message if any nonconvergence
     if(numnoconverge > 0) then
-<<<<<<< HEAD
-      write(*, fmtnocnvg) numnoconverge
-      write(iout, fmtnocnvg) numnoconverge
-=======
       write(line, fmtnocnvg) numnoconverge
       call sim_message(line, iunit=iout)
       call sim_message(line)
->>>>>>> c1738330
     endif
     !
     if(isimcnvg == 0) then
       ireturnerr = 1
-<<<<<<< HEAD
-      call ustop('Premature termination of simulation.', iout)
-    else
-      call ustop('Normal termination of simulation.', iout)
-    endif
-    !
-    ! -- Return
-    return
-  end subroutine final_message
-
-=======
       call print_final_message('Premature termination of simulation.', iout)
     else
       call print_final_message('Normal termination of simulation.', iout)
@@ -1136,5 +701,4 @@
     return
   end subroutine sim_closefiles
   
->>>>>>> c1738330
 end module SimModule