module SimVariablesModule
  use, intrinsic :: iso_fortran_env, only: output_unit
  use KindModule, only: DP, I4B
<<<<<<< HEAD
  use ConstantsModule, only: LINELENGTH, MAXCHARLEN, IUSTART, VALL
=======
  use ConstantsModule, only: LINELENGTH, MAXCHARLEN, IUSTART, VALL, MNORMAL
>>>>>>> c92e4c45
  public
  character(len=LINELENGTH) :: simfile    = 'mfsim.nam'
  character(len=LINELENGTH) :: simlstfile = 'mfsim.lst'
  character(len=LINELENGTH) :: simstdout  = 'mfsim.stdout'
  character(len=MAXCHARLEN) :: errmsg
  character(len=MAXCHARLEN) :: warnmsg
  integer(I4B) :: istdout = output_unit                                          ! -- unit number for stdout
<<<<<<< HEAD
  integer(I4B) :: isim_level = VALL                                              ! -- unit number for stdout
=======
  integer(I4B) :: isim_level = VALL                                              ! -- simulation output level
  integer(I4B) :: isim_mode = MNORMAL                                            ! -- simulation mode
>>>>>>> c92e4c45
  integer(I4B) :: iout                                                           ! -- unit number for simulation output
  integer(I4B) :: isimcnvg                                                       ! -- 1 if all objects have converged, 0 otherwise
  integer(I4B) :: isimcontinue = 0                                               ! -- 1 to continue if isimcnvg = 0, 0 to terminate
  integer(I4B) :: isimcheck = 1                                                  ! -- 1 to check input, 0 to ignore checks
  integer(I4B) :: numnoconverge = 0                                              ! -- number of times there were convergence problems
  integer(I4B) :: ireturnerr = 0                                                 ! -- return code for program (0 successful, 1 non-convergence, 2 error)
  integer(I4B) :: iforcestop = 1                                                 ! -- 1 forces a call to ustop(..) when the simulation has ended, 0 doesn't
  integer(I4B) :: iunext = iustart
end module SimVariablesModule<|MERGE_RESOLUTION|>--- conflicted
+++ resolved
@@ -1,11 +1,7 @@
 module SimVariablesModule
   use, intrinsic :: iso_fortran_env, only: output_unit
   use KindModule, only: DP, I4B
-<<<<<<< HEAD
-  use ConstantsModule, only: LINELENGTH, MAXCHARLEN, IUSTART, VALL
-=======
   use ConstantsModule, only: LINELENGTH, MAXCHARLEN, IUSTART, VALL, MNORMAL
->>>>>>> c92e4c45
   public
   character(len=LINELENGTH) :: simfile    = 'mfsim.nam'
   character(len=LINELENGTH) :: simlstfile = 'mfsim.lst'
@@ -13,12 +9,8 @@
   character(len=MAXCHARLEN) :: errmsg
   character(len=MAXCHARLEN) :: warnmsg
   integer(I4B) :: istdout = output_unit                                          ! -- unit number for stdout
-<<<<<<< HEAD
-  integer(I4B) :: isim_level = VALL                                              ! -- unit number for stdout
-=======
   integer(I4B) :: isim_level = VALL                                              ! -- simulation output level
   integer(I4B) :: isim_mode = MNORMAL                                            ! -- simulation mode
->>>>>>> c92e4c45
   integer(I4B) :: iout                                                           ! -- unit number for simulation output
   integer(I4B) :: isimcnvg                                                       ! -- 1 if all objects have converged, 0 otherwise
   integer(I4B) :: isimcontinue = 0                                               ! -- 1 to continue if isimcnvg = 0, 0 to terminate
