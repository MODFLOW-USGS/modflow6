module SimVariablesModule
  use, intrinsic :: iso_fortran_env, only: output_unit
  use KindModule, only: DP, I4B
<<<<<<< HEAD
  use ConstantsModule, only: IUSTART
  public
  character(len=9), parameter :: simfile    = 'mfsim.nam'
  character(len=9), parameter :: simlstfile = 'mfsim.lst'
  integer(I4B) :: istdout = output_unit                                          ! -- unit number for stdout
=======
  use ConstantsModule, only: LINELENGTH, IUSTART, VALL
  public
  character(len=LINELENGTH) :: simfile    = 'mfsim.nam'
  character(len=LINELENGTH) :: simlstfile = 'mfsim.lst'
  character(len=LINELENGTH) :: simstdout  = 'mfsim.stdout'
  integer(I4B) :: istdout = output_unit                                          ! -- unit number for stdout
  integer(I4B) :: isim_level = VALL                                              ! -- unit number for stdout
>>>>>>> fc270137
  integer(I4B) :: iout                                                           ! -- unit number for simulation output
  integer(I4B) :: isimcnvg                                                       ! -- 1 if all objects have converged, 0 otherwise
  integer(I4B) :: isimcontinue = 0                                               ! -- 1 to continue if isimcnvg = 0, 0 to terminate
  integer(I4B) :: isimcheck = 1                                                  ! -- 1 to check input, 0 to ignore checks
  integer(I4B) :: numnoconverge = 0                                              ! -- number of times there were convergence problems
  integer(I4B) :: ireturnerr = 0                                                 ! -- return code for program (0 successful, 1 non-convergence, 2 error)
<<<<<<< HEAD
  integer(I4B) :: iforcestop = 1                                                 ! -- 1 forces a call to ustop(..) when the simulation has ended, 0 doesn't
  integer(I4B) :: iunext = iustart
=======
  integer(I4B) :: iunext = iustart                                               ! -- next unit number to assign
>>>>>>> fc270137
end module SimVariablesModule<|MERGE_RESOLUTION|>--- conflicted
+++ resolved
@@ -1,13 +1,6 @@
 module SimVariablesModule
   use, intrinsic :: iso_fortran_env, only: output_unit
   use KindModule, only: DP, I4B
-<<<<<<< HEAD
-  use ConstantsModule, only: IUSTART
-  public
-  character(len=9), parameter :: simfile    = 'mfsim.nam'
-  character(len=9), parameter :: simlstfile = 'mfsim.lst'
-  integer(I4B) :: istdout = output_unit                                          ! -- unit number for stdout
-=======
   use ConstantsModule, only: LINELENGTH, IUSTART, VALL
   public
   character(len=LINELENGTH) :: simfile    = 'mfsim.nam'
@@ -15,17 +8,12 @@
   character(len=LINELENGTH) :: simstdout  = 'mfsim.stdout'
   integer(I4B) :: istdout = output_unit                                          ! -- unit number for stdout
   integer(I4B) :: isim_level = VALL                                              ! -- unit number for stdout
->>>>>>> fc270137
   integer(I4B) :: iout                                                           ! -- unit number for simulation output
   integer(I4B) :: isimcnvg                                                       ! -- 1 if all objects have converged, 0 otherwise
   integer(I4B) :: isimcontinue = 0                                               ! -- 1 to continue if isimcnvg = 0, 0 to terminate
   integer(I4B) :: isimcheck = 1                                                  ! -- 1 to check input, 0 to ignore checks
   integer(I4B) :: numnoconverge = 0                                              ! -- number of times there were convergence problems
   integer(I4B) :: ireturnerr = 0                                                 ! -- return code for program (0 successful, 1 non-convergence, 2 error)
-<<<<<<< HEAD
   integer(I4B) :: iforcestop = 1                                                 ! -- 1 forces a call to ustop(..) when the simulation has ended, 0 doesn't
   integer(I4B) :: iunext = iustart
-=======
-  integer(I4B) :: iunext = iustart                                               ! -- next unit number to assign
->>>>>>> fc270137
 end module SimVariablesModule