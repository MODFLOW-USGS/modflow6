--- conflicted
+++ resolved
@@ -2,36 +2,14 @@
 module ListReaderModule
 
   use KindModule, only: DP, I4B
-<<<<<<< HEAD
-  use ConstantsModule, only: LINELENGTH, LENBOUNDNAME, LENTIMESERIESNAME, DONE
-=======
   use ConstantsModule, only: LINELENGTH, LENBOUNDNAME, LENTIMESERIESNAME, &
                              LENLISTLABEL, DONE
->>>>>>> c1738330
   use SimModule,       only: store_error_unit
   implicit none
   private
   public ListReaderType
   
   type :: ListReaderType
-<<<<<<< HEAD
-    integer(I4B) :: in                                                           ! unit number of file containing control record
-    integer(I4B) :: inlist                                                       ! unit number of file from which list will be read
-    integer(I4B) :: iout                                                         ! unit number to output messages
-    integer(I4B) :: inamedbound                                                  ! flag indicating boundary names are to be read
-    integer(I4B) :: ierr                                                         ! error flag
-    integer(I4B) :: nlist                                                        ! number of entries in list.  -1 indicates number will be automatically determined
-    integer(I4B) :: ibinary                                                      ! flag indicating to read binary list
-    integer(I4B) :: istart                                                       ! string starting location
-    integer(I4B) :: istop                                                        ! string ending location
-    integer(I4B) :: lloc                                                         ! entry number in line
-    integer(I4B) :: iclose                                                       ! flag indicating whether or not to close file
-    integer(I4B) :: ndim                                                         ! number of dimensions in model
-    integer(I4B) :: ntxtrlist                                                    ! number of text entries found in rlist
-    integer(I4B) :: ntxtauxvar                                                   ! number of text entries found in auxvar
-    character(len=LINELENGTH) :: label                                           ! label for printing list
-    character(len=LINELENGTH) :: line                                            ! line string for reading file
-=======
     integer(I4B) :: in = 0                                                       ! unit number of file containing control record
     integer(I4B) :: inlist = 0                                                   ! unit number of file from which list will be read
     integer(I4B) :: iout = 0                                                     ! unit number to output messages
@@ -48,7 +26,6 @@
     integer(I4B) :: ntxtauxvar = 0                                               ! number of text entries found in auxvar
     character(len=LENLISTLABEL) :: label = ''                                    ! label for printing list
     character(len=LINELENGTH) :: line = ''                                       ! line string for reading file
->>>>>>> c1738330
     integer(I4B), dimension(:), pointer, contiguous :: mshape => null()          ! pointer to model shape
     integer(I4B), dimension(:), pointer, contiguous :: nodelist => null()        ! pointer to nodelist
     real(DP), dimension(:, :), pointer, contiguous :: rlist => null()            ! pointer to rlist
@@ -202,11 +179,7 @@
     character(len=LINELENGTH) :: errmsg
     ! -- formats
     character(len=*), parameter :: fmtocne = &
-<<<<<<< HEAD
-      "('Specified OPEN/CLOSE file ',(A),' does not exit')"
-=======
       "('Specified OPEN/CLOSE file ',(A),' does not exist')"
->>>>>>> c1738330
     character(len=*), parameter :: fmtobf = &
       "(1X,/1X,'OPENING BINARY FILE ON UNIT ',I0,':',/1X,A)"
     character(len=*), parameter :: fmtobfnlist = &
@@ -227,11 +200,7 @@
     if (.not. exists) then
       write(errmsg, fmtocne) this%line(this%istart:this%istop)
       call store_error(errmsg)
-<<<<<<< HEAD
-      call store_error('Specified OPEN/CLOSE file does not exit')
-=======
       call store_error('Specified OPEN/CLOSE file does not exist')
->>>>>>> c1738330
       call store_error_unit(this%in)
       call ustop()
     endif
@@ -637,26 +606,12 @@
   
   subroutine write_list(this)
 ! ******************************************************************************
-<<<<<<< HEAD
-! init -- Initialize the reader
-=======
 ! write_list -- Write input data to a list
->>>>>>> c1738330
 ! ******************************************************************************
 !
 !    SPECIFICATIONS:
 ! ------------------------------------------------------------------------------
     ! -- modules
-<<<<<<< HEAD
-    use ConstantsModule, only: LINELENGTH, LENBOUNDNAME
-    use InputOutputModule, only: ulstlb, get_ijk
-    ! -- dummy
-    class(ListReaderType) :: this
-    ! -- local
-    integer(I4B) :: ii, jj, i, j, k, nod
-    integer(I4B) :: ldim
-    integer(I4B) :: naux
-=======
     use ConstantsModule, only: LINELENGTH, LENBOUNDNAME,                         &
                                TABLEFT, TABCENTER
     use InputOutputModule, only: ulstlb, get_ijk
@@ -674,7 +629,6 @@
     integer(I4B) :: ldim
     integer(I4B) :: naux
     type(TableType), pointer :: inputtab => null()
->>>>>>> c1738330
     ! -- formats
     character(len=LINELENGTH) :: fmtlstbn
 ! ------------------------------------------------------------------------------
@@ -683,81 +637,6 @@
     ldim = size(this%rlist, 1)
     naux = size(this%auxvar, 1)
     !
-<<<<<<< HEAD
-    ! -- Build list-label output format
-    if(size(this%mshape) == 3) then
-      ! -- Grid is structured; start with fields for
-      !    sequence number, layer, row, and column.
-      fmtlstbn = '(1X,I6,I7,I7,I7'
-    elseif(size(this%mshape) == 2) then
-      ! -- Disv grid; start with fields for
-      !    sequence number, layer, and cell2d.
-      fmtlstbn = '(1X,I6,I7,I7'
-    else
-      ! -- Grid is unstructured, start with fields for
-      !    sequence number and node.
-      fmtlstbn = '(1X,I6,I7'
-    endif
-    ! -- Add fields for non-optional real values
-    do i = 1, ldim
-      fmtlstbn = trim(fmtlstbn) // ',G16.4'
-    enddo
-    ! -- Add field for boundary name
-    if(this%inamedbound == 1) fmtlstbn = trim(fmtlstbn) // ',2X,A'
-    ! -- Add fields for auxiliary variables
-    fmtlstbn = trim(fmtlstbn) // ',25G16.4)'
-    !
-    ! -- Write the label
-    write(this%iout, '(1x)')
-    call ulstlb(this%iout, trim(this%label), this%auxname, naux, naux)
-    !
-    ! -- Write the table
-    do ii = 1, this%nlist
-      !
-      ! -- Structured, disv, or unstructured write
-      if (size(this%mshape) == 3) then
-        nod = this%nodelist(ii)
-        call get_ijk(nod, this%mshape(2), this%mshape(3), this%mshape(1),      &
-                     i, j, k)
-        if (this%inamedbound == 0) then
-          write(this%iout, fmtlstbn) ii, k, i, j,                              &
-                                   (this%rlist(jj, ii), jj = 1, ldim),         &
-                                   (this%auxvar(jj, ii), jj = 1, naux)
-        else
-          write(this%iout, fmtlstbn) ii, k, i, j,                              &
-                                (this%rlist(jj, ii), jj = 1, ldim),            &
-                                this%boundname(ii),                            &
-                                (this%auxvar(jj, ii), jj = 1, naux)
-        endif
-      elseif (size(this%mshape) == 2) then
-        nod = this%nodelist(ii)
-        call get_ijk(nod, 1, this%mshape(2), this%mshape(1), i, j, k)
-        if (this%inamedbound == 0) then
-          write(this%iout, fmtlstbn) ii, k, j,                                 &
-                                   (this%rlist(jj, ii), jj = 1, ldim),         &
-                                   (this%auxvar(jj, ii), jj = 1, naux)
-        else
-          write(this%iout, fmtlstbn) ii, k, j,                                 &
-                                (this%rlist(jj, ii), jj = 1, ldim),            &
-                                this%boundname(ii),                            &
-                                (this%auxvar(jj, ii), jj = 1, naux)
-        endif
-      else
-        nod = this%nodelist(ii)
-        if (this%inamedbound == 0) then
-          write(this%iout, fmtlstbn) ii, nod,                                  &
-                                    (this%rlist(jj,ii), jj = 1, ldim),         &
-                                    (this%auxvar(jj, ii), jj = 1, naux)
-        else
-          write(this%iout, fmtlstbn) ii, nod,                                  &
-                                     (this%rlist(jj, ii), jj = 1, ldim),       &
-                                     this%boundname(ii),                       &
-                                     (this%auxvar(jj, ii), jj = 1, naux)
-        endif
-      endif
-      !
-    enddo
-=======
     ! -- dimension table
     ntabrows = this%nlist
     !
@@ -886,7 +765,6 @@
     deallocate(inputtab)
     nullify(inputtab)
     deallocate(words)
->>>>>>> c1738330
     !
     ! -- return
     return
