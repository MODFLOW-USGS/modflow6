<<<<<<< HEAD
module GenericUtilitiesModule
  use KindModule, only: DP, I4B
  use ConstantsModule, only: DZERO, DPREC, DSAME,                                &
                             LINELENGTH, LENHUGELINE, VSUMMARY
  use SimVariablesModule, only: istdout, isim_level
  !
  implicit none 
  
  private
  
  public :: sim_message
  public :: write_centered
  public :: is_same
  public :: stop_with_error

  contains

  subroutine sim_message(message, iunit, fmt, level,                             &
                         skipbefore, skipafter, advance)
  ! ******************************************************************************
  ! Print message to user specified iunit or STDOUT based on level.
  !
  ! -- Arguments are as follows:
  !     message               : message to write to iunit
  !     iunit      (optional) : file unit to write the message to (default=stdout)
  !     fmt        (optional) : format to write the message (default='(a)')
  !     level      (optional) : level for the message (default=summary)
  !     skipbefore (optional) : number of empty lines before message
  !     skipafter  (optional) : number of empty lines after message
  !     advance    (optional) : advancing output (default is .TRUE.)
  !
  ! ******************************************************************************
  !
  !    SPECIFICATIONS:
  ! ------------------------------------------------------------------------------
    ! -- modules
    implicit none
    ! -- dummy
    character(len=*), intent(in) :: message
    integer(I4B), intent(in), optional :: iunit
    character(len=*), intent(in), optional :: fmt
    integer(I4B), intent(in), optional :: level
    integer(I4B), intent(in), optional :: skipbefore
    integer(I4B), intent(in), optional :: skipafter
    logical, intent(in), optional :: advance
    ! -- local
    character(len=3) :: cadvance
    integer(I4B) :: i
    integer(I4B) :: ilen
    integer(I4B) :: iu
    integer(I4B) :: ilevel
    character(len=LENHUGELINE) :: simfmt
    character(len=*), parameter :: stdfmt = '(a)'
    character(len=*), parameter :: emptyfmt = '()'
  ! ------------------------------------------------------------------------------
    !
    ! -- initialize local variables
    ilen = len_trim(message)
    !
    ! -- process optional dummy variables
    if (present(iunit)) then
      iu = iunit
    else
      iu = istdout
    end if
    if (present(fmt)) then
      simfmt = fmt
    else
      if (ilen > 0) then
        simfmt = stdfmt
      else
        simfmt = emptyfmt
      end if
    end if
    if (present(level)) then
      ilevel = level
    else
      ilevel = VSUMMARY
    end if
    if (present(advance)) then
      if (advance) then
        cadvance = 'YES'
      else
        cadvance = 'NO'
      end if
    else
      cadvance = 'YES'
    end if
    !
    ! -- write empty line before message
    if (present(skipbefore)) then
      do i = 1, skipbefore
        write(iu, *)
      end do
    end if
    !
    ! -- write message if the level of the message is less than
    !    or equal the isim_level for the simulation
    if (ilevel <= isim_level) then
      if (ilen > 0) then
        write(iu, trim(simfmt), advance=cadvance) message(1:ilen)
      else
        write(iu, trim(simfmt), advance=cadvance)
      end if
    end if
    !
    ! -- write empty line after message
    if (present(skipafter)) then
      do i = 1, skipafter
        write(iu, *)
      end do
    end if
    !
    ! -- return
    return
  end subroutine sim_message

  subroutine write_centered(text, linelen, iunit)
  ! ******************************************************************************
  ! Write text to unit iunit centered in width defined by linelen. Left-pad with
  ! blanks as needed.
  !
  ! -- Arguments are as follows:
  !     text               : message to write to iunit
  !     linelen            : length of line to center text in
  !     iunit   (optional) : file unit to write text (default stdout)
  !
  ! ******************************************************************************
  !
  !    SPECIFICATIONS:
  ! ------------------------------------------------------------------------------
    ! -- dummy
    character(len=*), intent(in) :: text
    integer(I4B), intent(in) :: linelen
    integer(I4B), intent(in), optional :: iunit
    ! -- local
    character(len=LINELENGTH) :: newline
    character(len=LINELENGTH) :: textleft
    integer(I4B) :: iu
    integer(I4B) :: loc1
    integer(I4B) :: loc2
    integer(I4B) :: lentext
    integer(I4B) :: nspaces
    ! -- code
    !
    ! -- process optional parameters
    if (present(iunit)) then
      iu = iunit
    else
      iu = istdout
    end if
    !
    ! -- process text
    if (iu > 0) then
      textleft = adjustl(text)
      lentext = len_trim(textleft)
      nspaces = linelen - lentext
      loc1 = (nspaces / 2) + 1
      loc2 = loc1 + lentext - 1
      newline = ' '
      newline(loc1:loc2) = textleft
      !
      ! -- write processed text to iu
      write(iu,'(a)') trim(newline)
    end if
    !
    ! -- retirn
    return
  end subroutine write_centered
  
  function is_same(a, b, eps) result(lvalue)
  ! ******************************************************************************
  ! Evaluate if the difference between a and b are less than eps 
  ! (i.e. a and b are the same).
  !
  ! -- Arguments are as follows:
  !     a              : first number to evaluate 
  !     b              : second number to evaluate
  !     eps (optional) : maximum difference between a abd b (default DSAME)
  !
  ! ******************************************************************************
  !
  !    SPECIFICATIONS:
  ! ------------------------------------------------------------------------------
    ! -- return variable
    logical :: lvalue
    ! -- dummy arguments
    real(DP), intent(in)   :: a
    real(DP), intent(in)   :: b
    real(DP), intent(in), optional :: eps
    ! -- local definitions 
    real(DP) :: epsloc
    real(DP) :: denom
    real(DP) :: rdiff
    ! -- parameters
    ! -- functions
    ! -- code
    if (present(eps)) then
      epsloc = eps
    else
      epsloc = DSAME
    endif
    lvalue = .FALSE.
    if (a == b) then
      lvalue = .TRUE.
    else
      if (abs(b) > abs(a)) then
        denom = b
      else
        denom = a
        if (abs(denom) == DZERO) then
          denom = DPREC
        end if
      end if
      rdiff = abs( (a - b) / denom )
      if (rdiff <= epsloc) then
        lvalue = .TRUE.
      end if
    end if
    !
    ! -- return
    return
  end function is_same

  subroutine stop_with_error(ierr)
  ! ******************************************************************************
  ! Stop the program and issue the correct return code 
  ! ******************************************************************************
  !
  !    SPECIFICATIONS:
  ! ------------------------------------------------------------------------------
    ! -- modules
    ! -- dummy
    integer(I4B), intent(in), optional :: ierr
    ! -- local
    integer(I4B) :: ireturn_err
  !-------------------------------------------------------------------------------
    !
    ! -- process optional dummy variables
    if (present(ierr)) then
      ireturn_err = ierr
    else
      ireturn_err = 0
    end if
  
    ! -- return the correct return code
    select case (ireturn_err)
      case (0)
        stop
      case (1)
        stop 1
      case (2)
        stop 2
      case (138)
        stop 138
      case default
        stop 999
    end select
  
  end subroutine stop_with_error  

=======
module GenericUtilitiesModule
  use KindModule, only: DP, I4B
  use ConstantsModule, only: DZERO, DPREC, DSAME,                                &
                             LINELENGTH, LENHUGELINE, VSUMMARY
  use SimVariablesModule, only: istdout, isim_level
  !
  implicit none 
  
  private
  
  public :: sim_message
  public :: write_centered
  public :: is_same
  public :: stop_with_error

  contains

  subroutine sim_message(message, iunit, fmt, level,                             &
                         skipbefore, skipafter, advance)
  ! ******************************************************************************
  ! Print message to user specified iunit or STDOUT based on level.
  !
  ! -- Arguments are as follows:
  !     message               : message to write to iunit
  !     iunit      (optional) : file unit to write the message to (default=stdout)
  !     fmt        (optional) : format to write the message (default='(a)')
  !     level      (optional) : level for the message (default=summary)
  !     skipbefore (optional) : number of empty lines before message
  !     skipafter  (optional) : number of empty lines after message
  !     advance    (optional) : advancing output (default is .TRUE.)
  !
  ! ******************************************************************************
  !
  !    SPECIFICATIONS:
  ! ------------------------------------------------------------------------------
    ! -- modules
    implicit none
    ! -- dummy
    character(len=*), intent(in) :: message
    integer(I4B), intent(in), optional :: iunit
    character(len=*), intent(in), optional :: fmt
    integer(I4B), intent(in), optional :: level
    integer(I4B), intent(in), optional :: skipbefore
    integer(I4B), intent(in), optional :: skipafter
    logical, intent(in), optional :: advance
    ! -- local
    character(len=3) :: cadvance
    integer(I4B) :: i
    integer(I4B) :: ilen
    integer(I4B) :: iu
    integer(I4B) :: ilevel
    character(len=LENHUGELINE) :: simfmt
    character(len=*), parameter :: stdfmt = '(a)'
    character(len=*), parameter :: emptyfmt = '()'
  ! ------------------------------------------------------------------------------
    !
    ! -- initialize local variables
    ilen = len_trim(message)
    !
    ! -- process optional dummy variables
    if (present(iunit)) then
      iu = iunit
    else
      iu = istdout
    end if
    if (present(fmt)) then
      simfmt = fmt
    else
      if (ilen > 0) then
        simfmt = stdfmt
      else
        simfmt = emptyfmt
      end if
    end if
    if (present(level)) then
      ilevel = level
    else
      ilevel = VSUMMARY
    end if
    if (present(advance)) then
      if (advance) then
        cadvance = 'YES'
      else
        cadvance = 'NO'
      end if
    else
      cadvance = 'YES'
    end if
    !
    ! -- write empty line before message
    if (present(skipbefore)) then
      do i = 1, skipbefore
        write(iu, *)
      end do
    end if
    !
    ! -- write message if the level of the message is less than
    !    or equal the isim_level for the simulation
    if (ilevel <= isim_level) then
      if (ilen > 0) then
        write(iu, trim(simfmt), advance=cadvance) message(1:ilen)
      else
        write(iu, trim(simfmt), advance=cadvance)
      end if
    end if
    !
    ! -- write empty line after message
    if (present(skipafter)) then
      do i = 1, skipafter
        write(iu, *)
      end do
    end if
    !
    ! -- return
    return
  end subroutine sim_message

  subroutine write_centered(text, linelen, iunit)
  ! ******************************************************************************
  ! Write text to unit iunit centered in width defined by linelen. Left-pad with
  ! blanks as needed.
  !
  ! -- Arguments are as follows:
  !     text               : message to write to iunit
  !     linelen            : length of line to center text in
  !     iunit   (optional) : file unit to write text (default stdout)
  !
  ! ******************************************************************************
  !
  !    SPECIFICATIONS:
  ! ------------------------------------------------------------------------------
    ! -- dummy
    character(len=*), intent(in) :: text
    integer(I4B), intent(in) :: linelen
    integer(I4B), intent(in), optional :: iunit
    ! -- local
    character(len=LINELENGTH) :: newline
    character(len=LINELENGTH) :: textleft
    integer(I4B) :: iu
    integer(I4B) :: loc1
    integer(I4B) :: loc2
    integer(I4B) :: lentext
    integer(I4B) :: nspaces
    ! -- code
    !
    ! -- process optional parameters
    if (present(iunit)) then
      iu = iunit
    else
      iu = istdout
    end if
    !
    ! -- process text
    if (iu > 0) then
      textleft = adjustl(text)
      lentext = len_trim(textleft)
      nspaces = linelen - lentext
      loc1 = (nspaces / 2) + 1
      loc2 = loc1 + lentext - 1
      newline = ' '
      newline(loc1:loc2) = textleft
      !
      ! -- write processed text to iu
      write(iu,'(a)') trim(newline)
    end if
    !
    ! -- retirn
    return
  end subroutine write_centered
  
  function is_same(a, b, eps) result(lvalue)
  ! ******************************************************************************
  ! Evaluate if the difference between a and b are less than eps 
  ! (i.e. a and b are the same).
  !
  ! -- Arguments are as follows:
  !     a              : first number to evaluate 
  !     b              : second number to evaluate
  !     eps (optional) : maximum difference between a abd b (default DSAME)
  !
  ! ******************************************************************************
  !
  !    SPECIFICATIONS:
  ! ------------------------------------------------------------------------------
    ! -- return variable
    logical :: lvalue
    ! -- dummy arguments
    real(DP), intent(in)   :: a
    real(DP), intent(in)   :: b
    real(DP), intent(in), optional :: eps
    ! -- local definitions 
    real(DP) :: epsloc
    real(DP) :: denom
    real(DP) :: rdiff
    ! -- parameters
    ! -- functions
    ! -- code
    if (present(eps)) then
      epsloc = eps
    else
      epsloc = DSAME
    endif
    lvalue = .FALSE.
    if (a == b) then
      lvalue = .TRUE.
    else
      if (abs(b) > abs(a)) then
        denom = b
      else
        denom = a
        if (abs(denom) == DZERO) then
          denom = DPREC
        end if
      end if
      rdiff = abs( (a - b) / denom )
      if (rdiff <= epsloc) then
        lvalue = .TRUE.
      end if
    end if
    !
    ! -- return
    return
  end function is_same

  subroutine stop_with_error(ierr)
  ! ******************************************************************************
  ! Stop the program and issue the correct return code 
  ! ******************************************************************************
  !
  !    SPECIFICATIONS:
  ! ------------------------------------------------------------------------------
    ! -- modules
    ! -- dummy
    integer(I4B), intent(in), optional :: ierr
    ! -- local
    integer(I4B) :: ireturn_err
  !-------------------------------------------------------------------------------
    !
    ! -- process optional dummy variables
    if (present(ierr)) then
      ireturn_err = ierr
    else
      ireturn_err = 0
    end if
  
    ! -- return the correct return code
    select case (ireturn_err)
      case (0)
        stop
      case (1)
        stop 1
      case (2)
        stop 2
      case (138)
        stop 138
      case default
        stop 999
    end select
  
  end subroutine stop_with_error  

>>>>>>> a391efb5
  end module GenericUtilitiesModule<|MERGE_RESOLUTION|>--- conflicted
+++ resolved
@@ -1,4 +1,3 @@
-<<<<<<< HEAD
 module GenericUtilitiesModule
   use KindModule, only: DP, I4B
   use ConstantsModule, only: DZERO, DPREC, DSAME,                                &
@@ -260,267 +259,4 @@
   
   end subroutine stop_with_error  
 
-=======
-module GenericUtilitiesModule
-  use KindModule, only: DP, I4B
-  use ConstantsModule, only: DZERO, DPREC, DSAME,                                &
-                             LINELENGTH, LENHUGELINE, VSUMMARY
-  use SimVariablesModule, only: istdout, isim_level
-  !
-  implicit none 
-  
-  private
-  
-  public :: sim_message
-  public :: write_centered
-  public :: is_same
-  public :: stop_with_error
-
-  contains
-
-  subroutine sim_message(message, iunit, fmt, level,                             &
-                         skipbefore, skipafter, advance)
-  ! ******************************************************************************
-  ! Print message to user specified iunit or STDOUT based on level.
-  !
-  ! -- Arguments are as follows:
-  !     message               : message to write to iunit
-  !     iunit      (optional) : file unit to write the message to (default=stdout)
-  !     fmt        (optional) : format to write the message (default='(a)')
-  !     level      (optional) : level for the message (default=summary)
-  !     skipbefore (optional) : number of empty lines before message
-  !     skipafter  (optional) : number of empty lines after message
-  !     advance    (optional) : advancing output (default is .TRUE.)
-  !
-  ! ******************************************************************************
-  !
-  !    SPECIFICATIONS:
-  ! ------------------------------------------------------------------------------
-    ! -- modules
-    implicit none
-    ! -- dummy
-    character(len=*), intent(in) :: message
-    integer(I4B), intent(in), optional :: iunit
-    character(len=*), intent(in), optional :: fmt
-    integer(I4B), intent(in), optional :: level
-    integer(I4B), intent(in), optional :: skipbefore
-    integer(I4B), intent(in), optional :: skipafter
-    logical, intent(in), optional :: advance
-    ! -- local
-    character(len=3) :: cadvance
-    integer(I4B) :: i
-    integer(I4B) :: ilen
-    integer(I4B) :: iu
-    integer(I4B) :: ilevel
-    character(len=LENHUGELINE) :: simfmt
-    character(len=*), parameter :: stdfmt = '(a)'
-    character(len=*), parameter :: emptyfmt = '()'
-  ! ------------------------------------------------------------------------------
-    !
-    ! -- initialize local variables
-    ilen = len_trim(message)
-    !
-    ! -- process optional dummy variables
-    if (present(iunit)) then
-      iu = iunit
-    else
-      iu = istdout
-    end if
-    if (present(fmt)) then
-      simfmt = fmt
-    else
-      if (ilen > 0) then
-        simfmt = stdfmt
-      else
-        simfmt = emptyfmt
-      end if
-    end if
-    if (present(level)) then
-      ilevel = level
-    else
-      ilevel = VSUMMARY
-    end if
-    if (present(advance)) then
-      if (advance) then
-        cadvance = 'YES'
-      else
-        cadvance = 'NO'
-      end if
-    else
-      cadvance = 'YES'
-    end if
-    !
-    ! -- write empty line before message
-    if (present(skipbefore)) then
-      do i = 1, skipbefore
-        write(iu, *)
-      end do
-    end if
-    !
-    ! -- write message if the level of the message is less than
-    !    or equal the isim_level for the simulation
-    if (ilevel <= isim_level) then
-      if (ilen > 0) then
-        write(iu, trim(simfmt), advance=cadvance) message(1:ilen)
-      else
-        write(iu, trim(simfmt), advance=cadvance)
-      end if
-    end if
-    !
-    ! -- write empty line after message
-    if (present(skipafter)) then
-      do i = 1, skipafter
-        write(iu, *)
-      end do
-    end if
-    !
-    ! -- return
-    return
-  end subroutine sim_message
-
-  subroutine write_centered(text, linelen, iunit)
-  ! ******************************************************************************
-  ! Write text to unit iunit centered in width defined by linelen. Left-pad with
-  ! blanks as needed.
-  !
-  ! -- Arguments are as follows:
-  !     text               : message to write to iunit
-  !     linelen            : length of line to center text in
-  !     iunit   (optional) : file unit to write text (default stdout)
-  !
-  ! ******************************************************************************
-  !
-  !    SPECIFICATIONS:
-  ! ------------------------------------------------------------------------------
-    ! -- dummy
-    character(len=*), intent(in) :: text
-    integer(I4B), intent(in) :: linelen
-    integer(I4B), intent(in), optional :: iunit
-    ! -- local
-    character(len=LINELENGTH) :: newline
-    character(len=LINELENGTH) :: textleft
-    integer(I4B) :: iu
-    integer(I4B) :: loc1
-    integer(I4B) :: loc2
-    integer(I4B) :: lentext
-    integer(I4B) :: nspaces
-    ! -- code
-    !
-    ! -- process optional parameters
-    if (present(iunit)) then
-      iu = iunit
-    else
-      iu = istdout
-    end if
-    !
-    ! -- process text
-    if (iu > 0) then
-      textleft = adjustl(text)
-      lentext = len_trim(textleft)
-      nspaces = linelen - lentext
-      loc1 = (nspaces / 2) + 1
-      loc2 = loc1 + lentext - 1
-      newline = ' '
-      newline(loc1:loc2) = textleft
-      !
-      ! -- write processed text to iu
-      write(iu,'(a)') trim(newline)
-    end if
-    !
-    ! -- retirn
-    return
-  end subroutine write_centered
-  
-  function is_same(a, b, eps) result(lvalue)
-  ! ******************************************************************************
-  ! Evaluate if the difference between a and b are less than eps 
-  ! (i.e. a and b are the same).
-  !
-  ! -- Arguments are as follows:
-  !     a              : first number to evaluate 
-  !     b              : second number to evaluate
-  !     eps (optional) : maximum difference between a abd b (default DSAME)
-  !
-  ! ******************************************************************************
-  !
-  !    SPECIFICATIONS:
-  ! ------------------------------------------------------------------------------
-    ! -- return variable
-    logical :: lvalue
-    ! -- dummy arguments
-    real(DP), intent(in)   :: a
-    real(DP), intent(in)   :: b
-    real(DP), intent(in), optional :: eps
-    ! -- local definitions 
-    real(DP) :: epsloc
-    real(DP) :: denom
-    real(DP) :: rdiff
-    ! -- parameters
-    ! -- functions
-    ! -- code
-    if (present(eps)) then
-      epsloc = eps
-    else
-      epsloc = DSAME
-    endif
-    lvalue = .FALSE.
-    if (a == b) then
-      lvalue = .TRUE.
-    else
-      if (abs(b) > abs(a)) then
-        denom = b
-      else
-        denom = a
-        if (abs(denom) == DZERO) then
-          denom = DPREC
-        end if
-      end if
-      rdiff = abs( (a - b) / denom )
-      if (rdiff <= epsloc) then
-        lvalue = .TRUE.
-      end if
-    end if
-    !
-    ! -- return
-    return
-  end function is_same
-
-  subroutine stop_with_error(ierr)
-  ! ******************************************************************************
-  ! Stop the program and issue the correct return code 
-  ! ******************************************************************************
-  !
-  !    SPECIFICATIONS:
-  ! ------------------------------------------------------------------------------
-    ! -- modules
-    ! -- dummy
-    integer(I4B), intent(in), optional :: ierr
-    ! -- local
-    integer(I4B) :: ireturn_err
-  !-------------------------------------------------------------------------------
-    !
-    ! -- process optional dummy variables
-    if (present(ierr)) then
-      ireturn_err = ierr
-    else
-      ireturn_err = 0
-    end if
-  
-    ! -- return the correct return code
-    select case (ireturn_err)
-      case (0)
-        stop
-      case (1)
-        stop 1
-      case (2)
-        stop 2
-      case (138)
-        stop 138
-      case default
-        stop 999
-    end select
-  
-  end subroutine stop_with_error  
-
->>>>>>> a391efb5
   end module GenericUtilitiesModule