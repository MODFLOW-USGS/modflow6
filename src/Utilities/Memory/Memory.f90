module MemoryTypeModule
  
  use KindModule, only: DP, I4B
<<<<<<< HEAD
  use ConstantsModule, only: LENORIGIN, LENTIMESERIESNAME, LENVARNAME,           &
=======
  use ConstantsModule, only: LENORIGIN, LENTIMESERIESNAME, LENVARNAME,           &
>>>>>>> a391efb5
                             MAXMEMRANK, LENMEMTYPE
  implicit none
  private
  public :: MemoryTSType, MemoryType

  type :: MemoryTSType
    character (len=LENTIMESERIESNAME), pointer :: name => null()
    real(DP), pointer :: value => null()
  end type MemoryTSType
 
  type MemoryType
    character(len=LENVARNAME)                              :: name                   !name of the array
    character(len=LENORIGIN)                               :: origin                 !name of origin
    character(len=LENMEMTYPE)                              :: memtype                !type (INTEGER or DOUBLE)
    integer(I4B)                                           :: id                     !id, not used
    integer(I4B)                                           :: nrealloc = 0           !number of times reallocated
    integer(I4B)                                           :: isize                  !size of the array
    logical                                                :: master = .true.        !master copy, others point to this one
    logical, pointer                                       :: logicalsclr => null()  !pointer to the logical
    integer(I4B), pointer                                  :: intsclr     => null()  !pointer to the integer
    real(DP), pointer                                      :: dblsclr     => null()  !pointer to the double
    integer(I4B), dimension(:), pointer, contiguous        :: aint1d      => null()  !pointer to 1d integer array
    integer(I4B), dimension(:, :), pointer, contiguous     :: aint2d      => null()  !pointer to 2d integer array
    integer(I4B), dimension(:, :, :), pointer, contiguous  :: aint3d      => null()  !pointer to 3d integer array
    real(DP), dimension(:), pointer, contiguous            :: adbl1d      => null()  !pointer to 1d double array
    real(DP), dimension(:, :), pointer, contiguous         :: adbl2d      => null()  !pointer to 2d double array
    real(DP), dimension(:, :, :), pointer, contiguous      :: adbl3d      => null()  !pointer to 3d double array
    type (MemoryTSType), dimension(:), pointer, contiguous :: ats1d       => null()  !pointer to a time series array
  contains
    procedure :: table_entry
    procedure :: mt_associated
  end type
  
  contains
  
  subroutine table_entry(this, msg)
    class(MemoryType) :: this
    character(len=*), intent(inout) :: msg
    character(len=*), parameter ::                                             &
      fmt = "(1x, a40, a20, a20, i10, i10, a10, a2)"
    character(len=1) :: cptr
    character(len=1) :: dastr
    !
    ! -- Create the msg table entry
    cptr = ''
    if (.not. this%master) cptr = 'T'
    dastr = ''
    if (this%mt_associated() .and. this%isize > 0) dastr='*'
    write(msg, fmt) this%origin, this%name, this%memtype, this%isize,          &
                    this%nrealloc, cptr, dastr
  end subroutine table_entry

  function mt_associated(this) result(al)
    class(MemoryType) :: this
    logical :: al
    al = .false.
    if(associated(this%logicalsclr)) al = .true.
    if(associated(this%intsclr)) al = .true.
    if(associated(this%dblsclr)) al = .true.
    if(associated(this%aint1d)) al = .true.
    if(associated(this%aint2d)) al = .true.
    if(associated(this%aint3d)) al = .true.
    if(associated(this%adbl1d)) al = .true.
    if(associated(this%adbl2d)) al = .true. 
    if(associated(this%adbl3d)) al = .true. 
    if(associated(this%ats1d)) al = .true. 
  end function mt_associated
  
end module MemoryTypeModule<|MERGE_RESOLUTION|>--- conflicted
+++ resolved
@@ -1,11 +1,7 @@
 module MemoryTypeModule
   
   use KindModule, only: DP, I4B
-<<<<<<< HEAD
   use ConstantsModule, only: LENORIGIN, LENTIMESERIESNAME, LENVARNAME,           &
-=======
-  use ConstantsModule, only: LENORIGIN, LENTIMESERIESNAME, LENVARNAME,           &
->>>>>>> a391efb5
                              MAXMEMRANK, LENMEMTYPE
   implicit none
   private
