module MemoryManagerModule

  use KindModule,             only: DP, I4B, I8B
<<<<<<< HEAD
  use ConstantsModule,        only: DZERO, LENORIGIN, LENVARNAME, LINELENGTH,    &
                                    LENMEMTYPE
=======
  use ConstantsModule,        only: DZERO, LENORIGIN, LENVARNAME, LINELENGTH,    &
                                    LENMEMTYPE
>>>>>>> a391efb5
  use SimModule,              only: store_error, ustop
  use MemoryTypeModule,       only: MemoryTSType, MemoryType
  use MemoryListModule,       only: MemoryListType
  
  implicit none
  private
  public :: mem_allocate
  public :: mem_reallocate
  public :: mem_setptr
  public :: mem_copyptr
  public :: mem_reassignptr
  public :: mem_deallocate
<<<<<<< HEAD
  public :: mem_usage
  public :: mem_da
  public :: mem_set_print_option
  
  public :: get_mem_type
  public :: get_mem_rank
  public :: get_mem_size
  public :: get_mem_shape
  public :: get_isize
  public :: copy_dbl1d
  
=======
  public :: mem_usage
  public :: mem_da
  public :: mem_set_print_option
  
  public :: get_mem_type
  public :: get_mem_rank
  public :: get_mem_size
  public :: get_mem_shape
  public :: get_isize
  public :: copy_dbl1d
  
>>>>>>> a391efb5
  type(MemoryListType) :: memorylist
  integer(I8B) :: nvalues_alogical = 0
  integer(I8B) :: nvalues_achr = 0
  integer(I8B) :: nvalues_aint = 0
  integer(I8B) :: nvalues_adbl = 0
  integer(I8B) :: nvalues_ats = 0
  integer(I4B) :: iprmem = 0

  interface mem_allocate
    module procedure allocate_logical,                                         &
                     allocate_int, allocate_int1d, allocate_int2d,             &
                     allocate_int3d,                                           &
                     allocate_dbl, allocate_dbl1d, allocate_dbl2d,             &
                     allocate_dbl3d,                                           &
                     allocate_ts1d
  end interface mem_allocate
  
  interface mem_reallocate
    module procedure reallocate_int1d, reallocate_int2d, reallocate_dbl1d,     &
                     reallocate_dbl2d
  end interface mem_reallocate
  
  interface mem_setptr
    module procedure setptr_logical,                                           &
                     setptr_int, setptr_int1d, setptr_int2d,                   &
                     setptr_dbl, setptr_dbl1d, setptr_dbl2d
  end interface mem_setptr
  
  interface mem_copyptr
    module procedure copyptr_int1d, copyptr_int2d, &
                     copyptr_dbl1d, copyptr_dbl2d
  end interface mem_copyptr

  interface mem_reassignptr
    module procedure reassignptr_int1d, reassignptr_int2d, &
                     reassignptr_dbl1d, reassignptr_dbl2d
  end interface mem_reassignptr

  interface mem_deallocate
    module procedure deallocate_logical,                                         &
                     deallocate_int, deallocate_int1d, deallocate_int2d,         &
                     deallocate_int3d,                                           &
                     deallocate_dbl, deallocate_dbl1d, deallocate_dbl2d,         &
                     deallocate_dbl3d,                                           &
                     deallocate_ts1d
  end interface mem_deallocate

<<<<<<< HEAD
  contains
  
  subroutine get_mem_type(name, origin, var_type)
    character(len=*), intent(in) :: name
    character(len=*), intent(in) :: origin
    character(len=LENMEMTYPE), intent(out) :: var_type    
    ! local
    type(MemoryType), pointer :: mt
    logical :: found
        
    mt => null()
    var_type = 'UNKNOWN'
    call get_from_memorylist(name, origin, mt, found)
    if (found) then
      var_type = mt%memtype
    end if
    
  end subroutine get_mem_type
  
  subroutine get_mem_rank(name, origin, rank)
    character(len=*), intent(in) :: name
    character(len=*), intent(in) :: origin
    integer(I4B), intent(out)    :: rank    
    ! local
    type(MemoryType), pointer :: mt
    logical :: found
        
    mt => null()
    rank = -1
    call get_from_memorylist(name, origin, mt, found)
    if (found) then
=======
  contains
  
  subroutine get_mem_type(name, origin, var_type)
    character(len=*), intent(in) :: name
    character(len=*), intent(in) :: origin
    character(len=LENMEMTYPE), intent(out) :: var_type    
    ! local
    type(MemoryType), pointer :: mt
    logical :: found
        
    mt => null()
    var_type = 'UNKNOWN'
    call get_from_memorylist(name, origin, mt, found)
    if (found) then
      var_type = mt%memtype
    end if
    
  end subroutine get_mem_type
  
  subroutine get_mem_rank(name, origin, rank)
    character(len=*), intent(in) :: name
    character(len=*), intent(in) :: origin
    integer(I4B), intent(out)    :: rank    
    ! local
    type(MemoryType), pointer :: mt
    logical :: found
        
    mt => null()
    rank = -1
    call get_from_memorylist(name, origin, mt, found)
    if (found) then
>>>>>>> a391efb5
      if(associated(mt%logicalsclr)) rank = 0
      if(associated(mt%intsclr)) rank = 0
      if(associated(mt%dblsclr)) rank = 0
      if(associated(mt%aint1d)) rank = 1
      if(associated(mt%aint2d)) rank = 2
      if(associated(mt%aint3d)) rank = 3
      if(associated(mt%adbl1d)) rank = 1
      if(associated(mt%adbl2d)) rank = 2 
      if(associated(mt%adbl3d)) rank = 3 
<<<<<<< HEAD
      if(associated(mt%ats1d)) rank = 1      
    end if    
    
  end subroutine get_mem_rank 
    
  subroutine get_mem_size(name, origin, size)
    character(len=*), intent(in) :: name
    character(len=*), intent(in) :: origin
    integer(I4B), intent(out)    :: size
    ! local
    type(MemoryType), pointer :: mt
    logical :: found
        
    mt => null()
    call get_from_memorylist(name, origin, mt, found)
        
    size = -1
    if (found) then      
      select case(mt%memtype(1:index(mt%memtype,' ')))
      case ('INTEGER')
        size = 4
      case ('DOUBLE')
        size = 8
      end select 
    end if    
    
  end subroutine get_mem_size
  
  subroutine get_mem_shape(name, origin, mem_shape)
    character(len=*), intent(in) :: name
    character(len=*), intent(in) :: origin
    integer(I4B), dimension(:), intent(out) :: mem_shape
    ! local
    type(MemoryType), pointer :: mt
    logical :: found
    
    mt => null()
    call get_from_memorylist(name, origin, mt, found)
    if (found) then
=======
      if(associated(mt%ats1d)) rank = 1      
    end if    
    
  end subroutine get_mem_rank 
    
  subroutine get_mem_size(name, origin, size)
    character(len=*), intent(in) :: name
    character(len=*), intent(in) :: origin
    integer(I4B), intent(out)    :: size
    ! local
    type(MemoryType), pointer :: mt
    logical :: found
        
    mt => null()
    call get_from_memorylist(name, origin, mt, found)
        
    size = -1
    if (found) then      
      select case(mt%memtype(1:index(mt%memtype,' ')))
      case ('INTEGER')
        size = 4
      case ('DOUBLE')
        size = 8
      end select 
    end if    
    
  end subroutine get_mem_size
  
  subroutine get_mem_shape(name, origin, mem_shape)
    character(len=*), intent(in) :: name
    character(len=*), intent(in) :: origin
    integer(I4B), dimension(:), intent(out) :: mem_shape
    ! local
    type(MemoryType), pointer :: mt
    logical :: found
    
    mt => null()
    call get_from_memorylist(name, origin, mt, found)
    if (found) then
>>>>>>> a391efb5
      if(associated(mt%logicalsclr)) mem_shape = shape(mt%logicalsclr) 
      if(associated(mt%intsclr)) mem_shape = shape(mt%logicalsclr)
      if(associated(mt%dblsclr)) mem_shape = shape(mt%dblsclr)
      if(associated(mt%aint1d)) mem_shape = shape(mt%aint1d)
      if(associated(mt%aint2d)) mem_shape = shape(mt%aint2d)
      if(associated(mt%aint3d)) mem_shape = shape(mt%aint3d)
      if(associated(mt%adbl1d)) mem_shape = shape(mt%adbl1d)
      if(associated(mt%adbl2d)) mem_shape = shape(mt%adbl2d)
<<<<<<< HEAD
      if(associated(mt%adbl3d)) mem_shape = shape(mt%adbl3d)
      if(associated(mt%ats1d)) mem_shape = shape(mt%ats1d)
    else
      ! to communicate failure
      mem_shape(1) = -1
    end if    
    
  end subroutine get_mem_shape
  
  subroutine get_isize(name, origin, isize)
    character(len=*), intent(in) :: name
    character(len=*), intent(in) :: origin
    integer(I4B), intent(out)    :: isize
    ! local
    type(MemoryType), pointer :: mt
    logical :: found
        
    mt => null()
    call get_from_memorylist(name, origin, mt, found)
    if (found) then
      isize = mt%isize
    else
      isize = -1
    end if
  end subroutine get_isize
  
  subroutine get_from_memorylist(name, origin, mt, found, check)
    character(len=*), intent(in) :: name
    character(len=*), intent(in) :: origin
=======
      if(associated(mt%adbl3d)) mem_shape = shape(mt%adbl3d)
      if(associated(mt%ats1d)) mem_shape = shape(mt%ats1d)
    else
      ! to communicate failure
      mem_shape(1) = -1
    end if    
    
  end subroutine get_mem_shape
  
  subroutine get_isize(name, origin, isize)
    character(len=*), intent(in) :: name
    character(len=*), intent(in) :: origin
    integer(I4B), intent(out)    :: isize
    ! local
    type(MemoryType), pointer :: mt
    logical :: found
        
    mt => null()
    call get_from_memorylist(name, origin, mt, found)
    if (found) then
      isize = mt%isize
    else
      isize = -1
    end if
  end subroutine get_isize
  
  subroutine get_from_memorylist(name, origin, mt, found, check)
    character(len=*), intent(in) :: name
    character(len=*), intent(in) :: origin
>>>>>>> a391efb5
    type(MemoryType), pointer, intent(out) :: mt
    logical,intent(out) :: found
    logical, intent(in), optional :: check
    integer(I4B) :: ipos
    logical check_opt
    character(len=LINELENGTH) :: ermsg
    mt => null()
    found = .false.
    do ipos = 1, memorylist%count()
      mt => memorylist%Get(ipos)
      if(mt%name == name .and. mt%origin == origin) then
        found = .true.
        exit
      endif
    enddo
    check_opt = .true.
    if (present(check)) check_opt = check
    if (check_opt) then
      if (.not. found) then
        ermsg = 'Programming error in memory manager. Variable ' // name // &
          ' in origin ' // origin // &
          ' cannot be assigned because it does not exist in memory manager. '
        call store_error(ermsg)
        call ustop()
      endif
    end if
    return
  end subroutine get_from_memorylist
  
  subroutine allocate_error(varname, origin, istat, errmsg, isize)
    use SimModule, only: store_error, ustop
    character(len=*), intent(in) :: varname
    character(len=*), intent(in) :: origin
    integer(I4B), intent(in) :: istat
    character(len=*), intent(in) :: errmsg
    integer(I4B), intent(in) :: isize
    character(len=20) :: cint
    call store_error('Error trying to allocate memory.')
    call store_error('  Origin: ' // origin)
    call store_error('  Variable name: ' // varname)
    write(cint, '(i0)') isize
    call store_error('  Size: ' // cint)
    call store_error('  Error message: ' // errmsg)
    cint = ''
    write(cint, '(i0)') istat
    call store_error('  Status code: ' // cint)
    call ustop()
  end subroutine allocate_error
  
  subroutine check_varname(name)
    character(len=*), intent(in) :: name
    character(len=LINELENGTH) :: ermsg
    if(len(name) > LENVARNAME) then
      write(ermsg, '(*(G0))')                                                  &
        'Programming error in Memory Manager. Variable ', name, ' must be ',   &
        LENVARNAME, ' characters or less.'
      call store_error(ermsg)
      call ustop()
    endif
  end subroutine check_varname

  subroutine allocate_logical(logicalsclr, name, origin)
    logical, pointer, intent(inout) :: logicalsclr
    character(len=*), intent(in) :: name
    character(len=*), intent(in) :: origin
    integer(I4B) :: istat
    type(MemoryType), pointer :: mt
    character(len=100) :: ermsg
    allocate(logicalsclr, stat=istat, errmsg=ermsg)
    if(istat /= 0) call allocate_error(name, origin, istat, ermsg, 1)
    nvalues_alogical = nvalues_alogical + 1
    allocate(mt)
    mt%logicalsclr => logicalsclr
    mt%isize = 1
    mt%name = name
    mt%origin = origin
    write(mt%memtype, "(a)") 'LOGICAL'
    call memorylist%add(mt)
  end subroutine allocate_logical

  subroutine allocate_int(intsclr, name, origin)
    integer(I4B), pointer, intent(inout) :: intsclr
    character(len=*), intent(in) :: name
    character(len=*), intent(in) :: origin
    integer(I4B) :: istat
    type(MemoryType), pointer :: mt
    character(len=100) :: ermsg
    call check_varname(name)
    allocate(intsclr, stat=istat, errmsg=ermsg)
    if(istat /= 0) call allocate_error(name, origin, istat, ermsg, 1)
    nvalues_aint = nvalues_aint + 1
    allocate(mt)
    mt%intsclr => intsclr
    mt%isize = 1
    mt%name = name
    mt%origin = origin
    write(mt%memtype, "(a)") 'INTEGER'
    call memorylist%add(mt)
  end subroutine allocate_int
  
  subroutine allocate_int1d(aint, isize, name, origin)
    integer(I4B), dimension(:), pointer, contiguous, intent(inout) :: aint
    integer(I4B), intent(in) :: isize
    character(len=*), intent(in) :: name
    character(len=*), intent(in) :: origin
    integer(I4B) :: istat
    type(MemoryType), pointer :: mt
    character(len=100) :: ermsg
    call check_varname(name)
    allocate(aint(isize), stat=istat, errmsg=ermsg)
    if(istat /= 0) call allocate_error(name, origin, istat, ermsg, isize)
    nvalues_aint = nvalues_aint + isize
    allocate(mt)
    mt%aint1d => aint
    mt%isize = isize
    mt%name = name
    mt%origin = origin
    write(mt%memtype, "(a,' (',i0,')')") 'INTEGER', isize
    call memorylist%add(mt)
  end subroutine allocate_int1d
  
  subroutine allocate_int2d(aint, ncol, nrow, name, origin)
    integer(I4B), dimension(:, :), pointer, contiguous, intent(inout) :: aint
    integer(I4B), intent(in) :: ncol
    integer(I4B), intent(in) :: nrow
    character(len=*), intent(in) :: name
    character(len=*), intent(in) :: origin
    integer(I4B) :: istat
    integer(I4B) :: isize
    type(MemoryType), pointer :: mt
    character(len=100) :: ermsg
    call check_varname(name)
    isize = ncol * nrow
    allocate(aint(ncol, nrow), stat=istat, errmsg=ermsg)
    if(istat /= 0) call allocate_error(name, origin, istat, ermsg, isize)
    nvalues_aint = nvalues_aint + isize
    allocate(mt)
    mt%aint2d => aint
    mt%isize = isize
    mt%name = name
    mt%origin = origin
    write(mt%memtype, "(a,' (',i0,',',i0,')')") 'INTEGER', ncol, nrow
    call memorylist%add(mt)
  end subroutine allocate_int2d
    
  subroutine allocate_int3d(aint, ncol, nrow, nlay, name, origin)
    integer(I4B), dimension(:, :, :), pointer, contiguous, intent(inout) :: aint
    integer(I4B), intent(in) :: ncol
    integer(I4B), intent(in) :: nrow
    integer(I4B), intent(in) :: nlay
    character(len=*), intent(in) :: name
    character(len=*), intent(in) :: origin
    integer(I4B) :: istat
    integer(I4B) :: isize
    type(MemoryType), pointer :: mt
    character(len=100) :: ermsg
    call check_varname(name)
    isize = ncol * nrow * nlay
    allocate(aint(ncol, nrow, nlay), stat=istat, errmsg=ermsg)
    if(istat /= 0) call allocate_error(name, origin, istat, ermsg, isize)
    nvalues_aint = nvalues_aint + isize
    allocate(mt)
    mt%aint3d => aint
    mt%isize = isize
    mt%name = name
    mt%origin = origin
    write(mt%memtype, "(a,' (',i0,',',i0,',',i0,')')") 'INTEGER', ncol,          &
                                                       nrow, nlay
    call memorylist%add(mt)
  end subroutine allocate_int3d

  subroutine allocate_dbl(dblsclr, name, origin)
    real(DP), pointer, intent(inout) :: dblsclr
    character(len=*), intent(in) :: name
    character(len=*), intent(in) :: origin
    integer(I4B) :: istat
    type(MemoryType), pointer :: mt
    character(len=100) :: ermsg
    call check_varname(name)
    allocate(dblsclr, stat=istat, errmsg=ermsg)
    if(istat /= 0) call allocate_error(name, origin, istat, ermsg, 1)
    nvalues_aint = nvalues_aint + 1
    allocate(mt)
    mt%dblsclr => dblsclr
    mt%isize = 1
    mt%name = name
    mt%origin = origin
    write(mt%memtype, "(a)") 'DOUBLE'
    call memorylist%add(mt)
  end subroutine allocate_dbl
  
  subroutine allocate_dbl1d(adbl, isize, name, origin)
    real(DP), dimension(:), pointer, contiguous, intent(inout) :: adbl
    integer(I4B), intent(in) :: isize
    character(len=*), intent(in) :: name
    character(len=*), intent(in) :: origin
    integer(I4B) :: istat
    type(MemoryType), pointer :: mt
    character(len=100) :: ermsg
    call check_varname(name)
    allocate(adbl(isize), stat=istat, errmsg=ermsg)
    if(istat /= 0) call allocate_error(name, origin, istat, ermsg, isize)
    nvalues_adbl = nvalues_adbl + isize
    allocate(mt)
    mt%adbl1d => adbl
    mt%isize = isize
    mt%name = name
    mt%origin = origin
    write(mt%memtype, "(a,' (',i0,')')") 'DOUBLE', isize
    call memorylist%add(mt)
  end subroutine allocate_dbl1d
  
  subroutine allocate_dbl2d(adbl, ncol, nrow, name, origin)
    real(DP), dimension(:, :), pointer, contiguous, intent(inout) :: adbl
    integer(I4B), intent(in) :: ncol
    integer(I4B), intent(in) :: nrow
    character(len=*), intent(in) :: name
    character(len=*), intent(in) :: origin
    integer(I4B) :: istat
    integer(I4B) :: isize
    type(MemoryType), pointer :: mt
    character(len=100) :: ermsg
    call check_varname(name)
    isize = ncol * nrow
    allocate(adbl(ncol, nrow), stat=istat, errmsg=ermsg)
    if(istat /= 0) call allocate_error(name, origin, istat, ermsg, isize)
    nvalues_adbl = nvalues_adbl + isize
    allocate(mt)
    mt%adbl2d => adbl
    mt%isize = isize
    mt%name = name
    mt%origin = origin
    write(mt%memtype, "(a,' (',i0,',',i0,')')") 'DOUBLE', ncol, nrow
    call memorylist%add(mt)
  end subroutine allocate_dbl2d
  
  subroutine allocate_dbl3d(adbl, ncol, nrow, nlay, name, origin)
    real(DP), dimension(:, :, :), pointer, contiguous, intent(inout) :: adbl
    integer(I4B), intent(in) :: ncol
    integer(I4B), intent(in) :: nrow
    integer(I4B), intent(in) :: nlay
    character(len=*), intent(in) :: name
    character(len=*), intent(in) :: origin
    integer(I4B) :: istat
    integer(I4B) :: isize
    type(MemoryType), pointer :: mt
    character(len=100) :: ermsg
    call check_varname(name)
    isize = ncol * nrow * nlay
    allocate(adbl(ncol, nrow, nlay), stat=istat, errmsg=ermsg)
    if(istat /= 0) call allocate_error(name, origin, istat, ermsg, isize)
    nvalues_adbl = nvalues_adbl + isize
    allocate(mt)
    mt%adbl3d => adbl
    mt%isize = isize
    mt%name = name
    mt%origin = origin
    write(mt%memtype, "(a,' (',i0,',',i0,',',i0,')')") 'DOUBLE', ncol,           &
                                                       nrow, nlay
    call memorylist%add(mt)
  end subroutine allocate_dbl3d

  subroutine allocate_ts1d(ats, isize, name, origin)
    type (MemoryTSType), dimension(:), pointer, contiguous, intent(inout) :: ats
    integer(I4B), intent(in) :: isize
    character(len=*), intent(in) :: name
    character(len=*), intent(in) :: origin
    integer(I4B) :: istat
    integer(I4B) :: i
    type(MemoryType), pointer :: mt
    character(len=100) :: ermsg
    call check_varname(name)
    allocate(ats(isize), stat=istat, errmsg=ermsg)
    if(istat /= 0) call allocate_error(name, origin, istat, ermsg, isize)
    do i = 1, isize
      allocate(ats(i)%name, stat=istat, errmsg=ermsg)
      if(istat /= 0) call allocate_error(name, origin, istat, ermsg, isize)
      ats(i)%name = ''
      allocate(ats(i)%value, stat=istat, errmsg=ermsg)
      ats(i)%value = DZERO
      if(istat /= 0) call allocate_error(name, origin, istat, ermsg, isize)
    end do
    nvalues_ats = nvalues_ats + isize
    allocate(mt)
    mt%ats1d => ats
    mt%isize = isize
    mt%name = name
    mt%origin = origin
    write(mt%memtype, "(a,' (',i0,')')") 'TIMESERIES', isize
    call memorylist%add(mt)
  end subroutine allocate_ts1d
  
  subroutine reallocate_int1d(aint, isize, name, origin)
    integer(I4B), dimension(:), pointer, contiguous, intent(inout) :: aint
    integer(I4B), intent(in) :: isize
    character(len=*), intent(in) :: name
    character(len=*), intent(in) :: origin
    integer(I4B) :: istat
    type(MemoryType), pointer :: mt
    integer(I4B) :: i, isizeold
    integer(I4B) :: ifill
    character(len=100) :: ermsg
    logical :: found
    !
    ! -- Find and assign mt
    call get_from_memorylist(name, origin, mt, found)
    !
    ! -- Allocate aint and then refill
    isizeold = size(mt%aint1d)
    ifill = min(isizeold, isize)
    allocate(aint(isize), stat=istat, errmsg=ermsg)
    if(istat /= 0) call allocate_error(name, origin, istat, ermsg, isize)
    do i = 1, ifill
      aint(i) = mt%aint1d(i)
    enddo
    !
    ! -- deallocate mt pointer, repoint, recalculate isize
    deallocate(mt%aint1d)
    mt%aint1d => aint
    mt%isize = isize
    mt%nrealloc = mt%nrealloc + 1
    mt%master = .true.
    nvalues_aint = nvalues_aint + isize - isizeold
    !
    ! -- return
    return
  end subroutine reallocate_int1d
  
  subroutine reallocate_int2d(aint, ncol, nrow, name, origin)
    integer(I4B), dimension(:, :), pointer, contiguous, intent(inout) :: aint
    integer(I4B), intent(in) :: ncol
    integer(I4B), intent(in) :: nrow
    character(len=*), intent(in) :: name
    character(len=*), intent(in) :: origin
    integer(I4B) :: istat
    type(MemoryType), pointer :: mt
    integer(I4B), dimension(2) :: ishape
    integer(I4B) :: i, j, isize, isizeold
    character(len=100) :: ermsg
    logical :: found
    !
    ! -- Find and assign mt
    call get_from_memorylist(name, origin, mt, found)
    !
    ! -- Allocate aint and then refill
    ishape = shape(mt%aint2d)
    isize = nrow * ncol
    isizeold = ishape(1) * ishape(2)
    allocate(aint(ncol, nrow), stat=istat, errmsg=ermsg)
    if(istat /= 0) call allocate_error(name, origin, istat, ermsg, isize)
    do i = 1, ishape(2)
      do j = 1, ishape(1)
        aint(j, i) = mt%aint2d(j, i)
      enddo
    enddo
    !
    ! -- deallocate mt pointer, repoint, recalculate isize
    deallocate(mt%aint2d)
    mt%aint2d => aint
    mt%isize = isize
    mt%nrealloc = mt%nrealloc + 1
    mt%master = .true.
    nvalues_aint = nvalues_aint + isize - isizeold
    write(mt%memtype, "(a,' (',i0,',',i0,')')") 'INTEGER', ncol, nrow
    !
    ! -- return
    return
  end subroutine reallocate_int2d
  
  subroutine reallocate_dbl1d(adbl, isize, name, origin)
    real(DP), dimension(:), pointer, contiguous, intent(inout) :: adbl
    integer(I4B), intent(in) :: isize
    character(len=*), intent(in) :: name
    character(len=*), intent(in) :: origin
    integer(I4B) :: istat
    type(MemoryType), pointer :: mt
    integer(I4B) :: i, isizeold
    integer(I4B) :: ifill
    character(len=100) :: ermsg
    logical :: found
    !
    ! -- Find and assign mt
    call get_from_memorylist(name, origin, mt, found)
    !
    ! -- Allocate adbl and then refill
    isizeold = size(mt%adbl1d)
    ifill = min(isizeold, isize)
    allocate(adbl(isize), stat=istat, errmsg=ermsg)
    if(istat /= 0) call allocate_error(name, origin, istat, ermsg, isize)
    do i = 1, ifill
      adbl(i) = mt%adbl1d(i)
    enddo
    !
    ! -- deallocate mt pointer, repoint, recalculate isize
    deallocate(mt%adbl1d)
    mt%adbl1d => adbl
    mt%isize = isize
    mt%nrealloc = mt%nrealloc + 1
    mt%master = .true.
    nvalues_adbl = nvalues_adbl + isize - isizeold
    write(mt%memtype, "(a,' (',i0,')')") 'DOUBLE', isize
    !
    ! -- return
    return
  end subroutine reallocate_dbl1d
  
  subroutine reallocate_dbl2d(adbl, ncol, nrow, name, origin)
    real(DP), dimension(:, :), pointer, contiguous, intent(inout) :: adbl
    integer(I4B), intent(in) :: ncol
    integer(I4B), intent(in) :: nrow
    character(len=*), intent(in) :: name
    character(len=*), intent(in) :: origin
    integer(I4B) :: istat
    type(MemoryType), pointer :: mt
    integer(I4B), dimension(2) :: ishape
    integer(I4B) :: i, j, isize, isizeold
    character(len=100) :: ermsg
    logical :: found
    !
    ! -- Find and assign mt
    call get_from_memorylist(name, origin, mt, found)
    !
    ! -- Allocate adbl and then refill
    ishape = shape(mt%adbl2d)
    isize = nrow * ncol
    isizeold = ishape(1) * ishape(2)
    allocate(adbl(ncol, nrow), stat=istat, errmsg=ermsg)
    if(istat /= 0) call allocate_error(name, origin, istat, ermsg, isize)
    do i = 1, ishape(2)
      do j = 1, ishape(1)
        adbl(j, i) = mt%adbl2d(j, i)
      enddo
    enddo
    !
    ! -- deallocate mt pointer, repoint, recalculate isize
    deallocate(mt%adbl2d)
    mt%adbl2d => adbl
    mt%isize = isize
    mt%nrealloc = mt%nrealloc + 1
    mt%master = .true.
    nvalues_adbl = nvalues_adbl + isize - isizeold
    write(mt%memtype, "(a,' (',i0,',',i0,')')") 'DOUBLE', ncol, nrow
    !
    ! -- return
    return
  end subroutine reallocate_dbl2d
  
  subroutine setptr_logical(logicalsclr, name, origin)
    logical, pointer, intent(inout) :: logicalsclr
    character(len=*), intent(in) :: name
    character(len=*), intent(in) :: origin
    type(MemoryType), pointer :: mt
    logical :: found
    call get_from_memorylist(name, origin, mt, found)    
    logicalsclr => mt%logicalsclr
  end subroutine setptr_logical
  
  subroutine setptr_int(intsclr, name, origin)
    integer(I4B), pointer, intent(inout) :: intsclr
    character(len=*), intent(in) :: name
    character(len=*), intent(in) :: origin
    type(MemoryType), pointer :: mt
    logical :: found
    call get_from_memorylist(name, origin, mt, found)    
    intsclr => mt%intsclr
  end subroutine setptr_int
  
  subroutine setptr_int1d(aint, name, origin)
    integer(I4B), dimension(:), pointer, contiguous, intent(inout) :: aint
    character(len=*), intent(in) :: name
    character(len=*), intent(in) :: origin
    type(MemoryType), pointer :: mt
    logical :: found
    call get_from_memorylist(name, origin, mt, found)    
    aint => mt%aint1d
  end subroutine setptr_int1d
  
  subroutine setptr_int2d(aint, name, origin)
    integer(I4B), dimension(:, :), pointer, contiguous, intent(inout) :: aint
    character(len=*), intent(in) :: name
    character(len=*), intent(in) :: origin
    type(MemoryType), pointer :: mt
    logical :: found
    call get_from_memorylist(name, origin, mt, found)    
    aint => mt%aint2d
  end subroutine setptr_int2d
  
  subroutine setptr_dbl(dblsclr, name, origin)
    real(DP), pointer, intent(inout) :: dblsclr
    character(len=*), intent(in) :: name
    character(len=*), intent(in) :: origin
    type(MemoryType), pointer :: mt
    logical :: found
    call get_from_memorylist(name, origin, mt, found)    
    dblsclr => mt%dblsclr
  end subroutine setptr_dbl
  
  subroutine setptr_dbl1d(adbl, name, origin)
    real(DP), dimension(:), pointer, contiguous, intent(inout) :: adbl
    character(len=*), intent(in) :: name
    character(len=*), intent(in) :: origin
    type(MemoryType), pointer :: mt
    logical :: found
    call get_from_memorylist(name, origin, mt, found)    
    adbl => mt%adbl1d
  end subroutine setptr_dbl1d
  
  subroutine setptr_dbl2d(adbl, name, origin)
    real(DP), dimension(:, :), pointer, contiguous, intent(inout) :: adbl
    character(len=*), intent(in) :: name
    character(len=*), intent(in) :: origin
    type(MemoryType), pointer :: mt
    logical :: found
    call get_from_memorylist(name, origin, mt, found)    
    adbl => mt%adbl2d
  end subroutine setptr_dbl2d

  subroutine copyptr_int1d(aint, name, origin, origin2)
    integer(I4B), dimension(:), pointer, contiguous, intent(inout) :: aint
    character(len=*), intent(in) :: name
    character(len=*), intent(in) :: origin
    character(len=*), intent(in), optional :: origin2
    type(MemoryType), pointer :: mt
    integer(I4B) :: n
    logical :: found
    call get_from_memorylist(name, origin, mt, found)    
    aint => null()
    ! -- check the copy into the memory manager
    if (present(origin2)) then
      call allocate_int1d(aint, size(mt%aint1d), mt%name, origin2)
    ! -- create a local copy
    else
      allocate(aint(size(mt%aint1d)))
    end if
    do n = 1, size(mt%aint1d)
      aint(n) = mt%aint1d(n)
    end do
  end subroutine copyptr_int1d

  subroutine copyptr_int2d(aint, name, origin, origin2)
    integer(I4B), dimension(:,:), pointer, contiguous, intent(inout) :: aint
    character(len=*), intent(in) :: name
    character(len=*), intent(in) :: origin
    character(len=*), intent(in), optional :: origin2
    type(MemoryType), pointer :: mt
    integer(I4B) :: i, j
    integer(I4B) :: ncol, nrow
    logical :: found
    call get_from_memorylist(name, origin, mt, found)    
    aint => null()
    ncol = size(mt%aint2d, dim=1)
    nrow = size(mt%aint2d, dim=2)
    ! -- check the copy into the memory manager
    if (present(origin2)) then
      call allocate_int2d(aint, ncol, nrow, mt%name, origin2)
    ! -- create a local copy
    else
      allocate(aint(ncol,nrow))
    end if
    do i = 1, nrow
      do j = 1, ncol
        aint(j,i) = mt%aint2d(j,i)
      end do
    end do
  end subroutine copyptr_int2d
  
  subroutine copyptr_dbl1d(adbl, name, origin, origin2)
    real(DP), dimension(:), pointer, contiguous, intent(inout) :: adbl
    character(len=*), intent(in) :: name
    character(len=*), intent(in) :: origin
    character(len=*), intent(in), optional :: origin2
    type(MemoryType), pointer :: mt
    integer(I4B) :: n
    logical :: found
    call get_from_memorylist(name, origin, mt, found)    
    adbl => null()
    ! -- check the copy into the memory manager
    if (present(origin2)) then
      call allocate_dbl1d(adbl, size(mt%adbl1d), mt%name, origin2)
    ! -- create a local copy
    else
      allocate(adbl(size(mt%adbl1d)))
    end if
    do n = 1, size(mt%adbl1d)
      adbl(n) = mt%adbl1d(n)
    end do
  end subroutine copyptr_dbl1d

  subroutine copyptr_dbl2d(adbl, name, origin, origin2)
    real(DP), dimension(:,:), pointer, contiguous, intent(inout) :: adbl
    character(len=*), intent(in) :: name
    character(len=*), intent(in) :: origin
    character(len=*), intent(in), optional :: origin2
    type(MemoryType), pointer :: mt
    integer(I4B) :: i, j
    integer(I4B) :: ncol, nrow
    logical :: found
    call get_from_memorylist(name, origin, mt, found)    
    adbl => null()
    ncol = size(mt%adbl2d, dim=1)
    nrow = size(mt%adbl2d, dim=2)
    ! -- check the copy into the memory manager
    if (present(origin2)) then
      call allocate_dbl2d(adbl, ncol, nrow, mt%name, origin2)
    ! -- create a local copy
    else
      allocate(adbl(ncol,nrow))
    end if
    do i = 1, nrow
      do j = 1, ncol
        adbl(j,i) = mt%adbl2d(j,i)
      end do
    end do
  end subroutine copyptr_dbl2d
  
  subroutine copy_dbl1d(adbl, name, origin)
    real(DP), dimension(:), intent(inout) :: adbl
    character(len=*), intent(in) :: name
    character(len=*), intent(in) :: origin
    type(MemoryType), pointer :: mt
    integer(I4B) :: n
    logical :: found
    
    call get_from_memorylist(name, origin, mt, found)
    do n = 1, size(mt%adbl1d)
      adbl(n) = mt%adbl1d(n)
    end do
    
  end subroutine copy_dbl1d
  
  subroutine copy_dbl1d(adbl, name, origin)
    real(DP), dimension(:), intent(inout) :: adbl
    character(len=*), intent(in) :: name
    character(len=*), intent(in) :: origin
    type(MemoryType), pointer :: mt
    integer(I4B) :: n
    logical :: found
    
    call get_from_memorylist(name, origin, mt, found)
    do n = 1, size(mt%adbl1d)
      adbl(n) = mt%adbl1d(n)
    end do
    
  end subroutine copy_dbl1d
  
  subroutine reassignptr_int1d(aint1d, name, origin, name2, origin2)
    integer(I4B), dimension(:), pointer, contiguous, intent(inout) :: aint1d
    character(len=*), intent(in) :: name
    character(len=*), intent(in) :: origin
    character(len=*), intent(in) :: name2
    character(len=*), intent(in) :: origin2
    type(MemoryType), pointer :: mt, mt2
    logical :: found
    call get_from_memorylist(name, origin, mt, found)
    call get_from_memorylist(name2, origin2, mt2, found)
    if (size(aint1d) > 0) then
      nvalues_aint = nvalues_aint - size(aint1d)
      deallocate(aint1d)
    end if
    aint1d => mt2%aint1d
    mt%aint1d => aint1d
    mt%isize = size(aint1d)
    write(mt%memtype, "(a,' (',i0,')')") 'INTEGER', mt%isize
    mt%master = .false.
    return
  end subroutine reassignptr_int1d

  subroutine reassignptr_int2d(aint2d, name, origin, name2, origin2)
    integer(I4B), dimension(:,:), pointer, contiguous, intent(inout) :: aint2d
    character(len=*), intent(in) :: name
    character(len=*), intent(in) :: origin
    character(len=*), intent(in) :: name2
    character(len=*), intent(in) :: origin2
    integer(I4B) :: ncol, nrow
    type(MemoryType), pointer :: mt, mt2
    logical :: found
    call get_from_memorylist(name, origin, mt, found)
    call get_from_memorylist(name2, origin2, mt2, found)
    if (size(aint2d) > 0) then
      nvalues_aint = nvalues_aint - size(aint2d)
      deallocate(aint2d)
    end if
    aint2d => mt2%aint2d
    mt%aint2d => aint2d
    mt%isize = size(aint2d)
    ncol = size(aint2d, dim=1)
    nrow = size(aint2d, dim=2)
    write(mt%memtype, "(a,' (',i0,',',i0,')')") 'INTEGER', ncol, nrow
    mt%master = .false.
    return
  end subroutine reassignptr_int2d

  subroutine reassignptr_dbl1d(adbl1d, name, origin, name2, origin2)
    real(DP), dimension(:), pointer, contiguous, intent(inout) :: adbl1d
    character(len=*), intent(in) :: name
    character(len=*), intent(in) :: origin
    character(len=*), intent(in) :: name2
    character(len=*), intent(in) :: origin2
    type(MemoryType), pointer :: mt, mt2
    logical :: found
    call get_from_memorylist(name, origin, mt, found)
    call get_from_memorylist(name2, origin2, mt2, found)
    if (size(adbl1d) > 0) then
      nvalues_adbl = nvalues_adbl - size(adbl1d)
      deallocate(adbl1d)
    end if
    adbl1d => mt2%adbl1d
    mt%adbl1d => adbl1d
    mt%isize = size(adbl1d)
    write(mt%memtype, "(a,' (',i0,')')") 'DOUBLE', mt%isize
    mt%master = .false.
    return
  end subroutine reassignptr_dbl1d

  subroutine reassignptr_dbl2d(adbl2d, name, origin, name2, origin2)
    real(DP), dimension(:,:), pointer, contiguous, intent(inout) :: adbl2d
    character(len=*), intent(in) :: name
    character(len=*), intent(in) :: origin
    character(len=*), intent(in) :: name2
    character(len=*), intent(in) :: origin2
    integer(I4B) :: ncol, nrow
    type(MemoryType), pointer :: mt, mt2
    logical :: found
    call get_from_memorylist(name, origin, mt, found)
    call get_from_memorylist(name2, origin2, mt2, found)
    if (size(adbl2d) > 0) then
      nvalues_adbl = nvalues_adbl - size(adbl2d)
      deallocate(adbl2d)
    end if
    adbl2d => mt2%adbl2d
    mt%adbl2d => adbl2d
    mt%isize = size(adbl2d)
    ncol = size(adbl2d, dim=1)
    nrow = size(adbl2d, dim=2)
    write(mt%memtype, "(a,' (',i0,',',i0,')')") 'DOUBLE', ncol, nrow
    mt%master = .false.
    return
  end subroutine reassignptr_dbl2d

  subroutine deallocate_logical(logicalsclr)
    logical, pointer, intent(inout) :: logicalsclr
    class(MemoryType), pointer :: mt
    integer(I4B) :: ipos
    logical :: found
    found = .false.
    do ipos = 1, memorylist%count()
      mt => memorylist%Get(ipos)
      if(associated(mt%logicalsclr, logicalsclr)) then
        nullify(mt%logicalsclr)
        found = .true.
        exit
      endif
    enddo
    if (.not. found) then
      call store_error('programming error in deallocate_logical')
      call ustop()
    else
      if (mt%master) then
        deallocate(logicalsclr)
      else
        nullify(logicalsclr)
      end if
    endif
  end subroutine deallocate_logical
  
  subroutine deallocate_int(intsclr)
    integer(I4B), pointer, intent(inout) :: intsclr
    class(MemoryType), pointer :: mt
    integer(I4B) :: ipos
    logical :: found
    found = .false.
    do ipos = 1, memorylist%count()
      mt => memorylist%Get(ipos)
      if(associated(mt%intsclr, intsclr)) then
        nullify(mt%intsclr)
        found = .true.
        exit
      endif
    enddo
    if (.not. found) then
      call store_error('programming error in deallocate_int')
      call ustop()
    else
      if (mt%master) then
        deallocate(intsclr)
      else
        nullify(intsclr)
      end if
    endif
  end subroutine deallocate_int
  
  subroutine deallocate_dbl(dblsclr)
    real(DP), pointer, intent(inout) :: dblsclr
    class(MemoryType), pointer :: mt
    integer(I4B) :: ipos
    logical :: found
    found = .false.
    do ipos = 1, memorylist%count()
      mt => memorylist%Get(ipos)
      if(associated(mt%dblsclr, dblsclr)) then
        nullify(mt%dblsclr)
        found = .true.
        exit
      endif
    enddo
    if (.not. found) then
      call store_error('programming error in deallocate_dbl')
      call ustop()
    else
      if (mt%master) then
        deallocate(dblsclr)
      else
        nullify (dblsclr)
      end if
    endif
  end subroutine deallocate_dbl
  
  subroutine deallocate_int1d(aint1d, name, origin)
    integer(I4B), dimension(:), pointer, contiguous, intent(inout) :: aint1d
    character(len=*), optional :: name
    character(len=*), optional :: origin
    type(MemoryType), pointer :: mt
    integer(I4B) :: ipos
    logical :: found
    if (present(name) .and. present(origin)) then
      call get_from_memorylist(name, origin, mt, found)
      nullify(mt%aint1d)
    else
      found = .false.
      do ipos = 1, memorylist%count()
        mt => memorylist%Get(ipos)
        if(associated(mt%aint1d, aint1d)) then
          nullify(mt%aint1d)
          found = .true.
          exit
        endif
      enddo
    end if
    if (.not. found .and. size(aint1d) > 0 ) then
      call store_error('programming error in deallocate_int1d')
      call ustop()
    else
      if (mt%master) then
        deallocate(aint1d)
      else
        nullify(aint1d)
      end if
    endif
  end subroutine deallocate_int1d
  
  subroutine deallocate_int2d(aint2d, name, origin)
    integer(I4B), dimension(:, :), pointer, contiguous, intent(inout) :: aint2d
    character(len=*), optional :: name
    character(len=*), optional :: origin
    type(MemoryType), pointer :: mt
    integer(I4B) :: ipos
    logical :: found
    if (present(name) .and. present(origin)) then
      call get_from_memorylist(name, origin, mt, found)
      nullify(mt%aint2d)
    else
      found = .false.
      do ipos = 1, memorylist%count()
        mt => memorylist%Get(ipos)
        if(associated(mt%aint2d, aint2d)) then
          nullify(mt%aint2d)
          found = .true.
          exit
        endif
      enddo
    end if
    if (.not. found .and. size(aint2d) > 0 ) then
      call store_error('programming error in deallocate_int2d')
      call ustop()
    else
      if (mt%master) then
        deallocate(aint2d)
      else
        nullify(aint2d)
      end if
    endif
  end subroutine deallocate_int2d
  
  subroutine deallocate_int3d(aint3d, name, origin)
    integer(I4B), dimension(:, :, :), pointer, contiguous, intent(inout) :: aint3d
    character(len=*), optional :: name
    character(len=*), optional :: origin
    type(MemoryType), pointer :: mt
    integer(I4B) :: ipos
    logical :: found
    if (present(name) .and. present(origin)) then
      call get_from_memorylist(name, origin, mt, found)
      nullify(mt%aint3d)
    else
      found = .false.
      do ipos = 1, memorylist%count()
        mt => memorylist%Get(ipos)
        if(associated(mt%aint3d, aint3d)) then
          nullify(mt%aint3d)
          found = .true.
          exit
        endif
      enddo
    end if
    if (.not. found .and. size(aint3d) > 0 ) then
      call store_error('programming error in deallocate_int3d')
      call ustop()
    else
      if (mt%master) then
        deallocate(aint3d)
      else
        nullify(aint3d)
      end if
    endif
  end subroutine deallocate_int3d
  
  subroutine deallocate_dbl1d(adbl1d, name, origin)
    real(DP), dimension(:), pointer, contiguous, intent(inout) :: adbl1d
    character(len=*), optional :: name
    character(len=*), optional :: origin
    type(MemoryType), pointer :: mt
    integer(I4B) :: ipos
    logical :: found
    if (present(name) .and. present(origin)) then
      call get_from_memorylist(name, origin, mt, found)
      nullify(mt%adbl1d)
    else
      found = .false.
      do ipos = 1, memorylist%count()
        mt => memorylist%Get(ipos)
        if(associated(mt%adbl1d, adbl1d)) then
          nullify(mt%adbl1d)
          found = .true.
          exit
        endif
      enddo
    end if
    if (.not. found .and. size(adbl1d) > 0 ) then
      call store_error('programming error in deallocate_dbl1d')
      call ustop()
    else
      if (mt%master) then
        deallocate(adbl1d)
      else
        nullify(adbl1d)
      end if
    endif
  end subroutine deallocate_dbl1d
  
  subroutine deallocate_dbl2d(adbl2d, name, origin)
    real(DP), dimension(:, :), pointer, contiguous, intent(inout) :: adbl2d
    character(len=*), optional :: name
    character(len=*), optional :: origin
    type(MemoryType), pointer :: mt
    integer(I4B) :: ipos
    logical :: found
    if (present(name) .and. present(origin)) then
      call get_from_memorylist(name, origin, mt, found)
      nullify(mt%adbl2d)
    else
      found = .false.
      do ipos = 1, memorylist%count()
        mt => memorylist%Get(ipos)
        if(associated(mt%adbl2d, adbl2d)) then
          nullify(mt%adbl2d)
          found = .true.
          exit
        endif
      enddo
    end if
    if (.not. found .and. size(adbl2d) > 0 ) then
      call store_error('programming error in deallocate_dbl2d')
      call ustop()
    else
      if (mt%master) then
        deallocate(adbl2d)
      else
        nullify(adbl2d)
      end if
    endif
  end subroutine deallocate_dbl2d
  
  subroutine deallocate_dbl3d(adbl3d, name, origin)
    real(DP), dimension(:, :, :), pointer, contiguous, intent(inout) :: adbl3d
    character(len=*), optional :: name
    character(len=*), optional :: origin
    type(MemoryType), pointer :: mt
    integer(I4B) :: ipos
    logical :: found
    if (present(name) .and. present(origin)) then
      call get_from_memorylist(name, origin, mt, found)
      nullify(mt%adbl3d)
    else
      found = .false.
      do ipos = 1, memorylist%count()
        mt => memorylist%Get(ipos)
        if(associated(mt%adbl3d, adbl3d)) then
          nullify(mt%adbl3d)
          found = .true.
          exit
        endif
      enddo
    end if
    if (.not. found .and. size(adbl3d) > 0 ) then
      call store_error('programming error in deallocate_dbl3d')
      call ustop()
    else
      if (mt%master) then
        deallocate(adbl3d)
      else
        nullify(adbl3d)
      end if
    endif
  end subroutine deallocate_dbl3d
  
  subroutine deallocate_ts1d(ats1d)
    type (MemoryTSType), dimension(:), pointer, contiguous, intent(inout) :: ats1d
    class(MemoryType), pointer :: mt
    integer(I4B) :: ipos
    integer(I4B) :: i
    logical :: found 
    found = .false.
    do ipos = 1, memorylist%count()
      mt => memorylist%Get(ipos)
      if (associated(mt%ats1d, ats1d)) then
        nullify(mt%ats1d)
        found = .true.
        exit
      end if
    end do
    if (.not. found .and. size(ats1d) > 0 ) then
      call store_error('programming error in deallocate_ts1d')
      call ustop()
    else
      do i = 1, size(ats1d)
        deallocate(ats1d(i)%name)
        deallocate(ats1d(i)%value)
      enddo
      if (mt%master) then
        deallocate(ats1d)
      else
        nullify(ats1d)
      end if
    endif
    return
  end subroutine deallocate_ts1d
  
  subroutine mem_set_print_option(iout, keyword, errmsg)
    integer(I4B), intent(in) :: iout
    character(len=*), intent(in) :: keyword
    character(len=*), intent(inout) :: errmsg
    select case (keyword)
      case ('NONE')
        iprmem = 0
        write(iout, '(4x, a)')                                                 &
              'LIMITED MEMORY INFORMATION WILL BE WRITTEN.'
      case ('SUMMARY')
        iprmem = 1
        write(iout, '(4x, a)')                                                 &
              'A SUMMARY OF SIMULATION MEMORY INFORMATION WILL BE WRITTEN.'
      case ('ALL')
        iprmem = 2
        write(iout, '(4x, a)')                                                 &
              'ALL SIMULATION MEMORY INFORMATION WILL BE WRITTEN.'
      case default
        write(errmsg,'(4x,a,a)')                                               &
          'UNKNOWN MEMORY PRINT OPTION: ', trim(keyword)
    end select
    return
  end subroutine mem_set_print_option
  
  subroutine mem_usage(iout)
    integer(I4B), intent(in) :: iout
    class(MemoryType), pointer :: mt
    character(len=*), parameter :: fmt = "(1x, a, i0)"
    character(len=*), parameter :: fmtd = "(1x, a, 1(1pg15.6))"
    character(len=*), parameter :: fmttitle = "(/, 1x, a)"
    character(len=*), parameter :: fmtheader = &
      "(1x, a40, a20, a20, a10, a10, a10, /, 1x, 110('-'))"
    character(len=200) :: msg
    character(len=LENORIGIN), allocatable, dimension(:) :: cunique
    real(DP) :: bytesmb
    integer(I4B) :: ipos
    integer(I4B) :: icomp, ilen
    integer(I8B) :: nint, nreal
    !
    ! -- Write info to simulation list file
    write(iout, fmttitle) 'INFORMATION ON VARIABLES STORED IN THE MEMORY MANAGER'
    !
    ! -- Write summary table for simulatation components
    if (iprmem == 1) then
      !
      ! -- Find unique names of simulation componenets
      call mem_unique_origins(cunique)
      write(iout, '(*(G0))') '      COMPONENT     ', &
                             '   NINTS  ', &
                             '   NREAL  ', &
                             '      MBYTES    '
      write(iout, "(56('-'))")
      do icomp = 1, size(cunique)
        nint = 0
        nreal = 0
        bytesmb = DZERO
        ilen = len_trim(cunique(icomp))
        do ipos = 1, memorylist%count()
          mt => memorylist%Get(ipos)
          if (cunique(icomp) /= mt%origin(1:ilen)) cycle
          if (.not. mt%master) cycle
          if (mt%memtype(1:7) == 'INTEGER') nint = nint + mt%isize
          if (mt%memtype(1:6) == 'DOUBLE') nreal = nreal + mt%isize
        enddo
        bytesmb = (nint * I4B + nreal * DP) / 1000000.d0
        write(iout, '(a20, i10, i10, 1pg16.2)') cunique(icomp), nint, nreal, bytesmb
      enddo
    endif
    !
    ! -- Write table with all variables for iprmem == 2
    if (iprmem == 2) then
      write(iout, *)
      write(iout, fmtheader) '                 ORIGIN                 ',       &
                             '        NAME        ',                           &
                             '        TYPE        ',                           &
                             '   SIZE   ',                                     &
                             ' NREALLOC ',                                     &
                             '  POINTER '
      do ipos = 1, memorylist%count()
        mt => memorylist%Get(ipos)
        call mt%table_entry(msg)
        write(iout, '(a)') msg 
      enddo
    endif
    !
    ! -- Calculate and write total memory allocation
    bytesmb = (nvalues_aint * I4B + &
               nvalues_adbl * DP + &
               nvalues_ats * DP) / 1000000.d0
    write(iout, *)
    write(iout, fmt) 'Number of allocated integer variables:   ', nvalues_aint
    write(iout, fmt) 'Number of allocated real variables:    ', nvalues_adbl + nvalues_ats
    write(iout, fmtd) 'Allocated memory in megabytes: ', bytesmb
    write(iout, *)
  end subroutine mem_usage
  
  subroutine mem_da()
    use SimModule, only: store_error, ustop, count_errors
    use VersionModule, only: IDEVELOPMODE
    class(MemoryType), pointer :: mt
    integer(I4B) :: ipos
    character(len=LINELENGTH) :: errmsg
    do ipos = 1, memorylist%count()
      mt => memorylist%Get(ipos)
      if (IDEVELOPMODE == 1) then
        if (mt%mt_associated() .and. mt%isize > 0) then
          errmsg = trim(adjustl(mt%origin)) // ' ' // &
                   trim(adjustl(mt%name)) // ' not deallocated'
          call store_error(trim(errmsg))
        end if
      end if
      deallocate(mt)
    enddo
    call memorylist%clear()
    if (count_errors() > 0) call ustop()
  end subroutine mem_da
  
  subroutine mem_unique_origins(cunique)
    use ArrayHandlersModule, only: ExpandArray, ifind
    use InputOutputModule, only: ParseLine
    character(len=LENORIGIN), allocatable, dimension(:), intent(inout) :: cunique
    class(MemoryType), pointer :: mt
    integer(I4B) :: ipos
    integer(I4B) :: ipa
    integer(I4B) :: nwords
    character(len=LENORIGIN), allocatable, dimension(:) :: words
    allocate(cunique(0))
    do ipos = 1, memorylist%count()
      mt => memorylist%Get(ipos)
      call ParseLine(mt%origin, nwords, words)
      ipa = ifind(cunique, words(1))
      if(ipa < 1) then
        call ExpandArray(cunique, 1)
        cunique(size(cunique)) = words(1)
      endif
    enddo
    return
  end subroutine mem_unique_origins
  
end module MemoryManagerModule<|MERGE_RESOLUTION|>--- conflicted
+++ resolved
@@ -1,13 +1,8 @@
 module MemoryManagerModule
 
   use KindModule,             only: DP, I4B, I8B
-<<<<<<< HEAD
   use ConstantsModule,        only: DZERO, LENORIGIN, LENVARNAME, LINELENGTH,    &
                                     LENMEMTYPE
-=======
-  use ConstantsModule,        only: DZERO, LENORIGIN, LENVARNAME, LINELENGTH,    &
-                                    LENMEMTYPE
->>>>>>> a391efb5
   use SimModule,              only: store_error, ustop
   use MemoryTypeModule,       only: MemoryTSType, MemoryType
   use MemoryListModule,       only: MemoryListType
@@ -20,7 +15,6 @@
   public :: mem_copyptr
   public :: mem_reassignptr
   public :: mem_deallocate
-<<<<<<< HEAD
   public :: mem_usage
   public :: mem_da
   public :: mem_set_print_option
@@ -32,19 +26,6 @@
   public :: get_isize
   public :: copy_dbl1d
   
-=======
-  public :: mem_usage
-  public :: mem_da
-  public :: mem_set_print_option
-  
-  public :: get_mem_type
-  public :: get_mem_rank
-  public :: get_mem_size
-  public :: get_mem_shape
-  public :: get_isize
-  public :: copy_dbl1d
-  
->>>>>>> a391efb5
   type(MemoryListType) :: memorylist
   integer(I8B) :: nvalues_alogical = 0
   integer(I8B) :: nvalues_achr = 0
@@ -92,7 +73,6 @@
                      deallocate_ts1d
   end interface mem_deallocate
 
-<<<<<<< HEAD
   contains
   
   subroutine get_mem_type(name, origin, var_type)
@@ -124,39 +104,6 @@
     rank = -1
     call get_from_memorylist(name, origin, mt, found)
     if (found) then
-=======
-  contains
-  
-  subroutine get_mem_type(name, origin, var_type)
-    character(len=*), intent(in) :: name
-    character(len=*), intent(in) :: origin
-    character(len=LENMEMTYPE), intent(out) :: var_type    
-    ! local
-    type(MemoryType), pointer :: mt
-    logical :: found
-        
-    mt => null()
-    var_type = 'UNKNOWN'
-    call get_from_memorylist(name, origin, mt, found)
-    if (found) then
-      var_type = mt%memtype
-    end if
-    
-  end subroutine get_mem_type
-  
-  subroutine get_mem_rank(name, origin, rank)
-    character(len=*), intent(in) :: name
-    character(len=*), intent(in) :: origin
-    integer(I4B), intent(out)    :: rank    
-    ! local
-    type(MemoryType), pointer :: mt
-    logical :: found
-        
-    mt => null()
-    rank = -1
-    call get_from_memorylist(name, origin, mt, found)
-    if (found) then
->>>>>>> a391efb5
       if(associated(mt%logicalsclr)) rank = 0
       if(associated(mt%intsclr)) rank = 0
       if(associated(mt%dblsclr)) rank = 0
@@ -166,7 +113,6 @@
       if(associated(mt%adbl1d)) rank = 1
       if(associated(mt%adbl2d)) rank = 2 
       if(associated(mt%adbl3d)) rank = 3 
-<<<<<<< HEAD
       if(associated(mt%ats1d)) rank = 1      
     end if    
     
@@ -206,47 +152,6 @@
     mt => null()
     call get_from_memorylist(name, origin, mt, found)
     if (found) then
-=======
-      if(associated(mt%ats1d)) rank = 1      
-    end if    
-    
-  end subroutine get_mem_rank 
-    
-  subroutine get_mem_size(name, origin, size)
-    character(len=*), intent(in) :: name
-    character(len=*), intent(in) :: origin
-    integer(I4B), intent(out)    :: size
-    ! local
-    type(MemoryType), pointer :: mt
-    logical :: found
-        
-    mt => null()
-    call get_from_memorylist(name, origin, mt, found)
-        
-    size = -1
-    if (found) then      
-      select case(mt%memtype(1:index(mt%memtype,' ')))
-      case ('INTEGER')
-        size = 4
-      case ('DOUBLE')
-        size = 8
-      end select 
-    end if    
-    
-  end subroutine get_mem_size
-  
-  subroutine get_mem_shape(name, origin, mem_shape)
-    character(len=*), intent(in) :: name
-    character(len=*), intent(in) :: origin
-    integer(I4B), dimension(:), intent(out) :: mem_shape
-    ! local
-    type(MemoryType), pointer :: mt
-    logical :: found
-    
-    mt => null()
-    call get_from_memorylist(name, origin, mt, found)
-    if (found) then
->>>>>>> a391efb5
       if(associated(mt%logicalsclr)) mem_shape = shape(mt%logicalsclr) 
       if(associated(mt%intsclr)) mem_shape = shape(mt%logicalsclr)
       if(associated(mt%dblsclr)) mem_shape = shape(mt%dblsclr)
@@ -255,7 +160,6 @@
       if(associated(mt%aint3d)) mem_shape = shape(mt%aint3d)
       if(associated(mt%adbl1d)) mem_shape = shape(mt%adbl1d)
       if(associated(mt%adbl2d)) mem_shape = shape(mt%adbl2d)
-<<<<<<< HEAD
       if(associated(mt%adbl3d)) mem_shape = shape(mt%adbl3d)
       if(associated(mt%ats1d)) mem_shape = shape(mt%ats1d)
     else
@@ -285,37 +189,6 @@
   subroutine get_from_memorylist(name, origin, mt, found, check)
     character(len=*), intent(in) :: name
     character(len=*), intent(in) :: origin
-=======
-      if(associated(mt%adbl3d)) mem_shape = shape(mt%adbl3d)
-      if(associated(mt%ats1d)) mem_shape = shape(mt%ats1d)
-    else
-      ! to communicate failure
-      mem_shape(1) = -1
-    end if    
-    
-  end subroutine get_mem_shape
-  
-  subroutine get_isize(name, origin, isize)
-    character(len=*), intent(in) :: name
-    character(len=*), intent(in) :: origin
-    integer(I4B), intent(out)    :: isize
-    ! local
-    type(MemoryType), pointer :: mt
-    logical :: found
-        
-    mt => null()
-    call get_from_memorylist(name, origin, mt, found)
-    if (found) then
-      isize = mt%isize
-    else
-      isize = -1
-    end if
-  end subroutine get_isize
-  
-  subroutine get_from_memorylist(name, origin, mt, found, check)
-    character(len=*), intent(in) :: name
-    character(len=*), intent(in) :: origin
->>>>>>> a391efb5
     type(MemoryType), pointer, intent(out) :: mt
     logical,intent(out) :: found
     logical, intent(in), optional :: check
@@ -930,21 +803,6 @@
       end do
     end do
   end subroutine copyptr_dbl2d
-  
-  subroutine copy_dbl1d(adbl, name, origin)
-    real(DP), dimension(:), intent(inout) :: adbl
-    character(len=*), intent(in) :: name
-    character(len=*), intent(in) :: origin
-    type(MemoryType), pointer :: mt
-    integer(I4B) :: n
-    logical :: found
-    
-    call get_from_memorylist(name, origin, mt, found)
-    do n = 1, size(mt%adbl1d)
-      adbl(n) = mt%adbl1d(n)
-    end do
-    
-  end subroutine copy_dbl1d
   
   subroutine copy_dbl1d(adbl, name, origin)
     real(DP), dimension(:), intent(inout) :: adbl
