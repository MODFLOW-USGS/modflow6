module MemoryManagerModule

  use KindModule,             only: DP, I4B, I8B
  use ConstantsModule,        only: DZERO, LENORIGIN, LENVARNAME, LINELENGTH,    &
                                    LENMEMTYPE
  use SimModule,              only: store_error, ustop
<<<<<<< HEAD
  use MemoryTypeModule,       only: MemoryTSType, MemoryType
=======
  use MemoryTypeModule,       only: MemoryType
>>>>>>> 32e9d738
  use MemoryListModule,       only: MemoryListType
  
  implicit none
  private
  public :: mem_allocate
  public :: mem_reallocate
  public :: mem_setptr
  public :: mem_copyptr
  public :: mem_reassignptr
  public :: mem_deallocate
  public :: mem_usage
  public :: mem_da
  public :: mem_set_print_option
  
  public :: get_mem_type
  public :: get_mem_rank
  public :: get_mem_size
  public :: get_mem_shape
  public :: get_isize
  public :: copy_dbl1d
  
  type(MemoryListType) :: memorylist
  integer(I8B) :: nvalues_alogical = 0
  integer(I8B) :: nvalues_achr = 0
  integer(I8B) :: nvalues_aint = 0
  integer(I8B) :: nvalues_adbl = 0
  integer(I4B) :: iprmem = 0

  interface mem_allocate
    module procedure allocate_logical,                                         &
                     allocate_int, allocate_int1d, allocate_int2d,             &
                     allocate_int3d,                                           &
                     allocate_dbl, allocate_dbl1d, allocate_dbl2d,             &
<<<<<<< HEAD
                     allocate_dbl3d,                                           &
                     allocate_ts1d
=======
                     allocate_dbl3d
>>>>>>> 32e9d738
  end interface mem_allocate
  
  interface mem_reallocate
    module procedure reallocate_int1d, reallocate_int2d, reallocate_dbl1d,     &
                     reallocate_dbl2d
  end interface mem_reallocate
  
  interface mem_setptr
    module procedure setptr_logical,                                           &
                     setptr_int, setptr_int1d, setptr_int2d,                   &
                     setptr_dbl, setptr_dbl1d, setptr_dbl2d
  end interface mem_setptr
  
  interface mem_copyptr
    module procedure copyptr_int1d, copyptr_int2d, &
                     copyptr_dbl1d, copyptr_dbl2d
  end interface mem_copyptr

  interface mem_reassignptr
    module procedure reassignptr_int1d, reassignptr_int2d, &
                     reassignptr_dbl1d, reassignptr_dbl2d
  end interface mem_reassignptr

  interface mem_deallocate
    module procedure deallocate_logical,                                         &
                     deallocate_int, deallocate_int1d, deallocate_int2d,         &
                     deallocate_int3d,                                           &
                     deallocate_dbl, deallocate_dbl1d, deallocate_dbl2d,         &
<<<<<<< HEAD
                     deallocate_dbl3d,                                           &
                     deallocate_ts1d
=======
                     deallocate_dbl3d
>>>>>>> 32e9d738
  end interface mem_deallocate

  contains
  
  subroutine get_mem_type(name, origin, var_type)
    character(len=*), intent(in) :: name
    character(len=*), intent(in) :: origin
    character(len=LENMEMTYPE), intent(out) :: var_type    
    ! local
    type(MemoryType), pointer :: mt
    logical :: found
        
    mt => null()
    var_type = 'UNKNOWN'
    call get_from_memorylist(name, origin, mt, found)
    if (found) then
      var_type = mt%memtype
    end if
    
  end subroutine get_mem_type
  
  subroutine get_mem_rank(name, origin, rank)
    character(len=*), intent(in) :: name
    character(len=*), intent(in) :: origin
    integer(I4B), intent(out)    :: rank    
    ! local
    type(MemoryType), pointer :: mt
    logical :: found
        
    mt => null()
    rank = -1
    call get_from_memorylist(name, origin, mt, found)
    if (found) then
      if(associated(mt%logicalsclr)) rank = 0
      if(associated(mt%intsclr)) rank = 0
      if(associated(mt%dblsclr)) rank = 0
      if(associated(mt%aint1d)) rank = 1
      if(associated(mt%aint2d)) rank = 2
      if(associated(mt%aint3d)) rank = 3
      if(associated(mt%adbl1d)) rank = 1
      if(associated(mt%adbl2d)) rank = 2 
      if(associated(mt%adbl3d)) rank = 3 
<<<<<<< HEAD
      if(associated(mt%ats1d)) rank = 1      
=======
>>>>>>> 32e9d738
    end if    
    
  end subroutine get_mem_rank 
    
  subroutine get_mem_size(name, origin, size)
    character(len=*), intent(in) :: name
    character(len=*), intent(in) :: origin
    integer(I4B), intent(out)    :: size
    ! local
    type(MemoryType), pointer :: mt
    logical :: found
        
    mt => null()
    call get_from_memorylist(name, origin, mt, found)
        
    size = -1
    if (found) then      
      select case(mt%memtype(1:index(mt%memtype,' ')))
      case ('INTEGER')
        size = 4
      case ('DOUBLE')
        size = 8
      end select 
    end if    
    
  end subroutine get_mem_size
  
  subroutine get_mem_shape(name, origin, mem_shape)
    character(len=*), intent(in) :: name
    character(len=*), intent(in) :: origin
    integer(I4B), dimension(:), intent(out) :: mem_shape
    ! local
    type(MemoryType), pointer :: mt
    logical :: found
    
    mt => null()
    call get_from_memorylist(name, origin, mt, found)
    if (found) then
      if(associated(mt%logicalsclr)) mem_shape = shape(mt%logicalsclr) 
      if(associated(mt%intsclr)) mem_shape = shape(mt%logicalsclr)
      if(associated(mt%dblsclr)) mem_shape = shape(mt%dblsclr)
      if(associated(mt%aint1d)) mem_shape = shape(mt%aint1d)
      if(associated(mt%aint2d)) mem_shape = shape(mt%aint2d)
      if(associated(mt%aint3d)) mem_shape = shape(mt%aint3d)
      if(associated(mt%adbl1d)) mem_shape = shape(mt%adbl1d)
      if(associated(mt%adbl2d)) mem_shape = shape(mt%adbl2d)
      if(associated(mt%adbl3d)) mem_shape = shape(mt%adbl3d)
<<<<<<< HEAD
      if(associated(mt%ats1d)) mem_shape = shape(mt%ats1d)
=======
>>>>>>> 32e9d738
    else
      ! to communicate failure
      mem_shape(1) = -1
    end if    
    
  end subroutine get_mem_shape
  
  subroutine get_isize(name, origin, isize)
    character(len=*), intent(in) :: name
    character(len=*), intent(in) :: origin
    integer(I4B), intent(out)    :: isize
    ! local
    type(MemoryType), pointer :: mt
    logical :: found
        
    mt => null()
    call get_from_memorylist(name, origin, mt, found)
    if (found) then
      isize = mt%isize
    else
      isize = -1
    end if
  end subroutine get_isize
  
  subroutine get_from_memorylist(name, origin, mt, found, check)
    character(len=*), intent(in) :: name
    character(len=*), intent(in) :: origin
    type(MemoryType), pointer, intent(out) :: mt
    logical,intent(out) :: found
    logical, intent(in), optional :: check
    integer(I4B) :: ipos
    logical check_opt
    character(len=LINELENGTH) :: ermsg
    mt => null()
    found = .false.
    do ipos = 1, memorylist%count()
      mt => memorylist%Get(ipos)
      if(mt%name == name .and. mt%origin == origin) then
        found = .true.
        exit
      endif
    enddo
    check_opt = .true.
    if (present(check)) check_opt = check
    if (check_opt) then
      if (.not. found) then
        ermsg = 'Programming error in memory manager. Variable ' // name // &
          ' in origin ' // origin // &
          ' cannot be assigned because it does not exist in memory manager. '
        call store_error(ermsg)
        call ustop()
      endif
    end if
    return
  end subroutine get_from_memorylist
  
  subroutine allocate_error(varname, origin, istat, errmsg, isize)
    use SimModule, only: store_error, ustop
    character(len=*), intent(in) :: varname
    character(len=*), intent(in) :: origin
    integer(I4B), intent(in) :: istat
    character(len=*), intent(in) :: errmsg
    integer(I4B), intent(in) :: isize
    character(len=20) :: cint
    call store_error('Error trying to allocate memory.')
    call store_error('  Origin: ' // origin)
    call store_error('  Variable name: ' // varname)
    write(cint, '(i0)') isize
    call store_error('  Size: ' // cint)
    call store_error('  Error message: ' // errmsg)
    cint = ''
    write(cint, '(i0)') istat
    call store_error('  Status code: ' // cint)
    call ustop()
  end subroutine allocate_error
  
  subroutine check_varname(name)
    character(len=*), intent(in) :: name
    character(len=LINELENGTH) :: ermsg
    if(len(name) > LENVARNAME) then
      write(ermsg, '(*(G0))')                                                  &
        'Programming error in Memory Manager. Variable ', name, ' must be ',   &
        LENVARNAME, ' characters or less.'
      call store_error(ermsg)
      call ustop()
    endif
  end subroutine check_varname

  subroutine allocate_logical(logicalsclr, name, origin)
    logical, pointer, intent(inout) :: logicalsclr
    character(len=*), intent(in) :: name
    character(len=*), intent(in) :: origin
    integer(I4B) :: istat
    type(MemoryType), pointer :: mt
    character(len=100) :: ermsg
    allocate(logicalsclr, stat=istat, errmsg=ermsg)
    if(istat /= 0) call allocate_error(name, origin, istat, ermsg, 1)
    nvalues_alogical = nvalues_alogical + 1
    allocate(mt)
    mt%logicalsclr => logicalsclr
    mt%isize = 1
    mt%name = name
    mt%origin = origin
    write(mt%memtype, "(a)") 'LOGICAL'
    call memorylist%add(mt)
  end subroutine allocate_logical

  subroutine allocate_int(intsclr, name, origin)
    integer(I4B), pointer, intent(inout) :: intsclr
    character(len=*), intent(in) :: name
    character(len=*), intent(in) :: origin
    integer(I4B) :: istat
    type(MemoryType), pointer :: mt
    character(len=100) :: ermsg
    call check_varname(name)
    allocate(intsclr, stat=istat, errmsg=ermsg)
    if(istat /= 0) call allocate_error(name, origin, istat, ermsg, 1)
    nvalues_aint = nvalues_aint + 1
    allocate(mt)
    mt%intsclr => intsclr
    mt%isize = 1
    mt%name = name
    mt%origin = origin
    write(mt%memtype, "(a)") 'INTEGER'
    call memorylist%add(mt)
  end subroutine allocate_int
  
  subroutine allocate_int1d(aint, isize, name, origin)
    integer(I4B), dimension(:), pointer, contiguous, intent(inout) :: aint
    integer(I4B), intent(in) :: isize
    character(len=*), intent(in) :: name
    character(len=*), intent(in) :: origin
    integer(I4B) :: istat
    type(MemoryType), pointer :: mt
    character(len=100) :: ermsg
    call check_varname(name)
    allocate(aint(isize), stat=istat, errmsg=ermsg)
    if(istat /= 0) call allocate_error(name, origin, istat, ermsg, isize)
    nvalues_aint = nvalues_aint + isize
    allocate(mt)
    mt%aint1d => aint
    mt%isize = isize
    mt%name = name
    mt%origin = origin
    write(mt%memtype, "(a,' (',i0,')')") 'INTEGER', isize
    call memorylist%add(mt)
  end subroutine allocate_int1d
  
  subroutine allocate_int2d(aint, ncol, nrow, name, origin)
    integer(I4B), dimension(:, :), pointer, contiguous, intent(inout) :: aint
    integer(I4B), intent(in) :: ncol
    integer(I4B), intent(in) :: nrow
    character(len=*), intent(in) :: name
    character(len=*), intent(in) :: origin
    integer(I4B) :: istat
    integer(I4B) :: isize
    type(MemoryType), pointer :: mt
    character(len=100) :: ermsg
    call check_varname(name)
    isize = ncol * nrow
    allocate(aint(ncol, nrow), stat=istat, errmsg=ermsg)
    if(istat /= 0) call allocate_error(name, origin, istat, ermsg, isize)
    nvalues_aint = nvalues_aint + isize
    allocate(mt)
    mt%aint2d => aint
    mt%isize = isize
    mt%name = name
    mt%origin = origin
    write(mt%memtype, "(a,' (',i0,',',i0,')')") 'INTEGER', ncol, nrow
    call memorylist%add(mt)
  end subroutine allocate_int2d
    
  subroutine allocate_int3d(aint, ncol, nrow, nlay, name, origin)
    integer(I4B), dimension(:, :, :), pointer, contiguous, intent(inout) :: aint
    integer(I4B), intent(in) :: ncol
    integer(I4B), intent(in) :: nrow
    integer(I4B), intent(in) :: nlay
    character(len=*), intent(in) :: name
    character(len=*), intent(in) :: origin
    integer(I4B) :: istat
    integer(I4B) :: isize
    type(MemoryType), pointer :: mt
    character(len=100) :: ermsg
    call check_varname(name)
    isize = ncol * nrow * nlay
    allocate(aint(ncol, nrow, nlay), stat=istat, errmsg=ermsg)
    if(istat /= 0) call allocate_error(name, origin, istat, ermsg, isize)
    nvalues_aint = nvalues_aint + isize
    allocate(mt)
    mt%aint3d => aint
    mt%isize = isize
    mt%name = name
    mt%origin = origin
    write(mt%memtype, "(a,' (',i0,',',i0,',',i0,')')") 'INTEGER', ncol,          &
                                                       nrow, nlay
    call memorylist%add(mt)
  end subroutine allocate_int3d

  subroutine allocate_dbl(dblsclr, name, origin)
    real(DP), pointer, intent(inout) :: dblsclr
    character(len=*), intent(in) :: name
    character(len=*), intent(in) :: origin
    integer(I4B) :: istat
    type(MemoryType), pointer :: mt
    character(len=100) :: ermsg
    call check_varname(name)
    allocate(dblsclr, stat=istat, errmsg=ermsg)
    if(istat /= 0) call allocate_error(name, origin, istat, ermsg, 1)
    nvalues_aint = nvalues_aint + 1
    allocate(mt)
    mt%dblsclr => dblsclr
    mt%isize = 1
    mt%name = name
    mt%origin = origin
    write(mt%memtype, "(a)") 'DOUBLE'
    call memorylist%add(mt)
  end subroutine allocate_dbl
  
  subroutine allocate_dbl1d(adbl, isize, name, origin)
    real(DP), dimension(:), pointer, contiguous, intent(inout) :: adbl
    integer(I4B), intent(in) :: isize
    character(len=*), intent(in) :: name
    character(len=*), intent(in) :: origin
    integer(I4B) :: istat
    type(MemoryType), pointer :: mt
    character(len=100) :: ermsg
    call check_varname(name)
    allocate(adbl(isize), stat=istat, errmsg=ermsg)
    if(istat /= 0) call allocate_error(name, origin, istat, ermsg, isize)
    nvalues_adbl = nvalues_adbl + isize
    allocate(mt)
    mt%adbl1d => adbl
    mt%isize = isize
    mt%name = name
    mt%origin = origin
    write(mt%memtype, "(a,' (',i0,')')") 'DOUBLE', isize
    call memorylist%add(mt)
  end subroutine allocate_dbl1d
  
  subroutine allocate_dbl2d(adbl, ncol, nrow, name, origin)
    real(DP), dimension(:, :), pointer, contiguous, intent(inout) :: adbl
    integer(I4B), intent(in) :: ncol
    integer(I4B), intent(in) :: nrow
    character(len=*), intent(in) :: name
    character(len=*), intent(in) :: origin
    integer(I4B) :: istat
    integer(I4B) :: isize
    type(MemoryType), pointer :: mt
    character(len=100) :: ermsg
    call check_varname(name)
    isize = ncol * nrow
    allocate(adbl(ncol, nrow), stat=istat, errmsg=ermsg)
    if(istat /= 0) call allocate_error(name, origin, istat, ermsg, isize)
    nvalues_adbl = nvalues_adbl + isize
    allocate(mt)
    mt%adbl2d => adbl
    mt%isize = isize
    mt%name = name
    mt%origin = origin
    write(mt%memtype, "(a,' (',i0,',',i0,')')") 'DOUBLE', ncol, nrow
    call memorylist%add(mt)
  end subroutine allocate_dbl2d
  
  subroutine allocate_dbl3d(adbl, ncol, nrow, nlay, name, origin)
    real(DP), dimension(:, :, :), pointer, contiguous, intent(inout) :: adbl
    integer(I4B), intent(in) :: ncol
    integer(I4B), intent(in) :: nrow
    integer(I4B), intent(in) :: nlay
    character(len=*), intent(in) :: name
    character(len=*), intent(in) :: origin
    integer(I4B) :: istat
    integer(I4B) :: isize
    type(MemoryType), pointer :: mt
    character(len=100) :: ermsg
    call check_varname(name)
    isize = ncol * nrow * nlay
    allocate(adbl(ncol, nrow, nlay), stat=istat, errmsg=ermsg)
    if(istat /= 0) call allocate_error(name, origin, istat, ermsg, isize)
    nvalues_adbl = nvalues_adbl + isize
    allocate(mt)
    mt%adbl3d => adbl
    mt%isize = isize
    mt%name = name
    mt%origin = origin
    write(mt%memtype, "(a,' (',i0,',',i0,',',i0,')')") 'DOUBLE', ncol,           &
                                                       nrow, nlay
    call memorylist%add(mt)
  end subroutine allocate_dbl3d
<<<<<<< HEAD

  subroutine allocate_ts1d(ats, isize, name, origin)
    type (MemoryTSType), dimension(:), pointer, contiguous, intent(inout) :: ats
    integer(I4B), intent(in) :: isize
    character(len=*), intent(in) :: name
    character(len=*), intent(in) :: origin
    integer(I4B) :: istat
    integer(I4B) :: i
    type(MemoryType), pointer :: mt
    character(len=100) :: ermsg
    call check_varname(name)
    allocate(ats(isize), stat=istat, errmsg=ermsg)
    if(istat /= 0) call allocate_error(name, origin, istat, ermsg, isize)
    do i = 1, isize
      allocate(ats(i)%name, stat=istat, errmsg=ermsg)
      if(istat /= 0) call allocate_error(name, origin, istat, ermsg, isize)
      ats(i)%name = ''
      allocate(ats(i)%value, stat=istat, errmsg=ermsg)
      ats(i)%value = DZERO
      if(istat /= 0) call allocate_error(name, origin, istat, ermsg, isize)
    end do
    nvalues_ats = nvalues_ats + isize
    allocate(mt)
    mt%ats1d => ats
    mt%isize = isize
    mt%name = name
    mt%origin = origin
    write(mt%memtype, "(a,' (',i0,')')") 'TIMESERIES', isize
    call memorylist%add(mt)
  end subroutine allocate_ts1d
=======
>>>>>>> 32e9d738
  
  subroutine reallocate_int1d(aint, isize, name, origin)
    integer(I4B), dimension(:), pointer, contiguous, intent(inout) :: aint
    integer(I4B), intent(in) :: isize
    character(len=*), intent(in) :: name
    character(len=*), intent(in) :: origin
    integer(I4B) :: istat
    type(MemoryType), pointer :: mt
    integer(I4B) :: i, isizeold
    integer(I4B) :: ifill
    character(len=100) :: ermsg
    logical :: found
    !
    ! -- Find and assign mt
    call get_from_memorylist(name, origin, mt, found)
    !
    ! -- Allocate aint and then refill
    isizeold = size(mt%aint1d)
    ifill = min(isizeold, isize)
    allocate(aint(isize), stat=istat, errmsg=ermsg)
    if(istat /= 0) call allocate_error(name, origin, istat, ermsg, isize)
    do i = 1, ifill
      aint(i) = mt%aint1d(i)
    enddo
    !
    ! -- deallocate mt pointer, repoint, recalculate isize
    deallocate(mt%aint1d)
    mt%aint1d => aint
    mt%isize = isize
    mt%nrealloc = mt%nrealloc + 1
    mt%master = .true.
    nvalues_aint = nvalues_aint + isize - isizeold
    !
    ! -- return
    return
  end subroutine reallocate_int1d
  
  subroutine reallocate_int2d(aint, ncol, nrow, name, origin)
    integer(I4B), dimension(:, :), pointer, contiguous, intent(inout) :: aint
    integer(I4B), intent(in) :: ncol
    integer(I4B), intent(in) :: nrow
    character(len=*), intent(in) :: name
    character(len=*), intent(in) :: origin
    integer(I4B) :: istat
    type(MemoryType), pointer :: mt
    integer(I4B), dimension(2) :: ishape
    integer(I4B) :: i, j, isize, isizeold
    character(len=100) :: ermsg
    logical :: found
    !
    ! -- Find and assign mt
    call get_from_memorylist(name, origin, mt, found)
    !
    ! -- Allocate aint and then refill
    ishape = shape(mt%aint2d)
    isize = nrow * ncol
    isizeold = ishape(1) * ishape(2)
    allocate(aint(ncol, nrow), stat=istat, errmsg=ermsg)
    if(istat /= 0) call allocate_error(name, origin, istat, ermsg, isize)
    do i = 1, ishape(2)
      do j = 1, ishape(1)
        aint(j, i) = mt%aint2d(j, i)
      enddo
    enddo
    !
    ! -- deallocate mt pointer, repoint, recalculate isize
    deallocate(mt%aint2d)
    mt%aint2d => aint
    mt%isize = isize
    mt%nrealloc = mt%nrealloc + 1
    mt%master = .true.
    nvalues_aint = nvalues_aint + isize - isizeold
    write(mt%memtype, "(a,' (',i0,',',i0,')')") 'INTEGER', ncol, nrow
    !
    ! -- return
    return
  end subroutine reallocate_int2d
  
  subroutine reallocate_dbl1d(adbl, isize, name, origin)
    real(DP), dimension(:), pointer, contiguous, intent(inout) :: adbl
    integer(I4B), intent(in) :: isize
    character(len=*), intent(in) :: name
    character(len=*), intent(in) :: origin
    integer(I4B) :: istat
    type(MemoryType), pointer :: mt
    integer(I4B) :: i, isizeold
    integer(I4B) :: ifill
    character(len=100) :: ermsg
    logical :: found
    !
    ! -- Find and assign mt
    call get_from_memorylist(name, origin, mt, found)
    !
    ! -- Allocate adbl and then refill
    isizeold = size(mt%adbl1d)
    ifill = min(isizeold, isize)
    allocate(adbl(isize), stat=istat, errmsg=ermsg)
    if(istat /= 0) call allocate_error(name, origin, istat, ermsg, isize)
    do i = 1, ifill
      adbl(i) = mt%adbl1d(i)
    enddo
    !
    ! -- deallocate mt pointer, repoint, recalculate isize
    deallocate(mt%adbl1d)
    mt%adbl1d => adbl
    mt%isize = isize
    mt%nrealloc = mt%nrealloc + 1
    mt%master = .true.
    nvalues_adbl = nvalues_adbl + isize - isizeold
    write(mt%memtype, "(a,' (',i0,')')") 'DOUBLE', isize
    !
    ! -- return
    return
  end subroutine reallocate_dbl1d
  
  subroutine reallocate_dbl2d(adbl, ncol, nrow, name, origin)
    real(DP), dimension(:, :), pointer, contiguous, intent(inout) :: adbl
    integer(I4B), intent(in) :: ncol
    integer(I4B), intent(in) :: nrow
    character(len=*), intent(in) :: name
    character(len=*), intent(in) :: origin
    integer(I4B) :: istat
    type(MemoryType), pointer :: mt
    integer(I4B), dimension(2) :: ishape
    integer(I4B) :: i, j, isize, isizeold
    character(len=100) :: ermsg
    logical :: found
    !
    ! -- Find and assign mt
    call get_from_memorylist(name, origin, mt, found)
    !
    ! -- Allocate adbl and then refill
    ishape = shape(mt%adbl2d)
    isize = nrow * ncol
    isizeold = ishape(1) * ishape(2)
    allocate(adbl(ncol, nrow), stat=istat, errmsg=ermsg)
    if(istat /= 0) call allocate_error(name, origin, istat, ermsg, isize)
    do i = 1, ishape(2)
      do j = 1, ishape(1)
        adbl(j, i) = mt%adbl2d(j, i)
      enddo
    enddo
    !
    ! -- deallocate mt pointer, repoint, recalculate isize
    deallocate(mt%adbl2d)
    mt%adbl2d => adbl
    mt%isize = isize
    mt%nrealloc = mt%nrealloc + 1
    mt%master = .true.
    nvalues_adbl = nvalues_adbl + isize - isizeold
    write(mt%memtype, "(a,' (',i0,',',i0,')')") 'DOUBLE', ncol, nrow
    !
    ! -- return
    return
  end subroutine reallocate_dbl2d
  
  subroutine setptr_logical(logicalsclr, name, origin)
    logical, pointer, intent(inout) :: logicalsclr
    character(len=*), intent(in) :: name
    character(len=*), intent(in) :: origin
    type(MemoryType), pointer :: mt
    logical :: found
    call get_from_memorylist(name, origin, mt, found)    
    logicalsclr => mt%logicalsclr
  end subroutine setptr_logical
  
  subroutine setptr_int(intsclr, name, origin)
    integer(I4B), pointer, intent(inout) :: intsclr
    character(len=*), intent(in) :: name
    character(len=*), intent(in) :: origin
    type(MemoryType), pointer :: mt
    logical :: found
    call get_from_memorylist(name, origin, mt, found)    
    intsclr => mt%intsclr
  end subroutine setptr_int
  
  subroutine setptr_int1d(aint, name, origin)
    integer(I4B), dimension(:), pointer, contiguous, intent(inout) :: aint
    character(len=*), intent(in) :: name
    character(len=*), intent(in) :: origin
    type(MemoryType), pointer :: mt
    logical :: found
    call get_from_memorylist(name, origin, mt, found)    
    aint => mt%aint1d
  end subroutine setptr_int1d
  
  subroutine setptr_int2d(aint, name, origin)
    integer(I4B), dimension(:, :), pointer, contiguous, intent(inout) :: aint
    character(len=*), intent(in) :: name
    character(len=*), intent(in) :: origin
    type(MemoryType), pointer :: mt
    logical :: found
    call get_from_memorylist(name, origin, mt, found)    
    aint => mt%aint2d
  end subroutine setptr_int2d
  
  subroutine setptr_dbl(dblsclr, name, origin)
    real(DP), pointer, intent(inout) :: dblsclr
    character(len=*), intent(in) :: name
    character(len=*), intent(in) :: origin
    type(MemoryType), pointer :: mt
    logical :: found
    call get_from_memorylist(name, origin, mt, found)    
    dblsclr => mt%dblsclr
  end subroutine setptr_dbl
  
  subroutine setptr_dbl1d(adbl, name, origin)
    real(DP), dimension(:), pointer, contiguous, intent(inout) :: adbl
    character(len=*), intent(in) :: name
    character(len=*), intent(in) :: origin
    type(MemoryType), pointer :: mt
    logical :: found
    call get_from_memorylist(name, origin, mt, found)    
    adbl => mt%adbl1d
  end subroutine setptr_dbl1d
  
  subroutine setptr_dbl2d(adbl, name, origin)
    real(DP), dimension(:, :), pointer, contiguous, intent(inout) :: adbl
    character(len=*), intent(in) :: name
    character(len=*), intent(in) :: origin
    type(MemoryType), pointer :: mt
    logical :: found
    call get_from_memorylist(name, origin, mt, found)    
    adbl => mt%adbl2d
  end subroutine setptr_dbl2d

  subroutine copyptr_int1d(aint, name, origin, origin2)
    integer(I4B), dimension(:), pointer, contiguous, intent(inout) :: aint
    character(len=*), intent(in) :: name
    character(len=*), intent(in) :: origin
    character(len=*), intent(in), optional :: origin2
    type(MemoryType), pointer :: mt
    integer(I4B) :: n
    logical :: found
    call get_from_memorylist(name, origin, mt, found)    
    aint => null()
    ! -- check the copy into the memory manager
    if (present(origin2)) then
      call allocate_int1d(aint, size(mt%aint1d), mt%name, origin2)
    ! -- create a local copy
    else
      allocate(aint(size(mt%aint1d)))
    end if
    do n = 1, size(mt%aint1d)
      aint(n) = mt%aint1d(n)
    end do
  end subroutine copyptr_int1d

  subroutine copyptr_int2d(aint, name, origin, origin2)
    integer(I4B), dimension(:,:), pointer, contiguous, intent(inout) :: aint
    character(len=*), intent(in) :: name
    character(len=*), intent(in) :: origin
    character(len=*), intent(in), optional :: origin2
    type(MemoryType), pointer :: mt
    integer(I4B) :: i, j
    integer(I4B) :: ncol, nrow
    logical :: found
    call get_from_memorylist(name, origin, mt, found)    
    aint => null()
    ncol = size(mt%aint2d, dim=1)
    nrow = size(mt%aint2d, dim=2)
    ! -- check the copy into the memory manager
    if (present(origin2)) then
      call allocate_int2d(aint, ncol, nrow, mt%name, origin2)
    ! -- create a local copy
    else
      allocate(aint(ncol,nrow))
    end if
    do i = 1, nrow
      do j = 1, ncol
        aint(j,i) = mt%aint2d(j,i)
      end do
    end do
  end subroutine copyptr_int2d
  
  subroutine copyptr_dbl1d(adbl, name, origin, origin2)
    real(DP), dimension(:), pointer, contiguous, intent(inout) :: adbl
    character(len=*), intent(in) :: name
    character(len=*), intent(in) :: origin
    character(len=*), intent(in), optional :: origin2
    type(MemoryType), pointer :: mt
    integer(I4B) :: n
    logical :: found
    call get_from_memorylist(name, origin, mt, found)    
    adbl => null()
    ! -- check the copy into the memory manager
    if (present(origin2)) then
      call allocate_dbl1d(adbl, size(mt%adbl1d), mt%name, origin2)
    ! -- create a local copy
    else
      allocate(adbl(size(mt%adbl1d)))
    end if
    do n = 1, size(mt%adbl1d)
      adbl(n) = mt%adbl1d(n)
    end do
  end subroutine copyptr_dbl1d

  subroutine copyptr_dbl2d(adbl, name, origin, origin2)
    real(DP), dimension(:,:), pointer, contiguous, intent(inout) :: adbl
    character(len=*), intent(in) :: name
    character(len=*), intent(in) :: origin
    character(len=*), intent(in), optional :: origin2
    type(MemoryType), pointer :: mt
    integer(I4B) :: i, j
    integer(I4B) :: ncol, nrow
    logical :: found
    call get_from_memorylist(name, origin, mt, found)    
    adbl => null()
    ncol = size(mt%adbl2d, dim=1)
    nrow = size(mt%adbl2d, dim=2)
    ! -- check the copy into the memory manager
    if (present(origin2)) then
      call allocate_dbl2d(adbl, ncol, nrow, mt%name, origin2)
    ! -- create a local copy
    else
      allocate(adbl(ncol,nrow))
    end if
    do i = 1, nrow
      do j = 1, ncol
        adbl(j,i) = mt%adbl2d(j,i)
      end do
    end do
  end subroutine copyptr_dbl2d
  
  subroutine copy_dbl1d(adbl, name, origin)
    real(DP), dimension(:), intent(inout) :: adbl
    character(len=*), intent(in) :: name
    character(len=*), intent(in) :: origin
    type(MemoryType), pointer :: mt
    integer(I4B) :: n
    logical :: found
    
    call get_from_memorylist(name, origin, mt, found)
    do n = 1, size(mt%adbl1d)
      adbl(n) = mt%adbl1d(n)
    end do
    
  end subroutine copy_dbl1d
  
  subroutine reassignptr_int1d(aint1d, name, origin, name2, origin2)
    integer(I4B), dimension(:), pointer, contiguous, intent(inout) :: aint1d
    character(len=*), intent(in) :: name
    character(len=*), intent(in) :: origin
    character(len=*), intent(in) :: name2
    character(len=*), intent(in) :: origin2
    type(MemoryType), pointer :: mt, mt2
    logical :: found
    call get_from_memorylist(name, origin, mt, found)
    call get_from_memorylist(name2, origin2, mt2, found)
    if (size(aint1d) > 0) then
      nvalues_aint = nvalues_aint - size(aint1d)
      deallocate(aint1d)
    end if
    aint1d => mt2%aint1d
    mt%aint1d => aint1d
    mt%isize = size(aint1d)
    write(mt%memtype, "(a,' (',i0,')')") 'INTEGER', mt%isize
    mt%master = .false.
    return
  end subroutine reassignptr_int1d

  subroutine reassignptr_int2d(aint2d, name, origin, name2, origin2)
    integer(I4B), dimension(:,:), pointer, contiguous, intent(inout) :: aint2d
    character(len=*), intent(in) :: name
    character(len=*), intent(in) :: origin
    character(len=*), intent(in) :: name2
    character(len=*), intent(in) :: origin2
    integer(I4B) :: ncol, nrow
    type(MemoryType), pointer :: mt, mt2
    logical :: found
    call get_from_memorylist(name, origin, mt, found)
    call get_from_memorylist(name2, origin2, mt2, found)
    if (size(aint2d) > 0) then
      nvalues_aint = nvalues_aint - size(aint2d)
      deallocate(aint2d)
    end if
    aint2d => mt2%aint2d
    mt%aint2d => aint2d
    mt%isize = size(aint2d)
    ncol = size(aint2d, dim=1)
    nrow = size(aint2d, dim=2)
    write(mt%memtype, "(a,' (',i0,',',i0,')')") 'INTEGER', ncol, nrow
    mt%master = .false.
    return
  end subroutine reassignptr_int2d

  subroutine reassignptr_dbl1d(adbl1d, name, origin, name2, origin2)
    real(DP), dimension(:), pointer, contiguous, intent(inout) :: adbl1d
    character(len=*), intent(in) :: name
    character(len=*), intent(in) :: origin
    character(len=*), intent(in) :: name2
    character(len=*), intent(in) :: origin2
    type(MemoryType), pointer :: mt, mt2
    logical :: found
    call get_from_memorylist(name, origin, mt, found)
    call get_from_memorylist(name2, origin2, mt2, found)
    if (size(adbl1d) > 0) then
      nvalues_adbl = nvalues_adbl - size(adbl1d)
      deallocate(adbl1d)
    end if
    adbl1d => mt2%adbl1d
    mt%adbl1d => adbl1d
    mt%isize = size(adbl1d)
    write(mt%memtype, "(a,' (',i0,')')") 'DOUBLE', mt%isize
    mt%master = .false.
    return
  end subroutine reassignptr_dbl1d

  subroutine reassignptr_dbl2d(adbl2d, name, origin, name2, origin2)
    real(DP), dimension(:,:), pointer, contiguous, intent(inout) :: adbl2d
    character(len=*), intent(in) :: name
    character(len=*), intent(in) :: origin
    character(len=*), intent(in) :: name2
    character(len=*), intent(in) :: origin2
    integer(I4B) :: ncol, nrow
    type(MemoryType), pointer :: mt, mt2
    logical :: found
    call get_from_memorylist(name, origin, mt, found)
    call get_from_memorylist(name2, origin2, mt2, found)
    if (size(adbl2d) > 0) then
      nvalues_adbl = nvalues_adbl - size(adbl2d)
      deallocate(adbl2d)
    end if
    adbl2d => mt2%adbl2d
    mt%adbl2d => adbl2d
    mt%isize = size(adbl2d)
    ncol = size(adbl2d, dim=1)
    nrow = size(adbl2d, dim=2)
    write(mt%memtype, "(a,' (',i0,',',i0,')')") 'DOUBLE', ncol, nrow
    mt%master = .false.
    return
  end subroutine reassignptr_dbl2d

  subroutine deallocate_logical(logicalsclr)
    logical, pointer, intent(inout) :: logicalsclr
    class(MemoryType), pointer :: mt
    integer(I4B) :: ipos
    logical :: found
    found = .false.
    do ipos = 1, memorylist%count()
      mt => memorylist%Get(ipos)
      if(associated(mt%logicalsclr, logicalsclr)) then
        nullify(mt%logicalsclr)
        found = .true.
        exit
      endif
    enddo
    if (.not. found) then
      call store_error('programming error in deallocate_logical')
      call ustop()
    else
      if (mt%master) then
        deallocate(logicalsclr)
      else
        nullify(logicalsclr)
      end if
    endif
  end subroutine deallocate_logical
  
  subroutine deallocate_int(intsclr)
    integer(I4B), pointer, intent(inout) :: intsclr
    class(MemoryType), pointer :: mt
    integer(I4B) :: ipos
    logical :: found
    found = .false.
    do ipos = 1, memorylist%count()
      mt => memorylist%Get(ipos)
      if(associated(mt%intsclr, intsclr)) then
        nullify(mt%intsclr)
        found = .true.
        exit
      endif
    enddo
    if (.not. found) then
      call store_error('programming error in deallocate_int')
      call ustop()
    else
      if (mt%master) then
        deallocate(intsclr)
      else
        nullify(intsclr)
      end if
    endif
  end subroutine deallocate_int
  
  subroutine deallocate_dbl(dblsclr)
    real(DP), pointer, intent(inout) :: dblsclr
    class(MemoryType), pointer :: mt
    integer(I4B) :: ipos
    logical :: found
    found = .false.
    do ipos = 1, memorylist%count()
      mt => memorylist%Get(ipos)
      if(associated(mt%dblsclr, dblsclr)) then
        nullify(mt%dblsclr)
        found = .true.
        exit
      endif
    enddo
    if (.not. found) then
      call store_error('programming error in deallocate_dbl')
      call ustop()
    else
      if (mt%master) then
        deallocate(dblsclr)
      else
        nullify (dblsclr)
      end if
    endif
  end subroutine deallocate_dbl
  
  subroutine deallocate_int1d(aint1d, name, origin)
    integer(I4B), dimension(:), pointer, contiguous, intent(inout) :: aint1d
    character(len=*), optional :: name
    character(len=*), optional :: origin
    type(MemoryType), pointer :: mt
    integer(I4B) :: ipos
    logical :: found
    if (present(name) .and. present(origin)) then
      call get_from_memorylist(name, origin, mt, found)
      nullify(mt%aint1d)
    else
      found = .false.
      do ipos = 1, memorylist%count()
        mt => memorylist%Get(ipos)
        if(associated(mt%aint1d, aint1d)) then
          nullify(mt%aint1d)
          found = .true.
          exit
        endif
      enddo
    end if
    if (.not. found .and. size(aint1d) > 0 ) then
      call store_error('programming error in deallocate_int1d')
      call ustop()
    else
      if (mt%master) then
        deallocate(aint1d)
      else
        nullify(aint1d)
      end if
    endif
  end subroutine deallocate_int1d
  
  subroutine deallocate_int2d(aint2d, name, origin)
    integer(I4B), dimension(:, :), pointer, contiguous, intent(inout) :: aint2d
    character(len=*), optional :: name
    character(len=*), optional :: origin
    type(MemoryType), pointer :: mt
    integer(I4B) :: ipos
    logical :: found
    if (present(name) .and. present(origin)) then
      call get_from_memorylist(name, origin, mt, found)
      nullify(mt%aint2d)
    else
      found = .false.
      do ipos = 1, memorylist%count()
        mt => memorylist%Get(ipos)
        if(associated(mt%aint2d, aint2d)) then
          nullify(mt%aint2d)
          found = .true.
          exit
        endif
      enddo
    end if
    if (.not. found .and. size(aint2d) > 0 ) then
      call store_error('programming error in deallocate_int2d')
      call ustop()
    else
      if (mt%master) then
        deallocate(aint2d)
      else
        nullify(aint2d)
      end if
    endif
  end subroutine deallocate_int2d
  
  subroutine deallocate_int3d(aint3d, name, origin)
    integer(I4B), dimension(:, :, :), pointer, contiguous, intent(inout) :: aint3d
    character(len=*), optional :: name
    character(len=*), optional :: origin
    type(MemoryType), pointer :: mt
    integer(I4B) :: ipos
    logical :: found
    if (present(name) .and. present(origin)) then
      call get_from_memorylist(name, origin, mt, found)
      nullify(mt%aint3d)
    else
      found = .false.
      do ipos = 1, memorylist%count()
        mt => memorylist%Get(ipos)
        if(associated(mt%aint3d, aint3d)) then
          nullify(mt%aint3d)
          found = .true.
          exit
        endif
      enddo
    end if
    if (.not. found .and. size(aint3d) > 0 ) then
      call store_error('programming error in deallocate_int3d')
      call ustop()
    else
      if (mt%master) then
        deallocate(aint3d)
      else
        nullify(aint3d)
      end if
    endif
  end subroutine deallocate_int3d
  
  subroutine deallocate_dbl1d(adbl1d, name, origin)
    real(DP), dimension(:), pointer, contiguous, intent(inout) :: adbl1d
    character(len=*), optional :: name
    character(len=*), optional :: origin
    type(MemoryType), pointer :: mt
    integer(I4B) :: ipos
    logical :: found
    if (present(name) .and. present(origin)) then
      call get_from_memorylist(name, origin, mt, found)
      nullify(mt%adbl1d)
    else
      found = .false.
      do ipos = 1, memorylist%count()
        mt => memorylist%Get(ipos)
        if(associated(mt%adbl1d, adbl1d)) then
          nullify(mt%adbl1d)
          found = .true.
          exit
        endif
      enddo
    end if
    if (.not. found .and. size(adbl1d) > 0 ) then
      call store_error('programming error in deallocate_dbl1d')
      call ustop()
    else
      if (mt%master) then
        deallocate(adbl1d)
      else
        nullify(adbl1d)
      end if
    endif
  end subroutine deallocate_dbl1d
  
  subroutine deallocate_dbl2d(adbl2d, name, origin)
    real(DP), dimension(:, :), pointer, contiguous, intent(inout) :: adbl2d
    character(len=*), optional :: name
    character(len=*), optional :: origin
    type(MemoryType), pointer :: mt
    integer(I4B) :: ipos
    logical :: found
    if (present(name) .and. present(origin)) then
      call get_from_memorylist(name, origin, mt, found)
      nullify(mt%adbl2d)
    else
      found = .false.
      do ipos = 1, memorylist%count()
        mt => memorylist%Get(ipos)
        if(associated(mt%adbl2d, adbl2d)) then
          nullify(mt%adbl2d)
          found = .true.
          exit
        endif
      enddo
    end if
    if (.not. found .and. size(adbl2d) > 0 ) then
      call store_error('programming error in deallocate_dbl2d')
      call ustop()
    else
      if (mt%master) then
        deallocate(adbl2d)
      else
        nullify(adbl2d)
      end if
    endif
  end subroutine deallocate_dbl2d
  
  subroutine deallocate_dbl3d(adbl3d, name, origin)
    real(DP), dimension(:, :, :), pointer, contiguous, intent(inout) :: adbl3d
    character(len=*), optional :: name
    character(len=*), optional :: origin
    type(MemoryType), pointer :: mt
    integer(I4B) :: ipos
    logical :: found
    if (present(name) .and. present(origin)) then
      call get_from_memorylist(name, origin, mt, found)
      nullify(mt%adbl3d)
    else
      found = .false.
      do ipos = 1, memorylist%count()
        mt => memorylist%Get(ipos)
        if(associated(mt%adbl3d, adbl3d)) then
          nullify(mt%adbl3d)
          found = .true.
          exit
        endif
      enddo
    end if
    if (.not. found .and. size(adbl3d) > 0 ) then
      call store_error('programming error in deallocate_dbl3d')
      call ustop()
    else
      if (mt%master) then
        deallocate(adbl3d)
      else
        nullify(adbl3d)
      end if
    endif
  end subroutine deallocate_dbl3d
  
<<<<<<< HEAD
  subroutine deallocate_ts1d(ats1d)
    type (MemoryTSType), dimension(:), pointer, contiguous, intent(inout) :: ats1d
    class(MemoryType), pointer :: mt
    integer(I4B) :: ipos
    integer(I4B) :: i
    logical :: found 
    found = .false.
    do ipos = 1, memorylist%count()
      mt => memorylist%Get(ipos)
      if (associated(mt%ats1d, ats1d)) then
        nullify(mt%ats1d)
        found = .true.
        exit
      end if
    end do
    if (.not. found .and. size(ats1d) > 0 ) then
      call store_error('programming error in deallocate_ts1d')
      call ustop()
    else
      do i = 1, size(ats1d)
        deallocate(ats1d(i)%name)
        deallocate(ats1d(i)%value)
      enddo
      if (mt%master) then
        deallocate(ats1d)
      else
        nullify(ats1d)
      end if
    endif
=======
  subroutine mem_set_print_option(iout, keyword, errmsg)
    integer(I4B), intent(in) :: iout
    character(len=*), intent(in) :: keyword
    character(len=*), intent(inout) :: errmsg
    select case (keyword)
      case ('NONE')
        iprmem = 0
        write(iout, '(4x, a)')                                                 &
              'LIMITED MEMORY INFORMATION WILL BE WRITTEN.'
      case ('SUMMARY')
        iprmem = 1
        write(iout, '(4x, a)')                                                 &
              'A SUMMARY OF SIMULATION MEMORY INFORMATION WILL BE WRITTEN.'
      case ('ALL')
        iprmem = 2
        write(iout, '(4x, a)')                                                 &
              'ALL SIMULATION MEMORY INFORMATION WILL BE WRITTEN.'
      case default
        write(errmsg,'(4x,a,a)')                                               &
          'UNKNOWN MEMORY PRINT OPTION: ', trim(keyword)
    end select
>>>>>>> 32e9d738
    return
  end subroutine mem_set_print_option
  
<<<<<<< HEAD
  subroutine mem_set_print_option(iout, keyword, errmsg)
    integer(I4B), intent(in) :: iout
    character(len=*), intent(in) :: keyword
    character(len=*), intent(inout) :: errmsg
    select case (keyword)
      case ('NONE')
        iprmem = 0
        write(iout, '(4x, a)')                                                 &
              'LIMITED MEMORY INFORMATION WILL BE WRITTEN.'
      case ('SUMMARY')
        iprmem = 1
        write(iout, '(4x, a)')                                                 &
              'A SUMMARY OF SIMULATION MEMORY INFORMATION WILL BE WRITTEN.'
      case ('ALL')
        iprmem = 2
        write(iout, '(4x, a)')                                                 &
              'ALL SIMULATION MEMORY INFORMATION WILL BE WRITTEN.'
      case default
        write(errmsg,'(4x,a,a)')                                               &
          'UNKNOWN MEMORY PRINT OPTION: ', trim(keyword)
    end select
    return
  end subroutine mem_set_print_option
  
=======
>>>>>>> 32e9d738
  subroutine mem_usage(iout)
    integer(I4B), intent(in) :: iout
    class(MemoryType), pointer :: mt
    character(len=*), parameter :: fmt = "(1x, a, i0)"
    character(len=*), parameter :: fmtd = "(1x, a, 1(1pg15.6))"
    character(len=*), parameter :: fmttitle = "(/, 1x, a)"
    character(len=*), parameter :: fmtheader = &
      "(1x, a40, a20, a20, a10, a10, a10, /, 1x, 110('-'))"
    character(len=200) :: msg
    character(len=LENORIGIN), allocatable, dimension(:) :: cunique
    real(DP) :: bytesmb
    integer(I4B) :: ipos
    integer(I4B) :: icomp, ilen
    integer(I8B) :: nint, nreal
    !
    ! -- Write info to simulation list file
    write(iout, fmttitle) 'INFORMATION ON VARIABLES STORED IN THE MEMORY MANAGER'
    !
    ! -- Write summary table for simulatation components
    if (iprmem == 1) then
      !
      ! -- Find unique names of simulation componenets
      call mem_unique_origins(cunique)
      write(iout, '(*(G0))') '      COMPONENT     ', &
                             '   NINTS  ', &
                             '   NREAL  ', &
                             '      MBYTES    '
      write(iout, "(56('-'))")
      do icomp = 1, size(cunique)
        nint = 0
        nreal = 0
        bytesmb = DZERO
        ilen = len_trim(cunique(icomp))
        do ipos = 1, memorylist%count()
          mt => memorylist%Get(ipos)
          if (cunique(icomp) /= mt%origin(1:ilen)) cycle
          if (.not. mt%master) cycle
          if (mt%memtype(1:7) == 'INTEGER') nint = nint + mt%isize
          if (mt%memtype(1:6) == 'DOUBLE') nreal = nreal + mt%isize
        enddo
        bytesmb = (nint * I4B + nreal * DP) / 1000000.d0
        write(iout, '(a20, i10, i10, 1pg16.2)') cunique(icomp), nint, nreal, bytesmb
      enddo
    endif
    !
    ! -- Write table with all variables for iprmem == 2
    if (iprmem == 2) then
      write(iout, *)
      write(iout, fmtheader) '                 ORIGIN                 ',       &
                             '        NAME        ',                           &
                             '        TYPE        ',                           &
                             '   SIZE   ',                                     &
                             ' NREALLOC ',                                     &
                             '  POINTER '
      do ipos = 1, memorylist%count()
        mt => memorylist%Get(ipos)
        call mt%table_entry(msg)
        write(iout, '(a)') msg 
      enddo
    endif
    !
    ! -- Calculate and write total memory allocation
<<<<<<< HEAD
    bytesmb = (nvalues_aint * I4B + &
               nvalues_adbl * DP + &
               nvalues_ats * DP) / 1000000.d0
=======
    bytesmb = (nvalues_aint * I4B +                                            &
               nvalues_adbl * DP) / 1000000.d0
>>>>>>> 32e9d738
    write(iout, *)
    write(iout, fmt) 'Number of allocated integer variables:   ', nvalues_aint
    write(iout, fmt) 'Number of allocated real variables:    ', nvalues_adbl
    write(iout, fmtd) 'Allocated memory in megabytes: ', bytesmb
    write(iout, *)
  end subroutine mem_usage
  
  subroutine mem_da()
    use SimModule, only: store_error, ustop, count_errors
    use VersionModule, only: IDEVELOPMODE
    class(MemoryType), pointer :: mt
    integer(I4B) :: ipos
    character(len=LINELENGTH) :: errmsg
    do ipos = 1, memorylist%count()
      mt => memorylist%Get(ipos)
      if (IDEVELOPMODE == 1) then
        if (mt%mt_associated() .and. mt%isize > 0) then
          errmsg = trim(adjustl(mt%origin)) // ' ' // &
                   trim(adjustl(mt%name)) // ' not deallocated'
          call store_error(trim(errmsg))
        end if
      end if
      deallocate(mt)
    enddo
    call memorylist%clear()
    if (count_errors() > 0) call ustop()
  end subroutine mem_da
  
  subroutine mem_unique_origins(cunique)
    use ArrayHandlersModule, only: ExpandArray, ifind
    use InputOutputModule, only: ParseLine
    character(len=LENORIGIN), allocatable, dimension(:), intent(inout) :: cunique
    class(MemoryType), pointer :: mt
    integer(I4B) :: ipos
    integer(I4B) :: ipa
    integer(I4B) :: nwords
    character(len=LENORIGIN), allocatable, dimension(:) :: words
    allocate(cunique(0))
    do ipos = 1, memorylist%count()
      mt => memorylist%Get(ipos)
      call ParseLine(mt%origin, nwords, words)
      ipa = ifind(cunique, words(1))
      if(ipa < 1) then
        call ExpandArray(cunique, 1)
        cunique(size(cunique)) = words(1)
      endif
    enddo
    return
  end subroutine mem_unique_origins
  
end module MemoryManagerModule<|MERGE_RESOLUTION|>--- conflicted
+++ resolved
@@ -4,11 +4,7 @@
   use ConstantsModule,        only: DZERO, LENORIGIN, LENVARNAME, LINELENGTH,    &
                                     LENMEMTYPE
   use SimModule,              only: store_error, ustop
-<<<<<<< HEAD
-  use MemoryTypeModule,       only: MemoryTSType, MemoryType
-=======
   use MemoryTypeModule,       only: MemoryType
->>>>>>> 32e9d738
   use MemoryListModule,       only: MemoryListType
   
   implicit none
@@ -42,12 +38,7 @@
                      allocate_int, allocate_int1d, allocate_int2d,             &
                      allocate_int3d,                                           &
                      allocate_dbl, allocate_dbl1d, allocate_dbl2d,             &
-<<<<<<< HEAD
-                     allocate_dbl3d,                                           &
-                     allocate_ts1d
-=======
                      allocate_dbl3d
->>>>>>> 32e9d738
   end interface mem_allocate
   
   interface mem_reallocate
@@ -76,12 +67,7 @@
                      deallocate_int, deallocate_int1d, deallocate_int2d,         &
                      deallocate_int3d,                                           &
                      deallocate_dbl, deallocate_dbl1d, deallocate_dbl2d,         &
-<<<<<<< HEAD
-                     deallocate_dbl3d,                                           &
-                     deallocate_ts1d
-=======
                      deallocate_dbl3d
->>>>>>> 32e9d738
   end interface mem_deallocate
 
   contains
@@ -124,10 +110,6 @@
       if(associated(mt%adbl1d)) rank = 1
       if(associated(mt%adbl2d)) rank = 2 
       if(associated(mt%adbl3d)) rank = 3 
-<<<<<<< HEAD
-      if(associated(mt%ats1d)) rank = 1      
-=======
->>>>>>> 32e9d738
     end if    
     
   end subroutine get_mem_rank 
@@ -175,10 +157,6 @@
       if(associated(mt%adbl1d)) mem_shape = shape(mt%adbl1d)
       if(associated(mt%adbl2d)) mem_shape = shape(mt%adbl2d)
       if(associated(mt%adbl3d)) mem_shape = shape(mt%adbl3d)
-<<<<<<< HEAD
-      if(associated(mt%ats1d)) mem_shape = shape(mt%ats1d)
-=======
->>>>>>> 32e9d738
     else
       ! to communicate failure
       mem_shape(1) = -1
@@ -467,39 +445,6 @@
                                                        nrow, nlay
     call memorylist%add(mt)
   end subroutine allocate_dbl3d
-<<<<<<< HEAD
-
-  subroutine allocate_ts1d(ats, isize, name, origin)
-    type (MemoryTSType), dimension(:), pointer, contiguous, intent(inout) :: ats
-    integer(I4B), intent(in) :: isize
-    character(len=*), intent(in) :: name
-    character(len=*), intent(in) :: origin
-    integer(I4B) :: istat
-    integer(I4B) :: i
-    type(MemoryType), pointer :: mt
-    character(len=100) :: ermsg
-    call check_varname(name)
-    allocate(ats(isize), stat=istat, errmsg=ermsg)
-    if(istat /= 0) call allocate_error(name, origin, istat, ermsg, isize)
-    do i = 1, isize
-      allocate(ats(i)%name, stat=istat, errmsg=ermsg)
-      if(istat /= 0) call allocate_error(name, origin, istat, ermsg, isize)
-      ats(i)%name = ''
-      allocate(ats(i)%value, stat=istat, errmsg=ermsg)
-      ats(i)%value = DZERO
-      if(istat /= 0) call allocate_error(name, origin, istat, ermsg, isize)
-    end do
-    nvalues_ats = nvalues_ats + isize
-    allocate(mt)
-    mt%ats1d => ats
-    mt%isize = isize
-    mt%name = name
-    mt%origin = origin
-    write(mt%memtype, "(a,' (',i0,')')") 'TIMESERIES', isize
-    call memorylist%add(mt)
-  end subroutine allocate_ts1d
-=======
->>>>>>> 32e9d738
   
   subroutine reallocate_int1d(aint, isize, name, origin)
     integer(I4B), dimension(:), pointer, contiguous, intent(inout) :: aint
@@ -1209,63 +1154,6 @@
     endif
   end subroutine deallocate_dbl3d
   
-<<<<<<< HEAD
-  subroutine deallocate_ts1d(ats1d)
-    type (MemoryTSType), dimension(:), pointer, contiguous, intent(inout) :: ats1d
-    class(MemoryType), pointer :: mt
-    integer(I4B) :: ipos
-    integer(I4B) :: i
-    logical :: found 
-    found = .false.
-    do ipos = 1, memorylist%count()
-      mt => memorylist%Get(ipos)
-      if (associated(mt%ats1d, ats1d)) then
-        nullify(mt%ats1d)
-        found = .true.
-        exit
-      end if
-    end do
-    if (.not. found .and. size(ats1d) > 0 ) then
-      call store_error('programming error in deallocate_ts1d')
-      call ustop()
-    else
-      do i = 1, size(ats1d)
-        deallocate(ats1d(i)%name)
-        deallocate(ats1d(i)%value)
-      enddo
-      if (mt%master) then
-        deallocate(ats1d)
-      else
-        nullify(ats1d)
-      end if
-    endif
-=======
-  subroutine mem_set_print_option(iout, keyword, errmsg)
-    integer(I4B), intent(in) :: iout
-    character(len=*), intent(in) :: keyword
-    character(len=*), intent(inout) :: errmsg
-    select case (keyword)
-      case ('NONE')
-        iprmem = 0
-        write(iout, '(4x, a)')                                                 &
-              'LIMITED MEMORY INFORMATION WILL BE WRITTEN.'
-      case ('SUMMARY')
-        iprmem = 1
-        write(iout, '(4x, a)')                                                 &
-              'A SUMMARY OF SIMULATION MEMORY INFORMATION WILL BE WRITTEN.'
-      case ('ALL')
-        iprmem = 2
-        write(iout, '(4x, a)')                                                 &
-              'ALL SIMULATION MEMORY INFORMATION WILL BE WRITTEN.'
-      case default
-        write(errmsg,'(4x,a,a)')                                               &
-          'UNKNOWN MEMORY PRINT OPTION: ', trim(keyword)
-    end select
->>>>>>> 32e9d738
-    return
-  end subroutine mem_set_print_option
-  
-<<<<<<< HEAD
   subroutine mem_set_print_option(iout, keyword, errmsg)
     integer(I4B), intent(in) :: iout
     character(len=*), intent(in) :: keyword
@@ -1290,8 +1178,6 @@
     return
   end subroutine mem_set_print_option
   
-=======
->>>>>>> 32e9d738
   subroutine mem_usage(iout)
     integer(I4B), intent(in) :: iout
     class(MemoryType), pointer :: mt
@@ -1354,14 +1240,8 @@
     endif
     !
     ! -- Calculate and write total memory allocation
-<<<<<<< HEAD
-    bytesmb = (nvalues_aint * I4B + &
-               nvalues_adbl * DP + &
-               nvalues_ats * DP) / 1000000.d0
-=======
     bytesmb = (nvalues_aint * I4B +                                            &
                nvalues_adbl * DP) / 1000000.d0
->>>>>>> 32e9d738
     write(iout, *)
     write(iout, fmt) 'Number of allocated integer variables:   ', nvalues_aint
     write(iout, fmt) 'Number of allocated real variables:    ', nvalues_adbl
