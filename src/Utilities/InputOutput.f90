! -- MODFLOW 6 utility routines.
!
module InputOutputModule

  use KindModule, only: DP, I4B
  use SimModule, only: store_error, ustop, store_error_unit,                   &
                       store_error_filename
  use ConstantsModule, only: LINELENGTH, LENBIGLINE, LENBOUNDNAME,             &
                             NAMEDBOUNDFLAG, LINELENGTH, MAXCHARLEN,           &
                             TABLEFT, TABCENTER, TABRIGHT,                     &
                             TABSTRING, TABUCSTRING, TABINTEGER, TABREAL,      &
                             DZERO
  use GenericUtilities, only: IS_SAME
  private
  public :: GetUnit, u8rdcom, uget_block,                                      &
            uterminate_block, UPCASE, URWORD, ULSTLB, UBDSV4,                  &
            ubdsv06, UBDSVB, UCOLNO, ULAPRW,                                   &
            ULASAV, ubdsv1, ubdsvc, ubdsvd, UWWORD,                            &
            same_word, get_node, get_ijk, unitinquire,                         &
            ParseLine, ulaprufw, write_centered, openfile,                     &
            linear_interpolate, lowcase,                                       &
            read_line, uget_any_block,                                         &
            GetFileFromPath, extract_idnum_or_bndname, urdaux,                 &
            get_jk, uget_block_line, print_format, BuildFixedFormat,           &
<<<<<<< HEAD
            BuildFloatFormat, BuildIntFormat, fseek_stream,                    &
=======
            BuildFloatFormat, BuildIntFormat,                                  &
>>>>>>> 69d08e18
            get_nwords

  contains

  subroutine openfile(iu, iout, fname, ftype, fmtarg_opt, accarg_opt,          &
                      filstat_opt)
! ******************************************************************************
! openfile -- Open a file using the specified arguments.
!
!   iu is the unit number
!   iout is the output unit number to write a message (iout=0 does not print)
!   fname is the name of the file
!   ftype is the type of the file (e.g. WEL)
!   fmtarg_opt is the format, default is 'formatted'
!   accarg_opt is the access, default is 'sequential'
!   filstat_opt is the file status, default is 'old'.  Use 'REPLACE' for an
!     output file.
! ******************************************************************************
!
!    SPECIFICATIONS:
! ------------------------------------------------------------------------------
    ! -- modules
    use OpenSpecModule, only: action
    implicit none
    ! -- dummy
    integer(I4B), intent(inout)       :: iu
    integer(I4B), intent(in)          :: iout
    character(len=*), intent(in) :: fname
    character(len=*), intent(in) :: ftype
    character(len=*), intent(in), optional :: fmtarg_opt
    character(len=*), intent(in), optional :: accarg_opt
    character(len=*), intent(in), optional :: filstat_opt
    ! -- local
    character(len=20) :: fmtarg
    character(len=20) :: accarg
    character(len=20) :: filstat
    character(len=20) :: filact
    integer(I4B) :: iflen
    integer(I4B) :: ivar
    integer(I4B) :: iuop
    character(len=LINELENGTH) :: errmsg
    ! -- formats
50  FORMAT(1X,/1X,'OPENED ',A,/                                                &
                 1X,'FILE TYPE:',A,'   UNIT ',I4,3X,'STATUS:',A,/              &
                 1X,'FORMAT:',A,3X,'ACCESS:',A/                                &
                 1X,'ACTION:',A/)
2011  FORMAT('*** ERROR OPENING FILE "',A,'" ON UNIT ',I0)
2017  format('*** FILE ALREADY OPEN ON UNIT: ',I0)
2012  format('       SPECIFIED FILE STATUS: ',A)
2013  format('       SPECIFIED FILE FORMAT: ',A)
2014  format('       SPECIFIED FILE ACCESS: ',A)
2015  format('       SPECIFIED FILE ACTION: ',A)
2016  format('         IOSTAT ERROR NUMBER: ',I0)
2018  format('  -- STOP EXECUTION (openfile)')
! ------------------------------------------------------------------------------
    !
    ! -- Default is to read an existing text file
    fmtarg = 'FORMATTED'
    accarg = 'SEQUENTIAL'
    filstat = 'OLD'
    !
    ! -- Override defaults
    if(present(fmtarg_opt)) then
      fmtarg = fmtarg_opt
      call upcase(fmtarg)
    endif
    if(present(accarg_opt)) then
      accarg = accarg_opt
      call upcase(accarg)
    endif
    if(present(filstat_opt)) then
      filstat = filstat_opt
      call upcase(filstat)
    endif
    if(filstat == 'OLD') then
      filact = action(1)
    else
      filact = action(2)
    endif
    !
    ! -- size of fname
    iflen = len_trim(fname)
    !
    ! -- Get a free unit number
    if(iu <= 0) then
      call freeunitnumber(iu)
    endif
    !
    ! -- Check to see if file is already open, if not then open the file
    inquire(file=fname(1:iflen), number=iuop)
    if(iuop > 0) then
      ivar = -1
    else
      open(unit=iu, file=fname(1:iflen), form=fmtarg, access=accarg,           &
         status=filstat, action=filact, iostat=ivar)
    endif
    !
    ! -- Check for an error
    if(ivar /= 0) then
      write(errmsg,2011) fname(1:iflen), iu
      call store_error(errmsg)
      if(iuop > 0) then
        write(errmsg, 2017) iuop
        call store_error(errmsg)
      endif
      write(errmsg,2012) filstat
      call store_error(errmsg)
      write(errmsg,2013) fmtarg
      call store_error(errmsg)
      write(errmsg,2014) accarg
      call store_error(errmsg)
      write(errmsg,2015) filact
      call store_error(errmsg)
      write(errmsg,2016) ivar
      call store_error(errmsg)
      write(errmsg,2018)
      call store_error(errmsg)
      call ustop()
    endif
    !
    ! -- Write a message
    if(iout > 0) then
      write(iout, 50) fname(1:iflen),                                         &
                     ftype, iu, filstat,                                      &
                     fmtarg, accarg,                                          &
                     filact
    endif
    !
    ! -- return
    return
  end subroutine openfile

  subroutine freeunitnumber(iu)
! ******************************************************************************
! Assign a free unopened unit number to the iu dummy argument.
! ******************************************************************************
!
!    SPECIFICATIONS:
! ------------------------------------------------------------------------------
    ! -- modules
    implicit none
    ! -- dummy
    integer(I4B),intent(inout) :: iu
    ! -- local
    integer(I4B) :: lastunitnumber
    parameter(lastunitnumber=10000)
    integer(I4B), save :: nextunitnumber=1000
    integer(I4B) :: i
    logical :: opened
! ------------------------------------------------------------------------------
  !
    do i = nextunitnumber, lastunitnumber
      inquire(unit=i, opened=opened)
      if(.not. opened) exit
    enddo
    iu = i
    nextunitnumber = iu + 1
    !
    ! -- return
    return
  end subroutine freeunitnumber

  function getunit()
! ******************************************************************************
! Get a free unit number that hasn't been used yet.
! ******************************************************************************
!
!    SPECIFICATIONS:
! ------------------------------------------------------------------------------
    ! -- modules
    implicit none
    ! -- return
    integer(I4B) :: getunit
    ! -- local
    integer(I4B) :: iunit
! ------------------------------------------------------------------------------
    !
    call freeunitnumber(iunit)
    getunit = iunit
    !
    ! -- Return
    return
  end function getunit

  subroutine u8rdcom(iin, iout, line, ierr)
! ******************************************************************************
! Read until non-comment line found and then return line
! ******************************************************************************
!
!    SPECIFICATIONS:
! ------------------------------------------------------------------------------
    use ConstantsModule, only: LINELENGTH
    use, intrinsic :: iso_fortran_env, only: IOSTAT_END
    implicit none
    ! -- dummy
    integer(I4B),         intent(in) :: iin
    integer(I4B),         intent(in) :: iout
    character (len=*), intent(inout) :: line
    integer(I4B),        intent(out) :: ierr
    ! -- local definitions
    character (len=2), parameter :: comment = '//'
    character(len=LINELENGTH)    :: errmsg
    character(len=1), parameter  :: tab = CHAR(9)
    logical :: iscomment
    integer(I4B) :: i, l
! ------------------------------------------------------------------------------
    !code
    !
    !readerrmsg = ''
    line = comment
    pcomments: do
      read (iin,'(a)', iostat=ierr) line
      !read (iin,'(a)', iostat=ierr, iomsg=readerrmsg) line
      if (ierr == IOSTAT_END) then
        ! -- End of file reached.
        ! -- Backspace is needed for gfortran.
        backspace(iin)
        line = ' '
        exit pcomments
      elseif (ierr /= 0) then
        ! -- Other error...report it
        call store_error('******Error in u8rdcom.')
        write(errmsg, *) 'Could not read from unit: ',iin
        call store_error(errmsg)
        !write(errmsg,*)'Error reported as: ',trim(readerrmsg)
        !call store_error(errmsg)
        call unitinquire(iin)
        call ustop()
      endif
      if (len_trim(line).lt.1) then
        line = comment
        cycle
      end if
      !
      ! Ensure that any initial tab characters are treated as spaces
      cleartabs: do
        line = trim(adjustl(line))
        iscomment = .false.
        select case (line(1:1))
          case ('#')
            iscomment = .true.
            exit cleartabs
          case ('!')
            iscomment = .true.
            exit cleartabs
          case (tab)
            line(1:1) = ' '
            cycle cleartabs
          case default
            if (line(1:2).eq.comment) iscomment = .true.
            if (len_trim(line) < 1) iscomment = .true.
            exit cleartabs
        end select
      end do cleartabs
      !
      if (.not.iscomment) then
        exit pcomments
      else
        if (iout > 0) then
          !find the last non-blank character.
          l=len(line)
          do i = l, 1, -1
            if(line(i:i).ne.' ') then
              exit
            end if
          end do
          !print the line up to the last non-blank character.
          write(iout,'(1x,a)') line(1:i)
        end if
      end if
    end do pcomments
    return
  end subroutine u8rdcom

  subroutine uget_block_line(iu, iuext, iout, line, lloc, istart, istop)
! ******************************************************************************
! Read and return line read from an external file or from within a block.
! The line is read from an external file if iu is not equal to iuext
! ******************************************************************************
!
!    SPECIFICATIONS:
! ------------------------------------------------------------------------------
    implicit none
    ! -- dummy
    integer(I4B), intent(in) :: iu
    integer(I4B), intent(in) :: iuext
    integer(I4B), intent(in) :: iout
    character (len=*), intent(inout) :: line
    integer(I4B), intent(inout) :: lloc
    integer(I4B), intent(inout) :: istart
    integer(I4B), intent(inout) :: istop
    ! -- local definitions
    integer(I4B) :: ierr
    integer(I4B) :: ival
    real(DP) :: rval
! ------------------------------------------------------------------------------
    lloc = 1
    call u8rdcom(iuext, iout, line, ierr)
    call urword(line, lloc, istart, istop, 1, ival, rval, iout, iuext)
    ! -- determine if an empty string is returned
    !    condition occurs if the end of the file has been read
    if (len_trim(line) < 1) then
      ! -- if external file, read line from package unit (iu)
      if (iuext /= iu) then
        lloc = 1
        call u8rdcom(iu, iout, line, ierr)
        call urword(line, lloc, istart, istop, 1, ival, rval, iout, iu)
      end if
    end if
    return
  end subroutine uget_block_line


  subroutine uget_block(iin, iout, ctag, ierr, isfound, lloc, line, iuext,     &
                        blockRequired, supportopenclose)
! ******************************************************************************
! Read until the ctag block is found.  Return isfound with true, if found.
! ******************************************************************************
!
!    SPECIFICATIONS:
! ------------------------------------------------------------------------------
    implicit none
    ! -- dummy
    integer(I4B),         intent(in) :: iin
    integer(I4B),         intent(in) :: iout
    character (len=*),    intent(in) :: ctag
    integer(I4B),        intent(out) :: ierr
    logical,           intent(inout) :: isfound
    integer(I4B),      intent(inout) :: lloc
    character (len=*), intent(inout) :: line
    integer(I4B),      intent(inout) :: iuext
    logical, optional,    intent(in) :: blockRequired
    logical, optional,    intent(in) :: supportopenclose
    ! -- local
    integer(I4B) :: istart
    integer(I4B) :: istop
    integer(I4B) :: ival
    integer(I4B) :: lloc2
    real(DP) :: rval
    character(len=LINELENGTH) :: fname, line2
    character(len=MAXCHARLEN) :: ermsg
    logical :: supportoc, blockRequiredLocal
! ------------------------------------------------------------------------------
    !code
    if (present(blockRequired)) then
      blockRequiredLocal = blockRequired
    else
      blockRequiredLocal = .true.
    endif
    supportoc = .false.
    if (present(supportopenclose)) then
      supportoc = supportopenclose
    endif
    iuext = iin
    isfound = .false.
    mainloop: do
      lloc = 1
      call u8rdcom(iin, iout, line, ierr)
      if (ierr < 0) exit
      call urword(line, lloc, istart, istop, 1, ival, rval, iin, iout)
      if (line(istart:istop) == 'BEGIN') then
        call urword(line, lloc, istart, istop, 1, ival, rval, iin, iout)
        if (line(istart:istop) == ctag) then
          isfound = .true.
          if (supportoc) then
            ! Look for OPEN/CLOSE on 1st line after line starting with BEGIN
            call u8rdcom(iin,iout,line2,ierr)
            if (ierr < 0) exit
            lloc2 = 1
            call urword(line2, lloc2, istart, istop, 1, ival, rval, iin, iout)
            if (line2(istart:istop) == 'OPEN/CLOSE') then
              ! -- Get filename and preserve case
              call urword(line2, lloc2, istart, istop, 0, ival, rval, iin, iout)
              fname = line2(istart:istop)
              ! If line contains '(BINARY)' or 'SFAC', handle this block elsewhere
              chk: do
                call urword(line2, lloc2, istart, istop, 1, ival, rval, iin, iout)
                if (line2(istart:istop) == '') exit chk
                if (line2(istart:istop) == '(BINARY)' .or. &
                    line2(istart:istop) == 'SFAC') then
                  backspace(iin)
                  exit mainloop
                end if
              end do chk
              iuext = GetUnit()
              call openfile(iuext,iout,fname,'OPEN/CLOSE')
            else
              backspace(iin)
            end if
          end if
        else
          if (blockRequiredLocal) then
            ermsg = 'Error: Required block "' // trim(ctag) // &
                    '" not found. Found block "' // line(istart:istop) // &
                    '" instead.'
            call store_error(ermsg)
            call store_error_unit(iuext)
            call ustop()
          else
            backspace(iin)
          endif
        end if
        exit mainloop
      else if (line(istart:istop) == 'END') then
        call urword(line, lloc, istart, istop, 1, ival, rval, iin, iout)
        if (line(istart:istop) == ctag) then
          ermsg = 'Error: Looking for BEGIN ' // trim(ctag) // &
                  ' but found END ' // line(istart:istop) // &
                  ' instead.'
          call store_error(ermsg)
          call store_error_unit(iuext)
          call ustop()
        endif
      end if
    end do mainloop
    return
  end subroutine uget_block

  subroutine uget_any_block(iin,iout,isfound,lloc,line,ctagfound,iuext)
! ******************************************************************************
! Read until any block is found. If found, return isfound as true and
! return block name in ctagfound.
! ******************************************************************************
!
!    SPECIFICATIONS:
! ------------------------------------------------------------------------------
    implicit none
    ! -- dummy
    integer(I4B), intent(in) :: iin
    integer(I4B), intent(in) :: iout
    logical, intent(inout) :: isfound
    integer(I4B), intent(inout) :: lloc
    character (len=*), intent(inout) :: line
    character(len=*), intent(out) :: ctagfound
    integer(I4B), intent(inout) :: iuext
    ! -- local
    integer(I4B) :: ierr, istart, istop
    integer(I4B) :: ival, lloc2
    real(DP) :: rval
    character(len=100) :: ermsg
    character(len=LINELENGTH) :: line2, fname
! ------------------------------------------------------------------------------
    !code
    isfound = .false.
    ctagfound = ''
    iuext = iin
    do
      lloc = 1
      call u8rdcom(iin,iout,line,ierr)
      if (ierr < 0) exit
      call urword(line, lloc, istart, istop, 1, ival, rval, iin, iout)
      if (line(istart:istop) == 'BEGIN') then
        call urword(line, lloc, istart, istop, 1, ival, rval, iin, iout)
        if (line(istart:istop) /= '') then
          isfound = .true.
          ctagfound = line(istart:istop)
          call u8rdcom(iin,iout,line2,ierr)
          if (ierr < 0) exit
          lloc2 = 1
          call urword(line2,lloc2,istart,istop,1,ival,rval,iout,iin)
          if (line2(istart:istop) == 'OPEN/CLOSE') then
            iuext = GetUnit()
            call urword(line2,lloc2,istart,istop,0,ival,rval,iout,iin)
            fname = line2(istart:istop)
            call openfile(iuext,iout,fname,'OPEN/CLOSE')
          else
            backspace(iin)
          endif
        else
          ermsg  = 'Block name missing in file.'
          call store_error(ermsg)
          call store_error_unit(iin)
          call ustop()
        end if
        exit
      end if
    end do
    return
  end subroutine uget_any_block

  subroutine uterminate_block(iin,iout,key,ctag,lloc,line,ierr,iuext)
! ******************************************************************************
! Possible abnormal block termination.  Terminate if 'begin' found or if
! 'end' encountered with incorrect tag.
! ******************************************************************************
!
!    SPECIFICATIONS:
! ------------------------------------------------------------------------------
    implicit none
    ! -- dummy
    integer(I4B), intent(in) :: iin
    integer(I4B), intent(in) :: iout
    character (len=*), intent(in) :: key
    character (len=*), intent(in) :: ctag
    integer(I4B), intent(inout) :: lloc
    character (len=*), intent(inout) :: line
    integer(I4B), intent(inout) :: ierr
    integer(I4B), intent(inout) :: iuext
    ! -- local
    character(len=LENBIGLINE) :: ermsg
    integer(I4B) :: istart
    integer(I4B) :: istop
    integer(I4B) :: ival
    real(DP) :: rval
    ! -- format
1   format('ERROR. "',A,'" DETECTED WITHOUT "',A,'". ','"END',1X,A, &
      '" MUST BE USED TO END ',A,'.')
2   format('ERROR. "',A,'" DETECTED BEFORE "END',1X,A,'". ','"END',1X,A, &
        '" MUST BE USED TO END ',A,'.')
! ------------------------------------------------------------------------------
    !code
    ierr = 1
    select case(key)
      case ('END')
        call urword(line, lloc, istart, istop, 1, ival, rval, iout, iin)
        if (line(istart:istop).ne.ctag) then
          write(ermsg, 1) trim(key), trim(ctag), trim(ctag), trim(ctag)
          call store_error(ermsg)
          call store_error_unit(iin)
          call ustop()
        else
          ierr = 0
          if (iuext /= iin) then
            ! close external file
            close(iuext)
            iuext = iin
          endif
        end if
      case ('BEGIN')
        write(ermsg, 2) trim(key), trim(ctag), trim(ctag), trim(ctag)
        call store_error(ermsg)
        call store_error_unit(iin)
        call ustop()
    end select
    return
  end subroutine uterminate_block

      SUBROUTINE UPCASE(WORD)
!C     ******************************************************************
!C     CONVERT A CHARACTER STRING TO ALL UPPER CASE
!C     ******************************************************************
!C       SPECIFICATIONS:
!C     ------------------------------------------------------------------
      CHARACTER WORD*(*)
!C
!C1------Compute the difference between lowercase and uppercase.
      L = LEN(WORD)
      IDIFF=ICHAR('a')-ICHAR('A')
!C
!C2------Loop through the string and convert any lowercase characters.
      DO 10 K=1,L
      IF(WORD(K:K).GE.'a' .AND. WORD(K:K).LE.'z') &
     &   WORD(K:K)=CHAR(ICHAR(WORD(K:K))-IDIFF)
10    CONTINUE
!C
!C3------return.
      RETURN
      END SUBROUTINE upcase

      subroutine lowcase(word)
!     ******************************************************************
!     Convert a character string to all lower case
!     ******************************************************************
!       specifications:
!     ------------------------------------------------------------------
      implicit none
      ! -- dummy
      character(len=*) :: word
      ! -- local
      integer(I4B) :: idiff, k, l
!
!------compute the difference between lowercase and uppercase.
      l = len(word)
      idiff=ichar('a')-ichar('A')
!
!------loop through the string and convert any uppercase characters.
      do k=1,l
        if(word(k:k).ge.'A' .and. word(k:k).le.'Z') then
          word(k:k)=char(ichar(word(k:k))+idiff)
        endif
      enddo
!
!------return.
      return
      end subroutine lowcase

      subroutine UWWORD(LINE,ICOL,ILEN,NCODE,C,N,R,FMT,ALIGNMENT,SEP)
      implicit none
      ! -- dummy
      character (len=*), intent(inout) :: LINE
      integer(I4B), intent(inout) :: ICOL
      integer(I4B), intent(in) :: ILEN
      integer(I4B), intent(in) :: NCODE
      character (len=*), intent(in) :: C
      integer(I4B), intent(in) :: N
      real(DP), intent(in) :: R
      character (len=*), optional, intent(in) :: FMT
      integer(I4B), optional, intent(in) :: ALIGNMENT
      character (len=*), optional, intent(in) :: SEP
      ! -- local
      character (len=16) :: cfmt
      character (len=16) :: cffmt
      character (len=ILEN) :: cval
      integer(I4B) :: ialign
      integer(I4B) :: i
      integer(I4B) :: ispace
      integer(I4B) :: istop
      integer(I4B) :: ipad
      integer(I4B) :: ireal
      ! -- code
      !
      ! -- initialize locals
      ipad = 0
      ireal = 0
      !
      ! -- process dummy variables
      if (present(FMT)) then
        CFMT = FMT
      else
        select case(NCODE)
          case(TABSTRING, TABUCSTRING)
            write(cfmt, '(A,I0,A)') '(A', ILEN, ')'
          case(TABINTEGER)
            write(cfmt, '(A,I0,A)') '(I', ILEN, ')'
          case(TABREAL)
            ireal = 1
            i = ILEN - 7
            write(cfmt, '(A,I0,A,I0,A)') '(1PG', ILEN, '.', i, ')'
            if (R >= DZERO) then
              ipad = 1
            end if
        end select
      end if
      write(cffmt, '(A,I0,A)') '(A', ILEN, ')'

      if (present(ALIGNMENT)) then
        ialign = ALIGNMENT
      else
        ialign = TABRIGHT
      end if
      !
      ! -- 
      if (NCODE == TABSTRING .or. NCODE == TABUCSTRING) then
        cval = C
        if (NCODE == TABUCSTRING) then
          call UPCASE(cval)
        end if
      else if (NCODE == TABINTEGER) then
        write(cval, cfmt) N
      else if (NCODE == TABREAL) then
        write(cval, cfmt) R
      end if
      !
      ! -- apply alignment to cval
      if (len_trim(adjustl(cval)) > ILEN) then
        cval = adjustl(cval)
      else
        cval = trim(adjustl(cval))
      end if
      if (ialign == TABCENTER) then
        i = len_trim(cval)
        ispace = (ILEN - i) / 2
        if (ireal > 0) then
          if (ipad > 0) then
            cval = ' ' //trim(adjustl(cval))
          else
            cval = trim(adjustl(cval))
          end if
        else
          cval = repeat(' ', ispace) // trim(cval)
        end if
      else if (ialign == TABLEFT) then
        cval = trim(adjustl(cval))
        if (ipad > 0) then
          cval = ' ' //trim(adjustl(cval))
        end if
      else
        cval = adjustr(cval)
      end if
      if (NCODE == TABUCSTRING) then
        call UPCASE(cval)
      end if
      !
      ! -- increment istop to the end of the column
      istop = ICOL + ILEN - 1
      !
      ! -- write final string to line
      write(LINE(ICOL:istop), cffmt) cval

      ICOL = istop + 1

      if (present(SEP)) then
        i = len(SEP)
        istop = ICOL + i
        write(LINE(ICOL:istop), '(A)') SEP
        ICOL = istop
      end if
      
!
!------return.
      return
      end subroutine UWWORD

      SUBROUTINE URWORD(LINE,ICOL,ISTART,ISTOP,NCODE,N,R,IOUT,IN)
!C     ******************************************************************
!C     ROUTINE TO EXTRACT A WORD FROM A LINE OF TEXT, AND OPTIONALLY
!C     CONVERT THE WORD TO A NUMBER.
!C        ISTART AND ISTOP WILL BE RETURNED WITH THE STARTING AND
!C          ENDING CHARACTER POSITIONS OF THE WORD.
!C        THE LAST CHARACTER IN THE LINE IS SET TO BLANK SO THAT IF ANY
!C          PROBLEMS OCCUR WITH FINDING A WORD, ISTART AND ISTOP WILL
!C          POINT TO THIS BLANK CHARACTER.  THUS, A WORD WILL ALWAYS BE
!C          RETURNED UNLESS THERE IS A NUMERIC CONVERSION ERROR.  BE SURE
!C          THAT THE LAST CHARACTER IN LINE IS NOT AN IMPORTANT CHARACTER
!C          BECAUSE IT WILL ALWAYS BE SET TO BLANK.
!C        A WORD STARTS WITH THE FIRST CHARACTER THAT IS NOT A SPACE OR
!C          COMMA, AND ENDS WHEN A SUBSEQUENT CHARACTER THAT IS A SPACE
!C          OR COMMA.  NOTE THAT THESE PARSING RULES DO NOT TREAT TWO
!C          COMMAS SEPARATED BY ONE OR MORE SPACES AS A NULL WORD.
!C        FOR A WORD THAT BEGINS WITH "'", THE WORD STARTS WITH THE
!C          CHARACTER AFTER THE QUOTE AND ENDS WITH THE CHARACTER
!C          PRECEDING A SUBSEQUENT QUOTE.  THUS, A QUOTED WORD CAN
!C          INCLUDE SPACES AND COMMAS.  THE QUOTED WORD CANNOT CONTAIN
!C          A QUOTE CHARACTER.
!C        IF NCODE IS 1, THE WORD IS CONVERTED TO UPPER CASE.
!C        IF NCODE IS 2, THE WORD IS CONVERTED TO AN INTEGER.
!C        IF NCODE IS 3, THE WORD IS CONVERTED TO A REAL NUMBER.
!C        NUMBER CONVERSION ERROR IS WRITTEN TO UNIT IOUT IF IOUT IS
!C          POSITIVE; ERROR IS WRITTEN TO DEFAULT OUTPUT IF IOUT IS 0;
!C          NO ERROR MESSAGE IS WRITTEN IF IOUT IS NEGATIVE.
!C     ******************************************************************
!C
!C        SPECIFICATIONS:
!C     ------------------------------------------------------------------
      integer(I4B), intent(inout) :: n
      real(DP),intent(inout) :: r
      CHARACTER(len=*) LINE
      CHARACTER(len=20) STRING
      CHARACTER(len=30) RW
      CHARACTER(len=1) TAB
      character(len=200) :: msg
!C     ------------------------------------------------------------------
      TAB=CHAR(9)
!C
!C1------Set last char in LINE to blank and set ISTART and ISTOP to point
!C1------to this blank as a default situation when no word is found.  If
!C1------starting location in LINE is out of bounds, do not look for a
!C1------word.
      LINLEN=LEN(LINE)
      LINE(LINLEN:LINLEN)=' '
      ISTART=LINLEN
      ISTOP=LINLEN
      LINLEN=LINLEN-1
      IF(ICOL.LT.1 .OR. ICOL.GT.LINLEN) GO TO 100
!C
!C2------Find start of word, which is indicated by first character that
!C2------is not a blank, a comma, or a tab.
      DO 10 I=ICOL,LINLEN
      IF(LINE(I:I).NE.' ' .AND. LINE(I:I).NE.',' &
     &    .AND. LINE(I:I).NE.TAB) GO TO 20
10    CONTINUE
      ICOL=LINLEN+1
      GO TO 100
!C
!C3------Found start of word.  Look for end.
!C3A-----When word is quoted, only a quote can terminate it.
20    IF(LINE(I:I).EQ.'''') THEN
         I=I+1
         IF(I.LE.LINLEN) THEN
            DO 25 J=I,LINLEN
            IF(LINE(J:J).EQ.'''') GO TO 40
25          CONTINUE
         END IF
!C
!C3B-----When word is not quoted, space, comma, or tab will terminate.
      ELSE
         DO 30 J=I,LINLEN
         IF(LINE(J:J).EQ.' ' .OR. LINE(J:J).EQ.',' &
     &    .OR. LINE(J:J).EQ.TAB) GO TO 40
30       CONTINUE
      END IF
!C
!C3C-----End of line without finding end of word; set end of word to
!C3C-----end of line.
      J=LINLEN+1
!C
!C4------Found end of word; set J to point to last character in WORD and
!C-------set ICOL to point to location for scanning for another word.
40    ICOL=J+1
      J=J-1
      IF(J.LT.I) GO TO 100
      ISTART=I
      ISTOP=J
!C
!C5------Convert word to upper case and RETURN if NCODE is 1.
      IF(NCODE.EQ.1) THEN
         IDIFF=ICHAR('a')-ICHAR('A')
         DO 50 K=ISTART,ISTOP
            IF(LINE(K:K).GE.'a' .AND. LINE(K:K).LE.'z') &
     &             LINE(K:K)=CHAR(ICHAR(LINE(K:K))-IDIFF)
50       CONTINUE
         RETURN
      END IF
!C
!C6------Convert word to a number if requested.
100   IF(NCODE.EQ.2 .OR. NCODE.EQ.3) THEN
         RW=' '
         L=30-ISTOP+ISTART
         IF(L.LT.1) GO TO 200
         RW(L:30)=LINE(ISTART:ISTOP)
         IF(NCODE.EQ.2) READ(RW,'(I30)',ERR=200) N
         IF(NCODE.EQ.3) READ(RW,'(F30.0)',ERR=200) R
      END IF
      RETURN
!C
!C7------Number conversion error.
200   IF(NCODE.EQ.3) THEN
         STRING= 'A REAL NUMBER'
         L=13
      ELSE
         STRING= 'AN INTEGER'
         L=10
      END IF
!C
!C7A-----If output unit is negative, set last character of string to 'E'.
      IF(IOUT.LT.0) THEN
         N=0
         R=0.
         LINE(LINLEN+1:LINLEN+1)='E'
         RETURN
!C
!C7B-----If output unit is positive; write a message to output unit.
      ELSE IF(IOUT.GT.0) THEN
         IF(IN.GT.0) THEN
            WRITE(IOUT,201) IN,LINE(ISTART:ISTOP),STRING(1:L),LINE
         ELSE
            WRITE(IOUT,202) LINE(ISTART:ISTOP),STRING(1:L),LINE
         END IF
201      FORMAT(1X,/1X,'FILE UNIT ',I4,' : ERROR CONVERTING "',A, &
     &       '" TO ',A,' IN LINE:',/1X,A)
202      FORMAT(1X,/1X,'KEYBOARD INPUT : ERROR CONVERTING "',A, &
     &       '" TO ',A,' IN LINE:',/1X,A)
!C
!C7C-----If output unit is 0; write a message to default output.
      ELSE
         IF(IN.GT.0) THEN
            WRITE(*,201) IN,LINE(ISTART:ISTOP),STRING(1:L),LINE
         ELSE
            WRITE(*,202) LINE(ISTART:ISTOP),STRING(1:L),LINE
         END IF
      END IF
!C
!C7D-----STOP after storing error message.
      call lowcase(string)
      if (in > 0) then
        write(msg,205)in,line(istart:istop),trim(string)
      else
        write(msg,207)line(istart:istop),trim(string)
      endif
205   format('File unit ',I0,': Error converting "',A, &
     &       '" to ',A,' in following line:')
207   format('Keyboard input: Error converting "',A, &
     &       '" to ',A,' in following line:')
      call store_error(msg)
      call store_error(trim(line))
      call store_error_unit(in)
      call ustop()
      !
      END SUBROUTINE URWORD

      SUBROUTINE ULSTLB(IOUT,LABEL,CAUX,NCAUX,NAUX)
!C     ******************************************************************
!C     PRINT A LABEL FOR A LIST
!C     ******************************************************************
!C
!C        SPECIFICATIONS:
!C     ------------------------------------------------------------------
      CHARACTER(len=*) LABEL
      CHARACTER(len=16) CAUX(NCAUX)
      CHARACTER(len=400) BUF
      CHARACTER(len=1) DASH(400)
      DATA DASH/400*'-'/
!C     ------------------------------------------------------------------
!C
!C1------Construct the complete label in BUF.  Start with BUF=LABEL.
      BUF=LABEL
!C
!C2------Add auxiliary data names if there are any.
      NBUF=LEN(LABEL)+9
      IF(NAUX.GT.0) THEN
         DO 10 I=1,NAUX
         N1=NBUF+1
         NBUF=NBUF+16
         BUF(N1:NBUF)=CAUX(I)
10       CONTINUE
      END IF
!C
!C3------Write the label.
      WRITE(IOUT,103) BUF(1:NBUF)
  103 FORMAT(1X,A)
!C
!C4------Add a line of dashes.
      WRITE(IOUT,104) (DASH(J),J=1,NBUF)
  104 FORMAT(1X,400A)
!C
!C5------Return.
      RETURN
      END SUBROUTINE ULSTLB
!

      SUBROUTINE UBDSV4(KSTP,KPER,TEXT,NAUX,AUXTXT,IBDCHN, &
     &          NCOL,NROW,NLAY,NLIST,IOUT,DELT,PERTIM,TOTIM)
!C     ******************************************************************
!C     WRITE HEADER RECORDS FOR CELL-BY-CELL FLOW TERMS FOR ONE COMPONENT
!C     OF FLOW PLUS AUXILIARY DATA USING A LIST STRUCTURE.  EACH ITEM IN
!C     THE LIST IS WRITTEN BY MODULE UBDSVB
!C     ******************************************************************
!C
!C        SPECIFICATIONS:
!C     ------------------------------------------------------------------
      CHARACTER(len=16) :: TEXT
      character(len=16), dimension(:) :: AUXTXT
      real(DP),intent(in) :: delt,pertim,totim
      character(len=*), parameter :: fmt = &
      "(1X,'UBDSV4 SAVING ',A16,' ON UNIT',I7,' AT TIME STEP',I7,"// &
      "', STRESS PERIOD',I7)"
!C     ------------------------------------------------------------------
!C
!C1------WRITE UNFORMATTED RECORDS IDENTIFYING DATA.
      IF(IOUT.GT.0) WRITE(IOUT,fmt) TEXT,IBDCHN,KSTP,KPER
      WRITE(IBDCHN) KSTP,KPER,TEXT,NCOL,NROW,-NLAY
      WRITE(IBDCHN) 5,DELT,PERTIM,TOTIM
      WRITE(IBDCHN) NAUX+1
      IF(NAUX.GT.0) WRITE(IBDCHN) (AUXTXT(N),N=1,NAUX)
      WRITE(IBDCHN) NLIST
!C
!C2------RETURN
      RETURN
      END SUBROUTINE UBDSV4

      SUBROUTINE UBDSVB(IBDCHN,ICRL,Q,VAL,NVL,NAUX,LAUX)
!C     ******************************************************************
!C     WRITE ONE VALUE OF CELL-BY-CELL FLOW PLUS AUXILIARY DATA USING
!C     A LIST STRUCTURE.
!C     ******************************************************************
!C
!C        SPECIFICATIONS:
!C     ------------------------------------------------------------------
      real(DP), DIMENSION(nvl) :: VAL
      real(DP) :: q
!C     ------------------------------------------------------------------
!C
!C1------WRITE CELL NUMBER AND FLOW RATE
      IF(NAUX.GT.0) THEN
         N2=LAUX+NAUX-1
         WRITE(IBDCHN) ICRL,Q,(VAL(N),N=LAUX,N2)
      ELSE
         WRITE(IBDCHN) ICRL,Q
      END IF
!C
!C2------RETURN
      RETURN
      END SUBROUTINE UBDSVB

  SUBROUTINE UCOLNO(NLBL1,NLBL2,NSPACE,NCPL,NDIG,IOUT)
!C     ******************************************************************
!C     OUTPUT COLUMN NUMBERS ABOVE A MATRIX PRINTOUT
!C        NLBL1 IS THE START COLUMN LABEL (NUMBER)
!C        NLBL2 IS THE STOP COLUMN LABEL (NUMBER)
!C        NSPACE IS NUMBER OF BLANK SPACES TO LEAVE AT START OF LINE
!C        NCPL IS NUMBER OF COLUMN NUMBERS PER LINE
!C        NDIG IS NUMBER OF CHARACTERS IN EACH COLUMN FIELD
!C        IOUT IS OUTPUT CHANNEL
!C     ******************************************************************
!C
!C        SPECIFICATIONS:
!C     ------------------------------------------------------------------
      CHARACTER(len=1) DOT,SPACE,DG,BF
      DIMENSION BF(1000),DG(10)
!C
      DATA DG(1),DG(2),DG(3),DG(4),DG(5),DG(6),DG(7),DG(8),DG(9),DG(10)/ &
     &         '0','1','2','3','4','5','6','7','8','9'/
      DATA DOT,SPACE/'.',' '/
!C     ------------------------------------------------------------------
!C
!C1------CALCULATE # OF COLUMNS TO BE PRINTED (NLBL), WIDTH
!C1------OF A LINE (NTOT), NUMBER OF LINES (NWRAP).
      if (iout<=0) return
      WRITE(IOUT,1)
    1 FORMAT(1X)
      NLBL=NLBL2-NLBL1+1
      N=NLBL
      IF(NLBL.GT.NCPL) N=NCPL
      NTOT=NSPACE+N*NDIG
      IF(NTOT.GT.1000) GO TO 50
      NWRAP=(NLBL-1)/NCPL + 1
      J1=NLBL1-NCPL
      J2=NLBL1-1
!C
!C2------BUILD AND PRINT EACH LINE
      DO 40 N=1,NWRAP
!C
!C3------CLEAR THE BUFFER (BF).
      DO 20 I=1,1000
      BF(I)=SPACE
   20 CONTINUE
      NBF=NSPACE
!C
!C4------DETERMINE FIRST (J1) AND LAST (J2) COLUMN # FOR THIS LINE.
      J1=J1+NCPL
      J2=J2+NCPL
      IF(J2.GT.NLBL2) J2=NLBL2
!C
!C5------LOAD THE COLUMN #'S INTO THE BUFFER.
      DO 30 J=J1,J2
      NBF=NBF+NDIG
      I2=J/10
      I1=J-I2*10+1
      BF(NBF)=DG(I1)
      IF(I2.EQ.0) GO TO 30
      I3=I2/10
      I2=I2-I3*10+1
      BF(NBF-1)=DG(I2)
      IF(I3.EQ.0) GO TO 30
      I4=I3/10
      I3=I3-I4*10+1
      BF(NBF-2)=DG(I3)
      IF(I4.EQ.0) GO TO 30
      IF(I4.GT.9) THEN
!C5A-----If more than 4 digits, use "X" for 4th digit.
         BF(NBF-3)='X'
      ELSE
         BF(NBF-3)=DG(I4+1)
      END IF
   30 CONTINUE
!C
!C6------PRINT THE CONTENTS OF THE BUFFER (I.E. PRINT THE LINE).
      WRITE(IOUT,31) (BF(I),I=1,NBF)
   31 FORMAT(1X,1000A1)
!C
   40 CONTINUE
!C
!C7------PRINT A LINE OF DOTS (FOR AESTHETIC PURPOSES ONLY).
   50 NTOT=NTOT
      IF(NTOT.GT.1000) NTOT=1000
      WRITE(IOUT,51) (DOT,I=1,NTOT)
   51 FORMAT(1X,1000A1)
!C
!C8------RETURN
      RETURN
      END SUBROUTINE UCOLNO

      SUBROUTINE ULAPRW(BUF,TEXT,KSTP,KPER,NCOL,NROW,ILAY,IPRN,IOUT)
!C     ******************************************************************
!C     PRINT 1 LAYER ARRAY
!C     ******************************************************************
!C
!C        SPECIFICATIONS:
!C     ------------------------------------------------------------------
      CHARACTER(len=16) TEXT
      real(DP),dimension(ncol,nrow) :: buf
!C     ------------------------------------------------------------------
!C
      if (iout<=0) return
!C1------PRINT A HEADER DEPENDING ON ILAY
      IF(ILAY.GT.0) THEN
         WRITE(IOUT,1) TEXT,ILAY,KSTP,KPER
    1    FORMAT('1',/2X,A,' IN LAYER ',I3,' AT END OF TIME STEP ',I3, &
     &     ' IN STRESS PERIOD ',I4/2X,75('-'))
      ELSE IF(ILAY.LT.0) THEN
         WRITE(IOUT,2) TEXT,KSTP,KPER
    2    FORMAT('1',/1X,A,' FOR CROSS SECTION AT END OF TIME STEP',I3, &
     &     ' IN STRESS PERIOD ',I4/1X,79('-'))
      END IF
!C
!C2------MAKE SURE THE FORMAT CODE (IP OR IPRN) IS
!C2------BETWEEN 1 AND 21.
      IP=IPRN
      IF(IP.LT.1 .OR. IP.GT.21) IP=12
!C
!C3------CALL THE UTILITY MODULE UCOLNO TO PRINT COLUMN NUMBERS.
      IF(IP.EQ.1) CALL UCOLNO(1,NCOL,0,11,11,IOUT)
      IF(IP.EQ.2) CALL UCOLNO(1,NCOL,0,9,14,IOUT)
      IF(IP.GE.3 .AND. IP.LE.6) CALL UCOLNO(1,NCOL,3,15,8,IOUT)
      IF(IP.GE.7 .AND. IP.LE.11) CALL UCOLNO(1,NCOL,3,20,6,IOUT)
      IF(IP.EQ.12) CALL UCOLNO(1,NCOL,0,10,12,IOUT)
      IF(IP.GE.13 .AND. IP.LE.18) CALL UCOLNO(1,NCOL,3,10,7,IOUT)
      IF(IP.EQ.19) CALL UCOLNO(1,NCOL,0,5,13,IOUT)
      IF(IP.EQ.20) CALL UCOLNO(1,NCOL,0,6,12,IOUT)
      IF(IP.EQ.21) CALL UCOLNO(1,NCOL,0,7,10,IOUT)
!C
!C4------LOOP THROUGH THE ROWS PRINTING EACH ONE IN ITS ENTIRETY.
      DO I=1,NROW
      SELECT CASE(IP)

      CASE(1)
!C------------ FORMAT 11G10.3
      WRITE(IOUT,11) I,(BUF(J,I),J=1,NCOL)
11    FORMAT(1X,I3,2X,1PG10.3,10(1X,G10.3):/(5X,11(1X,G10.3)))

      CASE(2)
!C------------ FORMAT 9G13.6
      WRITE(IOUT,21) I,(BUF(J,I),J=1,NCOL)
21    FORMAT(1X,I3,2X,1PG13.6,8(1X,G13.6):/(5X,9(1X,G13.6)))

      CASE(3)
!C------------ FORMAT 15F7.1
      WRITE(IOUT,31) I,(BUF(J,I),J=1,NCOL)
31    FORMAT(1X,I3,1X,15(1X,F7.1):/(5X,15(1X,F7.1)))

      CASE(4)
!C------------ FORMAT 15F7.2
      WRITE(IOUT,41) I,(BUF(J,I),J=1,NCOL)
41    FORMAT(1X,I3,1X,15(1X,F7.2):/(5X,15(1X,F7.2)))

      CASE(5)
!C------------ FORMAT 15F7.3
      WRITE(IOUT,51) I,(BUF(J,I),J=1,NCOL)
51    FORMAT(1X,I3,1X,15(1X,F7.3):/(5X,15(1X,F7.3)))

      CASE(6)
!C------------ FORMAT 15F7.4
      WRITE(IOUT,61) I,(BUF(J,I),J=1,NCOL)
61    FORMAT(1X,I3,1X,15(1X,F7.4):/(5X,15(1X,F7.4)))

      CASE(7)
!C------------ FORMAT 20F5.0
      WRITE(IOUT,71) I,(BUF(J,I),J=1,NCOL)
71    FORMAT(1X,I3,1X,20(1X,F5.0):/(5X,20(1X,F5.0)))

      CASE(8)
!C------------ FORMAT 20F5.1
      WRITE(IOUT,81) I,(BUF(J,I),J=1,NCOL)
81    FORMAT(1X,I3,1X,20(1X,F5.1):/(5X,20(1X,F5.1)))

      CASE(9)
!C------------ FORMAT 20F5.2
      WRITE(IOUT,91) I,(BUF(J,I),J=1,NCOL)
91    FORMAT(1X,I3,1X,20(1X,F5.2):/(5X,20(1X,F5.2)))

      CASE(10)
!C------------ FORMAT 20F5.3
      WRITE(IOUT,101) I,(BUF(J,I),J=1,NCOL)
101   FORMAT(1X,I3,1X,20(1X,F5.3):/(5X,20(1X,F5.3)))

      CASE(11)
!C------------ FORMAT 20F5.4
      WRITE(IOUT,111) I,(BUF(J,I),J=1,NCOL)
111   FORMAT(1X,I3,1X,20(1X,F5.4):/(5X,20(1X,F5.4)))

      CASE(12)
!C------------ FORMAT 10G11.4
      WRITE(IOUT,121) I,(BUF(J,I),J=1,NCOL)
121   FORMAT(1X,I3,2X,1PG11.4,9(1X,G11.4):/(5X,10(1X,G11.4)))

      CASE(13)
!C------------ FORMAT 10F6.0
      WRITE(IOUT,131) I,(BUF(J,I),J=1,NCOL)
131   FORMAT(1X,I3,1X,10(1X,F6.0):/(5X,10(1X,F6.0)))

      CASE(14)
!C------------ FORMAT 10F6.1
      WRITE(IOUT,141) I,(BUF(J,I),J=1,NCOL)
141   FORMAT(1X,I3,1X,10(1X,F6.1):/(5X,10(1X,F6.1)))

      CASE(15)
!C------------ FORMAT 10F6.2
      WRITE(IOUT,151) I,(BUF(J,I),J=1,NCOL)
151   FORMAT(1X,I3,1X,10(1X,F6.2):/(5X,10(1X,F6.2)))

      CASE(16)
!C------------ FORMAT 10F6.3
      WRITE(IOUT,161) I,(BUF(J,I),J=1,NCOL)
161   FORMAT(1X,I3,1X,10(1X,F6.3):/(5X,10(1X,F6.3)))

      CASE(17)
!C------------ FORMAT 10F6.4
      WRITE(IOUT,171) I,(BUF(J,I),J=1,NCOL)
171   FORMAT(1X,I3,1X,10(1X,F6.4):/(5X,10(1X,F6.4)))

      CASE(18)
!C------------ FORMAT 10F6.5
      WRITE(IOUT,181) I,(BUF(J,I),J=1,NCOL)
181   FORMAT(1X,I3,1X,10(1X,F6.5):/(5X,10(1X,F6.5)))

      CASE(19)
!C------------FORMAT 5G12.5
      WRITE(IOUT,191) I,(BUF(J,I),J=1,NCOL)
191   FORMAT(1X,I3,2X,1PG12.5,4(1X,G12.5):/(5X,5(1X,G12.5)))

      CASE(20)
!C------------FORMAT 6G11.4
      WRITE(IOUT,201) I,(BUF(J,I),J=1,NCOL)
201   FORMAT(1X,I3,2X,1PG11.4,5(1X,G11.4):/(5X,6(1X,G11.4)))

      CASE(21)
!C------------FORMAT 7G9.2
      WRITE(IOUT,211) I,(BUF(J,I),J=1,NCOL)
211   FORMAT(1X,I3,2X,1PG9.2,6(1X,G9.2):/(5X,7(1X,G9.2)))

      END SELECT
      END DO
      
      RETURN
      END SUBROUTINE ULAPRW

     SUBROUTINE ULASAV(BUF,TEXT,KSTP,KPER,PERTIM,TOTIM,NCOL, &
     &                   NROW,ILAY,ICHN)
!C     ******************************************************************
!C     SAVE 1 LAYER ARRAY ON DISK
!C     ******************************************************************
!C
!C        SPECIFICATIONS:
!C     ------------------------------------------------------------------
      CHARACTER(len=16) TEXT
      real(DP),dimension(ncol,nrow) :: buf
      real(DP) :: pertim,totim
!C     ------------------------------------------------------------------
!C
!C1------WRITE AN UNFORMATTED RECORD CONTAINING IDENTIFYING
!C1------INFORMATION.
      WRITE(ICHN) KSTP,KPER,PERTIM,TOTIM,TEXT,NCOL,NROW,ILAY
!C
!C2------WRITE AN UNFORMATTED RECORD CONTAINING ARRAY VALUES
!C2------THE ARRAY IS DIMENSIONED (NCOL,NROW)
      WRITE(ICHN) ((BUF(IC,IR),IC=1,NCOL),IR=1,NROW)
!C
!C3------RETURN
      RETURN
     END SUBROUTINE ULASAV

  subroutine ubdsv1(kstp, kper, text, ibdchn, buff, ncol, nrow, nlay, iout, &
                    delt, pertim, totim)
! ******************************************************************************
! Record cell-by-cell flow terms for one component of flow as a 3-D array with
!   extra record to indicate delt, pertim, and totim
! ******************************************************************************
!
!    SPECIFICATIONS:
! ------------------------------------------------------------------------------
    implicit none
    integer(I4B), intent(in) :: kstp
    integer(I4B), intent(in) :: kper
    character(len=*), intent(in) :: text
    integer(I4B), intent(in) :: ibdchn
    real(DP), dimension(:), intent(in) :: buff
    integer(I4B), intent(in) :: ncol
    integer(I4B), intent(in) :: nrow
    integer(I4B), intent(in) :: nlay
    integer(I4B), intent(in) :: iout
    real(DP), intent(in) :: delt
    real(DP), intent(in) :: pertim
    real(DP), intent(in) :: totim
    ! -- format
    character(len=*), parameter :: fmt = &
      "(1X,'UBDSV1 SAVING ',A16,' ON UNIT',I7,' AT TIME STEP',I7,"// &
      "', STRESS PERIOD',I7)"
! ------------------------------------------------------------------------------
    !
    ! -- Write records
    if(iout > 0) write(iout, fmt) text, ibdchn, kstp, kper
    write(ibdchn) kstp,kper,text,ncol,nrow,-nlay
    write(ibdchn) 1,delt,pertim,totim
    write(ibdchn) buff
    !
    ! -- return
    return
  end subroutine ubdsv1

  subroutine ubdsv06(kstp,kper,text,                                 &
                     modelnam1,paknam1,modelnam2,paknam2,            &
                     ibdchn,naux,auxtxt,                             &
                     ncol,nrow,nlay,nlist,iout,delt,pertim,totim)
! ******************************************************************
! write header records for cell-by-cell flow terms for one component
! of flow.  each item in the list is written by module ubdsvc
! ******************************************************************
!
!     specifications:
! ------------------------------------------------------------------
    implicit none
    integer(I4B), intent(in) :: kstp
    integer(I4B), intent(in) :: kper
    character(len=*), intent(in) :: text
    character(len=*), intent(in) :: modelnam1
    character(len=*), intent(in) :: paknam1
    character(len=*), intent(in) :: modelnam2
    character(len=*), intent(in) :: paknam2
    integer(I4B), intent(in) :: naux
    character(len=16), dimension(:), intent(in) :: auxtxt
    integer(I4B), intent(in) :: ibdchn
    integer(I4B), intent(in) :: ncol
    integer(I4B), intent(in) :: nrow
    integer(I4B), intent(in) :: nlay
    integer(I4B), intent(in) :: nlist
    integer(I4B), intent(in) :: iout
    real(DP), intent(in) :: delt
    real(DP), intent(in) :: pertim
    real(DP), intent(in) :: totim
    ! -- local
    integer(I4B) :: n
    ! -- format
    character(len=*), parameter :: fmt = &
      "(1X,'UBDSV06 SAVING ',A16,' IN MODEL ',A16,' PACKAGE ',A16,"//&
      "'CONNECTED TO MODEL ',A16,' PACKAGE ',A16,"//                 &
      "' ON UNIT',I7,' AT TIME STEP',I7,', STRESS PERIOD',I7)"
! ------------------------------------------------------------------
!
! write unformatted records identifying data.
    if (iout > 0) write(iout,fmt) text, modelnam1, paknam1,          &
                                  modelnam2, paknam2,                &
                                  ibdchn, kstp, kper
    write(ibdchn) kstp,kper,text,ncol,nrow,-nlay
    write(ibdchn) 6,delt,pertim,totim
    write(ibdchn) modelnam1
    write(ibdchn) paknam1
    write(ibdchn) modelnam2
    write(ibdchn) paknam2
    write(ibdchn) naux+1
    if (naux > 0) write(ibdchn) (auxtxt(n),n=1,naux)
    write(ibdchn) nlist
    !
    ! -- return
    return
  end subroutine ubdsv06

  subroutine ubdsvc(ibdchn, n, q, naux, aux)
! ******************************************************************************
! Write one value of cell-by-cell flow using a list structure. From node (n)
! and to node (n2) are written to the file
! ******************************************************************************
!
!    SPECIFICATIONS:
! ------------------------------------------------------------------------------
    implicit none
    integer(I4B), intent(in) :: ibdchn
    integer(I4B), intent(in) :: n
    real(DP), intent(in) :: q
    integer(I4B), intent(in) :: naux
    real(DP), dimension(naux), intent(in) :: aux
    ! -- local
    integer(I4B) :: nn
! ------------------------------------------------------------------------------
    !
    ! -- Write record
    if (naux > 0) then
        write(ibdchn) n,q,(aux(nn),nn=1,naux)
    else
        write(ibdchn) n,q
    end if
    !
    ! -- return
    return
  end subroutine ubdsvc

  subroutine ubdsvd(ibdchn, n, n2, q, naux, aux)
! ******************************************************************************
! Write one value of cell-by-cell flow using a list structure. From node (n)
! and to node (n2) are written to the file
! ******************************************************************************
!
!    SPECIFICATIONS:
! ------------------------------------------------------------------------------
    implicit none
    integer(I4B), intent(in) :: ibdchn
    integer(I4B), intent(in) :: n
    integer(I4B), intent(in) :: n2
    real(DP), intent(in) :: q
    integer(I4B), intent(in) :: naux
    real(DP), dimension(naux), intent(in) :: aux
    ! -- local
    integer(I4B) :: nn
! ------------------------------------------------------------------------------
    !
    ! -- Write record
    if (naux > 0) then
        write(ibdchn) n,n2,q,(aux(nn),nn=1,naux)
    else
        write(ibdchn) n,n2,q
    end if
    !
    ! -- return
    return
  end subroutine ubdsvd

  logical function same_word(word1, word2)
    ! Perform a case-insensitive comparison of two words
    implicit none
    ! -- dummy variables
    character(len=*), intent(in) :: word1, word2
    ! -- local
    character(len=200) :: upword1, upword2
    !
    upword1 = word1
    call upcase(upword1)
    upword2 = word2
    call upcase(upword2)
    same_word = (upword1==upword2)
    return
  end function same_word

  function get_node(ilay, irow, icol, nlay, nrow, ncol)
    ! Return node number, given layer, row, and column indices
    ! for a structured grid.  If any argument is invalid,
    ! return -1.
    implicit none
    ! -- return
    integer(I4B) :: get_node
    ! -- dummy
    integer(I4B), intent(in) :: ilay, irow, icol, nlay, nrow, ncol
    !
    if (nlay>0 .and. nrow>0 .and. ncol>0) then
      if (ilay>0 .and. ilay<=nlay) then
        if (irow>0 .and. irow<=nrow) then
          if (icol>0 .and. icol<=ncol) then
            get_node = icol + ncol*(irow-1) + (ilay-1)*nrow*ncol
            return
          endif
        endif
      endif
    endif
    get_node = -1
    return
  end function get_node

  subroutine get_ijk(nodenumber, nrow, ncol, nlay, irow, icol, ilay)
    ! Calculate irow, icol, and ilay from the nodenumber and grid
    ! dimensions.  If nodenumber is invalid, set irow, icol, and
    ! ilay to -1
    implicit none
    ! -- dummy
    integer(I4B), intent(in) :: nodenumber
    integer(I4B), intent(in) :: nrow
    integer(I4B), intent(in) :: ncol
    integer(I4B), intent(in) :: nlay
    integer(I4B), intent(out) :: irow
    integer(I4B), intent(out) :: icol
    integer(I4B), intent(out) :: ilay
    ! -- local
    integer(I4B) :: nodes
    integer(I4B) :: ij
    !
    nodes = nlay * nrow * ncol
    if(nodenumber < 1 .or. nodenumber > nodes) then
      irow = -1
      icol = -1
      ilay = -1
    else
      ilay = (nodenumber - 1) / (ncol * nrow) + 1
      ij = nodenumber - (ilay - 1) * ncol * nrow
      irow = (ij - 1) / ncol + 1
      icol = ij - (irow - 1) * ncol
    endif
    !
    return
  end subroutine get_ijk

  subroutine get_jk(nodenumber, ncpl, nlay, icpl, ilay)
    ! Calculate icpl, and ilay from the nodenumber and grid
    ! dimensions.  If nodenumber is invalid, set irow, icol, and
    ! ilay to -1
    implicit none
    ! -- dummy
    integer(I4B), intent(in) :: nodenumber
    integer(I4B), intent(in) :: ncpl
    integer(I4B), intent(in) :: nlay
    integer(I4B), intent(out) :: icpl
    integer(I4B), intent(out) :: ilay
    ! -- local
    integer(I4B) :: nodes
    !
    nodes = ncpl * nlay
    if(nodenumber < 1 .or. nodenumber > nodes) then
      icpl = -1
      ilay = -1
    else
      ilay = (nodenumber - 1) / ncpl + 1
      icpl = nodenumber - (ilay - 1) * ncpl
    endif
    !
    return
  end subroutine get_jk

  subroutine unitinquire(iu)
    integer(I4B) :: iu
    character(len=100) :: fname,ac,act,fm,frm,seq,unf
    inquire(unit=iu,name=fname,access=ac,action=act,formatted=fm, &
    sequential=seq,unformatted=unf,form=frm)

    10 format('unit:',i4,'  name:',a,'  access:',a,'  action:',a,/, &
    '    formatted:',a, &
    '  sequential:',a,'  unformatted:',a,'  form:',a)

    write(*,10)iu,trim(fname),trim(ac),trim(act),trim(fm),trim(seq), &
    trim(unf),trim(frm)
    return
  end subroutine unitinquire

  subroutine ParseLine(line, nwords, words, inunit, filename)
    ! Parse a line into words. Blanks and commas are recognized as
    ! delimiters. Multiple blanks between words is OK, but multiple
    ! commas between words is treated as an error. Quotation marks
    ! are not recognized as delimiters.
    use ConstantsModule, only: LINELENGTH
    implicit none
    ! -- dummy
    character(len=*), intent(in) :: line
    integer(I4B), intent(inout) :: nwords
    character(len=*), allocatable, dimension(:), intent(inout) :: words
    integer(I4B), intent(in), optional :: inunit
    character(len=*), intent(in), optional :: filename
    ! -- local
    integer(I4B) :: i, idum, istart, istop, linelen, lloc
    real(DP) :: rdum
    !
    nwords = 0
    if (allocated(words)) then
      deallocate(words)
    endif
    linelen = len(line)
    !
    ! -- get the number of words in a line and allocate words array
    nwords = get_nwords(line)
    allocate(words(nwords))
    !
    ! -- Populate words array and return
    lloc = 1
    do i = 1, nwords
      call URWORD(line, lloc, istart, istop, 0, idum, rdum, 0, 0)
      words(i) = line(istart:istop)
    end do
    !
    ! -- return
    return
  end subroutine ParseLine

  subroutine ulaprufw(ncol, nrow, kstp, kper, ilay, iout, buf, text, userfmt, &
                      nvalues, nwidth, editdesc)
    ! **************************************************************************
    ! Print 1 layer array with user formatting in wrap format
    ! **************************************************************************
    !
    !    Specifications:
    ! --------------------------------------------------------------------------
    implicit none
    ! -- dummy
    integer(I4B), intent(in) :: ncol, nrow, kstp, kper, ilay, iout
    real(DP),dimension(ncol,nrow), intent(in) :: buf
    character(len=*), intent(in) :: text
    character(len=*), intent(in) :: userfmt
    integer(I4B), intent(in) :: nvalues, nwidth
    character(len=1), intent(in) :: editdesc
    ! -- local
    integer(I4B) :: i, j, nspaces
    ! formats
    1 format('1',/2X,A,' IN LAYER ',I3,' AT END OF TIME STEP ',I3, &
          ' IN STRESS PERIOD ',I4/2X,75('-'))
    2 format('1',/1X,A,' FOR CROSS SECTION AT END OF TIME STEP',I3, &
          ' IN STRESS PERIOD ',I4/1X,79('-'))
    ! ------------------------------------------------------------------
    !
    if (iout<=0) return
    ! -- Print a header depending on ILAY
    if (ilay > 0) then
       write(iout,1) trim(text), ilay, kstp, kper
    else if(ilay < 0) then
       write(iout,2) trim(text), kstp, kper
    end if
    !
    ! -- Print column numbers.
    nspaces = 0
    if (editdesc == 'F') nspaces = 3
    call ucolno(1, ncol, nspaces, nvalues, nwidth+1, iout)
    !
    ! -- Loop through the rows, printing each one in its entirety.
    do i=1,nrow
      write(iout,userfmt) i,(buf(j,i),j=1,ncol)
    enddo
    !
    return
  end subroutine ulaprufw

  subroutine write_centered(text, iout, linelen)
    ! Write text to unit iout centered in width defined by linelen
    ! Left-pad with blanks as needed.
    use ConstantsModule, only: LINELENGTH
    implicit none
    ! -- dummy
    character(len=*), intent(in) :: text
    integer(I4B), intent(in) :: iout
    integer(I4B), intent(in) :: linelen
    ! -- local
    integer(I4B) :: loc1, loc2, lentext, nspaces
    character(len=LINELENGTH) :: newline, textleft
    !
    if (iout<=0) return
    textleft = adjustl(text)
    lentext = len_trim(textleft)
    nspaces = linelen - lentext
    loc1 = (nspaces / 2) + 1
    loc2 = loc1 + lentext - 1
    newline = ' '
    newline(loc1:loc2) = textleft
    write(iout,'(a)')trim(newline)
    !
    return
  end subroutine write_centered

  function linear_interpolate(t0, t1, y0, y1, t) result(y)
    implicit none
    ! -- dummy
    real(DP), intent(in) :: t, t0, t1, y0, y1
    real(DP)             :: y
    ! -- local
    real(DP) :: delt, dely, slope
    character(len=100) :: msg
    !
    ! -- don't get bitten by rounding errors or divide-by-zero
    if (IS_SAME(t0, t1) .or. IS_SAME(t, t1)) then
      y = y1
    elseif (t == t0) then
      y = y0
    elseif ((t0 < t .and. t < t1) .or. (t1 < t .and. t < t0)) then
      ! -- perform linear interpolation
      delt = t1 - t0
      dely = y1 - y0
      slope = dely / delt
      y = y0 + slope * (t - t0)
    else
      ! -- t is outside range t0 to t1
      msg = 'Error: in linear_interpolate, t is outside range t0 to t1'
      call store_error(msg)
      call ustop()
    endif
    !
    return
  end function linear_interpolate

  function read_line(iu, eof) result (astring)
    ! This function reads a line of arbitrary length and returns
    ! it.  The returned string can be stored in a deferred-length
    ! character variable, for example:
    !
    !    integer(I4B) :: iu
    !    character(len=:), allocatable :: my_string
    !    logical :: eof
    !    iu = 8
    !    open(iu,file='my_file')
    !    my_string = read_line(iu, eof)
    !
    implicit none
    ! -- dummy
    integer(I4B), intent(in)           :: iu
    logical, intent(out)          :: eof
    character(len=:), allocatable :: astring
    ! -- local
    integer(I4B)        :: isize, istat
    character(len=256)  :: buffer
    character(len=1000) :: ermsg, fname
    character(len=7)    :: fmtd
    logical             :: lop
    ! -- format
20  format('Error in read_line: File ',i0,' is not open.')
30  format('Error in read_line: Attempting to read text ' // &
              'from unformatted file: "',a,'"')
40  format('Error reading from file "',a,'" opened on unit ',i0, &
              ' in read_line.')
    !
    astring = ''
    eof = .false.
    do
      read(iu, '(a)', advance='NO', iostat=istat, size=isize, end=99) buffer
      if (istat > 0) then
        ! Determine error if possible, report it, and stop.
        if (iu <= 0) then
          ermsg = 'Programming error in call to read_line: ' // &
                  'Attempt to read from unit number <= 0'
        else
          inquire(unit=iu,opened=lop,name=fname,formatted=fmtd)
          if (.not. lop) then
            write(ermsg,20) iu
          elseif (fmtd == 'NO' .or. fmtd == 'UNKNOWN') then
            write(ermsg, 30) trim(fname)
          else
            write(ermsg,40) trim(fname), iu
          endif
        endif
        call store_error(ermsg)
        call store_error_unit(iu)
        call ustop()
      endif
      astring = astring // buffer(:isize)
      ! An end-of-record condition stops the loop.
      if (istat < 0) then
        return
      endif
    enddo
    !
    return
99  continue
    ! An end-of-file condition returns an empty string.
    eof = .true.
    return
    !
  end function read_line

  subroutine GetFileFromPath(pathname, filename)
    implicit none
    ! -- dummy
    character(len=*), intent(in) :: pathname
    character(len=*), intent(out) :: filename
    ! -- local
    integer(I4B) :: i, istart, istop, lenpath
    character(len=1) :: fs = '/'
    character(len=1) :: bs = '\'
    !
    filename = ''
    lenpath = len_trim(pathname)
    istart = 1
    istop = lenpath
    loop: do i=lenpath,1,-1
      if (pathname(i:i) == fs .or. pathname(i:i) == bs) then
        if (i == istop) then
          istop = istop - 1
        else
          istart = i + 1
          exit loop
        endif
      endif
    enddo loop
    if (istop >= istart) then
      filename = pathname(istart:istop)
    endif
    !
    return
  end subroutine GetFileFromPath

  subroutine extract_idnum_or_bndname(line, icol, istart, istop, idnum, bndname)
    ! Starting at position icol, define string as line(istart:istop).
    ! If string can be interpreted as an integer(I4B), return integer in idnum argument.
    ! If token is not an integer(I4B), assume it is a boundary name, return NAMEDBOUNDFLAG
    ! in idnum, convert string to uppercase and return it in bndname.
    implicit none
    ! -- dummy
    character(len=*),            intent(inout) :: line
    integer(I4B),                     intent(inout) :: icol, istart, istop
    integer(I4B),                     intent(out)   :: idnum
    character(len=LENBOUNDNAME), intent(out)   :: bndname
    ! -- local
    integer(I4B) :: istat, ndum, ncode=0
    real(DP) :: rdum
    !
    call urword(line, icol, istart, istop, ncode, ndum, rdum, 0, 0)
    read(line(istart:istop),*,iostat=istat) ndum
    if (istat == 0) then
      idnum = ndum
      bndname = ''
    else
      idnum = NAMEDBOUNDFLAG
      bndname = line(istart:istop)
      call upcase(bndname)
    endif
    !
    return
  end subroutine extract_idnum_or_bndname

  subroutine urdaux(naux, inunit, iout, lloc, istart, istop, auxname, line,  &
                    text)
! ******************************************************************************
! Read auxiliary variables from an input line
! ******************************************************************************
!
!    SPECIFICATIONS:
! ------------------------------------------------------------------------------
    ! -- modules
    use ArrayHandlersModule, only: ExpandArray
    use ConstantsModule,     only: LENAUXNAME
    ! -- implicit
    implicit none
    ! -- dummy
    integer(I4B), intent(inout) :: naux
    integer(I4B), intent(in) :: inunit
    integer(I4B), intent(in) :: iout
    integer(I4B), intent(inout) :: lloc
    integer(I4B), intent(inout) :: istart
    integer(I4B), intent(inout) :: istop
    character(len=LENAUXNAME), allocatable, dimension(:), intent(inout) :: auxname
    character(len=*), intent(inout) :: line
    character(len=*), intent(in) :: text
    ! -- local
    integer(I4B) :: n, linelen
    real(DP) :: rval
    character(len=LINELENGTH) :: errmsg
! ------------------------------------------------------------------------------
    linelen = len(line)
    if(naux > 0) then
      write(errmsg,'(a)') '****ERROR. AUXILIARY VARIABLES ' //         &
        'ALREADY SPECIFIED. AUXILIARY VARIABLES MUST BE SPECIFIED '//  &
        'ON ONE LINE IN THE OPTIONS BLOCK.'
      call store_error(errmsg)
      call store_error_unit(inunit)
      call ustop()
    endif
    auxloop: do
      call urword(line, lloc, istart, istop, 1, n, rval, iout, inunit)
      if(lloc >= linelen) exit auxloop
      naux = naux + 1
      call ExpandArray(auxname)
      auxname(naux) = line(istart:istop)
      if(iout > 0) then
        write(iout, "(4X,'AUXILIARY ',a,' VARIABLE: ',A)")                     &
          trim(adjustl(text)), auxname(naux)
      endif
    enddo auxloop

  end subroutine urdaux

  subroutine print_format(linein, cdatafmp, editdesc, nvaluesp, nwidthp, inunit)
! ******************************************************************************
! print_format -- define the print or save format
! ******************************************************************************
!
!    SPECIFICATIONS:
! ------------------------------------------------------------------------------
! Define cdatafmp as a Fortran output format based on user input.  Also define
! nvalues, nwidth, and editdesc.
!
!   Syntax for linein:
!     COLUMNS nval WIDTH nwid [DIGITS ndig [options]]
!
! Where:
!     nval = Number of values per line.
!     nwid = Number of character places to be used for each value.
!     ndig = Number of digits to the right of the decimal point (required
!            for real array).
!     options are:
!            editoption: One of [EXPONENTIAL, FIXED, GENERAL, SCIENTIFIC]
! A default value should be passed in for editdesc as G, I, E, F, or S.
! If I is passed in, then the fortran format will be for an integer variable.
! ------------------------------------------------------------------------------
    ! -- dummy
    character(len=*), intent(in) :: linein
    character(len=*), intent(inout) :: cdatafmp
    character(len=*), intent(inout) :: editdesc
    integer(I4B), intent(inout) :: nvaluesp
    integer(I4B), intent(inout) :: nwidthp
    integer(I4B), intent(in) :: inunit
    ! -- local
    character(len=len(linein)) :: line
    character(len=20), dimension(:), allocatable :: words
    character(len=100) :: ermsg
    integer(I4B) :: ndigits=0, nwords=0
    integer(I4B) :: i, ierr
    logical :: isint
! ------------------------------------------------------------------------------
    !
    ! -- Parse line and initialize values
    line(:) = linein(:)
    call ParseLine(line, nwords, words, inunit)
    ierr = 0
    i = 0
    isint = .false.
    if(editdesc == 'I') isint = .true.
    !
    ! -- Check array name
    if (nwords < 1) then
      ermsg = 'Could not build PRINT_FORMAT from line' // trim(line)
      call store_error(trim(ermsg))
      ermsg = 'Syntax is: COLUMNS <columns> WIDTH <width> DIGITS &
              &<digits> <format>'
      call store_error(trim(ermsg))
      call store_error_unit(inunit)
      call ustop()
    endif
    !
    ermsg = 'Error setting PRINT_FORMAT. Syntax is incorrect in line:'
    if (nwords >= 4) then
      if (.not. same_word(words(1), 'COLUMNS')) ierr = 1
      if (.not. same_word(words(3), 'WIDTH')) ierr = 1
      ! -- Read nvalues and nwidth
      if (ierr == 0) then
        read(words(2), *, iostat=ierr) nvaluesp
      endif
      if (ierr == 0) then
        read(words(4), *, iostat=ierr) nwidthp
      endif
    else
      ierr = 1
    endif
    if (ierr /= 0) then
      call store_error(ermsg)
      call store_error(line)
      ermsg = 'Syntax is: COLUMNS <columns> WIDTH <width> &
              &DIGITS <digits> <format>'
      call store_error(trim(ermsg))
      call store_error_unit(inunit)
      call ustop()
    endif
    i = 4
    !
    if (.not. isint) then
      ! -- Check for DIGITS specification
      if (nwords >= 5) then
        if (.not. same_word(words(5), 'DIGITS')) ierr = 1
        ! -- Read ndigits
        read(words(6), *, iostat=ierr) ndigits
      else
        ierr = 1
      endif
      i = i + 2
    endif
    !
    ! -- Check for EXPONENTIAL | FIXED | GENERAL | SCIENTIFIC option.
    ! -- Check for LABEL, WRAP, and STRIP options.
    do
      i = i + 1
      if (i <= nwords) then
        call upcase(words(i))
        select case (words(i))
        case ('EXPONENTIAL')
          editdesc = 'E'
          if (isint) ierr = 1
        case ('FIXED')
          editdesc = 'F'
          if (isint) ierr = 1
        case ('GENERAL')
          editdesc = 'G'
          if (isint) ierr = 1
        case ('SCIENTIFIC')
          editdesc = 'S'
          if (isint) ierr = 1
        case default
          ermsg = 'Error in format specification. Unrecognized option: ' // words(i)
          call store_error(ermsg)
          ermsg = 'Valid values are EXPONENTIAL, FIXED, GENERAL, or SCIENTIFIC.'
          call store_error(ermsg)
          call store_error_unit(inunit)
          call ustop()
        end select
      else
        exit
      endif
    enddo
    if (ierr /= 0) then
      call store_error(ermsg)
      call store_error(line)
      call store_error_unit(inunit)
      call ustop()
    endif
    !
    ! -- Build the output format.
    select case (editdesc)
    case ('I')
      call BuildIntFormat(nvaluesp, nwidthp, cdatafmp)
    case ('F')
      call BuildFixedFormat(nvaluesp, nwidthp, ndigits, cdatafmp)
    case ('E', 'G', 'S')
      call BuildFloatFormat(nvaluesp, nwidthp, ndigits, editdesc, cdatafmp)
    end select
    !
    return
  end subroutine print_format

  subroutine BuildFixedFormat(nvalsp, nwidp, ndig, outfmt, prowcolnum)
    ! Build a fixed format for printing or saving a real array
    implicit none
    ! -- dummy
    integer(I4B), intent(in) :: nvalsp, nwidp, ndig
    character(len=*), intent(inout) :: outfmt
    logical, intent(in), optional :: prowcolnum  ! default true
    ! -- local
    character(len=8)   :: cvalues, cwidth, cdigits
    character(len=60)  :: ufmt
    logical :: prowcolnumlocal
    ! formats
    10 format(i8)
    !
    if (present(prowcolnum)) then
      prowcolnumlocal = prowcolnum
    else
      prowcolnumlocal = .true.
    endif
    !
    ! -- Convert integers to characters and left-adjust
    write(cdigits,10) ndig
    cdigits = adjustl(cdigits)
    !
    ! -- Build format for printing to the list file in wrap format
    write(cvalues,10) nvalsp
    cvalues = adjustl(cvalues)
    write(cwidth,10) nwidp
    cwidth = adjustl(cwidth)
    if (prowcolnumlocal) then
      ufmt = '(1x,i3,1x,'
    else
      ufmt = '(5x,'
    endif
    ufmt = trim(ufmt) // cvalues
    ufmt = trim(ufmt) // '(1x,f'
    ufmt = trim(ufmt) // cwidth
    ufmt = trim(ufmt) // '.'
    ufmt = trim(ufmt) // cdigits
    ufmt = trim(ufmt) // '):/(5x,'
    ufmt = trim(ufmt) // cvalues
    ufmt = trim(ufmt) // '(1x,f'
    ufmt = trim(ufmt) // cwidth
    ufmt = trim(ufmt) // '.'
    ufmt = trim(ufmt) // cdigits
    ufmt = trim(ufmt) // ')))'
    outfmt = ufmt
    !
    return
  end subroutine BuildFixedFormat

  subroutine BuildFloatFormat(nvalsp, nwidp, ndig, editdesc, outfmt, prowcolnum)
    ! Build a floating-point format for printing or saving a real array
    implicit none
    ! -- dummy
    integer(I4B), intent(in) :: nvalsp, nwidp, ndig
    character(len=*), intent(in) :: editdesc
    character(len=*), intent(inout) :: outfmt
    logical, intent(in), optional :: prowcolnum  ! default true
    ! -- local
    character(len=8)   :: cvalues,  cwidth, cdigits
    character(len=60)  :: ufmt
    logical :: prowcolnumlocal
    ! formats
    10 format(i8)
    !
    if (present(prowcolnum)) then
      prowcolnumlocal = prowcolnum
    else
      prowcolnumlocal = .true.
    endif
    !
    ! -- Build the format
    write(cdigits,10) ndig
    cdigits = adjustl(cdigits)
    ! -- Convert integers to characters and left-adjust
    write(cwidth,10) nwidp
    cwidth = adjustl(cwidth)
    ! -- Build format for printing to the list file
    write(cvalues, 10) (nvalsp - 1)
    cvalues = adjustl(cvalues)
    if (prowcolnumlocal) then
      ufmt = '(1x,i3,2x,1p,' // editdesc
    else
      ufmt = '(6x,1p,' // editdesc
    endif
    ufmt = trim(ufmt) // cwidth
    ufmt = trim(ufmt) // '.'
    ufmt = trim(ufmt) // cdigits
    if (nvalsp>1) then
      ufmt = trim(ufmt) // ','
      ufmt = trim(ufmt) // cvalues
      ufmt = trim(ufmt) // '(1x,'
      ufmt = trim(ufmt) // editdesc
      ufmt = trim(ufmt) // cwidth
      ufmt = trim(ufmt) // '.'
      ufmt = trim(ufmt) // cdigits
      ufmt = trim(ufmt) // ')'
    endif
    ufmt = trim(ufmt) // ':/(5x,'
    write(cvalues, 10) nvalsp
    cvalues = adjustl(cvalues)
    ufmt = trim(ufmt) // cvalues
    ufmt = trim(ufmt) // '(1x,'
    ufmt = trim(ufmt) // editdesc
    ufmt = trim(ufmt) // cwidth
    ufmt = trim(ufmt) // '.'
    ufmt = trim(ufmt) // cdigits
    ufmt = trim(ufmt) // ')))'
    outfmt = ufmt
    !
    return
  end subroutine BuildFloatFormat

  subroutine BuildIntFormat(nvalsp, nwidp, outfmt, prowcolnum)
    ! Build a format for printing or saving an integer array
    implicit none
    ! -- dummy
    integer(I4B), intent(in) :: nvalsp, nwidp
    character(len=*), intent(inout) :: outfmt
    logical, intent(in), optional :: prowcolnum  ! default true
    ! -- local
    character(len=8)   :: cvalues, cwidth
    character(len=60)  :: ufmt
    logical :: prowcolnumlocal
    ! formats
    10 format(i8)
    !
    if (present(prowcolnum)) then
      prowcolnumlocal = prowcolnum
    else
      prowcolnumlocal = .true.
    endif
    !
    ! -- Build format for printing to the list file in wrap format
    write(cvalues,10)nvalsp
    cvalues = adjustl(cvalues)
    write(cwidth,10)nwidp
    cwidth = adjustl(cwidth)
    if (prowcolnumlocal) then
      ufmt = '(1x,i3,1x,'
    else
      ufmt = '(5x,'
    endif
    ufmt = trim(ufmt) // cvalues
    ufmt = trim(ufmt) // '(1x,i'
    ufmt = trim(ufmt) // cwidth
    ufmt = trim(ufmt) // '):/(5x,'
    ufmt = trim(ufmt) // cvalues
    ufmt = trim(ufmt) // '(1x,i'
    ufmt = trim(ufmt) // cwidth
    ufmt = trim(ufmt) // ')))'
    outfmt = ufmt
    !
    return
  end subroutine BuildIntFormat

  function get_nwords(line)
! ******************************************************************************
! get_nwords -- return number of words in a string
! ******************************************************************************
!
!    SPECIFICATIONS:
! ------------------------------------------------------------------------------
    ! -- return variable
    integer(I4B) :: get_nwords
    ! -- dummy
    character(len=*), intent(in) :: line
    ! -- local
    integer(I4B) :: linelen
    integer(I4B) :: lloc
    integer(I4B) :: istart
    integer(I4B) :: istop
    integer(I4B) :: idum
    real(DP) :: rdum
    !
    ! -- initialize variables
    get_nwords = 0
    linelen = len(line)
    !
    ! -- Count words in line and allocate words array
    lloc = 1
    do
      call URWORD(line, lloc, istart, istop, 0, idum, rdum, 0, 0)
      if (istart == linelen) exit
      get_nwords = get_nwords + 1
    end do
    !
    ! -- return
    return
  end function get_nwords

<<<<<<< HEAD
  subroutine fseek_stream(iu, offset, whence, status)
! ******************************************************************************
! Move the file pointer.  Patterned after fseek, which is not 
! supported as part of the fortran standard.  For this subroutine to work
! the file must have been opened with access='stream' and action='readwrite'.
! ******************************************************************************
!
!    SPECIFICATIONS:
! ------------------------------------------------------------------------------
    integer(I4B), intent(in) :: iu
    integer(I4B), intent(in) :: offset
    integer(I4B), intent(in) :: whence
    integer(I4B), intent(inout) :: status
    integer(I4B) :: ipos
! ------------------------------------------------------------------------------
    !
    inquire(unit=iu, size=ipos)
    
    select case(whence)
    case(0)
      !
      ! -- whence = 0, offset is relative to start of file
      ipos = 0 + offset
    case(1)
      !
      ! -- whence = 1, offset is relative to current pointer position
      inquire(unit=iu, pos=ipos)
      ipos = ipos + offset
    case(2)
      !
      ! -- whence = 2, offset is relative to end of file
      inquire(unit=iu, size=ipos)
      ipos = ipos + offset
    end select
    !
    ! -- position the file pointer to ipos
    write(iu, pos=ipos, iostat=status)
    inquire(unit=iu, pos=ipos)
    !
    ! -- return
    return
  end subroutine fseek_stream
  
  
=======
>>>>>>> 69d08e18
END MODULE InputOutputModule
<|MERGE_RESOLUTION|>--- conflicted
+++ resolved
@@ -1,2232 +1,2225 @@
-! -- MODFLOW 6 utility routines.
-!
-module InputOutputModule
-
-  use KindModule, only: DP, I4B
-  use SimModule, only: store_error, ustop, store_error_unit,                   &
-                       store_error_filename
-  use ConstantsModule, only: LINELENGTH, LENBIGLINE, LENBOUNDNAME,             &
-                             NAMEDBOUNDFLAG, LINELENGTH, MAXCHARLEN,           &
-                             TABLEFT, TABCENTER, TABRIGHT,                     &
-                             TABSTRING, TABUCSTRING, TABINTEGER, TABREAL,      &
-                             DZERO
-  use GenericUtilities, only: IS_SAME
-  private
-  public :: GetUnit, u8rdcom, uget_block,                                      &
-            uterminate_block, UPCASE, URWORD, ULSTLB, UBDSV4,                  &
-            ubdsv06, UBDSVB, UCOLNO, ULAPRW,                                   &
-            ULASAV, ubdsv1, ubdsvc, ubdsvd, UWWORD,                            &
-            same_word, get_node, get_ijk, unitinquire,                         &
-            ParseLine, ulaprufw, write_centered, openfile,                     &
-            linear_interpolate, lowcase,                                       &
-            read_line, uget_any_block,                                         &
-            GetFileFromPath, extract_idnum_or_bndname, urdaux,                 &
-            get_jk, uget_block_line, print_format, BuildFixedFormat,           &
-<<<<<<< HEAD
-            BuildFloatFormat, BuildIntFormat, fseek_stream,                    &
-=======
-            BuildFloatFormat, BuildIntFormat,                                  &
->>>>>>> 69d08e18
-            get_nwords
-
-  contains
-
-  subroutine openfile(iu, iout, fname, ftype, fmtarg_opt, accarg_opt,          &
-                      filstat_opt)
-! ******************************************************************************
-! openfile -- Open a file using the specified arguments.
-!
-!   iu is the unit number
-!   iout is the output unit number to write a message (iout=0 does not print)
-!   fname is the name of the file
-!   ftype is the type of the file (e.g. WEL)
-!   fmtarg_opt is the format, default is 'formatted'
-!   accarg_opt is the access, default is 'sequential'
-!   filstat_opt is the file status, default is 'old'.  Use 'REPLACE' for an
-!     output file.
-! ******************************************************************************
-!
-!    SPECIFICATIONS:
-! ------------------------------------------------------------------------------
-    ! -- modules
-    use OpenSpecModule, only: action
-    implicit none
-    ! -- dummy
-    integer(I4B), intent(inout)       :: iu
-    integer(I4B), intent(in)          :: iout
-    character(len=*), intent(in) :: fname
-    character(len=*), intent(in) :: ftype
-    character(len=*), intent(in), optional :: fmtarg_opt
-    character(len=*), intent(in), optional :: accarg_opt
-    character(len=*), intent(in), optional :: filstat_opt
-    ! -- local
-    character(len=20) :: fmtarg
-    character(len=20) :: accarg
-    character(len=20) :: filstat
-    character(len=20) :: filact
-    integer(I4B) :: iflen
-    integer(I4B) :: ivar
-    integer(I4B) :: iuop
-    character(len=LINELENGTH) :: errmsg
-    ! -- formats
-50  FORMAT(1X,/1X,'OPENED ',A,/                                                &
-                 1X,'FILE TYPE:',A,'   UNIT ',I4,3X,'STATUS:',A,/              &
-                 1X,'FORMAT:',A,3X,'ACCESS:',A/                                &
-                 1X,'ACTION:',A/)
-2011  FORMAT('*** ERROR OPENING FILE "',A,'" ON UNIT ',I0)
-2017  format('*** FILE ALREADY OPEN ON UNIT: ',I0)
-2012  format('       SPECIFIED FILE STATUS: ',A)
-2013  format('       SPECIFIED FILE FORMAT: ',A)
-2014  format('       SPECIFIED FILE ACCESS: ',A)
-2015  format('       SPECIFIED FILE ACTION: ',A)
-2016  format('         IOSTAT ERROR NUMBER: ',I0)
-2018  format('  -- STOP EXECUTION (openfile)')
-! ------------------------------------------------------------------------------
-    !
-    ! -- Default is to read an existing text file
-    fmtarg = 'FORMATTED'
-    accarg = 'SEQUENTIAL'
-    filstat = 'OLD'
-    !
-    ! -- Override defaults
-    if(present(fmtarg_opt)) then
-      fmtarg = fmtarg_opt
-      call upcase(fmtarg)
-    endif
-    if(present(accarg_opt)) then
-      accarg = accarg_opt
-      call upcase(accarg)
-    endif
-    if(present(filstat_opt)) then
-      filstat = filstat_opt
-      call upcase(filstat)
-    endif
-    if(filstat == 'OLD') then
-      filact = action(1)
-    else
-      filact = action(2)
-    endif
-    !
-    ! -- size of fname
-    iflen = len_trim(fname)
-    !
-    ! -- Get a free unit number
-    if(iu <= 0) then
-      call freeunitnumber(iu)
-    endif
-    !
-    ! -- Check to see if file is already open, if not then open the file
-    inquire(file=fname(1:iflen), number=iuop)
-    if(iuop > 0) then
-      ivar = -1
-    else
-      open(unit=iu, file=fname(1:iflen), form=fmtarg, access=accarg,           &
-         status=filstat, action=filact, iostat=ivar)
-    endif
-    !
-    ! -- Check for an error
-    if(ivar /= 0) then
-      write(errmsg,2011) fname(1:iflen), iu
-      call store_error(errmsg)
-      if(iuop > 0) then
-        write(errmsg, 2017) iuop
-        call store_error(errmsg)
-      endif
-      write(errmsg,2012) filstat
-      call store_error(errmsg)
-      write(errmsg,2013) fmtarg
-      call store_error(errmsg)
-      write(errmsg,2014) accarg
-      call store_error(errmsg)
-      write(errmsg,2015) filact
-      call store_error(errmsg)
-      write(errmsg,2016) ivar
-      call store_error(errmsg)
-      write(errmsg,2018)
-      call store_error(errmsg)
-      call ustop()
-    endif
-    !
-    ! -- Write a message
-    if(iout > 0) then
-      write(iout, 50) fname(1:iflen),                                         &
-                     ftype, iu, filstat,                                      &
-                     fmtarg, accarg,                                          &
-                     filact
-    endif
-    !
-    ! -- return
-    return
-  end subroutine openfile
-
-  subroutine freeunitnumber(iu)
-! ******************************************************************************
-! Assign a free unopened unit number to the iu dummy argument.
-! ******************************************************************************
-!
-!    SPECIFICATIONS:
-! ------------------------------------------------------------------------------
-    ! -- modules
-    implicit none
-    ! -- dummy
-    integer(I4B),intent(inout) :: iu
-    ! -- local
-    integer(I4B) :: lastunitnumber
-    parameter(lastunitnumber=10000)
-    integer(I4B), save :: nextunitnumber=1000
-    integer(I4B) :: i
-    logical :: opened
-! ------------------------------------------------------------------------------
-  !
-    do i = nextunitnumber, lastunitnumber
-      inquire(unit=i, opened=opened)
-      if(.not. opened) exit
-    enddo
-    iu = i
-    nextunitnumber = iu + 1
-    !
-    ! -- return
-    return
-  end subroutine freeunitnumber
-
-  function getunit()
-! ******************************************************************************
-! Get a free unit number that hasn't been used yet.
-! ******************************************************************************
-!
-!    SPECIFICATIONS:
-! ------------------------------------------------------------------------------
-    ! -- modules
-    implicit none
-    ! -- return
-    integer(I4B) :: getunit
-    ! -- local
-    integer(I4B) :: iunit
-! ------------------------------------------------------------------------------
-    !
-    call freeunitnumber(iunit)
-    getunit = iunit
-    !
-    ! -- Return
-    return
-  end function getunit
-
-  subroutine u8rdcom(iin, iout, line, ierr)
-! ******************************************************************************
-! Read until non-comment line found and then return line
-! ******************************************************************************
-!
-!    SPECIFICATIONS:
-! ------------------------------------------------------------------------------
-    use ConstantsModule, only: LINELENGTH
-    use, intrinsic :: iso_fortran_env, only: IOSTAT_END
-    implicit none
-    ! -- dummy
-    integer(I4B),         intent(in) :: iin
-    integer(I4B),         intent(in) :: iout
-    character (len=*), intent(inout) :: line
-    integer(I4B),        intent(out) :: ierr
-    ! -- local definitions
-    character (len=2), parameter :: comment = '//'
-    character(len=LINELENGTH)    :: errmsg
-    character(len=1), parameter  :: tab = CHAR(9)
-    logical :: iscomment
-    integer(I4B) :: i, l
-! ------------------------------------------------------------------------------
-    !code
-    !
-    !readerrmsg = ''
-    line = comment
-    pcomments: do
-      read (iin,'(a)', iostat=ierr) line
-      !read (iin,'(a)', iostat=ierr, iomsg=readerrmsg) line
-      if (ierr == IOSTAT_END) then
-        ! -- End of file reached.
-        ! -- Backspace is needed for gfortran.
-        backspace(iin)
-        line = ' '
-        exit pcomments
-      elseif (ierr /= 0) then
-        ! -- Other error...report it
-        call store_error('******Error in u8rdcom.')
-        write(errmsg, *) 'Could not read from unit: ',iin
-        call store_error(errmsg)
-        !write(errmsg,*)'Error reported as: ',trim(readerrmsg)
-        !call store_error(errmsg)
-        call unitinquire(iin)
-        call ustop()
-      endif
-      if (len_trim(line).lt.1) then
-        line = comment
-        cycle
-      end if
-      !
-      ! Ensure that any initial tab characters are treated as spaces
-      cleartabs: do
-        line = trim(adjustl(line))
-        iscomment = .false.
-        select case (line(1:1))
-          case ('#')
-            iscomment = .true.
-            exit cleartabs
-          case ('!')
-            iscomment = .true.
-            exit cleartabs
-          case (tab)
-            line(1:1) = ' '
-            cycle cleartabs
-          case default
-            if (line(1:2).eq.comment) iscomment = .true.
-            if (len_trim(line) < 1) iscomment = .true.
-            exit cleartabs
-        end select
-      end do cleartabs
-      !
-      if (.not.iscomment) then
-        exit pcomments
-      else
-        if (iout > 0) then
-          !find the last non-blank character.
-          l=len(line)
-          do i = l, 1, -1
-            if(line(i:i).ne.' ') then
-              exit
-            end if
-          end do
-          !print the line up to the last non-blank character.
-          write(iout,'(1x,a)') line(1:i)
-        end if
-      end if
-    end do pcomments
-    return
-  end subroutine u8rdcom
-
-  subroutine uget_block_line(iu, iuext, iout, line, lloc, istart, istop)
-! ******************************************************************************
-! Read and return line read from an external file or from within a block.
-! The line is read from an external file if iu is not equal to iuext
-! ******************************************************************************
-!
-!    SPECIFICATIONS:
-! ------------------------------------------------------------------------------
-    implicit none
-    ! -- dummy
-    integer(I4B), intent(in) :: iu
-    integer(I4B), intent(in) :: iuext
-    integer(I4B), intent(in) :: iout
-    character (len=*), intent(inout) :: line
-    integer(I4B), intent(inout) :: lloc
-    integer(I4B), intent(inout) :: istart
-    integer(I4B), intent(inout) :: istop
-    ! -- local definitions
-    integer(I4B) :: ierr
-    integer(I4B) :: ival
-    real(DP) :: rval
-! ------------------------------------------------------------------------------
-    lloc = 1
-    call u8rdcom(iuext, iout, line, ierr)
-    call urword(line, lloc, istart, istop, 1, ival, rval, iout, iuext)
-    ! -- determine if an empty string is returned
-    !    condition occurs if the end of the file has been read
-    if (len_trim(line) < 1) then
-      ! -- if external file, read line from package unit (iu)
-      if (iuext /= iu) then
-        lloc = 1
-        call u8rdcom(iu, iout, line, ierr)
-        call urword(line, lloc, istart, istop, 1, ival, rval, iout, iu)
-      end if
-    end if
-    return
-  end subroutine uget_block_line
-
-
-  subroutine uget_block(iin, iout, ctag, ierr, isfound, lloc, line, iuext,     &
-                        blockRequired, supportopenclose)
-! ******************************************************************************
-! Read until the ctag block is found.  Return isfound with true, if found.
-! ******************************************************************************
-!
-!    SPECIFICATIONS:
-! ------------------------------------------------------------------------------
-    implicit none
-    ! -- dummy
-    integer(I4B),         intent(in) :: iin
-    integer(I4B),         intent(in) :: iout
-    character (len=*),    intent(in) :: ctag
-    integer(I4B),        intent(out) :: ierr
-    logical,           intent(inout) :: isfound
-    integer(I4B),      intent(inout) :: lloc
-    character (len=*), intent(inout) :: line
-    integer(I4B),      intent(inout) :: iuext
-    logical, optional,    intent(in) :: blockRequired
-    logical, optional,    intent(in) :: supportopenclose
-    ! -- local
-    integer(I4B) :: istart
-    integer(I4B) :: istop
-    integer(I4B) :: ival
-    integer(I4B) :: lloc2
-    real(DP) :: rval
-    character(len=LINELENGTH) :: fname, line2
-    character(len=MAXCHARLEN) :: ermsg
-    logical :: supportoc, blockRequiredLocal
-! ------------------------------------------------------------------------------
-    !code
-    if (present(blockRequired)) then
-      blockRequiredLocal = blockRequired
-    else
-      blockRequiredLocal = .true.
-    endif
-    supportoc = .false.
-    if (present(supportopenclose)) then
-      supportoc = supportopenclose
-    endif
-    iuext = iin
-    isfound = .false.
-    mainloop: do
-      lloc = 1
-      call u8rdcom(iin, iout, line, ierr)
-      if (ierr < 0) exit
-      call urword(line, lloc, istart, istop, 1, ival, rval, iin, iout)
-      if (line(istart:istop) == 'BEGIN') then
-        call urword(line, lloc, istart, istop, 1, ival, rval, iin, iout)
-        if (line(istart:istop) == ctag) then
-          isfound = .true.
-          if (supportoc) then
-            ! Look for OPEN/CLOSE on 1st line after line starting with BEGIN
-            call u8rdcom(iin,iout,line2,ierr)
-            if (ierr < 0) exit
-            lloc2 = 1
-            call urword(line2, lloc2, istart, istop, 1, ival, rval, iin, iout)
-            if (line2(istart:istop) == 'OPEN/CLOSE') then
-              ! -- Get filename and preserve case
-              call urword(line2, lloc2, istart, istop, 0, ival, rval, iin, iout)
-              fname = line2(istart:istop)
-              ! If line contains '(BINARY)' or 'SFAC', handle this block elsewhere
-              chk: do
-                call urword(line2, lloc2, istart, istop, 1, ival, rval, iin, iout)
-                if (line2(istart:istop) == '') exit chk
-                if (line2(istart:istop) == '(BINARY)' .or. &
-                    line2(istart:istop) == 'SFAC') then
-                  backspace(iin)
-                  exit mainloop
-                end if
-              end do chk
-              iuext = GetUnit()
-              call openfile(iuext,iout,fname,'OPEN/CLOSE')
-            else
-              backspace(iin)
-            end if
-          end if
-        else
-          if (blockRequiredLocal) then
-            ermsg = 'Error: Required block "' // trim(ctag) // &
-                    '" not found. Found block "' // line(istart:istop) // &
-                    '" instead.'
-            call store_error(ermsg)
-            call store_error_unit(iuext)
-            call ustop()
-          else
-            backspace(iin)
-          endif
-        end if
-        exit mainloop
-      else if (line(istart:istop) == 'END') then
-        call urword(line, lloc, istart, istop, 1, ival, rval, iin, iout)
-        if (line(istart:istop) == ctag) then
-          ermsg = 'Error: Looking for BEGIN ' // trim(ctag) // &
-                  ' but found END ' // line(istart:istop) // &
-                  ' instead.'
-          call store_error(ermsg)
-          call store_error_unit(iuext)
-          call ustop()
-        endif
-      end if
-    end do mainloop
-    return
-  end subroutine uget_block
-
-  subroutine uget_any_block(iin,iout,isfound,lloc,line,ctagfound,iuext)
-! ******************************************************************************
-! Read until any block is found. If found, return isfound as true and
-! return block name in ctagfound.
-! ******************************************************************************
-!
-!    SPECIFICATIONS:
-! ------------------------------------------------------------------------------
-    implicit none
-    ! -- dummy
-    integer(I4B), intent(in) :: iin
-    integer(I4B), intent(in) :: iout
-    logical, intent(inout) :: isfound
-    integer(I4B), intent(inout) :: lloc
-    character (len=*), intent(inout) :: line
-    character(len=*), intent(out) :: ctagfound
-    integer(I4B), intent(inout) :: iuext
-    ! -- local
-    integer(I4B) :: ierr, istart, istop
-    integer(I4B) :: ival, lloc2
-    real(DP) :: rval
-    character(len=100) :: ermsg
-    character(len=LINELENGTH) :: line2, fname
-! ------------------------------------------------------------------------------
-    !code
-    isfound = .false.
-    ctagfound = ''
-    iuext = iin
-    do
-      lloc = 1
-      call u8rdcom(iin,iout,line,ierr)
-      if (ierr < 0) exit
-      call urword(line, lloc, istart, istop, 1, ival, rval, iin, iout)
-      if (line(istart:istop) == 'BEGIN') then
-        call urword(line, lloc, istart, istop, 1, ival, rval, iin, iout)
-        if (line(istart:istop) /= '') then
-          isfound = .true.
-          ctagfound = line(istart:istop)
-          call u8rdcom(iin,iout,line2,ierr)
-          if (ierr < 0) exit
-          lloc2 = 1
-          call urword(line2,lloc2,istart,istop,1,ival,rval,iout,iin)
-          if (line2(istart:istop) == 'OPEN/CLOSE') then
-            iuext = GetUnit()
-            call urword(line2,lloc2,istart,istop,0,ival,rval,iout,iin)
-            fname = line2(istart:istop)
-            call openfile(iuext,iout,fname,'OPEN/CLOSE')
-          else
-            backspace(iin)
-          endif
-        else
-          ermsg  = 'Block name missing in file.'
-          call store_error(ermsg)
-          call store_error_unit(iin)
-          call ustop()
-        end if
-        exit
-      end if
-    end do
-    return
-  end subroutine uget_any_block
-
-  subroutine uterminate_block(iin,iout,key,ctag,lloc,line,ierr,iuext)
-! ******************************************************************************
-! Possible abnormal block termination.  Terminate if 'begin' found or if
-! 'end' encountered with incorrect tag.
-! ******************************************************************************
-!
-!    SPECIFICATIONS:
-! ------------------------------------------------------------------------------
-    implicit none
-    ! -- dummy
-    integer(I4B), intent(in) :: iin
-    integer(I4B), intent(in) :: iout
-    character (len=*), intent(in) :: key
-    character (len=*), intent(in) :: ctag
-    integer(I4B), intent(inout) :: lloc
-    character (len=*), intent(inout) :: line
-    integer(I4B), intent(inout) :: ierr
-    integer(I4B), intent(inout) :: iuext
-    ! -- local
-    character(len=LENBIGLINE) :: ermsg
-    integer(I4B) :: istart
-    integer(I4B) :: istop
-    integer(I4B) :: ival
-    real(DP) :: rval
-    ! -- format
-1   format('ERROR. "',A,'" DETECTED WITHOUT "',A,'". ','"END',1X,A, &
-      '" MUST BE USED TO END ',A,'.')
-2   format('ERROR. "',A,'" DETECTED BEFORE "END',1X,A,'". ','"END',1X,A, &
-        '" MUST BE USED TO END ',A,'.')
-! ------------------------------------------------------------------------------
-    !code
-    ierr = 1
-    select case(key)
-      case ('END')
-        call urword(line, lloc, istart, istop, 1, ival, rval, iout, iin)
-        if (line(istart:istop).ne.ctag) then
-          write(ermsg, 1) trim(key), trim(ctag), trim(ctag), trim(ctag)
-          call store_error(ermsg)
-          call store_error_unit(iin)
-          call ustop()
-        else
-          ierr = 0
-          if (iuext /= iin) then
-            ! close external file
-            close(iuext)
-            iuext = iin
-          endif
-        end if
-      case ('BEGIN')
-        write(ermsg, 2) trim(key), trim(ctag), trim(ctag), trim(ctag)
-        call store_error(ermsg)
-        call store_error_unit(iin)
-        call ustop()
-    end select
-    return
-  end subroutine uterminate_block
-
-      SUBROUTINE UPCASE(WORD)
-!C     ******************************************************************
-!C     CONVERT A CHARACTER STRING TO ALL UPPER CASE
-!C     ******************************************************************
-!C       SPECIFICATIONS:
-!C     ------------------------------------------------------------------
-      CHARACTER WORD*(*)
-!C
-!C1------Compute the difference between lowercase and uppercase.
-      L = LEN(WORD)
-      IDIFF=ICHAR('a')-ICHAR('A')
-!C
-!C2------Loop through the string and convert any lowercase characters.
-      DO 10 K=1,L
-      IF(WORD(K:K).GE.'a' .AND. WORD(K:K).LE.'z') &
-     &   WORD(K:K)=CHAR(ICHAR(WORD(K:K))-IDIFF)
-10    CONTINUE
-!C
-!C3------return.
-      RETURN
-      END SUBROUTINE upcase
-
-      subroutine lowcase(word)
-!     ******************************************************************
-!     Convert a character string to all lower case
-!     ******************************************************************
-!       specifications:
-!     ------------------------------------------------------------------
-      implicit none
-      ! -- dummy
-      character(len=*) :: word
-      ! -- local
-      integer(I4B) :: idiff, k, l
-!
-!------compute the difference between lowercase and uppercase.
-      l = len(word)
-      idiff=ichar('a')-ichar('A')
-!
-!------loop through the string and convert any uppercase characters.
-      do k=1,l
-        if(word(k:k).ge.'A' .and. word(k:k).le.'Z') then
-          word(k:k)=char(ichar(word(k:k))+idiff)
-        endif
-      enddo
-!
-!------return.
-      return
-      end subroutine lowcase
-
-      subroutine UWWORD(LINE,ICOL,ILEN,NCODE,C,N,R,FMT,ALIGNMENT,SEP)
-      implicit none
-      ! -- dummy
-      character (len=*), intent(inout) :: LINE
-      integer(I4B), intent(inout) :: ICOL
-      integer(I4B), intent(in) :: ILEN
-      integer(I4B), intent(in) :: NCODE
-      character (len=*), intent(in) :: C
-      integer(I4B), intent(in) :: N
-      real(DP), intent(in) :: R
-      character (len=*), optional, intent(in) :: FMT
-      integer(I4B), optional, intent(in) :: ALIGNMENT
-      character (len=*), optional, intent(in) :: SEP
-      ! -- local
-      character (len=16) :: cfmt
-      character (len=16) :: cffmt
-      character (len=ILEN) :: cval
-      integer(I4B) :: ialign
-      integer(I4B) :: i
-      integer(I4B) :: ispace
-      integer(I4B) :: istop
-      integer(I4B) :: ipad
-      integer(I4B) :: ireal
-      ! -- code
-      !
-      ! -- initialize locals
-      ipad = 0
-      ireal = 0
-      !
-      ! -- process dummy variables
-      if (present(FMT)) then
-        CFMT = FMT
-      else
-        select case(NCODE)
-          case(TABSTRING, TABUCSTRING)
-            write(cfmt, '(A,I0,A)') '(A', ILEN, ')'
-          case(TABINTEGER)
-            write(cfmt, '(A,I0,A)') '(I', ILEN, ')'
-          case(TABREAL)
-            ireal = 1
-            i = ILEN - 7
-            write(cfmt, '(A,I0,A,I0,A)') '(1PG', ILEN, '.', i, ')'
-            if (R >= DZERO) then
-              ipad = 1
-            end if
-        end select
-      end if
-      write(cffmt, '(A,I0,A)') '(A', ILEN, ')'
-
-      if (present(ALIGNMENT)) then
-        ialign = ALIGNMENT
-      else
-        ialign = TABRIGHT
-      end if
-      !
-      ! -- 
-      if (NCODE == TABSTRING .or. NCODE == TABUCSTRING) then
-        cval = C
-        if (NCODE == TABUCSTRING) then
-          call UPCASE(cval)
-        end if
-      else if (NCODE == TABINTEGER) then
-        write(cval, cfmt) N
-      else if (NCODE == TABREAL) then
-        write(cval, cfmt) R
-      end if
-      !
-      ! -- apply alignment to cval
-      if (len_trim(adjustl(cval)) > ILEN) then
-        cval = adjustl(cval)
-      else
-        cval = trim(adjustl(cval))
-      end if
-      if (ialign == TABCENTER) then
-        i = len_trim(cval)
-        ispace = (ILEN - i) / 2
-        if (ireal > 0) then
-          if (ipad > 0) then
-            cval = ' ' //trim(adjustl(cval))
-          else
-            cval = trim(adjustl(cval))
-          end if
-        else
-          cval = repeat(' ', ispace) // trim(cval)
-        end if
-      else if (ialign == TABLEFT) then
-        cval = trim(adjustl(cval))
-        if (ipad > 0) then
-          cval = ' ' //trim(adjustl(cval))
-        end if
-      else
-        cval = adjustr(cval)
-      end if
-      if (NCODE == TABUCSTRING) then
-        call UPCASE(cval)
-      end if
-      !
-      ! -- increment istop to the end of the column
-      istop = ICOL + ILEN - 1
-      !
-      ! -- write final string to line
-      write(LINE(ICOL:istop), cffmt) cval
-
-      ICOL = istop + 1
-
-      if (present(SEP)) then
-        i = len(SEP)
-        istop = ICOL + i
-        write(LINE(ICOL:istop), '(A)') SEP
-        ICOL = istop
-      end if
-      
-!
-!------return.
-      return
-      end subroutine UWWORD
-
-      SUBROUTINE URWORD(LINE,ICOL,ISTART,ISTOP,NCODE,N,R,IOUT,IN)
-!C     ******************************************************************
-!C     ROUTINE TO EXTRACT A WORD FROM A LINE OF TEXT, AND OPTIONALLY
-!C     CONVERT THE WORD TO A NUMBER.
-!C        ISTART AND ISTOP WILL BE RETURNED WITH THE STARTING AND
-!C          ENDING CHARACTER POSITIONS OF THE WORD.
-!C        THE LAST CHARACTER IN THE LINE IS SET TO BLANK SO THAT IF ANY
-!C          PROBLEMS OCCUR WITH FINDING A WORD, ISTART AND ISTOP WILL
-!C          POINT TO THIS BLANK CHARACTER.  THUS, A WORD WILL ALWAYS BE
-!C          RETURNED UNLESS THERE IS A NUMERIC CONVERSION ERROR.  BE SURE
-!C          THAT THE LAST CHARACTER IN LINE IS NOT AN IMPORTANT CHARACTER
-!C          BECAUSE IT WILL ALWAYS BE SET TO BLANK.
-!C        A WORD STARTS WITH THE FIRST CHARACTER THAT IS NOT A SPACE OR
-!C          COMMA, AND ENDS WHEN A SUBSEQUENT CHARACTER THAT IS A SPACE
-!C          OR COMMA.  NOTE THAT THESE PARSING RULES DO NOT TREAT TWO
-!C          COMMAS SEPARATED BY ONE OR MORE SPACES AS A NULL WORD.
-!C        FOR A WORD THAT BEGINS WITH "'", THE WORD STARTS WITH THE
-!C          CHARACTER AFTER THE QUOTE AND ENDS WITH THE CHARACTER
-!C          PRECEDING A SUBSEQUENT QUOTE.  THUS, A QUOTED WORD CAN
-!C          INCLUDE SPACES AND COMMAS.  THE QUOTED WORD CANNOT CONTAIN
-!C          A QUOTE CHARACTER.
-!C        IF NCODE IS 1, THE WORD IS CONVERTED TO UPPER CASE.
-!C        IF NCODE IS 2, THE WORD IS CONVERTED TO AN INTEGER.
-!C        IF NCODE IS 3, THE WORD IS CONVERTED TO A REAL NUMBER.
-!C        NUMBER CONVERSION ERROR IS WRITTEN TO UNIT IOUT IF IOUT IS
-!C          POSITIVE; ERROR IS WRITTEN TO DEFAULT OUTPUT IF IOUT IS 0;
-!C          NO ERROR MESSAGE IS WRITTEN IF IOUT IS NEGATIVE.
-!C     ******************************************************************
-!C
-!C        SPECIFICATIONS:
-!C     ------------------------------------------------------------------
-      integer(I4B), intent(inout) :: n
-      real(DP),intent(inout) :: r
-      CHARACTER(len=*) LINE
-      CHARACTER(len=20) STRING
-      CHARACTER(len=30) RW
-      CHARACTER(len=1) TAB
-      character(len=200) :: msg
-!C     ------------------------------------------------------------------
-      TAB=CHAR(9)
-!C
-!C1------Set last char in LINE to blank and set ISTART and ISTOP to point
-!C1------to this blank as a default situation when no word is found.  If
-!C1------starting location in LINE is out of bounds, do not look for a
-!C1------word.
-      LINLEN=LEN(LINE)
-      LINE(LINLEN:LINLEN)=' '
-      ISTART=LINLEN
-      ISTOP=LINLEN
-      LINLEN=LINLEN-1
-      IF(ICOL.LT.1 .OR. ICOL.GT.LINLEN) GO TO 100
-!C
-!C2------Find start of word, which is indicated by first character that
-!C2------is not a blank, a comma, or a tab.
-      DO 10 I=ICOL,LINLEN
-      IF(LINE(I:I).NE.' ' .AND. LINE(I:I).NE.',' &
-     &    .AND. LINE(I:I).NE.TAB) GO TO 20
-10    CONTINUE
-      ICOL=LINLEN+1
-      GO TO 100
-!C
-!C3------Found start of word.  Look for end.
-!C3A-----When word is quoted, only a quote can terminate it.
-20    IF(LINE(I:I).EQ.'''') THEN
-         I=I+1
-         IF(I.LE.LINLEN) THEN
-            DO 25 J=I,LINLEN
-            IF(LINE(J:J).EQ.'''') GO TO 40
-25          CONTINUE
-         END IF
-!C
-!C3B-----When word is not quoted, space, comma, or tab will terminate.
-      ELSE
-         DO 30 J=I,LINLEN
-         IF(LINE(J:J).EQ.' ' .OR. LINE(J:J).EQ.',' &
-     &    .OR. LINE(J:J).EQ.TAB) GO TO 40
-30       CONTINUE
-      END IF
-!C
-!C3C-----End of line without finding end of word; set end of word to
-!C3C-----end of line.
-      J=LINLEN+1
-!C
-!C4------Found end of word; set J to point to last character in WORD and
-!C-------set ICOL to point to location for scanning for another word.
-40    ICOL=J+1
-      J=J-1
-      IF(J.LT.I) GO TO 100
-      ISTART=I
-      ISTOP=J
-!C
-!C5------Convert word to upper case and RETURN if NCODE is 1.
-      IF(NCODE.EQ.1) THEN
-         IDIFF=ICHAR('a')-ICHAR('A')
-         DO 50 K=ISTART,ISTOP
-            IF(LINE(K:K).GE.'a' .AND. LINE(K:K).LE.'z') &
-     &             LINE(K:K)=CHAR(ICHAR(LINE(K:K))-IDIFF)
-50       CONTINUE
-         RETURN
-      END IF
-!C
-!C6------Convert word to a number if requested.
-100   IF(NCODE.EQ.2 .OR. NCODE.EQ.3) THEN
-         RW=' '
-         L=30-ISTOP+ISTART
-         IF(L.LT.1) GO TO 200
-         RW(L:30)=LINE(ISTART:ISTOP)
-         IF(NCODE.EQ.2) READ(RW,'(I30)',ERR=200) N
-         IF(NCODE.EQ.3) READ(RW,'(F30.0)',ERR=200) R
-      END IF
-      RETURN
-!C
-!C7------Number conversion error.
-200   IF(NCODE.EQ.3) THEN
-         STRING= 'A REAL NUMBER'
-         L=13
-      ELSE
-         STRING= 'AN INTEGER'
-         L=10
-      END IF
-!C
-!C7A-----If output unit is negative, set last character of string to 'E'.
-      IF(IOUT.LT.0) THEN
-         N=0
-         R=0.
-         LINE(LINLEN+1:LINLEN+1)='E'
-         RETURN
-!C
-!C7B-----If output unit is positive; write a message to output unit.
-      ELSE IF(IOUT.GT.0) THEN
-         IF(IN.GT.0) THEN
-            WRITE(IOUT,201) IN,LINE(ISTART:ISTOP),STRING(1:L),LINE
-         ELSE
-            WRITE(IOUT,202) LINE(ISTART:ISTOP),STRING(1:L),LINE
-         END IF
-201      FORMAT(1X,/1X,'FILE UNIT ',I4,' : ERROR CONVERTING "',A, &
-     &       '" TO ',A,' IN LINE:',/1X,A)
-202      FORMAT(1X,/1X,'KEYBOARD INPUT : ERROR CONVERTING "',A, &
-     &       '" TO ',A,' IN LINE:',/1X,A)
-!C
-!C7C-----If output unit is 0; write a message to default output.
-      ELSE
-         IF(IN.GT.0) THEN
-            WRITE(*,201) IN,LINE(ISTART:ISTOP),STRING(1:L),LINE
-         ELSE
-            WRITE(*,202) LINE(ISTART:ISTOP),STRING(1:L),LINE
-         END IF
-      END IF
-!C
-!C7D-----STOP after storing error message.
-      call lowcase(string)
-      if (in > 0) then
-        write(msg,205)in,line(istart:istop),trim(string)
-      else
-        write(msg,207)line(istart:istop),trim(string)
-      endif
-205   format('File unit ',I0,': Error converting "',A, &
-     &       '" to ',A,' in following line:')
-207   format('Keyboard input: Error converting "',A, &
-     &       '" to ',A,' in following line:')
-      call store_error(msg)
-      call store_error(trim(line))
-      call store_error_unit(in)
-      call ustop()
-      !
-      END SUBROUTINE URWORD
-
-      SUBROUTINE ULSTLB(IOUT,LABEL,CAUX,NCAUX,NAUX)
-!C     ******************************************************************
-!C     PRINT A LABEL FOR A LIST
-!C     ******************************************************************
-!C
-!C        SPECIFICATIONS:
-!C     ------------------------------------------------------------------
-      CHARACTER(len=*) LABEL
-      CHARACTER(len=16) CAUX(NCAUX)
-      CHARACTER(len=400) BUF
-      CHARACTER(len=1) DASH(400)
-      DATA DASH/400*'-'/
-!C     ------------------------------------------------------------------
-!C
-!C1------Construct the complete label in BUF.  Start with BUF=LABEL.
-      BUF=LABEL
-!C
-!C2------Add auxiliary data names if there are any.
-      NBUF=LEN(LABEL)+9
-      IF(NAUX.GT.0) THEN
-         DO 10 I=1,NAUX
-         N1=NBUF+1
-         NBUF=NBUF+16
-         BUF(N1:NBUF)=CAUX(I)
-10       CONTINUE
-      END IF
-!C
-!C3------Write the label.
-      WRITE(IOUT,103) BUF(1:NBUF)
-  103 FORMAT(1X,A)
-!C
-!C4------Add a line of dashes.
-      WRITE(IOUT,104) (DASH(J),J=1,NBUF)
-  104 FORMAT(1X,400A)
-!C
-!C5------Return.
-      RETURN
-      END SUBROUTINE ULSTLB
-!
-
-      SUBROUTINE UBDSV4(KSTP,KPER,TEXT,NAUX,AUXTXT,IBDCHN, &
-     &          NCOL,NROW,NLAY,NLIST,IOUT,DELT,PERTIM,TOTIM)
-!C     ******************************************************************
-!C     WRITE HEADER RECORDS FOR CELL-BY-CELL FLOW TERMS FOR ONE COMPONENT
-!C     OF FLOW PLUS AUXILIARY DATA USING A LIST STRUCTURE.  EACH ITEM IN
-!C     THE LIST IS WRITTEN BY MODULE UBDSVB
-!C     ******************************************************************
-!C
-!C        SPECIFICATIONS:
-!C     ------------------------------------------------------------------
-      CHARACTER(len=16) :: TEXT
-      character(len=16), dimension(:) :: AUXTXT
-      real(DP),intent(in) :: delt,pertim,totim
-      character(len=*), parameter :: fmt = &
-      "(1X,'UBDSV4 SAVING ',A16,' ON UNIT',I7,' AT TIME STEP',I7,"// &
-      "', STRESS PERIOD',I7)"
-!C     ------------------------------------------------------------------
-!C
-!C1------WRITE UNFORMATTED RECORDS IDENTIFYING DATA.
-      IF(IOUT.GT.0) WRITE(IOUT,fmt) TEXT,IBDCHN,KSTP,KPER
-      WRITE(IBDCHN) KSTP,KPER,TEXT,NCOL,NROW,-NLAY
-      WRITE(IBDCHN) 5,DELT,PERTIM,TOTIM
-      WRITE(IBDCHN) NAUX+1
-      IF(NAUX.GT.0) WRITE(IBDCHN) (AUXTXT(N),N=1,NAUX)
-      WRITE(IBDCHN) NLIST
-!C
-!C2------RETURN
-      RETURN
-      END SUBROUTINE UBDSV4
-
-      SUBROUTINE UBDSVB(IBDCHN,ICRL,Q,VAL,NVL,NAUX,LAUX)
-!C     ******************************************************************
-!C     WRITE ONE VALUE OF CELL-BY-CELL FLOW PLUS AUXILIARY DATA USING
-!C     A LIST STRUCTURE.
-!C     ******************************************************************
-!C
-!C        SPECIFICATIONS:
-!C     ------------------------------------------------------------------
-      real(DP), DIMENSION(nvl) :: VAL
-      real(DP) :: q
-!C     ------------------------------------------------------------------
-!C
-!C1------WRITE CELL NUMBER AND FLOW RATE
-      IF(NAUX.GT.0) THEN
-         N2=LAUX+NAUX-1
-         WRITE(IBDCHN) ICRL,Q,(VAL(N),N=LAUX,N2)
-      ELSE
-         WRITE(IBDCHN) ICRL,Q
-      END IF
-!C
-!C2------RETURN
-      RETURN
-      END SUBROUTINE UBDSVB
-
-  SUBROUTINE UCOLNO(NLBL1,NLBL2,NSPACE,NCPL,NDIG,IOUT)
-!C     ******************************************************************
-!C     OUTPUT COLUMN NUMBERS ABOVE A MATRIX PRINTOUT
-!C        NLBL1 IS THE START COLUMN LABEL (NUMBER)
-!C        NLBL2 IS THE STOP COLUMN LABEL (NUMBER)
-!C        NSPACE IS NUMBER OF BLANK SPACES TO LEAVE AT START OF LINE
-!C        NCPL IS NUMBER OF COLUMN NUMBERS PER LINE
-!C        NDIG IS NUMBER OF CHARACTERS IN EACH COLUMN FIELD
-!C        IOUT IS OUTPUT CHANNEL
-!C     ******************************************************************
-!C
-!C        SPECIFICATIONS:
-!C     ------------------------------------------------------------------
-      CHARACTER(len=1) DOT,SPACE,DG,BF
-      DIMENSION BF(1000),DG(10)
-!C
-      DATA DG(1),DG(2),DG(3),DG(4),DG(5),DG(6),DG(7),DG(8),DG(9),DG(10)/ &
-     &         '0','1','2','3','4','5','6','7','8','9'/
-      DATA DOT,SPACE/'.',' '/
-!C     ------------------------------------------------------------------
-!C
-!C1------CALCULATE # OF COLUMNS TO BE PRINTED (NLBL), WIDTH
-!C1------OF A LINE (NTOT), NUMBER OF LINES (NWRAP).
-      if (iout<=0) return
-      WRITE(IOUT,1)
-    1 FORMAT(1X)
-      NLBL=NLBL2-NLBL1+1
-      N=NLBL
-      IF(NLBL.GT.NCPL) N=NCPL
-      NTOT=NSPACE+N*NDIG
-      IF(NTOT.GT.1000) GO TO 50
-      NWRAP=(NLBL-1)/NCPL + 1
-      J1=NLBL1-NCPL
-      J2=NLBL1-1
-!C
-!C2------BUILD AND PRINT EACH LINE
-      DO 40 N=1,NWRAP
-!C
-!C3------CLEAR THE BUFFER (BF).
-      DO 20 I=1,1000
-      BF(I)=SPACE
-   20 CONTINUE
-      NBF=NSPACE
-!C
-!C4------DETERMINE FIRST (J1) AND LAST (J2) COLUMN # FOR THIS LINE.
-      J1=J1+NCPL
-      J2=J2+NCPL
-      IF(J2.GT.NLBL2) J2=NLBL2
-!C
-!C5------LOAD THE COLUMN #'S INTO THE BUFFER.
-      DO 30 J=J1,J2
-      NBF=NBF+NDIG
-      I2=J/10
-      I1=J-I2*10+1
-      BF(NBF)=DG(I1)
-      IF(I2.EQ.0) GO TO 30
-      I3=I2/10
-      I2=I2-I3*10+1
-      BF(NBF-1)=DG(I2)
-      IF(I3.EQ.0) GO TO 30
-      I4=I3/10
-      I3=I3-I4*10+1
-      BF(NBF-2)=DG(I3)
-      IF(I4.EQ.0) GO TO 30
-      IF(I4.GT.9) THEN
-!C5A-----If more than 4 digits, use "X" for 4th digit.
-         BF(NBF-3)='X'
-      ELSE
-         BF(NBF-3)=DG(I4+1)
-      END IF
-   30 CONTINUE
-!C
-!C6------PRINT THE CONTENTS OF THE BUFFER (I.E. PRINT THE LINE).
-      WRITE(IOUT,31) (BF(I),I=1,NBF)
-   31 FORMAT(1X,1000A1)
-!C
-   40 CONTINUE
-!C
-!C7------PRINT A LINE OF DOTS (FOR AESTHETIC PURPOSES ONLY).
-   50 NTOT=NTOT
-      IF(NTOT.GT.1000) NTOT=1000
-      WRITE(IOUT,51) (DOT,I=1,NTOT)
-   51 FORMAT(1X,1000A1)
-!C
-!C8------RETURN
-      RETURN
-      END SUBROUTINE UCOLNO
-
-      SUBROUTINE ULAPRW(BUF,TEXT,KSTP,KPER,NCOL,NROW,ILAY,IPRN,IOUT)
-!C     ******************************************************************
-!C     PRINT 1 LAYER ARRAY
-!C     ******************************************************************
-!C
-!C        SPECIFICATIONS:
-!C     ------------------------------------------------------------------
-      CHARACTER(len=16) TEXT
-      real(DP),dimension(ncol,nrow) :: buf
-!C     ------------------------------------------------------------------
-!C
-      if (iout<=0) return
-!C1------PRINT A HEADER DEPENDING ON ILAY
-      IF(ILAY.GT.0) THEN
-         WRITE(IOUT,1) TEXT,ILAY,KSTP,KPER
-    1    FORMAT('1',/2X,A,' IN LAYER ',I3,' AT END OF TIME STEP ',I3, &
-     &     ' IN STRESS PERIOD ',I4/2X,75('-'))
-      ELSE IF(ILAY.LT.0) THEN
-         WRITE(IOUT,2) TEXT,KSTP,KPER
-    2    FORMAT('1',/1X,A,' FOR CROSS SECTION AT END OF TIME STEP',I3, &
-     &     ' IN STRESS PERIOD ',I4/1X,79('-'))
-      END IF
-!C
-!C2------MAKE SURE THE FORMAT CODE (IP OR IPRN) IS
-!C2------BETWEEN 1 AND 21.
-      IP=IPRN
-      IF(IP.LT.1 .OR. IP.GT.21) IP=12
-!C
-!C3------CALL THE UTILITY MODULE UCOLNO TO PRINT COLUMN NUMBERS.
-      IF(IP.EQ.1) CALL UCOLNO(1,NCOL,0,11,11,IOUT)
-      IF(IP.EQ.2) CALL UCOLNO(1,NCOL,0,9,14,IOUT)
-      IF(IP.GE.3 .AND. IP.LE.6) CALL UCOLNO(1,NCOL,3,15,8,IOUT)
-      IF(IP.GE.7 .AND. IP.LE.11) CALL UCOLNO(1,NCOL,3,20,6,IOUT)
-      IF(IP.EQ.12) CALL UCOLNO(1,NCOL,0,10,12,IOUT)
-      IF(IP.GE.13 .AND. IP.LE.18) CALL UCOLNO(1,NCOL,3,10,7,IOUT)
-      IF(IP.EQ.19) CALL UCOLNO(1,NCOL,0,5,13,IOUT)
-      IF(IP.EQ.20) CALL UCOLNO(1,NCOL,0,6,12,IOUT)
-      IF(IP.EQ.21) CALL UCOLNO(1,NCOL,0,7,10,IOUT)
-!C
-!C4------LOOP THROUGH THE ROWS PRINTING EACH ONE IN ITS ENTIRETY.
-      DO I=1,NROW
-      SELECT CASE(IP)
-
-      CASE(1)
-!C------------ FORMAT 11G10.3
-      WRITE(IOUT,11) I,(BUF(J,I),J=1,NCOL)
-11    FORMAT(1X,I3,2X,1PG10.3,10(1X,G10.3):/(5X,11(1X,G10.3)))
-
-      CASE(2)
-!C------------ FORMAT 9G13.6
-      WRITE(IOUT,21) I,(BUF(J,I),J=1,NCOL)
-21    FORMAT(1X,I3,2X,1PG13.6,8(1X,G13.6):/(5X,9(1X,G13.6)))
-
-      CASE(3)
-!C------------ FORMAT 15F7.1
-      WRITE(IOUT,31) I,(BUF(J,I),J=1,NCOL)
-31    FORMAT(1X,I3,1X,15(1X,F7.1):/(5X,15(1X,F7.1)))
-
-      CASE(4)
-!C------------ FORMAT 15F7.2
-      WRITE(IOUT,41) I,(BUF(J,I),J=1,NCOL)
-41    FORMAT(1X,I3,1X,15(1X,F7.2):/(5X,15(1X,F7.2)))
-
-      CASE(5)
-!C------------ FORMAT 15F7.3
-      WRITE(IOUT,51) I,(BUF(J,I),J=1,NCOL)
-51    FORMAT(1X,I3,1X,15(1X,F7.3):/(5X,15(1X,F7.3)))
-
-      CASE(6)
-!C------------ FORMAT 15F7.4
-      WRITE(IOUT,61) I,(BUF(J,I),J=1,NCOL)
-61    FORMAT(1X,I3,1X,15(1X,F7.4):/(5X,15(1X,F7.4)))
-
-      CASE(7)
-!C------------ FORMAT 20F5.0
-      WRITE(IOUT,71) I,(BUF(J,I),J=1,NCOL)
-71    FORMAT(1X,I3,1X,20(1X,F5.0):/(5X,20(1X,F5.0)))
-
-      CASE(8)
-!C------------ FORMAT 20F5.1
-      WRITE(IOUT,81) I,(BUF(J,I),J=1,NCOL)
-81    FORMAT(1X,I3,1X,20(1X,F5.1):/(5X,20(1X,F5.1)))
-
-      CASE(9)
-!C------------ FORMAT 20F5.2
-      WRITE(IOUT,91) I,(BUF(J,I),J=1,NCOL)
-91    FORMAT(1X,I3,1X,20(1X,F5.2):/(5X,20(1X,F5.2)))
-
-      CASE(10)
-!C------------ FORMAT 20F5.3
-      WRITE(IOUT,101) I,(BUF(J,I),J=1,NCOL)
-101   FORMAT(1X,I3,1X,20(1X,F5.3):/(5X,20(1X,F5.3)))
-
-      CASE(11)
-!C------------ FORMAT 20F5.4
-      WRITE(IOUT,111) I,(BUF(J,I),J=1,NCOL)
-111   FORMAT(1X,I3,1X,20(1X,F5.4):/(5X,20(1X,F5.4)))
-
-      CASE(12)
-!C------------ FORMAT 10G11.4
-      WRITE(IOUT,121) I,(BUF(J,I),J=1,NCOL)
-121   FORMAT(1X,I3,2X,1PG11.4,9(1X,G11.4):/(5X,10(1X,G11.4)))
-
-      CASE(13)
-!C------------ FORMAT 10F6.0
-      WRITE(IOUT,131) I,(BUF(J,I),J=1,NCOL)
-131   FORMAT(1X,I3,1X,10(1X,F6.0):/(5X,10(1X,F6.0)))
-
-      CASE(14)
-!C------------ FORMAT 10F6.1
-      WRITE(IOUT,141) I,(BUF(J,I),J=1,NCOL)
-141   FORMAT(1X,I3,1X,10(1X,F6.1):/(5X,10(1X,F6.1)))
-
-      CASE(15)
-!C------------ FORMAT 10F6.2
-      WRITE(IOUT,151) I,(BUF(J,I),J=1,NCOL)
-151   FORMAT(1X,I3,1X,10(1X,F6.2):/(5X,10(1X,F6.2)))
-
-      CASE(16)
-!C------------ FORMAT 10F6.3
-      WRITE(IOUT,161) I,(BUF(J,I),J=1,NCOL)
-161   FORMAT(1X,I3,1X,10(1X,F6.3):/(5X,10(1X,F6.3)))
-
-      CASE(17)
-!C------------ FORMAT 10F6.4
-      WRITE(IOUT,171) I,(BUF(J,I),J=1,NCOL)
-171   FORMAT(1X,I3,1X,10(1X,F6.4):/(5X,10(1X,F6.4)))
-
-      CASE(18)
-!C------------ FORMAT 10F6.5
-      WRITE(IOUT,181) I,(BUF(J,I),J=1,NCOL)
-181   FORMAT(1X,I3,1X,10(1X,F6.5):/(5X,10(1X,F6.5)))
-
-      CASE(19)
-!C------------FORMAT 5G12.5
-      WRITE(IOUT,191) I,(BUF(J,I),J=1,NCOL)
-191   FORMAT(1X,I3,2X,1PG12.5,4(1X,G12.5):/(5X,5(1X,G12.5)))
-
-      CASE(20)
-!C------------FORMAT 6G11.4
-      WRITE(IOUT,201) I,(BUF(J,I),J=1,NCOL)
-201   FORMAT(1X,I3,2X,1PG11.4,5(1X,G11.4):/(5X,6(1X,G11.4)))
-
-      CASE(21)
-!C------------FORMAT 7G9.2
-      WRITE(IOUT,211) I,(BUF(J,I),J=1,NCOL)
-211   FORMAT(1X,I3,2X,1PG9.2,6(1X,G9.2):/(5X,7(1X,G9.2)))
-
-      END SELECT
-      END DO
-      
-      RETURN
-      END SUBROUTINE ULAPRW
-
-     SUBROUTINE ULASAV(BUF,TEXT,KSTP,KPER,PERTIM,TOTIM,NCOL, &
-     &                   NROW,ILAY,ICHN)
-!C     ******************************************************************
-!C     SAVE 1 LAYER ARRAY ON DISK
-!C     ******************************************************************
-!C
-!C        SPECIFICATIONS:
-!C     ------------------------------------------------------------------
-      CHARACTER(len=16) TEXT
-      real(DP),dimension(ncol,nrow) :: buf
-      real(DP) :: pertim,totim
-!C     ------------------------------------------------------------------
-!C
-!C1------WRITE AN UNFORMATTED RECORD CONTAINING IDENTIFYING
-!C1------INFORMATION.
-      WRITE(ICHN) KSTP,KPER,PERTIM,TOTIM,TEXT,NCOL,NROW,ILAY
-!C
-!C2------WRITE AN UNFORMATTED RECORD CONTAINING ARRAY VALUES
-!C2------THE ARRAY IS DIMENSIONED (NCOL,NROW)
-      WRITE(ICHN) ((BUF(IC,IR),IC=1,NCOL),IR=1,NROW)
-!C
-!C3------RETURN
-      RETURN
-     END SUBROUTINE ULASAV
-
-  subroutine ubdsv1(kstp, kper, text, ibdchn, buff, ncol, nrow, nlay, iout, &
-                    delt, pertim, totim)
-! ******************************************************************************
-! Record cell-by-cell flow terms for one component of flow as a 3-D array with
-!   extra record to indicate delt, pertim, and totim
-! ******************************************************************************
-!
-!    SPECIFICATIONS:
-! ------------------------------------------------------------------------------
-    implicit none
-    integer(I4B), intent(in) :: kstp
-    integer(I4B), intent(in) :: kper
-    character(len=*), intent(in) :: text
-    integer(I4B), intent(in) :: ibdchn
-    real(DP), dimension(:), intent(in) :: buff
-    integer(I4B), intent(in) :: ncol
-    integer(I4B), intent(in) :: nrow
-    integer(I4B), intent(in) :: nlay
-    integer(I4B), intent(in) :: iout
-    real(DP), intent(in) :: delt
-    real(DP), intent(in) :: pertim
-    real(DP), intent(in) :: totim
-    ! -- format
-    character(len=*), parameter :: fmt = &
-      "(1X,'UBDSV1 SAVING ',A16,' ON UNIT',I7,' AT TIME STEP',I7,"// &
-      "', STRESS PERIOD',I7)"
-! ------------------------------------------------------------------------------
-    !
-    ! -- Write records
-    if(iout > 0) write(iout, fmt) text, ibdchn, kstp, kper
-    write(ibdchn) kstp,kper,text,ncol,nrow,-nlay
-    write(ibdchn) 1,delt,pertim,totim
-    write(ibdchn) buff
-    !
-    ! -- return
-    return
-  end subroutine ubdsv1
-
-  subroutine ubdsv06(kstp,kper,text,                                 &
-                     modelnam1,paknam1,modelnam2,paknam2,            &
-                     ibdchn,naux,auxtxt,                             &
-                     ncol,nrow,nlay,nlist,iout,delt,pertim,totim)
-! ******************************************************************
-! write header records for cell-by-cell flow terms for one component
-! of flow.  each item in the list is written by module ubdsvc
-! ******************************************************************
-!
-!     specifications:
-! ------------------------------------------------------------------
-    implicit none
-    integer(I4B), intent(in) :: kstp
-    integer(I4B), intent(in) :: kper
-    character(len=*), intent(in) :: text
-    character(len=*), intent(in) :: modelnam1
-    character(len=*), intent(in) :: paknam1
-    character(len=*), intent(in) :: modelnam2
-    character(len=*), intent(in) :: paknam2
-    integer(I4B), intent(in) :: naux
-    character(len=16), dimension(:), intent(in) :: auxtxt
-    integer(I4B), intent(in) :: ibdchn
-    integer(I4B), intent(in) :: ncol
-    integer(I4B), intent(in) :: nrow
-    integer(I4B), intent(in) :: nlay
-    integer(I4B), intent(in) :: nlist
-    integer(I4B), intent(in) :: iout
-    real(DP), intent(in) :: delt
-    real(DP), intent(in) :: pertim
-    real(DP), intent(in) :: totim
-    ! -- local
-    integer(I4B) :: n
-    ! -- format
-    character(len=*), parameter :: fmt = &
-      "(1X,'UBDSV06 SAVING ',A16,' IN MODEL ',A16,' PACKAGE ',A16,"//&
-      "'CONNECTED TO MODEL ',A16,' PACKAGE ',A16,"//                 &
-      "' ON UNIT',I7,' AT TIME STEP',I7,', STRESS PERIOD',I7)"
-! ------------------------------------------------------------------
-!
-! write unformatted records identifying data.
-    if (iout > 0) write(iout,fmt) text, modelnam1, paknam1,          &
-                                  modelnam2, paknam2,                &
-                                  ibdchn, kstp, kper
-    write(ibdchn) kstp,kper,text,ncol,nrow,-nlay
-    write(ibdchn) 6,delt,pertim,totim
-    write(ibdchn) modelnam1
-    write(ibdchn) paknam1
-    write(ibdchn) modelnam2
-    write(ibdchn) paknam2
-    write(ibdchn) naux+1
-    if (naux > 0) write(ibdchn) (auxtxt(n),n=1,naux)
-    write(ibdchn) nlist
-    !
-    ! -- return
-    return
-  end subroutine ubdsv06
-
-  subroutine ubdsvc(ibdchn, n, q, naux, aux)
-! ******************************************************************************
-! Write one value of cell-by-cell flow using a list structure. From node (n)
-! and to node (n2) are written to the file
-! ******************************************************************************
-!
-!    SPECIFICATIONS:
-! ------------------------------------------------------------------------------
-    implicit none
-    integer(I4B), intent(in) :: ibdchn
-    integer(I4B), intent(in) :: n
-    real(DP), intent(in) :: q
-    integer(I4B), intent(in) :: naux
-    real(DP), dimension(naux), intent(in) :: aux
-    ! -- local
-    integer(I4B) :: nn
-! ------------------------------------------------------------------------------
-    !
-    ! -- Write record
-    if (naux > 0) then
-        write(ibdchn) n,q,(aux(nn),nn=1,naux)
-    else
-        write(ibdchn) n,q
-    end if
-    !
-    ! -- return
-    return
-  end subroutine ubdsvc
-
-  subroutine ubdsvd(ibdchn, n, n2, q, naux, aux)
-! ******************************************************************************
-! Write one value of cell-by-cell flow using a list structure. From node (n)
-! and to node (n2) are written to the file
-! ******************************************************************************
-!
-!    SPECIFICATIONS:
-! ------------------------------------------------------------------------------
-    implicit none
-    integer(I4B), intent(in) :: ibdchn
-    integer(I4B), intent(in) :: n
-    integer(I4B), intent(in) :: n2
-    real(DP), intent(in) :: q
-    integer(I4B), intent(in) :: naux
-    real(DP), dimension(naux), intent(in) :: aux
-    ! -- local
-    integer(I4B) :: nn
-! ------------------------------------------------------------------------------
-    !
-    ! -- Write record
-    if (naux > 0) then
-        write(ibdchn) n,n2,q,(aux(nn),nn=1,naux)
-    else
-        write(ibdchn) n,n2,q
-    end if
-    !
-    ! -- return
-    return
-  end subroutine ubdsvd
-
-  logical function same_word(word1, word2)
-    ! Perform a case-insensitive comparison of two words
-    implicit none
-    ! -- dummy variables
-    character(len=*), intent(in) :: word1, word2
-    ! -- local
-    character(len=200) :: upword1, upword2
-    !
-    upword1 = word1
-    call upcase(upword1)
-    upword2 = word2
-    call upcase(upword2)
-    same_word = (upword1==upword2)
-    return
-  end function same_word
-
-  function get_node(ilay, irow, icol, nlay, nrow, ncol)
-    ! Return node number, given layer, row, and column indices
-    ! for a structured grid.  If any argument is invalid,
-    ! return -1.
-    implicit none
-    ! -- return
-    integer(I4B) :: get_node
-    ! -- dummy
-    integer(I4B), intent(in) :: ilay, irow, icol, nlay, nrow, ncol
-    !
-    if (nlay>0 .and. nrow>0 .and. ncol>0) then
-      if (ilay>0 .and. ilay<=nlay) then
-        if (irow>0 .and. irow<=nrow) then
-          if (icol>0 .and. icol<=ncol) then
-            get_node = icol + ncol*(irow-1) + (ilay-1)*nrow*ncol
-            return
-          endif
-        endif
-      endif
-    endif
-    get_node = -1
-    return
-  end function get_node
-
-  subroutine get_ijk(nodenumber, nrow, ncol, nlay, irow, icol, ilay)
-    ! Calculate irow, icol, and ilay from the nodenumber and grid
-    ! dimensions.  If nodenumber is invalid, set irow, icol, and
-    ! ilay to -1
-    implicit none
-    ! -- dummy
-    integer(I4B), intent(in) :: nodenumber
-    integer(I4B), intent(in) :: nrow
-    integer(I4B), intent(in) :: ncol
-    integer(I4B), intent(in) :: nlay
-    integer(I4B), intent(out) :: irow
-    integer(I4B), intent(out) :: icol
-    integer(I4B), intent(out) :: ilay
-    ! -- local
-    integer(I4B) :: nodes
-    integer(I4B) :: ij
-    !
-    nodes = nlay * nrow * ncol
-    if(nodenumber < 1 .or. nodenumber > nodes) then
-      irow = -1
-      icol = -1
-      ilay = -1
-    else
-      ilay = (nodenumber - 1) / (ncol * nrow) + 1
-      ij = nodenumber - (ilay - 1) * ncol * nrow
-      irow = (ij - 1) / ncol + 1
-      icol = ij - (irow - 1) * ncol
-    endif
-    !
-    return
-  end subroutine get_ijk
-
-  subroutine get_jk(nodenumber, ncpl, nlay, icpl, ilay)
-    ! Calculate icpl, and ilay from the nodenumber and grid
-    ! dimensions.  If nodenumber is invalid, set irow, icol, and
-    ! ilay to -1
-    implicit none
-    ! -- dummy
-    integer(I4B), intent(in) :: nodenumber
-    integer(I4B), intent(in) :: ncpl
-    integer(I4B), intent(in) :: nlay
-    integer(I4B), intent(out) :: icpl
-    integer(I4B), intent(out) :: ilay
-    ! -- local
-    integer(I4B) :: nodes
-    !
-    nodes = ncpl * nlay
-    if(nodenumber < 1 .or. nodenumber > nodes) then
-      icpl = -1
-      ilay = -1
-    else
-      ilay = (nodenumber - 1) / ncpl + 1
-      icpl = nodenumber - (ilay - 1) * ncpl
-    endif
-    !
-    return
-  end subroutine get_jk
-
-  subroutine unitinquire(iu)
-    integer(I4B) :: iu
-    character(len=100) :: fname,ac,act,fm,frm,seq,unf
-    inquire(unit=iu,name=fname,access=ac,action=act,formatted=fm, &
-    sequential=seq,unformatted=unf,form=frm)
-
-    10 format('unit:',i4,'  name:',a,'  access:',a,'  action:',a,/, &
-    '    formatted:',a, &
-    '  sequential:',a,'  unformatted:',a,'  form:',a)
-
-    write(*,10)iu,trim(fname),trim(ac),trim(act),trim(fm),trim(seq), &
-    trim(unf),trim(frm)
-    return
-  end subroutine unitinquire
-
-  subroutine ParseLine(line, nwords, words, inunit, filename)
-    ! Parse a line into words. Blanks and commas are recognized as
-    ! delimiters. Multiple blanks between words is OK, but multiple
-    ! commas between words is treated as an error. Quotation marks
-    ! are not recognized as delimiters.
-    use ConstantsModule, only: LINELENGTH
-    implicit none
-    ! -- dummy
-    character(len=*), intent(in) :: line
-    integer(I4B), intent(inout) :: nwords
-    character(len=*), allocatable, dimension(:), intent(inout) :: words
-    integer(I4B), intent(in), optional :: inunit
-    character(len=*), intent(in), optional :: filename
-    ! -- local
-    integer(I4B) :: i, idum, istart, istop, linelen, lloc
-    real(DP) :: rdum
-    !
-    nwords = 0
-    if (allocated(words)) then
-      deallocate(words)
-    endif
-    linelen = len(line)
-    !
-    ! -- get the number of words in a line and allocate words array
-    nwords = get_nwords(line)
-    allocate(words(nwords))
-    !
-    ! -- Populate words array and return
-    lloc = 1
-    do i = 1, nwords
-      call URWORD(line, lloc, istart, istop, 0, idum, rdum, 0, 0)
-      words(i) = line(istart:istop)
-    end do
-    !
-    ! -- return
-    return
-  end subroutine ParseLine
-
-  subroutine ulaprufw(ncol, nrow, kstp, kper, ilay, iout, buf, text, userfmt, &
-                      nvalues, nwidth, editdesc)
-    ! **************************************************************************
-    ! Print 1 layer array with user formatting in wrap format
-    ! **************************************************************************
-    !
-    !    Specifications:
-    ! --------------------------------------------------------------------------
-    implicit none
-    ! -- dummy
-    integer(I4B), intent(in) :: ncol, nrow, kstp, kper, ilay, iout
-    real(DP),dimension(ncol,nrow), intent(in) :: buf
-    character(len=*), intent(in) :: text
-    character(len=*), intent(in) :: userfmt
-    integer(I4B), intent(in) :: nvalues, nwidth
-    character(len=1), intent(in) :: editdesc
-    ! -- local
-    integer(I4B) :: i, j, nspaces
-    ! formats
-    1 format('1',/2X,A,' IN LAYER ',I3,' AT END OF TIME STEP ',I3, &
-          ' IN STRESS PERIOD ',I4/2X,75('-'))
-    2 format('1',/1X,A,' FOR CROSS SECTION AT END OF TIME STEP',I3, &
-          ' IN STRESS PERIOD ',I4/1X,79('-'))
-    ! ------------------------------------------------------------------
-    !
-    if (iout<=0) return
-    ! -- Print a header depending on ILAY
-    if (ilay > 0) then
-       write(iout,1) trim(text), ilay, kstp, kper
-    else if(ilay < 0) then
-       write(iout,2) trim(text), kstp, kper
-    end if
-    !
-    ! -- Print column numbers.
-    nspaces = 0
-    if (editdesc == 'F') nspaces = 3
-    call ucolno(1, ncol, nspaces, nvalues, nwidth+1, iout)
-    !
-    ! -- Loop through the rows, printing each one in its entirety.
-    do i=1,nrow
-      write(iout,userfmt) i,(buf(j,i),j=1,ncol)
-    enddo
-    !
-    return
-  end subroutine ulaprufw
-
-  subroutine write_centered(text, iout, linelen)
-    ! Write text to unit iout centered in width defined by linelen
-    ! Left-pad with blanks as needed.
-    use ConstantsModule, only: LINELENGTH
-    implicit none
-    ! -- dummy
-    character(len=*), intent(in) :: text
-    integer(I4B), intent(in) :: iout
-    integer(I4B), intent(in) :: linelen
-    ! -- local
-    integer(I4B) :: loc1, loc2, lentext, nspaces
-    character(len=LINELENGTH) :: newline, textleft
-    !
-    if (iout<=0) return
-    textleft = adjustl(text)
-    lentext = len_trim(textleft)
-    nspaces = linelen - lentext
-    loc1 = (nspaces / 2) + 1
-    loc2 = loc1 + lentext - 1
-    newline = ' '
-    newline(loc1:loc2) = textleft
-    write(iout,'(a)')trim(newline)
-    !
-    return
-  end subroutine write_centered
-
-  function linear_interpolate(t0, t1, y0, y1, t) result(y)
-    implicit none
-    ! -- dummy
-    real(DP), intent(in) :: t, t0, t1, y0, y1
-    real(DP)             :: y
-    ! -- local
-    real(DP) :: delt, dely, slope
-    character(len=100) :: msg
-    !
-    ! -- don't get bitten by rounding errors or divide-by-zero
-    if (IS_SAME(t0, t1) .or. IS_SAME(t, t1)) then
-      y = y1
-    elseif (t == t0) then
-      y = y0
-    elseif ((t0 < t .and. t < t1) .or. (t1 < t .and. t < t0)) then
-      ! -- perform linear interpolation
-      delt = t1 - t0
-      dely = y1 - y0
-      slope = dely / delt
-      y = y0 + slope * (t - t0)
-    else
-      ! -- t is outside range t0 to t1
-      msg = 'Error: in linear_interpolate, t is outside range t0 to t1'
-      call store_error(msg)
-      call ustop()
-    endif
-    !
-    return
-  end function linear_interpolate
-
-  function read_line(iu, eof) result (astring)
-    ! This function reads a line of arbitrary length and returns
-    ! it.  The returned string can be stored in a deferred-length
-    ! character variable, for example:
-    !
-    !    integer(I4B) :: iu
-    !    character(len=:), allocatable :: my_string
-    !    logical :: eof
-    !    iu = 8
-    !    open(iu,file='my_file')
-    !    my_string = read_line(iu, eof)
-    !
-    implicit none
-    ! -- dummy
-    integer(I4B), intent(in)           :: iu
-    logical, intent(out)          :: eof
-    character(len=:), allocatable :: astring
-    ! -- local
-    integer(I4B)        :: isize, istat
-    character(len=256)  :: buffer
-    character(len=1000) :: ermsg, fname
-    character(len=7)    :: fmtd
-    logical             :: lop
-    ! -- format
-20  format('Error in read_line: File ',i0,' is not open.')
-30  format('Error in read_line: Attempting to read text ' // &
-              'from unformatted file: "',a,'"')
-40  format('Error reading from file "',a,'" opened on unit ',i0, &
-              ' in read_line.')
-    !
-    astring = ''
-    eof = .false.
-    do
-      read(iu, '(a)', advance='NO', iostat=istat, size=isize, end=99) buffer
-      if (istat > 0) then
-        ! Determine error if possible, report it, and stop.
-        if (iu <= 0) then
-          ermsg = 'Programming error in call to read_line: ' // &
-                  'Attempt to read from unit number <= 0'
-        else
-          inquire(unit=iu,opened=lop,name=fname,formatted=fmtd)
-          if (.not. lop) then
-            write(ermsg,20) iu
-          elseif (fmtd == 'NO' .or. fmtd == 'UNKNOWN') then
-            write(ermsg, 30) trim(fname)
-          else
-            write(ermsg,40) trim(fname), iu
-          endif
-        endif
-        call store_error(ermsg)
-        call store_error_unit(iu)
-        call ustop()
-      endif
-      astring = astring // buffer(:isize)
-      ! An end-of-record condition stops the loop.
-      if (istat < 0) then
-        return
-      endif
-    enddo
-    !
-    return
-99  continue
-    ! An end-of-file condition returns an empty string.
-    eof = .true.
-    return
-    !
-  end function read_line
-
-  subroutine GetFileFromPath(pathname, filename)
-    implicit none
-    ! -- dummy
-    character(len=*), intent(in) :: pathname
-    character(len=*), intent(out) :: filename
-    ! -- local
-    integer(I4B) :: i, istart, istop, lenpath
-    character(len=1) :: fs = '/'
-    character(len=1) :: bs = '\'
-    !
-    filename = ''
-    lenpath = len_trim(pathname)
-    istart = 1
-    istop = lenpath
-    loop: do i=lenpath,1,-1
-      if (pathname(i:i) == fs .or. pathname(i:i) == bs) then
-        if (i == istop) then
-          istop = istop - 1
-        else
-          istart = i + 1
-          exit loop
-        endif
-      endif
-    enddo loop
-    if (istop >= istart) then
-      filename = pathname(istart:istop)
-    endif
-    !
-    return
-  end subroutine GetFileFromPath
-
-  subroutine extract_idnum_or_bndname(line, icol, istart, istop, idnum, bndname)
-    ! Starting at position icol, define string as line(istart:istop).
-    ! If string can be interpreted as an integer(I4B), return integer in idnum argument.
-    ! If token is not an integer(I4B), assume it is a boundary name, return NAMEDBOUNDFLAG
-    ! in idnum, convert string to uppercase and return it in bndname.
-    implicit none
-    ! -- dummy
-    character(len=*),            intent(inout) :: line
-    integer(I4B),                     intent(inout) :: icol, istart, istop
-    integer(I4B),                     intent(out)   :: idnum
-    character(len=LENBOUNDNAME), intent(out)   :: bndname
-    ! -- local
-    integer(I4B) :: istat, ndum, ncode=0
-    real(DP) :: rdum
-    !
-    call urword(line, icol, istart, istop, ncode, ndum, rdum, 0, 0)
-    read(line(istart:istop),*,iostat=istat) ndum
-    if (istat == 0) then
-      idnum = ndum
-      bndname = ''
-    else
-      idnum = NAMEDBOUNDFLAG
-      bndname = line(istart:istop)
-      call upcase(bndname)
-    endif
-    !
-    return
-  end subroutine extract_idnum_or_bndname
-
-  subroutine urdaux(naux, inunit, iout, lloc, istart, istop, auxname, line,  &
-                    text)
-! ******************************************************************************
-! Read auxiliary variables from an input line
-! ******************************************************************************
-!
-!    SPECIFICATIONS:
-! ------------------------------------------------------------------------------
-    ! -- modules
-    use ArrayHandlersModule, only: ExpandArray
-    use ConstantsModule,     only: LENAUXNAME
-    ! -- implicit
-    implicit none
-    ! -- dummy
-    integer(I4B), intent(inout) :: naux
-    integer(I4B), intent(in) :: inunit
-    integer(I4B), intent(in) :: iout
-    integer(I4B), intent(inout) :: lloc
-    integer(I4B), intent(inout) :: istart
-    integer(I4B), intent(inout) :: istop
-    character(len=LENAUXNAME), allocatable, dimension(:), intent(inout) :: auxname
-    character(len=*), intent(inout) :: line
-    character(len=*), intent(in) :: text
-    ! -- local
-    integer(I4B) :: n, linelen
-    real(DP) :: rval
-    character(len=LINELENGTH) :: errmsg
-! ------------------------------------------------------------------------------
-    linelen = len(line)
-    if(naux > 0) then
-      write(errmsg,'(a)') '****ERROR. AUXILIARY VARIABLES ' //         &
-        'ALREADY SPECIFIED. AUXILIARY VARIABLES MUST BE SPECIFIED '//  &
-        'ON ONE LINE IN THE OPTIONS BLOCK.'
-      call store_error(errmsg)
-      call store_error_unit(inunit)
-      call ustop()
-    endif
-    auxloop: do
-      call urword(line, lloc, istart, istop, 1, n, rval, iout, inunit)
-      if(lloc >= linelen) exit auxloop
-      naux = naux + 1
-      call ExpandArray(auxname)
-      auxname(naux) = line(istart:istop)
-      if(iout > 0) then
-        write(iout, "(4X,'AUXILIARY ',a,' VARIABLE: ',A)")                     &
-          trim(adjustl(text)), auxname(naux)
-      endif
-    enddo auxloop
-
-  end subroutine urdaux
-
-  subroutine print_format(linein, cdatafmp, editdesc, nvaluesp, nwidthp, inunit)
-! ******************************************************************************
-! print_format -- define the print or save format
-! ******************************************************************************
-!
-!    SPECIFICATIONS:
-! ------------------------------------------------------------------------------
-! Define cdatafmp as a Fortran output format based on user input.  Also define
-! nvalues, nwidth, and editdesc.
-!
-!   Syntax for linein:
-!     COLUMNS nval WIDTH nwid [DIGITS ndig [options]]
-!
-! Where:
-!     nval = Number of values per line.
-!     nwid = Number of character places to be used for each value.
-!     ndig = Number of digits to the right of the decimal point (required
-!            for real array).
-!     options are:
-!            editoption: One of [EXPONENTIAL, FIXED, GENERAL, SCIENTIFIC]
-! A default value should be passed in for editdesc as G, I, E, F, or S.
-! If I is passed in, then the fortran format will be for an integer variable.
-! ------------------------------------------------------------------------------
-    ! -- dummy
-    character(len=*), intent(in) :: linein
-    character(len=*), intent(inout) :: cdatafmp
-    character(len=*), intent(inout) :: editdesc
-    integer(I4B), intent(inout) :: nvaluesp
-    integer(I4B), intent(inout) :: nwidthp
-    integer(I4B), intent(in) :: inunit
-    ! -- local
-    character(len=len(linein)) :: line
-    character(len=20), dimension(:), allocatable :: words
-    character(len=100) :: ermsg
-    integer(I4B) :: ndigits=0, nwords=0
-    integer(I4B) :: i, ierr
-    logical :: isint
-! ------------------------------------------------------------------------------
-    !
-    ! -- Parse line and initialize values
-    line(:) = linein(:)
-    call ParseLine(line, nwords, words, inunit)
-    ierr = 0
-    i = 0
-    isint = .false.
-    if(editdesc == 'I') isint = .true.
-    !
-    ! -- Check array name
-    if (nwords < 1) then
-      ermsg = 'Could not build PRINT_FORMAT from line' // trim(line)
-      call store_error(trim(ermsg))
-      ermsg = 'Syntax is: COLUMNS <columns> WIDTH <width> DIGITS &
-              &<digits> <format>'
-      call store_error(trim(ermsg))
-      call store_error_unit(inunit)
-      call ustop()
-    endif
-    !
-    ermsg = 'Error setting PRINT_FORMAT. Syntax is incorrect in line:'
-    if (nwords >= 4) then
-      if (.not. same_word(words(1), 'COLUMNS')) ierr = 1
-      if (.not. same_word(words(3), 'WIDTH')) ierr = 1
-      ! -- Read nvalues and nwidth
-      if (ierr == 0) then
-        read(words(2), *, iostat=ierr) nvaluesp
-      endif
-      if (ierr == 0) then
-        read(words(4), *, iostat=ierr) nwidthp
-      endif
-    else
-      ierr = 1
-    endif
-    if (ierr /= 0) then
-      call store_error(ermsg)
-      call store_error(line)
-      ermsg = 'Syntax is: COLUMNS <columns> WIDTH <width> &
-              &DIGITS <digits> <format>'
-      call store_error(trim(ermsg))
-      call store_error_unit(inunit)
-      call ustop()
-    endif
-    i = 4
-    !
-    if (.not. isint) then
-      ! -- Check for DIGITS specification
-      if (nwords >= 5) then
-        if (.not. same_word(words(5), 'DIGITS')) ierr = 1
-        ! -- Read ndigits
-        read(words(6), *, iostat=ierr) ndigits
-      else
-        ierr = 1
-      endif
-      i = i + 2
-    endif
-    !
-    ! -- Check for EXPONENTIAL | FIXED | GENERAL | SCIENTIFIC option.
-    ! -- Check for LABEL, WRAP, and STRIP options.
-    do
-      i = i + 1
-      if (i <= nwords) then
-        call upcase(words(i))
-        select case (words(i))
-        case ('EXPONENTIAL')
-          editdesc = 'E'
-          if (isint) ierr = 1
-        case ('FIXED')
-          editdesc = 'F'
-          if (isint) ierr = 1
-        case ('GENERAL')
-          editdesc = 'G'
-          if (isint) ierr = 1
-        case ('SCIENTIFIC')
-          editdesc = 'S'
-          if (isint) ierr = 1
-        case default
-          ermsg = 'Error in format specification. Unrecognized option: ' // words(i)
-          call store_error(ermsg)
-          ermsg = 'Valid values are EXPONENTIAL, FIXED, GENERAL, or SCIENTIFIC.'
-          call store_error(ermsg)
-          call store_error_unit(inunit)
-          call ustop()
-        end select
-      else
-        exit
-      endif
-    enddo
-    if (ierr /= 0) then
-      call store_error(ermsg)
-      call store_error(line)
-      call store_error_unit(inunit)
-      call ustop()
-    endif
-    !
-    ! -- Build the output format.
-    select case (editdesc)
-    case ('I')
-      call BuildIntFormat(nvaluesp, nwidthp, cdatafmp)
-    case ('F')
-      call BuildFixedFormat(nvaluesp, nwidthp, ndigits, cdatafmp)
-    case ('E', 'G', 'S')
-      call BuildFloatFormat(nvaluesp, nwidthp, ndigits, editdesc, cdatafmp)
-    end select
-    !
-    return
-  end subroutine print_format
-
-  subroutine BuildFixedFormat(nvalsp, nwidp, ndig, outfmt, prowcolnum)
-    ! Build a fixed format for printing or saving a real array
-    implicit none
-    ! -- dummy
-    integer(I4B), intent(in) :: nvalsp, nwidp, ndig
-    character(len=*), intent(inout) :: outfmt
-    logical, intent(in), optional :: prowcolnum  ! default true
-    ! -- local
-    character(len=8)   :: cvalues, cwidth, cdigits
-    character(len=60)  :: ufmt
-    logical :: prowcolnumlocal
-    ! formats
-    10 format(i8)
-    !
-    if (present(prowcolnum)) then
-      prowcolnumlocal = prowcolnum
-    else
-      prowcolnumlocal = .true.
-    endif
-    !
-    ! -- Convert integers to characters and left-adjust
-    write(cdigits,10) ndig
-    cdigits = adjustl(cdigits)
-    !
-    ! -- Build format for printing to the list file in wrap format
-    write(cvalues,10) nvalsp
-    cvalues = adjustl(cvalues)
-    write(cwidth,10) nwidp
-    cwidth = adjustl(cwidth)
-    if (prowcolnumlocal) then
-      ufmt = '(1x,i3,1x,'
-    else
-      ufmt = '(5x,'
-    endif
-    ufmt = trim(ufmt) // cvalues
-    ufmt = trim(ufmt) // '(1x,f'
-    ufmt = trim(ufmt) // cwidth
-    ufmt = trim(ufmt) // '.'
-    ufmt = trim(ufmt) // cdigits
-    ufmt = trim(ufmt) // '):/(5x,'
-    ufmt = trim(ufmt) // cvalues
-    ufmt = trim(ufmt) // '(1x,f'
-    ufmt = trim(ufmt) // cwidth
-    ufmt = trim(ufmt) // '.'
-    ufmt = trim(ufmt) // cdigits
-    ufmt = trim(ufmt) // ')))'
-    outfmt = ufmt
-    !
-    return
-  end subroutine BuildFixedFormat
-
-  subroutine BuildFloatFormat(nvalsp, nwidp, ndig, editdesc, outfmt, prowcolnum)
-    ! Build a floating-point format for printing or saving a real array
-    implicit none
-    ! -- dummy
-    integer(I4B), intent(in) :: nvalsp, nwidp, ndig
-    character(len=*), intent(in) :: editdesc
-    character(len=*), intent(inout) :: outfmt
-    logical, intent(in), optional :: prowcolnum  ! default true
-    ! -- local
-    character(len=8)   :: cvalues,  cwidth, cdigits
-    character(len=60)  :: ufmt
-    logical :: prowcolnumlocal
-    ! formats
-    10 format(i8)
-    !
-    if (present(prowcolnum)) then
-      prowcolnumlocal = prowcolnum
-    else
-      prowcolnumlocal = .true.
-    endif
-    !
-    ! -- Build the format
-    write(cdigits,10) ndig
-    cdigits = adjustl(cdigits)
-    ! -- Convert integers to characters and left-adjust
-    write(cwidth,10) nwidp
-    cwidth = adjustl(cwidth)
-    ! -- Build format for printing to the list file
-    write(cvalues, 10) (nvalsp - 1)
-    cvalues = adjustl(cvalues)
-    if (prowcolnumlocal) then
-      ufmt = '(1x,i3,2x,1p,' // editdesc
-    else
-      ufmt = '(6x,1p,' // editdesc
-    endif
-    ufmt = trim(ufmt) // cwidth
-    ufmt = trim(ufmt) // '.'
-    ufmt = trim(ufmt) // cdigits
-    if (nvalsp>1) then
-      ufmt = trim(ufmt) // ','
-      ufmt = trim(ufmt) // cvalues
-      ufmt = trim(ufmt) // '(1x,'
-      ufmt = trim(ufmt) // editdesc
-      ufmt = trim(ufmt) // cwidth
-      ufmt = trim(ufmt) // '.'
-      ufmt = trim(ufmt) // cdigits
-      ufmt = trim(ufmt) // ')'
-    endif
-    ufmt = trim(ufmt) // ':/(5x,'
-    write(cvalues, 10) nvalsp
-    cvalues = adjustl(cvalues)
-    ufmt = trim(ufmt) // cvalues
-    ufmt = trim(ufmt) // '(1x,'
-    ufmt = trim(ufmt) // editdesc
-    ufmt = trim(ufmt) // cwidth
-    ufmt = trim(ufmt) // '.'
-    ufmt = trim(ufmt) // cdigits
-    ufmt = trim(ufmt) // ')))'
-    outfmt = ufmt
-    !
-    return
-  end subroutine BuildFloatFormat
-
-  subroutine BuildIntFormat(nvalsp, nwidp, outfmt, prowcolnum)
-    ! Build a format for printing or saving an integer array
-    implicit none
-    ! -- dummy
-    integer(I4B), intent(in) :: nvalsp, nwidp
-    character(len=*), intent(inout) :: outfmt
-    logical, intent(in), optional :: prowcolnum  ! default true
-    ! -- local
-    character(len=8)   :: cvalues, cwidth
-    character(len=60)  :: ufmt
-    logical :: prowcolnumlocal
-    ! formats
-    10 format(i8)
-    !
-    if (present(prowcolnum)) then
-      prowcolnumlocal = prowcolnum
-    else
-      prowcolnumlocal = .true.
-    endif
-    !
-    ! -- Build format for printing to the list file in wrap format
-    write(cvalues,10)nvalsp
-    cvalues = adjustl(cvalues)
-    write(cwidth,10)nwidp
-    cwidth = adjustl(cwidth)
-    if (prowcolnumlocal) then
-      ufmt = '(1x,i3,1x,'
-    else
-      ufmt = '(5x,'
-    endif
-    ufmt = trim(ufmt) // cvalues
-    ufmt = trim(ufmt) // '(1x,i'
-    ufmt = trim(ufmt) // cwidth
-    ufmt = trim(ufmt) // '):/(5x,'
-    ufmt = trim(ufmt) // cvalues
-    ufmt = trim(ufmt) // '(1x,i'
-    ufmt = trim(ufmt) // cwidth
-    ufmt = trim(ufmt) // ')))'
-    outfmt = ufmt
-    !
-    return
-  end subroutine BuildIntFormat
-
-  function get_nwords(line)
-! ******************************************************************************
-! get_nwords -- return number of words in a string
-! ******************************************************************************
-!
-!    SPECIFICATIONS:
-! ------------------------------------------------------------------------------
-    ! -- return variable
-    integer(I4B) :: get_nwords
-    ! -- dummy
-    character(len=*), intent(in) :: line
-    ! -- local
-    integer(I4B) :: linelen
-    integer(I4B) :: lloc
-    integer(I4B) :: istart
-    integer(I4B) :: istop
-    integer(I4B) :: idum
-    real(DP) :: rdum
-    !
-    ! -- initialize variables
-    get_nwords = 0
-    linelen = len(line)
-    !
-    ! -- Count words in line and allocate words array
-    lloc = 1
-    do
-      call URWORD(line, lloc, istart, istop, 0, idum, rdum, 0, 0)
-      if (istart == linelen) exit
-      get_nwords = get_nwords + 1
-    end do
-    !
-    ! -- return
-    return
-  end function get_nwords
-
-<<<<<<< HEAD
-  subroutine fseek_stream(iu, offset, whence, status)
-! ******************************************************************************
-! Move the file pointer.  Patterned after fseek, which is not 
-! supported as part of the fortran standard.  For this subroutine to work
-! the file must have been opened with access='stream' and action='readwrite'.
-! ******************************************************************************
-!
-!    SPECIFICATIONS:
-! ------------------------------------------------------------------------------
-    integer(I4B), intent(in) :: iu
-    integer(I4B), intent(in) :: offset
-    integer(I4B), intent(in) :: whence
-    integer(I4B), intent(inout) :: status
-    integer(I4B) :: ipos
-! ------------------------------------------------------------------------------
-    !
-    inquire(unit=iu, size=ipos)
-    
-    select case(whence)
-    case(0)
-      !
-      ! -- whence = 0, offset is relative to start of file
-      ipos = 0 + offset
-    case(1)
-      !
-      ! -- whence = 1, offset is relative to current pointer position
-      inquire(unit=iu, pos=ipos)
-      ipos = ipos + offset
-    case(2)
-      !
-      ! -- whence = 2, offset is relative to end of file
-      inquire(unit=iu, size=ipos)
-      ipos = ipos + offset
-    end select
-    !
-    ! -- position the file pointer to ipos
-    write(iu, pos=ipos, iostat=status)
-    inquire(unit=iu, pos=ipos)
-    !
-    ! -- return
-    return
-  end subroutine fseek_stream
-  
-  
-=======
->>>>>>> 69d08e18
-END MODULE InputOutputModule
+! -- MODFLOW 6 utility routines.
+!
+module InputOutputModule
+
+  use KindModule, only: DP, I4B
+  use SimModule, only: store_error, ustop, store_error_unit,                   &
+                       store_error_filename
+  use ConstantsModule, only: LINELENGTH, LENBIGLINE, LENBOUNDNAME,             &
+                             NAMEDBOUNDFLAG, LINELENGTH, MAXCHARLEN,           &
+                             TABLEFT, TABCENTER, TABRIGHT,                     &
+                             TABSTRING, TABUCSTRING, TABINTEGER, TABREAL,      &
+                             DZERO
+  use GenericUtilities, only: IS_SAME
+  private
+  public :: GetUnit, u8rdcom, uget_block,                                      &
+            uterminate_block, UPCASE, URWORD, ULSTLB, UBDSV4,                  &
+            ubdsv06, UBDSVB, UCOLNO, ULAPRW,                                   &
+            ULASAV, ubdsv1, ubdsvc, ubdsvd, UWWORD,                            &
+            same_word, get_node, get_ijk, unitinquire,                         &
+            ParseLine, ulaprufw, write_centered, openfile,                     &
+            linear_interpolate, lowcase,                                       &
+            read_line, uget_any_block,                                         &
+            GetFileFromPath, extract_idnum_or_bndname, urdaux,                 &
+            get_jk, uget_block_line, print_format, BuildFixedFormat,           &
+            BuildFloatFormat, BuildIntFormat, fseek_stream,                    &
+            get_nwords
+
+  contains
+
+  subroutine openfile(iu, iout, fname, ftype, fmtarg_opt, accarg_opt,          &
+                      filstat_opt)
+! ******************************************************************************
+! openfile -- Open a file using the specified arguments.
+!
+!   iu is the unit number
+!   iout is the output unit number to write a message (iout=0 does not print)
+!   fname is the name of the file
+!   ftype is the type of the file (e.g. WEL)
+!   fmtarg_opt is the format, default is 'formatted'
+!   accarg_opt is the access, default is 'sequential'
+!   filstat_opt is the file status, default is 'old'.  Use 'REPLACE' for an
+!     output file.
+! ******************************************************************************
+!
+!    SPECIFICATIONS:
+! ------------------------------------------------------------------------------
+    ! -- modules
+    use OpenSpecModule, only: action
+    implicit none
+    ! -- dummy
+    integer(I4B), intent(inout)       :: iu
+    integer(I4B), intent(in)          :: iout
+    character(len=*), intent(in) :: fname
+    character(len=*), intent(in) :: ftype
+    character(len=*), intent(in), optional :: fmtarg_opt
+    character(len=*), intent(in), optional :: accarg_opt
+    character(len=*), intent(in), optional :: filstat_opt
+    ! -- local
+    character(len=20) :: fmtarg
+    character(len=20) :: accarg
+    character(len=20) :: filstat
+    character(len=20) :: filact
+    integer(I4B) :: iflen
+    integer(I4B) :: ivar
+    integer(I4B) :: iuop
+    character(len=LINELENGTH) :: errmsg
+    ! -- formats
+50  FORMAT(1X,/1X,'OPENED ',A,/                                                &
+                 1X,'FILE TYPE:',A,'   UNIT ',I4,3X,'STATUS:',A,/              &
+                 1X,'FORMAT:',A,3X,'ACCESS:',A/                                &
+                 1X,'ACTION:',A/)
+2011  FORMAT('*** ERROR OPENING FILE "',A,'" ON UNIT ',I0)
+2017  format('*** FILE ALREADY OPEN ON UNIT: ',I0)
+2012  format('       SPECIFIED FILE STATUS: ',A)
+2013  format('       SPECIFIED FILE FORMAT: ',A)
+2014  format('       SPECIFIED FILE ACCESS: ',A)
+2015  format('       SPECIFIED FILE ACTION: ',A)
+2016  format('         IOSTAT ERROR NUMBER: ',I0)
+2018  format('  -- STOP EXECUTION (openfile)')
+! ------------------------------------------------------------------------------
+    !
+    ! -- Default is to read an existing text file
+    fmtarg = 'FORMATTED'
+    accarg = 'SEQUENTIAL'
+    filstat = 'OLD'
+    !
+    ! -- Override defaults
+    if(present(fmtarg_opt)) then
+      fmtarg = fmtarg_opt
+      call upcase(fmtarg)
+    endif
+    if(present(accarg_opt)) then
+      accarg = accarg_opt
+      call upcase(accarg)
+    endif
+    if(present(filstat_opt)) then
+      filstat = filstat_opt
+      call upcase(filstat)
+    endif
+    if(filstat == 'OLD') then
+      filact = action(1)
+    else
+      filact = action(2)
+    endif
+    !
+    ! -- size of fname
+    iflen = len_trim(fname)
+    !
+    ! -- Get a free unit number
+    if(iu <= 0) then
+      call freeunitnumber(iu)
+    endif
+    !
+    ! -- Check to see if file is already open, if not then open the file
+    inquire(file=fname(1:iflen), number=iuop)
+    if(iuop > 0) then
+      ivar = -1
+    else
+      open(unit=iu, file=fname(1:iflen), form=fmtarg, access=accarg,           &
+         status=filstat, action=filact, iostat=ivar)
+    endif
+    !
+    ! -- Check for an error
+    if(ivar /= 0) then
+      write(errmsg,2011) fname(1:iflen), iu
+      call store_error(errmsg)
+      if(iuop > 0) then
+        write(errmsg, 2017) iuop
+        call store_error(errmsg)
+      endif
+      write(errmsg,2012) filstat
+      call store_error(errmsg)
+      write(errmsg,2013) fmtarg
+      call store_error(errmsg)
+      write(errmsg,2014) accarg
+      call store_error(errmsg)
+      write(errmsg,2015) filact
+      call store_error(errmsg)
+      write(errmsg,2016) ivar
+      call store_error(errmsg)
+      write(errmsg,2018)
+      call store_error(errmsg)
+      call ustop()
+    endif
+    !
+    ! -- Write a message
+    if(iout > 0) then
+      write(iout, 50) fname(1:iflen),                                         &
+                     ftype, iu, filstat,                                      &
+                     fmtarg, accarg,                                          &
+                     filact
+    endif
+    !
+    ! -- return
+    return
+  end subroutine openfile
+
+  subroutine freeunitnumber(iu)
+! ******************************************************************************
+! Assign a free unopened unit number to the iu dummy argument.
+! ******************************************************************************
+!
+!    SPECIFICATIONS:
+! ------------------------------------------------------------------------------
+    ! -- modules
+    implicit none
+    ! -- dummy
+    integer(I4B),intent(inout) :: iu
+    ! -- local
+    integer(I4B) :: lastunitnumber
+    parameter(lastunitnumber=10000)
+    integer(I4B), save :: nextunitnumber=1000
+    integer(I4B) :: i
+    logical :: opened
+! ------------------------------------------------------------------------------
+  !
+    do i = nextunitnumber, lastunitnumber
+      inquire(unit=i, opened=opened)
+      if(.not. opened) exit
+    enddo
+    iu = i
+    nextunitnumber = iu + 1
+    !
+    ! -- return
+    return
+  end subroutine freeunitnumber
+
+  function getunit()
+! ******************************************************************************
+! Get a free unit number that hasn't been used yet.
+! ******************************************************************************
+!
+!    SPECIFICATIONS:
+! ------------------------------------------------------------------------------
+    ! -- modules
+    implicit none
+    ! -- return
+    integer(I4B) :: getunit
+    ! -- local
+    integer(I4B) :: iunit
+! ------------------------------------------------------------------------------
+    !
+    call freeunitnumber(iunit)
+    getunit = iunit
+    !
+    ! -- Return
+    return
+  end function getunit
+
+  subroutine u8rdcom(iin, iout, line, ierr)
+! ******************************************************************************
+! Read until non-comment line found and then return line
+! ******************************************************************************
+!
+!    SPECIFICATIONS:
+! ------------------------------------------------------------------------------
+    use ConstantsModule, only: LINELENGTH
+    use, intrinsic :: iso_fortran_env, only: IOSTAT_END
+    implicit none
+    ! -- dummy
+    integer(I4B),         intent(in) :: iin
+    integer(I4B),         intent(in) :: iout
+    character (len=*), intent(inout) :: line
+    integer(I4B),        intent(out) :: ierr
+    ! -- local definitions
+    character (len=2), parameter :: comment = '//'
+    character(len=LINELENGTH)    :: errmsg
+    character(len=1), parameter  :: tab = CHAR(9)
+    logical :: iscomment
+    integer(I4B) :: i, l
+! ------------------------------------------------------------------------------
+    !code
+    !
+    !readerrmsg = ''
+    line = comment
+    pcomments: do
+      read (iin,'(a)', iostat=ierr) line
+      !read (iin,'(a)', iostat=ierr, iomsg=readerrmsg) line
+      if (ierr == IOSTAT_END) then
+        ! -- End of file reached.
+        ! -- Backspace is needed for gfortran.
+        backspace(iin)
+        line = ' '
+        exit pcomments
+      elseif (ierr /= 0) then
+        ! -- Other error...report it
+        call store_error('******Error in u8rdcom.')
+        write(errmsg, *) 'Could not read from unit: ',iin
+        call store_error(errmsg)
+        !write(errmsg,*)'Error reported as: ',trim(readerrmsg)
+        !call store_error(errmsg)
+        call unitinquire(iin)
+        call ustop()
+      endif
+      if (len_trim(line).lt.1) then
+        line = comment
+        cycle
+      end if
+      !
+      ! Ensure that any initial tab characters are treated as spaces
+      cleartabs: do
+        line = trim(adjustl(line))
+        iscomment = .false.
+        select case (line(1:1))
+          case ('#')
+            iscomment = .true.
+            exit cleartabs
+          case ('!')
+            iscomment = .true.
+            exit cleartabs
+          case (tab)
+            line(1:1) = ' '
+            cycle cleartabs
+          case default
+            if (line(1:2).eq.comment) iscomment = .true.
+            if (len_trim(line) < 1) iscomment = .true.
+            exit cleartabs
+        end select
+      end do cleartabs
+      !
+      if (.not.iscomment) then
+        exit pcomments
+      else
+        if (iout > 0) then
+          !find the last non-blank character.
+          l=len(line)
+          do i = l, 1, -1
+            if(line(i:i).ne.' ') then
+              exit
+            end if
+          end do
+          !print the line up to the last non-blank character.
+          write(iout,'(1x,a)') line(1:i)
+        end if
+      end if
+    end do pcomments
+    return
+  end subroutine u8rdcom
+
+  subroutine uget_block_line(iu, iuext, iout, line, lloc, istart, istop)
+! ******************************************************************************
+! Read and return line read from an external file or from within a block.
+! The line is read from an external file if iu is not equal to iuext
+! ******************************************************************************
+!
+!    SPECIFICATIONS:
+! ------------------------------------------------------------------------------
+    implicit none
+    ! -- dummy
+    integer(I4B), intent(in) :: iu
+    integer(I4B), intent(in) :: iuext
+    integer(I4B), intent(in) :: iout
+    character (len=*), intent(inout) :: line
+    integer(I4B), intent(inout) :: lloc
+    integer(I4B), intent(inout) :: istart
+    integer(I4B), intent(inout) :: istop
+    ! -- local definitions
+    integer(I4B) :: ierr
+    integer(I4B) :: ival
+    real(DP) :: rval
+! ------------------------------------------------------------------------------
+    lloc = 1
+    call u8rdcom(iuext, iout, line, ierr)
+    call urword(line, lloc, istart, istop, 1, ival, rval, iout, iuext)
+    ! -- determine if an empty string is returned
+    !    condition occurs if the end of the file has been read
+    if (len_trim(line) < 1) then
+      ! -- if external file, read line from package unit (iu)
+      if (iuext /= iu) then
+        lloc = 1
+        call u8rdcom(iu, iout, line, ierr)
+        call urword(line, lloc, istart, istop, 1, ival, rval, iout, iu)
+      end if
+    end if
+    return
+  end subroutine uget_block_line
+
+
+  subroutine uget_block(iin, iout, ctag, ierr, isfound, lloc, line, iuext,     &
+                        blockRequired, supportopenclose)
+! ******************************************************************************
+! Read until the ctag block is found.  Return isfound with true, if found.
+! ******************************************************************************
+!
+!    SPECIFICATIONS:
+! ------------------------------------------------------------------------------
+    implicit none
+    ! -- dummy
+    integer(I4B),         intent(in) :: iin
+    integer(I4B),         intent(in) :: iout
+    character (len=*),    intent(in) :: ctag
+    integer(I4B),        intent(out) :: ierr
+    logical,           intent(inout) :: isfound
+    integer(I4B),      intent(inout) :: lloc
+    character (len=*), intent(inout) :: line
+    integer(I4B),      intent(inout) :: iuext
+    logical, optional,    intent(in) :: blockRequired
+    logical, optional,    intent(in) :: supportopenclose
+    ! -- local
+    integer(I4B) :: istart
+    integer(I4B) :: istop
+    integer(I4B) :: ival
+    integer(I4B) :: lloc2
+    real(DP) :: rval
+    character(len=LINELENGTH) :: fname, line2
+    character(len=MAXCHARLEN) :: ermsg
+    logical :: supportoc, blockRequiredLocal
+! ------------------------------------------------------------------------------
+    !code
+    if (present(blockRequired)) then
+      blockRequiredLocal = blockRequired
+    else
+      blockRequiredLocal = .true.
+    endif
+    supportoc = .false.
+    if (present(supportopenclose)) then
+      supportoc = supportopenclose
+    endif
+    iuext = iin
+    isfound = .false.
+    mainloop: do
+      lloc = 1
+      call u8rdcom(iin, iout, line, ierr)
+      if (ierr < 0) exit
+      call urword(line, lloc, istart, istop, 1, ival, rval, iin, iout)
+      if (line(istart:istop) == 'BEGIN') then
+        call urword(line, lloc, istart, istop, 1, ival, rval, iin, iout)
+        if (line(istart:istop) == ctag) then
+          isfound = .true.
+          if (supportoc) then
+            ! Look for OPEN/CLOSE on 1st line after line starting with BEGIN
+            call u8rdcom(iin,iout,line2,ierr)
+            if (ierr < 0) exit
+            lloc2 = 1
+            call urword(line2, lloc2, istart, istop, 1, ival, rval, iin, iout)
+            if (line2(istart:istop) == 'OPEN/CLOSE') then
+              ! -- Get filename and preserve case
+              call urword(line2, lloc2, istart, istop, 0, ival, rval, iin, iout)
+              fname = line2(istart:istop)
+              ! If line contains '(BINARY)' or 'SFAC', handle this block elsewhere
+              chk: do
+                call urword(line2, lloc2, istart, istop, 1, ival, rval, iin, iout)
+                if (line2(istart:istop) == '') exit chk
+                if (line2(istart:istop) == '(BINARY)' .or. &
+                    line2(istart:istop) == 'SFAC') then
+                  backspace(iin)
+                  exit mainloop
+                end if
+              end do chk
+              iuext = GetUnit()
+              call openfile(iuext,iout,fname,'OPEN/CLOSE')
+            else
+              backspace(iin)
+            end if
+          end if
+        else
+          if (blockRequiredLocal) then
+            ermsg = 'Error: Required block "' // trim(ctag) // &
+                    '" not found. Found block "' // line(istart:istop) // &
+                    '" instead.'
+            call store_error(ermsg)
+            call store_error_unit(iuext)
+            call ustop()
+          else
+            backspace(iin)
+          endif
+        end if
+        exit mainloop
+      else if (line(istart:istop) == 'END') then
+        call urword(line, lloc, istart, istop, 1, ival, rval, iin, iout)
+        if (line(istart:istop) == ctag) then
+          ermsg = 'Error: Looking for BEGIN ' // trim(ctag) // &
+                  ' but found END ' // line(istart:istop) // &
+                  ' instead.'
+          call store_error(ermsg)
+          call ustop()
+          call ustop()
+        endif
+      end if
+    end do mainloop
+    return
+  end subroutine uget_block
+
+  subroutine uget_any_block(iin,iout,isfound,lloc,line,ctagfound,iuext)
+! ******************************************************************************
+! Read until any block is found. If found, return isfound as true and
+! return block name in ctagfound.
+! ******************************************************************************
+!
+!    SPECIFICATIONS:
+! ------------------------------------------------------------------------------
+    implicit none
+    ! -- dummy
+    integer(I4B), intent(in) :: iin
+    integer(I4B), intent(in) :: iout
+    logical, intent(inout) :: isfound
+    integer(I4B), intent(inout) :: lloc
+    character (len=*), intent(inout) :: line
+    character(len=*), intent(out) :: ctagfound
+    integer(I4B), intent(inout) :: iuext
+    ! -- local
+    integer(I4B) :: ierr, istart, istop
+    integer(I4B) :: ival, lloc2
+    real(DP) :: rval
+    character(len=100) :: ermsg
+    character(len=LINELENGTH) :: line2, fname
+! ------------------------------------------------------------------------------
+    !code
+    isfound = .false.
+    ctagfound = ''
+    iuext = iin
+    do
+      lloc = 1
+      call u8rdcom(iin,iout,line,ierr)
+      if (ierr < 0) exit
+      call urword(line, lloc, istart, istop, 1, ival, rval, iin, iout)
+      if (line(istart:istop) == 'BEGIN') then
+        call urword(line, lloc, istart, istop, 1, ival, rval, iin, iout)
+        if (line(istart:istop) /= '') then
+          isfound = .true.
+          ctagfound = line(istart:istop)
+          call u8rdcom(iin,iout,line2,ierr)
+          if (ierr < 0) exit
+          lloc2 = 1
+          call urword(line2,lloc2,istart,istop,1,ival,rval,iout,iin)
+          if (line2(istart:istop) == 'OPEN/CLOSE') then
+            iuext = GetUnit()
+            call urword(line2,lloc2,istart,istop,0,ival,rval,iout,iin)
+            fname = line2(istart:istop)
+            call openfile(iuext,iout,fname,'OPEN/CLOSE')
+          else
+            backspace(iin)
+          endif
+        else
+          ermsg  = 'Block name missing in file.'
+          call store_error(ermsg)
+          call store_error_unit(iin)
+          call ustop()
+        end if
+        exit
+      end if
+    end do
+    return
+  end subroutine uget_any_block
+
+  subroutine uterminate_block(iin,iout,key,ctag,lloc,line,ierr,iuext)
+! ******************************************************************************
+! Possible abnormal block termination.  Terminate if 'begin' found or if
+! 'end' encountered with incorrect tag.
+! ******************************************************************************
+!
+!    SPECIFICATIONS:
+! ------------------------------------------------------------------------------
+    implicit none
+    ! -- dummy
+    integer(I4B), intent(in) :: iin
+    integer(I4B), intent(in) :: iout
+    character (len=*), intent(in) :: key
+    character (len=*), intent(in) :: ctag
+    integer(I4B), intent(inout) :: lloc
+    character (len=*), intent(inout) :: line
+    integer(I4B), intent(inout) :: ierr
+    integer(I4B), intent(inout) :: iuext
+    ! -- local
+    character(len=LENBIGLINE) :: ermsg
+    integer(I4B) :: istart
+    integer(I4B) :: istop
+    integer(I4B) :: ival
+    real(DP) :: rval
+    ! -- format
+1   format('ERROR. "',A,'" DETECTED WITHOUT "',A,'". ','"END',1X,A, &
+      '" MUST BE USED TO END ',A,'.')
+2   format('ERROR. "',A,'" DETECTED BEFORE "END',1X,A,'". ','"END',1X,A, &
+        '" MUST BE USED TO END ',A,'.')
+! ------------------------------------------------------------------------------
+    !code
+    ierr = 1
+    select case(key)
+      case ('END')
+        call urword(line, lloc, istart, istop, 1, ival, rval, iout, iin)
+        if (line(istart:istop).ne.ctag) then
+          write(ermsg, 1) trim(key), trim(ctag), trim(ctag), trim(ctag)
+          call store_error(ermsg)
+          call store_error_unit(iin)
+          call ustop()
+        else
+          ierr = 0
+          if (iuext /= iin) then
+            ! close external file
+            close(iuext)
+            iuext = iin
+          endif
+        end if
+      case ('BEGIN')
+        write(ermsg, 2) trim(key), trim(ctag), trim(ctag), trim(ctag)
+        call store_error(ermsg)
+        call store_error_unit(iin)
+        call ustop()
+    end select
+    return
+  end subroutine uterminate_block
+
+      SUBROUTINE UPCASE(WORD)
+!C     ******************************************************************
+!C     CONVERT A CHARACTER STRING TO ALL UPPER CASE
+!C     ******************************************************************
+!C       SPECIFICATIONS:
+!C     ------------------------------------------------------------------
+      CHARACTER WORD*(*)
+!C
+!C1------Compute the difference between lowercase and uppercase.
+      L = LEN(WORD)
+      IDIFF=ICHAR('a')-ICHAR('A')
+!C
+!C2------Loop through the string and convert any lowercase characters.
+      DO 10 K=1,L
+      IF(WORD(K:K).GE.'a' .AND. WORD(K:K).LE.'z') &
+     &   WORD(K:K)=CHAR(ICHAR(WORD(K:K))-IDIFF)
+10    CONTINUE
+!C
+!C3------return.
+      RETURN
+      END SUBROUTINE upcase
+
+      subroutine lowcase(word)
+!     ******************************************************************
+!     Convert a character string to all lower case
+!     ******************************************************************
+!       specifications:
+!     ------------------------------------------------------------------
+      implicit none
+      ! -- dummy
+      character(len=*) :: word
+      ! -- local
+      integer(I4B) :: idiff, k, l
+!
+!------compute the difference between lowercase and uppercase.
+      l = len(word)
+      idiff=ichar('a')-ichar('A')
+!
+!------loop through the string and convert any uppercase characters.
+      do k=1,l
+        if(word(k:k).ge.'A' .and. word(k:k).le.'Z') then
+          word(k:k)=char(ichar(word(k:k))+idiff)
+        endif
+      enddo
+!
+!------return.
+      return
+      end subroutine lowcase
+
+      subroutine UWWORD(LINE,ICOL,ILEN,NCODE,C,N,R,FMT,ALIGNMENT,SEP)
+      implicit none
+      ! -- dummy
+      character (len=*), intent(inout) :: LINE
+      integer(I4B), intent(inout) :: ICOL
+      integer(I4B), intent(in) :: ILEN
+      integer(I4B), intent(in) :: NCODE
+      character (len=*), intent(in) :: C
+      integer(I4B), intent(in) :: N
+      real(DP), intent(in) :: R
+      character (len=*), optional, intent(in) :: FMT
+      integer(I4B), optional, intent(in) :: ALIGNMENT
+      character (len=*), optional, intent(in) :: SEP
+      ! -- local
+      character (len=16) :: cfmt
+      character (len=16) :: cffmt
+      character (len=ILEN) :: cval
+      integer(I4B) :: ialign
+      integer(I4B) :: i
+      integer(I4B) :: ispace
+      integer(I4B) :: istop
+      integer(I4B) :: ipad
+      integer(I4B) :: ireal
+      ! -- code
+      !
+      ! -- initialize locals
+      ipad = 0
+      ireal = 0
+      !
+      ! -- process dummy variables
+      if (present(FMT)) then
+        CFMT = FMT
+      else
+        select case(NCODE)
+          case(TABSTRING, TABUCSTRING)
+            write(cfmt, '(A,I0,A)') '(A', ILEN, ')'
+          case(TABINTEGER)
+            write(cfmt, '(A,I0,A)') '(I', ILEN, ')'
+          case(TABREAL)
+            ireal = 1
+            i = ILEN - 7
+            write(cfmt, '(A,I0,A,I0,A)') '(1PG', ILEN, '.', i, ')'
+            if (R >= DZERO) then
+              ipad = 1
+            end if
+        end select
+      end if
+      write(cffmt, '(A,I0,A)') '(A', ILEN, ')'
+
+      if (present(ALIGNMENT)) then
+        ialign = ALIGNMENT
+      else
+        ialign = TABRIGHT
+      end if
+      !
+      ! -- 
+      if (NCODE == TABSTRING .or. NCODE == TABUCSTRING) then
+        cval = C
+        if (NCODE == TABUCSTRING) then
+          call UPCASE(cval)
+        end if
+      else if (NCODE == TABINTEGER) then
+        write(cval, cfmt) N
+      else if (NCODE == TABREAL) then
+        write(cval, cfmt) R
+      end if
+      !
+      ! -- apply alignment to cval
+      if (len_trim(adjustl(cval)) > ILEN) then
+        cval = adjustl(cval)
+      else
+        cval = trim(adjustl(cval))
+      end if
+      if (ialign == TABCENTER) then
+        i = len_trim(cval)
+        ispace = (ILEN - i) / 2
+        if (ireal > 0) then
+          if (ipad > 0) then
+            cval = ' ' //trim(adjustl(cval))
+          else
+            cval = trim(adjustl(cval))
+          end if
+        else
+          cval = repeat(' ', ispace) // trim(cval)
+        end if
+      else if (ialign == TABLEFT) then
+        cval = trim(adjustl(cval))
+        if (ipad > 0) then
+          cval = ' ' //trim(adjustl(cval))
+        end if
+      else
+        cval = adjustr(cval)
+      end if
+      if (NCODE == TABUCSTRING) then
+        call UPCASE(cval)
+      end if
+      !
+      ! -- increment istop to the end of the column
+      istop = ICOL + ILEN - 1
+      !
+      ! -- write final string to line
+      write(LINE(ICOL:istop), cffmt) cval
+
+      ICOL = istop + 1
+
+      if (present(SEP)) then
+        i = len(SEP)
+        istop = ICOL + i
+        write(LINE(ICOL:istop), '(A)') SEP
+        ICOL = istop
+      end if
+      
+!
+!------return.
+      return
+      end subroutine UWWORD
+
+      SUBROUTINE URWORD(LINE,ICOL,ISTART,ISTOP,NCODE,N,R,IOUT,IN)
+!C     ******************************************************************
+!C     ROUTINE TO EXTRACT A WORD FROM A LINE OF TEXT, AND OPTIONALLY
+!C     CONVERT THE WORD TO A NUMBER.
+!C        ISTART AND ISTOP WILL BE RETURNED WITH THE STARTING AND
+!C          ENDING CHARACTER POSITIONS OF THE WORD.
+!C        THE LAST CHARACTER IN THE LINE IS SET TO BLANK SO THAT IF ANY
+!C          PROBLEMS OCCUR WITH FINDING A WORD, ISTART AND ISTOP WILL
+!C          POINT TO THIS BLANK CHARACTER.  THUS, A WORD WILL ALWAYS BE
+!C          RETURNED UNLESS THERE IS A NUMERIC CONVERSION ERROR.  BE SURE
+!C          THAT THE LAST CHARACTER IN LINE IS NOT AN IMPORTANT CHARACTER
+!C          BECAUSE IT WILL ALWAYS BE SET TO BLANK.
+!C        A WORD STARTS WITH THE FIRST CHARACTER THAT IS NOT A SPACE OR
+!C          COMMA, AND ENDS WHEN A SUBSEQUENT CHARACTER THAT IS A SPACE
+!C          OR COMMA.  NOTE THAT THESE PARSING RULES DO NOT TREAT TWO
+!C          COMMAS SEPARATED BY ONE OR MORE SPACES AS A NULL WORD.
+!C        FOR A WORD THAT BEGINS WITH "'", THE WORD STARTS WITH THE
+!C          CHARACTER AFTER THE QUOTE AND ENDS WITH THE CHARACTER
+!C          PRECEDING A SUBSEQUENT QUOTE.  THUS, A QUOTED WORD CAN
+!C          INCLUDE SPACES AND COMMAS.  THE QUOTED WORD CANNOT CONTAIN
+!C          A QUOTE CHARACTER.
+!C        IF NCODE IS 1, THE WORD IS CONVERTED TO UPPER CASE.
+!C        IF NCODE IS 2, THE WORD IS CONVERTED TO AN INTEGER.
+!C        IF NCODE IS 3, THE WORD IS CONVERTED TO A REAL NUMBER.
+!C        NUMBER CONVERSION ERROR IS WRITTEN TO UNIT IOUT IF IOUT IS
+!C          POSITIVE; ERROR IS WRITTEN TO DEFAULT OUTPUT IF IOUT IS 0;
+!C          NO ERROR MESSAGE IS WRITTEN IF IOUT IS NEGATIVE.
+!C     ******************************************************************
+!C
+!C        SPECIFICATIONS:
+!C     ------------------------------------------------------------------
+      integer(I4B), intent(inout) :: n
+      real(DP),intent(inout) :: r
+      CHARACTER(len=*) LINE
+      CHARACTER(len=20) STRING
+      CHARACTER(len=30) RW
+      CHARACTER(len=1) TAB
+      character(len=200) :: msg
+!C     ------------------------------------------------------------------
+      TAB=CHAR(9)
+!C
+!C1------Set last char in LINE to blank and set ISTART and ISTOP to point
+!C1------to this blank as a default situation when no word is found.  If
+!C1------starting location in LINE is out of bounds, do not look for a
+!C1------word.
+      LINLEN=LEN(LINE)
+      LINE(LINLEN:LINLEN)=' '
+      ISTART=LINLEN
+      ISTOP=LINLEN
+      LINLEN=LINLEN-1
+      IF(ICOL.LT.1 .OR. ICOL.GT.LINLEN) GO TO 100
+!C
+!C2------Find start of word, which is indicated by first character that
+!C2------is not a blank, a comma, or a tab.
+      DO 10 I=ICOL,LINLEN
+      IF(LINE(I:I).NE.' ' .AND. LINE(I:I).NE.',' &
+     &    .AND. LINE(I:I).NE.TAB) GO TO 20
+10    CONTINUE
+      ICOL=LINLEN+1
+      GO TO 100
+!C
+!C3------Found start of word.  Look for end.
+!C3A-----When word is quoted, only a quote can terminate it.
+20    IF(LINE(I:I).EQ.'''') THEN
+         I=I+1
+         IF(I.LE.LINLEN) THEN
+            DO 25 J=I,LINLEN
+            IF(LINE(J:J).EQ.'''') GO TO 40
+25          CONTINUE
+         END IF
+!C
+!C3B-----When word is not quoted, space, comma, or tab will terminate.
+      ELSE
+         DO 30 J=I,LINLEN
+         IF(LINE(J:J).EQ.' ' .OR. LINE(J:J).EQ.',' &
+     &    .OR. LINE(J:J).EQ.TAB) GO TO 40
+30       CONTINUE
+      END IF
+!C
+!C3C-----End of line without finding end of word; set end of word to
+!C3C-----end of line.
+      J=LINLEN+1
+!C
+!C4------Found end of word; set J to point to last character in WORD and
+!C-------set ICOL to point to location for scanning for another word.
+40    ICOL=J+1
+      J=J-1
+      IF(J.LT.I) GO TO 100
+      ISTART=I
+      ISTOP=J
+!C
+!C5------Convert word to upper case and RETURN if NCODE is 1.
+      IF(NCODE.EQ.1) THEN
+         IDIFF=ICHAR('a')-ICHAR('A')
+         DO 50 K=ISTART,ISTOP
+            IF(LINE(K:K).GE.'a' .AND. LINE(K:K).LE.'z') &
+     &             LINE(K:K)=CHAR(ICHAR(LINE(K:K))-IDIFF)
+50       CONTINUE
+         RETURN
+      END IF
+!C
+!C6------Convert word to a number if requested.
+100   IF(NCODE.EQ.2 .OR. NCODE.EQ.3) THEN
+         RW=' '
+         L=30-ISTOP+ISTART
+         IF(L.LT.1) GO TO 200
+         RW(L:30)=LINE(ISTART:ISTOP)
+         IF(NCODE.EQ.2) READ(RW,'(I30)',ERR=200) N
+         IF(NCODE.EQ.3) READ(RW,'(F30.0)',ERR=200) R
+      END IF
+      RETURN
+!C
+!C7------Number conversion error.
+200   IF(NCODE.EQ.3) THEN
+         STRING= 'A REAL NUMBER'
+         L=13
+      ELSE
+         STRING= 'AN INTEGER'
+         L=10
+      END IF
+!C
+!C7A-----If output unit is negative, set last character of string to 'E'.
+      IF(IOUT.LT.0) THEN
+         N=0
+         R=0.
+         LINE(LINLEN+1:LINLEN+1)='E'
+         RETURN
+!C
+!C7B-----If output unit is positive; write a message to output unit.
+      ELSE IF(IOUT.GT.0) THEN
+         IF(IN.GT.0) THEN
+            WRITE(IOUT,201) IN,LINE(ISTART:ISTOP),STRING(1:L),LINE
+         ELSE
+            WRITE(IOUT,202) LINE(ISTART:ISTOP),STRING(1:L),LINE
+         END IF
+201      FORMAT(1X,/1X,'FILE UNIT ',I4,' : ERROR CONVERTING "',A, &
+     &       '" TO ',A,' IN LINE:',/1X,A)
+202      FORMAT(1X,/1X,'KEYBOARD INPUT : ERROR CONVERTING "',A, &
+     &       '" TO ',A,' IN LINE:',/1X,A)
+!C
+!C7C-----If output unit is 0; write a message to default output.
+      ELSE
+         IF(IN.GT.0) THEN
+            WRITE(*,201) IN,LINE(ISTART:ISTOP),STRING(1:L),LINE
+         ELSE
+            WRITE(*,202) LINE(ISTART:ISTOP),STRING(1:L),LINE
+         END IF
+      END IF
+!C
+!C7D-----STOP after storing error message.
+      call lowcase(string)
+      if (in > 0) then
+        write(msg,205)in,line(istart:istop),trim(string)
+      else
+        write(msg,207)line(istart:istop),trim(string)
+      endif
+205   format('File unit ',I0,': Error converting "',A, &
+     &       '" to ',A,' in following line:')
+207   format('Keyboard input: Error converting "',A, &
+     &       '" to ',A,' in following line:')
+      call store_error(msg)
+      call store_error(trim(line))
+      call store_error_unit(in)
+      call ustop()
+      !
+      END SUBROUTINE URWORD
+
+      SUBROUTINE ULSTLB(IOUT,LABEL,CAUX,NCAUX,NAUX)
+!C     ******************************************************************
+!C     PRINT A LABEL FOR A LIST
+!C     ******************************************************************
+!C
+!C        SPECIFICATIONS:
+!C     ------------------------------------------------------------------
+      CHARACTER(len=*) LABEL
+      CHARACTER(len=16) CAUX(NCAUX)
+      CHARACTER(len=400) BUF
+      CHARACTER(len=1) DASH(400)
+      DATA DASH/400*'-'/
+!C     ------------------------------------------------------------------
+!C
+!C1------Construct the complete label in BUF.  Start with BUF=LABEL.
+      BUF=LABEL
+!C
+!C2------Add auxiliary data names if there are any.
+      NBUF=LEN(LABEL)+9
+      IF(NAUX.GT.0) THEN
+         DO 10 I=1,NAUX
+         N1=NBUF+1
+         NBUF=NBUF+16
+         BUF(N1:NBUF)=CAUX(I)
+10       CONTINUE
+      END IF
+!C
+!C3------Write the label.
+      WRITE(IOUT,103) BUF(1:NBUF)
+  103 FORMAT(1X,A)
+!C
+!C4------Add a line of dashes.
+      WRITE(IOUT,104) (DASH(J),J=1,NBUF)
+  104 FORMAT(1X,400A)
+!C
+!C5------Return.
+      RETURN
+      END SUBROUTINE ULSTLB
+!
+
+      SUBROUTINE UBDSV4(KSTP,KPER,TEXT,NAUX,AUXTXT,IBDCHN, &
+     &          NCOL,NROW,NLAY,NLIST,IOUT,DELT,PERTIM,TOTIM)
+!C     ******************************************************************
+!C     WRITE HEADER RECORDS FOR CELL-BY-CELL FLOW TERMS FOR ONE COMPONENT
+!C     OF FLOW PLUS AUXILIARY DATA USING A LIST STRUCTURE.  EACH ITEM IN
+!C     THE LIST IS WRITTEN BY MODULE UBDSVB
+!C     ******************************************************************
+!C
+!C        SPECIFICATIONS:
+!C     ------------------------------------------------------------------
+      CHARACTER(len=16) :: TEXT
+      character(len=16), dimension(:) :: AUXTXT
+      real(DP),intent(in) :: delt,pertim,totim
+      character(len=*), parameter :: fmt = &
+      "(1X,'UBDSV4 SAVING ',A16,' ON UNIT',I7,' AT TIME STEP',I7,"// &
+      "', STRESS PERIOD',I7)"
+!C     ------------------------------------------------------------------
+!C
+!C1------WRITE UNFORMATTED RECORDS IDENTIFYING DATA.
+      IF(IOUT.GT.0) WRITE(IOUT,fmt) TEXT,IBDCHN,KSTP,KPER
+      WRITE(IBDCHN) KSTP,KPER,TEXT,NCOL,NROW,-NLAY
+      WRITE(IBDCHN) 5,DELT,PERTIM,TOTIM
+      WRITE(IBDCHN) NAUX+1
+      IF(NAUX.GT.0) WRITE(IBDCHN) (AUXTXT(N),N=1,NAUX)
+      WRITE(IBDCHN) NLIST
+!C
+!C2------RETURN
+      RETURN
+      END SUBROUTINE UBDSV4
+
+      SUBROUTINE UBDSVB(IBDCHN,ICRL,Q,VAL,NVL,NAUX,LAUX)
+!C     ******************************************************************
+!C     WRITE ONE VALUE OF CELL-BY-CELL FLOW PLUS AUXILIARY DATA USING
+!C     A LIST STRUCTURE.
+!C     ******************************************************************
+!C
+!C        SPECIFICATIONS:
+!C     ------------------------------------------------------------------
+      real(DP), DIMENSION(nvl) :: VAL
+      real(DP) :: q
+!C     ------------------------------------------------------------------
+!C
+!C1------WRITE CELL NUMBER AND FLOW RATE
+      IF(NAUX.GT.0) THEN
+         N2=LAUX+NAUX-1
+         WRITE(IBDCHN) ICRL,Q,(VAL(N),N=LAUX,N2)
+      ELSE
+         WRITE(IBDCHN) ICRL,Q
+      END IF
+!C
+!C2------RETURN
+      RETURN
+      END SUBROUTINE UBDSVB
+
+  SUBROUTINE UCOLNO(NLBL1,NLBL2,NSPACE,NCPL,NDIG,IOUT)
+!C     ******************************************************************
+!C     OUTPUT COLUMN NUMBERS ABOVE A MATRIX PRINTOUT
+!C        NLBL1 IS THE START COLUMN LABEL (NUMBER)
+!C        NLBL2 IS THE STOP COLUMN LABEL (NUMBER)
+!C        NSPACE IS NUMBER OF BLANK SPACES TO LEAVE AT START OF LINE
+!C        NCPL IS NUMBER OF COLUMN NUMBERS PER LINE
+!C        NDIG IS NUMBER OF CHARACTERS IN EACH COLUMN FIELD
+!C        IOUT IS OUTPUT CHANNEL
+!C     ******************************************************************
+!C
+!C        SPECIFICATIONS:
+!C     ------------------------------------------------------------------
+      CHARACTER(len=1) DOT,SPACE,DG,BF
+      DIMENSION BF(1000),DG(10)
+!C
+      DATA DG(1),DG(2),DG(3),DG(4),DG(5),DG(6),DG(7),DG(8),DG(9),DG(10)/ &
+     &         '0','1','2','3','4','5','6','7','8','9'/
+      DATA DOT,SPACE/'.',' '/
+!C     ------------------------------------------------------------------
+!C
+!C1------CALCULATE # OF COLUMNS TO BE PRINTED (NLBL), WIDTH
+!C1------OF A LINE (NTOT), NUMBER OF LINES (NWRAP).
+      if (iout<=0) return
+      WRITE(IOUT,1)
+    1 FORMAT(1X)
+      NLBL=NLBL2-NLBL1+1
+      N=NLBL
+      IF(NLBL.GT.NCPL) N=NCPL
+      NTOT=NSPACE+N*NDIG
+      IF(NTOT.GT.1000) GO TO 50
+      NWRAP=(NLBL-1)/NCPL + 1
+      J1=NLBL1-NCPL
+      J2=NLBL1-1
+!C
+!C2------BUILD AND PRINT EACH LINE
+      DO 40 N=1,NWRAP
+!C
+!C3------CLEAR THE BUFFER (BF).
+      DO 20 I=1,1000
+      BF(I)=SPACE
+   20 CONTINUE
+      NBF=NSPACE
+!C
+!C4------DETERMINE FIRST (J1) AND LAST (J2) COLUMN # FOR THIS LINE.
+      J1=J1+NCPL
+      J2=J2+NCPL
+      IF(J2.GT.NLBL2) J2=NLBL2
+!C
+!C5------LOAD THE COLUMN #'S INTO THE BUFFER.
+      DO 30 J=J1,J2
+      NBF=NBF+NDIG
+      I2=J/10
+      I1=J-I2*10+1
+      BF(NBF)=DG(I1)
+      IF(I2.EQ.0) GO TO 30
+      I3=I2/10
+      I2=I2-I3*10+1
+      BF(NBF-1)=DG(I2)
+      IF(I3.EQ.0) GO TO 30
+      I4=I3/10
+      I3=I3-I4*10+1
+      BF(NBF-2)=DG(I3)
+      IF(I4.EQ.0) GO TO 30
+      IF(I4.GT.9) THEN
+!C5A-----If more than 4 digits, use "X" for 4th digit.
+         BF(NBF-3)='X'
+      ELSE
+         BF(NBF-3)=DG(I4+1)
+      END IF
+   30 CONTINUE
+!C
+!C6------PRINT THE CONTENTS OF THE BUFFER (I.E. PRINT THE LINE).
+      WRITE(IOUT,31) (BF(I),I=1,NBF)
+   31 FORMAT(1X,1000A1)
+!C
+   40 CONTINUE
+!C
+!C7------PRINT A LINE OF DOTS (FOR AESTHETIC PURPOSES ONLY).
+   50 NTOT=NTOT
+      IF(NTOT.GT.1000) NTOT=1000
+      WRITE(IOUT,51) (DOT,I=1,NTOT)
+   51 FORMAT(1X,1000A1)
+!C
+!C8------RETURN
+      RETURN
+      END SUBROUTINE UCOLNO
+
+      SUBROUTINE ULAPRW(BUF,TEXT,KSTP,KPER,NCOL,NROW,ILAY,IPRN,IOUT)
+!C     ******************************************************************
+!C     PRINT 1 LAYER ARRAY
+!C     ******************************************************************
+!C
+!C        SPECIFICATIONS:
+!C     ------------------------------------------------------------------
+      CHARACTER(len=16) TEXT
+      real(DP),dimension(ncol,nrow) :: buf
+!C     ------------------------------------------------------------------
+!C
+      if (iout<=0) return
+!C1------PRINT A HEADER DEPENDING ON ILAY
+      IF(ILAY.GT.0) THEN
+         WRITE(IOUT,1) TEXT,ILAY,KSTP,KPER
+    1    FORMAT('1',/2X,A,' IN LAYER ',I3,' AT END OF TIME STEP ',I3, &
+     &     ' IN STRESS PERIOD ',I4/2X,75('-'))
+      ELSE IF(ILAY.LT.0) THEN
+         WRITE(IOUT,2) TEXT,KSTP,KPER
+    2    FORMAT('1',/1X,A,' FOR CROSS SECTION AT END OF TIME STEP',I3, &
+     &     ' IN STRESS PERIOD ',I4/1X,79('-'))
+      END IF
+!C
+!C2------MAKE SURE THE FORMAT CODE (IP OR IPRN) IS
+!C2------BETWEEN 1 AND 21.
+      IP=IPRN
+      IF(IP.LT.1 .OR. IP.GT.21) IP=12
+!C
+!C3------CALL THE UTILITY MODULE UCOLNO TO PRINT COLUMN NUMBERS.
+      IF(IP.EQ.1) CALL UCOLNO(1,NCOL,0,11,11,IOUT)
+      IF(IP.EQ.2) CALL UCOLNO(1,NCOL,0,9,14,IOUT)
+      IF(IP.GE.3 .AND. IP.LE.6) CALL UCOLNO(1,NCOL,3,15,8,IOUT)
+      IF(IP.GE.7 .AND. IP.LE.11) CALL UCOLNO(1,NCOL,3,20,6,IOUT)
+      IF(IP.EQ.12) CALL UCOLNO(1,NCOL,0,10,12,IOUT)
+      IF(IP.GE.13 .AND. IP.LE.18) CALL UCOLNO(1,NCOL,3,10,7,IOUT)
+      IF(IP.EQ.19) CALL UCOLNO(1,NCOL,0,5,13,IOUT)
+      IF(IP.EQ.20) CALL UCOLNO(1,NCOL,0,6,12,IOUT)
+      IF(IP.EQ.21) CALL UCOLNO(1,NCOL,0,7,10,IOUT)
+!C
+!C4------LOOP THROUGH THE ROWS PRINTING EACH ONE IN ITS ENTIRETY.
+      DO I=1,NROW
+      SELECT CASE(IP)
+
+      CASE(1)
+!C------------ FORMAT 11G10.3
+      WRITE(IOUT,11) I,(BUF(J,I),J=1,NCOL)
+11    FORMAT(1X,I3,2X,1PG10.3,10(1X,G10.3):/(5X,11(1X,G10.3)))
+
+      CASE(2)
+!C------------ FORMAT 9G13.6
+      WRITE(IOUT,21) I,(BUF(J,I),J=1,NCOL)
+21    FORMAT(1X,I3,2X,1PG13.6,8(1X,G13.6):/(5X,9(1X,G13.6)))
+
+      CASE(3)
+!C------------ FORMAT 15F7.1
+      WRITE(IOUT,31) I,(BUF(J,I),J=1,NCOL)
+31    FORMAT(1X,I3,1X,15(1X,F7.1):/(5X,15(1X,F7.1)))
+
+      CASE(4)
+!C------------ FORMAT 15F7.2
+      WRITE(IOUT,41) I,(BUF(J,I),J=1,NCOL)
+41    FORMAT(1X,I3,1X,15(1X,F7.2):/(5X,15(1X,F7.2)))
+
+      CASE(5)
+!C------------ FORMAT 15F7.3
+      WRITE(IOUT,51) I,(BUF(J,I),J=1,NCOL)
+51    FORMAT(1X,I3,1X,15(1X,F7.3):/(5X,15(1X,F7.3)))
+
+      CASE(6)
+!C------------ FORMAT 15F7.4
+      WRITE(IOUT,61) I,(BUF(J,I),J=1,NCOL)
+61    FORMAT(1X,I3,1X,15(1X,F7.4):/(5X,15(1X,F7.4)))
+
+      CASE(7)
+!C------------ FORMAT 20F5.0
+      WRITE(IOUT,71) I,(BUF(J,I),J=1,NCOL)
+71    FORMAT(1X,I3,1X,20(1X,F5.0):/(5X,20(1X,F5.0)))
+
+      CASE(8)
+!C------------ FORMAT 20F5.1
+      WRITE(IOUT,81) I,(BUF(J,I),J=1,NCOL)
+81    FORMAT(1X,I3,1X,20(1X,F5.1):/(5X,20(1X,F5.1)))
+
+      CASE(9)
+!C------------ FORMAT 20F5.2
+      WRITE(IOUT,91) I,(BUF(J,I),J=1,NCOL)
+91    FORMAT(1X,I3,1X,20(1X,F5.2):/(5X,20(1X,F5.2)))
+
+      CASE(10)
+!C------------ FORMAT 20F5.3
+      WRITE(IOUT,101) I,(BUF(J,I),J=1,NCOL)
+101   FORMAT(1X,I3,1X,20(1X,F5.3):/(5X,20(1X,F5.3)))
+
+      CASE(11)
+!C------------ FORMAT 20F5.4
+      WRITE(IOUT,111) I,(BUF(J,I),J=1,NCOL)
+111   FORMAT(1X,I3,1X,20(1X,F5.4):/(5X,20(1X,F5.4)))
+
+      CASE(12)
+!C------------ FORMAT 10G11.4
+      WRITE(IOUT,121) I,(BUF(J,I),J=1,NCOL)
+121   FORMAT(1X,I3,2X,1PG11.4,9(1X,G11.4):/(5X,10(1X,G11.4)))
+
+      CASE(13)
+!C------------ FORMAT 10F6.0
+      WRITE(IOUT,131) I,(BUF(J,I),J=1,NCOL)
+131   FORMAT(1X,I3,1X,10(1X,F6.0):/(5X,10(1X,F6.0)))
+
+      CASE(14)
+!C------------ FORMAT 10F6.1
+      WRITE(IOUT,141) I,(BUF(J,I),J=1,NCOL)
+141   FORMAT(1X,I3,1X,10(1X,F6.1):/(5X,10(1X,F6.1)))
+
+      CASE(15)
+!C------------ FORMAT 10F6.2
+      WRITE(IOUT,151) I,(BUF(J,I),J=1,NCOL)
+151   FORMAT(1X,I3,1X,10(1X,F6.2):/(5X,10(1X,F6.2)))
+
+      CASE(16)
+!C------------ FORMAT 10F6.3
+      WRITE(IOUT,161) I,(BUF(J,I),J=1,NCOL)
+161   FORMAT(1X,I3,1X,10(1X,F6.3):/(5X,10(1X,F6.3)))
+
+      CASE(17)
+!C------------ FORMAT 10F6.4
+      WRITE(IOUT,171) I,(BUF(J,I),J=1,NCOL)
+171   FORMAT(1X,I3,1X,10(1X,F6.4):/(5X,10(1X,F6.4)))
+
+      CASE(18)
+!C------------ FORMAT 10F6.5
+      WRITE(IOUT,181) I,(BUF(J,I),J=1,NCOL)
+181   FORMAT(1X,I3,1X,10(1X,F6.5):/(5X,10(1X,F6.5)))
+
+      CASE(19)
+!C------------FORMAT 5G12.5
+      WRITE(IOUT,191) I,(BUF(J,I),J=1,NCOL)
+191   FORMAT(1X,I3,2X,1PG12.5,4(1X,G12.5):/(5X,5(1X,G12.5)))
+
+      CASE(20)
+!C------------FORMAT 6G11.4
+      WRITE(IOUT,201) I,(BUF(J,I),J=1,NCOL)
+201   FORMAT(1X,I3,2X,1PG11.4,5(1X,G11.4):/(5X,6(1X,G11.4)))
+
+      CASE(21)
+!C------------FORMAT 7G9.2
+      WRITE(IOUT,211) I,(BUF(J,I),J=1,NCOL)
+211   FORMAT(1X,I3,2X,1PG9.2,6(1X,G9.2):/(5X,7(1X,G9.2)))
+
+      END SELECT
+      END DO
+      
+      RETURN
+      END SUBROUTINE ULAPRW
+
+     SUBROUTINE ULASAV(BUF,TEXT,KSTP,KPER,PERTIM,TOTIM,NCOL, &
+     &                   NROW,ILAY,ICHN)
+!C     ******************************************************************
+!C     SAVE 1 LAYER ARRAY ON DISK
+!C     ******************************************************************
+!C
+!C        SPECIFICATIONS:
+!C     ------------------------------------------------------------------
+      CHARACTER(len=16) TEXT
+      real(DP),dimension(ncol,nrow) :: buf
+      real(DP) :: pertim,totim
+!C     ------------------------------------------------------------------
+!C
+!C1------WRITE AN UNFORMATTED RECORD CONTAINING IDENTIFYING
+!C1------INFORMATION.
+      WRITE(ICHN) KSTP,KPER,PERTIM,TOTIM,TEXT,NCOL,NROW,ILAY
+!C
+!C2------WRITE AN UNFORMATTED RECORD CONTAINING ARRAY VALUES
+!C2------THE ARRAY IS DIMENSIONED (NCOL,NROW)
+      WRITE(ICHN) ((BUF(IC,IR),IC=1,NCOL),IR=1,NROW)
+!C
+!C3------RETURN
+      RETURN
+     END SUBROUTINE ULASAV
+
+  subroutine ubdsv1(kstp, kper, text, ibdchn, buff, ncol, nrow, nlay, iout, &
+                    delt, pertim, totim)
+! ******************************************************************************
+! Record cell-by-cell flow terms for one component of flow as a 3-D array with
+!   extra record to indicate delt, pertim, and totim
+! ******************************************************************************
+!
+!    SPECIFICATIONS:
+! ------------------------------------------------------------------------------
+    implicit none
+    integer(I4B), intent(in) :: kstp
+    integer(I4B), intent(in) :: kper
+    character(len=*), intent(in) :: text
+    integer(I4B), intent(in) :: ibdchn
+    real(DP), dimension(:), intent(in) :: buff
+    integer(I4B), intent(in) :: ncol
+    integer(I4B), intent(in) :: nrow
+    integer(I4B), intent(in) :: nlay
+    integer(I4B), intent(in) :: iout
+    real(DP), intent(in) :: delt
+    real(DP), intent(in) :: pertim
+    real(DP), intent(in) :: totim
+    ! -- format
+    character(len=*), parameter :: fmt = &
+      "(1X,'UBDSV1 SAVING ',A16,' ON UNIT',I7,' AT TIME STEP',I7,"// &
+      "', STRESS PERIOD',I7)"
+! ------------------------------------------------------------------------------
+    !
+    ! -- Write records
+    if(iout > 0) write(iout, fmt) text, ibdchn, kstp, kper
+    write(ibdchn) kstp,kper,text,ncol,nrow,-nlay
+    write(ibdchn) 1,delt,pertim,totim
+    write(ibdchn) buff
+    !
+    ! -- return
+    return
+  end subroutine ubdsv1
+
+  subroutine ubdsv06(kstp,kper,text,                                 &
+                     modelnam1,paknam1,modelnam2,paknam2,            &
+                     ibdchn,naux,auxtxt,                             &
+                     ncol,nrow,nlay,nlist,iout,delt,pertim,totim)
+! ******************************************************************
+! write header records for cell-by-cell flow terms for one component
+! of flow.  each item in the list is written by module ubdsvc
+! ******************************************************************
+!
+!     specifications:
+! ------------------------------------------------------------------
+    implicit none
+    integer(I4B), intent(in) :: kstp
+    integer(I4B), intent(in) :: kper
+    character(len=*), intent(in) :: text
+    character(len=*), intent(in) :: modelnam1
+    character(len=*), intent(in) :: paknam1
+    character(len=*), intent(in) :: modelnam2
+    character(len=*), intent(in) :: paknam2
+    integer(I4B), intent(in) :: naux
+    character(len=16), dimension(:), intent(in) :: auxtxt
+    integer(I4B), intent(in) :: ibdchn
+    integer(I4B), intent(in) :: ncol
+    integer(I4B), intent(in) :: nrow
+    integer(I4B), intent(in) :: nlay
+    integer(I4B), intent(in) :: nlist
+    integer(I4B), intent(in) :: iout
+    real(DP), intent(in) :: delt
+    real(DP), intent(in) :: pertim
+    real(DP), intent(in) :: totim
+    ! -- local
+    integer(I4B) :: n
+    ! -- format
+    character(len=*), parameter :: fmt = &
+      "(1X,'UBDSV06 SAVING ',A16,' IN MODEL ',A16,' PACKAGE ',A16,"//&
+      "'CONNECTED TO MODEL ',A16,' PACKAGE ',A16,"//                 &
+      "' ON UNIT',I7,' AT TIME STEP',I7,', STRESS PERIOD',I7)"
+! ------------------------------------------------------------------
+!
+! write unformatted records identifying data.
+    if (iout > 0) write(iout,fmt) text, modelnam1, paknam1,          &
+                                  modelnam2, paknam2,                &
+                                  ibdchn, kstp, kper
+    write(ibdchn) kstp,kper,text,ncol,nrow,-nlay
+    write(ibdchn) 6,delt,pertim,totim
+    write(ibdchn) modelnam1
+    write(ibdchn) paknam1
+    write(ibdchn) modelnam2
+    write(ibdchn) paknam2
+    write(ibdchn) naux+1
+    if (naux > 0) write(ibdchn) (auxtxt(n),n=1,naux)
+    write(ibdchn) nlist
+    !
+    ! -- return
+    return
+  end subroutine ubdsv06
+
+  subroutine ubdsvc(ibdchn, n, q, naux, aux)
+! ******************************************************************************
+! Write one value of cell-by-cell flow using a list structure. From node (n)
+! and to node (n2) are written to the file
+! ******************************************************************************
+!
+!    SPECIFICATIONS:
+! ------------------------------------------------------------------------------
+    implicit none
+    integer(I4B), intent(in) :: ibdchn
+    integer(I4B), intent(in) :: n
+    real(DP), intent(in) :: q
+    integer(I4B), intent(in) :: naux
+    real(DP), dimension(naux), intent(in) :: aux
+    ! -- local
+    integer(I4B) :: nn
+! ------------------------------------------------------------------------------
+    !
+    ! -- Write record
+    if (naux > 0) then
+        write(ibdchn) n,q,(aux(nn),nn=1,naux)
+    else
+        write(ibdchn) n,q
+    end if
+    !
+    ! -- return
+    return
+  end subroutine ubdsvc
+
+  subroutine ubdsvd(ibdchn, n, n2, q, naux, aux)
+! ******************************************************************************
+! Write one value of cell-by-cell flow using a list structure. From node (n)
+! and to node (n2) are written to the file
+! ******************************************************************************
+!
+!    SPECIFICATIONS:
+! ------------------------------------------------------------------------------
+    implicit none
+    integer(I4B), intent(in) :: ibdchn
+    integer(I4B), intent(in) :: n
+    integer(I4B), intent(in) :: n2
+    real(DP), intent(in) :: q
+    integer(I4B), intent(in) :: naux
+    real(DP), dimension(naux), intent(in) :: aux
+    ! -- local
+    integer(I4B) :: nn
+! ------------------------------------------------------------------------------
+    !
+    ! -- Write record
+    if (naux > 0) then
+        write(ibdchn) n,n2,q,(aux(nn),nn=1,naux)
+    else
+        write(ibdchn) n,n2,q
+    end if
+    !
+    ! -- return
+    return
+  end subroutine ubdsvd
+
+  logical function same_word(word1, word2)
+    ! Perform a case-insensitive comparison of two words
+    implicit none
+    ! -- dummy variables
+    character(len=*), intent(in) :: word1, word2
+    ! -- local
+    character(len=200) :: upword1, upword2
+    !
+    upword1 = word1
+    call upcase(upword1)
+    upword2 = word2
+    call upcase(upword2)
+    same_word = (upword1==upword2)
+    return
+  end function same_word
+
+  function get_node(ilay, irow, icol, nlay, nrow, ncol)
+    ! Return node number, given layer, row, and column indices
+    ! for a structured grid.  If any argument is invalid,
+    ! return -1.
+    implicit none
+    ! -- return
+    integer(I4B) :: get_node
+    ! -- dummy
+    integer(I4B), intent(in) :: ilay, irow, icol, nlay, nrow, ncol
+    !
+    if (nlay>0 .and. nrow>0 .and. ncol>0) then
+      if (ilay>0 .and. ilay<=nlay) then
+        if (irow>0 .and. irow<=nrow) then
+          if (icol>0 .and. icol<=ncol) then
+            get_node = icol + ncol*(irow-1) + (ilay-1)*nrow*ncol
+            return
+          endif
+        endif
+      endif
+    endif
+    get_node = -1
+    return
+  end function get_node
+
+  subroutine get_ijk(nodenumber, nrow, ncol, nlay, irow, icol, ilay)
+    ! Calculate irow, icol, and ilay from the nodenumber and grid
+    ! dimensions.  If nodenumber is invalid, set irow, icol, and
+    ! ilay to -1
+    implicit none
+    ! -- dummy
+    integer(I4B), intent(in) :: nodenumber
+    integer(I4B), intent(in) :: nrow
+    integer(I4B), intent(in) :: ncol
+    integer(I4B), intent(in) :: nlay
+    integer(I4B), intent(out) :: irow
+    integer(I4B), intent(out) :: icol
+    integer(I4B), intent(out) :: ilay
+    ! -- local
+    integer(I4B) :: nodes
+    integer(I4B) :: ij
+    !
+    nodes = nlay * nrow * ncol
+    if(nodenumber < 1 .or. nodenumber > nodes) then
+      irow = -1
+      icol = -1
+      ilay = -1
+    else
+      ilay = (nodenumber - 1) / (ncol * nrow) + 1
+      ij = nodenumber - (ilay - 1) * ncol * nrow
+      irow = (ij - 1) / ncol + 1
+      icol = ij - (irow - 1) * ncol
+    endif
+    !
+    return
+  end subroutine get_ijk
+
+  subroutine get_jk(nodenumber, ncpl, nlay, icpl, ilay)
+    ! Calculate icpl, and ilay from the nodenumber and grid
+    ! dimensions.  If nodenumber is invalid, set irow, icol, and
+    ! ilay to -1
+    implicit none
+    ! -- dummy
+    integer(I4B), intent(in) :: nodenumber
+    integer(I4B), intent(in) :: ncpl
+    integer(I4B), intent(in) :: nlay
+    integer(I4B), intent(out) :: icpl
+    integer(I4B), intent(out) :: ilay
+    ! -- local
+    integer(I4B) :: nodes
+    !
+    nodes = ncpl * nlay
+    if(nodenumber < 1 .or. nodenumber > nodes) then
+      icpl = -1
+      ilay = -1
+    else
+      ilay = (nodenumber - 1) / ncpl + 1
+      icpl = nodenumber - (ilay - 1) * ncpl
+    endif
+    !
+    return
+  end subroutine get_jk
+
+  subroutine unitinquire(iu)
+    integer(I4B) :: iu
+    character(len=100) :: fname,ac,act,fm,frm,seq,unf
+    inquire(unit=iu,name=fname,access=ac,action=act,formatted=fm, &
+    sequential=seq,unformatted=unf,form=frm)
+
+    10 format('unit:',i4,'  name:',a,'  access:',a,'  action:',a,/, &
+    '    formatted:',a, &
+    '  sequential:',a,'  unformatted:',a,'  form:',a)
+
+    write(*,10)iu,trim(fname),trim(ac),trim(act),trim(fm),trim(seq), &
+    trim(unf),trim(frm)
+    return
+  end subroutine unitinquire
+
+  subroutine ParseLine(line, nwords, words, inunit, filename)
+    ! Parse a line into words. Blanks and commas are recognized as
+    ! delimiters. Multiple blanks between words is OK, but multiple
+    ! commas between words is treated as an error. Quotation marks
+    ! are not recognized as delimiters.
+    use ConstantsModule, only: LINELENGTH
+    implicit none
+    ! -- dummy
+    character(len=*), intent(in) :: line
+    integer(I4B), intent(inout) :: nwords
+    character(len=*), allocatable, dimension(:), intent(inout) :: words
+    integer(I4B), intent(in), optional :: inunit
+    character(len=*), intent(in), optional :: filename
+    ! -- local
+    integer(I4B) :: i, idum, istart, istop, linelen, lloc
+    real(DP) :: rdum
+    !
+    nwords = 0
+    if (allocated(words)) then
+      deallocate(words)
+    endif
+    linelen = len(line)
+    !
+    ! -- get the number of words in a line and allocate words array
+    nwords = get_nwords(line)
+    allocate(words(nwords))
+    !
+    ! -- Populate words array and return
+    lloc = 1
+    do i = 1, nwords
+      call URWORD(line, lloc, istart, istop, 0, idum, rdum, 0, 0)
+      words(i) = line(istart:istop)
+    end do
+    !
+    ! -- return
+    return
+  end subroutine ParseLine
+
+  subroutine ulaprufw(ncol, nrow, kstp, kper, ilay, iout, buf, text, userfmt, &
+                      nvalues, nwidth, editdesc)
+    ! **************************************************************************
+    ! Print 1 layer array with user formatting in wrap format
+    ! **************************************************************************
+    !
+    !    Specifications:
+    ! --------------------------------------------------------------------------
+    implicit none
+    ! -- dummy
+    integer(I4B), intent(in) :: ncol, nrow, kstp, kper, ilay, iout
+    real(DP),dimension(ncol,nrow), intent(in) :: buf
+    character(len=*), intent(in) :: text
+    character(len=*), intent(in) :: userfmt
+    integer(I4B), intent(in) :: nvalues, nwidth
+    character(len=1), intent(in) :: editdesc
+    ! -- local
+    integer(I4B) :: i, j, nspaces
+    ! formats
+    1 format('1',/2X,A,' IN LAYER ',I3,' AT END OF TIME STEP ',I3, &
+          ' IN STRESS PERIOD ',I4/2X,75('-'))
+    2 format('1',/1X,A,' FOR CROSS SECTION AT END OF TIME STEP',I3, &
+          ' IN STRESS PERIOD ',I4/1X,79('-'))
+    ! ------------------------------------------------------------------
+    !
+    if (iout<=0) return
+    ! -- Print a header depending on ILAY
+    if (ilay > 0) then
+       write(iout,1) trim(text), ilay, kstp, kper
+    else if(ilay < 0) then
+       write(iout,2) trim(text), kstp, kper
+    end if
+    !
+    ! -- Print column numbers.
+    nspaces = 0
+    if (editdesc == 'F') nspaces = 3
+    call ucolno(1, ncol, nspaces, nvalues, nwidth+1, iout)
+    !
+    ! -- Loop through the rows, printing each one in its entirety.
+    do i=1,nrow
+      write(iout,userfmt) i,(buf(j,i),j=1,ncol)
+    enddo
+    !
+    return
+  end subroutine ulaprufw
+
+  subroutine write_centered(text, iout, linelen)
+    ! Write text to unit iout centered in width defined by linelen
+    ! Left-pad with blanks as needed.
+    use ConstantsModule, only: LINELENGTH
+    implicit none
+    ! -- dummy
+    character(len=*), intent(in) :: text
+    integer(I4B), intent(in) :: iout
+    integer(I4B), intent(in) :: linelen
+    ! -- local
+    integer(I4B) :: loc1, loc2, lentext, nspaces
+    character(len=LINELENGTH) :: newline, textleft
+    !
+    if (iout<=0) return
+    textleft = adjustl(text)
+    lentext = len_trim(textleft)
+    nspaces = linelen - lentext
+    loc1 = (nspaces / 2) + 1
+    loc2 = loc1 + lentext - 1
+    newline = ' '
+    newline(loc1:loc2) = textleft
+    write(iout,'(a)')trim(newline)
+    !
+    return
+  end subroutine write_centered
+
+  function linear_interpolate(t0, t1, y0, y1, t) result(y)
+    implicit none
+    ! -- dummy
+    real(DP), intent(in) :: t, t0, t1, y0, y1
+    real(DP)             :: y
+    ! -- local
+    real(DP) :: delt, dely, slope
+    character(len=100) :: msg
+    !
+    ! -- don't get bitten by rounding errors or divide-by-zero
+    if (IS_SAME(t0, t1) .or. IS_SAME(t, t1)) then
+      y = y1
+    elseif (t == t0) then
+      y = y0
+    elseif ((t0 < t .and. t < t1) .or. (t1 < t .and. t < t0)) then
+      ! -- perform linear interpolation
+      delt = t1 - t0
+      dely = y1 - y0
+      slope = dely / delt
+      y = y0 + slope * (t - t0)
+    else
+      ! -- t is outside range t0 to t1
+      msg = 'Error: in linear_interpolate, t is outside range t0 to t1'
+      call store_error(msg)
+      call ustop()
+    endif
+    !
+    return
+  end function linear_interpolate
+
+  function read_line(iu, eof) result (astring)
+    ! This function reads a line of arbitrary length and returns
+    ! it.  The returned string can be stored in a deferred-length
+    ! character variable, for example:
+    !
+    !    integer(I4B) :: iu
+    !    character(len=:), allocatable :: my_string
+    !    logical :: eof
+    !    iu = 8
+    !    open(iu,file='my_file')
+    !    my_string = read_line(iu, eof)
+    !
+    implicit none
+    ! -- dummy
+    integer(I4B), intent(in)           :: iu
+    logical, intent(out)          :: eof
+    character(len=:), allocatable :: astring
+    ! -- local
+    integer(I4B)        :: isize, istat
+    character(len=256)  :: buffer
+    character(len=1000) :: ermsg, fname
+    character(len=7)    :: fmtd
+    logical             :: lop
+    ! -- format
+20  format('Error in read_line: File ',i0,' is not open.')
+30  format('Error in read_line: Attempting to read text ' // &
+              'from unformatted file: "',a,'"')
+40  format('Error reading from file "',a,'" opened on unit ',i0, &
+              ' in read_line.')
+    !
+    astring = ''
+    eof = .false.
+    do
+      read(iu, '(a)', advance='NO', iostat=istat, size=isize, end=99) buffer
+      if (istat > 0) then
+        ! Determine error if possible, report it, and stop.
+        if (iu <= 0) then
+          ermsg = 'Programming error in call to read_line: ' // &
+                  'Attempt to read from unit number <= 0'
+        else
+          inquire(unit=iu,opened=lop,name=fname,formatted=fmtd)
+          if (.not. lop) then
+            write(ermsg,20) iu
+          elseif (fmtd == 'NO' .or. fmtd == 'UNKNOWN') then
+            write(ermsg, 30) trim(fname)
+          else
+            write(ermsg,40) trim(fname), iu
+          endif
+        endif
+        call store_error(ermsg)
+        call store_error_unit(iu)
+        call ustop()
+      endif
+      astring = astring // buffer(:isize)
+      ! An end-of-record condition stops the loop.
+      if (istat < 0) then
+        return
+      endif
+    enddo
+    !
+    return
+99  continue
+    ! An end-of-file condition returns an empty string.
+    eof = .true.
+    return
+    !
+  end function read_line
+
+  subroutine GetFileFromPath(pathname, filename)
+    implicit none
+    ! -- dummy
+    character(len=*), intent(in) :: pathname
+    character(len=*), intent(out) :: filename
+    ! -- local
+    integer(I4B) :: i, istart, istop, lenpath
+    character(len=1) :: fs = '/'
+    character(len=1) :: bs = '\'
+    !
+    filename = ''
+    lenpath = len_trim(pathname)
+    istart = 1
+    istop = lenpath
+    loop: do i=lenpath,1,-1
+      if (pathname(i:i) == fs .or. pathname(i:i) == bs) then
+        if (i == istop) then
+          istop = istop - 1
+        else
+          istart = i + 1
+          exit loop
+        endif
+      endif
+    enddo loop
+    if (istop >= istart) then
+      filename = pathname(istart:istop)
+    endif
+    !
+    return
+  end subroutine GetFileFromPath
+
+  subroutine extract_idnum_or_bndname(line, icol, istart, istop, idnum, bndname)
+    ! Starting at position icol, define string as line(istart:istop).
+    ! If string can be interpreted as an integer(I4B), return integer in idnum argument.
+    ! If token is not an integer(I4B), assume it is a boundary name, return NAMEDBOUNDFLAG
+    ! in idnum, convert string to uppercase and return it in bndname.
+    implicit none
+    ! -- dummy
+    character(len=*),            intent(inout) :: line
+    integer(I4B),                     intent(inout) :: icol, istart, istop
+    integer(I4B),                     intent(out)   :: idnum
+    character(len=LENBOUNDNAME), intent(out)   :: bndname
+    ! -- local
+    integer(I4B) :: istat, ndum, ncode=0
+    real(DP) :: rdum
+    !
+    call urword(line, icol, istart, istop, ncode, ndum, rdum, 0, 0)
+    read(line(istart:istop),*,iostat=istat) ndum
+    if (istat == 0) then
+      idnum = ndum
+      bndname = ''
+    else
+      idnum = NAMEDBOUNDFLAG
+      bndname = line(istart:istop)
+      call upcase(bndname)
+    endif
+    !
+    return
+  end subroutine extract_idnum_or_bndname
+
+  subroutine urdaux(naux, inunit, iout, lloc, istart, istop, auxname, line,  &
+                    text)
+! ******************************************************************************
+! Read auxiliary variables from an input line
+! ******************************************************************************
+!
+!    SPECIFICATIONS:
+! ------------------------------------------------------------------------------
+    ! -- modules
+    use ArrayHandlersModule, only: ExpandArray
+    use ConstantsModule,     only: LENAUXNAME
+    ! -- implicit
+    implicit none
+    ! -- dummy
+    integer(I4B), intent(inout) :: naux
+    integer(I4B), intent(in) :: inunit
+    integer(I4B), intent(in) :: iout
+    integer(I4B), intent(inout) :: lloc
+    integer(I4B), intent(inout) :: istart
+    integer(I4B), intent(inout) :: istop
+    character(len=LENAUXNAME), allocatable, dimension(:), intent(inout) :: auxname
+    character(len=*), intent(inout) :: line
+    character(len=*), intent(in) :: text
+    ! -- local
+    integer(I4B) :: n, linelen
+    real(DP) :: rval
+    character(len=LINELENGTH) :: errmsg
+! ------------------------------------------------------------------------------
+    linelen = len(line)
+    if(naux > 0) then
+      write(errmsg,'(a)') '****ERROR. AUXILIARY VARIABLES ' //         &
+        'ALREADY SPECIFIED. AUXILIARY VARIABLES MUST BE SPECIFIED '//  &
+        'ON ONE LINE IN THE OPTIONS BLOCK.'
+      call store_error(errmsg)
+      call store_error_unit(inunit)
+      call ustop()
+    endif
+    auxloop: do
+      call urword(line, lloc, istart, istop, 1, n, rval, iout, inunit)
+      if(lloc >= linelen) exit auxloop
+      naux = naux + 1
+      call ExpandArray(auxname)
+      auxname(naux) = line(istart:istop)
+      if(iout > 0) then
+        write(iout, "(4X,'AUXILIARY ',a,' VARIABLE: ',A)")                     &
+          trim(adjustl(text)), auxname(naux)
+      endif
+    enddo auxloop
+
+  end subroutine urdaux
+
+  subroutine print_format(linein, cdatafmp, editdesc, nvaluesp, nwidthp, inunit)
+! ******************************************************************************
+! print_format -- define the print or save format
+! ******************************************************************************
+!
+!    SPECIFICATIONS:
+! ------------------------------------------------------------------------------
+! Define cdatafmp as a Fortran output format based on user input.  Also define
+! nvalues, nwidth, and editdesc.
+!
+!   Syntax for linein:
+!     COLUMNS nval WIDTH nwid [DIGITS ndig [options]]
+!
+! Where:
+!     nval = Number of values per line.
+!     nwid = Number of character places to be used for each value.
+!     ndig = Number of digits to the right of the decimal point (required
+!            for real array).
+!     options are:
+!            editoption: One of [EXPONENTIAL, FIXED, GENERAL, SCIENTIFIC]
+! A default value should be passed in for editdesc as G, I, E, F, or S.
+! If I is passed in, then the fortran format will be for an integer variable.
+! ------------------------------------------------------------------------------
+    ! -- dummy
+    character(len=*), intent(in) :: linein
+    character(len=*), intent(inout) :: cdatafmp
+    character(len=*), intent(inout) :: editdesc
+    integer(I4B), intent(inout) :: nvaluesp
+    integer(I4B), intent(inout) :: nwidthp
+    integer(I4B), intent(in) :: inunit
+    ! -- local
+    character(len=len(linein)) :: line
+    character(len=20), dimension(:), allocatable :: words
+    character(len=100) :: ermsg
+    integer(I4B) :: ndigits=0, nwords=0
+    integer(I4B) :: i, ierr
+    logical :: isint
+! ------------------------------------------------------------------------------
+    !
+    ! -- Parse line and initialize values
+    line(:) = linein(:)
+    call ParseLine(line, nwords, words, inunit)
+    ierr = 0
+    i = 0
+    isint = .false.
+    if(editdesc == 'I') isint = .true.
+    !
+    ! -- Check array name
+    if (nwords < 1) then
+      ermsg = 'Could not build PRINT_FORMAT from line' // trim(line)
+      call store_error(trim(ermsg))
+      ermsg = 'Syntax is: COLUMNS <columns> WIDTH <width> DIGITS &
+              &<digits> <format>'
+      call store_error(trim(ermsg))
+      call store_error_unit(inunit)
+      call ustop()
+    endif
+    !
+    ermsg = 'Error setting PRINT_FORMAT. Syntax is incorrect in line:'
+    if (nwords >= 4) then
+      if (.not. same_word(words(1), 'COLUMNS')) ierr = 1
+      if (.not. same_word(words(3), 'WIDTH')) ierr = 1
+      ! -- Read nvalues and nwidth
+      if (ierr == 0) then
+        read(words(2), *, iostat=ierr) nvaluesp
+      endif
+      if (ierr == 0) then
+        read(words(4), *, iostat=ierr) nwidthp
+      endif
+    else
+      ierr = 1
+    endif
+    if (ierr /= 0) then
+      call store_error(ermsg)
+      call store_error(line)
+      ermsg = 'Syntax is: COLUMNS <columns> WIDTH <width> &
+              &DIGITS <digits> <format>'
+      call store_error(trim(ermsg))
+      call store_error_unit(inunit)
+      call ustop()
+    endif
+    i = 4
+    !
+    if (.not. isint) then
+      ! -- Check for DIGITS specification
+      if (nwords >= 5) then
+        if (.not. same_word(words(5), 'DIGITS')) ierr = 1
+        ! -- Read ndigits
+        read(words(6), *, iostat=ierr) ndigits
+      else
+        ierr = 1
+      endif
+      i = i + 2
+    endif
+    !
+    ! -- Check for EXPONENTIAL | FIXED | GENERAL | SCIENTIFIC option.
+    ! -- Check for LABEL, WRAP, and STRIP options.
+    do
+      i = i + 1
+      if (i <= nwords) then
+        call upcase(words(i))
+        select case (words(i))
+        case ('EXPONENTIAL')
+          editdesc = 'E'
+          if (isint) ierr = 1
+        case ('FIXED')
+          editdesc = 'F'
+          if (isint) ierr = 1
+        case ('GENERAL')
+          editdesc = 'G'
+          if (isint) ierr = 1
+        case ('SCIENTIFIC')
+          editdesc = 'S'
+          if (isint) ierr = 1
+        case default
+          ermsg = 'Error in format specification. Unrecognized option: ' // words(i)
+          call store_error(ermsg)
+          ermsg = 'Valid values are EXPONENTIAL, FIXED, GENERAL, or SCIENTIFIC.'
+          call store_error(ermsg)
+          call store_error_unit(inunit)
+          call ustop()
+        end select
+      else
+        exit
+      endif
+    enddo
+    if (ierr /= 0) then
+      call store_error(ermsg)
+      call store_error(line)
+      call store_error_unit(inunit)
+      call ustop()
+    endif
+    !
+    ! -- Build the output format.
+    select case (editdesc)
+    case ('I')
+      call BuildIntFormat(nvaluesp, nwidthp, cdatafmp)
+    case ('F')
+      call BuildFixedFormat(nvaluesp, nwidthp, ndigits, cdatafmp)
+    case ('E', 'G', 'S')
+      call BuildFloatFormat(nvaluesp, nwidthp, ndigits, editdesc, cdatafmp)
+    end select
+    !
+    return
+  end subroutine print_format
+
+  subroutine BuildFixedFormat(nvalsp, nwidp, ndig, outfmt, prowcolnum)
+    ! Build a fixed format for printing or saving a real array
+    implicit none
+    ! -- dummy
+    integer(I4B), intent(in) :: nvalsp, nwidp, ndig
+    character(len=*), intent(inout) :: outfmt
+    logical, intent(in), optional :: prowcolnum  ! default true
+    ! -- local
+    character(len=8)   :: cvalues, cwidth, cdigits
+    character(len=60)  :: ufmt
+    logical :: prowcolnumlocal
+    ! formats
+    10 format(i8)
+    !
+    if (present(prowcolnum)) then
+      prowcolnumlocal = prowcolnum
+    else
+      prowcolnumlocal = .true.
+    endif
+    !
+    ! -- Convert integers to characters and left-adjust
+    write(cdigits,10) ndig
+    cdigits = adjustl(cdigits)
+    !
+    ! -- Build format for printing to the list file in wrap format
+    write(cvalues,10) nvalsp
+    cvalues = adjustl(cvalues)
+    write(cwidth,10) nwidp
+    cwidth = adjustl(cwidth)
+    if (prowcolnumlocal) then
+      ufmt = '(1x,i3,1x,'
+    else
+      ufmt = '(5x,'
+    endif
+    ufmt = trim(ufmt) // cvalues
+    ufmt = trim(ufmt) // '(1x,f'
+    ufmt = trim(ufmt) // cwidth
+    ufmt = trim(ufmt) // '.'
+    ufmt = trim(ufmt) // cdigits
+    ufmt = trim(ufmt) // '):/(5x,'
+    ufmt = trim(ufmt) // cvalues
+    ufmt = trim(ufmt) // '(1x,f'
+    ufmt = trim(ufmt) // cwidth
+    ufmt = trim(ufmt) // '.'
+    ufmt = trim(ufmt) // cdigits
+    ufmt = trim(ufmt) // ')))'
+    outfmt = ufmt
+    !
+    return
+  end subroutine BuildFixedFormat
+
+  subroutine BuildFloatFormat(nvalsp, nwidp, ndig, editdesc, outfmt, prowcolnum)
+    ! Build a floating-point format for printing or saving a real array
+    implicit none
+    ! -- dummy
+    integer(I4B), intent(in) :: nvalsp, nwidp, ndig
+    character(len=*), intent(in) :: editdesc
+    character(len=*), intent(inout) :: outfmt
+    logical, intent(in), optional :: prowcolnum  ! default true
+    ! -- local
+    character(len=8)   :: cvalues,  cwidth, cdigits
+    character(len=60)  :: ufmt
+    logical :: prowcolnumlocal
+    ! formats
+    10 format(i8)
+    !
+    if (present(prowcolnum)) then
+      prowcolnumlocal = prowcolnum
+    else
+      prowcolnumlocal = .true.
+    endif
+    !
+    ! -- Build the format
+    write(cdigits,10) ndig
+    cdigits = adjustl(cdigits)
+    ! -- Convert integers to characters and left-adjust
+    write(cwidth,10) nwidp
+    cwidth = adjustl(cwidth)
+    ! -- Build format for printing to the list file
+    write(cvalues, 10) (nvalsp - 1)
+    cvalues = adjustl(cvalues)
+    if (prowcolnumlocal) then
+      ufmt = '(1x,i3,2x,1p,' // editdesc
+    else
+      ufmt = '(6x,1p,' // editdesc
+    endif
+    ufmt = trim(ufmt) // cwidth
+    ufmt = trim(ufmt) // '.'
+    ufmt = trim(ufmt) // cdigits
+    if (nvalsp>1) then
+      ufmt = trim(ufmt) // ','
+      ufmt = trim(ufmt) // cvalues
+      ufmt = trim(ufmt) // '(1x,'
+      ufmt = trim(ufmt) // editdesc
+      ufmt = trim(ufmt) // cwidth
+      ufmt = trim(ufmt) // '.'
+      ufmt = trim(ufmt) // cdigits
+      ufmt = trim(ufmt) // ')'
+    endif
+    ufmt = trim(ufmt) // ':/(5x,'
+    write(cvalues, 10) nvalsp
+    cvalues = adjustl(cvalues)
+    ufmt = trim(ufmt) // cvalues
+    ufmt = trim(ufmt) // '(1x,'
+    ufmt = trim(ufmt) // editdesc
+    ufmt = trim(ufmt) // cwidth
+    ufmt = trim(ufmt) // '.'
+    ufmt = trim(ufmt) // cdigits
+    ufmt = trim(ufmt) // ')))'
+    outfmt = ufmt
+    !
+    return
+  end subroutine BuildFloatFormat
+
+  subroutine BuildIntFormat(nvalsp, nwidp, outfmt, prowcolnum)
+    ! Build a format for printing or saving an integer array
+    implicit none
+    ! -- dummy
+    integer(I4B), intent(in) :: nvalsp, nwidp
+    character(len=*), intent(inout) :: outfmt
+    logical, intent(in), optional :: prowcolnum  ! default true
+    ! -- local
+    character(len=8)   :: cvalues, cwidth
+    character(len=60)  :: ufmt
+    logical :: prowcolnumlocal
+    ! formats
+    10 format(i8)
+    !
+    if (present(prowcolnum)) then
+      prowcolnumlocal = prowcolnum
+    else
+      prowcolnumlocal = .true.
+    endif
+    !
+    ! -- Build format for printing to the list file in wrap format
+    write(cvalues,10)nvalsp
+    cvalues = adjustl(cvalues)
+    write(cwidth,10)nwidp
+    cwidth = adjustl(cwidth)
+    if (prowcolnumlocal) then
+      ufmt = '(1x,i3,1x,'
+    else
+      ufmt = '(5x,'
+    endif
+    ufmt = trim(ufmt) // cvalues
+    ufmt = trim(ufmt) // '(1x,i'
+    ufmt = trim(ufmt) // cwidth
+    ufmt = trim(ufmt) // '):/(5x,'
+    ufmt = trim(ufmt) // cvalues
+    ufmt = trim(ufmt) // '(1x,i'
+    ufmt = trim(ufmt) // cwidth
+    ufmt = trim(ufmt) // ')))'
+    outfmt = ufmt
+    !
+    return
+  end subroutine BuildIntFormat
+  function get_nwords(line)
+! ******************************************************************************
+! get_nwords -- return number of words in a string
+! ******************************************************************************
+!
+!    SPECIFICATIONS:
+! ------------------------------------------------------------------------------
+    ! -- return variable
+    integer(I4B) :: get_nwords
+    ! -- dummy
+    character(len=*), intent(in) :: line
+    ! -- local
+    integer(I4B) :: linelen
+    integer(I4B) :: lloc
+    integer(I4B) :: istart
+    integer(I4B) :: istop
+    integer(I4B) :: idum
+    real(DP) :: rdum
+    !
+    ! -- initialize variables
+    get_nwords = 0
+    linelen = len(line)
+    !
+    ! -- Count words in line and allocate words array
+    lloc = 1
+    do
+      call URWORD(line, lloc, istart, istop, 0, idum, rdum, 0, 0)
+      if (istart == linelen) exit
+      get_nwords = get_nwords + 1
+    end do
+    !
+    ! -- return
+    return
+  end function get_nwords
+
+  subroutine fseek_stream(iu, offset, whence, status)
+! ******************************************************************************
+! Move the file pointer.  Patterned after fseek, which is not 
+! supported as part of the fortran standard.  For this subroutine to work
+! the file must have been opened with access='stream' and action='readwrite'.
+! ******************************************************************************
+!
+!    SPECIFICATIONS:
+! ------------------------------------------------------------------------------
+    integer(I4B), intent(in) :: iu
+    integer(I4B), intent(in) :: offset
+    integer(I4B), intent(in) :: whence
+    integer(I4B), intent(inout) :: status
+    integer(I4B) :: ipos
+! ------------------------------------------------------------------------------
+    !
+    inquire(unit=iu, size=ipos)
+    
+    select case(whence)
+    case(0)
+      !
+      ! -- whence = 0, offset is relative to start of file
+      ipos = 0 + offset
+    case(1)
+      !
+      ! -- whence = 1, offset is relative to current pointer position
+      inquire(unit=iu, pos=ipos)
+      ipos = ipos + offset
+    case(2)
+      !
+      ! -- whence = 2, offset is relative to end of file
+      inquire(unit=iu, size=ipos)
+      ipos = ipos + offset
+    end select
+    !
+    ! -- position the file pointer to ipos
+    write(iu, pos=ipos, iostat=status)
+    inquire(unit=iu, pos=ipos)
+    !
+    ! -- return
+    return
+  end subroutine fseek_stream
+  
+  
+
+END MODULE InputOutputModule