! -- MODFLOW 6 utility routines.
!
module InputOutputModule

  use KindModule, only: DP, I4B, I8B
  use SimVariablesModule, only: iunext, isim_mode, errmsg
  use SimModule, only: store_error, store_error_unit
  use ConstantsModule, only: IUSTART, IULAST, &
                             LINELENGTH, LENBIGLINE, LENBOUNDNAME, &
                             NAMEDBOUNDFLAG, MAXCHARLEN, &
                             TABLEFT, TABCENTER, TABRIGHT, &
                             TABSTRING, TABUCSTRING, TABINTEGER, TABREAL, &
                             DZERO
  use GenericUtilitiesModule, only: is_same, sim_message
  private
<<<<<<< HEAD
=======

>>>>>>> c06018ad
  type bkspc_buffer
    character(len=:), allocatable :: line
  end type bkspc_buffer
  type(bkspc_buffer) :: bkspc(IUSTART:IULAST)

<<<<<<< HEAD
  public :: GetUnit, uget_block, backspace,                                    &
            uterminate_block, UPCASE, URWORD, ULSTLB, UBDSV4,                  &
            ubdsv06, UBDSVB, UCOLNO, ULAPRW,                                   &
            ULASAV, ubdsv1, ubdsvc, ubdsvd, UWWORD,                            &
            same_word, get_node, get_ijk, unitinquire,                         &
            ParseLine, ulaprufw, openfile,                                     &
            linear_interpolate, lowcase,                                       &
            read_line, uget_any_block,                                         &
            GetFileFromPath, extract_idnum_or_bndname, urdaux,                 &
            get_jk, print_format, BuildFixedFormat,                            &
            BuildFloatFormat, BuildIntFormat, fseek_stream,                    &
=======
  public :: GetUnit, u8rdcom, uget_block, backspace, &
            uterminate_block, UPCASE, URWORD, ULSTLB, UBDSV4, &
            ubdsv06, UBDSVB, UCOLNO, ULAPRW, &
            ULASAV, ubdsv1, ubdsvc, ubdsvd, UWWORD, &
            same_word, get_node, get_ijk, unitinquire, &
            ParseLine, ulaprufw, openfile, &
            linear_interpolate, lowcase, &
            read_line, uget_any_block, &
            GetFileFromPath, extract_idnum_or_bndname, urdaux, &
            get_jk, uget_block_line, print_format, BuildFixedFormat, &
            BuildFloatFormat, BuildIntFormat, fseek_stream, &
>>>>>>> c06018ad
            get_nwords, u9rdcom

  contains

  !> @brief Backspace a single line
  !!
  !! Subroutine to backspace ascii files by a single line (using internal one line buffer),
  !! implementing the fortran backspace intrinsic
  !! Puts a line in the backspace buffer that will be picked up at the next read attempt
  !!
  !<
  subroutine backspace (iu, line)
    implicit none
    integer(I4B), intent(in) :: iu !< unit number
    character(len=*), intent(in) :: line !< line to be buffered
    bkspc(iu)%line = line
  end subroutine backspace

  !> @brief Open a file
  !!
  !! Subroutine to open a file using the specified arguments
  !!
  !<
  subroutine openfile(iu, iout, fname, ftype, fmtarg_opt, accarg_opt,          &
                      filstat_opt, mode_opt)
    ! -- modules
    use OpenSpecModule, only: action
    implicit none
    ! -- dummy variables
    integer(I4B), intent(inout)       :: iu                 !< unit number
    integer(I4B), intent(in)          :: iout               !< output unit number to write a message (iout=0 does not print)
    character(len=*), intent(in) :: fname                   !< name of the file
    character(len=*), intent(in) :: ftype                   !< file type (e.g. WEL)
    character(len=*), intent(in), optional :: fmtarg_opt    !< file format, default is 'formatted'
    character(len=*), intent(in), optional :: accarg_opt    !< file access, default is 'sequential'
    character(len=*), intent(in), optional :: filstat_opt   !< file status, default is 'old'. Use 'REPLACE' for output file.
    integer(I4B), intent(in), optional :: mode_opt          !< simulation mode that is evaluated to determine if the file should be opened
    ! -- local variables
    character(len=20) :: fmtarg
    character(len=20) :: accarg
    character(len=20) :: filstat
    character(len=20) :: filact
    integer(I4B) :: imode
    integer(I4B) :: iflen
    integer(I4B) :: ivar
    integer(I4B) :: iuop
    ! -- formats
50  FORMAT(1X,/1X,'OPENED ',A,/                                                &
                 1X,'FILE TYPE:',A,'   UNIT ',I4,3X,'STATUS:',A,/              &
                 1X,'FORMAT:',A,3X,'ACCESS:',A/                                &
                 1X,'ACTION:',A/)
60  FORMAT(1X,/1X,'DID NOT OPEN ',A,/)
    !
    ! -- process mode_opt
    if (present(mode_opt)) then
      imode = mode_opt
    else
      imode = isim_mode
    end if
    !
    ! -- evaluate if the file should be opened
    if (isim_mode < imode) then
      if(iout > 0) then
        write(iout, 60) trim(fname)
      end if
    else
      !
      ! -- Default is to read an existing text file
      fmtarg = 'FORMATTED'
      accarg = 'SEQUENTIAL'
      filstat = 'OLD'
      !
      ! -- Override defaults
      if(present(fmtarg_opt)) then
        fmtarg = fmtarg_opt
        call upcase(fmtarg)
      endif
      if(present(accarg_opt)) then
        accarg = accarg_opt
        call upcase(accarg)
      endif
      if(present(filstat_opt)) then
        filstat = filstat_opt
        call upcase(filstat)
      endif
      if(filstat == 'OLD') then
        filact = action(1)
      else
        filact = action(2)
      endif
      !
      ! -- size of fname
      iflen = len_trim(fname)
      !
      ! -- Get a free unit number
      if(iu <= 0) then
        call freeunitnumber(iu)
      endif
      !
      ! -- Check to see if file is already open, if not then open the file
      inquire(file=fname(1:iflen), number=iuop)
      if(iuop > 0) then
        ivar = -1
      else
        open(unit=iu, file=fname(1:iflen), form=fmtarg, access=accarg,           &
           status=filstat, action=filact, iostat=ivar)
      endif
      !
      ! -- Check for an error
      if(ivar /= 0) then
        write (errmsg, '(3a,1x,i0,a)') &
          'Could not open "', fname(1:iflen), '" on unit', iu, '.'
        if(iuop > 0) then
          write (errmsg, '(a,1x,a,1x,i0,a)') &
            trim(errmsg), 'File already open on unit', iuop, '.'
        endif
        write (errmsg, '(a,1x,a,1x,a,a)') &
          trim(errmsg), 'Specified file status', trim(filstat), '.'
        write (errmsg, '(a,1x,a,1x,a,a)') &
          trim(errmsg), 'Specified file format', trim(fmtarg), '.'
        write (errmsg, '(a,1x,a,1x,a,a)') &
          trim(errmsg), 'Specified file access', trim(accarg), '.'
        write (errmsg, '(a,1x,a,1x,a,a)') &
          trim(errmsg), 'Specified file action', trim(filact), '.'
        write (errmsg, '(a,1x,a,1x,i0,a)') &
          trim(errmsg), 'IOSTAT error number', ivar, '.'
        write (errmsg, '(a,1x,a)') &
          trim(errmsg), 'STOP EXECUTION in subroutine openfile().'
        call store_error(errmsg, terminate=.TRUE.)
      endif
      !
      ! -- Write a message
      if(iout > 0) then
        write(iout, 50) fname(1:iflen),                                          &
                       ftype, iu, filstat,                                       &
                       fmtarg, accarg,                                           &
                       filact
      end if
    end if
    !
    ! -- return
    return
  end subroutine openfile

  !> @brief Assign a free unopened unit number
  !!
  !! Subroutine to assign a free unopened unit number to the iu dummy argument
  !!
  !<
  subroutine freeunitnumber(iu)
    ! -- modules
    implicit none
    ! -- dummy variables
    integer(I4B),intent(inout) :: iu  !< next free file unit number
    ! -- local variables
    integer(I4B) :: i
    logical :: opened
    !
    ! -- code
    do i = iunext, iulast
      inquire(unit=i, opened=opened)
      if(.not. opened) exit
    enddo
    iu = i
    iunext = iu + 1
    !
    ! -- return
    return
  end subroutine freeunitnumber

  !> @brief Get a free unit number
  !!
  !! Function to get a free unit number that hasn't been used
  !!
  !<
  function getunit()
    ! -- modules
    implicit none
    ! -- return
    integer(I4B) :: getunit  !< free unit number
    ! -- local variables
    integer(I4B) :: iunit
    !
    ! -- code
    call freeunitnumber(iunit)
    getunit = iunit
    !
    ! -- Return
    return
  end function getunit
  
<<<<<<< HEAD
=======
  !> @brief Get the next non-comment line
  !!
  !! Subroutine to get the next non-comment line from a file
  !!
  !<
  subroutine u8rdcom(iin, iout, line, ierr)
    use, intrinsic :: iso_fortran_env, only: IOSTAT_END
    implicit none
    ! -- dummy variables
    integer(I4B),         intent(in) :: iin   !< file unit number
    integer(I4B),         intent(in) :: iout  !< output listing file
    character (len=*), intent(inout) :: line  !< next non-comment line
    integer(I4B),        intent(out) :: ierr  !< error code
    ! -- local variables
    character (len=2), parameter :: comment = '//'
    character(len=1), parameter  :: tab = CHAR(9)
    logical :: iscomment
    integer(I4B) :: i, l
    !
    ! -- code
    line = comment
    pcomments: do
      read (iin,'(a)', iostat=ierr) line
      if (ierr == IOSTAT_END) then
        ! -- End of file reached.
        ! -- Backspace is needed for gfortran.
        call backspace (iin, line)
        line = ' '
        exit pcomments
      elseif (ierr /= 0) then
        ! -- Other error...report it
        call unitinquire(iin)
        write(errmsg, *) 'u8rdcom: Could not read from unit: ',iin
        call store_error(errmsg, terminate=.TRUE.)
      endif
      if (len_trim(line).lt.1) then
        line = comment
        cycle
      end if
      !
      ! -- Ensure that any initial tab characters are treated as spaces
      cleartabs: do
        line = trim(adjustl(line))
        iscomment = .false.
        select case (line(1:1))
          case ('#')
            iscomment = .true.
            exit cleartabs
          case ('!')
            iscomment = .true.
            exit cleartabs
          case (tab)
            line(1:1) = ' '
            cycle cleartabs
          case default
            if (line(1:2).eq.comment) iscomment = .true.
            if (len_trim(line) < 1) iscomment = .true.
            exit cleartabs
        end select
      end do cleartabs
      !
      if (.not.iscomment) then
        exit pcomments
      else
        if (iout > 0) then
          !find the last non-blank character.
          l=len(line)
          do i = l, 1, -1
            if(line(i:i).ne.' ') then
              exit
            end if
          end do
          !print the line up to the last non-blank character.
          write(iout,'(1x,a)') line(1:i)
        end if
      end if
    end do pcomments
    return
  end subroutine u8rdcom

  !> @brief Get line from a block
  !!
  !! Subroutine to read and return a line from an external file or from 
  !! within a block. The line is read from an external file if iu is 
  !! not equal to iuext.
  !!
  !<
  subroutine uget_block_line(iu, iuext, iout, line, lloc, istart, istop)
    implicit none
    ! -- dummy variables
    integer(I4B), intent(in) :: iu            !< file unit number
    integer(I4B), intent(in) :: iuext         !< external file unit number
    integer(I4B), intent(in) :: iout          !< output listing file
    character (len=*), intent(inout) :: line  !< line
    integer(I4B), intent(inout) :: lloc       !< position in line
    integer(I4B), intent(inout) :: istart     !< starting position of a word
    integer(I4B), intent(inout) :: istop      !< ending position of a word
    ! -- local variables
    integer(I4B) :: ierr
    integer(I4B) :: ival
    real(DP) :: rval
! ------------------------------------------------------------------------------
    lloc = 1
    call u8rdcom(iuext, iout, line, ierr)
    call urword(line, lloc, istart, istop, 1, ival, rval, iout, iuext)
    ! -- determine if an empty string is returned
    !    condition occurs if the end of the file has been read
    if (len_trim(line) < 1) then
      ! -- if external file, read line from package unit (iu)
      if (iuext /= iu) then
        lloc = 1
        call u8rdcom(iu, iout, line, ierr)
        call urword(line, lloc, istart, istop, 1, ival, rval, iout, iu)
      end if
    end if
    return
  end subroutine uget_block_line


>>>>>>> c06018ad
  !> @brief Find a block in a file
  !!
  !! Subroutine to read from a file until the tag (ctag) for a block is
  !! is found. Return isfound with true, if found.
  !!
  !<
  subroutine uget_block(iin, iout, ctag, ierr, isfound, lloc, line, iuext,     &
                        blockRequired, supportopenclose)
    implicit none
    ! -- dummy variables
    integer(I4B),         intent(in) :: iin                   !< file unit
    integer(I4B),         intent(in) :: iout                  !< output listing file unit 
    character (len=*),    intent(in) :: ctag                  !< block tag
    integer(I4B),        intent(out) :: ierr                  !< error 
    logical,           intent(inout) :: isfound               !< boolean indicating if the block was found
    integer(I4B),      intent(inout) :: lloc                  !< position in line
    character (len=:), allocatable, intent(inout) :: line     !< line
    integer(I4B),      intent(inout) :: iuext                 !< external file unit number
    logical, optional,    intent(in) :: blockRequired         !< boolean indicating if the block is required
    logical, optional,    intent(in) :: supportopenclose      !< boolean indicating if the block supports open/close
    ! -- local variables
    integer(I4B) :: istart
    integer(I4B) :: istop
    integer(I4B) :: ival
    integer(I4B) :: lloc2
    real(DP) :: rval
    character (len=:), allocatable :: line2
    character(len=LINELENGTH) :: fname
    character(len=MAXCHARLEN) :: ermsg
    logical :: supportoc, blockRequiredLocal
    !
    ! -- code
    if (present(blockRequired)) then
      blockRequiredLocal = blockRequired
    else
      blockRequiredLocal = .true.
    endif
    supportoc = .false.
    if (present(supportopenclose)) then
      supportoc = supportopenclose
    endif
    iuext = iin
    isfound = .false.
    mainloop: do
      lloc = 1
      call u9rdcom(iin, iout, line, ierr)
      if (ierr < 0) then
        if (blockRequiredLocal) then
          ermsg = 'Required block "' // trim(ctag) // &
                  '" not found.  Found end of file instead.'
          call store_error(ermsg)
          call store_error_unit(iuext)
        end if
        ! block not found so exit
        exit
      end if
      call urword(line, lloc, istart, istop, 1, ival, rval, iin, iout)
      if (line(istart:istop) == 'BEGIN') then
        call urword(line, lloc, istart, istop, 1, ival, rval, iin, iout)
        if (line(istart:istop) == ctag) then
          isfound = .true.
          if (supportoc) then
            ! Look for OPEN/CLOSE on 1st line after line starting with BEGIN
            call u9rdcom(iin, iout, line2, ierr)
            if (ierr < 0) exit
            lloc2 = 1
            call urword(line2, lloc2, istart, istop, 1, ival, rval, iin, iout)
            if (line2(istart:istop) == 'OPEN/CLOSE') then
              ! -- Get filename and preserve case
              call urword(line2, lloc2, istart, istop, 0, ival, rval, iin, iout)
              fname = line2(istart:istop)
              ! If line contains '(BINARY)' or 'SFAC', handle this block elsewhere
              chk: do
                call urword(line2, lloc2, istart, istop, 1, ival, rval, iin, iout)
                if (line2(istart:istop) == '') exit chk
                if (line2(istart:istop) == '(BINARY)' .or. &
                    line2(istart:istop) == 'SFAC') then
                  call backspace (iin, line2)
                  exit mainloop
                end if
              end do chk
              iuext = GetUnit()
              call openfile(iuext,iout,fname,'OPEN/CLOSE')
            else
              call backspace (iin, line2)
            end if
          end if
        else
          if (blockRequiredLocal) then
            ermsg = 'Error: Required block "' // trim(ctag) // &
                    '" not found. Found block "' // line(istart:istop) // &
                    '" instead.'
            call store_error(ermsg)
            call store_error_unit(iuext)
          else
            call backspace (iin, line)
          endif
        end if
        exit mainloop
      else if (line(istart:istop) == 'END') then
        call urword(line, lloc, istart, istop, 1, ival, rval, iin, iout)
        if (line(istart:istop) == ctag) then
          ermsg = 'Error: Looking for BEGIN ' // trim(ctag) // &
                  ' but found END ' // line(istart:istop) // &
                  ' instead.'
          call store_error(ermsg)
          call store_error_unit(iuext)
        endif
      end if
    end do mainloop
    !
    ! -- return
    return
  end subroutine uget_block

  !> @brief Find the next block in a file
  !!
  !! Subroutine to read from a file until next block is found.
  !! Return isfound with true, if found, and return the block name.
  !!
  !<
  subroutine uget_any_block(iin,iout,isfound,lloc,line,ctagfound,iuext)
    implicit none
    ! -- dummy variables
    integer(I4B), intent(in) :: iin                         !< file unit number
    integer(I4B), intent(in) :: iout                        !< output listing file unit
    logical, intent(inout) :: isfound                       !< boolean indicating if a block was found
    integer(I4B), intent(inout) :: lloc                     !< position in line
    character (len=:), allocatable, intent(inout) :: line   !< line
    character(len=*), intent(out) :: ctagfound              !< block name
    integer(I4B), intent(inout) :: iuext                    !< external file unit number
    ! -- local variables
    integer(I4B) :: ierr, istart, istop
    integer(I4B) :: ival, lloc2
    real(DP) :: rval
    character(len=100) :: ermsg
    character (len=:), allocatable :: line2
    character(len=LINELENGTH) :: fname
    !
    ! -- code
    isfound = .false.
    ctagfound = ''
    iuext = iin
    do
      lloc = 1
      call u9rdcom(iin,iout,line,ierr)
      if (ierr < 0) exit
      call urword(line, lloc, istart, istop, 1, ival, rval, iin, iout)
      if (line(istart:istop) == 'BEGIN') then
        call urword(line, lloc, istart, istop, 1, ival, rval, iin, iout)
        if (line(istart:istop) /= '') then
          isfound = .true.
          ctagfound = line(istart:istop)
          call u9rdcom(iin,iout,line2,ierr)
          if (ierr < 0) exit
          lloc2 = 1
          call urword(line2,lloc2,istart,istop,1,ival,rval,iout,iin)
          if (line2(istart:istop) == 'OPEN/CLOSE') then
            iuext = GetUnit()
            call urword(line2,lloc2,istart,istop,0,ival,rval,iout,iin)
            fname = line2(istart:istop)
            call openfile(iuext,iout,fname,'OPEN/CLOSE')
          else
            call backspace (iin, line2)
          endif
        else
          ermsg  = 'Block name missing in file.'
          call store_error(ermsg)
          call store_error_unit(iin)
        end if
        exit
      end if
    end do
    return
  end subroutine uget_any_block

  !> @brief Evaluate if the end of a block has been found
  !!
  !! Subroutine to evaluate if the end of a block has been found. Abnormal 
  !! termination if 'begin' is found or if 'end' encountered with 
  !! incorrect tag.
  !!
  !<
  subroutine uterminate_block(iin,iout,key,ctag,lloc,line,ierr,iuext)
    implicit none
    ! -- dummy variables
    integer(I4B), intent(in) :: iin              !< file unit number
    integer(I4B), intent(in) :: iout             !< output listing file unit number
    character (len=*), intent(in) :: key         !< keyword in block
    character (len=*), intent(in) :: ctag        !< block name
    integer(I4B), intent(inout) :: lloc          !< position in line
    character (len=*), intent(inout) :: line     !< line
    integer(I4B), intent(inout) :: ierr          !< error
    integer(I4B), intent(inout) :: iuext         !< external file unit number
    ! -- local variables
    character(len=LENBIGLINE) :: ermsg
    integer(I4B) :: istart
    integer(I4B) :: istop
    integer(I4B) :: ival
    real(DP) :: rval
    ! -- format
1   format('ERROR. "',A,'" DETECTED WITHOUT "',A,'". ','"END',1X,A, &
      '" MUST BE USED TO END ',A,'.')
2   format('ERROR. "',A,'" DETECTED BEFORE "END',1X,A,'". ','"END',1X,A, &
        '" MUST BE USED TO END ',A,'.')
    !
    ! -- code
    ierr = 1
    select case(key)
      case ('END')
        call urword(line, lloc, istart, istop, 1, ival, rval, iout, iin)
        if (line(istart:istop) /= ctag) then
          write(ermsg, 1) trim(key), trim(ctag), trim(ctag), trim(ctag)
          call store_error(ermsg)
          call store_error_unit(iin)
        else
          ierr = 0
          if (iuext /= iin) then
            ! -- close external file
            close(iuext)
            iuext = iin
          endif
        end if
      case ('BEGIN')
        write(ermsg, 2) trim(key), trim(ctag), trim(ctag), trim(ctag)
        call store_error(ermsg)
        call store_error_unit(iin)
    end select
    !
    ! -- return
    return
  end subroutine uterminate_block

  !> @brief Convert to upper case
  !!
  !! Subroutine to convert a character string to upper case.
  !!
  !<
  subroutine upcase(word)
    implicit none
    ! -- dummy variables  
    character (len=*), intent(inout) :: word  !< word to convert to upper case
    ! -- local variables
    integer(I4B) :: l
    integer(I4B) :: idiff
    integer(I4B) :: k
    !
    ! -- Compute the difference between lowercase and uppercase.
    l = len(word)
    idiff = ichar('a') - ichar('A')
    !
    ! -- Loop through the string and convert any lowercase characters.
    do k = 1, l
      IF (word(k:k) >= 'a' .and. word(k:k) <= 'z') &
        word(k:k) = char(ichar(word(k:k)) - idiff)
    end do
    !
    ! -- return.
    return
    end subroutine upcase

  !> @brief Convert to lower case
  !!
  !! Subroutine to convert a character string to lower case.
  !!
  !<
  subroutine lowcase(word)
    implicit none
    ! -- dummy variables
    character(len=*) :: word  !< 
    ! -- local variables
    integer(I4B) :: idiff, k, l
    !
    ! -- compute the difference between lowercase and uppercase.
    l = len(word)
    idiff = ichar('a') - ichar('A')
    !
    ! -- loop through the string and convert any uppercase characters.
    do k = 1, l
      if(word(k:k) >= 'A' .and. word(k:k) <= 'Z') then
        word(k:k)=char(ichar(word(k:k))+idiff)
      endif
    enddo
    !
    ! -- return.
    return
  end subroutine lowcase

  !> @brief Create a formatted line
  !!
  !! Subroutine to create a formatted line with specified alignment
  !! and column separators. Like URWORD, UWWORD works with strings,
  !! integers, and floats. Can pass an optional format statement,
  !! alignment, and column separator.
  !!
  !<
  subroutine UWWORD(LINE,ICOL,ILEN,NCODE,C,N,R,FMT,ALIGNMENT,SEP)
    implicit none
    ! -- dummy variables
    character (len=*), intent(inout) :: LINE         !< line
    integer(I4B), intent(inout) :: ICOL              !< column to write to line
    integer(I4B), intent(in) :: ILEN                 !< current length of line
    integer(I4B), intent(in) :: NCODE                !< code for data type to write
    character (len=*), intent(in) :: C               !< character data type
    integer(I4B), intent(in) :: N                    !< integer data type
    real(DP), intent(in) :: R                        !< float data type
    character (len=*), optional, intent(in) :: FMT   !< format statement
    integer(I4B), optional, intent(in) :: ALIGNMENT  !< alignment specifier
    character (len=*), optional, intent(in) :: SEP   !< column separator
    ! -- local variables
    character (len=16) :: cfmt
    character (len=16) :: cffmt
    character (len=ILEN) :: cval
    integer(I4B) :: ialign
    integer(I4B) :: i
    integer(I4B) :: ispace
    integer(I4B) :: istop
    integer(I4B) :: ipad
    integer(I4B) :: ireal
    ! -- code
    !
    ! -- initialize locals
    ipad = 0
    ireal = 0
    !
    ! -- process dummy variables
    if (present(FMT)) then
      CFMT = FMT
    else
      select case(NCODE)
        case(TABSTRING, TABUCSTRING)
          write(cfmt, '(A,I0,A)') '(A', ILEN, ')'
        case(TABINTEGER)
          write(cfmt, '(A,I0,A)') '(I', ILEN, ')'
        case(TABREAL)
          ireal = 1
          i = ILEN - 7
          write(cfmt, '(A,I0,A,I0,A)') '(1PG', ILEN, '.', i, ')'
          if (R >= DZERO) then
            ipad = 1
          end if
      end select
    end if
    write(cffmt, '(A,I0,A)') '(A', ILEN, ')'

    if (present(ALIGNMENT)) then
      ialign = ALIGNMENT
    else
      ialign = TABRIGHT
    end if
    !
    ! -- 
    if (NCODE == TABSTRING .or. NCODE == TABUCSTRING) then
      cval = C
      if (NCODE == TABUCSTRING) then
        call UPCASE(cval)
      end if
    else if (NCODE == TABINTEGER) then
      write(cval, cfmt) N
    else if (NCODE == TABREAL) then
      write(cval, cfmt) R
    end if
    !
    ! -- apply alignment to cval
    if (len_trim(adjustl(cval)) > ILEN) then
      cval = adjustl(cval)
    else
      cval = trim(adjustl(cval))
    end if
    if (ialign == TABCENTER) then
      i = len_trim(cval)
      ispace = (ILEN - i) / 2
      if (ireal > 0) then
        if (ipad > 0) then
          cval = ' ' //trim(adjustl(cval))
        else
          cval = trim(adjustl(cval))
        end if
      else
        cval = repeat(' ', ispace) // trim(cval)
      end if
    else if (ialign == TABLEFT) then
      cval = trim(adjustl(cval))
      if (ipad > 0) then
        cval = ' ' //trim(adjustl(cval))
      end if
    else
      cval = adjustr(cval)
    end if
    if (NCODE == TABUCSTRING) then
      call UPCASE(cval)
    end if
    !
    ! -- increment istop to the end of the column
    istop = ICOL + ILEN - 1
    !
    ! -- write final string to line
    write(LINE(ICOL:istop), cffmt) cval

    ICOL = istop + 1

    if (present(SEP)) then
      i = len(SEP)
      istop = ICOL + i
      write(LINE(ICOL:istop), '(A)') SEP
      ICOL = istop
    end if
    !
    !-- return
    return
  end subroutine UWWORD

  !> @brief Extract a word from a string
  !!
  !! Subroutine to extract a word from a line of text, and optionally
  !! convert the word to a number. The last character in the line is 
  !! set to blank so that if any problems occur with finding a word, 
  !! istart and istop will point to this blank character. Thus, a word 
  !! will always be returned unless there is a numeric conversion error.
  !! Be sure that the last character in line is not an important character
  !! because it will always be set to blank.
  !!
  !! A word starts with the first character that is not a space or
  !! comma, and ends when a subsequent character that is a space
  !! or comma. Note that these parsing rules do not treat two
  !! commas separated by one or more spaces as a null word.
  !!
  !! For a word that begins with "'" or '"', the word starts with
  !! the character after the quote and ends with the character preceding 
  !! a subsequent quote. Thus, a quoted word can include spaces and commas.
  !! The quoted word cannot contain a quote character of the same type 
  !! within the word but can contain a different quote character. For 
  !! example, "WORD'S" or 'WORD"S'.
  !!
  !! Number conversion error is written to unit iout if iout is positive; 
  !! error is written to default output if iout is 0; no error message is 
  !! written if iout is negative.
  !!
  !<
  SUBROUTINE URWORD(LINE,ICOL,ISTART,ISTOP,NCODE,N,R,IOUT,IN)
    ! -- dummy variables  
    character(len=*) :: LINE                 !< line to parse
    integer(I4B), intent(inout) :: icol      !< current column in line
    integer(I4B), intent(inout) :: istart    !< starting character position of the word
    integer(I4B), intent(inout) :: istop     !< ending character position of the word
    integer(I4B), intent(in) :: ncode        !< word conversion flag (1) upper case, (2) integer, (3) real number
    integer(I4B), intent(inout) :: n         !< integer data type
    real(DP), intent(inout) :: r             !< float data type
    integer(I4B), intent(in) :: iout         !< output listing file unit
    integer(I4B), intent(in) :: in           !< input file unit number
    ! -- local variables
    CHARACTER(len=20) STRING                
    CHARACTER(len=30) RW
    CHARACTER(len=1) TAB
    CHARACTER(len=1) CHAREND
    character(len=200) :: msg
    character(len=LINELENGTH) :: msg_line
    !
    ! -- code
    TAB=CHAR(9)
    !
    ! -- Set last char in LINE to blank and set ISTART and ISTOP to point
    !    to this blank as a default situation when no word is found.  If
    !    starting location in LINE is out of bounds, do not look for a word.
    LINLEN=LEN(LINE)
    LINE(LINLEN:LINLEN)=' '
    ISTART=LINLEN
    ISTOP=LINLEN
    LINLEN=LINLEN-1
    IF(ICOL.LT.1 .OR. ICOL.GT.LINLEN) GO TO 100
    !
    ! -- Find start of word, which is indicated by first character that
    !    is not a blank, a comma, or a tab.
    DO 10 I=ICOL,LINLEN
      IF(LINE(I:I).NE.' ' .AND. LINE(I:I).NE.',' .AND. &
         LINE(I:I).NE.TAB) GO TO 20
10  CONTINUE
    ICOL=LINLEN+1
    GO TO 100
    !
    ! -- Found start of word.  Look for end.
    !    When word is quoted, only a quote can terminate it.
    !    SEARCH FOR A SINGLE (CHAR(39)) OR DOUBLE (CHAR(34)) QUOTE
20  IF(LINE(I:I).EQ.CHAR(34) .OR. LINE(I:I).EQ.CHAR(39)) THEN
      IF (LINE(I:I).EQ.CHAR(34)) THEN
        CHAREND = CHAR(34)
      ELSE
        CHAREND = CHAR(39)
      END IF
      I=I+1
      IF(I.LE.LINLEN) THEN
        DO 25 J=I,LINLEN
          IF(LINE(J:J).EQ.CHAREND) GO TO 40
25      CONTINUE
      END IF
    !
    ! -- When word is not quoted, space, comma, or tab will terminate.
    ELSE
      DO 30 J=I,LINLEN
        IF(LINE(J:J).EQ.' ' .OR. LINE(J:J).EQ.',' .OR. &
           LINE(J:J).EQ.TAB) GO TO 40
30    CONTINUE
    END IF
    !
    ! -- End of line without finding end of word; set end of word to
    !    end of line.
    J=LINLEN+1
    !
    ! -- Found end of word; set J to point to last character in WORD and
    !    set ICOL to point to location for scanning for another word.
40  ICOL=J+1
    J=J-1
    IF(J.LT.I) GO TO 100
    ISTART=I
    ISTOP=J
    !
    ! -- Convert word to upper case and RETURN if NCODE is 1.
    IF(NCODE.EQ.1) THEN
      IDIFF=ICHAR('a')-ICHAR('A')
      DO 50 K=ISTART,ISTOP
        IF(LINE(K:K).GE.'a' .AND. LINE(K:K).LE.'z') &
           LINE(K:K)=CHAR(ICHAR(LINE(K:K))-IDIFF)
50    CONTINUE
      RETURN
    END IF
    !
    ! -- Convert word to a number if requested.
100 IF(NCODE.EQ.2 .OR. NCODE.EQ.3) THEN
      RW=' '
      L=30-ISTOP+ISTART
      IF(L.LT.1) GO TO 200
      RW(L:30)=LINE(ISTART:ISTOP)
      IF(NCODE.EQ.2) READ(RW,'(I30)',ERR=200) N
      IF(NCODE.EQ.3) READ(RW,'(F30.0)',ERR=200) R
    END IF
    RETURN
    !
    ! -- Number conversion error.
200 IF(NCODE.EQ.3) THEN
      STRING= 'A REAL NUMBER'
      L=13
    ELSE
      STRING= 'AN INTEGER'
      L=10
    END IF
    !
    ! -- If output unit is negative, set last character of string to 'E'.
    IF(IOUT.LT.0) THEN
      N=0
      R=0.
      LINE(LINLEN+1:LINLEN+1)='E'
      RETURN
    !
    ! -- If output unit is positive; write a message to output unit.
    ELSE IF(IOUT.GT.0) THEN
      IF(IN.GT.0) THEN
        write(msg_line,201) IN,LINE(ISTART:ISTOP),STRING(1:L)
      ELSE
        WRITE(msg_line,202) LINE(ISTART:ISTOP),STRING(1:L)
      END IF
      call sim_message(msg_line, iunit=IOUT, skipbefore=1)
      call sim_message(LINE, iunit=IOUT, fmt='(1x,a)')
201   FORMAT(1X,'FILE UNIT ',I4,' : ERROR CONVERTING "',A, &
             '" TO ',A,' IN LINE:')
202   FORMAT(1X,'KEYBOARD INPUT : ERROR CONVERTING "',A, &
             '" TO ',A,' IN LINE:')
    !
    ! -- If output unit is 0; write a message to default output.
    ELSE
      IF(IN.GT.0) THEN
        write(msg_line,201) IN,LINE(ISTART:ISTOP),STRING(1:L)
      ELSE
        WRITE(msg_line,202) LINE(ISTART:ISTOP),STRING(1:L)
      END IF
      call sim_message(msg_line, iunit=IOUT, skipbefore=1)
      call sim_message(LINE, iunit=IOUT, fmt='(1x,a)')
    END IF
    !
    ! -- STOP after storing error message.
    call lowcase(string)
    if (in > 0) then
      write(msg,205) in,line(istart:istop),trim(string)
    else
      write(msg,207) line(istart:istop),trim(string)
    endif
205 format('File unit ',I0,': Error converting "',A, &
           '" to ',A,' in following line:')
207 format('Keyboard input: Error converting "',A, &
           '" to ',A,' in following line:')
    call store_error(msg)
    call store_error(trim(line))
    call store_error_unit(in)
    !
    ! -- return
END SUBROUTINE URWORD

      SUBROUTINE ULSTLB(IOUT,LABEL,CAUX,NCAUX,NAUX)
!C     ******************************************************************
!C     PRINT A LABEL FOR A LIST
!C     ******************************************************************
!C
!C        SPECIFICATIONS:
!C     ------------------------------------------------------------------
      CHARACTER(len=*) LABEL
      CHARACTER(len=16) CAUX(NCAUX)
      CHARACTER(len=400) BUF
      CHARACTER(len=1) DASH(400)
      DATA DASH/400*'-'/
!C     ------------------------------------------------------------------
!C
!C1------Construct the complete label in BUF.  Start with BUF=LABEL.
      BUF=LABEL
!C
!C2------Add auxiliary data names if there are any.
      NBUF=LEN(LABEL)+9
      IF(NAUX.GT.0) THEN
         DO 10 I=1,NAUX
         N1=NBUF+1
         NBUF=NBUF+16
         BUF(N1:NBUF)=CAUX(I)
10       CONTINUE
      END IF
!C
!C3------Write the label.
      WRITE(IOUT,103) BUF(1:NBUF)
  103 FORMAT(1X,A)
!C
!C4------Add a line of dashes.
      WRITE(IOUT,104) (DASH(J),J=1,NBUF)
  104 FORMAT(1X,400A)
!C
!C5------Return.
      RETURN
      END SUBROUTINE ULSTLB
!

      SUBROUTINE UBDSV4(KSTP,KPER,TEXT,NAUX,AUXTXT,IBDCHN, &
     &          NCOL,NROW,NLAY,NLIST,IOUT,DELT,PERTIM,TOTIM)
!C     ******************************************************************
!C     WRITE HEADER RECORDS FOR CELL-BY-CELL FLOW TERMS FOR ONE COMPONENT
!C     OF FLOW PLUS AUXILIARY DATA USING A LIST STRUCTURE.  EACH ITEM IN
!C     THE LIST IS WRITTEN BY MODULE UBDSVB
!C     ******************************************************************
!C
!C        SPECIFICATIONS:
!C     ------------------------------------------------------------------
      CHARACTER(len=16) :: TEXT
      character(len=16), dimension(:) :: AUXTXT
      real(DP),intent(in) :: delt,pertim,totim
      character(len=*), parameter :: fmt = &
      "(1X,'UBDSV4 SAVING ',A16,' ON UNIT',I7,' AT TIME STEP',I7,"// &
      "', STRESS PERIOD',I7)"
!C     ------------------------------------------------------------------
!C
!C1------WRITE UNFORMATTED RECORDS IDENTIFYING DATA.
      IF(IOUT.GT.0) WRITE(IOUT,fmt) TEXT,IBDCHN,KSTP,KPER
      WRITE(IBDCHN) KSTP,KPER,TEXT,NCOL,NROW,-NLAY
      WRITE(IBDCHN) 5,DELT,PERTIM,TOTIM
      WRITE(IBDCHN) NAUX+1
      IF(NAUX.GT.0) WRITE(IBDCHN) (AUXTXT(N),N=1,NAUX)
      WRITE(IBDCHN) NLIST
!C
!C2------RETURN
      RETURN
      END SUBROUTINE UBDSV4

      SUBROUTINE UBDSVB(IBDCHN,ICRL,Q,VAL,NVL,NAUX,LAUX)
!C     ******************************************************************
!C     WRITE ONE VALUE OF CELL-BY-CELL FLOW PLUS AUXILIARY DATA USING
!C     A LIST STRUCTURE.
!C     ******************************************************************
!C
!C        SPECIFICATIONS:
!C     ------------------------------------------------------------------
      real(DP), DIMENSION(nvl) :: VAL
      real(DP) :: q
!C     ------------------------------------------------------------------
!C
!C1------WRITE CELL NUMBER AND FLOW RATE
      IF(NAUX.GT.0) THEN
         N2=LAUX+NAUX-1
         WRITE(IBDCHN) ICRL,Q,(VAL(N),N=LAUX,N2)
      ELSE
         WRITE(IBDCHN) ICRL,Q
      END IF
!C
!C2------RETURN
      RETURN
      END SUBROUTINE UBDSVB

  SUBROUTINE UCOLNO(NLBL1,NLBL2,NSPACE,NCPL,NDIG,IOUT)
!C     ******************************************************************
!C     OUTPUT COLUMN NUMBERS ABOVE A MATRIX PRINTOUT
!C        NLBL1 IS THE START COLUMN LABEL (NUMBER)
!C        NLBL2 IS THE STOP COLUMN LABEL (NUMBER)
!C        NSPACE IS NUMBER OF BLANK SPACES TO LEAVE AT START OF LINE
!C        NCPL IS NUMBER OF COLUMN NUMBERS PER LINE
!C        NDIG IS NUMBER OF CHARACTERS IN EACH COLUMN FIELD
!C        IOUT IS OUTPUT CHANNEL
!C     ******************************************************************
!C
!C        SPECIFICATIONS:
!C     ------------------------------------------------------------------
      CHARACTER(len=1) DOT,SPACE,DG,BF
      DIMENSION BF(1000),DG(10)
!C
      DATA DG(1),DG(2),DG(3),DG(4),DG(5),DG(6),DG(7),DG(8),DG(9),DG(10)/ &
     &         '0','1','2','3','4','5','6','7','8','9'/
      DATA DOT,SPACE/'.',' '/
!C     ------------------------------------------------------------------
!C
!C1------CALCULATE # OF COLUMNS TO BE PRINTED (NLBL), WIDTH
!C1------OF A LINE (NTOT), NUMBER OF LINES (NWRAP).
      if (iout<=0) return
      WRITE(IOUT,1)
    1 FORMAT(1X)
      NLBL=NLBL2-NLBL1+1
      N=NLBL
      IF(NLBL.GT.NCPL) N=NCPL
      NTOT=NSPACE+N*NDIG
      IF(NTOT.GT.1000) GO TO 50
      NWRAP=(NLBL-1)/NCPL + 1
      J1=NLBL1-NCPL
      J2=NLBL1-1
!C
!C2------BUILD AND PRINT EACH LINE
      DO 40 N=1,NWRAP
!C
!C3------CLEAR THE BUFFER (BF).
      DO 20 I=1,1000
      BF(I)=SPACE
   20 CONTINUE
      NBF=NSPACE
!C
!C4------DETERMINE FIRST (J1) AND LAST (J2) COLUMN # FOR THIS LINE.
      J1=J1+NCPL
      J2=J2+NCPL
      IF(J2.GT.NLBL2) J2=NLBL2
!C
!C5------LOAD THE COLUMN #'S INTO THE BUFFER.
      DO 30 J=J1,J2
      NBF=NBF+NDIG
      I2=J/10
      I1=J-I2*10+1
      BF(NBF)=DG(I1)
      IF(I2.EQ.0) GO TO 30
      I3=I2/10
      I2=I2-I3*10+1
      BF(NBF-1)=DG(I2)
      IF(I3.EQ.0) GO TO 30
      I4=I3/10
      I3=I3-I4*10+1
      BF(NBF-2)=DG(I3)
      IF(I4.EQ.0) GO TO 30
      IF(I4.GT.9) THEN
!C5A-----If more than 4 digits, use "X" for 4th digit.
         BF(NBF-3)='X'
      ELSE
         BF(NBF-3)=DG(I4+1)
      END IF
   30 CONTINUE
!C
!C6------PRINT THE CONTENTS OF THE BUFFER (I.E. PRINT THE LINE).
      WRITE(IOUT,31) (BF(I),I=1,NBF)
   31 FORMAT(1X,1000A1)
!C
   40 CONTINUE
!C
!C7------PRINT A LINE OF DOTS (FOR AESTHETIC PURPOSES ONLY).
   50 NTOT=NTOT
      IF(NTOT.GT.1000) NTOT=1000
      WRITE(IOUT,51) (DOT,I=1,NTOT)
   51 FORMAT(1X,1000A1)
!C
!C8------RETURN
      RETURN
      END SUBROUTINE UCOLNO

      SUBROUTINE ULAPRW(BUF,TEXT,KSTP,KPER,NCOL,NROW,ILAY,IPRN,IOUT)
!C     ******************************************************************
!C     PRINT 1 LAYER ARRAY
!C     ******************************************************************
!C
!C        SPECIFICATIONS:
!C     ------------------------------------------------------------------
      CHARACTER(len=16) TEXT
      real(DP),dimension(ncol,nrow) :: buf
!C     ------------------------------------------------------------------
!C
      if (iout<=0) return
!C1------PRINT A HEADER DEPENDING ON ILAY
      IF(ILAY.GT.0) THEN
         WRITE(IOUT,1) TEXT,ILAY,KSTP,KPER
    1    FORMAT('1',/2X,A,' IN LAYER ',I3,' AT END OF TIME STEP ',I3, &
     &     ' IN STRESS PERIOD ',I4/2X,75('-'))
      ELSE IF(ILAY.LT.0) THEN
         WRITE(IOUT,2) TEXT,KSTP,KPER
    2    FORMAT('1',/1X,A,' FOR CROSS SECTION AT END OF TIME STEP',I3, &
     &     ' IN STRESS PERIOD ',I4/1X,79('-'))
      END IF
!C
!C2------MAKE SURE THE FORMAT CODE (IP OR IPRN) IS
!C2------BETWEEN 1 AND 21.
      IP=IPRN
      IF(IP.LT.1 .OR. IP.GT.21) IP=12
!C
!C3------CALL THE UTILITY MODULE UCOLNO TO PRINT COLUMN NUMBERS.
      IF(IP.EQ.1) CALL UCOLNO(1,NCOL,0,11,11,IOUT)
      IF(IP.EQ.2) CALL UCOLNO(1,NCOL,0,9,14,IOUT)
      IF(IP.GE.3 .AND. IP.LE.6) CALL UCOLNO(1,NCOL,3,15,8,IOUT)
      IF(IP.GE.7 .AND. IP.LE.11) CALL UCOLNO(1,NCOL,3,20,6,IOUT)
      IF(IP.EQ.12) CALL UCOLNO(1,NCOL,0,10,12,IOUT)
      IF(IP.GE.13 .AND. IP.LE.18) CALL UCOLNO(1,NCOL,3,10,7,IOUT)
      IF(IP.EQ.19) CALL UCOLNO(1,NCOL,0,5,13,IOUT)
      IF(IP.EQ.20) CALL UCOLNO(1,NCOL,0,6,12,IOUT)
      IF(IP.EQ.21) CALL UCOLNO(1,NCOL,0,7,10,IOUT)
!C
!C4------LOOP THROUGH THE ROWS PRINTING EACH ONE IN ITS ENTIRETY.
      DO I=1,NROW
      SELECT CASE(IP)

      CASE(1)
!C------------ FORMAT 11G10.3
      WRITE(IOUT,11) I,(BUF(J,I),J=1,NCOL)
11    FORMAT(1X,I3,2X,1PG10.3,10(1X,G10.3):/(5X,11(1X,G10.3)))

      CASE(2)
!C------------ FORMAT 9G13.6
      WRITE(IOUT,21) I,(BUF(J,I),J=1,NCOL)
21    FORMAT(1X,I3,2X,1PG13.6,8(1X,G13.6):/(5X,9(1X,G13.6)))

      CASE(3)
!C------------ FORMAT 15F7.1
      WRITE(IOUT,31) I,(BUF(J,I),J=1,NCOL)
31    FORMAT(1X,I3,1X,15(1X,F7.1):/(5X,15(1X,F7.1)))

      CASE(4)
!C------------ FORMAT 15F7.2
      WRITE(IOUT,41) I,(BUF(J,I),J=1,NCOL)
41    FORMAT(1X,I3,1X,15(1X,F7.2):/(5X,15(1X,F7.2)))

      CASE(5)
!C------------ FORMAT 15F7.3
      WRITE(IOUT,51) I,(BUF(J,I),J=1,NCOL)
51    FORMAT(1X,I3,1X,15(1X,F7.3):/(5X,15(1X,F7.3)))

      CASE(6)
!C------------ FORMAT 15F7.4
      WRITE(IOUT,61) I,(BUF(J,I),J=1,NCOL)
61    FORMAT(1X,I3,1X,15(1X,F7.4):/(5X,15(1X,F7.4)))

      CASE(7)
!C------------ FORMAT 20F5.0
      WRITE(IOUT,71) I,(BUF(J,I),J=1,NCOL)
71    FORMAT(1X,I3,1X,20(1X,F5.0):/(5X,20(1X,F5.0)))

      CASE(8)
!C------------ FORMAT 20F5.1
      WRITE(IOUT,81) I,(BUF(J,I),J=1,NCOL)
81    FORMAT(1X,I3,1X,20(1X,F5.1):/(5X,20(1X,F5.1)))

      CASE(9)
!C------------ FORMAT 20F5.2
      WRITE(IOUT,91) I,(BUF(J,I),J=1,NCOL)
91    FORMAT(1X,I3,1X,20(1X,F5.2):/(5X,20(1X,F5.2)))

      CASE(10)
!C------------ FORMAT 20F5.3
      WRITE(IOUT,101) I,(BUF(J,I),J=1,NCOL)
101   FORMAT(1X,I3,1X,20(1X,F5.3):/(5X,20(1X,F5.3)))

      CASE(11)
!C------------ FORMAT 20F5.4
      WRITE(IOUT,111) I,(BUF(J,I),J=1,NCOL)
111   FORMAT(1X,I3,1X,20(1X,F5.4):/(5X,20(1X,F5.4)))

      CASE(12)
!C------------ FORMAT 10G11.4
      WRITE(IOUT,121) I,(BUF(J,I),J=1,NCOL)
121   FORMAT(1X,I3,2X,1PG11.4,9(1X,G11.4):/(5X,10(1X,G11.4)))

      CASE(13)
!C------------ FORMAT 10F6.0
      WRITE(IOUT,131) I,(BUF(J,I),J=1,NCOL)
131   FORMAT(1X,I3,1X,10(1X,F6.0):/(5X,10(1X,F6.0)))

      CASE(14)
!C------------ FORMAT 10F6.1
      WRITE(IOUT,141) I,(BUF(J,I),J=1,NCOL)
141   FORMAT(1X,I3,1X,10(1X,F6.1):/(5X,10(1X,F6.1)))

      CASE(15)
!C------------ FORMAT 10F6.2
      WRITE(IOUT,151) I,(BUF(J,I),J=1,NCOL)
151   FORMAT(1X,I3,1X,10(1X,F6.2):/(5X,10(1X,F6.2)))

      CASE(16)
!C------------ FORMAT 10F6.3
      WRITE(IOUT,161) I,(BUF(J,I),J=1,NCOL)
161   FORMAT(1X,I3,1X,10(1X,F6.3):/(5X,10(1X,F6.3)))

      CASE(17)
!C------------ FORMAT 10F6.4
      WRITE(IOUT,171) I,(BUF(J,I),J=1,NCOL)
171   FORMAT(1X,I3,1X,10(1X,F6.4):/(5X,10(1X,F6.4)))

      CASE(18)
!C------------ FORMAT 10F6.5
      WRITE(IOUT,181) I,(BUF(J,I),J=1,NCOL)
181   FORMAT(1X,I3,1X,10(1X,F6.5):/(5X,10(1X,F6.5)))

      CASE(19)
!C------------FORMAT 5G12.5
      WRITE(IOUT,191) I,(BUF(J,I),J=1,NCOL)
191   FORMAT(1X,I3,2X,1PG12.5,4(1X,G12.5):/(5X,5(1X,G12.5)))

      CASE(20)
!C------------FORMAT 6G11.4
      WRITE(IOUT,201) I,(BUF(J,I),J=1,NCOL)
201   FORMAT(1X,I3,2X,1PG11.4,5(1X,G11.4):/(5X,6(1X,G11.4)))

      CASE(21)
!C------------FORMAT 7G9.2
      WRITE(IOUT,211) I,(BUF(J,I),J=1,NCOL)
211   FORMAT(1X,I3,2X,1PG9.2,6(1X,G9.2):/(5X,7(1X,G9.2)))

      END SELECT
      END DO
      !
      ! -- flush file
      flush(IOUT)
      !
      ! -- return
      RETURN
      END SUBROUTINE ULAPRW

     SUBROUTINE ULASAV(BUF,TEXT,KSTP,KPER,PERTIM,TOTIM,NCOL, &
     &                   NROW,ILAY,ICHN)
!C     ******************************************************************
!C     SAVE 1 LAYER ARRAY ON DISK
!C     ******************************************************************
!C
!C        SPECIFICATIONS:
!C     ------------------------------------------------------------------
      CHARACTER(len=16) TEXT
      real(DP),dimension(ncol,nrow) :: buf
      real(DP) :: pertim,totim
!C     ------------------------------------------------------------------
!C
!C1------WRITE AN UNFORMATTED RECORD CONTAINING IDENTIFYING
!C1------INFORMATION.
      WRITE(ICHN) KSTP,KPER,PERTIM,TOTIM,TEXT,NCOL,NROW,ILAY
!C
!C2------WRITE AN UNFORMATTED RECORD CONTAINING ARRAY VALUES
!C2------THE ARRAY IS DIMENSIONED (NCOL,NROW)
      WRITE(ICHN) ((BUF(IC,IR),IC=1,NCOL),IR=1,NROW)
      !
      ! -- flush file
      flush(ICHN)
!C
!C3------RETURN
      RETURN
     END SUBROUTINE ULASAV

  subroutine ubdsv1(kstp, kper, text, ibdchn, buff, ncol, nrow, nlay, iout, &
                    delt, pertim, totim)
! ******************************************************************************
! Record cell-by-cell flow terms for one component of flow as a 3-D array with
!   extra record to indicate delt, pertim, and totim
! ******************************************************************************
!
!    SPECIFICATIONS:
! ------------------------------------------------------------------------------
    implicit none
    integer(I4B), intent(in) :: kstp
    integer(I4B), intent(in) :: kper
    character(len=*), intent(in) :: text
    integer(I4B), intent(in) :: ibdchn
    real(DP), dimension(:), intent(in) :: buff
    integer(I4B), intent(in) :: ncol
    integer(I4B), intent(in) :: nrow
    integer(I4B), intent(in) :: nlay
    integer(I4B), intent(in) :: iout
    real(DP), intent(in) :: delt
    real(DP), intent(in) :: pertim
    real(DP), intent(in) :: totim
    ! -- format
    character(len=*), parameter :: fmt = &
      "(1X,'UBDSV1 SAVING ',A16,' ON UNIT',I7,' AT TIME STEP',I7,"// &
      "', STRESS PERIOD',I7)"
! ------------------------------------------------------------------------------
    !
    ! -- Write records
    if(iout > 0) write(iout, fmt) text, ibdchn, kstp, kper
    write(ibdchn) kstp,kper,text,ncol,nrow,-nlay
    write(ibdchn) 1,delt,pertim,totim
    write(ibdchn) buff
    !
    ! -- flush file
    flush(ibdchn)
    !
    ! -- return
    return
  end subroutine ubdsv1

  subroutine ubdsv06(kstp,kper,text,                                 &
                     modelnam1,paknam1,modelnam2,paknam2,            &
                     ibdchn,naux,auxtxt,                             &
                     ncol,nrow,nlay,nlist,iout,delt,pertim,totim)
! ******************************************************************
! write header records for cell-by-cell flow terms for one component
! of flow.  each item in the list is written by module ubdsvc
! ******************************************************************
!
!     specifications:
! ------------------------------------------------------------------
    implicit none
    integer(I4B), intent(in) :: kstp
    integer(I4B), intent(in) :: kper
    character(len=*), intent(in) :: text
    character(len=*), intent(in) :: modelnam1
    character(len=*), intent(in) :: paknam1
    character(len=*), intent(in) :: modelnam2
    character(len=*), intent(in) :: paknam2
    integer(I4B), intent(in) :: naux
    character(len=16), dimension(:), intent(in) :: auxtxt
    integer(I4B), intent(in) :: ibdchn
    integer(I4B), intent(in) :: ncol
    integer(I4B), intent(in) :: nrow
    integer(I4B), intent(in) :: nlay
    integer(I4B), intent(in) :: nlist
    integer(I4B), intent(in) :: iout
    real(DP), intent(in) :: delt
    real(DP), intent(in) :: pertim
    real(DP), intent(in) :: totim
    ! -- local variables
    integer(I4B) :: n
    ! -- format
    character(len=*), parameter :: fmt = &
      "(1X,'UBDSV06 SAVING ',A16,' IN MODEL ',A16,' PACKAGE ',A16,"//&
      "'CONNECTED TO MODEL ',A16,' PACKAGE ',A16,"//                 &
      "' ON UNIT',I7,' AT TIME STEP',I7,', STRESS PERIOD',I7)"
! ------------------------------------------------------------------
!
! write unformatted records identifying data.
    if (iout > 0) write(iout,fmt) text, modelnam1, paknam1,          &
                                  modelnam2, paknam2,                &
                                  ibdchn, kstp, kper
    write(ibdchn) kstp,kper,text,ncol,nrow,-nlay
    write(ibdchn) 6,delt,pertim,totim
    write(ibdchn) modelnam1
    write(ibdchn) paknam1
    write(ibdchn) modelnam2
    write(ibdchn) paknam2
    write(ibdchn) naux+1
    if (naux > 0) write(ibdchn) (auxtxt(n),n=1,naux)
    write(ibdchn) nlist
    !
    ! -- return
    return
  end subroutine ubdsv06

  subroutine ubdsvc(ibdchn, n, q, naux, aux)
! ******************************************************************************
! Write one value of cell-by-cell flow using a list structure. From node (n)
! and to node (n2) are written to the file
! ******************************************************************************
!
!    SPECIFICATIONS:
! ------------------------------------------------------------------------------
    implicit none
    integer(I4B), intent(in) :: ibdchn
    integer(I4B), intent(in) :: n
    real(DP), intent(in) :: q
    integer(I4B), intent(in) :: naux
    real(DP), dimension(naux), intent(in) :: aux
    ! -- local variables
    integer(I4B) :: nn
! ------------------------------------------------------------------------------
    !
    ! -- Write record
    if (naux > 0) then
        write(ibdchn) n,q,(aux(nn),nn=1,naux)
    else
        write(ibdchn) n,q
    end if
    !
    ! -- return
    return
  end subroutine ubdsvc

  subroutine ubdsvd(ibdchn, n, n2, q, naux, aux)
! ******************************************************************************
! Write one value of cell-by-cell flow using a list structure. From node (n)
! and to node (n2) are written to the file
! ******************************************************************************
!
!    SPECIFICATIONS:
! ------------------------------------------------------------------------------
    implicit none
    integer(I4B), intent(in) :: ibdchn
    integer(I4B), intent(in) :: n
    integer(I4B), intent(in) :: n2
    real(DP), intent(in) :: q
    integer(I4B), intent(in) :: naux
    real(DP), dimension(naux), intent(in) :: aux
    ! -- local variables
    integer(I4B) :: nn
! ------------------------------------------------------------------------------
    !
    ! -- Write record
    if (naux > 0) then
        write(ibdchn) n,n2,q,(aux(nn),nn=1,naux)
    else
        write(ibdchn) n,n2,q
    end if
    !
    ! -- return
    return
  end subroutine ubdsvd

  logical function same_word(word1, word2)
    ! Perform a case-insensitive comparison of two words
    implicit none
    ! -- dummy variables variables
    character(len=*), intent(in) :: word1, word2
    ! -- local variables
    character(len=200) :: upword1, upword2
    !
    upword1 = word1
    call upcase(upword1)
    upword2 = word2
    call upcase(upword2)
    same_word = (upword1==upword2)
    return
  end function same_word

  function get_node(ilay, irow, icol, nlay, nrow, ncol)
    ! Return node number, given layer, row, and column indices
    ! for a structured grid.  If any argument is invalid,
    ! return -1.
    implicit none
    ! -- return
    integer(I4B) :: get_node
    ! -- dummy variables
    integer(I4B), intent(in) :: ilay, irow, icol, nlay, nrow, ncol
    !
    if (nlay>0 .and. nrow>0 .and. ncol>0) then
      if (ilay>0 .and. ilay<=nlay) then
        if (irow>0 .and. irow<=nrow) then
          if (icol>0 .and. icol<=ncol) then
            get_node = icol + ncol*(irow-1) + (ilay-1)*nrow*ncol
            return
          endif
        endif
      endif
    endif
    get_node = -1
    return
  end function get_node

  subroutine get_ijk(nodenumber, nrow, ncol, nlay, irow, icol, ilay)
    ! Calculate irow, icol, and ilay from the nodenumber and grid
    ! dimensions.  If nodenumber is invalid, set irow, icol, and
    ! ilay to -1
    implicit none
    ! -- dummy variables
    integer(I4B), intent(in) :: nodenumber
    integer(I4B), intent(in) :: nrow
    integer(I4B), intent(in) :: ncol
    integer(I4B), intent(in) :: nlay
    integer(I4B), intent(out) :: irow
    integer(I4B), intent(out) :: icol
    integer(I4B), intent(out) :: ilay
    ! -- local variables
    integer(I4B) :: nodes
    integer(I4B) :: ij
    !
    nodes = nlay * nrow * ncol
    if(nodenumber < 1 .or. nodenumber > nodes) then
      irow = -1
      icol = -1
      ilay = -1
    else
      ilay = (nodenumber - 1) / (ncol * nrow) + 1
      ij = nodenumber - (ilay - 1) * ncol * nrow
      irow = (ij - 1) / ncol + 1
      icol = ij - (irow - 1) * ncol
    endif
    !
    return
  end subroutine get_ijk

  subroutine get_jk(nodenumber, ncpl, nlay, icpl, ilay)
    ! Calculate icpl, and ilay from the nodenumber and grid
    ! dimensions.  If nodenumber is invalid, set irow, icol, and
    ! ilay to -1
    implicit none
    ! -- dummy variables
    integer(I4B), intent(in) :: nodenumber
    integer(I4B), intent(in) :: ncpl
    integer(I4B), intent(in) :: nlay
    integer(I4B), intent(out) :: icpl
    integer(I4B), intent(out) :: ilay
    ! -- local variables
    integer(I4B) :: nodes
    !
    nodes = ncpl * nlay
    if(nodenumber < 1 .or. nodenumber > nodes) then
      icpl = -1
      ilay = -1
    else
      ilay = (nodenumber - 1) / ncpl + 1
      icpl = nodenumber - (ilay - 1) * ncpl
    endif
    !
    return
  end subroutine get_jk

  subroutine unitinquire(iu)
    ! -- dummy variables
    integer(I4B) :: iu
    ! -- local variables
    character(len=LINELENGTH) :: line
    character(len=100) :: fname, ac, act, fm, frm, seq, unf
    ! -- format
    character(len=*), parameter :: fmta =                                        &
       &"('unit:',i4,'  name:',a,'  access:',a,'  action:',a)"                                  
    character(len=*), parameter :: fmtb =                                        &
       &"('    formatted:',a,'  sequential:',a,'  unformatted:',a,'  form:',a)"                                  
    ! -- code
    !
    ! -- set strings using inquire statement
    inquire(unit=iu, name=fname, access=ac, action=act, formatted=fm,            &
            sequential=seq, unformatted=unf, form=frm)
    !
    ! -- write the results of the inquire statement
    write(line,fmta) iu, trim(fname), trim(ac), trim(act)
    call sim_message(line)
    write(line,fmtb) trim(fm), trim(seq), trim(unf), trim(frm)
    call sim_message(line)
    !
    ! -- return
    return
  end subroutine unitinquire

  subroutine ParseLine(line, nwords, words, inunit, filename)
    ! Parse a line into words. Blanks and commas are recognized as
    ! delimiters. Multiple blanks between words is OK, but multiple
    ! commas between words is treated as an error. Quotation marks
    ! are not recognized as delimiters.
    use ConstantsModule, only: LINELENGTH
    implicit none
    ! -- dummy variables
    character(len=*), intent(in) :: line
    integer(I4B), intent(inout) :: nwords
    character(len=*), allocatable, dimension(:), intent(inout) :: words
    integer(I4B), intent(in), optional :: inunit
    character(len=*), intent(in), optional :: filename
    ! -- local variables
    integer(I4B) :: i, idum, istart, istop, linelen, lloc
    real(DP) :: rdum
    !
    nwords = 0
    if (allocated(words)) then
      deallocate(words)
    endif
    linelen = len(line)
    !
    ! -- get the number of words in a line and allocate words array
    nwords = get_nwords(line)
    allocate(words(nwords))
    !
    ! -- Populate words array and return
    lloc = 1
    do i = 1, nwords
      call URWORD(line, lloc, istart, istop, 0, idum, rdum, 0, 0)
      words(i) = line(istart:istop)
    end do
    !
    ! -- return
    return
  end subroutine ParseLine

  subroutine ulaprufw(ncol, nrow, kstp, kper, ilay, iout, buf, text, userfmt, &
                      nvalues, nwidth, editdesc)
    ! **************************************************************************
    ! Print 1 layer array with user formatting in wrap format
    ! **************************************************************************
    !
    !    Specifications:
    ! --------------------------------------------------------------------------
    implicit none
    ! -- dummy variables
    integer(I4B), intent(in) :: ncol, nrow, kstp, kper, ilay, iout
    real(DP),dimension(ncol,nrow), intent(in) :: buf
    character(len=*), intent(in) :: text
    character(len=*), intent(in) :: userfmt
    integer(I4B), intent(in) :: nvalues, nwidth
    character(len=1), intent(in) :: editdesc
    ! -- local variables
    integer(I4B) :: i, j, nspaces
    ! formats
    1 format('1',/2X,A,' IN LAYER ',I3,' AT END OF TIME STEP ',I3, &
          ' IN STRESS PERIOD ',I4/2X,75('-'))
    2 format('1',/1X,A,' FOR CROSS SECTION AT END OF TIME STEP',I3, &
          ' IN STRESS PERIOD ',I4/1X,79('-'))
    ! ------------------------------------------------------------------
    !
    if (iout<=0) return
    ! -- Print a header depending on ILAY
    if (ilay > 0) then
       write(iout,1) trim(text), ilay, kstp, kper
    else if(ilay < 0) then
       write(iout,2) trim(text), kstp, kper
    end if
    !
    ! -- Print column numbers.
    nspaces = 0
    if (editdesc == 'F') nspaces = 3
    call ucolno(1, ncol, nspaces, nvalues, nwidth+1, iout)
    !
    ! -- Loop through the rows, printing each one in its entirety.
    do i=1,nrow
      write(iout,userfmt) i,(buf(j,i),j=1,ncol)
    end do
    !
    ! -- flush file
    flush(IOUT)
    !
    ! -- return
    return
  end subroutine ulaprufw

  function read_line(iu, eof) result (astring)
    ! This function reads a line of arbitrary length and returns
    ! it.  The returned string can be stored in a deferred-length
    ! character variable, for example:
    !
    !    integer(I4B) :: iu
    !    character(len=:), allocatable :: my_string
    !    logical :: eof
    !    iu = 8
    !    open(iu,file='my_file')
    !    my_string = read_line(iu, eof)
    !
    implicit none
    ! -- dummy variables
    integer(I4B), intent(in)           :: iu
    logical, intent(out)          :: eof
    character(len=:), allocatable :: astring
    ! -- local variables
    integer(I4B)        :: isize, istat
    character(len=256)  :: buffer
    character(len=1000) :: ermsg, fname
    character(len=7)    :: fmtd
    logical             :: lop
    ! -- format
20  format('Error in read_line: File ',i0,' is not open.')
30  format('Error in read_line: Attempting to read text ' // &
              'from unformatted file: "',a,'"')
40  format('Error reading from file "',a,'" opened on unit ',i0, &
              ' in read_line.')
    !
    astring = ''
    eof = .false.
    do
      read(iu, '(a)', advance='NO', iostat=istat, size=isize, end=99) buffer
      if (istat > 0) then
        ! Determine error if possible, report it, and stop.
        if (iu <= 0) then
          ermsg = 'Programming error in call to read_line: ' // &
                  'Attempt to read from unit number <= 0'
        else
          inquire(unit=iu,opened=lop,name=fname,formatted=fmtd)
          if (.not. lop) then
            write(ermsg,20) iu
          elseif (fmtd == 'NO' .or. fmtd == 'UNKNOWN') then
            write(ermsg, 30) trim(fname)
          else
            write(ermsg,40) trim(fname), iu
          endif
        endif
        call store_error(ermsg)
        call store_error_unit(iu)
      endif
      astring = astring // buffer(:isize)
      ! An end-of-record condition stops the loop.
      if (istat < 0) then
        return
      endif
    enddo
    !
    return
99  continue
    ! An end-of-file condition returns an empty string.
    eof = .true.
    return
    !
  end function read_line

  subroutine GetFileFromPath(pathname, filename)
    implicit none
    ! -- dummy variables
    character(len=*), intent(in) :: pathname
    character(len=*), intent(out) :: filename
    ! -- local variables
    integer(I4B) :: i, istart, istop, lenpath
    character(len=1) :: fs = '/'
    character(len=1) :: bs = '\'
    !
    filename = ''
    lenpath = len_trim(pathname)
    istart = 1
    istop = lenpath
    loop: do i=lenpath,1,-1
      if (pathname(i:i) == fs .or. pathname(i:i) == bs) then
        if (i == istop) then
          istop = istop - 1
        else
          istart = i + 1
          exit loop
        endif
      endif
    enddo loop
    if (istop >= istart) then
      filename = pathname(istart:istop)
    endif
    !
    return
  end subroutine GetFileFromPath

  subroutine extract_idnum_or_bndname(line, icol, istart, istop, idnum, bndname)
    ! Starting at position icol, define string as line(istart:istop).
    ! If string can be interpreted as an integer(I4B), return integer in idnum argument.
    ! If token is not an integer(I4B), assume it is a boundary name, return NAMEDBOUNDFLAG
    ! in idnum, convert string to uppercase and return it in bndname.
    implicit none
    ! -- dummy variables
    character(len=*),            intent(inout) :: line
    integer(I4B),                     intent(inout) :: icol, istart, istop
    integer(I4B),                     intent(out)   :: idnum
    character(len=LENBOUNDNAME), intent(out)   :: bndname
    ! -- local variables
    integer(I4B) :: istat, ndum, ncode=0
    real(DP) :: rdum
    !
    call urword(line, icol, istart, istop, ncode, ndum, rdum, 0, 0)
    read(line(istart:istop),*,iostat=istat) ndum
    if (istat == 0) then
      idnum = ndum
      bndname = ''
    else
      idnum = NAMEDBOUNDFLAG
      bndname = line(istart:istop)
      call upcase(bndname)
    endif
    !
    return
  end subroutine extract_idnum_or_bndname

  subroutine urdaux(naux, inunit, iout, lloc, istart, istop, auxname, line, text)
! ******************************************************************************
! Read auxiliary variables from an input line
! ******************************************************************************
!
!    SPECIFICATIONS:
! ------------------------------------------------------------------------------
    ! -- modules
    use ArrayHandlersModule, only: ExpandArray
    use ConstantsModule,     only: LENAUXNAME
    ! -- implicit
    implicit none
    ! -- dummy variables
    integer(I4B), intent(inout) :: naux
    integer(I4B), intent(in) :: inunit
    integer(I4B), intent(in) :: iout
    integer(I4B), intent(inout) :: lloc
    integer(I4B), intent(inout) :: istart
    integer(I4B), intent(inout) :: istop
    character(len=LENAUXNAME), allocatable, dimension(:), intent(inout) :: auxname
    character(len=*), intent(inout) :: line
    character(len=*), intent(in) :: text
    ! -- local variables
    integer(I4B) :: n, linelen
    integer(I4B) :: iauxlen
    real(DP) :: rval
! ------------------------------------------------------------------------------
    linelen = len(line)
    if(naux > 0) then
      write(errmsg,'(a)') 'Auxiliary variables already specified. Auxiliary ' // &
        'variables must be specified on one line in the options block.'
      call store_error(errmsg)
      call store_error_unit(inunit)
    endif
    auxloop: do
      call urword(line, lloc, istart, istop, 1, n, rval, iout, inunit)
      if (istart >= linelen) exit auxloop
      iauxlen = istop - istart + 1
      if (iauxlen > LENAUXNAME) then
        write (errmsg, '(a, a, a, i0, a, i0, a)') &
          'Found auxiliary variable (', line(istart:istop), &
          ') with a name of size ', iauxlen, &
          '. Auxiliary variable names must be len than or equal&
          & to ', LENAUXNAME, ' characters.'
        call store_error(errmsg)
        call store_error_unit(inunit)
      end if      
      naux = naux + 1
      call ExpandArray(auxname)
      auxname(naux) = line(istart:istop)
      if(iout > 0) then
        write(iout, "(4X,'AUXILIARY ',a,' VARIABLE: ',A)")                     &
          trim(adjustl(text)), auxname(naux)
      endif
    enddo auxloop
    !
    return
  end subroutine urdaux

  subroutine print_format(linein, cdatafmp, editdesc, nvaluesp, nwidthp, inunit)
! ******************************************************************************
! print_format -- define the print or save format
! ******************************************************************************
!
!    SPECIFICATIONS:
! ------------------------------------------------------------------------------
! Define cdatafmp as a Fortran output format based on user input.  Also define
! nvalues, nwidth, and editdesc.
!
!   Syntax for linein:
!     COLUMNS nval WIDTH nwid [DIGITS ndig [options]]
!
! Where:
!     nval = Number of values per line.
!     nwid = Number of character places to be used for each value.
!     ndig = Number of digits to the right of the decimal point (required
!            for real array).
!     options are:
!            editoption: One of [EXPONENTIAL, FIXED, GENERAL, SCIENTIFIC]
! A default value should be passed in for editdesc as G, I, E, F, or S.
! If I is passed in, then the fortran format will be for an integer variable.
! ------------------------------------------------------------------------------
    ! -- dummy variables
    character(len=*), intent(in) :: linein
    character(len=*), intent(inout) :: cdatafmp
    character(len=*), intent(inout) :: editdesc
    integer(I4B), intent(inout) :: nvaluesp
    integer(I4B), intent(inout) :: nwidthp
    integer(I4B), intent(in) :: inunit
    ! -- local variables
    character(len=len(linein)) :: line
    character(len=20), dimension(:), allocatable :: words
    character(len=100) :: ermsg
    integer(I4B) :: ndigits=0, nwords=0
    integer(I4B) :: i, ierr
    logical :: isint
! ------------------------------------------------------------------------------
    !
    ! -- Parse line and initialize values
    line(:) = linein(:)
    call ParseLine(line, nwords, words, inunit)
    ierr = 0
    i = 0
    isint = .false.
    if(editdesc == 'I') isint = .true.
    !
    ! -- Check array name
    if (nwords < 1) then
      ermsg = 'Could not build PRINT_FORMAT from line' // trim(line)
      call store_error(trim(ermsg))
      ermsg = 'Syntax is: COLUMNS <columns> WIDTH <width> DIGITS &
              &<digits> <format>'
      call store_error(trim(ermsg))
      call store_error_unit(inunit)
    endif
    !
    ermsg = 'Error setting PRINT_FORMAT. Syntax is incorrect in line:'
    if (nwords >= 4) then
      if (.not. same_word(words(1), 'COLUMNS')) ierr = 1
      if (.not. same_word(words(3), 'WIDTH')) ierr = 1
      ! -- Read nvalues and nwidth
      if (ierr == 0) then
        read(words(2), *, iostat=ierr) nvaluesp
      endif
      if (ierr == 0) then
        read(words(4), *, iostat=ierr) nwidthp
      endif
    else
      ierr = 1
    endif
    if (ierr /= 0) then
      call store_error(ermsg)
      call store_error(line)
      ermsg = 'Syntax is: COLUMNS <columns> WIDTH <width> &
              &DIGITS <digits> <format>'
      call store_error(trim(ermsg))
      call store_error_unit(inunit)
    endif
    i = 4
    !
    if (.not. isint) then
      ! -- Check for DIGITS specification
      if (nwords >= 5) then
        if (.not. same_word(words(5), 'DIGITS')) ierr = 1
        ! -- Read ndigits
        read(words(6), *, iostat=ierr) ndigits
      else
        ierr = 1
      endif
      i = i + 2
    endif
    !
    ! -- Check for EXPONENTIAL | FIXED | GENERAL | SCIENTIFIC option.
    ! -- Check for LABEL, WRAP, and STRIP options.
    do
      i = i + 1
      if (i <= nwords) then
        call upcase(words(i))
        select case (words(i))
        case ('EXPONENTIAL')
          editdesc = 'E'
          if (isint) ierr = 1
        case ('FIXED')
          editdesc = 'F'
          if (isint) ierr = 1
        case ('GENERAL')
          editdesc = 'G'
          if (isint) ierr = 1
        case ('SCIENTIFIC')
          editdesc = 'S'
          if (isint) ierr = 1
        case default
          ermsg = 'Error in format specification. Unrecognized option: ' // words(i)
          call store_error(ermsg)
          ermsg = 'Valid values are EXPONENTIAL, FIXED, GENERAL, or SCIENTIFIC.'
          call store_error(ermsg)
          call store_error_unit(inunit)
        end select
      else
        exit
      endif
    enddo
    if (ierr /= 0) then
      call store_error(ermsg)
      call store_error(line)
      call store_error_unit(inunit)
    endif
    !
    ! -- Build the output format.
    select case (editdesc)
    case ('I')
      call BuildIntFormat(nvaluesp, nwidthp, cdatafmp)
    case ('F')
      call BuildFixedFormat(nvaluesp, nwidthp, ndigits, cdatafmp)
    case ('E', 'G', 'S')
      call BuildFloatFormat(nvaluesp, nwidthp, ndigits, editdesc, cdatafmp)
    end select
    !
    return
  end subroutine print_format

  subroutine BuildFixedFormat(nvalsp, nwidp, ndig, outfmt, prowcolnum)
    ! Build a fixed format for printing or saving a real array
    implicit none
    ! -- dummy variables
    integer(I4B), intent(in) :: nvalsp, nwidp, ndig
    character(len=*), intent(inout) :: outfmt
    logical, intent(in), optional :: prowcolnum  ! default true
    ! -- local variables
    character(len=8)   :: cvalues, cwidth, cdigits
    character(len=60)  :: ufmt
    logical :: prowcolnumlocal
    ! formats
    10 format(i8)
    !
    if (present(prowcolnum)) then
      prowcolnumlocal = prowcolnum
    else
      prowcolnumlocal = .true.
    endif
    !
    ! -- Convert integers to characters and left-adjust
    write(cdigits,10) ndig
    cdigits = adjustl(cdigits)
    !
    ! -- Build format for printing to the list file in wrap format
    write(cvalues,10) nvalsp
    cvalues = adjustl(cvalues)
    write(cwidth,10) nwidp
    cwidth = adjustl(cwidth)
    if (prowcolnumlocal) then
      ufmt = '(1x,i3,1x,'
    else
      ufmt = '(5x,'
    endif
    ufmt = trim(ufmt) // cvalues
    ufmt = trim(ufmt) // '(1x,f'
    ufmt = trim(ufmt) // cwidth
    ufmt = trim(ufmt) // '.'
    ufmt = trim(ufmt) // cdigits
    ufmt = trim(ufmt) // '):/(5x,'
    ufmt = trim(ufmt) // cvalues
    ufmt = trim(ufmt) // '(1x,f'
    ufmt = trim(ufmt) // cwidth
    ufmt = trim(ufmt) // '.'
    ufmt = trim(ufmt) // cdigits
    ufmt = trim(ufmt) // ')))'
    outfmt = ufmt
    !
    return
  end subroutine BuildFixedFormat

  subroutine BuildFloatFormat(nvalsp, nwidp, ndig, editdesc, outfmt, prowcolnum)
    ! Build a floating-point format for printing or saving a real array
    implicit none
    ! -- dummy variables
    integer(I4B), intent(in) :: nvalsp, nwidp, ndig
    character(len=*), intent(in) :: editdesc
    character(len=*), intent(inout) :: outfmt
    logical, intent(in), optional :: prowcolnum  ! default true
    ! -- local variables
    character(len=8)   :: cvalues,  cwidth, cdigits
    character(len=60)  :: ufmt
    logical :: prowcolnumlocal
    ! formats
    10 format(i8)
    !
    if (present(prowcolnum)) then
      prowcolnumlocal = prowcolnum
    else
      prowcolnumlocal = .true.
    endif
    !
    ! -- Build the format
    write(cdigits,10) ndig
    cdigits = adjustl(cdigits)
    ! -- Convert integers to characters and left-adjust
    write(cwidth,10) nwidp
    cwidth = adjustl(cwidth)
    ! -- Build format for printing to the list file
    write(cvalues, 10) (nvalsp - 1)
    cvalues = adjustl(cvalues)
    if (prowcolnumlocal) then
      ufmt = '(1x,i3,2x,1p,' // editdesc
    else
      ufmt = '(6x,1p,' // editdesc
    endif
    ufmt = trim(ufmt) // cwidth
    ufmt = trim(ufmt) // '.'
    ufmt = trim(ufmt) // cdigits
    if (nvalsp>1) then
      ufmt = trim(ufmt) // ','
      ufmt = trim(ufmt) // cvalues
      ufmt = trim(ufmt) // '(1x,'
      ufmt = trim(ufmt) // editdesc
      ufmt = trim(ufmt) // cwidth
      ufmt = trim(ufmt) // '.'
      ufmt = trim(ufmt) // cdigits
      ufmt = trim(ufmt) // ')'
    endif
    ufmt = trim(ufmt) // ':/(5x,'
    write(cvalues, 10) nvalsp
    cvalues = adjustl(cvalues)
    ufmt = trim(ufmt) // cvalues
    ufmt = trim(ufmt) // '(1x,'
    ufmt = trim(ufmt) // editdesc
    ufmt = trim(ufmt) // cwidth
    ufmt = trim(ufmt) // '.'
    ufmt = trim(ufmt) // cdigits
    ufmt = trim(ufmt) // ')))'
    outfmt = ufmt
    !
    return
  end subroutine BuildFloatFormat

  subroutine BuildIntFormat(nvalsp, nwidp, outfmt, prowcolnum)
    ! Build a format for printing or saving an integer array
    implicit none
    ! -- dummy variables
    integer(I4B), intent(in) :: nvalsp, nwidp
    character(len=*), intent(inout) :: outfmt
    logical, intent(in), optional :: prowcolnum  ! default true
    ! -- local variables
    character(len=8)   :: cvalues, cwidth
    character(len=60)  :: ufmt
    logical :: prowcolnumlocal
    ! formats
    10 format(i8)
    !
    if (present(prowcolnum)) then
      prowcolnumlocal = prowcolnum
    else
      prowcolnumlocal = .true.
    endif
    !
    ! -- Build format for printing to the list file in wrap format
    write(cvalues,10)nvalsp
    cvalues = adjustl(cvalues)
    write(cwidth,10)nwidp
    cwidth = adjustl(cwidth)
    if (prowcolnumlocal) then
      ufmt = '(1x,i3,1x,'
    else
      ufmt = '(5x,'
    endif
    ufmt = trim(ufmt) // cvalues
    ufmt = trim(ufmt) // '(1x,i'
    ufmt = trim(ufmt) // cwidth
    ufmt = trim(ufmt) // '):/(5x,'
    ufmt = trim(ufmt) // cvalues
    ufmt = trim(ufmt) // '(1x,i'
    ufmt = trim(ufmt) // cwidth
    ufmt = trim(ufmt) // ')))'
    outfmt = ufmt
    !
    return
  end subroutine BuildIntFormat


  !> @brief Get the number of words in a string
  !!
  !! Function to get the number of words in a string
  !!
  !<
  function get_nwords(line)
    ! -- return variable
    integer(I4B) :: get_nwords            !< number of words in a string
    ! -- dummy variables
    character(len=*), intent(in) :: line  !< line
    ! -- local variables
    integer(I4B) :: linelen
    integer(I4B) :: lloc
    integer(I4B) :: istart
    integer(I4B) :: istop
    integer(I4B) :: idum
    real(DP) :: rdum
    !
    ! -- initialize variables
    get_nwords = 0
    linelen = len(line)
    !
    ! -- Count words in line and allocate words array
    lloc = 1
    do
      call URWORD(line, lloc, istart, istop, 0, idum, rdum, 0, 0)
      if (istart == linelen) exit
      get_nwords = get_nwords + 1
    end do
    !
    ! -- return
    return
  end function get_nwords

  subroutine fseek_stream(iu, offset, whence, status)
! ******************************************************************************
! Move the file pointer.  Patterned after fseek, which is not 
! supported as part of the fortran standard.  For this subroutine to work
! the file must have been opened with access='stream' and action='readwrite'.
! ******************************************************************************
!
!    SPECIFICATIONS:
! ------------------------------------------------------------------------------
    integer(I4B), intent(in) :: iu
    integer(I4B), intent(in) :: offset
    integer(I4B), intent(in) :: whence
    integer(I4B), intent(inout) :: status
    integer(I8B) :: ipos
! ------------------------------------------------------------------------------
    !
    inquire(unit=iu, size=ipos)
    
    select case(whence)
    case(0)
      !
      ! -- whence = 0, offset is relative to start of file
      ipos = 0 + offset
    case(1)
      !
      ! -- whence = 1, offset is relative to current pointer position
      inquire(unit=iu, pos=ipos)
      ipos = ipos + offset
    case(2)
      !
      ! -- whence = 2, offset is relative to end of file
      inquire(unit=iu, size=ipos)
      ipos = ipos + offset
    end select
    !
    ! -- position the file pointer to ipos
    write(iu, pos=ipos, iostat=status)
    inquire(unit=iu, pos=ipos)
    !
    ! -- return
    return
  end subroutine fseek_stream
  
  subroutine u9rdcom(iin, iout, line, ierr)
! ******************************************************************************
! Read until non-comment line found and then return line.  Different from
! u8rdcom in that line is a deferred length character string, which allows
! any length lines to be read using the get_line subroutine.
! ******************************************************************************
!
!    SPECIFICATIONS:
! ------------------------------------------------------------------------------
    use, intrinsic :: iso_fortran_env, only: IOSTAT_END
    implicit none
    ! -- dummy variables
    integer(I4B),         intent(in) :: iin
    integer(I4B),         intent(in) :: iout
    character (len=:), allocatable, intent(inout) :: line
    integer(I4B),        intent(out) :: ierr
    ! -- local variables
    character (len=:), allocatable :: linetemp
    character (len=2), parameter :: comment = '//'
    character(len=1), parameter  :: tab = CHAR(9)
    logical :: iscomment
    integer(I4B) :: i, j, l, istart, lsize
! ------------------------------------------------------------------------------
    !code
    !
    !readerrmsg = ''
    line = comment
    pcomments: do
      call get_line(iin, line, ierr)
      if (ierr == IOSTAT_END) then
        ! -- End of file reached.
        ! -- Backspace is needed for gfortran.
        call backspace(iin, line)
        line = ' '
        exit pcomments
      elseif (ierr /= 0) then
        ! -- Other error...report it
        call unitinquire(iin)
        write(errmsg, *) 'u9rdcom: Could not read from unit: ',iin
        call store_error(errmsg, terminate=.TRUE.)
      endif
      if (len_trim(line).lt.1) then
        line = comment
        cycle
      end if
      !
      ! Ensure that any initial tab characters are treated as spaces
      cleartabs: do
        !
        ! -- adjustl manually to avoid stack overflow
        lsize = len(line)
        istart = 1
        allocate(character(len=lsize) :: linetemp)
        do j = 1, lsize
          if (line(j:j) /= ' ' .and. line(j:j) /= ',' .and. line(j:j) /= char(9)) then
            istart = j
            exit
          end if
        end do
        linetemp(:) = ' '
        linetemp(:) = line(istart:)
        line(:) = linetemp(:)
        deallocate(linetemp)
        !
        ! -- check for comment
        iscomment = .false.
        select case (line(1:1))
          case ('#')
            iscomment = .true.
            exit cleartabs
          case ('!')
            iscomment = .true.
            exit cleartabs
          case (tab)
            line(1:1) = ' '
            cycle cleartabs
          case default
            if (line(1:2).eq.comment) iscomment = .true.
            if (len_trim(line) < 1) iscomment = .true.
            exit cleartabs
        end select
      end do cleartabs
      !
      if (.not.iscomment) then
        exit pcomments
      else
        if (iout > 0) then
          !find the last non-blank character.
          l=len(line)
          do i = l, 1, -1
            if(line(i:i).ne.' ') then
              exit
            end if
          end do
          !print the line up to the last non-blank character.
          write(iout,'(1x,a)') line(1:i)
        end if
      end if
    end do pcomments
    return
  end subroutine u9rdcom

  subroutine get_line(lun, line, iostat)
! ******************************************************************************
! Read an unlimited length line from unit number lun into a deferred-length
! character string (line).  Tack on a single space to the end so that 
! routines like URWORD continue to function as before.
! ******************************************************************************
!
!    SPECIFICATIONS:
! ------------------------------------------------------------------------------
    ! -- dummy variables
    integer(I4B), intent(in) :: lun
    character(len=:), intent(out), allocatable :: line
    integer(I4B), intent(out) :: iostat
    ! -- local variables
    integer(I4B), parameter :: buffer_len = MAXCHARLEN
    character(len=buffer_len) :: buffer
    character(len=:), allocatable :: linetemp
    integer(I4B) :: size_read, linesize
! ------------------------------------------------------------------------------
    !
    ! -- skip when buffer contains a line of a previous backspace for this lun
    if (allocated(bkspc(lun)%line)) then
      line = bkspc(lun)%line
      iostat = 0
      deallocate (bkspc(lun)%line)
      return
    end if

    !
    ! -- initialize
    line = ''
    linetemp = ''
    !
    ! -- process
    do
      read ( lun, '(A)',  &
          iostat = iostat,  &
          advance = 'no',  &
          size = size_read ) buffer
      if (is_iostat_eor(iostat)) then
        linesize = len(line)
        deallocate(linetemp)
        allocate(character(len=linesize) :: linetemp)
        linetemp(:) = line(:)
        deallocate(line)
        allocate(character(len=linesize + size_read + 1) :: line)
        line(:) = linetemp(:)
        line(linesize+1:) = buffer(:size_read)
        linesize = len(line)
        line(linesize:linesize) = ' '
        iostat = 0
        exit
      else if (iostat == 0) then
        linesize = len(line)
        deallocate(linetemp)
        allocate(character(len=linesize) :: linetemp)
        linetemp(:) = line(:)
        deallocate(line)
        allocate(character(len=linesize + size_read) :: line)
        line(:) = linetemp(:)
        line(linesize+1:) = buffer(:size_read)
      else
        exit
      end if
    end do
  end subroutine get_line  

END MODULE InputOutputModule<|MERGE_RESOLUTION|>--- conflicted
+++ resolved
@@ -13,16 +13,12 @@
                              DZERO
   use GenericUtilitiesModule, only: is_same, sim_message
   private
-<<<<<<< HEAD
-=======
-
->>>>>>> c06018ad
+
   type bkspc_buffer
     character(len=:), allocatable :: line
   end type bkspc_buffer
   type(bkspc_buffer) :: bkspc(IUSTART:IULAST)
 
-<<<<<<< HEAD
   public :: GetUnit, uget_block, backspace,                                    &
             uterminate_block, UPCASE, URWORD, ULSTLB, UBDSV4,                  &
             ubdsv06, UBDSVB, UCOLNO, ULAPRW,                                   &
@@ -34,19 +30,6 @@
             GetFileFromPath, extract_idnum_or_bndname, urdaux,                 &
             get_jk, print_format, BuildFixedFormat,                            &
             BuildFloatFormat, BuildIntFormat, fseek_stream,                    &
-=======
-  public :: GetUnit, u8rdcom, uget_block, backspace, &
-            uterminate_block, UPCASE, URWORD, ULSTLB, UBDSV4, &
-            ubdsv06, UBDSVB, UCOLNO, ULAPRW, &
-            ULASAV, ubdsv1, ubdsvc, ubdsvd, UWWORD, &
-            same_word, get_node, get_ijk, unitinquire, &
-            ParseLine, ulaprufw, openfile, &
-            linear_interpolate, lowcase, &
-            read_line, uget_any_block, &
-            GetFileFromPath, extract_idnum_or_bndname, urdaux, &
-            get_jk, uget_block_line, print_format, BuildFixedFormat, &
-            BuildFloatFormat, BuildIntFormat, fseek_stream, &
->>>>>>> c06018ad
             get_nwords, u9rdcom
 
   contains
@@ -238,128 +221,6 @@
     return
   end function getunit
   
-<<<<<<< HEAD
-=======
-  !> @brief Get the next non-comment line
-  !!
-  !! Subroutine to get the next non-comment line from a file
-  !!
-  !<
-  subroutine u8rdcom(iin, iout, line, ierr)
-    use, intrinsic :: iso_fortran_env, only: IOSTAT_END
-    implicit none
-    ! -- dummy variables
-    integer(I4B),         intent(in) :: iin   !< file unit number
-    integer(I4B),         intent(in) :: iout  !< output listing file
-    character (len=*), intent(inout) :: line  !< next non-comment line
-    integer(I4B),        intent(out) :: ierr  !< error code
-    ! -- local variables
-    character (len=2), parameter :: comment = '//'
-    character(len=1), parameter  :: tab = CHAR(9)
-    logical :: iscomment
-    integer(I4B) :: i, l
-    !
-    ! -- code
-    line = comment
-    pcomments: do
-      read (iin,'(a)', iostat=ierr) line
-      if (ierr == IOSTAT_END) then
-        ! -- End of file reached.
-        ! -- Backspace is needed for gfortran.
-        call backspace (iin, line)
-        line = ' '
-        exit pcomments
-      elseif (ierr /= 0) then
-        ! -- Other error...report it
-        call unitinquire(iin)
-        write(errmsg, *) 'u8rdcom: Could not read from unit: ',iin
-        call store_error(errmsg, terminate=.TRUE.)
-      endif
-      if (len_trim(line).lt.1) then
-        line = comment
-        cycle
-      end if
-      !
-      ! -- Ensure that any initial tab characters are treated as spaces
-      cleartabs: do
-        line = trim(adjustl(line))
-        iscomment = .false.
-        select case (line(1:1))
-          case ('#')
-            iscomment = .true.
-            exit cleartabs
-          case ('!')
-            iscomment = .true.
-            exit cleartabs
-          case (tab)
-            line(1:1) = ' '
-            cycle cleartabs
-          case default
-            if (line(1:2).eq.comment) iscomment = .true.
-            if (len_trim(line) < 1) iscomment = .true.
-            exit cleartabs
-        end select
-      end do cleartabs
-      !
-      if (.not.iscomment) then
-        exit pcomments
-      else
-        if (iout > 0) then
-          !find the last non-blank character.
-          l=len(line)
-          do i = l, 1, -1
-            if(line(i:i).ne.' ') then
-              exit
-            end if
-          end do
-          !print the line up to the last non-blank character.
-          write(iout,'(1x,a)') line(1:i)
-        end if
-      end if
-    end do pcomments
-    return
-  end subroutine u8rdcom
-
-  !> @brief Get line from a block
-  !!
-  !! Subroutine to read and return a line from an external file or from 
-  !! within a block. The line is read from an external file if iu is 
-  !! not equal to iuext.
-  !!
-  !<
-  subroutine uget_block_line(iu, iuext, iout, line, lloc, istart, istop)
-    implicit none
-    ! -- dummy variables
-    integer(I4B), intent(in) :: iu            !< file unit number
-    integer(I4B), intent(in) :: iuext         !< external file unit number
-    integer(I4B), intent(in) :: iout          !< output listing file
-    character (len=*), intent(inout) :: line  !< line
-    integer(I4B), intent(inout) :: lloc       !< position in line
-    integer(I4B), intent(inout) :: istart     !< starting position of a word
-    integer(I4B), intent(inout) :: istop      !< ending position of a word
-    ! -- local variables
-    integer(I4B) :: ierr
-    integer(I4B) :: ival
-    real(DP) :: rval
-! ------------------------------------------------------------------------------
-    lloc = 1
-    call u8rdcom(iuext, iout, line, ierr)
-    call urword(line, lloc, istart, istop, 1, ival, rval, iout, iuext)
-    ! -- determine if an empty string is returned
-    !    condition occurs if the end of the file has been read
-    if (len_trim(line) < 1) then
-      ! -- if external file, read line from package unit (iu)
-      if (iuext /= iu) then
-        lloc = 1
-        call u8rdcom(iu, iout, line, ierr)
-        call urword(line, lloc, istart, istop, 1, ival, rval, iout, iu)
-      end if
-    end if
-    return
-  end subroutine uget_block_line
-
-
->>>>>>> c06018ad
   !> @brief Find a block in a file
   !!
   !! Subroutine to read from a file until the tag (ctag) for a block is
