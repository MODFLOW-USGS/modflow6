--- conflicted
+++ resolved
@@ -1,67 +1,38 @@
 [
     {
-        "status": "Production",
+        "status": "Release Candidate", 
         "languages": [
             "Fortran2008"
-<<<<<<< HEAD
         ], 
         "repositoryURL": "https://code.usgs.gov/usgs/modflow/modflow6.git", 
         "laborHours": -1, 
         "description": "MODFLOW is the USGS's modular hydrologic model. MODFLOW is considered an international standard for simulating and predicting groundwater conditions and groundwater/surface-water interactions.", 
-=======
-        ],
-        "repositoryURL": "https://code.usgs.gov/usgs/modflow/modflow6.git",
-        "disclaimerURL": "https://code.usgs.gov/usgs/modflow/modflow6/blob/master/DISCLAIMER.md",
->>>>>>> 1b46cd7c
         "tags": [
-            "MODFLOW",
+            "MODFLOW", 
             "groundwater model"
-<<<<<<< HEAD
         ], 
         "name": "modflow6", 
         "downloadURL": "https://code.usgs.gov/usgs/modflow/modflow6/archive/master.zip", 
-=======
-        ],
-        "vcs": "git",
-        "name": "modflow6",
-        "downloadURL": "https://code.usgs.gov/usgs/modflow/modflow6/archive/master.zip",
->>>>>>> 1b46cd7c
         "contact": {
-            "name": "Christian D. Langevin",
+            "name": "Christian D. Langevin", 
             "email": "langevin@usgs.gov"
-<<<<<<< HEAD
         }, 
         "vcs": "git", 
-        "version": "6.0.3.214", 
+        "version": "6.0.3.215", 
         "date": {
             "metadataLastUpdated": "2019-03-13"
         }, 
         "organization": "U.S. Geological Survey", 
-=======
-        },
-        "laborHours": -1,
-        "version": "6.0.4",
-        "date": {
-            "metadataLastUpdated": "2019-03-07"
-        },
-        "organization": "U.S. Geological Survey",
->>>>>>> 1b46cd7c
         "permissions": {
             "licenses": [
                 {
-                    "URL": "https://code.usgs.gov/usgs/modflow/modflow6/blob/master/LICENSE.md",
+                    "URL": "https://code.usgs.gov/usgs/modflow/modflow6/blob/master/LICENSE.md", 
                     "name": "Public Domain, CC0-1.0"
                 }
-            ],
+            ], 
             "usageType": "openSource"
-<<<<<<< HEAD
         }, 
         "homepageURL": "https://code.usgs.gov/usgs/modflow/modflow6/", 
         "disclaimerURL": "https://code.usgs.gov/usgs/modflow/modflow6/blob/master/DISCLAIMER.md"
-=======
-        },
-        "homepageURL": "https://code.usgs.gov/usgs/modflow/modflow6/",
-        "description": "MODFLOW is the USGS's modular hydrologic model. MODFLOW is considered an international standard for simulating and predicting groundwater conditions and groundwater/surface-water interactions."
->>>>>>> 1b46cd7c
     }
 ]