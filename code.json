[
    {
<<<<<<< HEAD
        "status": "Release Candidate",
        "downloadURL": "https://code.usgs.gov/usgs/modflow/modflow6/archive/master.zip",
        "repositoryURL": "https://code.usgs.gov/usgs/modflow/modflow6.git",
        "laborHours": -1,
        "disclaimerURL": "https://code.usgs.gov/usgs/modflow/modflow6/blob/master/DISCLAIMER.md",
=======
        "status": "Release Candidate", 
        "languages": [
            "Fortran2008"
        ], 
        "repositoryURL": "https://code.usgs.gov/usgs/modflow/modflow6.git", 
        "disclaimerURL": "https://code.usgs.gov/usgs/modflow/modflow6/blob/master/DISCLAIMER.md", 
        "name": "modflow6", 
>>>>>>> 54110f69
        "tags": [
            "MODFLOW",
            "groundwater model"
<<<<<<< HEAD
        ],
        "description": "MODFLOW is the USGS's modular hydrologic model. MODFLOW is considered an international standard for simulating and predicting groundwater conditions and groundwater/surface-water interactions.",
        "languages": [
            "Fortran2008"
        ],
=======
        ], 
>>>>>>> 54110f69
        "contact": {
            "name": "Christian D. Langevin",
            "email": "langevin@usgs.gov"
<<<<<<< HEAD
        },
        "vcs": "git",
        "version": "6.0.2.93",
        "date": {
            "metadataLastUpdated": "2018-05-04"
        },
        "organization": "U.S. Geological Survey",
=======
        }, 
        "downloadURL": "https://code.usgs.gov/usgs/modflow/modflow6/archive/master.zip", 
        "vcs": "git", 
        "laborHours": -1, 
        "version": "6.0.2.23", 
        "date": {
            "metadataLastUpdated": "2018-05-04"
        }, 
        "organization": "U.S. Geological Survey", 
>>>>>>> 54110f69
        "permissions": {
            "licenses": [
                {
                    "URL": "https://code.usgs.gov/usgs/modflow/modflow6/blob/master/LICENSE.md",
                    "name": "Public Domain, CC0-1.0"
                }
            ],
            "usageType": "openSource"
<<<<<<< HEAD
        },
        "homepageURL": "https://code.usgs.gov/usgs/modflow/modflow6/",
        "name": "modflow6"
=======
        }, 
        "homepageURL": "https://code.usgs.gov/usgs/modflow/modflow6/", 
        "description": "MODFLOW is the USGS's modular hydrologic model. MODFLOW is considered an international standard for simulating and predicting groundwater conditions and groundwater/surface-water interactions."
>>>>>>> 54110f69
    }
]<|MERGE_RESOLUTION|>--- conflicted
+++ resolved
@@ -1,70 +1,38 @@
 [
     {
-<<<<<<< HEAD
-        "status": "Release Candidate",
-        "downloadURL": "https://code.usgs.gov/usgs/modflow/modflow6/archive/master.zip",
-        "repositoryURL": "https://code.usgs.gov/usgs/modflow/modflow6.git",
-        "laborHours": -1,
-        "disclaimerURL": "https://code.usgs.gov/usgs/modflow/modflow6/blob/master/DISCLAIMER.md",
-=======
         "status": "Release Candidate", 
         "languages": [
             "Fortran2008"
         ], 
         "repositoryURL": "https://code.usgs.gov/usgs/modflow/modflow6.git", 
         "disclaimerURL": "https://code.usgs.gov/usgs/modflow/modflow6/blob/master/DISCLAIMER.md", 
+        "tags": [
+            "MODFLOW", 
+            "groundwater model"
+        ], 
+        "vcs": "git", 
         "name": "modflow6", 
->>>>>>> 54110f69
-        "tags": [
-            "MODFLOW",
-            "groundwater model"
-<<<<<<< HEAD
-        ],
-        "description": "MODFLOW is the USGS's modular hydrologic model. MODFLOW is considered an international standard for simulating and predicting groundwater conditions and groundwater/surface-water interactions.",
-        "languages": [
-            "Fortran2008"
-        ],
-=======
-        ], 
->>>>>>> 54110f69
+        "downloadURL": "https://code.usgs.gov/usgs/modflow/modflow6/archive/master.zip", 
         "contact": {
-            "name": "Christian D. Langevin",
+            "name": "Christian D. Langevin", 
             "email": "langevin@usgs.gov"
-<<<<<<< HEAD
-        },
-        "vcs": "git",
-        "version": "6.0.2.93",
-        "date": {
-            "metadataLastUpdated": "2018-05-04"
-        },
-        "organization": "U.S. Geological Survey",
-=======
         }, 
-        "downloadURL": "https://code.usgs.gov/usgs/modflow/modflow6/archive/master.zip", 
-        "vcs": "git", 
         "laborHours": -1, 
-        "version": "6.0.2.23", 
+        "version": "6.0.2.94", 
         "date": {
             "metadataLastUpdated": "2018-05-04"
         }, 
         "organization": "U.S. Geological Survey", 
->>>>>>> 54110f69
         "permissions": {
             "licenses": [
                 {
-                    "URL": "https://code.usgs.gov/usgs/modflow/modflow6/blob/master/LICENSE.md",
+                    "URL": "https://code.usgs.gov/usgs/modflow/modflow6/blob/master/LICENSE.md", 
                     "name": "Public Domain, CC0-1.0"
                 }
-            ],
+            ], 
             "usageType": "openSource"
-<<<<<<< HEAD
-        },
-        "homepageURL": "https://code.usgs.gov/usgs/modflow/modflow6/",
-        "name": "modflow6"
-=======
         }, 
         "homepageURL": "https://code.usgs.gov/usgs/modflow/modflow6/", 
         "description": "MODFLOW is the USGS's modular hydrologic model. MODFLOW is considered an international standard for simulating and predicting groundwater conditions and groundwater/surface-water interactions."
->>>>>>> 54110f69
     }
 ]