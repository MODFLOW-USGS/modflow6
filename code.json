--- conflicted
+++ resolved
@@ -1,63 +1,38 @@
 [
     {
-        "status": "Release Candidate",
+        "status": "Release Candidate", 
         "languages": [
             "Fortran2008"
-<<<<<<< HEAD
         ], 
         "repositoryURL": "https://code.usgs.gov/usgs/modflow/modflow6.git", 
         "laborHours": -1, 
         "description": "MODFLOW is the USGS's modular hydrologic model. MODFLOW is considered an international standard for simulating and predicting groundwater conditions and groundwater/surface-water interactions.", 
-=======
-        ],
-        "repositoryURL": "https://code.usgs.gov/usgs/modflow/modflow6.git",
-        "disclaimerURL": "https://code.usgs.gov/usgs/modflow/modflow6/blob/master/DISCLAIMER.md",
->>>>>>> 798acaee
         "tags": [
-            "MODFLOW",
+            "MODFLOW", 
             "groundwater model"
-<<<<<<< HEAD
         ], 
         "name": "modflow6", 
         "downloadURL": "https://code.usgs.gov/usgs/modflow/modflow6/archive/master.zip", 
-=======
-        ],
-        "vcs": "git",
-        "name": "modflow6",
-        "downloadURL": "https://code.usgs.gov/usgs/modflow/modflow6/archive/master.zip",
->>>>>>> 798acaee
         "contact": {
-            "name": "Christian D. Langevin",
+            "name": "Christian D. Langevin", 
             "email": "langevin@usgs.gov"
-<<<<<<< HEAD
         }, 
         "vcs": "git", 
-        "version": "6.0.3.159", 
-=======
-        },
-        "laborHours": -1,
-        "version": "6.0.3.38",
->>>>>>> 798acaee
+        "version": "6.0.3.162", 
         "date": {
             "metadataLastUpdated": "2019-01-07"
-        },
-        "organization": "U.S. Geological Survey",
+        }, 
+        "organization": "U.S. Geological Survey", 
         "permissions": {
             "licenses": [
                 {
-                    "URL": "https://code.usgs.gov/usgs/modflow/modflow6/blob/master/LICENSE.md",
+                    "URL": "https://code.usgs.gov/usgs/modflow/modflow6/blob/master/LICENSE.md", 
                     "name": "Public Domain, CC0-1.0"
                 }
-            ],
+            ], 
             "usageType": "openSource"
-<<<<<<< HEAD
         }, 
         "homepageURL": "https://code.usgs.gov/usgs/modflow/modflow6/", 
         "disclaimerURL": "https://code.usgs.gov/usgs/modflow/modflow6/blob/master/DISCLAIMER.md"
-=======
-        },
-        "homepageURL": "https://code.usgs.gov/usgs/modflow/modflow6/",
-        "description": "MODFLOW is the USGS's modular hydrologic model. MODFLOW is considered an international standard for simulating and predicting groundwater conditions and groundwater/surface-water interactions."
->>>>>>> 798acaee
     }
 ]