[
    {
        "status": "Release Candidate", 
        "languages": [
            "Fortran2008"
        ], 
        "repositoryURL": "https://code.usgs.gov/usgs/modflow/modflow6.git", 
<<<<<<< HEAD
        "laborHours": -1, 
        "description": "MODFLOW is the USGS's modular hydrologic model. MODFLOW is considered an international standard for simulating and predicting groundwater conditions and groundwater/surface-water interactions.", 
=======
        "disclaimerURL": "https://code.usgs.gov/usgs/modflow/modflow6/blob/master/DISCLAIMER.md", 
>>>>>>> aed5f1b1
        "tags": [
            "MODFLOW", 
            "groundwater model"
        ], 
<<<<<<< HEAD
=======
        "vcs": "git", 
>>>>>>> aed5f1b1
        "name": "modflow6", 
        "downloadURL": "https://code.usgs.gov/usgs/modflow/modflow6/archive/master.zip", 
        "contact": {
            "name": "Christian D. Langevin", 
            "email": "langevin@usgs.gov"
        }, 
<<<<<<< HEAD
        "vcs": "git", 
        "version": "6.0.2.63", 
        "date": {
            "metadataLastUpdated": "2018-04-19"
=======
        "laborHours": -1, 
        "version": "6.0.2.13", 
        "date": {
            "metadataLastUpdated": "2018-04-23"
>>>>>>> aed5f1b1
        }, 
        "organization": "U.S. Geological Survey", 
        "permissions": {
            "licenses": [
                {
                    "URL": "https://code.usgs.gov/usgs/modflow/modflow6/blob/master/LICENSE.md", 
                    "name": "Public Domain, CC0-1.0"
                }
            ], 
            "usageType": "openSource"
        }, 
        "homepageURL": "https://code.usgs.gov/usgs/modflow/modflow6/", 
<<<<<<< HEAD
        "disclaimerURL": "https://code.usgs.gov/usgs/modflow/modflow6/blob/master/DISCLAIMER.md"
=======
        "description": "MODFLOW is the USGS's modular hydrologic model. MODFLOW is considered an international standard for simulating and predicting groundwater conditions and groundwater/surface-water interactions."
>>>>>>> aed5f1b1
    }
]<|MERGE_RESOLUTION|>--- conflicted
+++ resolved
@@ -1,41 +1,26 @@
 [
     {
         "status": "Release Candidate", 
-        "languages": [
-            "Fortran2008"
-        ], 
+        "downloadURL": "https://code.usgs.gov/usgs/modflow/modflow6/archive/master.zip", 
         "repositoryURL": "https://code.usgs.gov/usgs/modflow/modflow6.git", 
-<<<<<<< HEAD
-        "laborHours": -1, 
-        "description": "MODFLOW is the USGS's modular hydrologic model. MODFLOW is considered an international standard for simulating and predicting groundwater conditions and groundwater/surface-water interactions.", 
-=======
         "disclaimerURL": "https://code.usgs.gov/usgs/modflow/modflow6/blob/master/DISCLAIMER.md", 
->>>>>>> aed5f1b1
         "tags": [
             "MODFLOW", 
             "groundwater model"
         ], 
-<<<<<<< HEAD
-=======
-        "vcs": "git", 
->>>>>>> aed5f1b1
-        "name": "modflow6", 
-        "downloadURL": "https://code.usgs.gov/usgs/modflow/modflow6/archive/master.zip", 
+        "description": "MODFLOW is the USGS's modular hydrologic model. MODFLOW is considered an international standard for simulating and predicting groundwater conditions and groundwater/surface-water interactions.", 
         "contact": {
             "name": "Christian D. Langevin", 
             "email": "langevin@usgs.gov"
         }, 
-<<<<<<< HEAD
+        "languages": [
+            "Fortran2008"
+        ], 
         "vcs": "git", 
-        "version": "6.0.2.63", 
-        "date": {
-            "metadataLastUpdated": "2018-04-19"
-=======
         "laborHours": -1, 
-        "version": "6.0.2.13", 
+        "version": "6.0.2.65", 
         "date": {
             "metadataLastUpdated": "2018-04-23"
->>>>>>> aed5f1b1
         }, 
         "organization": "U.S. Geological Survey", 
         "permissions": {
@@ -48,10 +33,6 @@
             "usageType": "openSource"
         }, 
         "homepageURL": "https://code.usgs.gov/usgs/modflow/modflow6/", 
-<<<<<<< HEAD
-        "disclaimerURL": "https://code.usgs.gov/usgs/modflow/modflow6/blob/master/DISCLAIMER.md"
-=======
-        "description": "MODFLOW is the USGS's modular hydrologic model. MODFLOW is considered an international standard for simulating and predicting groundwater conditions and groundwater/surface-water interactions."
->>>>>>> aed5f1b1
+        "name": "modflow6"
     }
 ]