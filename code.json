[
    {
        "status": "Release Candidate", 
        "languages": [
            "Fortran2008"
        ], 
        "repositoryURL": "https://code.usgs.gov/usgs/modflow/modflow6.git", 
        "disclaimerURL": "https://code.usgs.gov/usgs/modflow/modflow6/blob/master/DISCLAIMER.md", 
        "tags": [
            "MODFLOW", 
            "groundwater model"
        ], 
        "vcs": "git", 
        "name": "modflow6", 
        "downloadURL": "https://code.usgs.gov/usgs/modflow/modflow6/archive/master.zip", 
        "contact": {
            "name": "Christian D. Langevin", 
            "email": "langevin@usgs.gov"
        }, 
        "laborHours": -1, 
<<<<<<< HEAD
        "version": "6.0.4.138", 
=======
        "version": "6.0.4.136", 
>>>>>>> b37dfc31
        "date": {
            "metadataLastUpdated": "2019-03-20"
        }, 
        "organization": "U.S. Geological Survey", 
        "permissions": {
            "licenses": [
                {
                    "URL": "https://code.usgs.gov/usgs/modflow/modflow6/blob/master/LICENSE.md", 
                    "name": "Public Domain, CC0-1.0"
                }
            ], 
            "usageType": "openSource"
        }, 
        "homepageURL": "https://code.usgs.gov/usgs/modflow/modflow6/", 
        "description": "MODFLOW is the USGS's modular hydrologic model. MODFLOW is considered an international standard for simulating and predicting groundwater conditions and groundwater/surface-water interactions."
    }
]<|MERGE_RESOLUTION|>--- conflicted
+++ resolved
@@ -18,11 +18,7 @@
             "email": "langevin@usgs.gov"
         }, 
         "laborHours": -1, 
-<<<<<<< HEAD
-        "version": "6.0.4.138", 
-=======
-        "version": "6.0.4.136", 
->>>>>>> b37dfc31
+        "version": "6.0.4.140", 
         "date": {
             "metadataLastUpdated": "2019-03-20"
         }, 
