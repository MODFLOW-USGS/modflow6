--- conflicted
+++ resolved
@@ -1,53 +1,24 @@
 [
     {
-<<<<<<< HEAD
-        "status": "Release Candidate",
-        "downloadURL": "https://code.usgs.gov/usgs/modflow/modflow6/archive/master.zip",
-        "repositoryURL": "https://code.usgs.gov/usgs/modflow/modflow6.git",
-        "disclaimerURL": "https://code.usgs.gov/usgs/modflow/modflow6/blob/master/DISCLAIMER.md",
-=======
         "status": "Release Candidate", 
-        "downloadURL": "https://my.usgs.gov/usgs/modflow/modflow6/archive/master.zip", 
-        "repositoryURL": "https://my.usgs.gov/usgs/modflow/modflow6.git", 
-        "disclaimerURL": "https://my.usgs.gov/usgs/modflow/modflow6/blob/master/DISCLAIMER.md", 
->>>>>>> 9f8588a2
+        "languages": [
+            "Fortran2008"
+        ], 
+        "repositoryURL": "https://code.usgs.gov/usgs/modflow/modflow6.git", 
+        "laborHours": -1, 
+        "description": "MODFLOW is the USGS's modular hydrologic model. MODFLOW is considered an international standard for simulating and predicting groundwater conditions and groundwater/surface-water interactions.", 
         "tags": [
             "MODFLOW", 
             "groundwater model"
-<<<<<<< HEAD
-        ],
-        "description": "MODFLOW is the USGS's modular hydrologic model. MODFLOW is considered an international standard for simulating and predicting groundwater conditions and groundwater/surface-water interactions.",
-=======
         ], 
-        "description": "MODFLOW is the USGS's modular hydrologic model. MODFLOW is considered an international standard for simulating and predicting groundwater conditions and groundwater/surface-water interactions.", 
->>>>>>> 9f8588a2
+        "name": "modflow6", 
+        "downloadURL": "https://code.usgs.gov/usgs/modflow/modflow6/archive/master.zip", 
         "contact": {
             "name": "Christian D. Langevin", 
             "email": "langevin@usgs.gov"
-<<<<<<< HEAD
-        },
-        "languages": [
-            "Fortran2008"
-        ],
-        "vcs": "git",
-        "laborHours": -1,
-        "version": "6.0.2.62",
-        "date": {
-            "metadataLastUpdated": "2018-04-19"
-        },
-        "organization": "U.S. Geological Survey",
-        "permissions": {
-            "licenses": [
-                {
-                    "URL": "https://code.usgs.gov/usgs/modflow/modflow6/blob/master/LICENSE.md",
-=======
         }, 
-        "languages": [
-            "Fortran2008"
-        ], 
         "vcs": "git", 
-        "laborHours": -1, 
-        "version": "6.0.2.62", 
+        "version": "6.0.2.63", 
         "date": {
             "metadataLastUpdated": "2018-04-19"
         }, 
@@ -55,19 +26,13 @@
         "permissions": {
             "licenses": [
                 {
-                    "URL": "https://my.usgs.gov/usgs/modflow/modflow6/blob/master/LICENSE.md", 
->>>>>>> 9f8588a2
+                    "URL": "https://code.usgs.gov/usgs/modflow/modflow6/blob/master/LICENSE.md", 
                     "name": "Public Domain, CC0-1.0"
                 }
             ], 
             "usageType": "openSource"
-<<<<<<< HEAD
-        },
-        "homepageURL": "https://code.usgs.gov/usgs/modflow/modflow6/",
-=======
         }, 
-        "homepageURL": "https://my.usgs.gov/usgs/modflow/modflow6/", 
->>>>>>> 9f8588a2
-        "name": "modflow6"
+        "homepageURL": "https://code.usgs.gov/usgs/modflow/modflow6/", 
+        "disclaimerURL": "https://code.usgs.gov/usgs/modflow/modflow6/blob/master/DISCLAIMER.md"
     }
 ]