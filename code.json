--- conflicted
+++ resolved
@@ -3,37 +3,24 @@
         "status": "Release Candidate", 
         "downloadURL": "https://code.usgs.gov/usgs/modflow/modflow6/archive/master.zip", 
         "repositoryURL": "https://code.usgs.gov/usgs/modflow/modflow6.git", 
+        "laborHours": -1, 
         "disclaimerURL": "https://code.usgs.gov/usgs/modflow/modflow6/blob/master/DISCLAIMER.md", 
-<<<<<<< HEAD
-        "name": "modflow6", 
-=======
-        "description": "MODFLOW is the USGS's modular hydrologic model. MODFLOW is considered an international standard for simulating and predicting groundwater conditions and groundwater/surface-water interactions.", 
->>>>>>> 7f2cfc52
         "tags": [
             "MODFLOW", 
             "groundwater model"
         ], 
-<<<<<<< HEAD
-=======
-        "vcs": "git", 
+        "description": "MODFLOW is the USGS's modular hydrologic model. MODFLOW is considered an international standard for simulating and predicting groundwater conditions and groundwater/surface-water interactions.", 
         "languages": [
             "Fortran2008"
         ], 
->>>>>>> 7f2cfc52
         "contact": {
             "name": "Christian D. Langevin", 
             "email": "langevin@usgs.gov"
         }, 
-        "downloadURL": "https://code.usgs.gov/usgs/modflow/modflow6/archive/master.zip", 
         "vcs": "git", 
-        "laborHours": -1, 
-<<<<<<< HEAD
-        "version": "6.0.2.115", 
-=======
-        "version": "6.0.3.0", 
->>>>>>> 7f2cfc52
+        "version": "6.0.2.117", 
         "date": {
-            "metadataLastUpdated": "2018-08-13"
+            "metadataLastUpdated": "2018-08-28"
         }, 
         "organization": "U.S. Geological Survey", 
         "permissions": {
