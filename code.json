[
    {
        "status": "Release Candidate", 
        "downloadURL": "https://code.usgs.gov/usgs/modflow/modflow6/archive/master.zip", 
        "repositoryURL": "https://code.usgs.gov/usgs/modflow/modflow6.git", 
        "laborHours": -1, 
        "disclaimerURL": "https://code.usgs.gov/usgs/modflow/modflow6/blob/master/DISCLAIMER.md", 
        "description": "MODFLOW is the USGS's modular hydrologic model. MODFLOW is considered an international standard for simulating and predicting groundwater conditions and groundwater/surface-water interactions.", 
        "tags": [
            "MODFLOW", 
            "groundwater model"
        ], 
<<<<<<< HEAD
        "description": "MODFLOW is the USGS's modular hydrologic model. MODFLOW is considered an international standard for simulating and predicting groundwater conditions and groundwater/surface-water interactions.", 
=======
        "vcs": "git", 
>>>>>>> 7f2cfc52
        "languages": [
            "Fortran2008"
        ], 
        "contact": {
            "name": "Christian D. Langevin", 
            "email": "langevin@usgs.gov"
        }, 
<<<<<<< HEAD
        "vcs": "git", 
        "version": "6.0.2.156", 
        "date": {
            "metadataLastUpdated": "2018-08-10"
=======
        "laborHours": -1, 
        "version": "6.0.3.0", 
        "date": {
            "metadataLastUpdated": "2018-08-13"
>>>>>>> 7f2cfc52
        }, 
        "organization": "U.S. Geological Survey", 
        "permissions": {
            "licenses": [
                {
                    "URL": "https://code.usgs.gov/usgs/modflow/modflow6/blob/master/LICENSE.md", 
                    "name": "Public Domain, CC0-1.0"
                }
            ], 
            "usageType": "openSource"
        }, 
        "homepageURL": "https://code.usgs.gov/usgs/modflow/modflow6/", 
        "name": "modflow6"
    }
]<|MERGE_RESOLUTION|>--- conflicted
+++ resolved
@@ -1,38 +1,26 @@
 [
     {
         "status": "Release Candidate", 
-        "downloadURL": "https://code.usgs.gov/usgs/modflow/modflow6/archive/master.zip", 
+        "languages": [
+            "Fortran2008"
+        ], 
         "repositoryURL": "https://code.usgs.gov/usgs/modflow/modflow6.git", 
-        "laborHours": -1, 
         "disclaimerURL": "https://code.usgs.gov/usgs/modflow/modflow6/blob/master/DISCLAIMER.md", 
-        "description": "MODFLOW is the USGS's modular hydrologic model. MODFLOW is considered an international standard for simulating and predicting groundwater conditions and groundwater/surface-water interactions.", 
         "tags": [
             "MODFLOW", 
             "groundwater model"
         ], 
-<<<<<<< HEAD
-        "description": "MODFLOW is the USGS's modular hydrologic model. MODFLOW is considered an international standard for simulating and predicting groundwater conditions and groundwater/surface-water interactions.", 
-=======
         "vcs": "git", 
->>>>>>> 7f2cfc52
-        "languages": [
-            "Fortran2008"
-        ], 
+        "name": "modflow6", 
+        "downloadURL": "https://code.usgs.gov/usgs/modflow/modflow6/archive/master.zip", 
         "contact": {
             "name": "Christian D. Langevin", 
             "email": "langevin@usgs.gov"
         }, 
-<<<<<<< HEAD
-        "vcs": "git", 
-        "version": "6.0.2.156", 
-        "date": {
-            "metadataLastUpdated": "2018-08-10"
-=======
         "laborHours": -1, 
-        "version": "6.0.3.0", 
+        "version": "6.0.2.157", 
         "date": {
             "metadataLastUpdated": "2018-08-13"
->>>>>>> 7f2cfc52
         }, 
         "organization": "U.S. Geological Survey", 
         "permissions": {
@@ -45,6 +33,6 @@
             "usageType": "openSource"
         }, 
         "homepageURL": "https://code.usgs.gov/usgs/modflow/modflow6/", 
-        "name": "modflow6"
+        "description": "MODFLOW is the USGS's modular hydrologic model. MODFLOW is considered an international standard for simulating and predicting groundwater conditions and groundwater/surface-water interactions."
     }
 ]