--- conflicted
+++ resolved
@@ -1,32 +1,26 @@
 [
     {
         "status": "Release Candidate", 
-        "downloadURL": "https://code.usgs.gov/usgs/modflow/modflow6/archive/master.zip", 
+        "languages": [
+            "Fortran2008"
+        ], 
         "repositoryURL": "https://code.usgs.gov/usgs/modflow/modflow6.git", 
-        "disclaimerURL": "https://code.usgs.gov/usgs/modflow/modflow6/blob/master/DISCLAIMER.md", 
+        "laborHours": -1, 
+        "description": "MODFLOW is the USGS's modular hydrologic model. MODFLOW is considered an international standard for simulating and predicting groundwater conditions and groundwater/surface-water interactions.", 
         "tags": [
             "MODFLOW", 
             "groundwater model"
         ], 
-        "description": "MODFLOW is the USGS's modular hydrologic model. MODFLOW is considered an international standard for simulating and predicting groundwater conditions and groundwater/surface-water interactions.", 
+        "name": "modflow6", 
+        "downloadURL": "https://code.usgs.gov/usgs/modflow/modflow6/archive/master.zip", 
         "contact": {
             "name": "Christian D. Langevin", 
             "email": "langevin@usgs.gov"
         }, 
-        "languages": [
-            "Fortran2008"
-        ], 
         "vcs": "git", 
-        "laborHours": -1, 
-<<<<<<< HEAD
-        "version": "6.0.2.42", 
+        "version": "6.0.2.43", 
         "date": {
-            "metadataLastUpdated": "2018-07-23"
-=======
-        "version": "6.0.3.24", 
-        "date": {
-            "metadataLastUpdated": "2018-10-01"
->>>>>>> e3349b37
+            "metadataLastUpdated": "2018-10-09"
         }, 
         "organization": "U.S. Geological Survey", 
         "permissions": {
@@ -39,6 +33,6 @@
             "usageType": "openSource"
         }, 
         "homepageURL": "https://code.usgs.gov/usgs/modflow/modflow6/", 
-        "name": "modflow6"
+        "disclaimerURL": "https://code.usgs.gov/usgs/modflow/modflow6/blob/master/DISCLAIMER.md"
     }
 ]