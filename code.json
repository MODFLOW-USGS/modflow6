--- conflicted
+++ resolved
@@ -1,70 +1,38 @@
 [
     {
-<<<<<<< HEAD
         "status": "Release Candidate", 
         "downloadURL": "https://code.usgs.gov/usgs/modflow/modflow6/archive/master.zip", 
         "repositoryURL": "https://code.usgs.gov/usgs/modflow/modflow6.git", 
         "disclaimerURL": "https://code.usgs.gov/usgs/modflow/modflow6/blob/master/DISCLAIMER.md", 
         "description": "MODFLOW is the USGS's modular hydrologic model. MODFLOW is considered an international standard for simulating and predicting groundwater conditions and groundwater/surface-water interactions.", 
-=======
-        "status": "Production",
-        "languages": [
-            "Fortran2008"
-        ],
-        "repositoryURL": "https://code.usgs.gov/usgs/modflow/modflow6.git",
-        "laborHours": -1,
-        "description": "MODFLOW is the USGS's modular hydrologic model. MODFLOW is considered an international standard for simulating and predicting groundwater conditions and groundwater/surface-water interactions.",
->>>>>>> 1c02fe79
         "tags": [
-            "MODFLOW",
+            "MODFLOW", 
             "groundwater model"
-<<<<<<< HEAD
         ], 
         "vcs": "git", 
         "languages": [
             "Fortran2008"
         ], 
-=======
-        ],
-        "name": "modflow6",
-        "downloadURL": "https://code.usgs.gov/usgs/modflow/modflow6/archive/master.zip",
->>>>>>> 1c02fe79
         "contact": {
-            "name": "Christian D. Langevin",
+            "name": "Christian D. Langevin", 
             "email": "langevin@usgs.gov"
-<<<<<<< HEAD
         }, 
         "laborHours": -1, 
-        "version": "6.0.2.63", 
+        "version": "6.0.3.0", 
         "date": {
-            "metadataLastUpdated": "2018-08-12"
+            "metadataLastUpdated": "2018-08-13"
         }, 
         "organization": "U.S. Geological Survey", 
-=======
-        },
-        "vcs": "git",
-        "version": "6.0.3",
-        "date": {
-            "metadataLastUpdated": "2018-08-09"
-        },
-        "organization": "U.S. Geological Survey",
->>>>>>> 1c02fe79
         "permissions": {
             "licenses": [
                 {
-                    "URL": "https://code.usgs.gov/usgs/modflow/modflow6/blob/master/LICENSE.md",
+                    "URL": "https://code.usgs.gov/usgs/modflow/modflow6/blob/master/LICENSE.md", 
                     "name": "Public Domain, CC0-1.0"
                 }
-            ],
+            ], 
             "usageType": "openSource"
-<<<<<<< HEAD
         }, 
         "homepageURL": "https://code.usgs.gov/usgs/modflow/modflow6/", 
         "name": "modflow6"
-=======
-        },
-        "homepageURL": "https://code.usgs.gov/usgs/modflow/modflow6/",
-        "disclaimerURL": "https://code.usgs.gov/usgs/modflow/modflow6/blob/master/DISCLAIMER.md"
->>>>>>> 1c02fe79
     }
 ]