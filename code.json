--- conflicted
+++ resolved
@@ -18,15 +18,9 @@
             "email": "langevin@usgs.gov"
         }, 
         "laborHours": -1, 
-<<<<<<< HEAD
-        "version": "6.0.3.58", 
+        "version": "6.0.3.59", 
         "date": {
             "metadataLastUpdated": "2019-02-11"
-=======
-        "version": "6.0.3.42", 
-        "date": {
-            "metadataLastUpdated": "2019-02-08"
->>>>>>> bc0cce43
         }, 
         "organization": "U.S. Geological Survey", 
         "permissions": {
