--- conflicted
+++ resolved
@@ -18,11 +18,7 @@
             "email": "langevin@usgs.gov"
         }, 
         "laborHours": -1, 
-<<<<<<< HEAD
-        "version": "6.0.4.136", 
-=======
-        "version": "6.0.4.133", 
->>>>>>> 11550580
+        "version": "6.0.4.138", 
         "date": {
             "metadataLastUpdated": "2019-03-20"
         }, 
