--- conflicted
+++ resolved
@@ -1,41 +1,24 @@
 [
     {
         "status": "Release Candidate", 
-<<<<<<< HEAD
-        "languages": [
-            "Fortran2008"
-        ], 
-=======
         "downloadURL": "https://code.usgs.gov/usgs/modflow/modflow6/archive/master.zip", 
->>>>>>> d1b6b205
         "repositoryURL": "https://code.usgs.gov/usgs/modflow/modflow6.git", 
         "disclaimerURL": "https://code.usgs.gov/usgs/modflow/modflow6/blob/master/DISCLAIMER.md", 
         "tags": [
             "MODFLOW", 
             "groundwater model"
         ], 
-<<<<<<< HEAD
-        "vcs": "git", 
-        "name": "modflow6", 
-        "downloadURL": "https://code.usgs.gov/usgs/modflow/modflow6/archive/master.zip", 
-=======
         "description": "MODFLOW is the USGS's modular hydrologic model. MODFLOW is considered an international standard for simulating and predicting groundwater conditions and groundwater/surface-water interactions.", 
->>>>>>> d1b6b205
         "contact": {
             "name": "Christian D. Langevin", 
             "email": "langevin@usgs.gov"
         }, 
-<<<<<<< HEAD
-        "laborHours": -1, 
-        "version": "6.0.2.58", 
-=======
         "languages": [
             "Fortran2008"
         ], 
         "vcs": "git", 
         "laborHours": -1, 
-        "version": "6.0.2.20", 
->>>>>>> d1b6b205
+        "version": "6.0.2.59", 
         "date": {
             "metadataLastUpdated": "2018-05-03"
         }, 
@@ -50,10 +33,6 @@
             "usageType": "openSource"
         }, 
         "homepageURL": "https://code.usgs.gov/usgs/modflow/modflow6/", 
-<<<<<<< HEAD
-        "description": "MODFLOW is the USGS's modular hydrologic model. MODFLOW is considered an international standard for simulating and predicting groundwater conditions and groundwater/surface-water interactions."
-=======
         "name": "modflow6"
->>>>>>> d1b6b205
     }
 ]