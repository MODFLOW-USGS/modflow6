[
    {
        "status": "Preliminary",
        "languages": [
            "Fortran2008"
        ],
        "repositoryURL": "https://code.usgs.gov/usgs/modflow/modflow6.git",
        "disclaimerURL": "https://code.usgs.gov/usgs/modflow/modflow6/blob/master/DISCLAIMER.md",
        "tags": [
            "MODFLOW",
            "groundwater model"
        ],
        "vcs": "git",
        "name": "modflow6",
        "downloadURL": "https://code.usgs.gov/usgs/modflow/modflow6/archive/master.zip",
        "contact": {
            "name": "Christian D. Langevin",
            "email": "langevin@usgs.gov"
        },
        "laborHours": -1,
<<<<<<< HEAD
        "version": "6.4.4",
=======
        "version": "6.5.0.dev1",
>>>>>>> ebf84ac0
        "date": {
            "metadataLastUpdated": "2024-02-13"
        },
        "organization": "U.S. Geological Survey",
        "permissions": {
            "licenses": [
                {
                    "URL": "https://code.usgs.gov/usgs/modflow/modflow6/blob/master/LICENSE.md",
                    "name": "Public Domain, CC0-1.0"
                }
            ],
            "usageType": "openSource"
        },
        "homepageURL": "https://code.usgs.gov/usgs/modflow/modflow6/",
        "description": "MODFLOW is the USGS's modular hydrologic model. MODFLOW is considered an international standard for simulating and predicting groundwater conditions and groundwater/surface-water interactions."
    }
]<|MERGE_RESOLUTION|>--- conflicted
+++ resolved
@@ -18,11 +18,7 @@
             "email": "langevin@usgs.gov"
         },
         "laborHours": -1,
-<<<<<<< HEAD
-        "version": "6.4.4",
-=======
-        "version": "6.5.0.dev1",
->>>>>>> ebf84ac0
+        "version": "6.5.0.dev2",
         "date": {
             "metadataLastUpdated": "2024-02-13"
         },
