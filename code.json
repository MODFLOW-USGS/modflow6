--- conflicted
+++ resolved
@@ -17,17 +17,10 @@
             "name": "Christian D. Langevin", 
             "email": "langevin@usgs.gov"
         }, 
-<<<<<<< HEAD
         "vcs": "git", 
-        "version": "6.0.3.158", 
-        "date": {
-            "metadataLastUpdated": "2019-01-04"
-=======
-        "laborHours": -1, 
-        "version": "6.0.3.50", 
+        "version": "6.0.3.159", 
         "date": {
             "metadataLastUpdated": "2019-01-07"
->>>>>>> 573396b2
         }, 
         "organization": "U.S. Geological Survey", 
         "permissions": {
