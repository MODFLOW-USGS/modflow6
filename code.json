[
    {
        "status": "Release Candidate", 
        "downloadURL": "https://code.usgs.gov/usgs/modflow/modflow6/archive/master.zip", 
        "repositoryURL": "https://code.usgs.gov/usgs/modflow/modflow6.git", 
        "disclaimerURL": "https://code.usgs.gov/usgs/modflow/modflow6/blob/master/DISCLAIMER.md", 
        "description": "MODFLOW is the USGS's modular hydrologic model. MODFLOW is considered an international standard for simulating and predicting groundwater conditions and groundwater/surface-water interactions.", 
        "tags": [
            "MODFLOW", 
            "groundwater model"
        ], 
        "vcs": "git", 
        "languages": [
            "Fortran2008"
        ], 
        "contact": {
            "name": "Christian D. Langevin", 
            "email": "langevin@usgs.gov"
        }, 
        "laborHours": -1, 
<<<<<<< HEAD
        "version": "6.0.2.93", 
=======
        "version": "6.0.2.34", 
>>>>>>> d6e55468
        "date": {
            "metadataLastUpdated": "2018-06-24"
        }, 
        "organization": "U.S. Geological Survey", 
        "permissions": {
            "licenses": [
                {
                    "URL": "https://code.usgs.gov/usgs/modflow/modflow6/blob/master/LICENSE.md", 
                    "name": "Public Domain, CC0-1.0"
                }
            ], 
            "usageType": "openSource"
        }, 
        "homepageURL": "https://code.usgs.gov/usgs/modflow/modflow6/", 
        "name": "modflow6"
    }
]<|MERGE_RESOLUTION|>--- conflicted
+++ resolved
@@ -1,30 +1,26 @@
 [
     {
         "status": "Release Candidate", 
-        "downloadURL": "https://code.usgs.gov/usgs/modflow/modflow6/archive/master.zip", 
+        "languages": [
+            "Fortran2008"
+        ], 
         "repositoryURL": "https://code.usgs.gov/usgs/modflow/modflow6.git", 
         "disclaimerURL": "https://code.usgs.gov/usgs/modflow/modflow6/blob/master/DISCLAIMER.md", 
-        "description": "MODFLOW is the USGS's modular hydrologic model. MODFLOW is considered an international standard for simulating and predicting groundwater conditions and groundwater/surface-water interactions.", 
+        "name": "modflow6", 
         "tags": [
             "MODFLOW", 
             "groundwater model"
-        ], 
-        "vcs": "git", 
-        "languages": [
-            "Fortran2008"
         ], 
         "contact": {
             "name": "Christian D. Langevin", 
             "email": "langevin@usgs.gov"
         }, 
+        "downloadURL": "https://code.usgs.gov/usgs/modflow/modflow6/archive/master.zip", 
+        "vcs": "git", 
         "laborHours": -1, 
-<<<<<<< HEAD
-        "version": "6.0.2.93", 
-=======
-        "version": "6.0.2.34", 
->>>>>>> d6e55468
+        "version": "6.0.2.95", 
         "date": {
-            "metadataLastUpdated": "2018-06-24"
+            "metadataLastUpdated": "2018-06-25"
         }, 
         "organization": "U.S. Geological Survey", 
         "permissions": {
@@ -37,6 +33,6 @@
             "usageType": "openSource"
         }, 
         "homepageURL": "https://code.usgs.gov/usgs/modflow/modflow6/", 
-        "name": "modflow6"
+        "description": "MODFLOW is the USGS's modular hydrologic model. MODFLOW is considered an international standard for simulating and predicting groundwater conditions and groundwater/surface-water interactions."
     }
 ]