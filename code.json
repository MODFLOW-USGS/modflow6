[
    {
        "status": "Release Candidate", 
        "downloadURL": "https://code.usgs.gov/usgs/modflow/modflow6/archive/master.zip", 
        "repositoryURL": "https://code.usgs.gov/usgs/modflow/modflow6.git", 
        "laborHours": -1, 
        "disclaimerURL": "https://code.usgs.gov/usgs/modflow/modflow6/blob/master/DISCLAIMER.md", 
        "tags": [
            "MODFLOW", 
            "groundwater model"
        ], 
<<<<<<< HEAD
        "vcs": "git", 
        "name": "modflow6", 
        "downloadURL": "https://code.usgs.gov/usgs/modflow/modflow6/archive/master.zip", 
=======
        "description": "MODFLOW is the USGS's modular hydrologic model. MODFLOW is considered an international standard for simulating and predicting groundwater conditions and groundwater/surface-water interactions.", 
        "languages": [
            "Fortran2008"
        ], 
>>>>>>> b9bfafe6
        "contact": {
            "name": "Christian D. Langevin", 
            "email": "langevin@usgs.gov"
        }, 
<<<<<<< HEAD
        "laborHours": -1, 
        "version": "6.0.2.42", 
=======
        "vcs": "git", 
        "version": "6.0.2.12", 
>>>>>>> b9bfafe6
        "date": {
            "metadataLastUpdated": "2018-04-23"
        }, 
        "organization": "U.S. Geological Survey", 
        "permissions": {
            "licenses": [
                {
                    "URL": "https://code.usgs.gov/usgs/modflow/modflow6/blob/master/LICENSE.md", 
                    "name": "Public Domain, CC0-1.0"
                }
            ], 
            "usageType": "openSource"
        }, 
        "homepageURL": "https://code.usgs.gov/usgs/modflow/modflow6/", 
        "name": "modflow6"
    }
]<|MERGE_RESOLUTION|>--- conflicted
+++ resolved
@@ -3,33 +3,22 @@
         "status": "Release Candidate", 
         "downloadURL": "https://code.usgs.gov/usgs/modflow/modflow6/archive/master.zip", 
         "repositoryURL": "https://code.usgs.gov/usgs/modflow/modflow6.git", 
-        "laborHours": -1, 
         "disclaimerURL": "https://code.usgs.gov/usgs/modflow/modflow6/blob/master/DISCLAIMER.md", 
         "tags": [
             "MODFLOW", 
             "groundwater model"
         ], 
-<<<<<<< HEAD
-        "vcs": "git", 
-        "name": "modflow6", 
-        "downloadURL": "https://code.usgs.gov/usgs/modflow/modflow6/archive/master.zip", 
-=======
         "description": "MODFLOW is the USGS's modular hydrologic model. MODFLOW is considered an international standard for simulating and predicting groundwater conditions and groundwater/surface-water interactions.", 
-        "languages": [
-            "Fortran2008"
-        ], 
->>>>>>> b9bfafe6
         "contact": {
             "name": "Christian D. Langevin", 
             "email": "langevin@usgs.gov"
         }, 
-<<<<<<< HEAD
+        "languages": [
+            "Fortran2008"
+        ], 
+        "vcs": "git", 
         "laborHours": -1, 
-        "version": "6.0.2.42", 
-=======
-        "vcs": "git", 
-        "version": "6.0.2.12", 
->>>>>>> b9bfafe6
+        "version": "6.0.2.43", 
         "date": {
             "metadataLastUpdated": "2018-04-23"
         }, 
