[
    {
        "status": "Release Candidate", 
        "languages": [
            "Fortran2008"
        ], 
        "repositoryURL": "https://code.usgs.gov/usgs/modflow/modflow6.git", 
<<<<<<< HEAD
        "laborHours": -1, 
        "description": "MODFLOW is the USGS's modular hydrologic model. MODFLOW is considered an international standard for simulating and predicting groundwater conditions and groundwater/surface-water interactions.", 
=======
        "disclaimerURL": "https://code.usgs.gov/usgs/modflow/modflow6/blob/master/DISCLAIMER.md", 
>>>>>>> 33486539
        "tags": [
            "MODFLOW", 
            "groundwater model"
        ], 
<<<<<<< HEAD
=======
        "vcs": "git", 
>>>>>>> 33486539
        "name": "modflow6", 
        "downloadURL": "https://code.usgs.gov/usgs/modflow/modflow6/archive/master.zip", 
        "contact": {
            "name": "Christian D. Langevin", 
            "email": "langevin@usgs.gov"
        }, 
<<<<<<< HEAD
        "vcs": "git", 
        "version": "6.0.3.169", 
        "date": {
            "metadataLastUpdated": "2019-01-16"
=======
        "laborHours": -1, 
        "version": "6.0.3.93", 
        "date": {
            "metadataLastUpdated": "2019-03-07"
>>>>>>> 33486539
        }, 
        "organization": "U.S. Geological Survey", 
        "permissions": {
            "licenses": [
                {
                    "URL": "https://code.usgs.gov/usgs/modflow/modflow6/blob/master/LICENSE.md", 
                    "name": "Public Domain, CC0-1.0"
                }
            ], 
            "usageType": "openSource"
        }, 
        "homepageURL": "https://code.usgs.gov/usgs/modflow/modflow6/", 
<<<<<<< HEAD
        "disclaimerURL": "https://code.usgs.gov/usgs/modflow/modflow6/blob/master/DISCLAIMER.md"
=======
        "description": "MODFLOW is the USGS's modular hydrologic model. MODFLOW is considered an international standard for simulating and predicting groundwater conditions and groundwater/surface-water interactions."
>>>>>>> 33486539
    }
]<|MERGE_RESOLUTION|>--- conflicted
+++ resolved
@@ -5,37 +5,22 @@
             "Fortran2008"
         ], 
         "repositoryURL": "https://code.usgs.gov/usgs/modflow/modflow6.git", 
-<<<<<<< HEAD
         "laborHours": -1, 
         "description": "MODFLOW is the USGS's modular hydrologic model. MODFLOW is considered an international standard for simulating and predicting groundwater conditions and groundwater/surface-water interactions.", 
-=======
-        "disclaimerURL": "https://code.usgs.gov/usgs/modflow/modflow6/blob/master/DISCLAIMER.md", 
->>>>>>> 33486539
         "tags": [
             "MODFLOW", 
             "groundwater model"
         ], 
-<<<<<<< HEAD
-=======
-        "vcs": "git", 
->>>>>>> 33486539
         "name": "modflow6", 
         "downloadURL": "https://code.usgs.gov/usgs/modflow/modflow6/archive/master.zip", 
         "contact": {
             "name": "Christian D. Langevin", 
             "email": "langevin@usgs.gov"
         }, 
-<<<<<<< HEAD
         "vcs": "git", 
-        "version": "6.0.3.169", 
+        "version": "6.0.3.174", 
         "date": {
-            "metadataLastUpdated": "2019-01-16"
-=======
-        "laborHours": -1, 
-        "version": "6.0.3.93", 
-        "date": {
-            "metadataLastUpdated": "2019-03-07"
->>>>>>> 33486539
+            "metadataLastUpdated": "2019-03-12"
         }, 
         "organization": "U.S. Geological Survey", 
         "permissions": {
@@ -48,10 +33,6 @@
             "usageType": "openSource"
         }, 
         "homepageURL": "https://code.usgs.gov/usgs/modflow/modflow6/", 
-<<<<<<< HEAD
         "disclaimerURL": "https://code.usgs.gov/usgs/modflow/modflow6/blob/master/DISCLAIMER.md"
-=======
-        "description": "MODFLOW is the USGS's modular hydrologic model. MODFLOW is considered an international standard for simulating and predicting groundwater conditions and groundwater/surface-water interactions."
->>>>>>> 33486539
     }
 ]