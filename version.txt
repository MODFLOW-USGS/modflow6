--- conflicted
+++ resolved
@@ -1,9 +1,5 @@
 # MODFLOW 6 version file automatically created using...pre-commit.py
-<<<<<<< HEAD
 # created on...March 13, 2019 07:58:13
-=======
-# created on...March 12, 2019 12:54:43
->>>>>>> 79875458
 
 # add some comments on how this version file
 # should be manually updated and used
@@ -11,10 +7,5 @@
 major = 6
 minor = 0
 micro = 3
-<<<<<<< HEAD
 build = 215
-commit = 316
-=======
-build = 174
-commit = 275
->>>>>>> 79875458
+commit = 316