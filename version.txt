# MODFLOW 6 version file automatically created using...pre-commit.py
<<<<<<< HEAD
# created on...December 27, 2018 08:28:13
=======
# created on...December 28, 2018 12:55:30
>>>>>>> 9000d56b

# add some comments on how this version file
# should be manually updated and used

major = 6
minor = 0
micro = 3
<<<<<<< HEAD
build = 149
commit = 250
=======
build = 47
commit = 148
>>>>>>> 9000d56b
<|MERGE_RESOLUTION|>--- conflicted
+++ resolved
@@ -1,9 +1,5 @@
 # MODFLOW 6 version file automatically created using...pre-commit.py
-<<<<<<< HEAD
-# created on...December 27, 2018 08:28:13
-=======
-# created on...December 28, 2018 12:55:30
->>>>>>> 9000d56b
+# created on...December 28, 2018 15:17:13
 
 # add some comments on how this version file
 # should be manually updated and used
@@ -11,10 +7,5 @@
 major = 6
 minor = 0
 micro = 3
-<<<<<<< HEAD
-build = 149
-commit = 250
-=======
-build = 47
-commit = 148
->>>>>>> 9000d56b
+build = 152
+commit = 253
