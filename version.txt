# MODFLOW 6 version file automatically created using...pre-commit.py
<<<<<<< HEAD
# created on...June 18, 2018 05:50:29
=======
# created on...June 24, 2018 11:03:02
>>>>>>> d6e55468

# add some comments on how this version file
# should be manually updated and used

major = 6
minor = 0
micro = 2
<<<<<<< HEAD
build = 93
commit = 129
=======
build = 34
commit = 70
>>>>>>> d6e55468
<|MERGE_RESOLUTION|>--- conflicted
+++ resolved
@@ -1,9 +1,5 @@
 # MODFLOW 6 version file automatically created using...pre-commit.py
-<<<<<<< HEAD
-# created on...June 18, 2018 05:50:29
-=======
-# created on...June 24, 2018 11:03:02
->>>>>>> d6e55468
+# created on...June 25, 2018 14:00:43
 
 # add some comments on how this version file
 # should be manually updated and used
@@ -11,10 +7,5 @@
 major = 6
 minor = 0
 micro = 2
-<<<<<<< HEAD
-build = 93
-commit = 129
-=======
-build = 34
-commit = 70
->>>>>>> d6e55468
+build = 95
+commit = 131
