# MODFLOW 6 version file automatically created using...pre-commit.py
<<<<<<< HEAD
# created on...January 07, 2019 19:52:56
=======
# created on...January 07, 2019 19:54:46
>>>>>>> 19d3695e

# add some comments on how this version file
# should be manually updated and used

major = 6
minor = 0
micro = 3
<<<<<<< HEAD
build = 162
commit = 263
=======
build = 165
commit = 266
>>>>>>> 19d3695e
<|MERGE_RESOLUTION|>--- conflicted
+++ resolved
@@ -1,9 +1,5 @@
 # MODFLOW 6 version file automatically created using...pre-commit.py
-<<<<<<< HEAD
-# created on...January 07, 2019 19:52:56
-=======
-# created on...January 07, 2019 19:54:46
->>>>>>> 19d3695e
+# created on...January 07, 2019 20:36:09
 
 # add some comments on how this version file
 # should be manually updated and used
@@ -11,10 +7,5 @@
 major = 6
 minor = 0
 micro = 3
-<<<<<<< HEAD
-build = 162
-commit = 263
-=======
 build = 165
 commit = 266
->>>>>>> 19d3695e
