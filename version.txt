--- conflicted
+++ resolved
@@ -1,9 +1,5 @@
 # MODFLOW 6 version file automatically created using...pre-commit.py
-<<<<<<< HEAD
-# created on...May 04, 2018 10:51:36
-=======
-# created on...May 04, 2018 10:43:14
->>>>>>> 54110f69
+# created on...May 04, 2018 11:12:16
 
 # add some comments on how this version file
 # should be manually updated and used
@@ -11,10 +7,5 @@
 major = 6
 minor = 0
 micro = 2
-<<<<<<< HEAD
-build = 93
-commit = 129
-=======
-build = 23
-commit = 59
->>>>>>> 54110f69
+build = 94
+commit = 130
