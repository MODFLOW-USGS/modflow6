--- conflicted
+++ resolved
@@ -1,21 +1,11 @@
 # MODFLOW 6 version file automatically created using...pre-commit.py
-<<<<<<< HEAD
-# created on...August 29, 2018 18:20:44
-=======
-# created on...August 30, 2018 13:49:52
->>>>>>> 2d819389
+# created on...August 30, 2018 15:47:48
 
 # add some comments on how this version file
 # should be manually updated and used
 
 major = 6
 minor = 0
-<<<<<<< HEAD
 micro = 2
-build = 175
-commit = 211
-=======
-micro = 3
-build = 13
-commit = 114
->>>>>>> 2d819389
+build = 176
+commit = 212
