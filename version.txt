# MODFLOW 6 version file automatically created using...pre-commit.py
<<<<<<< HEAD
# created on...May 07, 2018 10:23:07
=======
# created on...May 10, 2018 13:56:45
>>>>>>> d70f99a2

# add some comments on how this version file
# should be manually updated and used

major = 6
minor = 0
micro = 2
<<<<<<< HEAD
build = 74
commit = 110
=======
build = 26
commit = 62
>>>>>>> d70f99a2
<|MERGE_RESOLUTION|>--- conflicted
+++ resolved
@@ -1,9 +1,5 @@
 # MODFLOW 6 version file automatically created using...pre-commit.py
-<<<<<<< HEAD
-# created on...May 07, 2018 10:23:07
-=======
-# created on...May 10, 2018 13:56:45
->>>>>>> d70f99a2
+# created on...May 11, 2018 06:48:44
 
 # add some comments on how this version file
 # should be manually updated and used
@@ -11,10 +7,5 @@
 major = 6
 minor = 0
 micro = 2
-<<<<<<< HEAD
-build = 74
-commit = 110
-=======
-build = 26
-commit = 62
->>>>>>> d70f99a2
+build = 75
+commit = 111
