--- conflicted
+++ resolved
@@ -1,9 +1,5 @@
 # MODFLOW 6 version file automatically created using...pre-commit.py
-<<<<<<< HEAD
-# created on...June 17, 2018 09:51:10
-=======
-# created on...August 06, 2018 16:12:10
->>>>>>> 1152723a
+# created on...August 06, 2018 16:43:46
 
 # add some comments on how this version file
 # should be manually updated and used
@@ -11,10 +7,5 @@
 major = 6
 minor = 0
 micro = 2
-<<<<<<< HEAD
-build = 123
-commit = 159
-=======
-build = 61
-commit = 97
->>>>>>> 1152723a
+build = 124
+commit = 160
