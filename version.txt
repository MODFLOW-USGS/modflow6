# MODFLOW 6 version file automatically created using...pre-commit.py
<<<<<<< HEAD
# created on...September 26, 2018 12:26:12
=======
# created on...September 27, 2018 16:51:25
>>>>>>> 11f497cf

# add some comments on how this version file
# should be manually updated and used

major = 6
minor = 0
micro = 3
<<<<<<< HEAD
build = 87
commit = 188
=======
build = 23
commit = 124
>>>>>>> 11f497cf
<|MERGE_RESOLUTION|>--- conflicted
+++ resolved
@@ -1,9 +1,5 @@
 # MODFLOW 6 version file automatically created using...pre-commit.py
-<<<<<<< HEAD
-# created on...September 26, 2018 12:26:12
-=======
-# created on...September 27, 2018 16:51:25
->>>>>>> 11f497cf
+# created on...September 28, 2018 11:23:15
 
 # add some comments on how this version file
 # should be manually updated and used
@@ -11,10 +7,5 @@
 major = 6
 minor = 0
 micro = 3
-<<<<<<< HEAD
-build = 87
-commit = 188
-=======
-build = 23
-commit = 124
->>>>>>> 11f497cf
+build = 103
+commit = 204
