# MODFLOW 6 version file automatically created using...pre-commit.py
<<<<<<< HEAD
# created on...February 11, 2019 11:10:00
=======
# created on...December 06, 2018 10:03:04
>>>>>>> f1c0241f

# add some comments on how this version file
# should be manually updated and used

major = 6
minor = 0
micro = 2
<<<<<<< HEAD
build = 221
commit = 257
=======
build = 202
commit = 238
>>>>>>> f1c0241f
<|MERGE_RESOLUTION|>--- conflicted
+++ resolved
@@ -1,9 +1,5 @@
 # MODFLOW 6 version file automatically created using...pre-commit.py
-<<<<<<< HEAD
-# created on...February 11, 2019 11:10:00
-=======
-# created on...December 06, 2018 10:03:04
->>>>>>> f1c0241f
+# created on...February 11, 2019 12:41:28
 
 # add some comments on how this version file
 # should be manually updated and used
@@ -11,10 +7,5 @@
 major = 6
 minor = 0
 micro = 2
-<<<<<<< HEAD
-build = 221
-commit = 257
-=======
-build = 202
-commit = 238
->>>>>>> f1c0241f
+build = 212
+commit = 248