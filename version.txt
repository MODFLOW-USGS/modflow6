--- conflicted
+++ resolved
@@ -1,9 +1,5 @@
 # MODFLOW 6 version file automatically created using...pre-commit.py
-<<<<<<< HEAD
-# created on...March 20, 2019 11:10:57
-=======
-# created on...March 20, 2019 11:13:18
->>>>>>> 14148409
+# created on...March 20, 2019 11:16:12
 
 # add some comments on how this version file
 # should be manually updated and used
@@ -11,5 +7,5 @@
 major = 6
 minor = 0
 micro = 4
-build = 135
-commit = 333
+build = 136
+commit = 334
