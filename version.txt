# MODFLOW 6 version file automatically created using...pre-commit.py
<<<<<<< HEAD
# created on...July 02, 2018 12:11:35
=======
# created on...July 02, 2018 13:36:49
>>>>>>> 196601a0

# add some comments on how this version file
# should be manually updated and used

major = 6
minor = 0
micro = 2
<<<<<<< HEAD
build = 106
commit = 142
=======
build = 40
commit = 76
>>>>>>> 196601a0
<|MERGE_RESOLUTION|>--- conflicted
+++ resolved
@@ -1,9 +1,5 @@
 # MODFLOW 6 version file automatically created using...pre-commit.py
-<<<<<<< HEAD
-# created on...July 02, 2018 12:11:35
-=======
-# created on...July 02, 2018 13:36:49
->>>>>>> 196601a0
+# created on...July 02, 2018 13:37:59
 
 # add some comments on how this version file
 # should be manually updated and used
@@ -11,10 +7,5 @@
 major = 6
 minor = 0
 micro = 2
-<<<<<<< HEAD
-build = 106
-commit = 142
-=======
-build = 40
-commit = 76
->>>>>>> 196601a0
+build = 107
+commit = 143
