# MODFLOW 6 version file automatically created using...pre-commit.py
<<<<<<< HEAD
# created on...June 16, 2018 01:43:01
=======
# created on...June 18, 2018 05:49:38
>>>>>>> e207f2c1

# add some comments on how this version file
# should be manually updated and used

major = 6
minor = 0
micro = 2
<<<<<<< HEAD
build = 89
commit = 125
=======
build = 33
commit = 69
>>>>>>> e207f2c1
<|MERGE_RESOLUTION|>--- conflicted
+++ resolved
@@ -1,9 +1,5 @@
 # MODFLOW 6 version file automatically created using...pre-commit.py
-<<<<<<< HEAD
-# created on...June 16, 2018 01:43:01
-=======
-# created on...June 18, 2018 05:49:38
->>>>>>> e207f2c1
+# created on...June 18, 2018 05:50:29
 
 # add some comments on how this version file
 # should be manually updated and used
@@ -11,10 +7,5 @@
 major = 6
 minor = 0
 micro = 2
-<<<<<<< HEAD
-build = 89
-commit = 125
-=======
-build = 33
-commit = 69
->>>>>>> e207f2c1
+build = 93
+commit = 129
