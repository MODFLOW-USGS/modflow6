--- conflicted
+++ resolved
@@ -1,21 +1,11 @@
 # MODFLOW 6 version file automatically created using...pre-commit.py
-<<<<<<< HEAD
-# created on...March 12, 2019 12:54:43
-=======
 # created on...March 13, 2019 12:55:14
->>>>>>> e6ca7f30
 
 # add some comments on how this version file
 # should be manually updated and used
 
 major = 6
 minor = 0
-<<<<<<< HEAD
-micro = 3
-build = 174
-commit = 275
-=======
 micro = 4
 build = 0
 commit = 199
->>>>>>> e6ca7f30
