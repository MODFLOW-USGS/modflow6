# MODFLOW 6 version file automatically created using...pre-commit.py
<<<<<<< HEAD
# created on...February 07, 2019 18:08:48
=======
# created on...February 08, 2019 18:34:20
>>>>>>> 7e3fe9f2

# add some comments on how this version file
# should be manually updated and used

major = 6
minor = 0
<<<<<<< HEAD
micro = 2
build = 211
commit = 247
=======
micro = 3
build = 42
commit = 143
>>>>>>> 7e3fe9f2
<|MERGE_RESOLUTION|>--- conflicted
+++ resolved
@@ -1,21 +1,11 @@
 # MODFLOW 6 version file automatically created using...pre-commit.py
-<<<<<<< HEAD
-# created on...February 07, 2019 18:08:48
-=======
-# created on...February 08, 2019 18:34:20
->>>>>>> 7e3fe9f2
+# created on...February 11, 2019 09:39:17
 
 # add some comments on how this version file
 # should be manually updated and used
 
 major = 6
 minor = 0
-<<<<<<< HEAD
 micro = 2
-build = 211
-commit = 247
-=======
-micro = 3
-build = 42
-commit = 143
->>>>>>> 7e3fe9f2
+build = 212
+commit = 248