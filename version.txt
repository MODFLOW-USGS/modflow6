--- conflicted
+++ resolved
@@ -1,9 +1,5 @@
 # MODFLOW 6 version file automatically created using...pre-commit.py
-<<<<<<< HEAD
-# created on...March 20, 2019 11:16:12
-=======
-# created on...March 20, 2019 09:21:04
->>>>>>> 11550580
+# created on...March 20, 2019 11:24:16
 
 # add some comments on how this version file
 # should be manually updated and used
@@ -11,10 +7,5 @@
 major = 6
 minor = 0
 micro = 4
-<<<<<<< HEAD
-build = 136
-commit = 334
-=======
-build = 133
-commit = 331
->>>>>>> 11550580
+build = 138
+commit = 336
