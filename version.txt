<<<<<<< HEAD
# MODFLOW 6 version file automatically created using...pre-commit.py
# created on...September 06, 2018 09:56:06

# add some comments on how this version file
# should be manually updated and used

major = 6
minor = 0
micro = 3
build = 8
commit = 109
=======
# MODFLOW 6 version file automatically created using...make-release.py
# created on...December 12, 2019 15:20:23

major = 6
minor = 1
micro = 1
__version__ = '{:d}.{:d}.{:d}'.format(major, minor, micro)
>>>>>>> c1738330
<|MERGE_RESOLUTION|>--- conflicted
+++ resolved
@@ -1,21 +1,7 @@
-<<<<<<< HEAD
-# MODFLOW 6 version file automatically created using...pre-commit.py
-# created on...September 06, 2018 09:56:06
-
-# add some comments on how this version file
-# should be manually updated and used
-
-major = 6
-minor = 0
-micro = 3
-build = 8
-commit = 109
-=======
 # MODFLOW 6 version file automatically created using...make-release.py
 # created on...December 12, 2019 15:20:23
 
 major = 6
 minor = 1
 micro = 1
-__version__ = '{:d}.{:d}.{:d}'.format(major, minor, micro)
->>>>>>> c1738330
+__version__ = '{:d}.{:d}.{:d}'.format(major, minor, micro)