# MODFLOW 6 version file automatically created using...pre-commit.py
<<<<<<< HEAD
# created on...May 03, 2018 13:17:32
=======
# created on...May 03, 2018 14:55:32
>>>>>>> a7c42574

# add some comments on how this version file
# should be manually updated and used

major = 6
minor = 0
micro = 2
<<<<<<< HEAD
build = 83
commit = 119
=======
build = 21
commit = 57
>>>>>>> a7c42574
<|MERGE_RESOLUTION|>--- conflicted
+++ resolved
@@ -1,9 +1,5 @@
 # MODFLOW 6 version file automatically created using...pre-commit.py
-<<<<<<< HEAD
-# created on...May 03, 2018 13:17:32
-=======
-# created on...May 03, 2018 14:55:32
->>>>>>> a7c42574
+# created on...May 03, 2018 14:59:23
 
 # add some comments on how this version file
 # should be manually updated and used
@@ -11,10 +7,5 @@
 major = 6
 minor = 0
 micro = 2
-<<<<<<< HEAD
-build = 83
-commit = 119
-=======
-build = 21
-commit = 57
->>>>>>> a7c42574
+build = 90
+commit = 126
