language: c
os: linux
dist: xenial
compiler: gcc
cache:
  pip: true
  directories:
  - "$HOME/.cache/pip"
  - "$HOME/.local"
matrix:
  include:
  - env: FC=gfortran-4.9
  - env: FC=gfortran-5
  - env: FC=gfortran-6
  - env: FC=gfortran-7
  - env: FC=gfortran-8
before_install:
- sudo apt-add-repository -y ppa:ubuntu-toolchain-r/test
- sudo apt-get update -y
- sudo apt-get install -y $FC
- sudo apt-get install -y texlive texlive-latex-extra
    texlive-latex-recommended texlive-science texlive-fonts-extra
- sudo apt-get install -y graphviz python3-pip python3-setuptools
    python3-matplotlib python3-netcdf4 python3-pyproj python3-pyshp
    python3-shapely python3-tk
install:
- if [[ ! -d "$HOME/.local/bin" ]]; then mkdir "$HOME/.local/bin"; fi
- ln -fs /usr/bin/$FC $HOME/.local/bin/gfortran
- ln -fs /usr/bin/python3 $HOME/.local/bin/python
- gfortran --version
- python --version
- pip3 install --user --upgrade pip
- pip --version
- pip config --user set global.progress_bar off
- pip install --user nose-timer pydotplus
- git clone https://github.com/modflowpy/flopy --depth 1 --branch=develop ~/flopy
- pip install --user -e ~/flopy
- git clone https://github.com/modflowpy/pymake --depth 1 --branch=master ~/pymake
- pip install --user -e ~/pymake
script:
- export BRANCH=$(if [ "$TRAVIS_PULL_REQUEST" == "false" ]; then echo $TRAVIS_BRANCH;
  else echo $TRAVIS_PULL_REQUEST_BRANCH; fi)
- echo "TRAVIS_BRANCH=$TRAVIS_BRANCH, PR=$PR, BRANCH=$BRANCH"
- pwd
<<<<<<< HEAD
- git clone https://github.com/MODFLOW-USGS/modflow6-examples.git ../modflow6-examples
=======
- git clone https://github.com/MODFLOW-USGS/modflow6-examples ../modflow6-examples
>>>>>>> ef460695
- cd ../modflow6-examples
- if git show-ref -q --heads $BRANCH; then
  git checkout $BRANCH; echo switched to modflow6-examples branch $BRANCH;
  else echo using modflow6-examples branch master;  fi
- git branch
- cd ../modflow6
- ls ../
- which python
- python --version
- python -c "import numpy as np; print('numpy version {}'.format(np.__version__))"
- python -c "import flopy; flopypth = flopy.__path__[0]; print('flopy is installed
  in {}'.format(flopypth))"
- python -c "import flopy; dir(flopy.mf6)"
- cd ./autotest
- python update_flopy.py
- cd ..
- python -c "import flopy; dir(flopy.mf6)"
- which nosetests
- nosetests --version
- nosetests -v --with-id --with-timer -w ./autotest
notifications:
  slack:
    secure: u8y6K08360InJfEUS3A4B+xxazxeuAbwViRDNnzkuQohFR3rewmzlnrDUSudZQbF4uokpkmQ9/kP8hlwKjrYHHay+4mRgu7ogoWGLnj/KOJjAr04bXuFa8+WOOOSHBjhVhrv86RlApO7/p9HWl2zqINVPl2/UUtnTxYoUnf82EfvYQh9C3hfq6sDAroV1Ei3USk3mpCITuNujHCvAheaBFGX/mElG3JG5TxfZbBQE+srwZTZ5cNT9px76nLfFB2lGKYnjq6WT9miwhIqLv/SJJamGr2an7fHeTtSB4fwETKYxDPhZurWZr4tulp8zUqLN9M9rsND59IJfwo6fV98SZvWSxCMfF31l9Y+n25mZJJFOXqx88glrcNbPLcZQMRG9qFvv8V7S0hpp/1HaMGGWB5gw+h4lrF5cuboatgzMQI6bArESbTNlkUj6TStH0cDw9+jnypPEwa+Ryh6qyq747h9K5duIOZW8DKFB08TAN/PVlmCc5c0HRb6TcEwDRvpOtDnWmsUiKhAhhamN5yfa/6xaXWaJ9aenlJ1lrZVcZkLODYCd52JTHH9CQ51xyXePGBTXVnYne7+7RyG79sXTW2AYvTzAHg8ixs613nrqZV8VyG5y+vKuUrJ61IKab14t9W0lOFDSQoX+pf3YwCkT05K72CHj0chVjrTaWF2Bu4=<|MERGE_RESOLUTION|>--- conflicted
+++ resolved
@@ -42,11 +42,7 @@
   else echo $TRAVIS_PULL_REQUEST_BRANCH; fi)
 - echo "TRAVIS_BRANCH=$TRAVIS_BRANCH, PR=$PR, BRANCH=$BRANCH"
 - pwd
-<<<<<<< HEAD
-- git clone https://github.com/MODFLOW-USGS/modflow6-examples.git ../modflow6-examples
-=======
 - git clone https://github.com/MODFLOW-USGS/modflow6-examples ../modflow6-examples
->>>>>>> ef460695
 - cd ../modflow6-examples
 - if git show-ref -q --heads $BRANCH; then
   git checkout $BRANCH; echo switched to modflow6-examples branch $BRANCH;
