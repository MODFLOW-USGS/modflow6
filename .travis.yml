language: c
os: linux
dist: xenial
compiler: gcc
cache:
  pip: true
  directories:
  - "$HOME/.cache/pip"
  - "$HOME/.local"
matrix:
  include:
  - env: FC=gfortran-4.9
  - env: FC=gfortran-5
  - env: FC=gfortran-6
  - env: FC=gfortran-7
  - env: FC=gfortran-8
before_install:
- sudo apt-add-repository -y ppa:ubuntu-toolchain-r/test
- sudo apt-get update -y
- sudo apt-get install -y $FC
- sudo apt-get install -y texlive texlive-latex-extra
    texlive-latex-recommended texlive-science texlive-fonts-extra
- curl https://repo.continuum.io/miniconda/Miniconda3-latest-Linux-x86_64.sh > $HOME/miniconda.sh
- bash $HOME/miniconda.sh -b -p $HOME/anaconda
- export PATH="$HOME/anaconda/bin:$PATH"
- hash -r
- conda config --set always_yes yes
- conda config --add channels conda-forge
- conda install --file requirements.travis.txt
install:
- if [[ ! -d "$HOME/.local/bin" ]]; then mkdir "$HOME/.local/bin"; fi
- ln -fs /usr/bin/$FC $HOME/.local/bin/gfortran
- gfortran --version
- python --version
- pip --version
- pip config --user set global.progress_bar off
- git clone https://github.com/modflowpy/flopy --depth 1 --branch=develop ~/flopy
- pip install --user -e ~/flopy
- git clone https://github.com/modflowpy/pymake --depth 1 --branch=master ~/pymake
- pip install --user -e ~/pymake
<<<<<<< HEAD
- git clone https://github.com/mjr-deltares/modflow6-bmipy.git --depth 1 --branch=master ~/ami
- conda-develop ~/ami/
=======
- git clone https://github.com/mjr-deltares/modflow6-bmipy.git --depth 1 --branch=master ~/amipy
- pip install --user -e ~/amipy
>>>>>>> f3f2b97e
script:
- export BRANCH=$(if [ "$TRAVIS_PULL_REQUEST" == "false" ]; then echo $TRAVIS_BRANCH;
  else echo $TRAVIS_PULL_REQUEST_BRANCH; fi)
- echo "TRAVIS_BRANCH=$TRAVIS_BRANCH, PR=$PR, BRANCH=$BRANCH"
- pwd
- git clone https://github.com/MODFLOW-USGS/modflow6-examples ../modflow6-examples
- cd ../modflow6-examples
- if git show-ref -q --heads $BRANCH; then
  git checkout $BRANCH; echo switched to modflow6-examples branch $BRANCH;
  else echo using modflow6-examples branch master;  fi
- git branch
- cd ../modflow6
- ls ../
- which python
- python --version
- python -c "import numpy as np; print('numpy version {}'.format(np.__version__))"
- python -c "import flopy; flopypth = flopy.__path__[0]; print('flopy is installed
  in {}'.format(flopypth))"
- python -c "import flopy; dir(flopy.mf6)"
- cd ./autotest
- python update_flopy.py
- cd ..
- python -c "import flopy; dir(flopy.mf6)"
- which nosetests
- nosetests --version
- nosetests -v --with-id --with-timer -w ./autotest
notifications:
  slack:
    secure: u8y6K08360InJfEUS3A4B+xxazxeuAbwViRDNnzkuQohFR3rewmzlnrDUSudZQbF4uokpkmQ9/kP8hlwKjrYHHay+4mRgu7ogoWGLnj/KOJjAr04bXuFa8+WOOOSHBjhVhrv86RlApO7/p9HWl2zqINVPl2/UUtnTxYoUnf82EfvYQh9C3hfq6sDAroV1Ei3USk3mpCITuNujHCvAheaBFGX/mElG3JG5TxfZbBQE+srwZTZ5cNT9px76nLfFB2lGKYnjq6WT9miwhIqLv/SJJamGr2an7fHeTtSB4fwETKYxDPhZurWZr4tulp8zUqLN9M9rsND59IJfwo6fV98SZvWSxCMfF31l9Y+n25mZJJFOXqx88glrcNbPLcZQMRG9qFvv8V7S0hpp/1HaMGGWB5gw+h4lrF5cuboatgzMQI6bArESbTNlkUj6TStH0cDw9+jnypPEwa+Ryh6qyq747h9K5duIOZW8DKFB08TAN/PVlmCc5c0HRb6TcEwDRvpOtDnWmsUiKhAhhamN5yfa/6xaXWaJ9aenlJ1lrZVcZkLODYCd52JTHH9CQ51xyXePGBTXVnYne7+7RyG79sXTW2AYvTzAHg8ixs613nrqZV8VyG5y+vKuUrJ61IKab14t9W0lOFDSQoX+pf3YwCkT05K72CHj0chVjrTaWF2Bu4=<|MERGE_RESOLUTION|>--- conflicted
+++ resolved
@@ -38,13 +38,8 @@
 - pip install --user -e ~/flopy
 - git clone https://github.com/modflowpy/pymake --depth 1 --branch=master ~/pymake
 - pip install --user -e ~/pymake
-<<<<<<< HEAD
-- git clone https://github.com/mjr-deltares/modflow6-bmipy.git --depth 1 --branch=master ~/ami
-- conda-develop ~/ami/
-=======
 - git clone https://github.com/mjr-deltares/modflow6-bmipy.git --depth 1 --branch=master ~/amipy
 - pip install --user -e ~/amipy
->>>>>>> f3f2b97e
 script:
 - export BRANCH=$(if [ "$TRAVIS_PULL_REQUEST" == "false" ]; then echo $TRAVIS_BRANCH;
   else echo $TRAVIS_PULL_REQUEST_BRANCH; fi)
