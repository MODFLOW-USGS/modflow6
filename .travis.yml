language: c
os: linux
dist: xenial
compiler: gcc
cache:
  pip: true
  directories:
  - "$HOME/.cache/pip"
  - "$HOME/.local"
matrix:
  include:
<<<<<<< HEAD
  - env: CVER=gfortran4
    language: c
    addons:
      apt:
        sources:
        - ubuntu-toolchain-r-test
        packages:
        - gfortran-4.9
        - texlive-base
        - texlive-latex-base
        - texlive-latex-extra
        - texlive-latex-recommended
        - texlive-science
        - texlive-fonts-recommended
        - texlive-fonts-extra
        - dpkg
        - tex-common
        - latex-xcolor
        - unzip
  - env: CVER=gfortran5
    language: c
    addons:
      apt:
        sources:
        - ubuntu-toolchain-r-test
        packages:
        - gfortran-5
        - texlive-base
        - texlive-latex-base
        - texlive-latex-extra
        - texlive-latex-recommended
        - texlive-science
        - texlive-fonts-recommended
        - texlive-fonts-extra
        - dpkg
        - tex-common
        - latex-xcolor
        - unzip
  - env: CVER=gfortran6
    language: c
    addons:
      apt:
        sources:
        - ubuntu-toolchain-r-test
        packages:
        - gfortran-6
        - texlive-base
        - texlive-latex-base
        - texlive-latex-extra
        - texlive-latex-recommended
        - texlive-science
        - texlive-fonts-recommended
        - texlive-fonts-extra
        - dpkg
        - tex-common
        - latex-xcolor
        - unzip
  - env: CVER=gfortran7
    language: c
    addons:
      apt:
        sources:
        - ubuntu-toolchain-r-test
        packages:
        - gfortran-7
        - texlive-base
        - texlive-latex-base
        - texlive-latex-extra
        - texlive-latex-recommended
        - texlive-science
        - texlive-fonts-recommended
        - texlive-fonts-extra
        - dpkg
        - tex-common
        - latex-xcolor
        - unzip
  - env: CVER=gfortran8
    language: c
    addons:
      apt:
        sources:
        - ubuntu-toolchain-r-test
        packages:
        - gfortran-8
        - texlive-base
        - texlive-latex-base
        - texlive-latex-extra
        - texlive-latex-recommended
        - texlive-science
        - texlive-fonts-recommended
        - texlive-fonts-extra
        - dpkg
        - tex-common
        - latex-xcolor
        - unzip
install:
- if [[ ! -d "$HOME/.local/bin" ]]; then mkdir "$HOME/.local/bin"; fi
- export PATH="$HOME/.local/bin:$PATH"
- if [[ $CVER == "gfortran4" ]]; then ln -fs /usr/bin/gfortran-4.9 "$HOME/.local/bin/gfortran";
  gfortran --version; ls -l /usr/bin/gfortran-4.9; fi
- if [[ $CVER == "gfortran5" ]]; then ln -fs /usr/bin/gfortran-5 "$HOME/.local/bin/gfortran";
  gfortran --version; ls -l /usr/bin/gfortran-5; fi
- if [[ $CVER == "gfortran6" ]]; then ln -fs /usr/bin/gfortran-6 "$HOME/.local/bin/gfortran";
  gfortran --version; ls -l /usr/bin/gfortran-6; fi
- if [[ $CVER == "gfortran7" ]]; then ln -fs /usr/bin/gfortran-7 "$HOME/.local/bin/gfortran";
  gfortran --version; ls -l /usr/bin/gfortran-7; fi
- if [[ $CVER == "gfortran8" ]]; then ln -fs /usr/bin/gfortran-8 "$HOME/.local/bin/gfortran";
  gfortran --version; ls -l /usr/bin/gfortran-8; fi
- if [[ "${TRAVIS_OS_NAME}" == "linux" ]]; then wget https://repo.continuum.io/miniconda/Miniconda3-latest-Linux-x86_64.sh
  -O miniconda.sh; fi
- bash miniconda.sh -b -p $HOME/miniconda
- export PATH="$HOME/miniconda/bin:$PATH"
- hash -r
- conda config --set always_yes yes --set changeps1 no
- conda update -q conda
- conda info -a
- conda install nose
- python --version
- pip install numpy
- pip install https://github.com/modflowpy/flopy/zipball/develop
- pip install https://github.com/modflowpy/pymake/zipball/master
- pip install nose-timer
=======
  - env: FC=gfortran-4.9
  - env: FC=gfortran-5
  - env: FC=gfortran-6
  - env: FC=gfortran-7
  - env: FC=gfortran-8
before_install:
- sudo apt-add-repository -y ppa:ubuntu-toolchain-r/test
- sudo apt-get update -y
- sudo apt-get install -y $FC
- sudo apt-get install -y texlive texlive-latex-extra
    texlive-latex-recommended texlive-science texlive-fonts-extra
- sudo apt-get install -y graphviz python3-pip python3-setuptools
    python3-matplotlib python3-netcdf4 python3-pyproj python3-pyshp
    python3-shapely
install:
- if [[ ! -d "$HOME/.local/bin" ]]; then mkdir "$HOME/.local/bin"; fi
- ln -fs /usr/bin/$FC $HOME/.local/bin/gfortran
- ln -fs /usr/bin/python3 $HOME/.local/bin/python
- gfortran --version
- python --version
- pip3 install --user --upgrade pip
- pip --version
- pip config --user set global.progress_bar off
- pip install --user nose-timer pydotplus
- pip install --user https://github.com/modflowpy/flopy/zipball/develop
- pip install --user https://github.com/modflowpy/pymake/zipball/master
>>>>>>> cf315c99
script:
- export BRANCH=$(if [ "$TRAVIS_PULL_REQUEST" == "false" ]; then echo $TRAVIS_BRANCH;
  else echo $TRAVIS_PULL_REQUEST_BRANCH; fi)
- echo "TRAVIS_BRANCH=$TRAVIS_BRANCH, PR=$PR, BRANCH=$BRANCH"
- pwd
- git clone https://github.com/MODFLOW-USGS/modflow6-examples.git ../modflow6-examples
<<<<<<< HEAD
- cd ../modflow6-examples
- exists='git show-ref refs/heads/$BRANCH'
- if [ -n "$exists" ]; then git checkout $BRANCH; echo switched to modflow6-examples branch $BRANCH;
  else echo using modflow6-examples branch master;  fi
- git branch
- cd ../modflow6
=======
>>>>>>> cf315c99
- ls ../
- which python
- python --version
- python -c "import numpy as np; print('numpy version {}'.format(np.__version__))"
- python -c "import flopy; flopypth = flopy.__path__[0]; print('flopy is installed
  in {}'.format(flopypth))"
- python -c "import flopy; dir(flopy.mf6)"
- cd ./autotest
- python update_flopy.py
- cd ..
- python -c "import flopy; dir(flopy.mf6)"
- which nosetests
- nosetests --version
- nosetests -v --with-id --with-timer -w ./autotest
notifications:
  slack:
    secure: u8y6K08360InJfEUS3A4B+xxazxeuAbwViRDNnzkuQohFR3rewmzlnrDUSudZQbF4uokpkmQ9/kP8hlwKjrYHHay+4mRgu7ogoWGLnj/KOJjAr04bXuFa8+WOOOSHBjhVhrv86RlApO7/p9HWl2zqINVPl2/UUtnTxYoUnf82EfvYQh9C3hfq6sDAroV1Ei3USk3mpCITuNujHCvAheaBFGX/mElG3JG5TxfZbBQE+srwZTZ5cNT9px76nLfFB2lGKYnjq6WT9miwhIqLv/SJJamGr2an7fHeTtSB4fwETKYxDPhZurWZr4tulp8zUqLN9M9rsND59IJfwo6fV98SZvWSxCMfF31l9Y+n25mZJJFOXqx88glrcNbPLcZQMRG9qFvv8V7S0hpp/1HaMGGWB5gw+h4lrF5cuboatgzMQI6bArESbTNlkUj6TStH0cDw9+jnypPEwa+Ryh6qyq747h9K5duIOZW8DKFB08TAN/PVlmCc5c0HRb6TcEwDRvpOtDnWmsUiKhAhhamN5yfa/6xaXWaJ9aenlJ1lrZVcZkLODYCd52JTHH9CQ51xyXePGBTXVnYne7+7RyG79sXTW2AYvTzAHg8ixs613nrqZV8VyG5y+vKuUrJ61IKab14t9W0lOFDSQoX+pf3YwCkT05K72CHj0chVjrTaWF2Bu4=<|MERGE_RESOLUTION|>--- conflicted
+++ resolved
@@ -9,130 +9,6 @@
   - "$HOME/.local"
 matrix:
   include:
-<<<<<<< HEAD
-  - env: CVER=gfortran4
-    language: c
-    addons:
-      apt:
-        sources:
-        - ubuntu-toolchain-r-test
-        packages:
-        - gfortran-4.9
-        - texlive-base
-        - texlive-latex-base
-        - texlive-latex-extra
-        - texlive-latex-recommended
-        - texlive-science
-        - texlive-fonts-recommended
-        - texlive-fonts-extra
-        - dpkg
-        - tex-common
-        - latex-xcolor
-        - unzip
-  - env: CVER=gfortran5
-    language: c
-    addons:
-      apt:
-        sources:
-        - ubuntu-toolchain-r-test
-        packages:
-        - gfortran-5
-        - texlive-base
-        - texlive-latex-base
-        - texlive-latex-extra
-        - texlive-latex-recommended
-        - texlive-science
-        - texlive-fonts-recommended
-        - texlive-fonts-extra
-        - dpkg
-        - tex-common
-        - latex-xcolor
-        - unzip
-  - env: CVER=gfortran6
-    language: c
-    addons:
-      apt:
-        sources:
-        - ubuntu-toolchain-r-test
-        packages:
-        - gfortran-6
-        - texlive-base
-        - texlive-latex-base
-        - texlive-latex-extra
-        - texlive-latex-recommended
-        - texlive-science
-        - texlive-fonts-recommended
-        - texlive-fonts-extra
-        - dpkg
-        - tex-common
-        - latex-xcolor
-        - unzip
-  - env: CVER=gfortran7
-    language: c
-    addons:
-      apt:
-        sources:
-        - ubuntu-toolchain-r-test
-        packages:
-        - gfortran-7
-        - texlive-base
-        - texlive-latex-base
-        - texlive-latex-extra
-        - texlive-latex-recommended
-        - texlive-science
-        - texlive-fonts-recommended
-        - texlive-fonts-extra
-        - dpkg
-        - tex-common
-        - latex-xcolor
-        - unzip
-  - env: CVER=gfortran8
-    language: c
-    addons:
-      apt:
-        sources:
-        - ubuntu-toolchain-r-test
-        packages:
-        - gfortran-8
-        - texlive-base
-        - texlive-latex-base
-        - texlive-latex-extra
-        - texlive-latex-recommended
-        - texlive-science
-        - texlive-fonts-recommended
-        - texlive-fonts-extra
-        - dpkg
-        - tex-common
-        - latex-xcolor
-        - unzip
-install:
-- if [[ ! -d "$HOME/.local/bin" ]]; then mkdir "$HOME/.local/bin"; fi
-- export PATH="$HOME/.local/bin:$PATH"
-- if [[ $CVER == "gfortran4" ]]; then ln -fs /usr/bin/gfortran-4.9 "$HOME/.local/bin/gfortran";
-  gfortran --version; ls -l /usr/bin/gfortran-4.9; fi
-- if [[ $CVER == "gfortran5" ]]; then ln -fs /usr/bin/gfortran-5 "$HOME/.local/bin/gfortran";
-  gfortran --version; ls -l /usr/bin/gfortran-5; fi
-- if [[ $CVER == "gfortran6" ]]; then ln -fs /usr/bin/gfortran-6 "$HOME/.local/bin/gfortran";
-  gfortran --version; ls -l /usr/bin/gfortran-6; fi
-- if [[ $CVER == "gfortran7" ]]; then ln -fs /usr/bin/gfortran-7 "$HOME/.local/bin/gfortran";
-  gfortran --version; ls -l /usr/bin/gfortran-7; fi
-- if [[ $CVER == "gfortran8" ]]; then ln -fs /usr/bin/gfortran-8 "$HOME/.local/bin/gfortran";
-  gfortran --version; ls -l /usr/bin/gfortran-8; fi
-- if [[ "${TRAVIS_OS_NAME}" == "linux" ]]; then wget https://repo.continuum.io/miniconda/Miniconda3-latest-Linux-x86_64.sh
-  -O miniconda.sh; fi
-- bash miniconda.sh -b -p $HOME/miniconda
-- export PATH="$HOME/miniconda/bin:$PATH"
-- hash -r
-- conda config --set always_yes yes --set changeps1 no
-- conda update -q conda
-- conda info -a
-- conda install nose
-- python --version
-- pip install numpy
-- pip install https://github.com/modflowpy/flopy/zipball/develop
-- pip install https://github.com/modflowpy/pymake/zipball/master
-- pip install nose-timer
-=======
   - env: FC=gfortran-4.9
   - env: FC=gfortran-5
   - env: FC=gfortran-6
@@ -159,22 +35,12 @@
 - pip install --user nose-timer pydotplus
 - pip install --user https://github.com/modflowpy/flopy/zipball/develop
 - pip install --user https://github.com/modflowpy/pymake/zipball/master
->>>>>>> cf315c99
 script:
 - export BRANCH=$(if [ "$TRAVIS_PULL_REQUEST" == "false" ]; then echo $TRAVIS_BRANCH;
   else echo $TRAVIS_PULL_REQUEST_BRANCH; fi)
 - echo "TRAVIS_BRANCH=$TRAVIS_BRANCH, PR=$PR, BRANCH=$BRANCH"
 - pwd
 - git clone https://github.com/MODFLOW-USGS/modflow6-examples.git ../modflow6-examples
-<<<<<<< HEAD
-- cd ../modflow6-examples
-- exists='git show-ref refs/heads/$BRANCH'
-- if [ -n "$exists" ]; then git checkout $BRANCH; echo switched to modflow6-examples branch $BRANCH;
-  else echo using modflow6-examples branch master;  fi
-- git branch
-- cd ../modflow6
-=======
->>>>>>> cf315c99
 - ls ../
 - which python
 - python --version
