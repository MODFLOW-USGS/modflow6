--- conflicted
+++ resolved
@@ -20,11 +20,6 @@
 - sudo apt-get install -y $FC
 - sudo apt-get install -y texlive texlive-latex-extra
     texlive-latex-recommended texlive-science texlive-fonts-extra
-<<<<<<< HEAD
-- sudo apt-get install -y graphviz python3-pip python3-setuptools
-    python3-matplotlib python3-netcdf4 python3-pyproj python3-pyshp
-    python3-shapely python3-tk
-=======
 - curl https://repo.continuum.io/miniconda/Miniconda3-latest-Linux-x86_64.sh > $HOME/miniconda.sh
 - bash $HOME/miniconda.sh -b -p $HOME/anaconda
 - export PATH="$HOME/anaconda/bin:$PATH"
@@ -32,7 +27,6 @@
 - conda config --set always_yes yes
 - conda config --add channels conda-forge
 - conda install --file requirements.travis.txt
->>>>>>> 41cb6d90
 install:
 - if [[ ! -d "$HOME/.local/bin" ]]; then mkdir "$HOME/.local/bin"; fi
 - ln -fs /usr/bin/$FC $HOME/.local/bin/gfortran
@@ -40,19 +34,12 @@
 - python --version
 - pip --version
 - pip config --user set global.progress_bar off
-<<<<<<< HEAD
-- pip install --user nose-timer pydotplus
-=======
->>>>>>> 41cb6d90
 - git clone https://github.com/modflowpy/flopy --depth 1 --branch=develop ~/flopy
 - pip install --user -e ~/flopy
 - git clone https://github.com/modflowpy/pymake --depth 1 --branch=master ~/pymake
 - pip install --user -e ~/pymake
-<<<<<<< HEAD
-=======
 - git clone https://github.com/mjr-deltares/modflow6-bmipy.git --depth 1 --branch=master ~/ami
 - conda-develop ~/ami/
->>>>>>> 41cb6d90
 script:
 - export BRANCH=$(if [ "$TRAVIS_PULL_REQUEST" == "false" ]; then echo $TRAVIS_BRANCH;
   else echo $TRAVIS_PULL_REQUEST_BRANCH; fi)
