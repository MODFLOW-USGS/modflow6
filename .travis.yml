--- conflicted
+++ resolved
@@ -41,15 +41,12 @@
 - echo "TRAVIS_BRANCH=$TRAVIS_BRANCH, PR=$PR, BRANCH=$BRANCH"
 - pwd
 - git clone https://github.com/MODFLOW-USGS/modflow6-examples.git ../modflow6-examples
-<<<<<<< HEAD
-=======
 - cd ../modflow6-examples
 - if git show-ref -q --heads $BRANCH; then
   git checkout $BRANCH; echo switched to modflow6-examples branch $BRANCH;
   else echo using modflow6-examples branch master;  fi
 - git branch
 - cd ../modflow6
->>>>>>> 46ada957
 - ls ../
 - which python
 - python --version
