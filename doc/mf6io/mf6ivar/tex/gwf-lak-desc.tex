% DO NOT MODIFY THIS FILE DIRECTLY.  IT IS CREATED BY mf6ivar.py 

\item \textbf{Block: OPTIONS}

\begin{description}
\item \texttt{auxiliary}---defines an array of one or more auxiliary variable names.  There is no limit on the number of auxiliary variables that can be provided on this line; however, lists of information provided in subsequent blocks must have a column of data for each auxiliary variable name defined here.   The number of auxiliary variables detected on this line determines the value for naux.  Comments cannot be provided anywhere on this line as they will be interpreted as auxiliary variable names.  Auxiliary variables may not be used by the package, but they will be available for use by other parts of the program.  The program will terminate with an error if auxiliary variables are specified on more than one line in the options block.

\item \texttt{BOUNDNAMES}---keyword to indicate that boundary names may be provided with the list of lake cells.

\item \texttt{PRINT\_INPUT}---keyword to indicate that the list of lake information will be written to the listing file immediately after it is read.

\item \texttt{PRINT\_STAGE}---keyword to indicate that the list of lake stages will be printed to the listing file for every stress period in which ``HEAD PRINT'' is specified in Output Control.  If there is no Output Control option and PRINT\_STAGE is specified, then stages are printed for the last time step of each stress period.

\item \texttt{PRINT\_FLOWS}---keyword to indicate that the list of lake flow rates will be printed to the listing file for every stress period time step in which ``BUDGET PRINT'' is specified in Output Control.  If there is no Output Control option and ``PRINT\_FLOWS'' is specified, then flow rates are printed for the last time step of each stress period.

\item \texttt{SAVE\_FLOWS}---keyword to indicate that lake flow terms will be written to the file specified with ``BUDGET FILEOUT'' in Output Control.

\item \texttt{STAGE}---keyword to specify that record corresponds to stage.

\item \texttt{stagefile}---name of the binary output file to write stage information.

\item \texttt{BUDGET}---keyword to specify that record corresponds to the budget.

\item \texttt{FILEOUT}---keyword to specify that an output filename is expected next.

\item \texttt{budgetfile}---name of the binary output file to write budget information.

\item \texttt{PACKAGE\_CONVERGENCE}---keyword to specify that record corresponds to the package convergence comma spaced values file.

\item \texttt{package\_convergence\_filename}---name of the comma spaced values output file to write package convergence information.

\item \texttt{TS6}---keyword to specify that record corresponds to a time-series file.

\item \texttt{FILEIN}---keyword to specify that an input filename is expected next.

\item \texttt{ts6\_filename}---defines a time-series file defining time series that can be used to assign time-varying values. See the ``Time-Variable Input'' section for instructions on using the time-series capability.

\item \texttt{OBS6}---keyword to specify that record corresponds to an observations file.

\item \texttt{obs6\_filename}---name of input file to define observations for the LAK package. See the ``Observation utility'' section for instructions for preparing observation input files. Table \ref{table:obstype} lists observation type(s) supported by the LAK package.

\item \texttt{MOVER}---keyword to indicate that this instance of the LAK Package can be used with the Water Mover (MVR) Package.  When the MOVER option is specified, additional memory is allocated within the package to store the available, provided, and received water.

\item \texttt{surfdep}---real value that defines the surface depression depth for VERTICAL lake-GWF connections. If specified, SURFDEP must be greater than or equal to zero. If SURFDEP is not specified, a default value of zero is used for all vertical lake-GWF connections.

\item \texttt{time\_conversion}---value that is used in converting outlet flow terms that use Manning's equation or gravitational acceleration to consistent time units. TIME\_CONVERSION should be set to 1.0, 60.0, 3,600.0, 86,400.0, and 31,557,600.0 when using time units (TIME\_UNITS) of seconds, minutes, hours, days, or years in the simulation, respectively. CONVTIME does not need to be specified if no lake outlets are specified or TIME\_UNITS are seconds.

\item \texttt{length\_conversion}---real value that is used in converting outlet flow terms that use Manning's equation or gravitational acceleration to consistent length units. LENGTH\_CONVERSION should be set to 3.28081, 1.0, and 100.0 when using length units (LENGTH\_UNITS) of feet, meters, or centimeters in the simulation, respectively. LENGTH\_CONVERSION does not need to be specified if no lake outlets are specified or LENGTH\_UNITS are meters.

\end{description}
\item \textbf{Block: DIMENSIONS}

\begin{description}
\item \texttt{nlakes}---value specifying the number of lakes that will be simulated for all stress periods.

\item \texttt{noutlets}---value specifying the number of outlets that will be simulated for all stress periods. If NOUTLETS is not specified, a default value of zero is used.

\item \texttt{ntables}---value specifying the number of lakes tables that will be used to define the lake stage, volume relation, and surface area. If NTABLES is not specified, a default value of zero is used.

\end{description}
\item \textbf{Block: PACKAGEDATA}

\begin{description}
\item \texttt{lakeno}---integer value that defines the lake number associated with the specified PACKAGEDATA data on the line. LAKENO must be greater than zero and less than or equal to NLAKES. Lake information must be specified for every lake or the program will terminate with an error.  The program will also terminate with an error if information for a lake is specified more than once.

\item \texttt{strt}---real value that defines the starting stage for the lake.

\item \texttt{nlakeconn}---integer value that defines the number of GWF cells connected to this (LAKENO) lake. There can only be one vertical lake connection to each GWF cell. NLAKECONN must be greater than zero.

\item \textcolor{blue}{\texttt{aux}---represents the values of the auxiliary variables for each lake. The values of auxiliary variables must be present for each lake. The values must be specified in the order of the auxiliary variables specified in the OPTIONS block.  If the package supports time series and the Options block includes a TIMESERIESFILE entry (see the ``Time-Variable Input'' section), values can be obtained from a time series by entering the time-series name in place of a numeric value.}

\item \texttt{boundname}---name of the lake cell.  BOUNDNAME is an ASCII character variable that can contain as many as 40 characters.  If BOUNDNAME contains spaces in it, then the entire name must be enclosed within single quotes.

\end{description}
\item \textbf{Block: CONNECTIONDATA}

\begin{description}
\item \texttt{lakeno}---integer value that defines the lake number associated with the specified CONNECTIONDATA data on the line. LAKENO must be greater than zero and less than or equal to NLAKES. Lake connection information must be specified for every lake connection to the GWF model (NLAKECONN) or the program will terminate with an error.  The program will also terminate with an error if connection information for a lake connection to the GWF model is specified more than once.

\item \texttt{iconn}---integer value that defines the GWF connection number for this lake connection entry. ICONN must be greater than zero and less than or equal to NLAKECONN for lake LAKENO.

\item \texttt{cellid}---is the cell identifier, and depends on the type of grid that is used for the simulation.  For a structured grid that uses the DIS input file, CELLID is the layer, row, and column.   For a grid that uses the DISV input file, CELLID is the layer and CELL2D number.  If the model uses the unstructured discretization (DISU) input file, CELLID is the node number for the cell.

\item \texttt{claktype}---character string that defines the lake-GWF connection type for the lake connection. Possible lake-GWF connection type strings include:  VERTICAL--character keyword to indicate the lake-GWF connection is vertical  and connection conductance calculations use the hydraulic conductivity corresponding to the $K_{33}$ tensor component defined for CELLID in the NPF package. HORIZONTAL--character keyword to indicate the lake-GWF connection is horizontal and connection conductance calculations use the hydraulic conductivity corresponding to the $K_{11}$ tensor component defined for CELLID in the NPF package. EMBEDDEDH--character keyword to indicate the lake-GWF connection is embedded in a single cell and connection conductance calculations use the hydraulic conductivity corresponding to the $K_{11}$ tensor component defined for CELLID in the NPF package. EMBEDDEDV--character keyword to indicate the lake-GWF connection is embedded in a single cell and connection conductance calculations use the hydraulic conductivity corresponding to the $K_{33}$ tensor component defined for CELLID in the NPF package. Embedded lakes can only be connected to a single cell (NLAKECONN = 1) and there must be a lake table associated with each embedded lake.

\item \texttt{bedleak}---character string or real value that defines the bed leakance for the lake-GWF connection. BEDLEAK must be greater than or equal to zero or specified to be NONE. If BEDLEAK is specified to be NONE, the lake-GWF connection conductance is solely a function of aquifer properties in the connected GWF cell and lakebed sediments are assumed to be absent.

\item \texttt{belev}---real value that defines the bottom elevation for a HORIZONTAL lake-GWF connection. Any value can be specified if CLAKTYPE is VERTICAL, EMBEDDEDH, or EMBEDDEDV. If CLAKTYPE is HORIZONTAL and BELEV is not equal to TELEV, BELEV must be greater than or equal to the bottom of the GWF cell CELLID. If BELEV is equal to TELEV, BELEV is reset to the bottom of the GWF cell CELLID.

\item \texttt{telev}---real value that defines the top elevation for a HORIZONTAL lake-GWF connection. Any value can be specified if CLAKTYPE is VERTICAL, EMBEDDEDH, or EMBEDDEDV. If CLAKTYPE is HORIZONTAL and TELEV is not equal to BELEV, TELEV must be less than or equal to the top of the GWF cell CELLID. If TELEV is equal to BELEV, TELEV is reset to the top of the GWF cell CELLID.

\item \texttt{connlen}---real value that defines the distance between the connected GWF CELLID node and the lake for a HORIZONTAL, EMBEDDEDH, or EMBEDDEDV lake-GWF connection. CONLENN must be greater than zero for a HORIZONTAL, EMBEDDEDH, or EMBEDDEDV lake-GWF connection. Any value can be specified if CLAKTYPE is VERTICAL.

\item \texttt{connwidth}---real value that defines the connection face width for a HORIZONTAL lake-GWF connection. CONNWIDTH must be greater than zero for a HORIZONTAL lake-GWF connection. Any value can be specified if CLAKTYPE is VERTICAL, EMBEDDEDH, or EMBEDDEDV.

\end{description}
\item \textbf{Block: TABLES}

\begin{description}
\item \texttt{lakeno}---integer value that defines the lake number associated with the specified TABLES data on the line. LAKENO must be greater than zero and less than or equal to NLAKES. The program will terminate with an error if table information for a lake is specified more than once or the number of specified tables is less than NTABLES.

\item \texttt{TAB6}---keyword to specify that record corresponds to a table file.

\item \texttt{FILEIN}---keyword to specify that an input filename is expected next.

\item \texttt{tab6\_filename}---character string that defines the path and filename for the file containing lake table data for the lake connection. The CTABNAME file includes the number of entries in the file and the relation between stage, volume, and surface area for each entry in the file. Lake table files for EMBEDDEDH and EMBEDDEDV lake-GWF connections also include lake-GWF exchange area data for each entry in the file. Input instructions for the CTABNAME file is included at the LAK package lake table file input instructions section.

\end{description}
\item \textbf{Block: OUTLETS}

\begin{description}
\item \texttt{outletno}---integer value that defines the outlet number associated with the specified OUTLETS data on the line. OUTLETNO must be greater than zero and less than or equal to NOUTLETS. Outlet information must be specified for every outlet or the program will terminate with an error. The program will also terminate with an error if information for a outlet is specified more than once.

\item \texttt{lakein}---integer value that defines the lake number that outlet is connected to. LAKEIN must be greater than zero and less than or equal to NLAKES.

\item \texttt{lakeout}---integer value that defines the lake number that outlet discharge from lake outlet OUTLETNO is routed to. LAKEOUT must be greater than or equal to zero and less than or equal to NLAKES. If LAKEOUT is zero, outlet discharge from lake outlet OUTLETNO is discharged to an external boundary.

\item \texttt{couttype}---character string that defines the outlet type for the outlet OUTLETNO. Possible COUTTYPE strings include: SPECIFIED--character keyword to indicate the outlet is defined as a specified flow.  MANNING--character keyword to indicate the outlet is defined using Manning's equation. WEIR--character keyword to indicate the outlet is defined using a sharp weir equation.

\item \textcolor{blue}{\texttt{invert}---real value that defines the invert elevation for the lake outlet. Any value can be specified if COUTTYPE is SPECIFIED. If the Options block includes a TIMESERIESFILE entry (see the ``Time-Variable Input'' section), values can be obtained from a time series by entering the time-series name in place of a numeric value.}

\item \textcolor{blue}{\texttt{width}---real value that defines the width of the lake outlet. Any value can be specified if COUTTYPE is SPECIFIED. If the Options block includes a TIMESERIESFILE entry (see the ``Time-Variable Input'' section), values can be obtained from a time series by entering the time-series name in place of a numeric value.}

\item \textcolor{blue}{\texttt{rough}---real value that defines the roughness coefficient for the lake outlet. Any value can be specified if COUTTYPE is not MANNING. If the Options block includes a TIMESERIESFILE entry (see the ``Time-Variable Input'' section), values can be obtained from a time series by entering the time-series name in place of a numeric value.}

\item \textcolor{blue}{\texttt{slope}---real value that defines the bed slope for the lake outlet. Any value can be specified if COUTTYPE is not MANNING. If the Options block includes a TIMESERIESFILE entry (see the ``Time-Variable Input'' section), values can be obtained from a time series by entering the time-series name in place of a numeric value.}

\end{description}
\item \textbf{Block: PERIOD}

\begin{description}
\item \texttt{iper}---integer value specifying the starting stress period number for which the data specified in the PERIOD block apply.  IPER must be less than or equal to NPER in the TDIS Package and greater than zero.  The IPER value assigned to a stress period block must be greater than the IPER value assigned for the previous PERIOD block.  The information specified in the PERIOD block will continue to apply for all subsequent stress periods, unless the program encounters another PERIOD block.

\item \texttt{number}---integer value that defines the lake or outlet number associated with the specified PERIOD data on the line.  NUMBER must be greater than zero and less than or equal to NLAKES for a lake number and less than or equal to NOUTLETS for an outlet number.

<<<<<<< HEAD
\item \texttt{laksetting}---line of information that is parsed into a keyword and values.  Keyword values that can be used to start the LAKSETTING string include: STATUS, STAGE, RAINFALL, EVAPORATION, RUNOFF, INFLOW, WITHDRAWAL, and AUXILIARY.
=======
\item \texttt{laksetting}---line of information that is parsed into a keyword and values.  Keyword values that can be used to start the LAKSETTING string include both keywords for lake settings and keywords for outlet settings.  Keywords for lake settings include: STATUS, STAGE, RAINFALL, EVAPORATION, RUNOFF, INFLOW, WITHDRAWAL, and AUXILIARY.  Keywords for outlet settings include RATE, INVERT, WIDTH, SLOPE, and ROUGH.
>>>>>>> cc52d9a9

\begin{lstlisting}[style=blockdefinition]
STATUS <status>
STAGE <@stage@>
RAINFALL <@rainfall@>
EVAPORATION <@evaporation@>
RUNOFF <@runoff@>
INFLOW <@inflow@>
WITHDRAWAL <@withdrawal@>
RATE <@rate@>
INVERT <@invert@>
WIDTH <@width@>
SLOPE <@slope@>
ROUGH <@rough@>
AUXILIARY <auxname> <@auxval@> 
\end{lstlisting}

\item \texttt{status}---keyword option to define lake status.  STATUS can be ACTIVE, INACTIVE, or CONSTANT. By default, STATUS is ACTIVE.

\item \textcolor{blue}{\texttt{stage}---real or character value that defines the stage for the lake. The specified STAGE is only applied if the lake is a constant stage lake. If the Options block includes a TIMESERIESFILE entry (see the ``Time-Variable Input'' section), values can be obtained from a time series by entering the time-series name in place of a numeric value.}

\item \textcolor{blue}{\texttt{rainfall}---real or character value that defines the rainfall rate $(LT^{-1})$ for the lake. Value must be greater than or equal to zero. If the Options block includes a TIMESERIESFILE entry (see the ``Time-Variable Input'' section), values can be obtained from a time series by entering the time-series name in place of a numeric value.}

\item \textcolor{blue}{\texttt{evaporation}---real or character value that defines the maximum evaporation rate $(LT^{-1})$ for the lake. Value must be greater than or equal to zero. If the Options block includes a TIMESERIESFILE entry (see the ``Time-Variable Input'' section), values can be obtained from a time series by entering the time-series name in place of a numeric value.}

\item \textcolor{blue}{\texttt{runoff}---real or character value that defines the runoff rate $(L^3 T^{-1})$ for the lake. Value must be greater than or equal to zero. If the Options block includes a TIMESERIESFILE entry (see the ``Time-Variable Input'' section), values can be obtained from a time series by entering the time-series name in place of a numeric value.}

\item \textcolor{blue}{\texttt{inflow}---real or character value that defines the volumetric inflow rate $(L^3 T^{-1})$ for the lake. Value must be greater than or equal to zero. If the Options block includes a TIMESERIESFILE entry (see the ``Time-Variable Input'' section), values can be obtained from a time series by entering the time-series name in place of a numeric value. By default, inflow rates are zero for each lake.}

\item \textcolor{blue}{\texttt{withdrawal}---real or character value that defines the maximum withdrawal rate $(L^3 T^{-1})$ for the lake. Value must be greater than or equal to zero. If the Options block includes a TIMESERIESFILE entry (see the ``Time-Variable Input'' section), values can be obtained from a time series by entering the time-series name in place of a numeric value.}

\item \textcolor{blue}{\texttt{rate}---real or character value that defines the extraction rate for the lake outflow. A positive value indicates inflow and a negative value indicates outflow from the lake. RATE only applies to active (IBOUND $>$ 0) lakes. A specified RATE is only applied if COUTTYPE for the OUTLETNO is SPECIFIED. If the Options block includes a TIMESERIESFILE entry (see the ``Time-Variable Input'' section), values can be obtained from a time series by entering the time-series name in place of a numeric value. By default, the RATE for each SPECIFIED lake outlet is zero.}

\item \textcolor{blue}{\texttt{invert}---real or character value that defines the invert elevation for the lake outlet. A specified INVERT value is only used for active lakes if COUTTYPE for lake outlet OUTLETNO is not SPECIFIED. If the Options block includes a TIMESERIESFILE entry (see the ``Time-Variable Input'' section), values can be obtained from a time series by entering the time-series name in place of a numeric value.}

\item \textcolor{blue}{\texttt{rough}---real value that defines the roughness coefficient for the lake outlet. Any value can be specified if COUTTYPE is not MANNING. If the Options block includes a TIMESERIESFILE entry (see the ``Time-Variable Input'' section), values can be obtained from a time series by entering the time-series name in place of a numeric value.}

\item \textcolor{blue}{\texttt{width}---real or character value that defines the width of the lake outlet. A specified WIDTH value is only used for active lakes if COUTTYPE for lake outlet OUTLETNO is not SPECIFIED. If the Options block includes a TIMESERIESFILE entry (see the ``Time-Variable Input'' section), values can be obtained from a time series by entering the time-series name in place of a numeric value.}

\item \textcolor{blue}{\texttt{slope}---real or character value that defines the bed slope for the lake outlet. A specified SLOPE value is only used for active lakes if COUTTYPE for lake outlet OUTLETNO is MANNING. If the Options block includes a TIMESERIESFILE entry (see the ``Time-Variable Input'' section), values can be obtained from a time series by entering the time-series name in place of a numeric value.}

\item \texttt{AUXILIARY}---keyword for specifying auxiliary variable.

\item \texttt{auxname}---name for the auxiliary variable to be assigned AUXVAL.  AUXNAME must match one of the auxiliary variable names defined in the OPTIONS block. If AUXNAME does not match one of the auxiliary variable names defined in the OPTIONS block the data are ignored.

\item \textcolor{blue}{\texttt{auxval}---value for the auxiliary variable. If the Options block includes a TIMESERIESFILE entry (see the ``Time-Variable Input'' section), values can be obtained from a time series by entering the time-series name in place of a numeric value.}

\end{description}
<|MERGE_RESOLUTION|>--- conflicted
+++ resolved
@@ -133,11 +133,7 @@
 
 \item \texttt{number}---integer value that defines the lake or outlet number associated with the specified PERIOD data on the line.  NUMBER must be greater than zero and less than or equal to NLAKES for a lake number and less than or equal to NOUTLETS for an outlet number.
 
-<<<<<<< HEAD
-\item \texttt{laksetting}---line of information that is parsed into a keyword and values.  Keyword values that can be used to start the LAKSETTING string include: STATUS, STAGE, RAINFALL, EVAPORATION, RUNOFF, INFLOW, WITHDRAWAL, and AUXILIARY.
-=======
 \item \texttt{laksetting}---line of information that is parsed into a keyword and values.  Keyword values that can be used to start the LAKSETTING string include both keywords for lake settings and keywords for outlet settings.  Keywords for lake settings include: STATUS, STAGE, RAINFALL, EVAPORATION, RUNOFF, INFLOW, WITHDRAWAL, and AUXILIARY.  Keywords for outlet settings include RATE, INVERT, WIDTH, SLOPE, and ROUGH.
->>>>>>> cc52d9a9
 
 \begin{lstlisting}[style=blockdefinition]
 STATUS <status>
