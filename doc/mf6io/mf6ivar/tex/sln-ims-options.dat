--- conflicted
+++ resolved
@@ -1,11 +1,7 @@
 BEGIN OPTIONS
   [PRINT_OPTION <print_option>]
   [COMPLEXITY <complexity>]
-<<<<<<< HEAD
-  [CSV_OUTPUT FILEOUT <csvfile>]
-=======
   [CSV_OUTER_OUTPUT FILEOUT <outer_csvfile>]
   [CSV_INNER_OUTPUT FILEOUT <inner_csvfile>]
->>>>>>> cc52d9a9
   [NO_PTC [<no_ptc_option>]]
 END OPTIONS