% DO NOT MODIFY THIS FILE DIRECTLY.  IT IS CREATED BY mf6ivar.py 

\item \textbf{Block: OPTIONS}

\begin{description}
\item \texttt{SAVE\_FLOWS}---keyword to indicate that cell-by-cell flow terms will be written to the file specified with ``BUDGET SAVE FILE'' in Output Control.

\item \texttt{alternative\_cell\_averaging}---is a text keyword to indicate that an alternative method will be used for calculating the conductance for horizontal cell connections.  The text value for ALTERNATIVE\_CELL\_AVERAGING can be ``LOGARITHMIC'', ``AMT-LMK'', or ``AMT-HMK''.  ``AMT-LMK'' signifies that the conductance will be calculated using arithmetic-mean thickness and logarithmic-mean hydraulic conductivity.  ``AMT-HMK'' signifies that the conductance will be calculated using arithmetic-mean thickness and harmonic-mean hydraulic conductivity. If the user does not specify a value for ALTERNATIVE\_CELL\_AVERAGING, then the harmonic-mean method will be used.  This option cannot be used if the XT3D option is invoked.

\item \texttt{THICKSTRT}---indicates that cells having a negative ICELLTYPE are confined, and their cell thickness for conductance calculations will be computed as STRT-BOT rather than TOP-BOT.

\item \texttt{VARIABLECV}---keyword to indicate that the vertical conductance will be calculated using the saturated thickness and properties of the overlying cell and the thickness and properties of the underlying cell.  If the DEWATERED keyword is also specified, then the vertical conductance is calculated using only the saturated thickness and properties of the overlying cell if the head in the underlying cell is below its top.  If these keywords are not specified, then the default condition is to calculate the vertical conductance at the start of the simulation using the initial head and the cell properties.  The vertical conductance remains constant for the entire simulation.

\item \texttt{DEWATERED}---If the DEWATERED keyword is specified, then the vertical conductance is calculated using only the saturated thickness and properties of the overlying cell if the head in the underlying cell is below its top.

\item \texttt{PERCHED}---keyword to indicate that when a cell is overlying a dewatered convertible cell, the head difference used in Darcy's Law is equal to the head in the overlying cell minus the bottom elevation of the overlying cell.  If not specified, then the default is to use the head difference between the two cells.

\item \texttt{REWET}---activates model rewetting.  Rewetting is off by default.

\item \texttt{wetfct}---is a keyword and factor that is included in the calculation of the head that is initially established at a cell when that cell is converted from dry to wet.

\item \texttt{iwetit}---is a keyword and iteration interval for attempting to wet cells. Wetting is attempted every IWETIT iteration. This applies to outer iterations and not inner iterations. If IWETIT is specified as zero or less, then the value is changed to 1.

\item \texttt{ihdwet}---is a keyword and integer flag that determines which equation is used to define the initial head at cells that become wet.  If IHDWET is 0, h = BOT + WETFCT (hm - BOT). If IHDWET is not 0, h = BOT + WETFCT (THRESH).

\item \texttt{XT3D}---keyword indicating that the XT3D formulation will be used.  If the RHS keyword is also included, then the XT3D additional terms will be added to the right-hand side.  If the RHS keyword is excluded, then the XT3D terms will be put into the coefficient matrix.  Use of XT3D will substantially increase the computational effort, but will result in improved accuracy for anisotropic conductivity fields and for unstructured grids in which the CVFD requirement is violated.  XT3D requires additional information about the shapes of grid cells.  If XT3D is active and the DISU Package is used, then the user will need to provide in the DISU Package the angldegx array in the CONNECTIONDATA block and the VERTICES and CELL2D blocks.

\item \texttt{RHS}---If the RHS keyword is also included, then the XT3D additional terms will be added to the right-hand side.  If the RHS keyword is excluded, then the XT3D terms will be put into the coefficient matrix.

\item \texttt{SAVE\_SPECIFIC\_DISCHARGE}---keyword to indicate that x, y, and z components of specific discharge will be calculated at cell centers and written to the cell-by-cell flow file, which is specified with ``BUDGET SAVE FILE'' in Output Control.  If this option is activated, then additional information may be required in the discretization packages and the GWF Exchange package (if GWF models are coupled).  Specifically, ANGLDEGX must be specified in the CONNECTIONDATA block of the DISU Package; ANGLDEGX must also be specified for the GWF Exchange as an auxiliary variable.

<<<<<<< HEAD
\item \texttt{VKD6}---keyword to specify that record corresponds to a vkd file.

\item \texttt{FILEIN}---keyword to specify that an input filename is expected next.

\item \texttt{vkd6\_filename}---is the file name of the VKD input file. This option should not be used unless the Variations in Hydraulic Conductivity with Depth (VKD) Package is needed for the simulation.
=======
\item \texttt{K22OVERK}---keyword to indicate that specified K22 is a ratio of K22 divided by K.  If this option is specified, then the K22 array entered in the NPF Package will be multiplied by K after being read.

\item \texttt{K33OVERK}---keyword to indicate that specified K33 is a ratio of K33 divided by K.  If this option is specified, then the K33 array entered in the NPF Package will be multiplied by K after being read.
>>>>>>> f2ad1f50

\end{description}
\item \textbf{Block: GRIDDATA}

\begin{description}
\item \texttt{icelltype}---flag for each cell that specifies how saturated thickness is treated.  0 means saturated thickness is held constant;  $>$0 means saturated thickness varies with computed head when head is below the cell top; $<$0 means saturated thickness varies with computed head unless the THICKSTRT option is in effect.  When THICKSTRT is in effect, a negative value of icelltype indicates that saturated thickness will be computed as STRT-BOT and held constant.

\item \texttt{k}---is the hydraulic conductivity.  For the common case in which the user would like to specify the horizontal hydraulic conductivity and the vertical hydraulic conductivity, then K should be assigned as the horizontal hydraulic conductivity, K33 should be assigned as the vertical hydraulic conductivity, and texttt{K22} and the three rotation angles should not be specified.  When more sophisticated anisotropy is required, then K corresponds to the K11 hydraulic conductivity axis.  All included cells (IDOMAIN $>$ 0) must have a K value greater than zero.

\item \texttt{k22}---is the hydraulic conductivity of the second ellipsoid axis (or the ratio of K22/K if the K22OVERK option is specified); for an unrotated case this is the hydraulic conductivity in the y direction.  If K22 is not included in the GRIDDATA block, then K22 is set equal to K.  For a regular MODFLOW grid (DIS Package is used) in which no rotation angles are specified, K22 is the hydraulic conductivity along columns in the y direction. For an unstructured DISU grid, the user must assign principal x and y axes and provide the angle for each cell face relative to the assigned x direction.  All included cells (IDOMAIN $>$ 0) must have a K22 value greater than zero.

\item \texttt{k33}---is the hydraulic conductivity of the third ellipsoid axis (or the ratio of K33/K if the K33OVERK option is specified); for an unrotated case, this is the vertical hydraulic conductivity.  When anisotropy is applied, K33 corresponds to the K33 tensor component.  All included cells (IDOMAIN $>$ 0) must have a K33 value greater than zero.

\item \texttt{angle1}---is a rotation angle of the hydraulic conductivity tensor in degrees. The angle represents the first of three sequential rotations of the hydraulic conductivity ellipsoid. With the K11, K22, and K33 axes of the ellipsoid initially aligned with the x, y, and z coordinate axes, respectively, ANGLE1 rotates the ellipsoid about its K33 axis (within the x - y plane). A positive value represents counter-clockwise rotation when viewed from any point on the positive K33 axis, looking toward the center of the ellipsoid. A value of zero indicates that the K11 axis lies within the x - z plane. If ANGLE1 is not specified, default values of zero are assigned to ANGLE1, ANGLE2, and ANGLE3, in which case the K11, K22, and K33 axes are aligned with the x, y, and z axes, respectively.

\item \texttt{angle2}---is a rotation angle of the hydraulic conductivity tensor in degrees. The angle represents the second of three sequential rotations of the hydraulic conductivity ellipsoid. Following the rotation by ANGLE1 described above, ANGLE2 rotates the ellipsoid about its K22 axis (out of the x - y plane). An array can be specified for ANGLE2 only if ANGLE1 is also specified. A positive value of ANGLE2 represents clockwise rotation when viewed from any point on the positive K22 axis, looking toward the center of the ellipsoid. A value of zero indicates that the K11 axis lies within the x - y plane. If ANGLE2 is not specified, default values of zero are assigned to ANGLE2 and ANGLE3; connections that are not user-designated as vertical are assumed to be strictly horizontal (that is, to have no z component to their orientation); and connection lengths are based on horizontal distances.

\item \texttt{angle3}---is a rotation angle of the hydraulic conductivity tensor in degrees. The angle represents the third of three sequential rotations of the hydraulic conductivity ellipsoid. Following the rotations by ANGLE1 and ANGLE2 described above, ANGLE3 rotates the ellipsoid about its K11 axis. An array can be specified for ANGLE3 only if ANGLE1 and ANGLE2 are also specified. An array must be specified for ANGLE3 if ANGLE2 is specified. A positive value of ANGLE3 represents clockwise rotation when viewed from any point on the positive K11 axis, looking toward the center of the ellipsoid. A value of zero indicates that the K22 axis lies within the x - y plane.

\item \texttt{wetdry}---is a combination of the wetting threshold and a flag to indicate which neighboring cells can cause a cell to become wet. If WETDRY $<$ 0, only a cell below a dry cell can cause the cell to become wet. If WETDRY $>$ 0, the cell below a dry cell and horizontally adjacent cells can cause a cell to become wet. If WETDRY is 0, the cell cannot be wetted. The absolute value of WETDRY is the wetting threshold. When the sum of BOT and the absolute value of WETDRY at a dry cell is equaled or exceeded by the head at an adjacent cell, the cell is wetted.  WETDRY must be specified if ``REWET'' is specified in the OPTIONS block.  If ``REWET'' is not specified in the options block, then WETDRY can be entered, and memory will be allocated for it, even though it is not used.

\end{description}
<|MERGE_RESOLUTION|>--- conflicted
+++ resolved
@@ -29,17 +29,9 @@
 
 \item \texttt{SAVE\_SPECIFIC\_DISCHARGE}---keyword to indicate that x, y, and z components of specific discharge will be calculated at cell centers and written to the cell-by-cell flow file, which is specified with ``BUDGET SAVE FILE'' in Output Control.  If this option is activated, then additional information may be required in the discretization packages and the GWF Exchange package (if GWF models are coupled).  Specifically, ANGLDEGX must be specified in the CONNECTIONDATA block of the DISU Package; ANGLDEGX must also be specified for the GWF Exchange as an auxiliary variable.
 
-<<<<<<< HEAD
-\item \texttt{VKD6}---keyword to specify that record corresponds to a vkd file.
-
-\item \texttt{FILEIN}---keyword to specify that an input filename is expected next.
-
-\item \texttt{vkd6\_filename}---is the file name of the VKD input file. This option should not be used unless the Variations in Hydraulic Conductivity with Depth (VKD) Package is needed for the simulation.
-=======
 \item \texttt{K22OVERK}---keyword to indicate that specified K22 is a ratio of K22 divided by K.  If this option is specified, then the K22 array entered in the NPF Package will be multiplied by K after being read.
 
 \item \texttt{K33OVERK}---keyword to indicate that specified K33 is a ratio of K33 divided by K.  If this option is specified, then the K33 array entered in the NPF Package will be multiplied by K after being read.
->>>>>>> f2ad1f50
 
 \end{description}
 \item \textbf{Block: GRIDDATA}
