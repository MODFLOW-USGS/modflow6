% DO NOT MODIFY THIS FILE DIRECTLY.  IT IS CREATED BY mf6ivar.py 

\item \textbf{Block: OPTIONS}

\begin{description}
\item \texttt{length\_units}---is the length units used for this model.  Values can be ``FEET'', ``METERS'', or ``CENTIMETERS''.  If not specified, the default is ``UNKNOWN''.

\item \texttt{NOGRB}---keyword to deactivate writing of the binary grid file.

\item \texttt{xorigin}---x-position of the origin used for model grid vertices.  This value should be provided in a real-world coordinate system.  A default value of zero is assigned if not specified.  The value for XORIGIN does not affect the model simulation, but it is written to the binary grid file so that postprocessors can locate the grid in space.

\item \texttt{yorigin}---y-position of the origin used for model grid vertices.  This value should be provided in a real-world coordinate system.  If not specified, then a default value equal to zero is used.  The value for YORIGIN does not affect the model simulation, but it is written to the binary grid file so that postprocessors can locate the grid in space.

\item \texttt{angrot}---counter-clockwise rotation angle (in degrees) of the model grid coordinate system relative to a real-world coordinate system.  If not specified, then a default value of 0.0 is assigned.  The value for ANGROT does not affect the model simulation, but it is written to the binary grid file so that postprocessors can locate the grid in space.

\end{description}
\item \textbf{Block: DIMENSIONS}

\begin{description}
\item \texttt{nodes}---is the number of cells in the model grid.

\item \texttt{nja}---is the sum of the number of connections and NODES.  When calculating the total number of connections, the connection between cell n and cell m is considered to be different from the connection between cell m and cell n.  Thus, NJA is equal to the total number of connections, including n to m and m to n, and the total number of cells.

<<<<<<< HEAD
\item \texttt{nvert}---is the total number of (x, y) vertex pairs used to define the plan-view shape of each cell in the model grid.  If NVERT is not specified or is specified as zero, then the VERTICES and CELL2D blocks below are not read.  NVERT and the accompanying VERTICES and CELL2D blocks should be specified for most simulations.  If the XT3D or SAVE\_SPECIFIC\_DISCHARGE options are specified in the NPF Package, then this information is required.
=======
\item \texttt{nvert}---is the total number of (x, y) vertex pairs used to define the plan-view shape of each cell in the model grid.  If NVERT is not specified or is specified as zero, then the VERTICES and CELL2D blocks below are not read.  NVERT and the accompanying VERTICES and CELL2D blocks should be specified for most simulations.  If the XT3D or SAVE\_SPECIFIC\_DISCHARGE options are specified in the NPF Package, these this information is required.
>>>>>>> 950f8756

\end{description}
\item \textbf{Block: GRIDDATA}

\begin{description}
\item \texttt{top}---is the top elevation for each cell in the model grid.

\item \texttt{bot}---is the bottom elevation for each cell.

\item \texttt{area}---is the cell surface area (in plan view).

\end{description}
\item \textbf{Block: CONNECTIONDATA}

\begin{description}
\item \texttt{iac}---is the number of connections (plus 1) for each cell.  The sum of all the entries in IAC must be equal to NJA.

\item \texttt{ja}---is a list of cell number (n) followed by its connecting cell numbers (m) for each of the m cells connected to cell n. The number of values to provide for cell n is IAC(n).  This list is sequentially provided for the first to the last cell. The first value in the list must be cell n itself, and the remaining cells must be listed in an increasing order (sorted from lowest number to highest).  Note that the cell and its connections are only supplied for the GWF cells and their connections to the other GWF cells.  Also note that the JA list input may be divided such that every node and its connectivity list can be on a separate line for ease in readability of the file. To further ease readability of the file, the node number of the cell whose connectivity is subsequently listed, may be expressed as a negative number, the sign of which is subsequently converted to positive by the code.

\item \texttt{ihc}---is an index array indicating the direction between node n and all of its m connections.  If IHC = 0 then cell n and cell m are connected in the vertical direction.  Cell n overlies cell m if the cell number for n is less than m; cell m overlies cell n if the cell number for m is less than n.  If IHC = 1 then cell n and cell m are connected in the horizontal direction.  If IHC = 2 then cell n and cell m are connected in the horizontal direction, and the connection is vertically staggered.  A vertically staggered connection is one in which a cell is horizontally connected to more than one cell in a horizontal connection.

\item \texttt{cl12}---is the array containing connection lengths between the center of cell n and the shared face with each adjacent m cell.

\item \texttt{hwva}---is a symmetric array of size NJA.  For horizontal connections, entries in HWVA are the horizontal width perpendicular to flow.  For vertical connections, entries in HWVA are the vertical area for flow.  Thus, values in the HWVA array contain dimensions of both length and area.  Entries in the HWVA array have a one-to-one correspondence with the connections specified in the JA array.  Likewise, there is a one-to-one correspondence between entries in the HWVA array and entries in the IHC array, which specifies the connection type (horizontal or vertical).  Entries in the HWVA array must be symmetric; the program will terminate with an error if the value for HWVA for an n to m connection does not equal the value for HWVA for the corresponding n to m connection.

\item \texttt{angldegx}---is the angle (in degrees) between the horizontal x-axis and the outward normal to the face between a cell and its connecting cells. The angle varies between zero and 360.0 degrees, where zero degrees points in the positive x-axis direction, and 90 degrees points in the positive y-axis direction.  ANGLDEGX is only needed if horizontal anisotropy is specified in the NPF Package, if the XT3D option is used in the NPF Package, or if the SAVE\_SPECIFIC\_DISCHARGE option is specifed in the NPF Package.  ANGLDEGX does not need to be specified if these conditions are not met.  ANGLDEGX is of size NJA; values specified for vertical connections and for the diagonal position are not used.  Note that ANGLDEGX is read in degrees, which is different from MODFLOW-USG, which reads a similar variable (ANGLEX) in radians.

\end{description}
\item \textbf{Block: VERTICES}

\begin{description}
\item \texttt{iv}---is the vertex number.  Records in the VERTICES block must be listed in consecutive order from 1 to NVERT.

\item \texttt{xv}---is the x-coordinate for the vertex.

\item \texttt{yv}---is the y-coordinate for the vertex.

\end{description}
\item \textbf{Block: CELL2D}

\begin{description}
\item \texttt{icell2d}---is the cell2d number.  Records in the CELL2D block must be listed in consecutive order from 1 to NODES.

\item \texttt{xc}---is the x-coordinate for the cell center.

\item \texttt{yc}---is the y-coordinate for the cell center.

\item \texttt{ncvert}---is the number of vertices required to define the cell.  There may be a different number of vertices for each cell.

\item \texttt{icvert}---is an array of integer values containing vertex numbers (in the VERTICES block) used to define the cell.  Vertices must be listed in clockwise order.

\end{description}
<|MERGE_RESOLUTION|>--- conflicted
+++ resolved
@@ -21,11 +21,7 @@
 
 \item \texttt{nja}---is the sum of the number of connections and NODES.  When calculating the total number of connections, the connection between cell n and cell m is considered to be different from the connection between cell m and cell n.  Thus, NJA is equal to the total number of connections, including n to m and m to n, and the total number of cells.
 
-<<<<<<< HEAD
-\item \texttt{nvert}---is the total number of (x, y) vertex pairs used to define the plan-view shape of each cell in the model grid.  If NVERT is not specified or is specified as zero, then the VERTICES and CELL2D blocks below are not read.  NVERT and the accompanying VERTICES and CELL2D blocks should be specified for most simulations.  If the XT3D or SAVE\_SPECIFIC\_DISCHARGE options are specified in the NPF Package, then this information is required.
-=======
 \item \texttt{nvert}---is the total number of (x, y) vertex pairs used to define the plan-view shape of each cell in the model grid.  If NVERT is not specified or is specified as zero, then the VERTICES and CELL2D blocks below are not read.  NVERT and the accompanying VERTICES and CELL2D blocks should be specified for most simulations.  If the XT3D or SAVE\_SPECIFIC\_DISCHARGE options are specified in the NPF Package, these this information is required.
->>>>>>> 950f8756
 
 \end{description}
 \item \textbf{Block: GRIDDATA}
