\small
\begin{longtable}{p{1.5cm} p{1.5cm} p{3cm} c}
\caption{List of block names organized by component and input file type.  OPEN/CLOSE indicates whether or not the block information can be contained in separate file} \tabularnewline 

\hline
\hline
\textbf{Component} & \textbf{FTYPE} & \textbf{Blockname} & \textbf{OPEN/CLOSE} \\
\hline
\endfirsthead


\captionsetup{textformat=simple}
\caption*{\textbf{Table A--\arabic{table}.}{\quad}List of block names organized by component and input file type.  OPEN/CLOSE indicates whether or not the block information can be contained in separate file.---Continued} \tabularnewline

\hline
\hline
\textbf{Component} & \textbf{FTYPE} & \textbf{Blockname} & \textbf{OPEN/CLOSE} \\
\hline
\endhead

\hline
\endfoot


\hline
SIM & NAM & OPTIONS & yes \\ 
SIM & NAM & TIMING & yes \\ 
SIM & NAM & MODELS & yes \\ 
SIM & NAM & EXCHANGES & yes \\ 
SIM & NAM & SOLUTIONGROUP & yes \\ 
\hline
SIM & TDIS & OPTIONS & yes \\ 
SIM & TDIS & DIMENSIONS & yes \\ 
SIM & TDIS & PERIODDATA & yes \\ 
\hline
EXG & GWFGWF & OPTIONS & yes \\ 
EXG & GWFGWF & DIMENSIONS & yes \\ 
EXG & GWFGWF & EXCHANGEDATA & yes \\ 
\hline
SLN & IMS & OPTIONS & yes \\ 
SLN & IMS & NONLINEAR & yes \\ 
SLN & IMS & LINEAR & yes \\ 
\hline
GWF & NAM & OPTIONS & yes \\ 
GWF & NAM & PACKAGES & yes \\ 
\hline
GWF & DIS & OPTIONS & yes \\ 
GWF & DIS & DIMENSIONS & yes \\ 
GWF & DIS & GRIDDATA & no \\ 
\hline
GWF & DISV & OPTIONS & yes \\ 
GWF & DISV & DIMENSIONS & yes \\ 
GWF & DISV & GRIDDATA & no \\ 
GWF & DISV & VERTICES & yes \\ 
GWF & DISV & CELL2D & yes \\ 
\hline
GWF & DISU & OPTIONS & yes \\ 
GWF & DISU & DIMENSIONS & yes \\ 
GWF & DISU & GRIDDATA & no \\ 
GWF & DISU & CONNECTIONDATA & yes \\ 
GWF & DISU & VERTICES & yes \\ 
GWF & DISU & CELL2D & yes \\ 
\hline
GWF & IC & GRIDDATA & no \\ 
\hline
GWF & NPF & OPTIONS & yes \\ 
GWF & NPF & GRIDDATA & no \\ 
\hline
GWF & BUY & OPTIONS & yes \\ 
GWF & BUY & DIMENSIONS & yes \\ 
GWF & BUY & PACKAGEDATA & yes \\ 
\hline
GWF & STO & OPTIONS & yes \\ 
GWF & STO & GRIDDATA & no \\ 
GWF & STO & PERIOD & yes \\ 
\hline
GWF & CSUB & OPTIONS & yes \\ 
GWF & CSUB & DIMENSIONS & yes \\ 
GWF & CSUB & GRIDDATA & no \\ 
GWF & CSUB & PACKAGEDATA & yes \\ 
GWF & CSUB & PERIOD & yes \\ 
\hline
GWF & HFB & OPTIONS & yes \\ 
GWF & HFB & DIMENSIONS & yes \\ 
GWF & HFB & PERIOD & yes \\ 
\hline
GWF & CHD & OPTIONS & yes \\ 
GWF & CHD & DIMENSIONS & yes \\ 
GWF & CHD & PERIOD & yes \\ 
\hline
GWF & WEL & OPTIONS & yes \\ 
GWF & WEL & DIMENSIONS & yes \\ 
GWF & WEL & PERIOD & yes \\ 
\hline
GWF & DRN & OPTIONS & yes \\ 
GWF & DRN & DIMENSIONS & yes \\ 
GWF & DRN & PERIOD & yes \\ 
\hline
GWF & RIV & OPTIONS & yes \\ 
GWF & RIV & DIMENSIONS & yes \\ 
GWF & RIV & PERIOD & yes \\ 
\hline
GWF & GHB & OPTIONS & yes \\ 
GWF & GHB & DIMENSIONS & yes \\ 
GWF & GHB & PERIOD & yes \\ 
\hline
GWF & RCH & OPTIONS & yes \\ 
GWF & RCH & DIMENSIONS & yes \\ 
GWF & RCH & PERIOD & yes \\ 
\hline
GWF & RCHA & OPTIONS & yes \\ 
GWF & RCHA & PERIOD & yes \\ 
\hline
GWF & EVT & OPTIONS & yes \\ 
GWF & EVT & DIMENSIONS & yes \\ 
GWF & EVT & PERIOD & yes \\ 
\hline
GWF & EVTA & OPTIONS & yes \\ 
GWF & EVTA & PERIOD & yes \\ 
\hline
GWF & MAW & OPTIONS & yes \\ 
GWF & MAW & DIMENSIONS & yes \\ 
GWF & MAW & PACKAGEDATA & yes \\ 
GWF & MAW & CONNECTIONDATA & yes \\ 
GWF & MAW & PERIOD & yes \\ 
\hline
GWF & SFR & OPTIONS & yes \\ 
GWF & SFR & DIMENSIONS & yes \\ 
GWF & SFR & PACKAGEDATA & yes \\ 
GWF & SFR & CONNECTIONDATA & yes \\ 
GWF & SFR & TABLES & yes \\ 
GWF & SFR & DIVERSIONS & yes \\ 
GWF & SFR & PERIOD & yes \\ 
\hline
GWF & LAK & OPTIONS & yes \\ 
GWF & LAK & DIMENSIONS & yes \\ 
GWF & LAK & PACKAGEDATA & yes \\ 
GWF & LAK & CONNECTIONDATA & yes \\ 
GWF & LAK & TABLES & yes \\ 
GWF & LAK & OUTLETS & yes \\ 
GWF & LAK & PERIOD & yes \\ 
\hline
GWF & UZF & OPTIONS & yes \\ 
GWF & UZF & DIMENSIONS & yes \\ 
GWF & UZF & PACKAGEDATA & yes \\ 
GWF & UZF & PERIOD & yes \\ 
\hline
GWF & MVR & OPTIONS & yes \\ 
GWF & MVR & DIMENSIONS & yes \\ 
GWF & MVR & PACKAGES & yes \\ 
GWF & MVR & PERIOD & yes \\ 
\hline
GWF & GNC & OPTIONS & yes \\ 
GWF & GNC & DIMENSIONS & yes \\ 
GWF & GNC & GNCDATA & yes \\ 
\hline
GWF & OC & OPTIONS & yes \\ 
GWF & OC & PERIOD & yes \\ 
\hline
GWF & API & OPTIONS & yes \\ 
GWF & API & DIMENSIONS & yes \\ 
\hline
GWT & ADV & OPTIONS & yes \\ 
\hline
GWT & DSP & OPTIONS & yes \\ 
GWT & DSP & GRIDDATA & no \\ 
\hline
GWT & CNC & OPTIONS & yes \\ 
GWT & CNC & DIMENSIONS & yes \\ 
GWT & CNC & PERIOD & yes \\ 
\hline
GWT & DIS & OPTIONS & yes \\ 
GWT & DIS & DIMENSIONS & yes \\ 
GWT & DIS & GRIDDATA & no \\ 
\hline
GWT & DISV & OPTIONS & yes \\ 
GWT & DISV & DIMENSIONS & yes \\ 
GWT & DISV & GRIDDATA & no \\ 
GWT & DISV & VERTICES & yes \\ 
GWT & DISV & CELL2D & yes \\ 
\hline
GWT & DISU & OPTIONS & yes \\ 
GWT & DISU & DIMENSIONS & yes \\ 
GWT & DISU & GRIDDATA & no \\ 
GWT & DISU & CONNECTIONDATA & yes \\ 
GWT & DISU & VERTICES & yes \\ 
GWT & DISU & CELL2D & yes \\ 
\hline
GWT & IC & GRIDDATA & no \\ 
\hline
GWT & NAM & OPTIONS & yes \\ 
GWT & NAM & PACKAGES & yes \\ 
\hline
GWT & OC & OPTIONS & yes \\ 
GWT & OC & PERIOD & yes \\ 
\hline
GWT & SSM & OPTIONS & yes \\ 
GWT & SSM & SOURCES & yes \\ 
GWT & SSM & FILEINPUT & yes \\ 
\hline
GWT & SRC & OPTIONS & yes \\ 
GWT & SRC & DIMENSIONS & yes \\ 
GWT & SRC & PERIOD & yes \\ 
\hline
GWT & MST & OPTIONS & yes \\ 
GWT & MST & GRIDDATA & no \\ 
\hline
GWT & IST & OPTIONS & yes \\ 
GWT & IST & GRIDDATA & no \\ 
\hline
GWT & SFT & OPTIONS & yes \\ 
GWT & SFT & PACKAGEDATA & yes \\ 
GWT & SFT & PERIOD & yes \\ 
\hline
GWT & LKT & OPTIONS & yes \\ 
GWT & LKT & PACKAGEDATA & yes \\ 
GWT & LKT & PERIOD & yes \\ 
\hline
GWT & MWT & OPTIONS & yes \\ 
GWT & MWT & PACKAGEDATA & yes \\ 
GWT & MWT & PERIOD & yes \\ 
\hline
GWT & UZT & OPTIONS & yes \\ 
GWT & UZT & PACKAGEDATA & yes \\ 
GWT & UZT & PERIOD & yes \\ 
\hline
GWT & FMI & OPTIONS & yes \\ 
GWT & FMI & PACKAGEDATA & yes \\ 
\hline
GWT & MVT & OPTIONS & yes \\ 
\hline
GWT & API & OPTIONS & yes \\ 
GWT & API & DIMENSIONS & yes \\ 
\hline
UTL & LAK & DIMENSIONS & yes \\ 
UTL & LAK & TABLE & yes \\ 
\hline
<<<<<<< HEAD
UTL & SPC & OPTIONS & yes \\ 
UTL & SPC & DIMENSIONS & yes \\ 
UTL & SPC & PERIOD & yes \\ 
\hline
UTL & SPCA & OPTIONS & yes \\ 
UTL & SPCA & PERIOD & yes \\ 
=======
UTL & SFR & DIMENSIONS & yes \\ 
UTL & SFR & TABLE & yes \\ 
>>>>>>> 551f1e10
\hline
UTL & OBS & OPTIONS & yes \\ 
UTL & OBS & CONTINUOUS & yes \\ 
\hline
UTL & TS & ATTRIBUTES & yes \\ 
UTL & TS & TIMESERIES & yes \\ 
\hline
UTL & TAS & ATTRIBUTES & yes \\ 
UTL & TAS & TIME & no \\ 
\hline
UTL & ATS & DIMENSIONS & yes \\ 
UTL & ATS & PERIODDATA & yes \\ 
\hline
UTL & TVK & OPTIONS & yes \\ 
UTL & TVK & PERIOD & yes \\ 
\hline
UTL & TVS & OPTIONS & yes \\ 
UTL & TVS & PERIOD & yes \\ 


\hline
\end{longtable}
\label{table:blocks}
\normalsize<|MERGE_RESOLUTION|>--- conflicted
+++ resolved
@@ -127,8 +127,8 @@
 GWF & SFR & OPTIONS & yes \\ 
 GWF & SFR & DIMENSIONS & yes \\ 
 GWF & SFR & PACKAGEDATA & yes \\ 
+GWF & SFR & CROSSSECTIONS & yes \\ 
 GWF & SFR & CONNECTIONDATA & yes \\ 
-GWF & SFR & TABLES & yes \\ 
 GWF & SFR & DIVERSIONS & yes \\ 
 GWF & SFR & PERIOD & yes \\ 
 \hline
@@ -235,17 +235,15 @@
 UTL & LAK & DIMENSIONS & yes \\ 
 UTL & LAK & TABLE & yes \\ 
 \hline
-<<<<<<< HEAD
+UTL & SFR & DIMENSIONS & yes \\ 
+UTL & SFR & TABLE & yes \\ 
+\hline
 UTL & SPC & OPTIONS & yes \\ 
 UTL & SPC & DIMENSIONS & yes \\ 
 UTL & SPC & PERIOD & yes \\ 
 \hline
 UTL & SPCA & OPTIONS & yes \\ 
 UTL & SPCA & PERIOD & yes \\ 
-=======
-UTL & SFR & DIMENSIONS & yes \\ 
-UTL & SFR & TABLE & yes \\ 
->>>>>>> 551f1e10
 \hline
 UTL & OBS & OPTIONS & yes \\ 
 UTL & OBS & CONTINUOUS & yes \\ 
