--- conflicted
+++ resolved
@@ -1,9 +1,5 @@
 BEGIN NONLINEAR
-<<<<<<< HEAD
-  OUTER_HCLOSE <outer_hclose>
-=======
   OUTER_DVCLOSE <outer_dvclose>
->>>>>>> 5c3eb34b
   OUTER_MAXIMUM <outer_maximum>
   [UNDER_RELAXATION <under_relaxation>]
   [UNDER_RELAXATION_THETA <under_relaxation_theta>]
