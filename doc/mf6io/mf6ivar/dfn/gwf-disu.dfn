--- conflicted
+++ resolved
@@ -64,11 +64,7 @@
 reader urword
 optional true
 longname number of vertices
-<<<<<<< HEAD
-description is the total number of (x, y) vertex pairs used to define the plan-view shape of each cell in the model grid.  If NVERT is not specified or is specified as zero, then the VERTICES and CELL2D blocks below are not read.  NVERT and the accompanying VERTICES and CELL2D blocks should be specified for most simulations.  If the XT3D or SAVE\_SPECIFIC\_DISCHARGE options are specified in the NPF Package, these this information is required.
-=======
 description is the total number of (x, y) vertex pairs used to define the plan-view shape of each cell in the model grid.  If NVERT is not specified or is specified as zero, then the VERTICES and CELL2D blocks below are not read.  NVERT and the accompanying VERTICES and CELL2D blocks should be specified for most simulations.  If the XT3D or SAVE\_SPECIFIC\_DISCHARGE options are specified in the NPF Package, then this information is required.
->>>>>>> 972d5986
 
 # --------------------- gwf disu griddata ---------------------
 
