# --------------------- gwf disu options ---------------------

block options
name length_units
type string
reader urword
optional true
longname model length units
description is the length units used for this model.  Values can be ``FEET'', ``METERS'', or ``CENTIMETERS''.  If not specified, the default is ``UNKNOWN''.

block options
name nogrb
type keyword
reader urword
optional true
longname do not write binary grid file
description keyword to deactivate writing of the binary grid file.

block options
name xorigin
type double precision
reader urword
optional true
longname x-position origin of the model grid coordinate system
description x-position of the origin used for model grid vertices.  This value should be provided in a real-world coordinate system.  A default value of zero is assigned if not specified.  The value for XORIGIN does not affect the model simulation, but it is written to the binary grid file so that postprocessors can locate the grid in space.

block options
name yorigin
type double precision
reader urword
optional true
longname y-position origin of the model grid coordinate system
description y-position of the origin used for model grid vertices.  This value should be provided in a real-world coordinate system.  If not specified, then a default value equal to zero is used.  The value for YORIGIN does not affect the model simulation, but it is written to the binary grid file so that postprocessors can locate the grid in space.

block options
name angrot
type double precision
reader urword
optional true
longname rotation angle
description counter-clockwise rotation angle (in degrees) of the model grid coordinate system relative to a real-world coordinate system.  If not specified, then a default value of 0.0 is assigned.  The value for ANGROT does not affect the model simulation, but it is written to the binary grid file so that postprocessors can locate the grid in space.

# --------------------- gwf disu dimensions ---------------------

block dimensions
name nodes
type integer
reader urword
optional false
longname number of layers
description is the number of cells in the model grid.

block dimensions
name nja
type integer
reader urword
optional false
longname number of columns
description is the sum of the number of connections and NODES.  When calculating the total number of connections, the connection between cell n and cell m is considered to be different from the connection between cell m and cell n.  Thus, NJA is equal to the total number of connections, including n to m and m to n, and the total number of cells.

block dimensions
name nvert
type integer
reader urword
optional true
longname number of vertices
description is the total number of (x, y) vertex pairs used to define the plan-view shape of each cell in the model grid.  If NVERT is not specified or is specified as zero, then the VERTICES and CELL2D blocks below are not read.  NVERT and the accompanying VERTICES and CELL2D blocks should be specified for most simulations.  If the XT3D or SAVE\_SPECIFIC\_DISCHARGE options are specified in the NPF Package, then this information is required.

# --------------------- gwf disu griddata ---------------------

block griddata
name top
type double precision
shape (nodes)
reader readarray
longname cell top elevation
description is the top elevation for each cell in the model grid.

block griddata
name bot
type double precision
shape (nodes)
reader readarray
longname cell bottom elevation
description is the bottom elevation for each cell.

block griddata
name area
type double precision
shape (nodes)
reader readarray
longname cell surface area
description is the cell surface area (in plan view).

block griddata
name idomain
type integer
shape (nodes)
reader readarray
<<<<<<< HEAD
layered true
=======
layered false
>>>>>>> ef460695
optional true
longname idomain existence array
description is an optional array that characterizes the existence status of a cell.  If the IDOMAIN array is not specified, then all model cells exist within the solution.  If the IDOMAIN value for a cell is 0, the cell does not exist in the simulation.  Input and output values will be read and written for the cell, but internal to the program, the cell is excluded from the solution.  If the IDOMAIN value for a cell is 1, the cell exists in the simulation.  IDOMAIN values of -1 cannot be specified for the DISU Package.

# --------------------- gwf disu connectiondata ---------------------

block connectiondata
name iac
type integer
shape (nodes)
reader readarray
longname number of cell connections
description is the number of connections (plus 1) for each cell.  The sum of all the entries in IAC must be equal to NJA.

block connectiondata
name ja
type integer
shape (nja)
reader readarray
longname grid connectivity
description is a list of cell number (n) followed by its connecting cell numbers (m) for each of the m cells connected to cell n. The number of values to provide for cell n is IAC(n).  This list is sequentially provided for the first to the last cell. The first value in the list must be cell n itself, and the remaining cells must be listed in an increasing order (sorted from lowest number to highest).  Note that the cell and its connections are only supplied for the GWF cells and their connections to the other GWF cells.  Also note that the JA list input may be divided such that every node and its connectivity list can be on a separate line for ease in readability of the file. To further ease readability of the file, the node number of the cell whose connectivity is subsequently listed, may be expressed as a negative number, the sign of which is subsequently converted to positive by the code.
numeric_index true
jagged_array iac

block connectiondata
name ihc
type integer
shape (nja)
reader readarray
longname connection type
description is an index array indicating the direction between node n and all of its m connections.  If IHC = 0 then cell n and cell m are connected in the vertical direction.  Cell n overlies cell m if the cell number for n is less than m; cell m overlies cell n if the cell number for m is less than n.  If IHC = 1 then cell n and cell m are connected in the horizontal direction.  If IHC = 2 then cell n and cell m are connected in the horizontal direction, and the connection is vertically staggered.  A vertically staggered connection is one in which a cell is horizontally connected to more than one cell in a horizontal connection.
jagged_array iac

block connectiondata
name cl12
type double precision
shape (nja)
reader readarray
longname connection lengths
description is the array containing connection lengths between the center of cell n and the shared face with each adjacent m cell.
jagged_array iac

block connectiondata
name hwva
type double precision
shape (nja)
reader readarray
longname connection lengths
description is a symmetric array of size NJA.  For horizontal connections, entries in HWVA are the horizontal width perpendicular to flow.  For vertical connections, entries in HWVA are the vertical area for flow.  Thus, values in the HWVA array contain dimensions of both length and area.  Entries in the HWVA array have a one-to-one correspondence with the connections specified in the JA array.  Likewise, there is a one-to-one correspondence between entries in the HWVA array and entries in the IHC array, which specifies the connection type (horizontal or vertical).  Entries in the HWVA array must be symmetric; the program will terminate with an error if the value for HWVA for an n to m connection does not equal the value for HWVA for the corresponding n to m connection.
jagged_array iac

block connectiondata
name angldegx
type double precision
optional true
shape (nja)
reader readarray
longname angle of face normal to connection
description is the angle (in degrees) between the horizontal x-axis and the outward normal to the face between a cell and its connecting cells. The angle varies between zero and 360.0 degrees, where zero degrees points in the positive x-axis direction, and 90 degrees points in the positive y-axis direction.  ANGLDEGX is only needed if horizontal anisotropy is specified in the NPF Package, if the XT3D option is used in the NPF Package, or if the SAVE\_SPECIFIC\_DISCHARGE option is specifed in the NPF Package.  ANGLDEGX does not need to be specified if these conditions are not met.  ANGLDEGX is of size NJA; values specified for vertical connections and for the diagonal position are not used.  Note that ANGLDEGX is read in degrees, which is different from MODFLOW-USG, which reads a similar variable (ANGLEX) in radians.
jagged_array iac

# --------------------- gwf disu vertices ---------------------

block vertices
name vertices
type recarray iv xv yv
reader urword
optional false
longname vertices data
description

block vertices
name iv
type integer
in_record true
tagged false
reader urword
optional false
longname vertex number
description is the vertex number.  Records in the VERTICES block must be listed in consecutive order from 1 to NVERT.
numeric_index true

block vertices
name xv
type double precision
in_record true
tagged false
reader urword
optional false
longname x-coordinate for vertex
description is the x-coordinate for the vertex.

block vertices
name yv
type double precision
in_record true
tagged false
reader urword
optional false
longname y-coordinate for vertex
description is the y-coordinate for the vertex.


# --------------------- gwf disu cell2d ---------------------

block cell2d
name cell2d
type recarray icell2d xc yc ncvert icvert
reader urword
optional false
longname cell2d data
description

block cell2d
name icell2d
type integer
in_record true
tagged false
reader urword
optional false
longname cell2d number
description is the cell2d number.  Records in the CELL2D block must be listed in consecutive order from 1 to NODES.
numeric_index true

block cell2d
name xc
type double precision
in_record true
tagged false
reader urword
optional false
longname x-coordinate for cell center
description is the x-coordinate for the cell center.

block cell2d
name yc
type double precision
in_record true
tagged false
reader urword
optional false
longname y-coordinate for cell center
description is the y-coordinate for the cell center.

block cell2d
name ncvert
type integer
in_record true
tagged false
reader urword
optional false
longname number of cell vertices
description is the number of vertices required to define the cell.  There may be a different number of vertices for each cell.

block cell2d
name icvert
type integer
shape (ncvert)
in_record true
tagged false
reader urword
optional false
longname number of cell vertices
description is an array of integer values containing vertex numbers (in the VERTICES block) used to define the cell.  Vertices must be listed in clockwise order.
<|MERGE_RESOLUTION|>--- conflicted
+++ resolved
@@ -97,11 +97,7 @@
 type integer
 shape (nodes)
 reader readarray
-<<<<<<< HEAD
-layered true
-=======
 layered false
->>>>>>> ef460695
 optional true
 longname idomain existence array
 description is an optional array that characterizes the existence status of a cell.  If the IDOMAIN array is not specified, then all model cells exist within the solution.  If the IDOMAIN value for a cell is 0, the cell does not exist in the simulation.  Input and output values will be read and written for the cell, but internal to the program, the cell is excluded from the solution.  If the IDOMAIN value for a cell is 1, the cell exists in the simulation.  IDOMAIN values of -1 cannot be specified for the DISU Package.
