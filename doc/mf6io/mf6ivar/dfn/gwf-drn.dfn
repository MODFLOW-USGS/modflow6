--- conflicted
+++ resolved
@@ -25,11 +25,7 @@
 reader urword
 optional true
 longname name of auxiliary variable for drainage depth
-<<<<<<< HEAD
-description name of auxiliary variable to be used to define the drainage depth used to scale drainage discharge. If a positive drainage depth value is specified for a drain then HDRN is the elevation at which the drain starts to discharge and HDRN + DDRN is the elevation when the drain conductance (COND) scaling factor is 1. If a negative drainage depth value is specified for a drain then HDRN + DDRN is the elevation at which the drain starts to discharge and HDRN is the elevation when the conductance (COND) scaling factor is 1. A linear- or cubic-scaling is used to scale the drain conductance (COND) when the Standard or Newton-Raphson Formulation is used, respectively.
-=======
 description name of a variable listed in AUXILIARY that defines the depth at which drainage discharge will be scaled. If a positive value is specified for the AUXDEPTHNAME AUXILIARY variable, then ELEV is the elevation at which the drain starts to discharge and ELEV + DDRN (assuming DDRN is the AUXDEPTHNAME variable) is the elevation when the drain conductance (COND) scaling factor is 1. If a negative drainage depth value is specified for DDRN, then ELEV + DDRN is the elevation at which the drain starts to discharge and ELEV is the elevation when the conductance (COND) scaling factor is 1. A linear- or cubic-scaling is used to scale the drain conductance (COND) when the Standard or Newton-Raphson Formulation is used, respectively.
->>>>>>> ca49340c
 
 block options
 name boundnames
