--- conflicted
+++ resolved
@@ -1,10 +1,7 @@
 # --------------------- gwf evta options ---------------------
 # flopy multi-package
-<<<<<<< HEAD
 # package-type stress-package
-=======
 # modflow6 aux-sfac-param rate
->>>>>>> 4896d5b7
 
 block options
 name readasarrays
