--- conflicted
+++ resolved
@@ -659,11 +659,7 @@
 in_record true
 reader urword
 longname
-<<<<<<< HEAD
-description line of information that is parsed into a keyword and values.  Keyword values that can be used to start the LAKSETTING string include: STATUS, STAGE, RAINFALL, EVAPORATION, RUNOFF, INFLOW, WITHDRAWAL, and AUXILIARY.
-=======
 description line of information that is parsed into a keyword and values.  Keyword values that can be used to start the LAKSETTING string include both keywords for lake settings and keywords for outlet settings.  Keywords for lake settings include: STATUS, STAGE, RAINFALL, EVAPORATION, RUNOFF, INFLOW, WITHDRAWAL, and AUXILIARY.  Keywords for outlet settings include RATE, INVERT, WIDTH, SLOPE, and ROUGH.
->>>>>>> 2907809a
 
 block period
 name status
