# --------------------- sim nam options ---------------------

block options
name continue
type keyword
reader urword
optional true
longname continue if not converged
description keyword flag to indicate that the simulation should continue even if one or more solutions do not converge.

block options
name nocheck
type keyword
reader urword
optional true
longname turn off checking
description keyword flag to indicate that the model input check routines should not be called prior to each time step. Checks are performed by default.

block options
name memory_print_option
type string
reader urword
optional true
longname memory print option
description is a flag that controls printing of detailed memory manager usage to the end of the simulation list file.  NONE means do not print detailed information. SUMMARY means print only the total memory for each simulation component. ALL means print information for each variable stored in the memory manager. NONE is default if MEMORY\_PRINT\_OPTION is not specified.

block options
name maxerrors
type integer
reader urword
optional true
longname maximum number of errors
description maximum number of errors that will be stored and printed.
<<<<<<< HEAD
default_value 1000
=======
>>>>>>> f2ad1f50


# --------------------- sim nam timing ---------------------

block timing
name tdis6
preserve_case true
type string
reader urword
optional
longname name of tdis input file
description is the name of the Temporal Discretization (TDIS) Input File.


# --------------------- sim nam models ---------------------

block models
name models
type recarray mtype mfname mname
reader urword
optional
longname list of models
description is the list of model types, model name files, and model names.

block models
name mtype
in_record true
type string
tagged false
reader urword
longname model type
description is the type of model to add to simulation.

block models
name mfname
in_record true
type string
preserve_case true
tagged false
reader urword
longname file name for model name file
description is the file name of the model name file.

block models
name mname
in_record true
type string
tagged false
reader urword
longname name of model
description is the user-assigned name of the model.  The model name cannot exceed 16 characters and must not have blanks within the name.  The model name is case insensitive; any lowercase letters are converted and stored as upper case letters.


# --------------------- sim nam exchanges ---------------------

block exchanges
name exchanges
type recarray exgtype exgfile exgmnamea exgmnameb
reader urword
optional
longname list of exchanges
description is the list of exchange types, exchange files, and model names.

block exchanges
name exgtype
in_record true
type string
tagged false
reader urword
longname exchange type
description is the exchange type.

block exchanges
name exgfile
in_record true
type string
preserve_case true
tagged false
reader urword
longname input file for exchange
description is the input file for the exchange.

block exchanges
name exgmnamea
in_record true
type string
tagged false
reader urword
longname name of model A
description is the name of the first model that is part of this exchange.

block exchanges
name exgmnameb
in_record true
type string
tagged false
reader urword
longname name of model B
description is the name of the second model that is part of this exchange.


# --------------------- sim nam solutiongroup ---------------------

block solutiongroup
name group_num
type integer
block_variable True
in_record true
tagged false
shape
reader urword
longname
description is the group number of the solution group.  Solution groups must be numbered sequentially, starting with group number one.

block solutiongroup
name mxiter
type integer
reader urword
optional true
longname maximum solution group iterations
description is the maximum number of outer iterations for this solution group.  The default value is 1.  If there is only one solution in the solution group, then MXITER must be 1.

block solutiongroup
name solutiongroup
type recarray slntype slnfname slnmnames
reader urword
longname solution type and models in the solution
description is the list of solution types and models in the solution.

block solutiongroup
name slntype
type string
valid ims6
in_record true
tagged false
reader urword
longname type of solution
description is the type of solution.  The Integrated Model Solution (IMS6) is the only supported option in this version.

block solutiongroup
name slnfname
type string
preserve_case true
in_record true
tagged false
reader urword
longname file name for solution input
description name of file containing solution input.

block solutiongroup
name slnmnames
type string
in_record true
shape (:)
tagged false
reader urword
longname array of model names in this solution
description is the array of model names to add to this solution.  The number of model names is determined by the number of model names the user provides on this line.
<|MERGE_RESOLUTION|>--- conflicted
+++ resolved
@@ -31,10 +31,6 @@
 optional true
 longname maximum number of errors
 description maximum number of errors that will be stored and printed.
-<<<<<<< HEAD
-default_value 1000
-=======
->>>>>>> f2ad1f50
 
 
 # --------------------- sim nam timing ---------------------
