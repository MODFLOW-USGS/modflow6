# --------------------- sln ims options ---------------------

block options
name print_option
type string
reader urword
optional true
longname print option
description is a flag that controls printing of convergence information from the solver.  NONE means print nothing. SUMMARY means print only the total number of iterations and nonlinear residual reduction summaries. ALL means print linear matrix solver convergence information to the solution listing file and model specific linear matrix solver convergence information to each model listing file in addition to SUMMARY information. NONE is default if PRINT\_OPTION is not specified.

block options
name complexity
type string
reader urword
optional true
longname print option
description is an optional keyword that defines default non-linear and linear solver parameters.  SIMPLE - indicates that default solver input values will be defined that work well for nearly linear models. This would be used for models that do not include nonlinear stress packages and models that are either confined or consist of a single unconfined layer that is thick enough to contain the water table within a single layer. MODERATE - indicates that default solver input values will be defined that work well for moderately nonlinear models. This would be used for models that include nonlinear stress packages and models that consist of one or more unconfined layers. The MODERATE option should be used when the SIMPLE option does not result in successful convergence.  COMPLEX - indicates that default solver input values will be defined that work well for highly nonlinear models. This would be used for models that include nonlinear stress packages and models that consist of one or more unconfined layers representing complex geology and surface-water/groundwater interaction. The COMPLEX option should be used when the MODERATE option does not result in successful convergence.  Non-linear and linear solver parameters assigned using a specified complexity can be modified in the NONLINEAR and LINEAR blocks. If the COMPLEXITY option is not specified, NONLINEAR and LINEAR variables will be assigned the simple complexity values.

block options
name csv_outer_output_filerecord
type record csv_outer_output fileout outer_csvfile
shape
reader urword
tagged true
optional true
longname
description

block options
name csv_outer_output
type keyword
shape
in_record true
reader urword
tagged true
optional false
longname budget keyword
description keyword to specify that the record corresponds to the comma separated values outer iteration convergence output.

block options
name fileout
type keyword
shape
in_record true
reader urword
tagged true
optional false
longname file keyword
description keyword to specify that an output filename is expected next.

block options
name outer_csvfile
type string
preserve_case true
shape
in_record true
reader urword
tagged false
optional false
longname file keyword
description name of the ascii comma separated values output file to write maximum dependent-variable (head) change convergence information at the end of each outer iteration for each time step.

block options
name csv_inner_output_filerecord
type record csv_inner_output fileout inner_csvfile
shape
reader urword
tagged true
optional true
longname
description

block options
name csv_inner_output
type keyword
shape
in_record true
reader urword
tagged true
optional false
longname budget keyword
description keyword to specify that the record corresponds to the comma separated values solver convergence output.

block options
name inner_csvfile
type string
preserve_case true
shape
in_record true
reader urword
tagged false
optional false
longname file keyword
description name of the ascii comma separated values output file to write solver convergence information. Comma separated values output includes maximum dependent-variable (head) change and maximum residual convergence information for the solution and each model (if the solution includes more than one model) and linear acceleration information for each inner iteration.

block options
name no_ptcrecord
type record no_ptc no_ptc_option
reader urword
optional true
longname no_ptc record
description

block options
name no_ptc
type keyword
in_record true
reader urword
optional false
tagged true
longname no pseudo-transient continuation
description is a flag that is used to disable pseudo-transient continuation (PTC). Option only applies to steady-state stress periods for models using the Newton-Raphson formulation. For many problems, PTC can significantly improve convergence behavior for steady-state simulations, and for this reason it is active by default.  In some cases, however, PTC can worsen the convergence behavior, especially when the initial conditions are similar to the solution.  When the initial conditions are similar to, or exactly the same as, the solution and convergence is slow, then the NO\_PTC FIRST option should be used to deactivate PTC for the first stress period.  The NO\_PTC ALL option should also be used in order to compare convergence behavior with other MODFLOW versions, as PTC is only available in MODFLOW 6.

block options
name no_ptc_option
type string
in_record true
reader urword
optional true
tagged false
longname no pseudo-transient continuation option
description is an optional keyword that is used to define options for disabling pseudo-transient continuation (PTC). FIRST is an optional keyword to disable PTC for the first stress period, if steady-state and one or more model is using the Newton-Raphson formulation. ALL is an optional keyword to disable PTC for all steady-state stress periods for models using the Newton-Raphson formulation. If NO\_PTC\_OPTION is not specified, the NO\_PTC ALL option is used.


# --------------------- sln ims nonlinear ---------------------

block nonlinear
name outer_hclose
type double precision
reader urword
optional false
<<<<<<< HEAD
longname head change criterion
description real value defining the head change criterion for convergence of the outer (nonlinear) iterations, in units of length. When the maximum absolute value of the head change at all nodes during an iteration is less than or equal to OUTER\_HCLOSE, iteration stops. Commonly, OUTER\_HCLOSE equals 0.01.
=======
longname dependent-variable change criterion
description real value defining the dependent-variable (head) change criterion for convergence of the outer (nonlinear) iterations, in units of length. When the maximum absolute value of the dependent-variable change at all nodes during an iteration is less than or equal to OUTER\_HCLOSE, iteration stops. Commonly, OUTER\_HCLOSE equals 0.01.
>>>>>>> cc52d9a9

block nonlinear
name outer_maximum
type integer
reader urword
optional false
longname outer maximum iterations
description integer value defining the maximum number of outer (nonlinear) iterations -- that is, calls to the solution routine. For a linear problem OUTER\_MAXIMUM should be 1.

block nonlinear
name under_relaxation
type string
reader urword
optional true
longname under relaxation scheme
description is an optional keyword that defines the nonlinear under-relaxation schemes used. By default under-relaxation is not used.  NONE - under-relaxation is not used. SIMPLE - Simple under-relaxation scheme with a fixed relaxation factor is used.  COOLEY - Cooley under-relaxation scheme is used.  DBD - delta-bar-delta under-relaxation is used.  Note that the under-relaxation schemes are used in conjunction with problems that use the Newton-Raphson formulation, however, experience has indicated that the Cooley under-relaxation and damping work well also for the Picard scheme with the wet/dry options of MODFLOW 6.

block nonlinear
name under_relaxation_theta
type double precision
reader urword
optional true
longname under relaxation reduction factor
description real value defining the reduction factor for the learning rate (under-relaxation term) of the delta-bar-delta algorithm. The value of UNDER\_RELAXATION\_THETA is between zero and one. If the change in the dependent-variable (head) is of opposite sign to that of the previous iteration, the under-relaxation term is reduced by a factor of UNDER\_RELAXATION\_THETA. The value usually ranges from 0.3 to 0.9; a value of 0.7 works well for most problems. UNDER\_RELAXATION\_THETA only needs to be specified if UNDER\_RELAXATION is DBD.

block nonlinear
name under_relaxation_kappa
type double precision
reader urword
optional true
longname under relaxation increment for the learning rate
description real value defining the increment for the learning rate (under-relaxation term) of the delta-bar-delta algorithm. The value of UNDER\_RELAXATION\_kappa is between zero and one. If the change in the dependent-variable (head) is of the same sign to that of the previous iteration, the under-relaxation term is increased by an increment of UNDER\_RELAXATION\_KAPPA. The value usually ranges from 0.03 to 0.3; a value of 0.1 works well for most problems. UNDER\_RELAXATION\_KAPPA only needs to be specified if UNDER\_RELAXATION is DBD.

block nonlinear
name under_relaxation_gamma
type double precision
reader urword
optional true
longname history or memory term factor of the delta-bar-delta algorithm
description real value defining the history or memory term factor of the delta-bar-delta algorithm. UNDER\_RELAXATION\_GAMMA is between zero and 1 but cannot be equal to one. When UNDER\_RELAXATION\_GAMMA is zero, only the most recent history (previous iteration value) is maintained. As UNDER\_RELAXATION\_GAMMA is increased, past history of iteration changes has greater influence on the memory term. The memory term is maintained as an exponential average of past changes. Retaining some past history can overcome granular behavior in the calculated function surface and therefore helps to overcome cyclic patterns of non-convergence. The value usually ranges from 0.1 to 0.3; a value of 0.2 works well for most problems. UNDER\_RELAXATION\_GAMMA only needs to be specified if UNDER\_RELAXATION is not NONE.

block nonlinear
name under_relaxation_momentum
type double precision
reader urword
optional true
longname fraction of past history changes that is added as a momentum term
description real value defining the fraction of past history changes that is added as a momentum term to the step change for a nonlinear iteration. The value of UNDER\_RELAXATION\_MOMENTUM is between zero and one. A large momentum term should only be used when small learning rates are expected. Small amounts of the momentum term help convergence. The value usually ranges from 0.0001 to 0.1; a value of 0.001 works well for most problems. UNDER\_RELAXATION\_MOMENTUM only needs to be specified if UNDER\_RELAXATION is DBD.

block nonlinear
name backtracking_number
type integer
reader urword
optional true
longname maximum number of backtracking iterations
description integer value defining the maximum number of backtracking iterations allowed for residual reduction computations. If BACKTRACKING\_NUMBER = 0 then the backtracking iterations are omitted. The value usually ranges from 2 to 20; a value of 10 works well for most problems.

block nonlinear
name backtracking_tolerance
type double precision
reader urword
optional true
longname tolerance for residual change that is allowed for residual reduction
description real value defining the tolerance for residual change that is allowed for residual reduction computations. BACKTRACKING\_TOLERANCE should not be less than one to avoid getting stuck in local minima. A large value serves to check for extreme residual increases, while a low value serves to control step size more severely. The value usually ranges from 1.0 to 10$^6$; a value of 10$^4$ works well for most problems but lower values like 1.1 may be required for harder problems. BACKTRACKING\_TOLERANCE only needs to be specified if BACKTRACKING\_NUMBER is greater than zero.

block nonlinear
name backtracking_reduction_factor
type double precision
reader urword
optional true
longname reduction in step size used for residual reduction computations
description real value defining the reduction in step size used for residual reduction computations. The value of BACKTRACKING\_REDUCTION\_FACTOR is between zero and one. The value usually ranges from 0.1 to 0.3; a value of 0.2 works well for most problems. BACKTRACKING\_REDUCTION\_FACTOR only needs to be specified if BACKTRACKING\_NUMBER is greater than zero.

block nonlinear
name backtracking_residual_limit
type double precision
reader urword
optional true
longname limit to which the residual is reduced with backtracking
description real value defining the limit to which the residual is reduced with backtracking. If the residual is smaller than BACKTRACKING\_RESIDUAL\_LIMIT, then further backtracking is not performed. A value of 100 is suitable for large problems and residual reduction to smaller values may only slow down computations. BACKTRACKING\_RESIDUAL\_LIMIT only needs to be specified if BACKTRACKING\_NUMBER is greater than zero.


# --------------------- sln ims linear ---------------------

block linear
name inner_maximum
type integer
reader urword
optional false
longname maximum number of inner iterations
description integer value defining the maximum number of inner (linear) iterations. The number typically depends on the characteristics of the matrix solution scheme being used. For nonlinear problems, INNER\_MAXIMUM usually ranges from 60 to 600; a value of 100 will be sufficient for most linear problems.

block linear
name inner_hclose
type double precision
reader urword
optional false
longname dependent-variable change tolerance
description real value defining the dependent-variable (head) change criterion for convergence of the inner (linear) iterations, in units of length. When the maximum absolute value of the dependent-variable change at all nodes during an iteration is less than or equal to INNER\_HCLOSE, the matrix solver assumes convergence. Commonly, INNER\_HCLOSE is set an order of magnitude less than the OUTER\_HCLOSE value specified for the NONLINEAR block.

block linear
name rcloserecord
type record inner_rclose rclose_option
reader urword
optional false
longname rclose record
description

block linear
name inner_rclose
type double precision
in_record true
reader urword
tagged true
optional false
longname flow residual tolerance
description real value that defines the flow residual tolerance for convergence of the IMS linear solver and specific flow residual criteria used. This value represents the maximum allowable residual at any single node.  Value is in units of length cubed per time, and must be consistent with \mf length and time units. Usually a value of $1.0 \times 10^{-1}$ is sufficient for the flow-residual criteria when meters and seconds are the defined \mf length and time.

block linear
name rclose_option
type string
tagged false
in_record true
reader urword
optional true
longname flow residual tolerance
description an optional keyword that defines the specific flow residual criterion used.  STRICT--an optional keyword that is used to specify that INNER\_RCLOSE represents a infinity-Norm (absolute convergence criteria) and that the dependent-variable (head) and flow convergence criteria must be met on the first inner iteration (this criteria is equivalent to the criteria used by the MODFLOW-2005 PCG package~\citep{hill1990preconditioned}). L2NORM\_RCLOSE--an optional keyword that is used to specify that INNER\_RCLOSE represents a L-2 Norm closure criteria instead of a infinity-Norm (absolute convergence criteria). When L2NORM\_RCLOSE is specified, a reasonable initial INNER\_RCLOSE value is 0.1 times the number of active cells when meters and seconds are the defined \mf length and time.  RELATIVE\_RCLOSE--an optional keyword that is used to specify that INNER\_RCLOSE represents a relative L-2 Norm reduction closure criteria instead of a infinity-Norm (absolute convergence criteria). When RELATIVE\_RCLOSE is specified, a reasonable initial INNER\_RCLOSE value is $1.0 \times 10^{-4}$ and convergence is achieved for a given inner (linear) iteration when $\Delta h \le$ INNER\_HCLOSE and the current L-2 Norm is $\le$ the product of the RELATIVE\_RCLOSE and the initial L-2 Norm for the current inner (linear) iteration. If RCLOSE\_OPTION is not specified, an absolute residual (infinity-norm) criterion is used.

block linear
name linear_acceleration
type string
reader urword
optional false
longname linear acceleration method
description a keyword that defines the linear acceleration method used by the default IMS linear solvers.  CG - preconditioned conjugate gradient method.  BICGSTAB - preconditioned bi-conjugate gradient stabilized method.

block linear
name relaxation_factor
type double precision
reader urword
optional true
longname relaxation factor used by ILU factorization
description optional real value that defines the relaxation factor used by the incomplete LU factorization preconditioners (MILU(0) and MILUT). RELAXATION\_FACTOR is unitless and should be greater than or equal to 0.0 and less than or equal to 1.0. RELAXATION\_FACTOR values of about 1.0 are commonly used, and experience suggests that convergence can be optimized in some cases with relax values of 0.97. A RELAXATION\_FACTOR value of 0.0 will result in either ILU(0) or ILUT preconditioning (depending on the value specified for PRECONDITIONER\_LEVELS and/or PRECONDITIONER\_DROP\_TOLERANCE). By default,  RELAXATION\_FACTOR is zero.

block linear
name preconditioner_levels
type integer
reader urword
optional true
longname level of fill for ILU decomposition
description optional integer value defining the level of fill for ILU decomposition used in the ILUT and MILUT preconditioners. Higher levels of fill provide more robustness but also require more memory. For optimal performance, it is suggested that a large level of fill be applied (7 or 8) with use of a drop tolerance. Specification of a PRECONDITIONER\_LEVELS value greater than zero results in use of the ILUT preconditioner. By default, PRECONDITIONER\_LEVELS is zero and the zero-fill incomplete LU factorization preconditioners (ILU(0) and MILU(0)) are used.

block linear
name preconditioner_drop_tolerance
type double precision
reader urword
optional true
longname drop tolerance used to drop preconditioner terms
description optional real value that defines the drop tolerance used to drop preconditioner terms based on the magnitude of matrix entries in the ILUT and MILUT preconditioners. A value of $10^{-4}$ works well for most problems. By default, PRECONDITIONER\_DROP\_TOLERANCE is zero and the zero-fill incomplete LU factorization preconditioners (ILU(0) and MILU(0)) are used.

block linear
name number_orthogonalizations
type integer
reader urword
optional true
longname drop tolerance used to drop preconditioner terms
description optional integer value defining the interval used to explicitly recalculate the residual of the flow equation using the solver coefficient matrix, the latest dependent-variable (head) estimates, and the right hand side. For problems that benefit from explicit recalculation of the residual, a number between 4 and 10 is appropriate. By default, NUMBER\_ORTHOGONALIZATIONS is zero.

block linear
name scaling_method
type string
reader urword
optional true
longname matrix scaling approach
description an optional keyword that defines the matrix scaling approach used. By default, matrix scaling is not applied.  NONE - no matrix scaling applied.  DIAGONAL - symmetric matrix scaling using the POLCG preconditioner scaling method in Hill (1992).  L2NORM - symmetric matrix scaling using the L2 norm.

block linear
name reordering_method
type string
reader urword
optional true
longname matrix reordering approach
description an optional keyword that defines the matrix reordering approach used. By default, matrix reordering is not applied.  NONE - original ordering.  RCM - reverse Cuthill McKee ordering.  MD - minimum degree ordering.
<|MERGE_RESOLUTION|>--- conflicted
+++ resolved
@@ -129,13 +129,8 @@
 type double precision
 reader urword
 optional false
-<<<<<<< HEAD
-longname head change criterion
-description real value defining the head change criterion for convergence of the outer (nonlinear) iterations, in units of length. When the maximum absolute value of the head change at all nodes during an iteration is less than or equal to OUTER\_HCLOSE, iteration stops. Commonly, OUTER\_HCLOSE equals 0.01.
-=======
 longname dependent-variable change criterion
 description real value defining the dependent-variable (head) change criterion for convergence of the outer (nonlinear) iterations, in units of length. When the maximum absolute value of the dependent-variable change at all nodes during an iteration is less than or equal to OUTER\_HCLOSE, iteration stops. Commonly, OUTER\_HCLOSE equals 0.01.
->>>>>>> cc52d9a9
 
 block nonlinear
 name outer_maximum
