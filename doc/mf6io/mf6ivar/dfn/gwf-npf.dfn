# --------------------- gwf npf options ---------------------

block options
name save_flows
type keyword
reader urword
optional true
longname keyword to save NPF flows
description keyword to indicate that cell-by-cell flow terms will be written to the file specified with ``BUDGET SAVE FILE'' in Output Control.

block options
name alternative_cell_averaging
type string
valid logarithmic amt-lmk amt-hmk
reader urword
optional true
longname conductance weighting option
description is a text keyword to indicate that an alternative method will be used for calculating the conductance for horizontal cell connections.  The text value for ALTERNATIVE\_CELL\_AVERAGING can be ``LOGARITHMIC'', ``AMT-LMK'', or ``AMT-HMK''.  ``AMT-LMK'' signifies that the conductance will be calculated using arithmetic-mean thickness and logarithmic-mean hydraulic conductivity.  ``AMT-HMK'' signifies that the conductance will be calculated using arithmetic-mean thickness and harmonic-mean hydraulic conductivity. If the user does not specify a value for ALTERNATIVE\_CELL\_AVERAGING, then the harmonic-mean method will be used.  This option cannot be used if the XT3D option is invoked.

block options
name thickstrt
type keyword
reader urword
optional true
longname keyword to activate THICKSTRT option
description indicates that cells having a negative ICELLTYPE are confined, and their cell thickness for conductance calculations will be computed as STRT-BOT rather than TOP-BOT.

block options
name cvoptions
type record variablecv dewatered
reader urword
optional true
longname vertical conductance options
description none

block options
name variablecv
in_record true
type keyword
reader urword
longname keyword to activate VARIABLECV option
description keyword to indicate that the vertical conductance will be calculated using the saturated thickness and properties of the overlying cell and the thickness and properties of the underlying cell.  If the DEWATERED keyword is also specified, then the vertical conductance is calculated using only the saturated thickness and properties of the overlying cell if the head in the underlying cell is below its top.  If these keywords are not specified, then the default condition is to calculate the vertical conductance at the start of the simulation using the initial head and the cell properties.  The vertical conductance remains constant for the entire simulation.

block options
name dewatered
in_record true
type keyword
reader urword
optional true
longname keyword to activate DEWATERED option
description If the DEWATERED keyword is specified, then the vertical conductance is calculated using only the saturated thickness and properties of the overlying cell if the head in the underlying cell is below its top.

block options
name perched
type keyword
reader urword
optional true
longname keyword to activate PERCHED option
description keyword to indicate that when a cell is overlying a dewatered convertible cell, the head difference used in Darcy's Law is equal to the head in the overlying cell minus the bottom elevation of the overlying cell.  If not specified, then the default is to use the head difference between the two cells.

block options
name rewet_record
type record rewet wetfct iwetit ihdwet
reader urword
optional true
longname
description

block options
name rewet
type keyword
in_record true
reader urword
optional false
longname keyword to activate rewetting
description activates model rewetting.  Rewetting is off by default.

block options
name wetfct
type double precision
in_record true
reader urword
optional false
longname wetting factor to use for rewetting
description is a keyword and factor that is included in the calculation of the head that is initially established at a cell when that cell is converted from dry to wet.

block options
name iwetit
type integer
in_record true
reader urword
optional false
longname interval to use for rewetting
description is a keyword and iteration interval for attempting to wet cells. Wetting is attempted every IWETIT iteration. This applies to outer iterations and not inner iterations. If IWETIT is specified as zero or less, then the value is changed to 1.

block options
name ihdwet
type integer
in_record true
reader urword
optional false
longname flag to determine wetting equation
description is a keyword and integer flag that determines which equation is used to define the initial head at cells that become wet.  If IHDWET is 0, h = BOT + WETFCT (hm - BOT). If IHDWET is not 0, h = BOT + WETFCT (THRESH).

block options
name xt3doptions
type record xt3d rhs
reader urword
optional true
longname keyword to activate XT3D
description none

block options
name xt3d
in_record true
type keyword
reader urword
longname keyword to activate XT3D
description keyword indicating that the XT3D formulation will be used.  If the RHS keyword is also included, then the XT3D additional terms will be added to the right-hand side.  If the RHS keyword is excluded, then the XT3D terms will be put into the coefficient matrix.  Use of XT3D will substantially increase the computational effort, but will result in improved accuracy for anisotropic conductivity fields and for unstructured grids in which the CVFD requirement is violated.  XT3D requires additional information about the shapes of grid cells.  If XT3D is active and the DISU Package is used, then the user will need to provide in the DISU Package the angldegx array in the CONNECTIONDATA block and the VERTICES and CELL2D blocks.

block options
name rhs
in_record true
type keyword
reader urword
optional true
longname keyword to XT3D on right hand side
description If the RHS keyword is also included, then the XT3D additional terms will be added to the right-hand side.  If the RHS keyword is excluded, then the XT3D terms will be put into the coefficient matrix.

block options
name save_specific_discharge
type keyword
reader urword
optional true
longname keyword to save specific discharge
description keyword to indicate that x, y, and z components of specific discharge will be calculated at cell centers and written to the cell-by-cell flow file, which is specified with ``BUDGET SAVE FILE'' in Output Control.  If this option is activated, then additional information may be required in the discretization packages and the GWF Exchange package (if GWF models are coupled).  Specifically, ANGLDEGX must be specified in the CONNECTIONDATA block of the DISU Package; ANGLDEGX must also be specified for the GWF Exchange as an auxiliary variable.

block options
<<<<<<< HEAD
name dev_modflowusg_upstream_weighted_saturation
type keyword
reader urword
optional true
longname keyword to use MODFLOW-USG conductance formulation
description keyword to indicate that the MODFLOW-USG conductance formulation should be used calculate upstream weighted conductance.
=======
name k22overk
type keyword
reader urword
optional true
longname keyword to indicate that specified K22 is a ratio
description keyword to indicate that specified K22 is a ratio of K22 divided by K.  If this option is specified, then the K22 array entered in the NPF Package will be multiplied by K after being read.

block options
name k33overk
type keyword
reader urword
optional true
longname keyword to indicate that specified K33 is a ratio
description keyword to indicate that specified K33 is a ratio of K33 divided by K.  If this option is specified, then the K33 array entered in the NPF Package will be multiplied by K after being read.

>>>>>>> f2ad1f50

# --------------------- gwf npf griddata ---------------------

block griddata
name icelltype
type integer
shape (nodes)
valid
reader readarray
layered true
optional
longname confined or convertible indicator
description flag for each cell that specifies how saturated thickness is treated.  0 means saturated thickness is held constant;  $>$0 means saturated thickness varies with computed head when head is below the cell top; $<$0 means saturated thickness varies with computed head unless the THICKSTRT option is in effect.  When THICKSTRT is in effect, a negative value of icelltype indicates that saturated thickness will be computed as STRT-BOT and held constant.
default_value 0

block griddata
name k
type double precision
shape (nodes)
valid
reader readarray
layered true
optional
longname hydraulic conductivity (L/T)
description is the hydraulic conductivity.  For the common case in which the user would like to specify the horizontal hydraulic conductivity and the vertical hydraulic conductivity, then K should be assigned as the horizontal hydraulic conductivity, K33 should be assigned as the vertical hydraulic conductivity, and texttt{K22} and the three rotation angles should not be specified.  When more sophisticated anisotropy is required, then K corresponds to the K11 hydraulic conductivity axis.  All included cells (IDOMAIN $>$ 0) must have a K value greater than zero.
default_value 1.0

block griddata
name k22
type double precision
shape (nodes)
valid
reader readarray
layered true
optional true
longname hydraulic conductivity of second ellipsoid axis
description is the hydraulic conductivity of the second ellipsoid axis (or the ratio of K22/K if the K22OVERK option is specified); for an unrotated case this is the hydraulic conductivity in the y direction.  If K22 is not included in the GRIDDATA block, then K22 is set equal to K.  For a regular MODFLOW grid (DIS Package is used) in which no rotation angles are specified, K22 is the hydraulic conductivity along columns in the y direction. For an unstructured DISU grid, the user must assign principal x and y axes and provide the angle for each cell face relative to the assigned x direction.  All included cells (IDOMAIN $>$ 0) must have a K22 value greater than zero.

block griddata
name k33
type double precision
shape (nodes)
valid
reader readarray
layered true
optional true
longname hydraulic conductivity of third ellipsoid axis (L/T)
description is the hydraulic conductivity of the third ellipsoid axis (or the ratio of K33/K if the K33OVERK option is specified); for an unrotated case, this is the vertical hydraulic conductivity.  When anisotropy is applied, K33 corresponds to the K33 tensor component.  All included cells (IDOMAIN $>$ 0) must have a K33 value greater than zero.

block griddata
name angle1
type double precision
shape (nodes)
valid
reader readarray
layered true
optional true
longname first anisotropy rotation angle (degrees)
description is a rotation angle of the hydraulic conductivity tensor in degrees. The angle represents the first of three sequential rotations of the hydraulic conductivity ellipsoid. With the K11, K22, and K33 axes of the ellipsoid initially aligned with the x, y, and z coordinate axes, respectively, ANGLE1 rotates the ellipsoid about its K33 axis (within the x - y plane). A positive value represents counter-clockwise rotation when viewed from any point on the positive K33 axis, looking toward the center of the ellipsoid. A value of zero indicates that the K11 axis lies within the x - z plane. If ANGLE1 is not specified, default values of zero are assigned to ANGLE1, ANGLE2, and ANGLE3, in which case the K11, K22, and K33 axes are aligned with the x, y, and z axes, respectively.

block griddata
name angle2
type double precision
shape (nodes)
valid
reader readarray
layered true
optional true
longname second anisotropy rotation angle (degrees)
description is a rotation angle of the hydraulic conductivity tensor in degrees. The angle represents the second of three sequential rotations of the hydraulic conductivity ellipsoid. Following the rotation by ANGLE1 described above, ANGLE2 rotates the ellipsoid about its K22 axis (out of the x - y plane). An array can be specified for ANGLE2 only if ANGLE1 is also specified. A positive value of ANGLE2 represents clockwise rotation when viewed from any point on the positive K22 axis, looking toward the center of the ellipsoid. A value of zero indicates that the K11 axis lies within the x - y plane. If ANGLE2 is not specified, default values of zero are assigned to ANGLE2 and ANGLE3; connections that are not user-designated as vertical are assumed to be strictly horizontal (that is, to have no z component to their orientation); and connection lengths are based on horizontal distances.

block griddata
name angle3
type double precision
shape (nodes)
valid
reader readarray
layered true
optional true
longname third anisotropy rotation angle (degrees)
description is a rotation angle of the hydraulic conductivity tensor in degrees. The angle represents the third of three sequential rotations of the hydraulic conductivity ellipsoid. Following the rotations by ANGLE1 and ANGLE2 described above, ANGLE3 rotates the ellipsoid about its K11 axis. An array can be specified for ANGLE3 only if ANGLE1 and ANGLE2 are also specified. An array must be specified for ANGLE3 if ANGLE2 is specified. A positive value of ANGLE3 represents clockwise rotation when viewed from any point on the positive K11 axis, looking toward the center of the ellipsoid. A value of zero indicates that the K22 axis lies within the x - y plane.

block griddata
name wetdry
type double precision
shape (nodes)
valid
reader readarray
layered true
optional true
longname wetdry threshold and factor
description is a combination of the wetting threshold and a flag to indicate which neighboring cells can cause a cell to become wet. If WETDRY $<$ 0, only a cell below a dry cell can cause the cell to become wet. If WETDRY $>$ 0, the cell below a dry cell and horizontally adjacent cells can cause a cell to become wet. If WETDRY is 0, the cell cannot be wetted. The absolute value of WETDRY is the wetting threshold. When the sum of BOT and the absolute value of WETDRY at a dry cell is equaled or exceeded by the head at an adjacent cell, the cell is wetted.  WETDRY must be specified if ``REWET'' is specified in the OPTIONS block.  If ``REWET'' is not specified in the options block, then WETDRY can be entered, and memory will be allocated for it, even though it is not used.
<|MERGE_RESOLUTION|>--- conflicted
+++ resolved
@@ -136,14 +136,6 @@
 description keyword to indicate that x, y, and z components of specific discharge will be calculated at cell centers and written to the cell-by-cell flow file, which is specified with ``BUDGET SAVE FILE'' in Output Control.  If this option is activated, then additional information may be required in the discretization packages and the GWF Exchange package (if GWF models are coupled).  Specifically, ANGLDEGX must be specified in the CONNECTIONDATA block of the DISU Package; ANGLDEGX must also be specified for the GWF Exchange as an auxiliary variable.
 
 block options
-<<<<<<< HEAD
-name dev_modflowusg_upstream_weighted_saturation
-type keyword
-reader urword
-optional true
-longname keyword to use MODFLOW-USG conductance formulation
-description keyword to indicate that the MODFLOW-USG conductance formulation should be used calculate upstream weighted conductance.
-=======
 name k22overk
 type keyword
 reader urword
@@ -159,7 +151,6 @@
 longname keyword to indicate that specified K33 is a ratio
 description keyword to indicate that specified K33 is a ratio of K33 divided by K.  If this option is specified, then the K33 array entered in the NPF Package will be multiplied by K after being read.
 
->>>>>>> f2ad1f50
 
 # --------------------- gwf npf griddata ---------------------
 
