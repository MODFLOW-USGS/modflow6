--- conflicted
+++ resolved
@@ -1,16 +1,8 @@
-<<<<<<< HEAD
-\begin{thebibliography}{41}
-\providecommand{\natexlab}[1]{#1}
-\expandafter\ifx\csname urlstyle\endcsname\relax
-  \providecommand{\doi}[1]{doi:\discretionary{}{}{}#1}\else
-  \providecommand{\doi}{doi:\discretionary{}{}{}\begingroup
-=======
 \begin{thebibliography}{35}
 \providecommand{\natexlab}[1]{#1}
 \expandafter\ifx\csname urlstyle\endcsname\relax
   \providecommand{\doiagency}[1]{doi:\discretionary{}{}{}#1}\else
   \providecommand{\doiagency}{doi:\discretionary{}{}{}\begingroup
->>>>>>> c2e56e32
   \urlstyle{rm}\Url}\fi
 
 \bibitem[{Anderman and Hill(2000)}]{anderman2000modflow}
@@ -27,17 +19,10 @@
 
 \bibitem[{Bakker and others(2013)Bakker, Schaars, Hughes, Langevin, and
   Dausman}]{bakker2013documentation}
-<<<<<<< HEAD
-Bakker, Mark, Schaars, Frans, Hughes, J.D., Langevin, C.D., and Dausman, A.M.,
-  2013, Documentation of the seawater intrusion (SWI2) package for MODFLOW:
-  {U.S. Geological Survey Techniques and Methods, book 6, chap. A46, 47 p.},
-  accessed June 27, 2017, at \url{https://pubs.er.usgs.gov/publication/tm6A46}.
-=======
 Bakker, M., Schaars, F., Hughes, J.D., Langevin, C.D., and Dausman, A.M., 2013,
   Documentation of the seawater intrusion (SWI2) package for MODFLOW: {U.S.
   Geological Survey Techniques and Methods, book 6, chap. A46, 47 p.}, accessed
   June 27, 2017, at \url{https://pubs.er.usgs.gov/publication/tm6A46}.
->>>>>>> c2e56e32
 
 \bibitem[{Banta(2000)}]{modflowdrtpack}
 Banta, E.R., 2000, MODFLOW-2000, the U.S. Geological Survey Modular
@@ -51,17 +36,6 @@
   Report 2011--1213, 19 p.}, accessed June 27, 2017, at
   \url{https://pubs.er.usgs.gov/publication/ofr20111213}.
 
-<<<<<<< HEAD
-\bibitem[{Bedekar and others(2016)Bedekar, Morway, Langevin, and
-  Tonkin}]{mt3dusgs}
-Bedekar, Vivek, Morway, E.D., Langevin, C.D., and Tonkin, M.J., 2016, MT3D-USGS
-  version 1: A U.S. Geological Survey release of MT3DMS updated with new and
-  expanded transport capabilities for use with MODFLOW: {U.S. Geological Survey
-  Techniques and Methods, book 6, chap. A53, 69 p.},
-  \url{https://doi.org/10.3133/tm6a53}, \url{http://dx.doi.org/10.3133/tm6A53}.
-
-=======
->>>>>>> c2e56e32
 \bibitem[{Fenske and others(1996)Fenske, Leake, and
   Prudic}]{fenske1996documentation}
 Fenske, J.P., Leake, S.A., and Prudic, D.E., 1996, Documentation of a computer
@@ -90,24 +64,6 @@
   Techniques and Methods, book 6, chap. A16, variously paged}, accessed June
   27, 2017, at \url{https://pubs.usgs.gov/tm/2005/tm6A16/}.
 
-<<<<<<< HEAD
-\bibitem[{Healy and Ronan(1996)}]{healy1996}
-Healy, R.W., and Ronan, A.D., 1996, Documentation of Computer Program VS2DH for
-  Simulation of Energy Transport in Variably Saturated Porous Media:
-  Modification of the U.S. Geological Survey's Computer Program VS2DT: {U.S.
-  Geological Survey Water-Resources Investigation Report 96-4230, 36 p.},
-  accessed September 27, 2022, at \url{https://doi.org/10.3133/wri964230}, at
-  \url{https://pubs.usgs.gov/wri/1996/4230/report.pdf}.
-
-\bibitem[{Hecht-Mendez and others(2010)Hecht-Mendez, Molina-Giraldo, Blum, and
-  Bayer}]{hechtmendez}
-Hecht-Mendez, J., Molina-Giraldo, N., Blum, P., and Bayer, P., 2010, Evaluating
-  mt3dms for heat transport simulation of closed geothermal systems:
-  Groundwater, v.~48, no.~5, p.~741--756,
-  \url{https://doi.org/10.1111/j.1745-6584.2010.00678.x}.
-
-=======
->>>>>>> c2e56e32
 \bibitem[{Hill(1990)}]{hill1990preconditioned}
 Hill, M.C., 1990, Preconditioned Conjugate-Gradient 2 (PCG2), a computer
   program for solving ground-water flow equations: {U.S. Geological Survey
@@ -124,17 +80,10 @@
 
 \bibitem[{Hoffmann and others(2003)Hoffmann, Leake, Galloway, and
   Wilson}]{hoffmann2003modflow}
-<<<<<<< HEAD
-Hoffmann, J{\"o}rn, Leake, S.A., Galloway, D.L., and Wilson, A.M., 2003,
-  MODFLOW-2000 Ground-Water Model---User Guide to the Subsidence and
-  Aquifer-System Compaction (SUB) Package: {U.S. Geological Survey Open-File
-  Report 03--233, 44 p.}, accessed June 27, 2017, at
-=======
 Hoffmann, J., Leake, S.A., Galloway, D.L., and Wilson, A.M., 2003, MODFLOW-2000
   Ground-Water Model---User Guide to the Subsidence and Aquifer-System
   Compaction (SUB) Package: {U.S. Geological Survey Open-File Report 03--233,
   44 p.}, accessed June 27, 2017, at
->>>>>>> c2e56e32
   \url{https://pubs.usgs.gov/of/2003/ofr03-233/}.
 
 \bibitem[{Hsieh and Freckleton(1993)}]{hsieh1993hfb}
@@ -164,11 +113,7 @@
 Hughes, J.D., Russcher, M.J., Langevin, C.D., Morway, E.D., and McDonald, R.R.,
   2022{\natexlab{a}}, The {MODFLOW Application Programming Interface} for
   simulation control and software interoperability: Environmental Modelling \&
-<<<<<<< HEAD
-  Software, v. 148, 105257,
-=======
   Software, v. 148, article 105257,
->>>>>>> c2e56e32
   \url{https://doi.org/10.1016/j.envsoft.2021.105257}.
 
 \bibitem[{Hughes and others(2022{\natexlab{b}})Hughes, Leake, Galloway, and
@@ -178,15 +123,6 @@
   Package of MODFLOW 6: {U.S. Geological Survey Techniques and Methods, book 6,
   chap. A62, 57 p.}, \url{https://doi.org/10.3133/tm6A62}.
 
-<<<<<<< HEAD
-\bibitem[{Kipp(1987)}]{kipp1987}
-Kipp, K.L., 1987, HST3D: A Computer Code for Simulation of Heat and Solute
-  Transport in Three-Dimensional Ground-Water Flow Systems: {U.S. Geological
-  Survey Water-Resources Investigation Report 86-4095, 517 p.}, accessed
-  September 27, 2022, at \url{https://pubs.usgs.gov/wri/1986/4095/report.pdf}.
-
-=======
->>>>>>> c2e56e32
 \bibitem[{Konikow and others(2009)Konikow, Hornberger, Halford, and
   Hanson}]{konikow2009}
 Konikow, L.F., Hornberger, G.Z., Halford, K.J., and Hanson, R.T., 2009, Revised
@@ -196,13 +132,8 @@
 
 \bibitem[{Langevin and others(2008)Langevin, Thorne~Jr, Dausman, Sukop, and
   Guo}]{langevin2008seawat}
-<<<<<<< HEAD
-Langevin, C.D., Thorne~Jr, D.T., Dausman, A.M., Sukop, M.C., and Guo, Weixing,
-  2008, {SEAWAT} Version 4---A computer program for simulation of multi-species
-=======
 Langevin, C.D., Thorne~Jr, D.T., Dausman, A.M., Sukop, M.C., and Guo, W., 2008,
   {SEAWAT} Version 4---A computer program for simulation of multi-species
->>>>>>> c2e56e32
   solute and heat transport: {U.S. Geological Survey Techniques and Methods,
   book 6, chap. A22, 39 p.}, accessed June 27, 2017, at
   \url{https://pubs.er.usgs.gov/publication/tm6A22}.
@@ -210,25 +141,12 @@
 \bibitem[{Langevin and others(2017)Langevin, Hughes, Provost, Banta, Niswonger,
   and Panday}]{modflow6gwf}
 Langevin, C.D., Hughes, J.D., Provost, A.M., Banta, E.R., Niswonger, R.G., and
-<<<<<<< HEAD
-  Panday, Sorab, 2017, Documentation for the MODFLOW 6 Groundwater Flow (GWF)
-=======
   Panday, S., 2017, Documentation for the MODFLOW 6 Groundwater Flow (GWF)
->>>>>>> c2e56e32
   Model: {U.S. Geological Survey Techniques and Methods, book 6, chap. A55, 197
   p.}, \url{https://doi.org/10.3133/tm6A55}.
 
 \bibitem[{Langevin and others(2020)Langevin, Panday, and
   Provost}]{langevin2020hydraulic}
-<<<<<<< HEAD
-Langevin, C.D., Panday, Sorab, and Provost, A.M., 2020, Hydraulic-head
-  formulation for density-dependent flow and transport: Groundwater, v.~58,
-  no.~3, p.~349--362.
-
-\bibitem[{Langevin and others(2022)Langevin, Provost, Panday, and
-  Hughes}]{modflow6gwt}
-Langevin, C.D., Provost, A.M., Panday, Sorab, and Hughes, J.D., 2022,
-=======
 Langevin, C.D., Panday, S., and Provost, A.M., 2020, Hydraulic-head formulation
   for density-dependent flow and transport: Groundwater, v.~58, no.~3,
   p.~349--362.
@@ -236,7 +154,6 @@
 \bibitem[{Langevin and others(2022)Langevin, Provost, Panday, and
   Hughes}]{modflow6gwt}
 Langevin, C.D., Provost, A.M., Panday, S., and Hughes, J.D., 2022,
->>>>>>> c2e56e32
   Documentation for the MODFLOW 6 Groundwater Transport (GWT) Model: {U.S.
   Geological Survey Techniques and Methods, book 6, chap. A61, 56 p.},
   \url{https://doi.org/10.3133/tm6A61}.
@@ -255,26 +172,12 @@
   (MODFLOW): {U.S. Geological Survey Open-File Report 97--571, 50 p.}, accessed
   June 27, 2017, at \url{https://pubs.er.usgs.gov/publication/ofr97571}.
 
-<<<<<<< HEAD
-\bibitem[{Ma and Zheng(2010)}]{mazheng2010}
-Ma, Rui, and Zheng, Chunmiao, 2010, Effects of density and viscosity in
-  modeling heat as a groundwater tracer: Groundwater, v.~48, no.~3,
-  p.~380--389, \url{https://doi.org/10.1111/j.1745-6584.2009.00660.x}.
-
-\bibitem[{Maddock and others(2012)Maddock, Baird, Hanson, Schmid, and
-  Ajami}]{modflowripetpack}
-Maddock, Thomas, III, Baird, K.J., Hanson, R.T., Schmid, Wolfgang, and Ajami,
-  Hoori, 2012, RIP-ET---A Riparian Evapotranspiration Package for MODFLOW-2005:
-  {U.S. Geological Survey Techniques and Methods, book 6, chap. A39, 76 p.},
-  accessed June 27, 2017, at \url{https://pubs.usgs.gov/tm/tm6a39/}.
-=======
 \bibitem[{Maddock and others(2012)Maddock, Baird, Hanson, Schmid, and
   Ajami}]{modflowripetpack}
 Maddock, Thomas, I., Baird, K.J., Hanson, R.T., Schmid, W., and Ajami, H.,
   2012, RIP-ET---A Riparian Evapotranspiration Package for MODFLOW-2005: {U.S.
   Geological Survey Techniques and Methods, book 6, chap. A39, 76 p.}, accessed
   June 27, 2017, at \url{https://pubs.usgs.gov/tm/tm6a39/}.
->>>>>>> c2e56e32
 
 \bibitem[{Merritt and Konikow(2000)}]{modflowlak3pack}
 Merritt, M.L., and Konikow, L.F., 2000, Documentation of a computer program to
@@ -299,15 +202,9 @@
 
 \bibitem[{Panday and others(2013)Panday, Langevin, Niswonger, Ibaraki, and
   Hughes}]{modflowusg}
-<<<<<<< HEAD
-Panday, Sorab, Langevin, C.D., Niswonger, R.G., Ibaraki, Motomu, and Hughes,
-  J.D., 2013, MODFLOW-USG version 1---An unstructured grid version of MODFLOW
-  for simulating groundwater flow and tightly coupled processes using a control
-=======
 Panday, S., Langevin, C.D., Niswonger, R.G., Ibaraki, M., and Hughes, J.D.,
   2013, MODFLOW-USG version 1---An unstructured grid version of MODFLOW for
   simulating groundwater flow and tightly coupled processes using a control
->>>>>>> c2e56e32
   volume finite-difference formulation: {U.S. Geological Survey Techniques and
   Methods, book 6, chap. A45, 66 p.}, accessed June 27, 2017, at
   \url{https://pubs.usgs.gov/tm/06/a45/}.
@@ -338,24 +235,6 @@
   Geological Survey Water-Resources Investigations Report 84--4369, 409 p.}
 
 \bibitem[{Zheng(2010)}]{zheng2010supplemental}
-<<<<<<< HEAD
-Zheng, Chunmiao, 2010, MT3DMS v5.3, Supplemental User's Guide: {Technical
-  Report Prepared for the U.S. Army Corps of Engineers, 51 p.}
-
-\bibitem[{Zheng and Wang(1999)}]{zheng1999mt3dms}
-Zheng, Chunmiao, and Wang, P.P., 1999, MT3DMS---A modular three-dimensional
-  multi-species transport model for simulation of advection, dispersion and
-  chemical reactions of contaminants in groundwater systems; Documentation and
-  user's guide: {Contract report SERDP--99--1: Vicksburg, Miss., U.S. Army
-  Engineer Research and Development Center, 169 p.}
-
-\bibitem[{Zheng and others(2001)Zheng, Hill, and Hsieh}]{zheng2001modflow}
-Zheng, Chunmiao, Hill, M.C., and Hsieh, P.A., 2001, MODFLOW-2000, the U.S.
-  Geological Survey Modular Ground-Water Model---User guide to the LMT6
-  package, the linkage with MT3DMS for multi-species mass transport modeling:
-  {U.S. Geological Survey Open-File Report 01--82, 43 p.}, accessed June 27,
-  2017, at \url{https://pubs.er.usgs.gov/publication/ofr0182}.
-=======
 Zheng, C., 2010, MT3DMS v5.3, Supplemental User's Guide: {Technical Report
   Prepared for the U.S. Army Corps of Engineers, 51 p.}
 
@@ -365,6 +244,5 @@
   linkage with MT3DMS for multi-species mass transport modeling: {U.S.
   Geological Survey Open-File Report 01--82, 43 p.}, accessed June 27, 2017, at
   \url{https://pubs.er.usgs.gov/publication/ofr0182}.
->>>>>>> c2e56e32
 
 \end{thebibliography}