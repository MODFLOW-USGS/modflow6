--- conflicted
+++ resolved
@@ -1,18 +1,10 @@
 {\small
 \begin{lstlisting}[style=modeloutput]
-<<<<<<< HEAD
-mf6 - MODFLOW 6.1.1 12/12/2019 (compiled Jun  8 2020 12:35:50)
-usage: mf6               run MODFLOW 6 using "mfsim.nam"
-   or: mf6 [options]     retrieve program information
-
-Options   GNU long option   Meaning 
-=======
 mf6.exe - MODFLOW 6.1.1 06/12/2020 (compiled Jun 11 2020 17:47:19)
 usage: mf6.exe               run MODFLOW 6 using "mfsim.nam"
    or: mf6.exe [options]     retrieve program information
 
 Options   GNU long option   Meaning
->>>>>>> 7213e544
  -h, -?    --help           Show this message
  -v        --version        Display program version information.
  -dev      --develop        Display program develop option mode.
@@ -26,18 +18,15 @@
                                            errors but do assemble or
                                            solve matrix equations or
                                            write solution output.
-<<<<<<< HEAD
-                                                                    
-Bug reporting and contributions are welcome from the community. 
-=======
 
 Bug reporting and contributions are welcome from the community.
->>>>>>> 7213e544
 Questions can be asked on the issues page[1]. Before creating a new
 issue, please take a moment to search and make sure a similar issue
 does not already exist. If one does exist, you can comment (most
 simply even with just :+1:) to show your support for that issue.
-                                                                    
+
 [1] https://github.com/MODFLOW-USGS/modflow6/issues
+
+
 \end{lstlisting}
 }