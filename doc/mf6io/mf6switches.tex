--- conflicted
+++ resolved
@@ -4,39 +4,22 @@
 usage: mf6               run MODFLOW 6 using "mfsim.nam"
    or: mf6 [options]     retrieve program information
 
-<<<<<<< HEAD
-Options   GNU long option   Meaning
- -h, -?   --help            Show this message
- -v       --version         Display program version information.
- -dev     --develop         Display program develop option mode.
- -c       --compiler        Display compiler information.
- -s       --silent          STDOUT output piped to mfsim.stdout file.
-=======
 Options   GNU long option   Meaning 
  -h, -?    --help           Show this message
  -v        --version        Display program version information.
  -dev      --develop        Display program develop option mode.
  -c        --compiler       Display compiler information.
  -s        --silent         All STDOUT to mfsim.stdout.
->>>>>>> 3ee3f236
  -l <str>  --level <str>    STDOUT output to screen based on <str>.
                             <str>=summary Limited output to STDOUT.
                             <str>=debug   Enhanced output to STDOUT.
  -m <str>  --mode <str>     MODFLOW 6 simulation mode based on <str>.
                             <str>=validate Check model input for
-<<<<<<< HEAD
-                                             errors but do assemble or
-                                             solve matrix equations or
-                                             write solution output.
-
-Bug reporting and contributions are welcome from the community.
-=======
                                            errors but do assemble or
                                            solve matrix equations or
                                            write solution output.
                                                                     
 Bug reporting and contributions are welcome from the community. 
->>>>>>> 3ee3f236
 Questions can be asked on the issues page[1]. Before creating a new
 issue, please take a moment to search and make sure a similar issue
 does not already exist. If one does exist, you can comment (most
