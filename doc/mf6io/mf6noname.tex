{\small
\begin{lstlisting}[style=modeloutput]

ERROR REPORT:

<<<<<<< HEAD
  1. mf6: mfsim.nam is not present in working directory.
=======
  1. mf6.exe: mfsim.nam is not present in working directory.

2
>>>>>>> 7213e544

STOP 2
\end{lstlisting}
}<|MERGE_RESOLUTION|>--- conflicted
+++ resolved
@@ -3,14 +3,9 @@
 
 ERROR REPORT:
 
-<<<<<<< HEAD
-  1. mf6: mfsim.nam is not present in working directory.
-=======
   1. mf6.exe: mfsim.nam is not present in working directory.
 
 2
->>>>>>> 7213e544
 
-STOP 2
 \end{lstlisting}
 }