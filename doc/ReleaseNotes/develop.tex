--- conflicted
+++ resolved
@@ -3,19 +3,12 @@
 	
 	\item \currentmodflowversion
 	
-<<<<<<< HEAD
-	%\underline{NEW FUNCTIONALITY}
-	%\begin{itemize}
-=======
 	\underline{NEW FUNCTIONALITY}
 	\begin{itemize}
 		\item A new Groundwater Energy (GWE) transport model is introduced to the code base for simulating heat transport in the subsurface.  Additional information for activating the GWE model type within a MODFLOW 6 simulation is available within the mf6io.pdf document.  New example problems have been developed for testing and demonstrating GWE capabilities (in addition to other internal tests that help verify the accuracy of GWE); however, additional changes to the code and input may be necessary in response to user needs and further testing.
 	%	\item xxx
->>>>>>> ebf84ac0
 	%	\item xxx
-	%	\item xxx
-	%	\item xxx
-	%\end{itemize}
+	\end{itemize}
 
 	%\underline{EXAMPLES}
 	%\begin{itemize}
@@ -49,11 +42,7 @@
 	\underline{ADVANCED STRESS PACKAGES}
 	\begin{itemize}
 		\item Refactoring of the Water Mover package in version 6.4.3 introduced a reduction in performance for GWF models with a large number of movers.  The program was corrected so that performance is similar to previous versions.
-<<<<<<< HEAD
-		\item Deprecation warnings in the Lake and Streamflow Routing Packages, which can be issued by MODFLOW 6 at run time, incorrectly listed the version number as 6.5.0.  The warning was modified to show 6.4.3 as the version number for the deprecation.
-=======
 	%	\item xxx
->>>>>>> ebf84ac0
 	%	\item xxx
 	\end{itemize}
 
@@ -67,19 +56,6 @@
 	%\underline{EXCHANGES}
 	%\begin{itemize}
 	%	\item xxx
-<<<<<<< HEAD
 	%	\item xxx
 	%	\item xxx
 	%\end{itemize}
-
-	\underline{PARALLEL}
-	\begin{itemize}
-		\item A memory leak was identified in the way MPI messages were constructed and cached.  The memory leak caused problems for large models with many time steps.  The message construction and caching was fixed and tests confirm that the memory leak is no longer present.
-	%	\item xxx
-	%	\item xxx
-	\end{itemize}
-=======
-	%	\item xxx
-	%	\item xxx
-	%\end{itemize}
->>>>>>> ebf84ac0
