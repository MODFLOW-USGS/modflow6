--- conflicted
+++ resolved
@@ -1,9 +1,5 @@
 \begin{itemize}
-<<<<<<< HEAD
-\item ex01-twri---This is the TWRI problem described in the MODFLOW-2005 documentation and included with the MODFLOW-2005 examples \citep{modflow2005}. 
-=======
 \item ex01-twri---This is the TWRI problem described in the MODFLOW-2005 documentation and included with the MODFLOW-2005 examples \citep{modflow2005}
->>>>>>> 3ee3f236
 
 \item ex02-tidal---This problem demonstrates the time series and observation capabilities of MODFLOW 6.  Use of multiple boundary packages for a single simulation is also demonstrated by including three recharge packages.
 
@@ -19,19 +15,11 @@
 
 \item ex08-mfusg1xt3d---This is the first test problem presented in the MODFLOW-USG documentation \citep{modflowusg}.  It is included as an example problem to demonstrate the DISV Package for a simple groundwater flow model.  The model uses the XT3D formulation to improve the accuracy of the groundwater flow solution.
 
-<<<<<<< HEAD
-\item ex09-bump---This is a one-layer steady-state problem involving wetting and drying.  There is a rise in the bottom surface of the model, and groundwwater flows around the rise.
-
-\item ex10-bumpnr---This is a one-layer steady-state problem designed to test the Newton-Raphson approach.  There is a rise in the bottom surface of the model, and groundwwater flows around the rise.
-
-\item ex11-disvmesh---Demonstration of a triangular mesh with the DISV Package to discretize a circular island with a radius of 1500 meters.  The model has 2 layers and uses 2778 vertices (NVERT) to delineate 5240 cells per layer (NCPL).  General-head boundaries are assigned to model layer 1 for cells outside of a 1025 m radius circle.  Recharge is applied to the top of the model. 
-=======
 \item ex09-bump---This is a one-layer steady-state problem involving wetting and drying.  There is a rise in the bottom surface of the model, and groundwater flows around the rise.
 
 \item ex10-bumpnr---This is a one-layer steady-state problem designed to test the Newton-Raphson approach.  There is a rise in the bottom surface of the model, and groundwater flows around the rise.
 
 \item ex11-disvmesh---Demonstration of a triangular mesh with the DISV Package to discretize a circular island with a radius of 1500 meters.  The model has 2 layers and uses 2778 vertices (NVERT) to delineate 5240 cells per layer (NCPL).  General-head boundaries are assigned to model layer 1 for cells outside of a 1025 m radius circle.  Recharge is applied to the top of the model.
->>>>>>> 3ee3f236
 
 \item ex12-hanicol---Simple steady state model using a regular MODFLOW grid to simulate the response of an anisotropic confined aquifer to a pumping well. A constant-head boundary condition surrounds the active domain.  K22 is set to 100.0, which causes hydraulic conductivity in column direction to be 100 x more than K, which is in row direction.  Drawdown is more pronounced in column direction.
 
@@ -73,27 +61,17 @@
 
 \item ex31-vilhelmsen-lgr---This is the Local Grid Refinement (LGR) model described in \cite{vilhelmsen2012evaluation}.
 
-<<<<<<< HEAD
-\item ex32-periodicbc---Periodic boundary condition problem is based on \cite{laattoe2014spatial}. A MODFLOW 6 GWF-GWF Exchange is used to connect the left column with the right column. 
-
-\item ex33-csub-jacob---This is the \cite{jacob1939fluctuations} train problem simulates elastic compaction of aquifer materials in response to the loading of an aquifer by
-=======
 \item ex32-periodicbc---Periodic boundary condition problem is based on \cite{laattoe2014spatial}. A MODFLOW 6 GWF-GWF Exchange is used to connect the left column with the right column.
 
 \item ex33-csub-jacob---This is the \cite{jacob1939fluctuations} train problem, which simulates elastic compaction of aquifer materials in response to the loading of an aquifer by a passing train. The problem is described in the MODFLOW 6 CSUB Package Example Problems document released with MODFLOW 6 (version 6.1.0 or higher). This problem demonstrates elastic compaction of coarse-grained aquifer materials and time-varying loading at the surface to simulate the train passing an observation well in MODFLOW 6. The default effective-stress formulation is used to simulate coarse-grained material compaction.
->>>>>>> 3ee3f236
 
 \item ex34-csub-sub01---This is the Problem 1 from the Subsidence Package for MODFLOW-2000 documentation \citep{hoffmann2003modflow}, which is described in the MODFLOW 6 CSUB Package Example Problems document released with MODFLOW 6 (version 6.1.0 or higher).  This simulates the drainage of a thick interbed caused by a step decrease in hydraulic head in the aquifer in MODFLOW 6. The thick interbed is simulated using a delay-bed interbed and the default effective-stress formulation is used to simulate thick interbed compaction.
 
 \item ex35-csub-holly---This is the one-dimensional MODFLOW 6 extensometer model based on the model developed by \cite{sneed2008} to simulate aquitard drainage, compaction and, land subsidence at the Holly site, located at the Edwards Air Force base, in response to effective stress changes caused by groundwater pumpage in the Antelope Valley in southern California. This problem is described in the MODFLOW 6 CSUB Package Example Problems document released with MODFLOW 6 (version 6.1.0 or higher). The model simulates compaction in a combination of no-delay and delay interbeds and the default effective-stress formulation is used to simulate interbed compaction.
 
 \item ex36-csub-subwt01---This is the one-dimensional compaction in a three-dimensional flow field problem that is described in the MODFLOW 6 CSUB Package Example Problems document released with MODFLOW 6 (version 6.1.0 or higher). This problem is based on the problem presented in the SUB-WT package for MODFLOW-2005 report \citep{leake2007modflow} and represents groundwater development in a hypothetical aquifer that includes some features typical of basin-fill aquifers in an arid or semi-arid environment. The problem of \cite{leake2007modflow} was modified to include compaction of coarse-grained aquifer materials and water compressibility. The model simulates compaction in no-delay interbeds and the default effective-stress formulation is used to simulate interbed compaction.
-<<<<<<< HEAD
-\end{itemize}
-=======
 
 \item ex37-draindepth---This is a modified version of the unsaturated zone-stream-aquifer interaction example problem (test simulation 2) from the Unsaturated Zone Flow Package documentation \cite{modflownwt}.  Originally, this problem is simulated using the Unsaturated Zone Flow (UZF) and Streamflow Routing (SFR) Packages in MODFLOW 6. The drain (DRN) package has been added to simulate groundwater discharge to the surface that was originally simulated using the UZF SIMULATE\_GWSEEP option with a SURFDEP of 1.0 in all UZF cells. Drains were specified in every cell containing a UZF cell and have a elevation 0.5 feet below land surface, a conductance of 25. square feet per day (a value equal to the conductance calculated by the UZF package when the SIMULATE\_GWSEEP option is specified), and a drainage depth of 1.0 foot.  The top of the model has been modified to be equal to the top elevation of all SFR reaches, in cells containing SFR reaches, in order to simulate water-levels that exceed land surface and drain discharge from the model. The Mover (MVR) Package is used to move water from the DRN and UZF Packages to the SFR Package. The Newton-Raphson formulation was specified to allow a direct comparison to a model with the UZF package SIMULATE\_GWSEEP option and no drains.
 
 \end{itemize}
-    
->>>>>>> 3ee3f236
+    