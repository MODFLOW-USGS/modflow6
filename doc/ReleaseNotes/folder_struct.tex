\begin{verbatim}
mf6.1.1/ 
    bin/ 
    utils/ 
        mf5to6/ 
            make/ 
            msvs/ 
            src/ 
                NWT/ 
                LGR/ 
                Preproc/ 
                MF2005/ 
        zonebudget/ 
            make/ 
            msvs/ 
            src/ 
    srcbmi/ 
    make/ 
    examples/ 
        ex10-bumpnr/ 
        ex19-zaidel/ 
        ex01-twri/ 
        ex29-vilhelmsen-gc/ 
        ex31-vilhelmsen-lgr/ 
        ex15-whirlsxt3d/ 
        ex24-neville/ 
        ex37-draindepth/ 
        ex16-mfnwt2/ 
        ex20-keating/ 
        ex32-periodicbc/ 
        ex25-flowing-maw/ 
        ex26-Reilly-maw/ 
        ex03-bcf2ss/ 
        ex23-lak4/ 
        ex34-csub-sub01/ 
        ex11-disvmesh/ 
        ex33-csub-jacob/ 
        ex36-csub-subwt01/ 
        ex14-hanixt3d/ 
        ex13-hanirow/ 
        ex04-fhb/ 
        ex02-tidal/ 
        ex22-lak2/ 
        ex05-mfusg1disu/ 
        ex09-bump/ 
        ex27-advpakmvr/ 
        ex21-sfr1/ 
        ex12-hanicol/ 
        ex28-mflgr3/ 
        ex06-mfusg1disv/ 
        ex17-mfnwt3h/ 
        ex08-mfusg1xt3d/ 
        ex30-vilhelmsen-gf/ 
        ex35-csub-holly/ 
<<<<<<< HEAD
        ex07-mfusg1lgr/ 
        ex18-mfnwt3l/ 
    doc/ 
=======
        ex36-csub-subwt01/ 
        ex37-draindepth/ 
    make/ 
>>>>>>> 7213e544
    msvs/ 
    src/ 
        Exchange/ 
        Solution/ 
            SparseMatrixSolver/ 
        Timing/ 
        Utilities/ 
            TimeSeries/ 
            Memory/ 
            OutputControl/ 
<<<<<<< HEAD
            Observation/ 
        Model/ 
            ModelUtilities/ 
            GroundWaterFlow/ 
            Geometry/ 
=======
            TimeSeries/ 
    srcbmi/ 
    utils/ 
        mf5to6/ 
            make/ 
            msvs/ 
            src/ 
                LGR/ 
                MF2005/ 
                NWT/ 
                Preproc/ 
        zonebudget/ 
            make/ 
            msvs/ 
            src/ 
>>>>>>> 7213e544
\end{verbatim}<|MERGE_RESOLUTION|>--- conflicted
+++ resolved
@@ -1,83 +1,60 @@
 \begin{verbatim}
 mf6.1.1/ 
     bin/ 
-    utils/ 
-        mf5to6/ 
-            make/ 
-            msvs/ 
-            src/ 
-                NWT/ 
-                LGR/ 
-                Preproc/ 
-                MF2005/ 
-        zonebudget/ 
-            make/ 
-            msvs/ 
-            src/ 
-    srcbmi/ 
-    make/ 
+    doc/ 
     examples/ 
+        ex01-twri/ 
+        ex02-tidal/ 
+        ex03-bcf2ss/ 
+        ex04-fhb/ 
+        ex05-mfusg1disu/ 
+        ex06-mfusg1disv/ 
+        ex07-mfusg1lgr/ 
+        ex08-mfusg1xt3d/ 
+        ex09-bump/ 
         ex10-bumpnr/ 
+        ex11-disvmesh/ 
+        ex12-hanicol/ 
+        ex13-hanirow/ 
+        ex14-hanixt3d/ 
+        ex15-whirlsxt3d/ 
+        ex16-mfnwt2/ 
+        ex17-mfnwt3h/ 
+        ex18-mfnwt3l/ 
         ex19-zaidel/ 
-        ex01-twri/ 
-        ex29-vilhelmsen-gc/ 
-        ex31-vilhelmsen-lgr/ 
-        ex15-whirlsxt3d/ 
+        ex20-keating/ 
+        ex21-sfr1/ 
+        ex22-lak2/ 
+        ex23-lak4/ 
         ex24-neville/ 
-        ex37-draindepth/ 
-        ex16-mfnwt2/ 
-        ex20-keating/ 
-        ex32-periodicbc/ 
         ex25-flowing-maw/ 
         ex26-Reilly-maw/ 
-        ex03-bcf2ss/ 
-        ex23-lak4/ 
+        ex27-advpakmvr/ 
+        ex28-mflgr3/ 
+        ex29-vilhelmsen-gc/ 
+        ex30-vilhelmsen-gf/ 
+        ex31-vilhelmsen-lgr/ 
+        ex32-periodicbc/ 
+        ex33-csub-jacob/ 
         ex34-csub-sub01/ 
-        ex11-disvmesh/ 
-        ex33-csub-jacob/ 
-        ex36-csub-subwt01/ 
-        ex14-hanixt3d/ 
-        ex13-hanirow/ 
-        ex04-fhb/ 
-        ex02-tidal/ 
-        ex22-lak2/ 
-        ex05-mfusg1disu/ 
-        ex09-bump/ 
-        ex27-advpakmvr/ 
-        ex21-sfr1/ 
-        ex12-hanicol/ 
-        ex28-mflgr3/ 
-        ex06-mfusg1disv/ 
-        ex17-mfnwt3h/ 
-        ex08-mfusg1xt3d/ 
-        ex30-vilhelmsen-gf/ 
         ex35-csub-holly/ 
-<<<<<<< HEAD
-        ex07-mfusg1lgr/ 
-        ex18-mfnwt3l/ 
-    doc/ 
-=======
         ex36-csub-subwt01/ 
         ex37-draindepth/ 
     make/ 
->>>>>>> 7213e544
     msvs/ 
     src/ 
         Exchange/ 
+        Model/ 
+            Geometry/ 
+            GroundWaterFlow/ 
+            ModelUtilities/ 
         Solution/ 
             SparseMatrixSolver/ 
         Timing/ 
         Utilities/ 
-            TimeSeries/ 
             Memory/ 
+            Observation/ 
             OutputControl/ 
-<<<<<<< HEAD
-            Observation/ 
-        Model/ 
-            ModelUtilities/ 
-            GroundWaterFlow/ 
-            Geometry/ 
-=======
             TimeSeries/ 
     srcbmi/ 
     utils/ 
@@ -93,5 +70,4 @@
             make/ 
             msvs/ 
             src/ 
->>>>>>> 7213e544
 \end{verbatim}