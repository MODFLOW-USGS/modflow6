--- conflicted
+++ resolved
@@ -142,11 +142,8 @@
 \item The LAK Package would accept negative user-input values for  RAINFALL, EVAPORATION, RUNOFF, INFLOW, and WITHDRAWAL even though the user guide mentioned that negative values are not allowed for these flow terms.  Error checks were added to ensure these values are specified as positive.
 \item Added a storage term to the SFR Package binary output file.  This term is always zero with the present implementation.  An auxiliary variable, called VOLUME, is also written with the storage budget term.  This term contains the calculated water volume in the reach.
 \item  Added additional error trapping in the MAW Package to catch divide by zero errors when calculating the saturated conductance for wells using the SKIN CONDEQN in connections where the cell  transmissivity (the product of geometric mean of the horizontal hydraulic conductivity and cell thickness) and well transmissivity (the product of HK\_SKIN and screen thickness) is equal to one. Also add error trapping for well connections using the 1) SKIN CONDEQN where the contrast between the cell and well transmissivities are less than one and 2) SKIN and MEAN CONDEQN where the calculated connection saturated conductance is less than zero.
-<<<<<<< HEAD
-=======
 \item For the Lake Package, the outlet number was written as ID1 and ID2 for the TO-MVR record in the binary budget file.  This has been changed so that the lake number of the connected outlet is written to ID1 and ID2.  This change was implemented so that lake budgets can be calculated using the information in the lake budget file.
 \item The Lake, Streamflow Routing, and Multi-Aquifer Well Packages were modified to save the user-specified stage or head to the binary output file for lakes, reaches, or wells that are specified as being CONSTANT.  Prior to this change, a no-flow value was written to the package binary output files for constant stage lakes and streams and constant head multi-aquifer wells.  The no-flow value is still written for those lakes, streams, or wells that are specified by the user as being inactive.  This change should make it easier to post-process the results from these packages.
->>>>>>> b902e603
 \end{itemize}
 
 \underline{SOLUTION}
