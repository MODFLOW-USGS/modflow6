--- conflicted
+++ resolved
@@ -120,10 +120,7 @@
 \underline{NEW FUNCTIONALITY}
 \begin{itemize}
 \item Added silent command line switch (-s or --silent) that sends all output to the screen (\texttt{STDOUT})  to a file (``mfsim.stdout'').
-<<<<<<< HEAD
-=======
 \item Added a new option, called SAVE\_SATURATION to the Node Property Flow Package.  When invoked, cell saturation is written to the binary budget file.  The cell saturation can be used by post-processors to determine how much of the cell is saturated without having to know the value for ICELLTYPE or the value for head. If a cell is marked as confined (ICELLTYPE=0) then saturation is always one. If ICELLTYPE is one, then saturation ranges between zero and one.
->>>>>>> fc270137
 \end{itemize}
 
 \underline{BASIC FUNCTIONALITY}
