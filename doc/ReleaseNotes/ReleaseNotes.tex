\documentclass[11pt,twoside,twocolumn]{usgsreport}
\usepackage{usgsfonts}
\usepackage{usgsgeo}
\usepackage{usgsidx}
\usepackage[tabletoc]{usgsreporta}

\usepackage{amsmath}
\usepackage{algorithm}
\usepackage{algpseudocode}
\usepackage{bm}
\usepackage{calc}
\usepackage{natbib}
\usepackage{bibentry}
\usepackage{graphicx}
\usepackage{longtable}

\usepackage[T1]{fontenc}

\makeindex
\usepackage{setspace}
% uncomment to make double space 
%\doublespacing
\usepackage{etoolbox}
%\usepackage{verbatim}

\usepackage{titlesec}

\usepackage[hidelinks]{hyperref}
\hypersetup{
    pdftitle={MODFLOW~6 Release Notes},
    pdfauthor={MODFLOW~6 Development Team},
    pdfsubject={MODFLOW~6 Release Notes},
    pdfkeywords={MODFLOW, groundwater model, simulation},
    bookmarksnumbered=true,     
    bookmarksopen=true,         
    bookmarksopenlevel=1,       
    colorlinks=true,
    allcolors={blue},          
    pdfstartview=Fit,           
    pdfpagemode=UseOutlines,
    pdfpagelayout=TwoPageRight
}


\graphicspath{{./Figures/}}
\input{../version.tex}


\renewcommand{\cooperator}
{the \textusgs\ Water Availability and Use Science Program}
\renewcommand{\reporttitle}
{MODFLOW~6 Release Notes}
\renewcommand{\coverphoto}{coverimage.jpg}
\renewcommand{\GSphotocredit}{Binary computer code illustration.}
\renewcommand{\reportseries}{}
\renewcommand{\reportnumber}{}
\renewcommand{\reportyear}{2017}
\ifdef{\reportversion}{\renewcommand{\reportversion}{\currentmodflowversion}}{}
\renewcommand{\theauthors}{MODFLOW~6 Development Team}
\renewcommand{\thetitlepageauthors}{\theauthors}
%\renewcommand{\theauthorslastfirst}{}
\renewcommand{\reportcitingtheauthors}{MODFLOW~6 Development Team}
\renewcommand{\colophonmoreinfo}{}
\renewcommand{\theoffice}{Office of Groundwater \\ U.S. Geological Survey \\ Mail Stop 411 \\ 12201 Sunrise Valley Drive \\ Reston, VA 20192 \\ (703) 648-5001}
\renewcommand{\reportbodypages}{}
\urlstyle{rm}
\renewcommand{\reportwebsiteroot}{https://doi.org/10.5066/}
\renewcommand{\reportwebsiteremainder}{F76Q1VQV}
%\renewcommand{\doisecretary}{RYAN K. ZINKE}
%\renewcommand{\usgsdirector}{William H. Werkheiser}
%\ifdef{\usgsdirectortitle}{\renewcommand{\usgsdirectortitle}{Acting Director}}{}
\ifdef{\usgsissn}{\renewcommand{\usgsissn}{}}{}
\renewcommand{\theconventions}{}
\definecolor{coverbar}{RGB}{32, 18, 88}
\renewcommand{\bannercolor}{\color{coverbar}}
%\renewcommand{\thePSC}{the MODFLOW~6 Development Team}
%\renewcommand{\theeditor}{Christian D. Langevin}
%\renewcommand{\theillustrator}{None}
%\renewcommand{\thefirsttypesetter}{Joseph D. Hughes}
%\renewcommand{\thesecondtypesetter}{Cian Dawson}
\renewcommand{\reportrefname}{References Cited}

\makeatletter
\newcommand{\customlabel}[2]{%
   \protected@write \@auxout {}{\string \newlabel {#1}{{#2}{\thepage}{#2}{#1}{}} }%
   \hypertarget{#1}{}
}

\newcommand{\customcolophon}{
Publishing support provided by the U.S. Geological Survey \\
\theauthors
\newline \newline
For information concerning this publication, please contact:
\newline \newline
Office of Groundwater \\ U.S. Geological Survey \\ Mail Stop 411 \\ 12201 Sunrise Valley Drive \\ Reston, VA 20192 \\ (703) 648--5001 \\
https://water.usgs.gov/ogw/
}

\renewcommand{\reportrefname}{References Cited}
\newcommand{\inreferences}{%
\renewcommand{\theequation}{R--\arabic{equation}}%
\setcounter{equation}{0}%
\renewcommand{\thefigure}{R--\arabic{figure}}%
\setcounter{figure}{0}%
\renewcommand{\thetable}{R--\arabic{table}}%
\setcounter{table}{0}%
\renewcommand{\thepage}{R--\arabic{page}}%
\setcounter{page}{1}%
}

\newcounter{appendixno}
\setcounter{appendixno}{0}
\newcommand{\inappendix}{%
\addtocounter{appendixno}{1}%
\renewcommand{\theequation}{\Alph{appendixno}--\arabic{equation}}%
\setcounter{equation}{0}%
\renewcommand{\thefigure}{\Alph{appendixno}--\arabic{figure}}%
\setcounter{figure}{0}%
\renewcommand{\thetable}{\Alph{appendixno}--\arabic{table}}%
\setcounter{table}{0}%
\renewcommand{\thepage}{\Alph{appendixno}--\arabic{page}}%
\setcounter{page}{1}%
}

\nobibliography*

\begin{document}

%\makefrontcover
\ifdef{\makefrontcoveralt}{\makefrontcoveralt}{\makefrontcover}

%\makefrontmatter
%\maketoc
\ifdef{\makefrontmatterabv}{\makefrontmatterabv}{\makefrontmatter}

\onecolumn
\pagestyle{body}
\RaggedRight
\hbadness=10000
\pagestyle{body}
\setlength{\parindent}{1.5pc}

% -------------------------------------------------
\section{Introduction}
This document describes MODFLOW~6 Version \modflowversion.  This distribution is packaged for personal computers using the Microsoft Windows 7 and 10 operating systems, although it may run on other versions of Windows.  The executable file was compiled for 64-bit Windows operating systems and should run on most personal computers.

Version numbers for MODFLOW~6 will follow a major.minor.revision format.  The major number will be increased when there are substantial new changes that may break backward compatibility.  The minor number will be increased when important, but relatively minor new functionality is added.  The revision number will be added when errors are corrected in either the program or input files.

% -------------------------------------------------
\section{History}
This section describes changes introduced into MODFLOW~6 for the current release.  Changes introduced in previous releases are in Appendix~\ref{app:A}. These changes may substantially affect users.

\begin{itemize}
	\item Version mf6.1.1--Release Candidate

	\underline{NEW FUNCTIONALITY}
	\begin{itemize}
		\item The source code was refactored to support the \href{https://csdms.colorado.edu/wiki/BMI_Description}{Basic Model Interface} (BMI) developed by the \href{https://csdms.colorado.edu/wiki/Main_Page}{Community Surface Dynamics Modeling System} (CSDMS) group. BMI is a set of standard control and query functions that, when added to a model code, make that model both easier to learn and easier to couple with other software elements \citep{PECKHAM20133}. Furthermore, the BMI makes it possible to control MODFLOW~6 execution using from scripting languages using bindings for the BMI (for example, python bindings for the BMI available through \href{https://csdms.colorado.edu/wiki/PyMT}{pymt}). The BMI in this version is considered preliminary (alpha release). Limited testing of the BMI has been performed but significant changes are expected in future releases and BMI support will not be provided to users at this time.
		\item Add silent command line switch (\texttt{-s} or \texttt{--silent}) that sends all output to the screen (\texttt{STDOUT})  to a file (``mfsim.stdout'').
		\item Add screen output command line switch (\texttt{-l <str>} or \texttt{--silent <str>}) that controls output to the screen (\texttt{STDOUT}). If \texttt{<str>}  is \texttt{summary}, stress period and time step data are not written to \texttt{STDOUT}. If \texttt{<str>} is \texttt{debug}, normal and debug output are written to \texttt{STDOUT}. 
		\item Add simulation mode command line switch (\texttt{-m <str>} or \texttt{--mode <str>}) that controls the solution mode. If \texttt{<str>}  is \texttt{validate}, model input will be checked for errors but the coefficient matrix or matrices will not be assembled or solved and solution output will not be written.
		\item Add SAVE\_SATURATION option to the Node Property Flow Package.  When invoked, cell saturation is written to the binary budget file.  The cell saturation can be used by post-processors to determine how much of the cell is saturated without having to know the value for ICELLTYPE or the value for head. If a cell is marked as confined (ICELLTYPE=0) then saturation is always one. If ICELLTYPE is one, then saturation ranges between zero and one.
		\item Add option for saving package convergence for the CSUB Package to a comma-separated values (CSV) file. Package convergence is enabled by specifying PACKAGE\_CONVERGENCE FILEOUT $<$package\_convergence\_filename$>$ in the options block for the package.
		\item Add option for saving package convergence for the LAK, SFR, and UZF Packages to comma-separated values (CSV) files. Package convergence for the LAK, SFR, and UZF Packages is enabled by specifying PACKAGE\_CONVERGENCE FILEOUT $<$package\_convergence\_filename$>$ in the options block for the package.
		\item Add CSV\_OUTER\_OUTPUT output option to save outer iteration information to a comma-separated values (CSV) file. The maximum of the model or package dependent-variable change for the outer iteration is written to the CSV file at the end of each outer iteration. 
		\item Add CSV\_INNER\_OUTPUT output option to save inner iteration information to a comma-separated values (CSV) file. The CSV output also the includes maximum dependent-variable change and maximum residual convergence information for the solution and each model (if the solution includes more than one model) and linear acceleration information for each inner iteration. The inner iteration CSV output is written to the CSV file at the end of each outer iteration.
		\item Add OUTER\_DVCLOSE and INNER\_DVCLOSE variables to replace OUTER\_HCLOSE and INNER\_HCLOSE variables. Warning messages will be issued if OUTER\_HCLOSE and/or INNER\_HCLOSE variables are specified. OUTER\_HCLOSE and INNER\_HCLOSE variables will eventually be deprecated. 
		\item Add option to scale drain conductance over a user-defined range (drainage depth). Linear-conductance scaling is used with the Standard Formulation. Cubic-conductance scaling is used with the Newton-Raphson Formulation. The additional drainage depth variable is specified as an auxiliary variable and AUXDEPTHNAM is used to identify the auxiliary variable defining the drainage depth. The cubic-conductance scaling can be used as a replacement for the groundwater seepage option in the UZF Package. The scaled drainage conductance option can also be used to represent vertical seepage faces and improve model convergence in cells where simulated heads fluctuate around the elevation where the drain begins to discharge groundwater.
		\item Add timeseries support for the reach upstream fraction variable in the SFR package.
<<<<<<< HEAD
		\item Add Picard iterations for the SFR package to minimize differences in SFR package results between subsequent GWF Picard (non-linear) iterations as a result of non-optimal reach numbering. The number of SFR package Picard iterations can be controlled by specifying the maximum number of Picard  iteration to be used in the OPTIONS block (MAXIMUM\_PICARD\_ITERATIONS). If reaches are numbered in order, from upstream to downstream, MAXIMUM\_PICARD\_ITERATIONS can be set to 1 to reduce model run time. Specifying  MAXIMUM\_PICARD\_ITERATIONS to 1 will result in identical SFR package performance to previous versions of MODFLOW~6.
=======
		\item Add Picard iterations for the SFR package to minimize differences in SFR package results between subsequent GWF Picard (non-linear) iterations as a result of non-optimal reach numbering. The number of SFR package Picard iterations can be controlled by specifying the maximum number of Picard  iteration to be used in the OPTIONS block (MAXIMUM\_PICARD\_ITERATIONS). If reaches are numbered in order, from upstream to downstream, MAXIMUM\_PICARD\_ITERATIONS can be set to 1 to reduce model run time. Specifying  MAXIMUM\_PICARD\_ITERATIONS to 1 will result in identical SFR package performance to previous versions of MODFLOW 6.
		\item Add flow correction option for the MAW package that corrects the MAW-GWF exchange in cases where the head in a multi-aquifer well is below the bottom of the screen for a connection or the head in a convertible cell connected to a multi-aquifer well is below the cell bottom.  When flow corrections are activated, unit head gradients are used to calculate the flow between a multi-aquifer well and a connected GWF cell. This option is identical to the MODFLOW-USG ``flow-to-dry-cell'' option for flow between a CLN cell and a GWF cell if the cell is convertible \citep{modflowusg}. Flow corrections are enabled by specifying FLOW\_CORRECTION in the OPTIONS block. By default, flow corrections are not made. \emph{Prior to this release (version 6.1.1), flow corrections were made anytime the head in a multi-aquifer well was below the bottom of the screen for a connection--this may result in different results for existing models that can be resolved by using the FLOW\_CORRECTION option.}
>>>>>>> 84700d70
	\end{itemize}

	\textbf{\underline{BUG FIXES AND OTHER CHANGES TO EXISTING FUNCTIONALITY}} \\
	\underline{BASIC FUNCTIONALITY}
	\begin{itemize}
		\item Corrected an error in how the discretization package (for regular MODFLOW grids) calculates the distance between two cells when one or both of the cells are unconfined.  The error in the code would have only affected XT3D simulations with a regular grid, unconfined conditions, and specification of ANGLE2 in the NPF Package.  
		\item Corrected an error in the use of the AUXMULTNAME option for boundary packages when time series are used.
	\end{itemize}

	\underline{STRESS PACKAGES}
	\begin{itemize}
		\item Fixed a bug in binary budget file header for CSUB Package budget data written using IMETH=6 (CSUB-ELASTIC and CSUB-INELASTIC) .
		\item Added information on the CSUB Package budget terms and compaction data written the the Input/Output document in the `Description of Groundwater Flow (GWF) Model Binary Output Files' section.
		\item Refactored the SFR Package to remove use of RectangularChGeometry objects and added required functionality as private methods in the SFR module.
		\item Prior to this release, the calculated flows between a standard stress package (WEL, DRN, RIV, GHB, RCH, and EVT) and the connected model cell were based on the RHS and HCOF terms from the previous iteration.  This was not consistent with previous MODFLOW versions.  These packages were modified so that the flows are recalculated using the final converged head solution.  As a result of this change, simulated groundwater flows for these packages may be slightly different (compared to previous releases) if the package HCOF and RHS values depend on the simulated groundwater head.
	\end{itemize}

	\underline{ADVANCED STRESS PACKAGES}
	\begin{itemize}
		\item The code for saving the budget terms for the advanced packages was refactored to use common routines.  These changes should have no affect on simulation results.
		\item The LAK Package would accept negative user-input values for  RAINFALL, EVAPORATION, RUNOFF, INFLOW, and WITHDRAWAL even though the user guide mentioned that negative values are not allowed for these flow terms.  Error checks were added to ensure these values are specified as positive.
		\item Added a storage term to the SFR Package binary output file.  This term is always zero with the present implementation.  An auxiliary variable, called VOLUME, is also written with the storage budget term.  This term contains the calculated water volume in the reach.
		\item  Improved error trapping in the MAW Package to catch divide by zero errors when calculating the saturated conductance for wells using the SKIN CONDEQN in connections where the cell  transmissivity (the product of geometric mean of the horizontal hydraulic conductivity and cell thickness) and well transmissivity (the product of HK\_SKIN and screen thickness) is equal to one. Also add error trapping for well connections using the 1) SKIN CONDEQN where the contrast between the cell and well transmissivities are less than one and 2) SKIN and MEAN CONDEQN where the calculated connection saturated conductance is less than zero.
		\item For the Lake Package, the outlet number was written as ID1 and ID2 for the TO-MVR record in the binary budget file.  This has been changed so that the lake number of the connected outlet is written to ID1 and ID2.  This change was implemented so that lake budgets can be calculated using the information in the lake budget file.
		\item The Lake, Streamflow Routing, and Multi-Aquifer Well Packages were modified to save the user-specified stage or head to the binary output file for lakes, reaches, or wells that are specified as being CONSTANT.  Prior to this change, a no-flow value was written to the package binary output files for constant stage lakes and streams and constant head multi-aquifer wells.  The no-flow value is still written for those lakes, streams, or wells that are specified by the user as being inactive.  This change should make it easier to post-process the results from these packages.
	\end{itemize}

	\underline{SOLUTION}
	\begin{itemize}
		\item Fixed a bug in the linear solver when using the STRICT RCLOSE\_OPTION that prevented termination of inner iterations when the INNER\_DVCLOSE and INNER\_RCLOSE criteria were met but the inner iteration count was greater than one. The inner iterations are now terminated when the INNER\_DVCLOSE and INNER\_RCLOSE criteria are met but the linear solver is considered non-converged if the inner iteration count is greater than one.
		\item Deprecated the CSV\_OUTPUT output option in the OPTIONS BLOCK because the output to the comma-separated values (CSV) file was based on the PRINT\_OPTION option. If CSV\_OUTPUT is specified, it is used to define the file name for the CSV\_OUTER\_OUTPUT output option.
		\item Modified the outer iteration information written to the simulation listing file when PRINT\_OPTION is not NONE to improve the ability of users to evaluate model convergence. Added Package convergence data, eliminated dependent variable changes adjusted by under-relaxation, and flags to indicate when an outer iterations step is considered converged. Information is also provided if PTC causes non-convergence for a outer iteration (even if the model is converged) and if NEWTON UNDER\_RELAXATION resets outer iteration convergence from FALSE to TRUE. Dependent-variable changes for the under-relaxation step in an outer iteration are no longer reported because under-relaxation is only applied if the model or package outer iteration steps do not converge and by definition reduce dependent-variable changes and are not used to evaluate outer iteration convergence.
		\item Deprecated the OUTER\_RCLOSEBND optional variable in the NONLINEAR BLOCK because OUTER\_DVCLOSE is used for all terms used to evaluate package convergence. An warning will occur if OUTER\_RCLOSEBND is specified.
	\end{itemize}

\end{itemize}


% -------------------------------------------------
\section{Known Issues}
This section describes known issues with this release of MODFLOW~6.

\begin{enumerate}

\item
The capability to use Unsaturated Zone Flow (UZF) routing beneath lakes and streams has not been implemented.

\end{enumerate}


% -------------------------------------------------
\section{Distribution File}
The following distribution file is for use on personal computers: \modflowversion.zip.  The distribution file is a compressed zip file. The following directory structure is incorporated in the zip file:

% folder structured created by python script
\input{folder_struct.tex}

It is recommended that no user files are kept in the \modflowversion~directory structure.  If you do plan to put your own files in the \modflowversion~directory structure, do so only by creating additional subdirectories.

% -------------------------------------------------
\section{Installation and Execution}
There is no installation of MODFLOW~6 other than the requirement that \modflowversion.zip must be unzipped into a location where it can be accessed.  

To make the executable versions of MODFLOW~6 accessible from any directory, the directory containing the executables should be included in the PATH environment variable.  Also, if a prior release of MODFLOW~6 is installed on your system, the directory containing the executables for the prior release should be removed from the PATH environment variable.

As an alternative, the executable file, mf6.exe, in the \modflowversion{}/bin directory can be copied into a directory already included in the PATH environment variable.

To run MODFLOW~6, simply type \texttt{mf6} in a terminal window.  The current working directory must be set to a location where the model input files are located.  Upon execution, MODFLOW~6 will immediately look for file with the name \texttt{mfsim.nam} in the current working directory, and will terminate with an error if it does not find this file.

% -------------------------------------------------
\section{Compiling MODFLOW~6}
MODFLOW~6 has been compiled using Intel Visual Fortran and gfortran on the Windows and Mac/OS operating systems.  Because the program uses relatively new Fortran capabilities, newer versions of the compilers may be required for successful compilation.  For example, to use gfortran to compile MODFLOW~6, gfortran version 4.9 or newer must be used.  If you have gfortran installed on your computer, you can tell which version it is by entering ``\verb|gfortran --version|'' at a terminal window.

This distribution contains the Microsoft Visual Studio project files for compiling MODFLOW~6 on Windows using the Intel Fortran Compiler.  The files have been used successfully with Visual Studio 2017 and Intel(R) Visual Fortran Compiler 2019.2.190.

This distribution also comes with a makefile for compiling MODFLOW~6 with gfortran.  The makefile is contained in the \texttt{make} folder.

For those familiar with Python, the pymake package can also be used to compile MODFLOW~6.  Additional information on the Python pymake utility can be found at: \url{https://github.com/modflowpy/pymake}.  

% -------------------------------------------------
\section{System Requirements}
MODFLOW~6 is written in Fortran.  It uses features from the 95, 2003, and 2008 language.  The code has been used on UNIX-based computers and personal computers running various forms of the Microsoft Windows operating system.

% -------------------------------------------------
\section{Testing}
The examples distributed with MODFLOW~6 can be run by navigating to the examples folder and executing the "run.bat" batch files within each example folder.  Alternatively, there is a runall.bat batch file under the examples folder that will run all of the test problems.

% -------------------------------------------------
\section{MODFLOW~6 Documentation}
Details on the numerical methods and the underlying theory for MODFLOW~6 are described in the following reports:

\begin{itemize}
<<<<<<< HEAD
\item
Hughes, J.D., Langevin, C.D., and Banta, E.R., 2017, Documentation for the MODFLOW~6 framework: U.S. Geological Survey Techniques and Methods, book 6, chap. A57, 40 p., https://doi.org/10.3133/tm6A57.

\item
Langevin, C.D., Hughes, J.D., Banta, E.R., Niswonger, R.G., Panday, Sorab, and Provost, A.M., 2017, Documentation for the MODFLOW~6 Groundwater Flow Model: U.S. Geological Survey Techniques and Methods, book 6, chap. A55, 197 p., https://doi.org/10.3133/tm6A55.

\item
Provost, A.M., Langevin, C.D., and Hughes, J.D., 2017, Documentation for the ``XT3D'' option in the Node Property Flow (NPF) Package of MODFLOW~6: U.S. Geological Survey Techniques and Methods, book 6, chap. A56, 40 p., https://doi.org/10.3133/tm6A56.
=======

\item \bibentry{modflow6framework}

\item \bibentry{modflow6gwf}

\item \bibentry{modflow6xt3d}
>>>>>>> 84700d70

\end{itemize}
 
\noindent Description of the MODFLOW~6 input and output is included in this distribution in the ``doc'' folder as mf6io.pdf.

% -------------------------------------------------
\section{Test Problems}
The following is a list of test problems distributed with MODFLOW~6.  Characteristics of these tests are contained in Table \ref{table:examples}.


% example tex files created by python scripts

\input{example_items.tex}

\input{example_table.tex}

% -------------------------------------------------
\section{Disclaimer and Notices}

This software has been approved for release by the U.S. Geological Survey (USGS). Although the software has been subjected to rigorous review, the USGS reserves the right to update the software as needed pursuant to further analysis and review. No warranty, expressed or implied, is made by the USGS or the U.S. Government as to the functionality of the software and related material nor shall the fact of release constitute any such warranty. Furthermore, the software is released on condition that neither the USGS nor the U.S. Government shall be held liable for any damages resulting from its authorized or unauthorized use. Also refer to the USGS Water Resources Software User Rights Notice for complete use, copyright, and distribution information.

Notices related to this software are as follows:
\begin{itemize}
\item This software is a product of the U.S. Geological Survey, which is part of the U.S. Government.

\item This software is freely distributed. There is no fee to download and (or) use this software.

\item Users do not need a license or permission from the USGS to use this software. Users can download and install as many copies of the software as they need.

\item As a work of the United States Government, this USGS product is in the public domain within the United States. You can copy, modify, distribute, and perform the work, even for commercial purposes, all without asking permission. Additionally, USGS waives copyright and related rights in the work worldwide through CC0 1.0 Universal Public Domain Dedication (\url{https://creativecommons.org/publicdomain/zero/1.0/}).
\end{itemize}


\newpage
\ifx\usgsdirector\undefined
\addcontentsline{toc}{section}{\hspace{1.5em}\bibname}
\else
\inreferences
\REFSECTION
\fi
\input{bibliography.tex}


\newpage
\inappendix
\SECTION{Appendix A. Changes Introduced in Previous Versions}
\customlabel{app:A}{A}
\input{./appendixA.tex}


\justifying
\vspace*{\fill}
\clearpage
\pagestyle{backofreport}
\makebackcover
\end{document}<|MERGE_RESOLUTION|>--- conflicted
+++ resolved
@@ -167,12 +167,8 @@
 		\item Add OUTER\_DVCLOSE and INNER\_DVCLOSE variables to replace OUTER\_HCLOSE and INNER\_HCLOSE variables. Warning messages will be issued if OUTER\_HCLOSE and/or INNER\_HCLOSE variables are specified. OUTER\_HCLOSE and INNER\_HCLOSE variables will eventually be deprecated. 
 		\item Add option to scale drain conductance over a user-defined range (drainage depth). Linear-conductance scaling is used with the Standard Formulation. Cubic-conductance scaling is used with the Newton-Raphson Formulation. The additional drainage depth variable is specified as an auxiliary variable and AUXDEPTHNAM is used to identify the auxiliary variable defining the drainage depth. The cubic-conductance scaling can be used as a replacement for the groundwater seepage option in the UZF Package. The scaled drainage conductance option can also be used to represent vertical seepage faces and improve model convergence in cells where simulated heads fluctuate around the elevation where the drain begins to discharge groundwater.
 		\item Add timeseries support for the reach upstream fraction variable in the SFR package.
-<<<<<<< HEAD
 		\item Add Picard iterations for the SFR package to minimize differences in SFR package results between subsequent GWF Picard (non-linear) iterations as a result of non-optimal reach numbering. The number of SFR package Picard iterations can be controlled by specifying the maximum number of Picard  iteration to be used in the OPTIONS block (MAXIMUM\_PICARD\_ITERATIONS). If reaches are numbered in order, from upstream to downstream, MAXIMUM\_PICARD\_ITERATIONS can be set to 1 to reduce model run time. Specifying  MAXIMUM\_PICARD\_ITERATIONS to 1 will result in identical SFR package performance to previous versions of MODFLOW~6.
-=======
-		\item Add Picard iterations for the SFR package to minimize differences in SFR package results between subsequent GWF Picard (non-linear) iterations as a result of non-optimal reach numbering. The number of SFR package Picard iterations can be controlled by specifying the maximum number of Picard  iteration to be used in the OPTIONS block (MAXIMUM\_PICARD\_ITERATIONS). If reaches are numbered in order, from upstream to downstream, MAXIMUM\_PICARD\_ITERATIONS can be set to 1 to reduce model run time. Specifying  MAXIMUM\_PICARD\_ITERATIONS to 1 will result in identical SFR package performance to previous versions of MODFLOW 6.
 		\item Add flow correction option for the MAW package that corrects the MAW-GWF exchange in cases where the head in a multi-aquifer well is below the bottom of the screen for a connection or the head in a convertible cell connected to a multi-aquifer well is below the cell bottom.  When flow corrections are activated, unit head gradients are used to calculate the flow between a multi-aquifer well and a connected GWF cell. This option is identical to the MODFLOW-USG ``flow-to-dry-cell'' option for flow between a CLN cell and a GWF cell if the cell is convertible \citep{modflowusg}. Flow corrections are enabled by specifying FLOW\_CORRECTION in the OPTIONS block. By default, flow corrections are not made. \emph{Prior to this release (version 6.1.1), flow corrections were made anytime the head in a multi-aquifer well was below the bottom of the screen for a connection--this may result in different results for existing models that can be resolved by using the FLOW\_CORRECTION option.}
->>>>>>> 84700d70
 	\end{itemize}
 
 	\textbf{\underline{BUG FIXES AND OTHER CHANGES TO EXISTING FUNCTIONALITY}} \\
@@ -265,23 +261,12 @@
 Details on the numerical methods and the underlying theory for MODFLOW~6 are described in the following reports:
 
 \begin{itemize}
-<<<<<<< HEAD
-\item
-Hughes, J.D., Langevin, C.D., and Banta, E.R., 2017, Documentation for the MODFLOW~6 framework: U.S. Geological Survey Techniques and Methods, book 6, chap. A57, 40 p., https://doi.org/10.3133/tm6A57.
-
-\item
-Langevin, C.D., Hughes, J.D., Banta, E.R., Niswonger, R.G., Panday, Sorab, and Provost, A.M., 2017, Documentation for the MODFLOW~6 Groundwater Flow Model: U.S. Geological Survey Techniques and Methods, book 6, chap. A55, 197 p., https://doi.org/10.3133/tm6A55.
-
-\item
-Provost, A.M., Langevin, C.D., and Hughes, J.D., 2017, Documentation for the ``XT3D'' option in the Node Property Flow (NPF) Package of MODFLOW~6: U.S. Geological Survey Techniques and Methods, book 6, chap. A56, 40 p., https://doi.org/10.3133/tm6A56.
-=======
 
 \item \bibentry{modflow6framework}
 
 \item \bibentry{modflow6gwf}
 
 \item \bibentry{modflow6xt3d}
->>>>>>> 84700d70
 
 \end{itemize}
  
