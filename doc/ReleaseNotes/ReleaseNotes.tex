--- conflicted
+++ resolved
@@ -121,14 +121,9 @@
 \underline{BASIC FUNCTIONALITY}
 \begin{itemize}
 \item Addressed issue with pointing contiguous pointer vectors/arrays to non-contiguous pointer vectors/arrays that caused code compilation failure with gfortran-8. A consequence of addressing this issue is that all pointer vectors/arrays that are allocated or pointed to using the memory manager must be defined to be contiguous.
-<<<<<<< HEAD
-\item -
-\item - 
-=======
 \item Corrected a problem with the reading of grid data from a binary file, in which the program was reading a binary header for each row of data.
 \item Added a new error check for very small time steps.  If the value of starttime plus the time step length is equal to endtime, then the time step is too small to be differentiated by the program based on the precision of floating point numbers.  The program will terminate with an error in this case.  The program will also terminate if the storage package and a transient stress period has a time step length of zero.
 \item The observation package was modified to use non-advancing output instead of fixed length strings when writing ascii output. The previous use of fixed length strings resulted in truncation of ascii observation output when the product of user-specified \texttt{digits} + 7 and the number of observations exceeded 5000. 
->>>>>>> cfe6e02f
 \end{itemize}
 
 \underline{STRESS PACKAGES}
@@ -147,15 +142,9 @@
 
 \underline{SOLUTION}
 \begin{itemize}
-<<<<<<< HEAD
-\item -
-\item -
-\item - 
-=======
 \item Modified pseudo-transient continuation (PTC) approach to use PTC for steady-state stress period for models using the Newton-Raphson formulation for problems with and without the storage (STO) package. Previously, PTC was only used with problems that did not include the STO package (this was not the intended behavior of PTC).
 \item Added NO\_PTC option to disable PTC for problems where PTC degrades/prevents model convergence. Option only applies to steady-state stress periods for models using the Newton-Raphson formulation. For many problems, PTC can significantly improve convergence behavior for steady-state simulations, and for this reason it is active by default.  In some cases, however, PTC can worsen the convergence behavior, especially when the initial conditions are similar to the solution.  When the initial conditions are similar to, or exactly the same as, the solution and convergence is slow, then this NO\_PTC option should be used to deactivate PTC.  This NO\_PTC option should also be used in order to compare convergence behavior with other MODFLOW versions, as PTC is only available in MODFLOW 6. 
 \item Small improvements to PTC to reduce the initial PTCDEL value loaded on the diagonal. This reduces the number of iterations required to achieve convergence for steady-state stress periods for most problems.
->>>>>>> cfe6e02f
 \end{itemize}
 
 \item Version mf6.0.3--Aug. 9, 2018
