--- conflicted
+++ resolved
@@ -122,20 +122,11 @@
 \underline{BASIC FUNCTIONALITY}
 
 \underline{STRESS PACKAGES}
-<<<<<<< HEAD
-<<<<<<< HEAD
-=======
-=======
->>>>>>> 0f2a4971
 \begin{itemize}
 	\item Fixed a bug in binary budget file header for CSUB Package budget data written using IMETH=6 (CSUB-ELASTIC and CSUB-INELASTIC) .
 	\item Added information on the CSUB Package budget terms and compaction data written the the Input/Output document in the `Description of Groundwater Flow (GWF) Model Binary Output Files' section.
 	\item Refactored the SFR Package to remove use of RectangularChGeometry objects and added required functionality as private methods in the SFR module.
 \end{itemize}
-<<<<<<< HEAD
->>>>>>> develop
-=======
->>>>>>> 0f2a4971
 
 \underline{ADVANCED STRESS PACKAGES}
 \begin{itemize}
