\documentclass[11pt,twoside,twocolumn]{usgsreport}
\usepackage{usgsfonts}
\usepackage{usgsgeo}
\usepackage{usgsidx}
\usepackage[tabletoc]{usgsreporta}

\usepackage{amsmath}
\usepackage{algorithm}
\usepackage{algpseudocode}
\usepackage{bm}
\usepackage{calc}
\usepackage{natbib}
\usepackage{graphicx}
\usepackage{longtable}

\makeindex
\usepackage{setspace}
% uncomment to make double space 
%\doublespacing
\usepackage{etoolbox}
%\usepackage{verbatim}

\usepackage{titlesec}

\usepackage[hidelinks]{hyperref}
\hypersetup{
    pdftitle={MODFLOW 6 Release Notes},
    pdfauthor={MODFLOW 6 Development Team},
    pdfsubject={MODFLOW 6 Release Notes},
    pdfkeywords={MODFLOW, groundwater model, simulation},
    bookmarksnumbered=true,     
    bookmarksopen=true,         
    bookmarksopenlevel=1,       
    colorlinks=true,
    allcolors={blue},          
    pdfstartview=Fit,           
    pdfpagemode=UseOutlines,
    pdfpagelayout=TwoPageRight
}


\graphicspath{{./Figures/}}
\input{../version.tex}


\renewcommand{\cooperator}
{the \textusgs\ Water Availability and Use Science Program}
\renewcommand{\reporttitle}
{MODFLOW 6 Release Notes}
\renewcommand{\coverphoto}{coverimage.jpg}
\renewcommand{\GSphotocredit}{Binary computer code illustration.}
\renewcommand{\reportseries}{}
\renewcommand{\reportnumber}{}
\renewcommand{\reportyear}{2017}
\ifdef{\reportversion}{\renewcommand{\reportversion}{\currentmodflowversion}}{}
\renewcommand{\theauthors}{MODFLOW 6 Development Team}
\renewcommand{\thetitlepageauthors}{\theauthors}
%\renewcommand{\theauthorslastfirst}{}
\renewcommand{\reportcitingtheauthors}{MODFLOW 6 Development Team}
\renewcommand{\colophonmoreinfo}{}
\renewcommand{\theoffice}{Office of Groundwater \\ U.S. Geological Survey \\ Mail Stop 411 \\ 12201 Sunrise Valley Drive \\ Reston, VA 20192 \\ (703) 648-5001}
\renewcommand{\reportbodypages}{}
\urlstyle{rm}
\renewcommand{\reportwebsiteroot}{https://doi.org/10.5066/}
\renewcommand{\reportwebsiteremainder}{F76Q1VQV}
%\renewcommand{\doisecretary}{RYAN K. ZINKE}
%\renewcommand{\usgsdirector}{William H. Werkheiser}
%\ifdef{\usgsdirectortitle}{\renewcommand{\usgsdirectortitle}{Acting Director}}{}
\ifdef{\usgsissn}{\renewcommand{\usgsissn}{}}{}
\renewcommand{\theconventions}{}
\definecolor{coverbar}{RGB}{32, 18, 88}
\renewcommand{\bannercolor}{\color{coverbar}}
%\renewcommand{\thePSC}{the MODFLOW 6 Development Team}
%\renewcommand{\theeditor}{Christian D. Langevin}
%\renewcommand{\theillustrator}{None}
%\renewcommand{\thefirsttypesetter}{Joseph D. Hughes}
%\renewcommand{\thesecondtypesetter}{Cian Dawson}
\renewcommand{\reportrefname}{References Cited}

\newcommand{\customcolophon}{
Publishing support provided by the U.S. Geological Survey \\
\theauthors
\newline \newline
For information concerning this publication, please contact:
\newline \newline
Office of Groundwater \\ U.S. Geological Survey \\ Mail Stop 411 \\ 12201 Sunrise Valley Drive \\ Reston, VA 20192 \\ (703) 648--5001 \\
https://water.usgs.gov/ogw/
}


\begin{document}

%\makefrontcover
\ifdef{\makefrontcoveralt}{\makefrontcoveralt}{\makefrontcover}

%\makefrontmatter
%\maketoc
\ifdef{\makefrontmatterabv}{\makefrontmatterabv}{\makefrontmatter}

\onecolumn
\pagestyle{body}
\RaggedRight
\hbadness=10000
\pagestyle{body}
\setlength{\parindent}{1.5pc}

% -------------------------------------------------
\section{Introduction}
This document describes MODFLOW 6 Version \modflowversion.  This distribution is packaged for personal computers using the Microsoft Windows 7 and 10 operating systems, although it may run on other versions of Windows.  The executable file was compiled for 64-bit Windows operating systems and should run on most personal computers.

Version numbers for MODFLOW 6 will follow a major.minor.revision format.  The major number will be increased when there are substantial new changes that may break backward compatibility.  The minor number will be increased when important, but relatively minor new functionality is added.  The revision number will be added when errors are corrected in either the program or input files.

% -------------------------------------------------
\section{History}
This section describes changes introduced into MODFLOW 6 with each release.  These changes may substantially affect users.

\begin{itemize}
\item Version mf6.1.1--Release Candidate

\underline{NEW FUNCTIONALITY}
<<<<<<< HEAD
=======
\begin{itemize}
\item Added silent command line switch (-s or --silent) that sends all output to the screen (\texttt{STDOUT})  to a file (``mfsim.stdout'').
\end{itemize}
>>>>>>> 41cb6d90

\underline{BASIC FUNCTIONALITY}
\begin{itemize}
\item Corrected an error in how the discretization package (for regular MODFLOW grids) calculates the distance between two cells when one or both of the cells are unconfined.  The error in the code would have only affected XT3D simulations with a regular grid, unconfined conditions, and specification of ANGLE2 in the NPF Package.  
\item Corrected an error in the use of the AUXMULTNAME option for boundary packages when time series are used.
\end{itemize}

\underline{STRESS PACKAGES}
\begin{itemize}
	\item Fixed a bug in binary budget file header for CSUB Package budget data written using IMETH=6 (CSUB-ELASTIC and CSUB-INELASTIC) .
	\item Added information on the CSUB Package budget terms and compaction data written the the Input/Output document in the `Description of Groundwater Flow (GWF) Model Binary Output Files' section.
	\item Refactored the SFR Package to remove use of RectangularChGeometry objects and added required functionality as private methods in the SFR module.
\end{itemize}

\underline{ADVANCED STRESS PACKAGES}
\begin{itemize}
\item The code for saving the budget terms for the advanced packages was refactored to use common routines.  These changes should have no affect on simulation results.
\item The LAK Package would accept negative user-input values for  RAINFALL, EVAPORATION, RUNOFF, INFLOW, and WITHDRAWAL even though the user guide mentioned that negative values are not allowed for these flow terms.  Error checks were added to ensure these values are specified as positive.
\item Added a storage term to the SFR Package binary output file.  This term is always zero with the present implementation.  An auxiliary variable, called VOLUME, is also written with the storage budget term.  This term contains the calculated water volume in the reach.
\item  Added additional error trapping in the MAW Package to catch divide by zero errors when calculating the saturated conductance for wells using the SKIN CONDEQN in connections where the cell  transmissivity (the product of geometric mean of the horizontal hydraulic conductivity and cell thickness) and well transmissivity (the product of HK\_SKIN and screen thickness) is equal to one. Also add error trapping for well connections using the 1) SKIN CONDEQN where the contrast between the cell and well transmissivities are less than one and 2) SKIN and MEAN CONDEQN where the calculated connection saturated conductance is less than zero.
\item For the Lake Package, the outlet number was written as ID1 and ID2 for the TO-MVR record in the binary budget file.  This has been changed so that the lake number of the connected outlet is written to ID1 and ID2.  This change was implemented so that lake budgets can be calculated using the information in the lake budget file.
\item The Lake, Streamflow Routing, and Multi-Aquifer Well Packages were modified to save the user-specified stage or head to the binary output file for lakes, reaches, or wells that are specified as being CONSTANT.  Prior to this change, a no-flow value was written to the package binary output files for constant stage lakes and streams and constant head multi-aquifer wells.  The no-flow value is still written for those lakes, streams, or wells that are specified by the user as being inactive.  This change should make it easier to post-process the results from these packages.
\end{itemize}

\underline{SOLUTION}

\item Version mf6.1.0

\underline{NEW FUNCTIONALITY}
\begin{itemize}
	\item Added the Skeletal Storage, Compaction, and Subsidence (CSUB) Package. The one-dimensional effective-stress based compaction theory implemented in the CSUB Package is documented in Leake and Galloway (2007). The numerical approach used for delay interbeds in the CSUB package is documented in Hoffmann and others (2003) and uses the same one-dimensional effective-stress based compaction theory as coarse-grained and fine-grained no-delay interbed sediments. A number of example problems that use the CSUB Package are documented in the ``MODFLOW 6 CSUB Package Example Problems'' pdf document included in this and subsequent releases.
\end{itemize}

\underline{BASIC FUNCTIONALITY}
\begin{itemize}
\item Added an error check to the DISU Package that ensures that an underlying cell has a top elevation that is less than or equal to the bottom of an overlying cell.  An underlying cell is one in which the IHC value for the connection is zero and the connecting node number is greater than the cell node number.
\item Added restricted IDOMAIN support for DISU grids.  Users can specify an optional IDOMAIN in the DISU Package input file.  IDOMAIN values must be zero or one.  Vertical pass-through cells (specified with an IDOMAIN value of -1 in the DIS or DISV Package input files) are not supported for DISU.   
\item NPF Package will now write a message to the GWF Model list file to indicate when the SAVE\_SPECIFIC\_DISCHARGE option is invoked.
\item Added two new options to the NPF Package.  The K22OVERK option allows the user to enter the anisotropy ratio for K22.  If activated, the K22 values entered by the user in the NPF input file will be multiplied by the K values entered in the NPF input file.  The K33OVERK option allows the user to enter the anisotropy ratio for K33.  If activated, the K33 values entered by the user in the NPF input file will be multiplied by the K values entered in the NPF input file.  With this K33OVERK option, for example, the user can specify a value of 0.1 for K33 and have all K33 values be one tenth of the values specified for K.  The program will terminate with an error if these options are invoked, but arrays for K22 and/or K33 are not provided in the NPF input file.
\item Added new MAXERRORS option to mfsim.nam.  If specified, the maximum number of errors stored and printed will be limited to this number.  This can prevent a situation where memory will run out when there are an excessive number of errors.
\item Refactored many parts of the code to remove unused variables, conform to stricter FORTRAN standard checks, and allow for new development efforts to be included in the code base.
\end{itemize}

\underline{STRESS PACKAGES}
\begin{itemize}
\item There was an error in the calculation of the segmented evapotranspiration rate for the case where the rate did not decrease with depth.  There was another error in which PETM0 was being used as the evapotranspiration rate at the surface instead of the proportion of the evapotranspiration rate at the surface.
\end{itemize}

\underline{ADVANCED STRESS PACKAGES}
\begin{itemize}
\item Corrected the way auxiliary variables are handled for the advanced packages.  In some cases, values for auxiliary variables were not being correctly written to the GWF Model budget file or to the advanced package budget file.  A consistent approach for updating and saving auxiliary variables was implemented for the MAW, SFR, LAK, and UZF Packages.
\item The user guide was updated to include a missing laksetting that was omitted from the PERIOD block.  The laksetting description now includes an INFLOW option; a description for INFLOW is also now included.
\item The LAK package was incorrectly making an error check against NOUTLETS instead of NLAKES.
\item For the advanced stress packages, values assigned to the auxiliary variables were not written correctly to the GWF Model budget file, but the values were correct in the advanced package budget file.  Program was modified so that auxiliary variables are correctly written to the GWF Model budget file.
\item Corrected several error messages issued by the SFR Package that were not formatted correctly.  
\item Fixed a bug in which the lake stage stable would sometimes result in touching numbers.  This only occurred for negative lake stages.
\item The UZF Package was built on the UZFKinematicType, which used an array of structures.  A large array like this, can cause memory problems.  The UZFKinematicType was replaced with a new UzfCellGroupType, which is a structure of arrays and is much more memory efficient.  The underlying UZF algorithm did not change.
\end{itemize}

\underline{SOLUTION}
\begin{itemize}
\item Add ALL and FIRST options to optional NO\_PTC optional keyword in OPTIONS block. If NO\_PTC option is FIRST, PTC is disabled for the first stress period but is applied in all subsequent steady-state stress periods. If NO\_PTC option is ALL, PTC is disabled for all steady-state stress periods. If the NO\_PTC options is not defined, PTC is disabled for all steady-state stress periods (this is consistent with the behaviour of the NO\_PTC option in previous versions).
\end{itemize}

\item Version mf6.0.4--Feb. 27, 2019

\underline{BASIC FUNCTIONALITY}
\begin{itemize}
\item Addressed issue with pointing contiguous pointer vectors/arrays to non-contiguous pointer vectors/arrays that caused code compilation failure with gfortran-8. A consequence of addressing this issue is that all pointer vectors/arrays that are allocated or pointed to using the memory manager must be defined to be contiguous.
\item Corrected a problem with the reading of grid data from a binary file, in which the program was reading a binary header for each row of data.
\item Added a new error check for very small time steps.  If the value of the starting time is equal to the ending time (starting time plus the time step length), then the time step is too small to be differentiated by the program based on the precision of floating point numbers.  The program will terminate with an error in this case.  The program will also terminate if the storage package with a transient stress period has a time step length of zero.
\item The observation package was modified to use non-advancing output instead of fixed length strings when writing ascii output. The previous use of fixed length strings resulted in truncation of ascii observation output when the product of user-specified \texttt{digits} + 7 and the number of observations exceeded 5000.
\item Corrected an error in the GWF-GWF Exchange module that caused the specific discharge values in the child model to be calculated incorrectly.  The calculation was incorrect because the face normal for the child model was pointing toward the center of the cell instead of outward.
\item Minor refactoring to improve code clarity.
\end{itemize}

\underline{STRESS PACKAGES}
\begin{itemize}
\item Minor refactoring to improve code clarity.
\end{itemize}

\underline{ADVANCED STRESS PACKAGES}
\begin{itemize}
\item Modified the Multi-Aquifer Well (MAW) Package so that the HEAD\_LIMIT and RATE\_SCALING options work for injection wells.  Prior to this change, these options only worked for extraction wells.  These options can be used to reduce or even shut off well injection as the head in the well rises above user-specified levels.
\item Added stage and residual convergence checks to the SFR package to make sure that stage and upstream flow changes between successive outer iterations are less than OUTER\_HCLOSE and OUTER\_RCLOSEBND, respectively. This addition is expected to be useful for steady-state simulations with complicated networks and simple reaches.
\item Modified the final convergence check for the LAK package to use OUTER\_HCLOSE when evaluating lake stage changes between successive outer iterations.
\item Modified the final convergence check for the UZF package to use OUTER\_RCLOSEBND when evaluating rejected infiltration, groundwater recharge, and groundwater seepage changes between successive outer iterations.
\item Minor refactoring to improve code clarity.
\end{itemize}

\underline{SOLUTION}
\begin{itemize}
\item Modified pseudo-transient continuation (PTC) approach to use PTC for steady-state stress period for models using the Newton-Raphson formulation for problems with and without the storage (STO) package. Previously, PTC was only used with problems that did not include the STO package (this was not the intended behavior of PTC).
\item Added NO\_PTC option to disable PTC for problems where PTC degrades/prevents model convergence. Option only applies to steady-state stress periods for models using the Newton-Raphson formulation. For many problems, PTC can significantly improve convergence behavior for steady-state simulations, and for this reason it is active by default.  In some cases, however, PTC can worsen the convergence behavior, especially when the initial conditions are similar to the solution.  When the initial conditions are similar to, or exactly the same as, the solution and convergence is slow, then this NO\_PTC option should be used to deactivate PTC.  This NO\_PTC option should also be used in order to compare convergence behavior with other MODFLOW versions, as PTC is only available in MODFLOW 6. 
\item Small improvements to PTC to reduce the initial PTCDEL value loaded on the diagonal. This reduces the number of iterations required to achieve convergence for steady-state stress periods for most problems.
\item Added OUTER\_RCLOSEBND variable that is used when performing final convergence checks on model packages that solve a separate equation not solved by the IMS linear solver. This value represents the maximum allowable residual at any single model package element between successive outer iterations. An example of a model package that would use OUTER\_RCLOSEBND to evaluate convergence is the SFR package which solves a continuity equation for each reach.
\item Minor refactoring to improve code clarity.
\end{itemize}

\item Version mf6.0.3--Aug. 9, 2018

\underline{BASIC FUNCTIONALITY}
\begin{itemize}
\item Fixed issues with observations specified using boundnames that are enclosed in quotes. Previously, the closing quote was retained on a boundname enclosed in quotes and resulted in an error (the erroneous observation boundname could not be found in the package).
\end{itemize}

\underline{STRESS PACKAGES}
\begin{itemize}
\item If the AUXMULTNAME keyword was used in combination with time series, then the multiplier was erroneously applied to all time series, and not just the time series in the column to be scaled.  
\item For the array-based recharge and evapotranspiration packages, the IRCH and IEVT variables (if specified) must be specified as the first variable listed in the PERIOD block.  A check was added so that the program will terminate with an error if IRCH or IEVT is not the first variable listed in the PERIOD block.
\item For the standard boundary packages, the ``to mover'' term (such as DRN-TO-MVR) written to the GWF Model budget was incorrect.  The budget terms were incorrect because the accumulator variables were not initialized to zero. 
\item For regular MODFLOW grids, the recharge and evapotranspiration arrays of size (NCOL, NROW) were being echoed to the listing file (if requested by the user) of size (NCOL * NROW). 
\end{itemize}

\underline{ADVANCED STRESS PACKAGES}
\begin{itemize}
\item Fixed spelling of the THIEM keyword in the source code and in the input instructions of the MAW Package.
\item Fixed an issue with the SFR package when the specified evaporation exceeds the sum of specified and calculated reach inflows, rainfall, and specified runoff. In this case, evaporation is set equal to the sum of specified and calculated reach inflows, rainfall, and specified runoff. Also if a negative runoff is specified and this value exceeds specified and calculated reach inflows, and rainfall then runoff is set to the sum of reach inflows and evaporation is set to zero.
\item Fixed an issue in the MAW package budget information written to the listing file and MAW cell-by-cell budget file when a previously active well is inactivated. The ratesim variable was not being reset to zero for these wells and the simulated rate from the last stress period when the well was active was being reported.
\item Program now terminates with an error if the OUTLETS block is present in the LAK package file and NOUTLETS is not specified or specified to be zero in the DIMENSIONS block.  Previously, this did not cause an error condition in the LAK package but would result in a segmentation fault error in the MVR package if LAK package OUTLETS are specified as providers.
\item Program now terminates with an error when a DIVERSION block is present in a SFR package file but no diversions (all ndiv values are 0) are specified in the PACKAGEDATA block. 
\end{itemize}

\underline{SOLUTION}
\begin{itemize}
\item Fixed bug related to not allocating the preconditioner work array if a non-zero drop tolerance is specified but the number of levels is not specified or specified to be zero. In the case where the number of levels is not specified or specified to be zero the preconditioner work array is dimensioned to the product of the number of cells (NEQ) and the maximum number of connections for any cell.
\item Updated linear solver output so number of levels and drop tolerance are output if either are specified to be greater than zero. 
\end{itemize}

\item Version mf6.0.2--Feb 23, 2018

\underline{BASIC FUNCTIONALITY}
\begin{itemize}
\item Added a new option, called SAVE\_SPECIFIC\_DISCHARGE to the Node Property Flow Package.  When invoked, $x$, $y$, and $z$ specific discharge components are calculated for the center of each model cell and written to the binary budget file.
\item For binary input of grid data, such as initial heads, the array reading utility was not reading a header record consisting of KSTP, KPER, PERTIM, TOTIM, TEXT, NLAY, NROW, NCOL.  This meant that a binary head file written by MODFLOW could not be used as input for a subsequent simulation.  For binary input, the array reading utility now reads a header record before reading the array values.
\item The NOGRB option in the discretization packages was not working.  This option will now prevent the binary grid file from being written.
\item Removed the PRIVATE attribute for two methods of the discretization packages so that the program works as intended with the latest Intel Fortran release.
\item Switched to using a long integer for the memory manager so that memory usage is calculated correctly for large models.
\end{itemize}

\underline{STRESS PACKAGES}
\begin{itemize}
\item If a steady-state stress period followed a transient stress period, the storage terms written to the budget file were not being reset to zero.  The program now initializes these budget values to zero for steady-state periods before they are written.
\end{itemize}

\underline{ADVANCED STRESS PACKAGES}
\begin{itemize}
\item The STATUS INACTIVE option was not working correctly for the MAW Package.
\item Modified the MAW connection conductance calculation so that a linear relation between the water level in a cell and saturation is used for the standard formulation. In the previous version, the same quadratic saturation function was being used for the standard and Newton-Raphson formulation to calculate the MAW connection conductance. 
\item Modified the MAW Package so that the top and bottom of the screen for a connection are reset to the top and bottom of the cell, respectively, for SPECIFIED, THEIM, SKIN, and CUMULATIVE conductance equations (CONDEQN). Also, the program will now terminate with an error if a MAW well using SPECIFIED, THEIM, SKIN, or CUMULATIVE conductance equations has more than one connection to a single GWF cell. 
\item Modified the MAW package so that the well bottom (BOTTOM) is reset to the cell bottom in the lowermost GWF cell connection in cases where the specified well bottom is above the bottom of this GWF cell.
\end{itemize}

\underline{SOLUTION}
\begin{itemize}
\item Prior to applying pseudo transient continuation terms, the Iterative Model Solution confirms that the L2-norm exceeds the previous L2-norm.  If it doesn't then pseudo transient continuation is turned off.  This fixes a rare situation in which convergence could not be achieved for consecutive steady state solutions with the same or similar answers. 
\end{itemize}


\item Version mf6.0.1--Sep 28, 2017

\underline{BASIC FUNCTIONALITY}
\begin{itemize}
\item There is no requirement that FTYPE entries in the GWF name file should be upper case; however, an upper case convention was being enforced.  FTYPE entries can now be specified using any case.
\item Tab characters within model input files were not being skipped correctly.  This has been fixed.
\item The program was updated to use the ``approved for release'' disclaimer.  The previous version was still using a ``preliminary software'' disclaimer.
\item The source code for time series and time array series was refactored.  Included in the refactoring was a correction to time array series to allow the time array to change from one stress period to the next.  The source file TimeSeriesGroupList.f90 was renamed to TimeSeriesFileList.f90.
\end{itemize}

\underline{STRESS PACKAGES}
\begin{itemize}
\item Fixed inconsistency with CHD package observation name in code (\texttt{chd-flow}) and name in the input-output document (\texttt{chd}). Using name defined in input-output document (\texttt{chd}).
\item The cell area was not being used in the calculation of recharge and evapotranspiration when list input was used with time series.
\item The AUXMULTNAME option was not being applied for recharge and evapotranspiration when the READASARRAYS option was used.
\item The program was not terminating with an error if a PERIOD block was encountered with an iper value equal to the previous iper value.  Program now terminates with an error.
\end{itemize}

\underline{ADVANCED STRESS PACKAGES}
\begin{itemize}
\item Fixed incorrect sign for SFR package exchange with GWF model (\texttt{sfr}).
\item Added option to specify \texttt{none} as the \texttt{bedleak} for a lake-\texttt{GWF} connection in lake (LAK) package. This option makes the lake-\texttt{GWF} connection conductance solely a function of aquifer properties in the connected \texttt{GWF} cell and lakebed sediments are assumed to be absent for this connection.
\item Fixed bug in lake (LAK) and multi-aquifer well (MAW) packages that only reset steady-state flag if lake and/or multi-aquifer data are read for a stress period (in the pak\_rp() routines). Using pointer to GWF iss variable in the LAK package and resetting the MAW steady state flag in maw\_rp() routine every stress period, regardless of whether MAW data are specified for a stress period.
\item Added a convergence check routine to the GWF Mover Package that requires at least two outer iterations if there are any active movers.  Because mover rates are lagged by one outer iteration, at least two outer iterations are required for some problems.
\item Changed the behavior of the LAK Package so that recharge and evapotranspiration are applied to a vertically connected GWF model cell if the lake status is INACTIVE.  Prior to this change, recharge and evapotranspiration were only applied to an underlying GWF model cell if the lake was dry.
\end{itemize}

\underline{SOLUTION}
\begin{itemize}
\item Fixed bug in IMS that allowed convergence when outer iteration HCLOSE value was satisfied but the model did not converge during the inner iterations.
\item Added STRICT rclose\_option that uses a infinity-Norm RCLOSE criteria but requires HCLOSE and RCLOSE be satisfied on the first inner iteration of an outer iteration. The STRICT option is identical to the closure criteria approach use in the PCG Package in MODFLOW-2005.
\end{itemize}

\underline{EXCHANGES}
\begin{itemize}
\item Use of an OPEN/CLOSE file was not being allowed for the OPTIONS and DIMENSIONS blocks of the GWF6-GWF6 exchange input file.  OPEN/CLOSE input is now allowed for both of these blocks.
\end{itemize}

\item
Version mf6.0.0---August 10, 2017

\underline{BASIC FUNCTIONALITY}
\begin{itemize}
\item Removed support for the SINGLE observation type.  All observations must be CONTINUOUS, which means observation values are written for every time step. 
\item Added support for a no-data value (3.0E30), which can be used as a placeholder in a time-series file containing multiple time series. Use of the no-data value facilitates combining separate time series into a single file when the time series contain records for differing simulation times.
\item Model names specified in the simulation name file cannot have spaces in them.  A check was implemented to terminate with an error if the model name contains spaces.  Model names cannot exceed 16 characters.  Trailing spaces are allowed.
\item The name and version of the compiler used to make the run file is now written to the terminal and to the simulation list file.
\item Many of the Fortran source files were modified and reformatted.  Unused variables were removed.
\end{itemize}

\underline{ADVANCED STRESS PACKAGES}
\begin{itemize}
\item Updated MAW package so that well connection conductance calculations correctly account for THICKSTRT in the NPF package for layers that use THICKSTRT (and are confined).
\item Added \texttt{CUMULATIVE} \texttt{coneqn} (conductance) option to MAW package.
\item Fixed bug in LAK package weir lake outlet calculation.
\item Fixed bug in LAK package when internal outlets were specified and combined with the MVR package that was also moving water internally in the same LAK package.
\item Updated the table created when PRINT\_FLOWS is specified in the LAK package OPTIONS block to include internal flow terms if NOUTLETS is greater than 0. 
\item Renamed Lake Tables DIMENSIONS block NENTRIES to NROW and added NCOL to DIMENSIONS block.
\item Eliminated MAXIMUM\_OUTLET\_DEPTH = 10 [L] as default behavior for MANNING and WEIR LAK package lake outlet types. The maximum depth threshold was used in MODFLOW-2005 lake package because a table was used to calculate lake outflows to SFR. Can still use maximum depth threshold in develop versions of MODFLOW 6 by specifying MAXIMUM\_OUTLET\_DEPTH in the options block with a value.
\item Removed MULTILAYER option for UZF package---this option didn't actually do anything.
\item Added the requirement that the UZF number be specified as the first value on each line in the PACKAGEDATA block.
\item Renamed MAXBOUND in the DIMENSIONS block of the SFR Package to be NREACHES.
\item Implemented a check in the SFR Package to make sure that information is specified in the PACKAGEDATA block for every reach.  Program terminates with an error if information for a reach is not found.
\end{itemize}

\item
Version mf6beta0.9.03---June 23, 2017

\underline{BASIC FUNCTIONALITY}
\begin{itemize}
\item Renamed all FTYPE keywords to version 6.  They were named with an 8.  So, for example, the GHB Package is now activated in the GWF name file using ``GHB6'' instead of ``GHB8''.
\item Keywords in the simulation name file must now be specified as TDIS6, GWF6, and GWF6-GWF6 to be consistent.
\item The DIS Package had grid offsets (XOFFSET and YOFFSET) that could be specified as options.  These offsets were relative to the upper-left corner of the model grid.  The default value for YOFFSET was set to the sum of DELR so that (0, 0) would correspond to the lower-left corner of the model grid.  These options have been removed and replaced with XORIGIN and YORIGIN, which is the coordinate of the lower-left corner of the model grid.  The default value is zero for XORIGIN and YORIGIN.
\item Can now specify XORIGIN, YORIGIN, and ANGROT as options for the DISV and DISU packages.  These values are written to the binary grid file, which can be used by post-processors to locate the model grid in space.  These options have no affect on the simulation results.  The default value is 0.0 if not specified.
\item Added a new option to the TDIS input file called START\_DATE\_TIME.  This is a 30 character string that represents the simulation starting date and time, preferably in the format described at https://www.w3.org/TR/NOTE-datetime.  The value provided by the user has no affect on the simulation, but if it is provided, the value is written to the simulation list file.
\item Changed default behavior for how memory usage is written to the end of the simulation list file.  Added new MEMORY\_PRINT\_OPTION to simulation options to control how memory usage is written.
\item Corrections were made to the memory manager to ensure that all memory is deallocated at the end of a simulation.
\end{itemize}

\underline{INTERNAL FLOW PACKAGES}
\begin{itemize}
\item Changed the way hydraulic conductivity is specified in the NPF Package.  Users no longer specify HK, VK, and HANI.  Hydraulic conductivity is now specified as ``K''.  If hydraulic conductivity is isotropic, then this is all that needs to be specified.  For anisotropic cases, the user can specify an optional ``K22'' array and an optional ``K33'' array.  For an unrotated conductivity ellipsoid ``K22'' corresponds to hydraulic conductivity in the y direction and ``K33'' corresponds to hydraulic conductivity in the z direction, respectively.
\end {itemize}

\underline{ADVANCED STRESS PACKAGES}
\begin{itemize}
\item Modified the MAW Package to include the effects of aquifer anisotropy in the calculation of conductance.
\item Simplified the SFR Package connectivity to reflect feedback from beta users. There is no longer a requirement to connect reaches that do not have flow between them.  Program will now terminate with an error if this condition is encountered.
\item Added simple routing option to SFR package. This is the equivalent of the specified depth option (icalc=0) in previous versions of MODFLOW. If water is available in the reach, then there can be leakage from the SFR reach into the aquifer.  If no water is available, then no leakage is applied.  STAGE keyword also added and only applies to reaches that use the simple routing option. If the STAGE keyword is not specified for reaches that use the simple routing option the specified stage is set to the top of the reach (depth = 0).
\item Added functionality to pass SFR leakage to the aquifer to the highest active layer.
\item Converted SFR Manning's to a time-varying, time series aware variable.  
\item Updated LAK package so that conductance calculations correctly account for THICKSTRT in the NPF package for layers that use THICKSTRT (and are confined). Also updated EMBEDDEDH and EMBEDDEDV so that the conductance for these connection types are constant for confined layers.
\item Converted UZF stress period data to time series aware data.
\item Added time-series aware AUXILIARY variables to UZF package.
\item Implemented AUXMULTNAME in options block for UZF package (AUXILIARY variables have to be specified). AUXMULTNAME is applied to the GWF cell area and is used to simulated more than one UZF cell per GWF cell. This could be used to simulate different land use classifications (i.e., agricultural and natural land use types) in the same GWF cell.
\end{itemize}

\underline{SOLUTION}
\begin{itemize}
\item Reworked IMS convergence information so that model specific convergence information is also printed to each model listing file when PRINT\_OPTION ALL is specified in the IMS OPTIONS block.
\item Added csv output option for IMS convergence information. Solution convergence information and model specific convergence information (if the solution includes more than one model) is written to a comma separated value file. If PRINT\_OPTION is NONE or SUMMARY, csv output includes maximum head change convergence information at the end of each outer iteration for each time step. If PRINT\_OPTION is ALL, csv output includes maximum head change and maximum residual convergence information for the solution and each model (if the solution includes more than one model) and linear acceleration information for each inner iteration. 
\end{itemize}

\item
Version mf6beta0.9.02---May 19, 2017
\begin{itemize}
\item Renamed gwf3.f90 to be lower case.
\item Added the missing ``divrate'' variable to the ``sfrsetting'' description in mf6io.pdf.
\item Added additional error trapping to the array reading utilities.
\item There was a problem with the binary budget file when a GWF Exchange was used to connect a GWF Model with itself.  This has been fixed.
\item Standardized `\texttt{to-mvr}' cell-by-cell item in standard stress packages and UZF package.
\item Fixed incorrect `\texttt{UZF-EVT}' budget accumulator used in GWF listing budget. 
\item Standardized justification of cell-by-cell `\texttt{text}' strings.
\item Standardized use of AUXILIARY keyword.
\end{itemize}

\item
Version mf6beta0.9.01---May 11, 2017
\begin{itemize}
\item Added a copy of the third MODFLOW 6 report. 
\item Made several minor corrections to doc/mf6io.pdf.  
\item If vertices were specified for DISU, then the last header line was not written to the binary grid file.  This has been corrected.
\end{itemize}

\item
Version mf6beta0.9.00---May 10, 2017
\begin{itemize}
\item First public release of MODFLOW 6 in beta form. 
\end{itemize}
\end{itemize}


% -------------------------------------------------
\section{Known Issues}
This section describes known issues with this release of MODFLOW 6.

\begin{enumerate}

\item
The capability to use Unsaturated Zone Flow (UZF) routing beneath lakes and streams has not been implemented.

\end{enumerate}


% -------------------------------------------------
\section{Distribution File}
The following distribution file is for use on personal computers: \modflowversion.zip.  The distribution file is a compressed zip file. The following directory structure is incorporated in the zip file:

% folder structured created by python script
\input{folder_struct.tex}

It is recommended that no user files are kept in the \modflowversion~directory structure.  If you do plan to put your own files in the \modflowversion~directory structure, do so only by creating additional subdirectories.

% -------------------------------------------------
\section{Installation and Execution}
There is no installation of MODFLOW 6 other than the requirement that \modflowversion.zip must be unzipped into a location where it can be accessed.  

To make the executable versions of MODFLOW 6 accessible from any directory, the directory containing the executables should be included in the PATH environment variable.  Also, if a prior release of MODFLOW 6 is installed on your system, the directory containing the executables for the prior release should be removed from the PATH environment variable.

As an alternative, the executable file, mf6.exe, in the \modflowversion{}/bin directory can be copied into a directory already included in the PATH environment variable.

To run MODFLOW 6, simply type \texttt{mf6} in a terminal window.  The current working directory must be set to a location where the model input files are located.  Upon execution, MODFLOW 6 will immediately look for file with the name \texttt{mfsim.nam} in the current working directory, and will terminate with an error if it does not find this file.

% -------------------------------------------------
\section{Compiling MODFLOW 6}
MODFLOW 6 has been compiled using Intel Visual Fortran and gfortran on the Windows and Mac/OS operating systems.  Because the program uses relatively new Fortran capabilities, newer versions of the compilers may be required for successful compilation.  For example, to use gfortran to compile MODFLOW 6, gfortran version 4.9 or newer must be used.  If you have gfortran installed on your computer, you can tell which version it is by entering ``\verb|gfortran --version|'' at a terminal window.

This distribution contains the Microsoft Visual Studio project files for compiling MODFLOW 6 on Windows using the Intel Fortran Compiler.  The files have been used successfully with Visual Studio 2017 and Intel(R) Visual Fortran Compiler 2019.2.190.

This distribution also comes with a makefile for compiling MODFLOW 6 with gfortran.  The makefile is contained in the \texttt{make} folder.

For those familiar with Python, the pymake package can also be used to compile MODFLOW 6.  Additional information on the Python pymake utility can be found at: https://github.com/modflowpy/pymake.  

% -------------------------------------------------
\section{System Requirements}
MODFLOW 6 is written in Fortran.  It uses features from the 95, 2003, and 2008 language.  The code has been used on UNIX-based computers and personal computers running various forms of the Microsoft Windows operating system.

% -------------------------------------------------
\section{Testing}
The examples distributed with MODFLOW 6 can be run by navigating to the examples folder and executing the "run.bat" batch files within each example folder.  Alternatively, there is a runall.bat batch file under the examples folder that will run all of the test problems.

% -------------------------------------------------
\section{MODFLOW 6 Documentation}
Details on the numerical methods and the underlying theory for MODFLOW 6 are described in the following reports:

\begin{itemize}
\item
Hughes, J.D., Langevin, C.D., and Banta, E.R., 2017, Documentation for the MODFLOW 6 framework: U.S. Geological Survey Techniques and Methods, book 6, chap. A57, 40 p., https://doi.org/10.3133/tm6A57.

\item
Langevin, C.D., Hughes, J.D., Banta, E.R., Niswonger, R.G., Panday, Sorab, and Provost, A.M., 2017, Documentation for the MODFLOW 6 Groundwater Flow Model: U.S. Geological Survey Techniques and Methods, book 6, chap. A55, 197 p., https://doi.org/10.3133/tm6A55.

\item
Provost, A.M., Langevin, C.D., and Hughes, J.D., 2017, Documentation for the ``XT3D'' option in the Node Property Flow (NPF) Package of MODFLOW 6: U.S. Geological Survey Techniques and Methods, book 6, chap. A56, 40 p., https://doi.org/10.3133/tm6A56.

\end{itemize}
 
\noindent Description of the MODFLOW 6 input and output is included in this distribution in the ``doc'' folder as mf6io.pdf.

% -------------------------------------------------
\section{Test Problems}
The following is a list of test problems distributed with MODFLOW 6.  Characteristics of these tests are contained in Table \ref{table:examples}.


% example tex files created by python scripts

\input{example_items.tex}

\input{example_table.tex}

% -------------------------------------------------
\section{Disclaimer and Notices}

This software has been approved for release by the U.S. Geological Survey (USGS). Although the software has been subjected to rigorous review, the USGS reserves the right to update the software as needed pursuant to further analysis and review. No warranty, expressed or implied, is made by the USGS or the U.S. Government as to the functionality of the software and related material nor shall the fact of release constitute any such warranty. Furthermore, the software is released on condition that neither the USGS nor the U.S. Government shall be held liable for any damages resulting from its authorized or unauthorized use. Also refer to the USGS Water Resources Software User Rights Notice for complete use, copyright, and distribution information.

Notices related to this software are as follows:
\begin{itemize}
\item This software is a product of the U.S. Geological Survey, which is part of the U.S. Government.

\item This software is freely distributed. There is no fee to download and (or) use this software.

\item Users do not need a license or permission from the USGS to use this software. Users can download and install as many copies of the software as they need.

\item As a work of the United States Government, this USGS product is in the public domain within the United States. You can copy, modify, distribute, and perform the work, even for commercial purposes, all without asking permission. Additionally, USGS waives copyright and related rights in the work worldwide through CC0 1.0 Universal Public Domain Dedication (https://creativecommons.org/publicdomain/zero/1.0/).
\end{itemize}

% -------------------------------------------------
\section{References Cited}

\begin{itemize}
\item Hoffmann, J{\"o}rn, Leake, S.A., Galloway, D.L., and Wilson, A.M., 2003, MODFLOW-2000 Ground-Water Model--User Guide to the Subsidence and Aquifer-System Compaction (SUB) Package: U.S. Geological Survey Open-File Report 03–233, 44 p.,  \url{https://pubs.usgs.gov/of/2003/ofr03-233/}

\item Keating, E., and Zyvoloski, G. 2009. A stable and efficient numerical algorithm for unconfined aquifer analysis. Ground Water, 47: 569--579. \href{https://doi.org/10.1111/j.1745-6584.2009.00555.x}{doi:10.1111/j.1745-6584.2009.00555.x}

\item Laattoe, T., Post, V. E.A. and Werner, A. D. 2014, Spatial periodic boundary condition for MODFLOW. Groundwater, v. 52: 606--612. \href{https://doi.org/10.1111/gwat.12086}{doi:10.1111/gwat.12086}

\item Leake, S.A., and Galloway, D.L., 2007, MODFLOW Ground-water model--User guide to the Subsidence and Aquifer-System Compaction Package (SUB-WT) for Water-Table Aquifers: U.S. Geological Survey Techniques and Methods, book 6, chap. A23, 42 p., \url{https://pubs.er.usgs.gov/publication/tm6A23}.

\item Merritt, M.L., and Konikow, L.F. 2000, Documentation of a computer program to simulate lake-aquifer interaction using the MODFLOW ground-water flow model and the MOC3D solute-transport model. U.S. Geological Survey Water-Resources Investigations Report 00--4167, 146 p. \url{https://pubs.er.usgs.gov/publication/wri004167}.

\item Neville, C.J., and M.J. Tonkin. 2004. Modeling multiaquifer wells with MODFLOW.  Ground Water, 42: 910--919. \href{https://doi.org/10.1111/j.1745-6584.2004.t01-9-.x}{doi:10.1111/j.1745-6584.2004.t01-9-.x}

\item Panday, Sorab, Langevin, C.D., Niswonger, R.G., Ibaraki, Motomu, and Hughes, J.D. 2013, MODFLOW-USG version 1: An unstructured grid version of MODFLOW for simulating groundwater flow and tightly coupled processes using a control volume finite-difference formulation. U.S. Geological Survey Techniques and Methods, book 6, chap. A45, 66 p., \url{https://pubs.usgs.gov/tm/06/a45}.

\item Prudic, D.E. 1989, Documentation of a computer program to simulate stream-aquifer relations using a modular, finite-difference, ground-water flow model. U.S. Geological Survey Open-File Report 88--729, 113 p. \url{https://pubs.er.usgs.gov/publication/ofr88729}.

\item Reilly, T.E., O.L. Franke, and Bennett, G.D. 1989. Bias in groundwater samples caused by wellbore flow. Journal of Hydraulic Engineering 115, no. 2: 270--276. \url{https://doi.org/10.1061/(ASCE)0733-9429(1989)115:2(270)}

\item Vilhelmsen, T.N., Christensen, S., and Mehl, S.W., 2012, Evaluation of MODFLOW-LGR in connection with a synthetic regional-scale model. Ground Water, 50: 118--132. \href{https://doi.org/10.1111/j.1745-6584.2011.00826.x}{doi:10.1111/j.1745-6584.2011.00826.x}

\item Zaidel, J. 2013, Discontinuous Steady-State Analytical Solutions of the Boussinesq Equation and Their Numerical Representation by MODFLOW. Groundwater, 51: 952--959. \href{https://doi.org/10.1111/gwat.12019}{doi:10.1111/gwat.12019}
\end{itemize}


\justifying
\vspace*{\fill}
\clearpage
\pagestyle{backofreport}
\makebackcover
\end{document}<|MERGE_RESOLUTION|>--- conflicted
+++ resolved
@@ -118,12 +118,9 @@
 \item Version mf6.1.1--Release Candidate
 
 \underline{NEW FUNCTIONALITY}
-<<<<<<< HEAD
-=======
 \begin{itemize}
 \item Added silent command line switch (-s or --silent) that sends all output to the screen (\texttt{STDOUT})  to a file (``mfsim.stdout'').
 \end{itemize}
->>>>>>> 41cb6d90
 
 \underline{BASIC FUNCTIONALITY}
 \begin{itemize}
