\documentclass[11pt,twoside,twocolumn]{usgsreport}
\usepackage{usgsfonts}
\usepackage{usgsgeo}
\usepackage{usgsidx}
\usepackage[tabletoc]{usgsreporta}

\usepackage{amsmath}
\usepackage{algorithm}
\usepackage{algpseudocode}
\usepackage{bm}
\usepackage{calc}
\usepackage{natbib}
\usepackage{graphicx}
\usepackage{longtable}

\makeindex
\usepackage{setspace}
% uncomment to make double space 
%\doublespacing
\usepackage{etoolbox}
%\usepackage{verbatim}

\usepackage{titlesec}

\usepackage[hidelinks]{hyperref}
\hypersetup{
    pdftitle={MODFLOW 6 Release Notes},
    pdfauthor={MODFLOW 6 Development Team},
    pdfsubject={MODFLOW 6 Release Notes},
    pdfkeywords={MODFLOW, groundwater model, simulation},
    bookmarksnumbered=true,     
    bookmarksopen=true,         
    bookmarksopenlevel=1,       
    colorlinks=true,
    allcolors={blue},          
    pdfstartview=Fit,           
    pdfpagemode=UseOutlines,
    pdfpagelayout=TwoPageRight
}


\graphicspath{{./Figures/}}
\input{../version.tex}


\renewcommand{\cooperator}
{the \textusgs\ Water Availability and Use Science Program}
\renewcommand{\reporttitle}
{MODFLOW 6 Release Notes}
\renewcommand{\coverphoto}{coverimage.jpg}
\renewcommand{\GSphotocredit}{Binary computer code illustration.}
\renewcommand{\reportseries}{}
\renewcommand{\reportnumber}{}
\renewcommand{\reportyear}{2017}
\ifdef{\reportversion}{\renewcommand{\reportversion}{\currentmodflowversion}}{}
\renewcommand{\theauthors}{MODFLOW 6 Development Team}
\renewcommand{\thetitlepageauthors}{\theauthors}
%\renewcommand{\theauthorslastfirst}{}
\renewcommand{\reportcitingtheauthors}{MODFLOW 6 Development Team}
\renewcommand{\colophonmoreinfo}{}
\renewcommand{\theoffice}{Office of Groundwater \\ U.S. Geological Survey \\ Mail Stop 411 \\ 12201 Sunrise Valley Drive \\ Reston, VA 20192 \\ (703) 648-5001}
\renewcommand{\reportbodypages}{}
\urlstyle{rm}
\renewcommand{\reportwebsiteroot}{https://doi.org/10.5066/}
\renewcommand{\reportwebsiteremainder}{F76Q1VQV}
%\renewcommand{\doisecretary}{RYAN K. ZINKE}
%\renewcommand{\usgsdirector}{William H. Werkheiser}
%\ifdef{\usgsdirectortitle}{\renewcommand{\usgsdirectortitle}{Acting Director}}{}
\ifdef{\usgsissn}{\renewcommand{\usgsissn}{}}{}
\renewcommand{\theconventions}{}
\definecolor{coverbar}{RGB}{32, 18, 88}
\renewcommand{\bannercolor}{\color{coverbar}}
%\renewcommand{\thePSC}{the MODFLOW 6 Development Team}
%\renewcommand{\theeditor}{Christian D. Langevin}
%\renewcommand{\theillustrator}{None}
%\renewcommand{\thefirsttypesetter}{Joseph D. Hughes}
%\renewcommand{\thesecondtypesetter}{Cian Dawson}
\renewcommand{\reportrefname}{References Cited}

\newcommand{\customcolophon}{
Publishing support provided by the U.S. Geological Survey \\
\theauthors
\newline \newline
For information concerning this publication, please contact:
\newline \newline
Office of Groundwater \\ U.S. Geological Survey \\ Mail Stop 411 \\ 12201 Sunrise Valley Drive \\ Reston, VA 20192 \\ (703) 648--5001 \\
https://water.usgs.gov/ogw/
}


\begin{document}

%\makefrontcover
\ifdef{\makefrontcoveralt}{\makefrontcoveralt}{\makefrontcover}

%\makefrontmatter
%\maketoc
\ifdef{\makefrontmatterabv}{\makefrontmatterabv}{\makefrontmatter}

\onecolumn
\pagestyle{body}
\RaggedRight
\hbadness=10000
\pagestyle{body}
\setlength{\parindent}{1.5pc}

% -------------------------------------------------
\section{Introduction}
This document describes MODFLOW 6 Version \modflowversion.  This distribution is packaged for personal computers using the Microsoft Windows 7 and 10 operating systems, although it may run on other versions of Windows.  The executable file was compiled for 64-bit Windows operating systems and should run on most personal computers.

Version numbers for MODFLOW 6 will follow a major.minor.revision format.  The major number will be increased when there are substantial new changes that may break backward compatibility.  The minor number will be increased when important, but relatively minor new functionality is added.  The revision number will be added when errors are corrected in either the program or input files.

% -------------------------------------------------
\section{History}
This section describes changes introduced into MODFLOW 6 with each release.  These changes may substantially affect users.

\begin{itemize}
\item Version mf6.0.5--Release Candidate

<<<<<<< HEAD
=======
\underline{BASIC FUNCTIONALITY}
\begin{itemize}
\item --
\item --
\end{itemize}

\underline{STRESS PACKAGES}
\begin{itemize}
\item --
\item --
\end{itemize}

\underline{ADVANCED STRESS PACKAGES}
\begin{itemize}
\item --
\item --
\end{itemize}

\underline{SOLUTION}
\begin{itemize}
\item Add ALL and FIRST options to optional NO\_PTC optional keyword in OPTIONS block. If NO\_PTC option is FIRST, PTC is disabled for the first stress period but is applied in all subsequent steady-state stress periods. If NO\_PTC option is ALL, PTC is disabled for all steady-state stress periods. If the NO\_PTC options is not defined, PTC is disabled for all steady-state stress periods (this is consistent with the behaviour of the NO\_PTC option in previous versions).
\item --
\end{itemize}

>>>>>>> ff16330c
\item Version mf6.0.4--Feb. 27, 2019

\underline{BASIC FUNCTIONALITY}
\begin{itemize}
\item Addressed issue with pointing contiguous pointer vectors/arrays to non-contiguous pointer vectors/arrays that caused code compilation failure with gfortran-8. A consequence of addressing this issue is that all pointer vectors/arrays that are allocated or pointed to using the memory manager must be defined to be contiguous.
\item Corrected a problem with the reading of grid data from a binary file, in which the program was reading a binary header for each row of data.
\item Added a new error check for very small time steps.  If the value of the starting time is equal to the ending time (starting time plus the time step length), then the time step is too small to be differentiated by the program based on the precision of floating point numbers.  The program will terminate with an error in this case.  The program will also terminate if the storage package with a transient stress period has a time step length of zero.
\item The observation package was modified to use non-advancing output instead of fixed length strings when writing ascii output. The previous use of fixed length strings resulted in truncation of ascii observation output when the product of user-specified \texttt{digits} + 7 and the number of observations exceeded 5000.
\item Corrected an error in the GWF-GWF Exchange module that caused the specific discharge values in the child model to be calculated incorrectly.  The calculation was incorrect because the face normal for the child model was pointing toward the center of the cell instead of outward.
\item Minor refactoring to improve code clarity.
\end{itemize}

\underline{STRESS PACKAGES}
\begin{itemize}
\item Minor refactoring to improve code clarity.
\end{itemize}

\underline{ADVANCED STRESS PACKAGES}
\begin{itemize}
\item Modified the Multi-Aquifer Well (MAW) Package so that the HEAD\_LIMIT and RATE\_SCALING options work for injection wells.  Prior to this change, these options only worked for extraction wells.  These options can be used to reduce or even shut off well injection as the head in the well rises above user-specified levels.
\item Added stage and residual convergence checks to the SFR package to make sure that stage and upstream flow changes between successive outer iterations are less than OUTER\_HCLOSE and OUTER\_RCLOSEBND, respectively. This addition is expected to be useful for steady-state simulations with complicated networks and simple reaches.
\item Modified the final convergence check for the LAK package to use OUTER\_HCLOSE when evaluating lake stage changes between successive outer iterations.
\item Modified the final convergence check for the UZF package to use OUTER\_RCLOSEBND when evaluating rejected infiltration, groundwater recharge, and groundwater seepage changes between successive outer iterations.
\item Minor refactoring to improve code clarity.
\end{itemize}

\underline{SOLUTION}
\begin{itemize}
\item Modified pseudo-transient continuation (PTC) approach to use PTC for steady-state stress period for models using the Newton-Raphson formulation for problems with and without the storage (STO) package. Previously, PTC was only used with problems that did not include the STO package (this was not the intended behavior of PTC).
\item Added NO\_PTC option to disable PTC for problems where PTC degrades/prevents model convergence. Option only applies to steady-state stress periods for models using the Newton-Raphson formulation. For many problems, PTC can significantly improve convergence behavior for steady-state simulations, and for this reason it is active by default.  In some cases, however, PTC can worsen the convergence behavior, especially when the initial conditions are similar to the solution.  When the initial conditions are similar to, or exactly the same as, the solution and convergence is slow, then this NO\_PTC option should be used to deactivate PTC.  This NO\_PTC option should also be used in order to compare convergence behavior with other MODFLOW versions, as PTC is only available in MODFLOW 6. 
\item Small improvements to PTC to reduce the initial PTCDEL value loaded on the diagonal. This reduces the number of iterations required to achieve convergence for steady-state stress periods for most problems.
\item Added OUTER\_RCLOSEBND variable that is used when performing final convergence checks on model packages that solve a separate equation not solved by the IMS linear solver. This value represents the maximum allowable residual at any single model package element between successive outer iterations. An example of a model package that would use OUTER\_RCLOSEBND to evaluate convergence is the SFR package which solves a continuity equation for each reach.
\item Minor refactoring to improve code clarity.
\end{itemize}

\item Version mf6.0.3--Aug. 9, 2018

\underline{BASIC FUNCTIONALITY}
\begin{itemize}
\item Fixed issues with observations specified using boundnames that are enclosed in quotes. Previously, the closing quote was retained on a boundname enclosed in quotes and resulted in an error (the erroneous observation boundname could not be found in the package).
\end{itemize}

\underline{STRESS PACKAGES}
\begin{itemize}
\item If the AUXMULTNAME keyword was used in combination with time series, then the multiplier was erroneously applied to all time series, and not just the time series in the column to be scaled.  
\item For the array-based recharge and evapotranspiration packages, the IRCH and IEVT variables (if specified) must be specified as the first variable listed in the PERIOD block.  A check was added so that the program will terminate with an error if IRCH or IEVT is not the first variable listed in the PERIOD block.
\item For the standard boundary packages, the ``to mover'' term (such as DRN-TO-MVR) written to the GWF Model budget was incorrect.  The budget terms were incorrect because the accumulator variables were not initialized to zero. 
\item For regular MODFLOW grids, the recharge and evapotranspiration arrays of size (NCOL, NROW) were being echoed to the listing file (if requested by the user) of size (NCOL * NROW). 
\end{itemize}

\underline{ADVANCED STRESS PACKAGES}
\begin{itemize}
\item Fixed spelling of the THIEM keyword in the source code and in the input instructions of the MAW Package.
\item Fixed an issue with the SFR package when the specified evaporation exceeds the sum of specified and calculated reach inflows, rainfall, and specified runoff. In this case, evaporation is set equal to the sum of specified and calculated reach inflows, rainfall, and specified runoff. Also if a negative runoff is specified and this value exceeds specified and calculated reach inflows, and rainfall then runoff is set to the sum of reach inflows and evaporation is set to zero.
\item Fixed an issue in the MAW package budget information written to the listing file and MAW cell-by-cell budget file when a previously active well is inactivated. The ratesim variable was not being reset to zero for these wells and the simulated rate from the last stress period when the well was active was being reported.
\item Program now terminates with an error if the OUTLETS block is present in the LAK package file and NOUTLETS is not specified or specified to be zero in the DIMENSIONS block.  Previously, this did not cause an error condition in the LAK package but would result in a segmentation fault error in the MVR package if LAK package OUTLETS are specified as providers.
\item Program now terminates with an error when a DIVERSION block is present in a SFR package file but no diversions (all ndiv values are 0) are specified in the PACKAGEDATA block. 
\end{itemize}

\underline{SOLUTION}
\begin{itemize}
\item Fixed bug related to not allocating the preconditioner work array if a non-zero drop tolerance is specified but the number of levels is not specified or specified to be zero. In the case where the number of levels is not specified or specified to be zero the preconditioner work array is dimensioned to the product of the number of cells (NEQ) and the maximum number of connections for any cell.
\item Updated linear solver output so number of levels and drop tolerance are output if either are specified to be greater than zero. 
\end{itemize}

\item Version mf6.0.2--Feb 23, 2018

\underline{BASIC FUNCTIONALITY}
\begin{itemize}
\item Added a new option, called SAVE\_SPECIFIC\_DISCHARGE to the Node Property Flow Package.  When invoked, $x$, $y$, and $z$ specific discharge components are calculated for the center of each model cell and written to the binary budget file.
\item For binary input of grid data, such as initial heads, the array reading utility was not reading a header record consisting of KSTP, KPER, PERTIM, TOTIM, TEXT, NLAY, NROW, NCOL.  This meant that a binary head file written by MODFLOW could not be used as input for a subsequent simulation.  For binary input, the array reading utility now reads a header record before reading the array values.
\item The NOGRB option in the discretization packages was not working.  This option will now prevent the binary grid file from being written.
\item Removed the PRIVATE attribute for two methods of the discretization packages so that the program works as intended with the latest Intel Fortran release.
\item Switched to using a long integer for the memory manager so that memory usage is calculated correctly for large models.
\end{itemize}

\underline{STRESS PACKAGES}
\begin{itemize}
\item If a steady-state stress period followed a transient stress period, the storage terms written to the budget file were not being reset to zero.  The program now initializes these budget values to zero for steady-state periods before they are written.
\end{itemize}

\underline{ADVANCED STRESS PACKAGES}
\begin{itemize}
\item The STATUS INACTIVE option was not working correctly for the MAW Package.
\item Modified the MAW connection conductance calculation so that a linear relation between the water level in a cell and saturation is used for the standard formulation. In the previous version, the same quadratic saturation function was being used for the standard and Newton-Raphson formulation to calculate the MAW connection conductance. 
\item Modified the MAW Package so that the top and bottom of the screen for a connection are reset to the top and bottom of the cell, respectively, for SPECIFIED, THEIM, SKIN, and CUMULATIVE conductance equations (CONDEQN). Also, the program will now terminate with an error if a MAW well using SPECIFIED, THEIM, SKIN, or CUMULATIVE conductance equations has more than one connection to a single GWF cell. 
\item Modified the MAW package so that the well bottom (BOTTOM) is reset to the cell bottom in the lowermost GWF cell connection in cases where the specified well bottom is above the bottom of this GWF cell.
\end{itemize}

\underline{SOLUTION}
\begin{itemize}
\item Prior to applying pseudo transient continuation terms, the Iterative Model Solution confirms that the L2-norm exceeds the previous L2-norm.  If it doesn't then pseudo transient continuation is turned off.  This fixes a rare situation in which convergence could not be achieved for consecutive steady state solutions with the same or similar answers. 
\end{itemize}


\item Version mf6.0.1--Sep 28, 2017

\underline{BASIC FUNCTIONALITY}
\begin{itemize}
\item There is no requirement that FTYPE entries in the GWF name file should be upper case; however, an upper case convention was being enforced.  FTYPE entries can now be specified using any case.
\item Tab characters within model input files were not being skipped correctly.  This has been fixed.
\item The program was updated to use the ``approved for release'' disclaimer.  The previous version was still using a ``preliminary software'' disclaimer.
\item The source code for time series and time array series was refactored.  Included in the refactoring was a correction to time array series to allow the time array to change from one stress period to the next.  The source file TimeSeriesGroupList.f90 was renamed to TimeSeriesFileList.f90.
\end{itemize}

\underline{STRESS PACKAGES}
\begin{itemize}
\item Fixed inconsistency with CHD package observation name in code (\texttt{chd-flow}) and name in the input-output document (\texttt{chd}). Using name defined in input-output document (\texttt{chd}).
\item The cell area was not being used in the calculation of recharge and evapotranspiration when list input was used with time series.
\item The AUXMULTNAME option was not being applied for recharge and evapotranspiration when the READASARRAYS option was used.
\item The program was not terminating with an error if a PERIOD block was encountered with an iper value equal to the previous iper value.  Program now terminates with an error.
\end{itemize}

\underline{ADVANCED STRESS PACKAGES}
\begin{itemize}
\item Fixed incorrect sign for SFR package exchange with GWF model (\texttt{sfr}).
\item Added option to specify \texttt{none} as the \texttt{bedleak} for a lake-\texttt{GWF} connection in lake (LAK) package. This option makes the lake-\texttt{GWF} connection conductance solely a function of aquifer properties in the connected \texttt{GWF} cell and lakebed sediments are assumed to be absent for this connection.
\item Fixed bug in lake (LAK) and multi-aquifer well (MAW) packages that only reset steady-state flag if lake and/or multi-aquifer data are read for a stress period (in the pak\_rp() routines). Using pointer to GWF iss variable in the LAK package and resetting the MAW steady state flag in maw\_rp() routine every stress period, regardless of whether MAW data are specified for a stress period.
\item Added a convergence check routine to the GWF Mover Package that requires at least two outer iterations if there are any active movers.  Because mover rates are lagged by one outer iteration, at least two outer iterations are required for some problems.
\item Changed the behavior of the LAK Package so that recharge and evapotranspiration are applied to a vertically connected GWF model cell if the lake status is INACTIVE.  Prior to this change, recharge and evapotranspiration were only applied to an underlying GWF model cell if the lake was dry.
\end{itemize}

\underline{SOLUTION}
\begin{itemize}
\item Fixed bug in IMS that allowed convergence when outer iteration HCLOSE value was satisfied but the model did not converge during the inner iterations.
\item Added STRICT rclose\_option that uses a infinity-Norm RCLOSE criteria but requires HCLOSE and RCLOSE be satisfied on the first inner iteration of an outer iteration. The STRICT option is identical to the closure criteria approach use in the PCG Package in MODFLOW-2005.
\end{itemize}

\underline{EXCHANGES}
\begin{itemize}
\item Use of an OPEN/CLOSE file was not being allowed for the OPTIONS and DIMENSIONS blocks of the GWF6-GWF6 exchange input file.  OPEN/CLOSE input is now allowed for both of these blocks.
\end{itemize}

\item
Version mf6.0.0---August 10, 2017

\underline{BASIC FUNCTIONALITY}
\begin{itemize}
\item Removed support for the SINGLE observation type.  All observations must be CONTINUOUS, which means observation values are written for every time step. 
\item Added support for a no-data value (3.0E30), which can be used as a placeholder in a time-series file containing multiple time series. Use of the no-data value facilitates combining separate time series into a single file when the time series contain records for differing simulation times.
\item Model names specified in the simulation name file cannot have spaces in them.  A check was implemented to terminate with an error if the model name contains spaces.  Model names cannot exceed 16 characters.  Trailing spaces are allowed.
\item The name and version of the compiler used to make the run file is now written to the terminal and to the simulation list file.
\item Many of the Fortran source files were modified and reformatted.  Unused variables were removed.
\end{itemize}

\underline{ADVANCED STRESS PACKAGES}
\begin{itemize}
\item Updated MAW package so that well connection conductance calculations correctly account for THICKSTRT in the NPF package for layers that use THICKSTRT (and are confined).
\item Added \texttt{CUMULATIVE} \texttt{coneqn} (conductance) option to MAW package.
\item Fixed bug in LAK package weir lake outlet calculation.
\item Fixed bug in LAK package when internal outlets were specified and combined with the MVR package that was also moving water internally in the same LAK package.
\item Updated the table created when PRINT\_FLOWS is specified in the LAK package OPTIONS block to include internal flow terms if NOUTLETS is greater than 0. 
\item Renamed Lake Tables DIMENSIONS block NENTRIES to NROW and added NCOL to DIMENSIONS block.
\item Eliminated MAXIMUM\_OUTLET\_DEPTH = 10 [L] as default behavior for MANNING and WEIR LAK package lake outlet types. The maximum depth threshold was used in MODFLOW-2005 lake package because a table was used to calculate lake outflows to SFR. Can still use maximum depth threshold in develop versions of MODFLOW 6 by specifying MAXIMUM\_OUTLET\_DEPTH in the options block with a value.
\item Removed MULTILAYER option for UZF package---this option didn't actually do anything.
\item Added the requirement that the UZF number be specified as the first value on each line in the PACKAGEDATA block.
\item Renamed MAXBOUND in the DIMENSIONS block of the SFR Package to be NREACHES.
\item Implemented a check in the SFR Package to make sure that information is specified in the PACKAGEDATA block for every reach.  Program terminates with an error if information for a reach is not found.
\end{itemize}

\item
Version mf6beta0.9.03---June 23, 2017

\underline{BASIC FUNCTIONALITY}
\begin{itemize}
\item Renamed all FTYPE keywords to version 6.  They were named with an 8.  So, for example, the GHB Package is now activated in the GWF name file using ``GHB6'' instead of ``GHB8''.
\item Keywords in the simulation name file must now be specified as TDIS6, GWF6, and GWF6-GWF6 to be consistent.
\item The DIS Package had grid offsets (XOFFSET and YOFFSET) that could be specified as options.  These offsets were relative to the upper-left corner of the model grid.  The default value for YOFFSET was set to the sum of DELR so that (0, 0) would correspond to the lower-left corner of the model grid.  These options have been removed and replaced with XORIGIN and YORIGIN, which is the coordinate of the lower-left corner of the model grid.  The default value is zero for XORIGIN and YORIGIN.
\item Can now specify XORIGIN, YORIGIN, and ANGROT as options for the DISV and DISU packages.  These values are written to the binary grid file, which can be used by post-processors to locate the model grid in space.  These options have no affect on the simulation results.  The default value is 0.0 if not specified.
\item Added a new option to the TDIS input file called START\_DATE\_TIME.  This is a 30 character string that represents the simulation starting date and time, preferably in the format described at https://www.w3.org/TR/NOTE-datetime.  The value provided by the user has no affect on the simulation, but if it is provided, the value is written to the simulation list file.
\item Changed default behavior for how memory usage is written to the end of the simulation list file.  Added new MEMORY\_PRINT\_OPTION to simulation options to control how memory usage is written.
\item Corrections were made to the memory manager to ensure that all memory is deallocated at the end of a simulation.
\end{itemize}

\underline{INTERNAL FLOW PACKAGES}
\begin{itemize}
\item Changed the way hydraulic conductivity is specified in the NPF Package.  Users no longer specify HK, VK, and HANI.  Hydraulic conductivity is now specified as ``K''.  If hydraulic conductivity is isotropic, then this is all that needs to be specified.  For anisotropic cases, the user can specify an optional ``K22'' array and an optional ``K33'' array.  For an unrotated conductivity ellipsoid ``K22'' corresponds to hydraulic conductivity in the y direction and ``K33'' corresponds to hydraulic conductivity in the z direction, respectively.
\end {itemize}

\underline{ADVANCED STRESS PACKAGES}
\begin{itemize}
\item Modified the MAW Package to include the effects of aquifer anisotropy in the calculation of conductance.
\item Simplified the SFR Package connectivity to reflect feedback from beta users. There is no longer a requirement to connect reaches that do not have flow between them.  Program will now terminate with an error if this condition is encountered.
\item Added simple routing option to SFR package. This is the equivalent of the specified depth option (icalc=0) in previous versions of MODFLOW. If water is available in the reach, then there can be leakage from the SFR reach into the aquifer.  If no water is available, then no leakage is applied.  STAGE keyword also added and only applies to reaches that use the simple routing option. If the STAGE keyword is not specified for reaches that use the simple routing option the specified stage is set to the top of the reach (depth = 0).
\item Added functionality to pass SFR leakage to the aquifer to the highest active layer.
\item Converted SFR Manning's to a time-varying, time series aware variable.  
\item Updated LAK package so that conductance calculations correctly account for THICKSTRT in the NPF package for layers that use THICKSTRT (and are confined). Also updated EMBEDDEDH and EMBEDDEDV so that the conductance for these connection types are constant for confined layers.
\item Converted UZF stress period data to time series aware data.
\item Added time-series aware AUXILIARY variables to UZF package.
\item Implemented AUXMULTNAME in options block for UZF package (AUXILIARY variables have to be specified). AUXMULTNAME is applied to the GWF cell area and is used to simulated more than one UZF cell per GWF cell. This could be used to simulate different land use classifications (i.e., agricultural and natural land use types) in the same GWF cell.
\end{itemize}

\underline{SOLUTION}
\begin{itemize}
\item Reworked IMS convergence information so that model specific convergence information is also printed to each model listing file when PRINT\_OPTION ALL is specified in the IMS OPTIONS block.
\item Added csv output option for IMS convergence information. Solution convergence information and model specific convergence information (if the solution includes more than one model) is written to a comma separated value file. If PRINT\_OPTION is NONE or SUMMARY, csv output includes maximum head change convergence information at the end of each outer iteration for each time step. If PRINT\_OPTION is ALL, csv output includes maximum head change and maximum residual convergence information for the solution and each model (if the solution includes more than one model) and linear acceleration information for each inner iteration. 
\end{itemize}

\item
Version mf6beta0.9.02---May 19, 2017
\begin{itemize}
\item Renamed gwf3.f90 to be lower case.
\item Added the missing ``divrate'' variable to the ``sfrsetting'' description in mf6io.pdf.
\item Added additional error trapping to the array reading utilities.
\item There was a problem with the binary budget file when a GWF Exchange was used to connect a GWF Model with itself.  This has been fixed.
\item Standardized `\texttt{to-mvr}' cell-by-cell item in standard stress packages and UZF package.
\item Fixed incorrect `\texttt{UZF-EVT}' budget accumulator used in GWF listing budget. 
\item Standardized justification of cell-by-cell `\texttt{text}' strings.
\item Standardized use of AUXILIARY keyword.
\end{itemize}

\item
Version mf6beta0.9.01---May 11, 2017
\begin{itemize}
\item Added a copy of the third MODFLOW 6 report. 
\item Made several minor corrections to doc/mf6io.pdf.  
\item If vertices were specified for DISU, then the last header line was not written to the binary grid file.  This has been corrected.
\end{itemize}

\item
Version mf6beta0.9.00---May 10, 2017
\begin{itemize}
\item First public release of MODFLOW 6 in beta form. 
\end{itemize}
\end{itemize}


% -------------------------------------------------
\section{Known Issues}
This section describes known issues with this release of MODFLOW 6.

\begin{enumerate}

\item
The capability to use Unsaturated Zone Flow (UZF) routing beneath lakes and streams has not been implemented.

\end{enumerate}


% -------------------------------------------------
\section{Distribution File}
The following distribution file is for use on personal computers: \modflowversion.zip.  The distribution file is a compressed zip file. The following directory structure is incorporated in the zip file:

% folder structured created by python script
\input{folder_struct.tex}

It is recommended that no user files are kept in the \modflowversion~directory structure.  If you do plan to put your own files in the \modflowversion~directory structure, do so only by creating additional subdirectories.

% -------------------------------------------------
\section{Installation and Execution}
There is no installation of MODFLOW 6 other than the requirement that \modflowversion.zip must be unzipped into a location where it can be accessed.  

To make the executable versions of MODFLOW 6 accessible from any directory, the directory containing the executables should be included in the PATH environment variable.  Also, if a prior release of MODFLOW 6 is installed on your system, the directory containing the executables for the prior release should be removed from the PATH environment variable.

As an alternative, the executable file, mf6.exe, in the \modflowversion{}/bin directory can be copied into a directory already included in the PATH environment variable.

To run MODFLOW 6, simply type \texttt{mf6} in a terminal window.  The current working directory must be set to a location where the model input files are located.  Upon execution, MODFLOW 6 will immediately look for file with the name \texttt{mfsim.nam} in the current working directory, and will terminate with an error if it does not find this file.

% -------------------------------------------------
\section{Compiling MODFLOW 6}
MODFLOW 6 has been compiled using Intel Visual Fortran and gfortran on the Windows and Mac/OS operating systems.  Because the program uses relatively new Fortran capabilities, newer versions of the compilers may be required for successful compilation.  For example, to use gfortran to compile MODFLOW 6, gfortran version 4.9 or newer must be used.  If you have gfortran installed on your computer, you can tell which version it is by entering ``\verb|gfortran --version|'' at a terminal window.

This distribution contains the Microsoft Visual Studio project files for compiling MODFLOW 6 on Windows using the Intel Fortran Compiler.  The files have been used successfully with Visual Studio 2017 and Intel(R) Visual Fortran Compiler 2019.2.190.

This distribution also comes with a makefile for compiling MODFLOW 6 with gfortran.  The makefile is contained in the \texttt{make} folder.

For those familiar with Python, the pymake package can also be used to compile MODFLOW 6.  Additional information on the Python pymake utility can be found at: https://github.com/modflowpy/pymake.  

% -------------------------------------------------
\section{System Requirements}
MODFLOW 6 is written in Fortran.  It uses features from the 95, 2003, and 2008 language.  The code has been used on UNIX-based computers and personal computers running various forms of the Microsoft Windows operating system.

% -------------------------------------------------
\section{Testing}
The examples distributed with MODFLOW 6 can be run by navigating to the examples folder and executing the "run.bat" batch files within each example folder.  Alternatively, there is a runall.bat batch file under the examples folder that will run all of the test problems.

% -------------------------------------------------
\section{MODFLOW 6 Documentation}
Details on the numerical methods and the underlying theory for MODFLOW 6 are described in the following reports:

\begin{itemize}
\item
Hughes, J.D., Langevin, C.D., and Banta, E.R., 2017, Documentation for the MODFLOW 6 framework: U.S. Geological Survey Techniques and Methods, book 6, chap. A57, 40 p., https://doi.org/10.3133/tm6A57.

\item
Langevin, C.D., Hughes, J.D., Banta, E.R., Niswonger, R.G., Panday, Sorab, and Provost, A.M., 2017, Documentation for the MODFLOW 6 Groundwater Flow Model: U.S. Geological Survey Techniques and Methods, book 6, chap. A55, 197 p., https://doi.org/10.3133/tm6A55.

\item
Provost, A.M., Langevin, C.D., and Hughes, J.D., 2017, Documentation for the ``XT3D'' option in the Node Property Flow (NPF) Package of MODFLOW 6: U.S. Geological Survey Techniques and Methods, book 6, chap. A56, 40 p., https://doi.org/10.3133/tm6A56.

\end{itemize}
 
\noindent Description of the MODFLOW 6 input and output is included in this distribution in the ``doc'' folder as mf6io.pdf.

% -------------------------------------------------
\section{Test Problems}
The following is a list of test problems distributed with MODFLOW 6.  Characteristics of these tests are contained in Table \ref{table:examples}.


% example tex files created by python scripts

\input{example_items.tex}

\input{example_table.tex}

% -------------------------------------------------
\section{Disclaimer and Notices}

This software has been approved for release by the U.S. Geological Survey (USGS). Although the software has been subjected to rigorous review, the USGS reserves the right to update the software as needed pursuant to further analysis and review. No warranty, expressed or implied, is made by the USGS or the U.S. Government as to the functionality of the software and related material nor shall the fact of release constitute any such warranty. Furthermore, the software is released on condition that neither the USGS nor the U.S. Government shall be held liable for any damages resulting from its authorized or unauthorized use. Also refer to the USGS Water Resources Software User Rights Notice for complete use, copyright, and distribution information.

Notices related to this software are as follows:
\begin{itemize}
\item This software is a product of the U.S. Geological Survey, which is part of the U.S. Government.

\item This software is freely distributed. There is no fee to download and (or) use this software.

\item Users do not need a license or permission from the USGS to use this software. Users can download and install as many copies of the software as they need.

\item As a work of the United States Government, this USGS product is in the public domain within the United States. You can copy, modify, distribute, and perform the work, even for commercial purposes, all without asking permission. Additionally, USGS waives copyright and related rights in the work worldwide through CC0 1.0 Universal Public Domain Dedication (https://creativecommons.org/publicdomain/zero/1.0/).
\end{itemize}

% -------------------------------------------------
\section{References Cited}

\begin{itemize}
\item Keating, E., and Zyvoloski, G. 2009. A stable and efficient numerical algorithm for unconfined aquifer analysis. Ground Water, 47: 569--579. doi:10.1111/j.1745-6584.2009.00555.x

\item Laattoe, T., Post, V. E.A. and Werner, A. D. 2014, Spatial periodic boundary condition for MODFLOW. Groundwater, v. 52: 606--612. doi:10.1111/gwat.12086

\item Merritt, M.L., and Konikow, L.F. 2000, Documentation of a computer program to simulate lake-aquifer interaction using the MODFLOW ground-water flow model and the MOC3D solute-transport model. U.S. Geological Survey Water-Resources Investigations Report 00--4167, 146 p. https://pubs.er.usgs.gov/publication/wri004167.

\item Neville, C.J., and M.J. Tonkin. 2004. Modeling multiaquifer wells with MODFLOW.  Ground Water, 42: 910--919. doi:10.1111/j.1745-6584.2004.t01-9-.x

\item Panday, Sorab, Langevin, C.D., Niswonger, R.G., Ibaraki, Motomu, and Hughes, J.D. 2013, MODFLOW-USG version 1: An unstructured grid version of MODFLOW for simulating groundwater flow and tightly coupled processes using a control volume finite-difference formulation. U.S. Geological Survey Techniques and Methods, book 6, chap. A45, 66 p., https://pubs.usgs.gov/tm/06/a45.

\item Prudic, D.E. 1989, Documentation of a computer program to simulate stream-aquifer relations using a modular, finite-difference, ground-water flow model. U.S. Geological Survey Open-File Report 88--729, 113 p. https://pubs.er.usgs.gov/publication/ofr88729.

\item Reilly, T.E., O.L. Franke, and Bennett, G.D. 1989. Bias in groundwater samples caused by wellbore flow. Journal of Hydraulic Engineering 115, no. 2: 270--276. https://doi.org/10.1061/(ASCE)0733-9429(1989)115:2(270)

\item Vilhelmsen, T.N., Christensen, S., and Mehl, S.W., 2012, Evaluation of MODFLOW-LGR in connection with a synthetic regional-scale model. Ground Water, 50: 118--132. doi:10.1111/j.1745-6584.2011.00826.x

\item Zaidel, J. 2013, Discontinuous Steady-State Analytical Solutions of the Boussinesq Equation and Their Numerical Representation by MODFLOW. Groundwater, 51: 952--959. doi:10.1111/gwat.12019
\end{itemize}


\justifying
\vspace*{\fill}
\clearpage
\pagestyle{backofreport}
\makebackcover
\end{document}<|MERGE_RESOLUTION|>--- conflicted
+++ resolved
@@ -117,8 +117,6 @@
 \begin{itemize}
 \item Version mf6.0.5--Release Candidate
 
-<<<<<<< HEAD
-=======
 \underline{BASIC FUNCTIONALITY}
 \begin{itemize}
 \item --
@@ -143,7 +141,6 @@
 \item --
 \end{itemize}
 
->>>>>>> ff16330c
 \item Version mf6.0.4--Feb. 27, 2019
 
 \underline{BASIC FUNCTIONALITY}
