--- conflicted
+++ resolved
@@ -150,11 +150,8 @@
 \item Added restricted IDOMAIN support for DISU grids.  Users can specify an optional IDOMAIN in the DISU Package input file.  IDOMAIN values must be zero or one.  Vertical pass-through cells (specified with an IDOMAIN value of -1 in the DIS or DISV Package input files) are not supported for DISU.   
 \item NPF Package will now write a message to the GWF Model list file to indicate when the SAVE\_SPECIFIC\_DISCHARGE option is invoked.
 \item Added two new options to the NPF Package.  The K22OVERK option allows the user to enter the anisotropy ratio for K22.  If activated, the K22 values entered by the user in the NPF input file will be multiplied by the K values entered in the NPF input file.  The K33OVERK option allows the user to enter the anisotropy ratio for K33.  If activated, the K33 values entered by the user in the NPF input file will be multiplied by the K values entered in the NPF input file.  With this K33OVERK option, for example, the user can specify a value of 0.1 for K33 and have all K33 values be one tenth of the values specified for K.  The program will terminate with an error if these options are invoked, but arrays for K22 and/or K33 are not provided in the NPF input file.
-<<<<<<< HEAD
-=======
 \item Added new MAXERRORS option to mfsim.nam.  If specified, the maximum number of errors stored and printed will be limited to this number.  This can prevent a situation where memory will run out when there are an excessive number of errors.
 \item Refactored many parts of the code to remove unused variables, conform to stricter FORTRAN standard checks, and allow for new development efforts to be included in the code base.
->>>>>>> ef460695
 \end{itemize}
 
 \underline{STRESS PACKAGES}
@@ -166,17 +163,11 @@
 \begin{itemize}
 \item Corrected the way auxiliary variables are handled for the advanced packages.  In some cases, values for auxiliary variables were not being correctly written to the GWF Model budget file or to the advanced package budget file.  A consistent approach for updating and saving auxiliary variables was implemented for the MAW, SFR, LAK, and UZF Packages.
 \item The user guide was updated to include a missing laksetting that was omitted from the PERIOD block.  The laksetting description now includes an INFLOW option; a description for INFLOW is also now included.
-<<<<<<< HEAD
-\item For the advanced stress packages, values assigned to the auxiliary variables were not written correctly to the GWF Model budget file, but the values were correct in the advanced package budget file.  Program was modified so that auxiliary variables are correctly written to the GWF Model budget file.
-\item Corrected several error messages issued by the SFR Package that were not formatted correctly.  
-\item Fixed a bug in which the lake stage stable would sometimes result in touching numbers.  This only occurred for negative lake stages.
-=======
 \item The LAK package was incorrectly making an error check against NOUTLETS instead of NLAKES.
 \item For the advanced stress packages, values assigned to the auxiliary variables were not written correctly to the GWF Model budget file, but the values were correct in the advanced package budget file.  Program was modified so that auxiliary variables are correctly written to the GWF Model budget file.
 \item Corrected several error messages issued by the SFR Package that were not formatted correctly.  
 \item Fixed a bug in which the lake stage stable would sometimes result in touching numbers.  This only occurred for negative lake stages.
 \item The UZF Package was built on the UZFKinematicType, which used an array of structures.  A large array like this, can cause memory problems.  The UZFKinematicType was replaced with a new UzfCellGroupType, which is a structure of arrays and is much more memory efficient.  The underlying UZF algorithm did not change.
->>>>>>> ef460695
 \end{itemize}
 
 \underline{SOLUTION}
