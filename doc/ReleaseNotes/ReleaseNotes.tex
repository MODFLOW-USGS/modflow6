--- conflicted
+++ resolved
@@ -209,16 +209,12 @@
 	\textbf{\underline{BUG FIXES AND OTHER CHANGES TO EXISTING FUNCTIONALITY}} \\
 	\underline{BASIC FUNCTIONALITY}
 	\begin{itemize}
-<<<<<<< HEAD
-		\item - Removed code from bnd_store_user_cond function inside BoundaryPackage.f90 that was duplicating an operation already performed.  The code was attempting to find a reduced node number ID when it already had access to the reduced node number.  This bug was introduced with the debut of the VSC package and was identified by user-contributed test model that contained some cells with idomain equal to 0.
-=======
->>>>>>> 64016aee
 		\item -
 	\end{itemize}
 
 	\underline{INTERNAL FLOW PACKAGES}
 	\begin{itemize}
-		\item -
+		\item - The Viscosity (VSC) Package introduced in version 6.4.0 would report an error for certain types of stress packages if the IDOMAIN capability was activated by the user.  In some cases, the error message would indicate that a boundary was not assigned to a valid cell.  This invalid error would prevent the simluation from proceeding.  The error was corrected by removing the invalid check, which allows the program to proceed normally.
 	%	\item xxx
 	\end{itemize}
 
