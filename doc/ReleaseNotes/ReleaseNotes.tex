--- conflicted
+++ resolved
@@ -121,10 +121,7 @@
 \begin{itemize}
 \item Added an error check to the DISU Package that ensures that an underlying cell has a top elevation that is less than or equal to the bottom of an overlying cell.  An underlying cell is one in which the IHC value for the connection is zero and the connecting node number is greater than the cell node number.
 \item NPF Package will now write a message to the GWF Model list file to indicate when the SAVE\_SPECIFIC\_DISCHARGE option is invoked.
-<<<<<<< HEAD
-=======
 \item Added two new options to the NPF Package.  The K22OVERK option allows the user to enter the anisotropy ratio for K22.  If activated, the K22 values entered by the user in the NPF input file will be multiplied by the K values entered in the NPF input file.  The K33OVERK option allows the user to enter the anisotropy ratio for K33.  If activated, the K33 values entered by the user in the NPF input file will be multiplied by the K values entered in the NPF input file.  With this K33OVERK option, for example, the user can specify a value of 0.1 for K33 and have all K33 values be one tenth of the values specified for K.  The program will terminate with an error if these options are invoked, but arrays for K22 and/or K33 are not provided in the NPF input file.
->>>>>>> f2ad1f50
 \end{itemize}
 
 \underline{STRESS PACKAGES}
