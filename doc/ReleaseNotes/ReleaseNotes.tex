\documentclass[11pt,twoside,twocolumn]{usgsreport}
\usepackage{usgsfonts}
\usepackage{usgsgeo}
\usepackage{usgsidx}
\usepackage[tabletoc]{usgsreporta}

\usepackage{amsmath}
\usepackage{algorithm}
\usepackage{algpseudocode}
\usepackage{bm}
\usepackage{calc}
\usepackage{natbib}
\usepackage{graphicx}
\usepackage{longtable}

\makeindex
\usepackage{setspace}
% uncomment to make double space 
%\doublespacing
\usepackage{etoolbox}
%\usepackage{verbatim}

\usepackage{titlesec}

\usepackage[hidelinks]{hyperref}
\hypersetup{
    pdftitle={MODFLOW 6 Release Notes},
    pdfauthor={MODFLOW 6 Development Team},
    pdfsubject={MODFLOW 6 Release Notes},
    pdfkeywords={MODFLOW, groundwater model, simulation},
    bookmarksnumbered=true,     
    bookmarksopen=true,         
    bookmarksopenlevel=1,       
    colorlinks=true,
    allcolors={blue},          
    pdfstartview=Fit,           
    pdfpagemode=UseOutlines,
    pdfpagelayout=TwoPageRight
}


\graphicspath{{./Figures/}}
\input{../version.tex}


\renewcommand{\cooperator}
{the \textusgs\ Water Availability and Use Science Program}
\renewcommand{\reporttitle}
{MODFLOW 6 Release Notes}
\renewcommand{\coverphoto}{coverimage.jpg}
\renewcommand{\GSphotocredit}{Binary computer code illustration.}
\renewcommand{\reportseries}{}
\renewcommand{\reportnumber}{}
\renewcommand{\reportyear}{2017}
\ifdef{\reportversion}{\renewcommand{\reportversion}{\currentmodflowversion}}{}
\renewcommand{\theauthors}{MODFLOW 6 Development Team}
\renewcommand{\thetitlepageauthors}{\theauthors}
%\renewcommand{\theauthorslastfirst}{}
\renewcommand{\reportcitingtheauthors}{MODFLOW 6 Development Team}
\renewcommand{\colophonmoreinfo}{}
\renewcommand{\theoffice}{Office of Groundwater \\ U.S. Geological Survey \\ Mail Stop 411 \\ 12201 Sunrise Valley Drive \\ Reston, VA 20192 \\ (703) 648-5001}
\renewcommand{\reportbodypages}{}
\urlstyle{rm}
\renewcommand{\reportwebsiteroot}{https://doi.org/10.5066/}
\renewcommand{\reportwebsiteremainder}{F76Q1VQV}
%\renewcommand{\doisecretary}{RYAN K. ZINKE}
%\renewcommand{\usgsdirector}{William H. Werkheiser}
%\ifdef{\usgsdirectortitle}{\renewcommand{\usgsdirectortitle}{Acting Director}}{}
\ifdef{\usgsissn}{\renewcommand{\usgsissn}{}}{}
\renewcommand{\theconventions}{}
\definecolor{coverbar}{RGB}{32, 18, 88}
\renewcommand{\bannercolor}{\color{coverbar}}
%\renewcommand{\thePSC}{the MODFLOW 6 Development Team}
%\renewcommand{\theeditor}{Christian D. Langevin}
%\renewcommand{\theillustrator}{None}
%\renewcommand{\thefirsttypesetter}{Joseph D. Hughes}
%\renewcommand{\thesecondtypesetter}{Cian Dawson}
\renewcommand{\reportrefname}{References Cited}

\newcommand{\customcolophon}{
Publishing support provided by the U.S. Geological Survey \\
\theauthors
\newline \newline
For information concerning this publication, please contact:
\newline \newline
Office of Groundwater \\ U.S. Geological Survey \\ Mail Stop 411 \\ 12201 Sunrise Valley Drive \\ Reston, VA 20192 \\ (703) 648--5001 \\
https://water.usgs.gov/ogw/
}


\begin{document}

%\makefrontcover
\ifdef{\makefrontcoveralt}{\makefrontcoveralt}{\makefrontcover}

%\makefrontmatter
%\maketoc
\ifdef{\makefrontmatterabv}{\makefrontmatterabv}{\makefrontmatter}

\onecolumn
\pagestyle{body}
\RaggedRight
\hbadness=10000
\pagestyle{body}
\setlength{\parindent}{1.5pc}

% -------------------------------------------------
\section{Introduction}
This document describes MODFLOW 6 Version \modflowversion.  This distribution is packaged for personal computers using the Microsoft Windows 7 and 10 operating systems, although it may run on other versions of Windows.  The executable file was compiled for 64-bit Windows operating systems and should run on most personal computers.

Version numbers for MODFLOW 6 will follow a major.minor.revision format.  The major number will be increased when there are substantial new changes that may break backward compatibility.  The minor number will be increased when important, but relatively minor new functionality is added.  The revision number will be added when errors are corrected in either the program or input files.

% -------------------------------------------------
\section{History}
This section describes changes introduced into MODFLOW 6 with each release.  These changes may substantially affect users.

\begin{itemize}
\item Version mf6.1.1--Release Candidate

\underline{NEW FUNCTIONALITY}

\underline{BASIC FUNCTIONALITY}
\begin{itemize}
\item Corrected an error in how the discretization package (for regular MODFLOW grids) calculates the distance between two cells when one or both of the cells are unconfined.  The error in the code would have only affected XT3D simulations with a regular grid, unconfined conditions, and specification of ANGLE2 in the NPF Package.  
<<<<<<< HEAD
=======
\item Corrected an error in the use of the AUXMULTNAME option for boundary packages when time series are used.
>>>>>>> db11c23e
\end{itemize}

\underline{STRESS PACKAGES}
\begin{itemize}
	\item Fixed a bug in binary budget file header for CSUB Package budget data written using IMETH=6 (CSUB-ELASTIC and CSUB-INELASTIC) .
	\item Added information on the CSUB Package budget terms and compaction data written the the Input/Output document in the `Description of Groundwater Flow (GWF) Model Binary Output Files' section.
	\item Refactored the SFR Package to remove use of RectangularChGeometry objects and added required functionality as private methods in the SFR module.
\end{itemize}

\underline{ADVANCED STRESS PACKAGES}
\begin{itemize}
\item The code for saving the budget terms for the advanced packages was refactored to use common routines.  These changes should have no affect on simulation results.
\item The LAK Package would accept negative user-input values for  RAINFALL, EVAPORATION, RUNOFF, INFLOW, and WITHDRAWAL even though the user guide mentioned that negative values are not allowed for these flow terms.  Error checks were added to ensure these values are specified as positive.
\item Added a storage term to the SFR Package binary output file.  This term is always zero with the present implementation.  An auxiliary variable, called VOLUME, is also written with the storage budget term.  This term contains the calculated water volume in the reach.
<<<<<<< HEAD
=======
\item  Added additional error trapping in the MAW Package to catch divide by zero errors when calculating the saturated conductance for wells using the SKIN CONDEQN in connections where the cell  transmissivity (the product of geometric mean of the horizontal hydraulic conductivity and cell thickness) and well transmissivity (the product of HK\_SKIN and screen thickness) is equal to one. Also add error trapping for well connections using the 1) SKIN CONDEQN where the contrast between the cell and well transmissivities are less than one and 2) SKIN and MEAN CONDEQN where the calculated connection saturated conductance is less than zero.
>>>>>>> db11c23e
\end{itemize}

\underline{SOLUTION}

\item Version mf6.1.0

\underline{NEW FUNCTIONALITY}
\begin{itemize}
	\item Added the Skeletal Storage, Compaction, and Subsidence (CSUB) Package. The one-dimensional effective-stress based compaction theory implemented in the CSUB Package is documented in Leake and Galloway (2007). The numerical approach used for delay interbeds in the CSUB package is documented in Hoffmann and others (2003) and uses the same one-dimensional effective-stress based compaction theory as coarse-grained and fine-grained no-delay interbed sediments. A number of example problems that use the CSUB Package are documented in the ``MODFLOW 6 CSUB Package Example Problems'' pdf document included in this and subsequent releases.
\end{itemize}

\underline{BASIC FUNCTIONALITY}
\begin{itemize}
\item Added an error check to the DISU Package that ensures that an underlying cell has a top elevation that is less than or equal to the bottom of an overlying cell.  An underlying cell is one in which the IHC value for the connection is zero and the connecting node number is greater than the cell node number.
\item Added restricted IDOMAIN support for DISU grids.  Users can specify an optional IDOMAIN in the DISU Package input file.  IDOMAIN values must be zero or one.  Vertical pass-through cells (specified with an IDOMAIN value of -1 in the DIS or DISV Package input files) are not supported for DISU.   
\item NPF Package will now write a message to the GWF Model list file to indicate when the SAVE\_SPECIFIC\_DISCHARGE option is invoked.
\item Added two new options to the NPF Package.  The K22OVERK option allows the user to enter the anisotropy ratio for K22.  If activated, the K22 values entered by the user in the NPF input file will be multiplied by the K values entered in the NPF input file.  The K33OVERK option allows the user to enter the anisotropy ratio for K33.  If activated, the K33 values entered by the user in the NPF input file will be multiplied by the K values entered in the NPF input file.  With this K33OVERK option, for example, the user can specify a value of 0.1 for K33 and have all K33 values be one tenth of the values specified for K.  The program will terminate with an error if these options are invoked, but arrays for K22 and/or K33 are not provided in the NPF input file.
\item Added new MAXERRORS option to mfsim.nam.  If specified, the maximum number of errors stored and printed will be limited to this number.  This can prevent a situation where memory will run out when there are an excessive number of errors.
\item Refactored many parts of the code to remove unused variables, conform to stricter FORTRAN standard checks, and allow for new development efforts to be included in the code base.
\end{itemize}

\underline{STRESS PACKAGES}
\begin{itemize}
\item There was an error in the calculation of the segmented evapotranspiration rate for the case where the rate did not decrease with depth.  There was another error in which PETM0 was being used as the evapotranspiration rate at the surface instead of the proportion of the evapotranspiration rate at the surface.
\end{itemize}

\underline{ADVANCED STRESS PACKAGES}
\begin{itemize}
\item Corrected the way auxiliary variables are handled for the advanced packages.  In some cases, values for auxiliary variables were not being correctly written to the GWF Model budget file or to the advanced package budget file.  A consistent approach for updating and saving auxiliary variables was implemented for the MAW, SFR, LAK, and UZF Packages.
\item The user guide was updated to include a missing laksetting that was omitted from the PERIOD block.  The laksetting description now includes an INFLOW option; a description for INFLOW is also now included.
\item The LAK package was incorrectly making an error check against NOUTLETS instead of NLAKES.
\item For the advanced stress packages, values assigned to the auxiliary variables were not written correctly to the GWF Model budget file, but the values were correct in the advanced package budget file.  Program was modified so that auxiliary variables are correctly written to the GWF Model budget file.
\item Corrected several error messages issued by the SFR Package that were not formatted correctly.  
\item Fixed a bug in which the lake stage stable would sometimes result in touching numbers.  This only occurred for negative lake stages.
\item The UZF Package was built on the UZFKinematicType, which used an array of structures.  A large array like this, can cause memory problems.  The UZFKinematicType was replaced with a new UzfCellGroupType, which is a structure of arrays and is much more memory efficient.  The underlying UZF algorithm did not change.
\end{itemize}

\underline{SOLUTION}
\begin{itemize}
\item Add ALL and FIRST options to optional NO\_PTC optional keyword in OPTIONS block. If NO\_PTC option is FIRST, PTC is disabled for the first stress period but is applied in all subsequent steady-state stress periods. If NO\_PTC option is ALL, PTC is disabled for all steady-state stress periods. If the NO\_PTC options is not defined, PTC is disabled for all steady-state stress periods (this is consistent with the behaviour of the NO\_PTC option in previous versions).
\end{itemize}

\item Version mf6.0.4--Feb. 27, 2019

\underline{BASIC FUNCTIONALITY}
\begin{itemize}
\item Addressed issue with pointing contiguous pointer vectors/arrays to non-contiguous pointer vectors/arrays that caused code compilation failure with gfortran-8. A consequence of addressing this issue is that all pointer vectors/arrays that are allocated or pointed to using the memory manager must be defined to be contiguous.
\item Corrected a problem with the reading of grid data from a binary file, in which the program was reading a binary header for each row of data.
\item Added a new error check for very small time steps.  If the value of the starting time is equal to the ending time (starting time plus the time step length), then the time step is too small to be differentiated by the program based on the precision of floating point numbers.  The program will terminate with an error in this case.  The program will also terminate if the storage package with a transient stress period has a time step length of zero.
\item The observation package was modified to use non-advancing output instead of fixed length strings when writing ascii output. The previous use of fixed length strings resulted in truncation of ascii observation output when the product of user-specified \texttt{digits} + 7 and the number of observations exceeded 5000.
\item Corrected an error in the GWF-GWF Exchange module that caused the specific discharge values in the child model to be calculated incorrectly.  The calculation was incorrect because the face normal for the child model was pointing toward the center of the cell instead of outward.
\item Minor refactoring to improve code clarity.
\end{itemize}

\underline{STRESS PACKAGES}
\begin{itemize}
\item Minor refactoring to improve code clarity.
\end{itemize}

\underline{ADVANCED STRESS PACKAGES}
\begin{itemize}
\item Modified the Multi-Aquifer Well (MAW) Package so that the HEAD\_LIMIT and RATE\_SCALING options work for injection wells.  Prior to this change, these options only worked for extraction wells.  These options can be used to reduce or even shut off well injection as the head in the well rises above user-specified levels.
\item Added stage and residual convergence checks to the SFR package to make sure that stage and upstream flow changes between successive outer iterations are less than OUTER\_HCLOSE and OUTER\_RCLOSEBND, respectively. This addition is expected to be useful for steady-state simulations with complicated networks and simple reaches.
\item Modified the final convergence check for the LAK package to use OUTER\_HCLOSE when evaluating lake stage changes between successive outer iterations.
\item Modified the final convergence check for the UZF package to use OUTER\_RCLOSEBND when evaluating rejected infiltration, groundwater recharge, and groundwater seepage changes between successive outer iterations.
\item Minor refactoring to improve code clarity.
\end{itemize}

\underline{SOLUTION}
\begin{itemize}
\item Modified pseudo-transient continuation (PTC) approach to use PTC for steady-state stress period for models using the Newton-Raphson formulation for problems with and without the storage (STO) package. Previously, PTC was only used with problems that did not include the STO package (this was not the intended behavior of PTC).
\item Added NO\_PTC option to disable PTC for problems where PTC degrades/prevents model convergence. Option only applies to steady-state stress periods for models using the Newton-Raphson formulation. For many problems, PTC can significantly improve convergence behavior for steady-state simulations, and for this reason it is active by default.  In some cases, however, PTC can worsen the convergence behavior, especially when the initial conditions are similar to the solution.  When the initial conditions are similar to, or exactly the same as, the solution and convergence is slow, then this NO\_PTC option should be used to deactivate PTC.  This NO\_PTC option should also be used in order to compare convergence behavior with other MODFLOW versions, as PTC is only available in MODFLOW 6. 
\item Small improvements to PTC to reduce the initial PTCDEL value loaded on the diagonal. This reduces the number of iterations required to achieve convergence for steady-state stress periods for most problems.
\item Added OUTER\_RCLOSEBND variable that is used when performing final convergence checks on model packages that solve a separate equation not solved by the IMS linear solver. This value represents the maximum allowable residual at any single model package element between successive outer iterations. An example of a model package that would use OUTER\_RCLOSEBND to evaluate convergence is the SFR package which solves a continuity equation for each reach.
\item Minor refactoring to improve code clarity.
\end{itemize}

\item Version mf6.0.3--Aug. 9, 2018

\underline{BASIC FUNCTIONALITY}
\begin{itemize}
\item Fixed issues with observations specified using boundnames that are enclosed in quotes. Previously, the closing quote was retained on a boundname enclosed in quotes and resulted in an error (the erroneous observation boundname could not be found in the package).
\end{itemize}

\underline{STRESS PACKAGES}
\begin{itemize}
\item If the AUXMULTNAME keyword was used in combination with time series, then the multiplier was erroneously applied to all time series, and not just the time series in the column to be scaled.  
\item For the array-based recharge and evapotranspiration packages, the IRCH and IEVT variables (if specified) must be specified as the first variable listed in the PERIOD block.  A check was added so that the program will terminate with an error if IRCH or IEVT is not the first variable listed in the PERIOD block.
\item For the standard boundary packages, the ``to mover'' term (such as DRN-TO-MVR) written to the GWF Model budget was incorrect.  The budget terms were incorrect because the accumulator variables were not initialized to zero. 
\item For regular MODFLOW grids, the recharge and evapotranspiration arrays of size (NCOL, NROW) were being echoed to the listing file (if requested by the user) of size (NCOL * NROW). 
\end{itemize}

\underline{ADVANCED STRESS PACKAGES}
\begin{itemize}
\item Fixed spelling of the THIEM keyword in the source code and in the input instructions of the MAW Package.
\item Fixed an issue with the SFR package when the specified evaporation exceeds the sum of specified and calculated reach inflows, rainfall, and specified runoff. In this case, evaporation is set equal to the sum of specified and calculated reach inflows, rainfall, and specified runoff. Also if a negative runoff is specified and this value exceeds specified and calculated reach inflows, and rainfall then runoff is set to the sum of reach inflows and evaporation is set to zero.
\item Fixed an issue in the MAW package budget information written to the listing file and MAW cell-by-cell budget file when a previously active well is inactivated. The ratesim variable was not being reset to zero for these wells and the simulated rate from the last stress period when the well was active was being reported.
\item Program now terminates with an error if the OUTLETS block is present in the LAK package file and NOUTLETS is not specified or specified to be zero in the DIMENSIONS block.  Previously, this did not cause an error condition in the LAK package but would result in a segmentation fault error in the MVR package if LAK package OUTLETS are specified as providers.
\item Program now terminates with an error when a DIVERSION block is present in a SFR package file but no diversions (all ndiv values are 0) are specified in the PACKAGEDATA block. 
\end{itemize}

\underline{SOLUTION}
\begin{itemize}
\item Fixed bug related to not allocating the preconditioner work array if a non-zero drop tolerance is specified but the number of levels is not specified or specified to be zero. In the case where the number of levels is not specified or specified to be zero the preconditioner work array is dimensioned to the product of the number of cells (NEQ) and the maximum number of connections for any cell.
\item Updated linear solver output so number of levels and drop tolerance are output if either are specified to be greater than zero. 
\end{itemize}

\item Version mf6.0.2--Feb 23, 2018

\underline{BASIC FUNCTIONALITY}
\begin{itemize}
\item Added a new option, called SAVE\_SPECIFIC\_DISCHARGE to the Node Property Flow Package.  When invoked, $x$, $y$, and $z$ specific discharge components are calculated for the center of each model cell and written to the binary budget file.
\item For binary input of grid data, such as initial heads, the array reading utility was not reading a header record consisting of KSTP, KPER, PERTIM, TOTIM, TEXT, NLAY, NROW, NCOL.  This meant that a binary head file written by MODFLOW could not be used as input for a subsequent simulation.  For binary input, the array reading utility now reads a header record before reading the array values.
\item The NOGRB option in the discretization packages was not working.  This option will now prevent the binary grid file from being written.
\item Removed the PRIVATE attribute for two methods of the discretization packages so that the program works as intended with the latest Intel Fortran release.
\item Switched to using a long integer for the memory manager so that memory usage is calculated correctly for large models.
\end{itemize}

\underline{STRESS PACKAGES}
\begin{itemize}
\item If a steady-state stress period followed a transient stress period, the storage terms written to the budget file were not being reset to zero.  The program now initializes these budget values to zero for steady-state periods before they are written.
\end{itemize}

\underline{ADVANCED STRESS PACKAGES}
\begin{itemize}
\item The STATUS INACTIVE option was not working correctly for the MAW Package.
\item Modified the MAW connection conductance calculation so that a linear relation between the water level in a cell and saturation is used for the standard formulation. In the previous version, the same quadratic saturation function was being used for the standard and Newton-Raphson formulation to calculate the MAW connection conductance. 
\item Modified the MAW Package so that the top and bottom of the screen for a connection are reset to the top and bottom of the cell, respectively, for SPECIFIED, THEIM, SKIN, and CUMULATIVE conductance equations (CONDEQN). Also, the program will now terminate with an error if a MAW well using SPECIFIED, THEIM, SKIN, or CUMULATIVE conductance equations has more than one connection to a single GWF cell. 
\item Modified the MAW package so that the well bottom (BOTTOM) is reset to the cell bottom in the lowermost GWF cell connection in cases where the specified well bottom is above the bottom of this GWF cell.
\end{itemize}

\underline{SOLUTION}
\begin{itemize}
\item Prior to applying pseudo transient continuation terms, the Iterative Model Solution confirms that the L2-norm exceeds the previous L2-norm.  If it doesn't then pseudo transient continuation is turned off.  This fixes a rare situation in which convergence could not be achieved for consecutive steady state solutions with the same or similar answers. 
\end{itemize}


\item Version mf6.0.1--Sep 28, 2017

\underline{BASIC FUNCTIONALITY}
\begin{itemize}
\item There is no requirement that FTYPE entries in the GWF name file should be upper case; however, an upper case convention was being enforced.  FTYPE entries can now be specified using any case.
\item Tab characters within model input files were not being skipped correctly.  This has been fixed.
\item The program was updated to use the ``approved for release'' disclaimer.  The previous version was still using a ``preliminary software'' disclaimer.
\item The source code for time series and time array series was refactored.  Included in the refactoring was a correction to time array series to allow the time array to change from one stress period to the next.  The source file TimeSeriesGroupList.f90 was renamed to TimeSeriesFileList.f90.
\end{itemize}

\underline{STRESS PACKAGES}
\begin{itemize}
\item Fixed inconsistency with CHD package observation name in code (\texttt{chd-flow}) and name in the input-output document (\texttt{chd}). Using name defined in input-output document (\texttt{chd}).
\item The cell area was not being used in the calculation of recharge and evapotranspiration when list input was used with time series.
\item The AUXMULTNAME option was not being applied for recharge and evapotranspiration when the READASARRAYS option was used.
\item The program was not terminating with an error if a PERIOD block was encountered with an iper value equal to the previous iper value.  Program now terminates with an error.
\end{itemize}

\underline{ADVANCED STRESS PACKAGES}
\begin{itemize}
\item Fixed incorrect sign for SFR package exchange with GWF model (\texttt{sfr}).
\item Added option to specify \texttt{none} as the \texttt{bedleak} for a lake-\texttt{GWF} connection in lake (LAK) package. This option makes the lake-\texttt{GWF} connection conductance solely a function of aquifer properties in the connected \texttt{GWF} cell and lakebed sediments are assumed to be absent for this connection.
\item Fixed bug in lake (LAK) and multi-aquifer well (MAW) packages that only reset steady-state flag if lake and/or multi-aquifer data are read for a stress period (in the pak\_rp() routines). Using pointer to GWF iss variable in the LAK package and resetting the MAW steady state flag in maw\_rp() routine every stress period, regardless of whether MAW data are specified for a stress period.
\item Added a convergence check routine to the GWF Mover Package that requires at least two outer iterations if there are any active movers.  Because mover rates are lagged by one outer iteration, at least two outer iterations are required for some problems.
\item Changed the behavior of the LAK Package so that recharge and evapotranspiration are applied to a vertically connected GWF model cell if the lake status is INACTIVE.  Prior to this change, recharge and evapotranspiration were only applied to an underlying GWF model cell if the lake was dry.
\end{itemize}

\underline{SOLUTION}
\begin{itemize}
\item Fixed bug in IMS that allowed convergence when outer iteration HCLOSE value was satisfied but the model did not converge during the inner iterations.
\item Added STRICT rclose\_option that uses a infinity-Norm RCLOSE criteria but requires HCLOSE and RCLOSE be satisfied on the first inner iteration of an outer iteration. The STRICT option is identical to the closure criteria approach use in the PCG Package in MODFLOW-2005.
\end{itemize}

\underline{EXCHANGES}
\begin{itemize}
\item Use of an OPEN/CLOSE file was not being allowed for the OPTIONS and DIMENSIONS blocks of the GWF6-GWF6 exchange input file.  OPEN/CLOSE input is now allowed for both of these blocks.
\end{itemize}

\item
Version mf6.0.0---August 10, 2017

\underline{BASIC FUNCTIONALITY}
\begin{itemize}
\item Removed support for the SINGLE observation type.  All observations must be CONTINUOUS, which means observation values are written for every time step. 
\item Added support for a no-data value (3.0E30), which can be used as a placeholder in a time-series file containing multiple time series. Use of the no-data value facilitates combining separate time series into a single file when the time series contain records for differing simulation times.
\item Model names specified in the simulation name file cannot have spaces in them.  A check was implemented to terminate with an error if the model name contains spaces.  Model names cannot exceed 16 characters.  Trailing spaces are allowed.
\item The name and version of the compiler used to make the run file is now written to the terminal and to the simulation list file.
\item Many of the Fortran source files were modified and reformatted.  Unused variables were removed.
\end{itemize}

\underline{ADVANCED STRESS PACKAGES}
\begin{itemize}
\item Updated MAW package so that well connection conductance calculations correctly account for THICKSTRT in the NPF package for layers that use THICKSTRT (and are confined).
\item Added \texttt{CUMULATIVE} \texttt{coneqn} (conductance) option to MAW package.
\item Fixed bug in LAK package weir lake outlet calculation.
\item Fixed bug in LAK package when internal outlets were specified and combined with the MVR package that was also moving water internally in the same LAK package.
\item Updated the table created when PRINT\_FLOWS is specified in the LAK package OPTIONS block to include internal flow terms if NOUTLETS is greater than 0. 
\item Renamed Lake Tables DIMENSIONS block NENTRIES to NROW and added NCOL to DIMENSIONS block.
\item Eliminated MAXIMUM\_OUTLET\_DEPTH = 10 [L] as default behavior for MANNING and WEIR LAK package lake outlet types. The maximum depth threshold was used in MODFLOW-2005 lake package because a table was used to calculate lake outflows to SFR. Can still use maximum depth threshold in develop versions of MODFLOW 6 by specifying MAXIMUM\_OUTLET\_DEPTH in the options block with a value.
\item Removed MULTILAYER option for UZF package---this option didn't actually do anything.
\item Added the requirement that the UZF number be specified as the first value on each line in the PACKAGEDATA block.
\item Renamed MAXBOUND in the DIMENSIONS block of the SFR Package to be NREACHES.
\item Implemented a check in the SFR Package to make sure that information is specified in the PACKAGEDATA block for every reach.  Program terminates with an error if information for a reach is not found.
\end{itemize}

\item
Version mf6beta0.9.03---June 23, 2017

\underline{BASIC FUNCTIONALITY}
\begin{itemize}
\item Renamed all FTYPE keywords to version 6.  They were named with an 8.  So, for example, the GHB Package is now activated in the GWF name file using ``GHB6'' instead of ``GHB8''.
\item Keywords in the simulation name file must now be specified as TDIS6, GWF6, and GWF6-GWF6 to be consistent.
\item The DIS Package had grid offsets (XOFFSET and YOFFSET) that could be specified as options.  These offsets were relative to the upper-left corner of the model grid.  The default value for YOFFSET was set to the sum of DELR so that (0, 0) would correspond to the lower-left corner of the model grid.  These options have been removed and replaced with XORIGIN and YORIGIN, which is the coordinate of the lower-left corner of the model grid.  The default value is zero for XORIGIN and YORIGIN.
\item Can now specify XORIGIN, YORIGIN, and ANGROT as options for the DISV and DISU packages.  These values are written to the binary grid file, which can be used by post-processors to locate the model grid in space.  These options have no affect on the simulation results.  The default value is 0.0 if not specified.
\item Added a new option to the TDIS input file called START\_DATE\_TIME.  This is a 30 character string that represents the simulation starting date and time, preferably in the format described at https://www.w3.org/TR/NOTE-datetime.  The value provided by the user has no affect on the simulation, but if it is provided, the value is written to the simulation list file.
\item Changed default behavior for how memory usage is written to the end of the simulation list file.  Added new MEMORY\_PRINT\_OPTION to simulation options to control how memory usage is written.
\item Corrections were made to the memory manager to ensure that all memory is deallocated at the end of a simulation.
\end{itemize}

\underline{INTERNAL FLOW PACKAGES}
\begin{itemize}
\item Changed the way hydraulic conductivity is specified in the NPF Package.  Users no longer specify HK, VK, and HANI.  Hydraulic conductivity is now specified as ``K''.  If hydraulic conductivity is isotropic, then this is all that needs to be specified.  For anisotropic cases, the user can specify an optional ``K22'' array and an optional ``K33'' array.  For an unrotated conductivity ellipsoid ``K22'' corresponds to hydraulic conductivity in the y direction and ``K33'' corresponds to hydraulic conductivity in the z direction, respectively.
\end {itemize}

\underline{ADVANCED STRESS PACKAGES}
\begin{itemize}
\item Modified the MAW Package to include the effects of aquifer anisotropy in the calculation of conductance.
\item Simplified the SFR Package connectivity to reflect feedback from beta users. There is no longer a requirement to connect reaches that do not have flow between them.  Program will now terminate with an error if this condition is encountered.
\item Added simple routing option to SFR package. This is the equivalent of the specified depth option (icalc=0) in previous versions of MODFLOW. If water is available in the reach, then there can be leakage from the SFR reach into the aquifer.  If no water is available, then no leakage is applied.  STAGE keyword also added and only applies to reaches that use the simple routing option. If the STAGE keyword is not specified for reaches that use the simple routing option the specified stage is set to the top of the reach (depth = 0).
\item Added functionality to pass SFR leakage to the aquifer to the highest active layer.
\item Converted SFR Manning's to a time-varying, time series aware variable.  
\item Updated LAK package so that conductance calculations correctly account for THICKSTRT in the NPF package for layers that use THICKSTRT (and are confined). Also updated EMBEDDEDH and EMBEDDEDV so that the conductance for these connection types are constant for confined layers.
\item Converted UZF stress period data to time series aware data.
\item Added time-series aware AUXILIARY variables to UZF package.
\item Implemented AUXMULTNAME in options block for UZF package (AUXILIARY variables have to be specified). AUXMULTNAME is applied to the GWF cell area and is used to simulated more than one UZF cell per GWF cell. This could be used to simulate different land use classifications (i.e., agricultural and natural land use types) in the same GWF cell.
\end{itemize}

\underline{SOLUTION}
\begin{itemize}
\item Reworked IMS convergence information so that model specific convergence information is also printed to each model listing file when PRINT\_OPTION ALL is specified in the IMS OPTIONS block.
\item Added csv output option for IMS convergence information. Solution convergence information and model specific convergence information (if the solution includes more than one model) is written to a comma separated value file. If PRINT\_OPTION is NONE or SUMMARY, csv output includes maximum head change convergence information at the end of each outer iteration for each time step. If PRINT\_OPTION is ALL, csv output includes maximum head change and maximum residual convergence information for the solution and each model (if the solution includes more than one model) and linear acceleration information for each inner iteration. 
\end{itemize}

\item
Version mf6beta0.9.02---May 19, 2017
\begin{itemize}
\item Renamed gwf3.f90 to be lower case.
\item Added the missing ``divrate'' variable to the ``sfrsetting'' description in mf6io.pdf.
\item Added additional error trapping to the array reading utilities.
\item There was a problem with the binary budget file when a GWF Exchange was used to connect a GWF Model with itself.  This has been fixed.
\item Standardized `\texttt{to-mvr}' cell-by-cell item in standard stress packages and UZF package.
\item Fixed incorrect `\texttt{UZF-EVT}' budget accumulator used in GWF listing budget. 
\item Standardized justification of cell-by-cell `\texttt{text}' strings.
\item Standardized use of AUXILIARY keyword.
\end{itemize}

\item
Version mf6beta0.9.01---May 11, 2017
\begin{itemize}
\item Added a copy of the third MODFLOW 6 report. 
\item Made several minor corrections to doc/mf6io.pdf.  
\item If vertices were specified for DISU, then the last header line was not written to the binary grid file.  This has been corrected.
\end{itemize}

\item
Version mf6beta0.9.00---May 10, 2017
\begin{itemize}
\item First public release of MODFLOW 6 in beta form. 
\end{itemize}
\end{itemize}


% -------------------------------------------------
\section{Known Issues}
This section describes known issues with this release of MODFLOW 6.

\begin{enumerate}

\item
The capability to use Unsaturated Zone Flow (UZF) routing beneath lakes and streams has not been implemented.

\end{enumerate}


% -------------------------------------------------
\section{Distribution File}
The following distribution file is for use on personal computers: \modflowversion.zip.  The distribution file is a compressed zip file. The following directory structure is incorporated in the zip file:

% folder structured created by python script
\input{folder_struct.tex}

It is recommended that no user files are kept in the \modflowversion~directory structure.  If you do plan to put your own files in the \modflowversion~directory structure, do so only by creating additional subdirectories.

% -------------------------------------------------
\section{Installation and Execution}
There is no installation of MODFLOW 6 other than the requirement that \modflowversion.zip must be unzipped into a location where it can be accessed.  

To make the executable versions of MODFLOW 6 accessible from any directory, the directory containing the executables should be included in the PATH environment variable.  Also, if a prior release of MODFLOW 6 is installed on your system, the directory containing the executables for the prior release should be removed from the PATH environment variable.

As an alternative, the executable file, mf6.exe, in the \modflowversion{}/bin directory can be copied into a directory already included in the PATH environment variable.

To run MODFLOW 6, simply type \texttt{mf6} in a terminal window.  The current working directory must be set to a location where the model input files are located.  Upon execution, MODFLOW 6 will immediately look for file with the name \texttt{mfsim.nam} in the current working directory, and will terminate with an error if it does not find this file.

% -------------------------------------------------
\section{Compiling MODFLOW 6}
MODFLOW 6 has been compiled using Intel Visual Fortran and gfortran on the Windows and Mac/OS operating systems.  Because the program uses relatively new Fortran capabilities, newer versions of the compilers may be required for successful compilation.  For example, to use gfortran to compile MODFLOW 6, gfortran version 4.9 or newer must be used.  If you have gfortran installed on your computer, you can tell which version it is by entering ``\verb|gfortran --version|'' at a terminal window.

This distribution contains the Microsoft Visual Studio project files for compiling MODFLOW 6 on Windows using the Intel Fortran Compiler.  The files have been used successfully with Visual Studio 2017 and Intel(R) Visual Fortran Compiler 2019.2.190.

This distribution also comes with a makefile for compiling MODFLOW 6 with gfortran.  The makefile is contained in the \texttt{make} folder.

For those familiar with Python, the pymake package can also be used to compile MODFLOW 6.  Additional information on the Python pymake utility can be found at: https://github.com/modflowpy/pymake.  

% -------------------------------------------------
\section{System Requirements}
MODFLOW 6 is written in Fortran.  It uses features from the 95, 2003, and 2008 language.  The code has been used on UNIX-based computers and personal computers running various forms of the Microsoft Windows operating system.

% -------------------------------------------------
\section{Testing}
The examples distributed with MODFLOW 6 can be run by navigating to the examples folder and executing the "run.bat" batch files within each example folder.  Alternatively, there is a runall.bat batch file under the examples folder that will run all of the test problems.

% -------------------------------------------------
\section{MODFLOW 6 Documentation}
Details on the numerical methods and the underlying theory for MODFLOW 6 are described in the following reports:

\begin{itemize}
\item
Hughes, J.D., Langevin, C.D., and Banta, E.R., 2017, Documentation for the MODFLOW 6 framework: U.S. Geological Survey Techniques and Methods, book 6, chap. A57, 40 p., https://doi.org/10.3133/tm6A57.

\item
Langevin, C.D., Hughes, J.D., Banta, E.R., Niswonger, R.G., Panday, Sorab, and Provost, A.M., 2017, Documentation for the MODFLOW 6 Groundwater Flow Model: U.S. Geological Survey Techniques and Methods, book 6, chap. A55, 197 p., https://doi.org/10.3133/tm6A55.

\item
Provost, A.M., Langevin, C.D., and Hughes, J.D., 2017, Documentation for the ``XT3D'' option in the Node Property Flow (NPF) Package of MODFLOW 6: U.S. Geological Survey Techniques and Methods, book 6, chap. A56, 40 p., https://doi.org/10.3133/tm6A56.

\end{itemize}
 
\noindent Description of the MODFLOW 6 input and output is included in this distribution in the ``doc'' folder as mf6io.pdf.

% -------------------------------------------------
\section{Test Problems}
The following is a list of test problems distributed with MODFLOW 6.  Characteristics of these tests are contained in Table \ref{table:examples}.


% example tex files created by python scripts

\input{example_items.tex}

\input{example_table.tex}

% -------------------------------------------------
\section{Disclaimer and Notices}

This software has been approved for release by the U.S. Geological Survey (USGS). Although the software has been subjected to rigorous review, the USGS reserves the right to update the software as needed pursuant to further analysis and review. No warranty, expressed or implied, is made by the USGS or the U.S. Government as to the functionality of the software and related material nor shall the fact of release constitute any such warranty. Furthermore, the software is released on condition that neither the USGS nor the U.S. Government shall be held liable for any damages resulting from its authorized or unauthorized use. Also refer to the USGS Water Resources Software User Rights Notice for complete use, copyright, and distribution information.

Notices related to this software are as follows:
\begin{itemize}
\item This software is a product of the U.S. Geological Survey, which is part of the U.S. Government.

\item This software is freely distributed. There is no fee to download and (or) use this software.

\item Users do not need a license or permission from the USGS to use this software. Users can download and install as many copies of the software as they need.

\item As a work of the United States Government, this USGS product is in the public domain within the United States. You can copy, modify, distribute, and perform the work, even for commercial purposes, all without asking permission. Additionally, USGS waives copyright and related rights in the work worldwide through CC0 1.0 Universal Public Domain Dedication (https://creativecommons.org/publicdomain/zero/1.0/).
\end{itemize}

% -------------------------------------------------
\section{References Cited}

\begin{itemize}
\item Hoffmann, J{\"o}rn, Leake, S.A., Galloway, D.L., and Wilson, A.M., 2003, MODFLOW-2000 Ground-Water Model--User Guide to the Subsidence and Aquifer-System Compaction (SUB) Package: U.S. Geological Survey Open-File Report 03–233, 44 p.,  \url{https://pubs.usgs.gov/of/2003/ofr03-233/}

\item Keating, E., and Zyvoloski, G. 2009. A stable and efficient numerical algorithm for unconfined aquifer analysis. Ground Water, 47: 569--579. \href{https://doi.org/10.1111/j.1745-6584.2009.00555.x}{doi:10.1111/j.1745-6584.2009.00555.x}

\item Laattoe, T., Post, V. E.A. and Werner, A. D. 2014, Spatial periodic boundary condition for MODFLOW. Groundwater, v. 52: 606--612. \href{https://doi.org/10.1111/gwat.12086}{doi:10.1111/gwat.12086}

\item Leake, S.A., and Galloway, D.L., 2007, MODFLOW Ground-water model--User guide to the Subsidence and Aquifer-System Compaction Package (SUB-WT) for Water-Table Aquifers: U.S. Geological Survey Techniques and Methods, book 6, chap. A23, 42 p., \url{https://pubs.er.usgs.gov/publication/tm6A23}.

\item Merritt, M.L., and Konikow, L.F. 2000, Documentation of a computer program to simulate lake-aquifer interaction using the MODFLOW ground-water flow model and the MOC3D solute-transport model. U.S. Geological Survey Water-Resources Investigations Report 00--4167, 146 p. \url{https://pubs.er.usgs.gov/publication/wri004167}.

\item Neville, C.J., and M.J. Tonkin. 2004. Modeling multiaquifer wells with MODFLOW.  Ground Water, 42: 910--919. \href{https://doi.org/10.1111/j.1745-6584.2004.t01-9-.x}{doi:10.1111/j.1745-6584.2004.t01-9-.x}

\item Panday, Sorab, Langevin, C.D., Niswonger, R.G., Ibaraki, Motomu, and Hughes, J.D. 2013, MODFLOW-USG version 1: An unstructured grid version of MODFLOW for simulating groundwater flow and tightly coupled processes using a control volume finite-difference formulation. U.S. Geological Survey Techniques and Methods, book 6, chap. A45, 66 p., \url{https://pubs.usgs.gov/tm/06/a45}.

\item Prudic, D.E. 1989, Documentation of a computer program to simulate stream-aquifer relations using a modular, finite-difference, ground-water flow model. U.S. Geological Survey Open-File Report 88--729, 113 p. \url{https://pubs.er.usgs.gov/publication/ofr88729}.

\item Reilly, T.E., O.L. Franke, and Bennett, G.D. 1989. Bias in groundwater samples caused by wellbore flow. Journal of Hydraulic Engineering 115, no. 2: 270--276. \url{https://doi.org/10.1061/(ASCE)0733-9429(1989)115:2(270)}

\item Vilhelmsen, T.N., Christensen, S., and Mehl, S.W., 2012, Evaluation of MODFLOW-LGR in connection with a synthetic regional-scale model. Ground Water, 50: 118--132. \href{https://doi.org/10.1111/j.1745-6584.2011.00826.x}{doi:10.1111/j.1745-6584.2011.00826.x}

\item Zaidel, J. 2013, Discontinuous Steady-State Analytical Solutions of the Boussinesq Equation and Their Numerical Representation by MODFLOW. Groundwater, 51: 952--959. \href{https://doi.org/10.1111/gwat.12019}{doi:10.1111/gwat.12019}
\end{itemize}


\justifying
\vspace*{\fill}
\clearpage
\pagestyle{backofreport}
\makebackcover
\end{document}<|MERGE_RESOLUTION|>--- conflicted
+++ resolved
@@ -122,10 +122,7 @@
 \underline{BASIC FUNCTIONALITY}
 \begin{itemize}
 \item Corrected an error in how the discretization package (for regular MODFLOW grids) calculates the distance between two cells when one or both of the cells are unconfined.  The error in the code would have only affected XT3D simulations with a regular grid, unconfined conditions, and specification of ANGLE2 in the NPF Package.  
-<<<<<<< HEAD
-=======
 \item Corrected an error in the use of the AUXMULTNAME option for boundary packages when time series are used.
->>>>>>> db11c23e
 \end{itemize}
 
 \underline{STRESS PACKAGES}
@@ -140,10 +137,7 @@
 \item The code for saving the budget terms for the advanced packages was refactored to use common routines.  These changes should have no affect on simulation results.
 \item The LAK Package would accept negative user-input values for  RAINFALL, EVAPORATION, RUNOFF, INFLOW, and WITHDRAWAL even though the user guide mentioned that negative values are not allowed for these flow terms.  Error checks were added to ensure these values are specified as positive.
 \item Added a storage term to the SFR Package binary output file.  This term is always zero with the present implementation.  An auxiliary variable, called VOLUME, is also written with the storage budget term.  This term contains the calculated water volume in the reach.
-<<<<<<< HEAD
-=======
 \item  Added additional error trapping in the MAW Package to catch divide by zero errors when calculating the saturated conductance for wells using the SKIN CONDEQN in connections where the cell  transmissivity (the product of geometric mean of the horizontal hydraulic conductivity and cell thickness) and well transmissivity (the product of HK\_SKIN and screen thickness) is equal to one. Also add error trapping for well connections using the 1) SKIN CONDEQN where the contrast between the cell and well transmissivities are less than one and 2) SKIN and MEAN CONDEQN where the calculated connection saturated conductance is less than zero.
->>>>>>> db11c23e
 \end{itemize}
 
 \underline{SOLUTION}
