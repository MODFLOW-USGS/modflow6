--- conflicted
+++ resolved
@@ -1,20 +1,11 @@
 # MODFLOW 6 version file automatically created using...pre-commit.py
-<<<<<<< HEAD
-# created on...April 20, 2018 15:42:47
-=======
-# created on...April 23, 2018 11:41:07
->>>>>>> b9bfafe6
+# created on...April 23, 2018 11:41:51
 
 major = 6
 minor = 0
 micro = 2
-<<<<<<< HEAD
-build = 42
-commit = 78
-=======
-build = 12
-commit = 48
->>>>>>> b9bfafe6
+build = 43
+commit = 79
 
 __version__ = '{:d}.{:d}.{:d}'.format(major, minor, micro)
 __build__ = '{:d}.{:d}.{:d}.{:d}'.format(major, minor, micro, build)
