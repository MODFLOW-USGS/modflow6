--- conflicted
+++ resolved
@@ -1,20 +1,11 @@
 # MODFLOW 6 version file automatically created using...pre-commit.py
-<<<<<<< HEAD
-# created on...February 16, 2018 19:06:16
-=======
-# created on...February 23, 2018 08:04:43
->>>>>>> 237073ef
+# created on...March 07, 2018 16:22:02
 
 major = 6
 minor = 0
 micro = 1
-<<<<<<< HEAD
-build = 54
-commit = 56
-=======
-build = 35
-commit = 37
->>>>>>> 237073ef
+build = 58
+commit = 60
 
 __version__ = '{:d}.{:d}.{:d}'.format(major, minor, micro)
 __build__ = '{:d}.{:d}.{:d}.{:d}'.format(major, minor, micro, build)
