# MODFLOW 6 version file automatically created using...pre-commit.py
<<<<<<< HEAD
# created on...March 16, 2018 18:28:26

major = 6
minor = 0
micro = 2
build = 34
commit = 70
=======
# created on...March 19, 2018 09:08:27

major = 6
minor = 0
micro = 1
build = 37
commit = 39
>>>>>>> 47ff7e83

__version__ = '{:d}.{:d}.{:d}'.format(major, minor, micro)
__build__ = '{:d}.{:d}.{:d}.{:d}'.format(major, minor, micro, build)
__git_commit__ = '{:d}'.format(commit)<|MERGE_RESOLUTION|>--- conflicted
+++ resolved
@@ -1,21 +1,11 @@
 # MODFLOW 6 version file automatically created using...pre-commit.py
-<<<<<<< HEAD
-# created on...March 16, 2018 18:28:26
+# created on...March 19, 2018 10:20:32
 
 major = 6
 minor = 0
 micro = 2
-build = 34
-commit = 70
-=======
-# created on...March 19, 2018 09:08:27
-
-major = 6
-minor = 0
-micro = 1
-build = 37
-commit = 39
->>>>>>> 47ff7e83
+build = 35
+commit = 71
 
 __version__ = '{:d}.{:d}.{:d}'.format(major, minor, micro)
 __build__ = '{:d}.{:d}.{:d}.{:d}'.format(major, minor, micro, build)
