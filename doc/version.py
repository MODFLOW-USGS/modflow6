# MODFLOW 6 version file automatically created using...update_version.py
<<<<<<< HEAD
# created on...February 13, 2024 19:37:08
__version__ = "6.4.4"
=======
# created on...February 07, 2024 21:29:25
__version__ = "6.5.0.dev1"
>>>>>>> ebf84ac0
<|MERGE_RESOLUTION|>--- conflicted
+++ resolved
@@ -1,8 +1,3 @@
 # MODFLOW 6 version file automatically created using...update_version.py
-<<<<<<< HEAD
-# created on...February 13, 2024 19:37:08
-__version__ = "6.4.4"
-=======
-# created on...February 07, 2024 21:29:25
-__version__ = "6.5.0.dev1"
->>>>>>> ebf84ac0
+# created on...February 13, 2024 21:29:25
+__version__ = "6.5.0.dev2"