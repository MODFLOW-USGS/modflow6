--- conflicted
+++ resolved
@@ -1,20 +1,11 @@
 # MODFLOW 6 version file automatically created using...pre-commit.py
-<<<<<<< HEAD
-# created on...February 16, 2018 07:47:45
-=======
-# created on...February 23, 2018 08:04:43
->>>>>>> 237073ef
+# created on...March 06, 2018 07:19:09
 
 major = 6
 minor = 0
 micro = 1
-<<<<<<< HEAD
-build = 42
-commit = 44
-=======
-build = 35
-commit = 37
->>>>>>> 237073ef
+build = 45
+commit = 47
 
 __version__ = '{:d}.{:d}.{:d}'.format(major, minor, micro)
 __build__ = '{:d}.{:d}.{:d}.{:d}'.format(major, minor, micro, build)
