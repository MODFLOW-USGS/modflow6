--- conflicted
+++ resolved
@@ -1,20 +1,11 @@
 # MODFLOW 6 version file automatically created using...pre-commit.py
-<<<<<<< HEAD
-# created on...March 20, 2018 09:59:12
-=======
-# created on...March 21, 2018 10:58:15
->>>>>>> 8d62280e
+# created on...March 21, 2018 16:32:47
 
 major = 6
 minor = 0
 micro = 1
-<<<<<<< HEAD
-build = 60
-commit = 62
-=======
-build = 41
-commit = 43
->>>>>>> 8d62280e
+build = 62
+commit = 64
 
 __version__ = '{:d}.{:d}.{:d}'.format(major, minor, micro)
 __build__ = '{:d}.{:d}.{:d}.{:d}'.format(major, minor, micro, build)
