# MODFLOW 6 version file automatically created using...pre-commit.py
<<<<<<< HEAD
# created on...March 08, 2018 17:58:16
=======
# created on...March 14, 2018 13:22:31
>>>>>>> a6cd930a

major = 6
minor = 0
micro = 1
<<<<<<< HEAD
build = 63
commit = 65
=======
build = 36
commit = 38
>>>>>>> a6cd930a

__version__ = '{:d}.{:d}.{:d}'.format(major, minor, micro)
__build__ = '{:d}.{:d}.{:d}.{:d}'.format(major, minor, micro, build)
__git_commit__ = '{:d}'.format(commit)<|MERGE_RESOLUTION|>--- conflicted
+++ resolved
@@ -1,20 +1,11 @@
 # MODFLOW 6 version file automatically created using...pre-commit.py
-<<<<<<< HEAD
-# created on...March 08, 2018 17:58:16
-=======
-# created on...March 14, 2018 13:22:31
->>>>>>> a6cd930a
+# created on...March 16, 2018 09:49:26
 
 major = 6
 minor = 0
 micro = 1
-<<<<<<< HEAD
-build = 63
-commit = 65
-=======
-build = 36
-commit = 38
->>>>>>> a6cd930a
+build = 64
+commit = 66
 
 __version__ = '{:d}.{:d}.{:d}'.format(major, minor, micro)
 __build__ = '{:d}.{:d}.{:d}.{:d}'.format(major, minor, micro, build)
