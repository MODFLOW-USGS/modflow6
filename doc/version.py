# MODFLOW 6 version file automatically created using...pre-commit.py
<<<<<<< HEAD
# created on...January 13, 2018 20:04:58
=======
# created on...January 19, 2018 12:44:01
>>>>>>> d772165a

major = 6
minor = 0
micro = 1
<<<<<<< HEAD
build = 11
commit = 13
=======
build = 12
commit = 14
>>>>>>> d772165a

__version__ = '{:d}.{:d}.{:d}'.format(major, minor, micro)
__build__ = '{:d}.{:d}.{:d}.{:d}'.format(major, minor, micro, build)
__git_commit__ = '{:d}'.format(commit)<|MERGE_RESOLUTION|>--- conflicted
+++ resolved
@@ -1,20 +1,11 @@
 # MODFLOW 6 version file automatically created using...pre-commit.py
-<<<<<<< HEAD
-# created on...January 13, 2018 20:04:58
-=======
-# created on...January 19, 2018 12:44:01
->>>>>>> d772165a
+# created on...January 19, 2018 13:21:09
 
 major = 6
 minor = 0
 micro = 1
-<<<<<<< HEAD
-build = 11
-commit = 13
-=======
-build = 12
-commit = 14
->>>>>>> d772165a
+build = 13
+commit = 15
 
 __version__ = '{:d}.{:d}.{:d}'.format(major, minor, micro)
 __build__ = '{:d}.{:d}.{:d}.{:d}'.format(major, minor, micro, build)
