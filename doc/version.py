--- conflicted
+++ resolved
@@ -1,15 +1,11 @@
 # MODFLOW 6 version file automatically created using...pre-commit.py
-<<<<<<< HEAD
-# created on...January 08, 2018 15:31:07
-=======
-# created on...January 13, 2018 20:04:06
->>>>>>> 5dd169a4
+# created on...January 13, 2018 20:04:58
 
 major = 6
 minor = 0
 micro = 1
-build = 10
-commit = 12
+build = 11
+commit = 13
 
 __version__ = '{:d}.{:d}.{:d}'.format(major, minor, micro)
 __build__ = '{:d}.{:d}.{:d}.{:d}'.format(major, minor, micro, build)
