--- conflicted
+++ resolved
@@ -1,21 +1,11 @@
 # MODFLOW 6 version file automatically created using...pre-commit.py
-<<<<<<< HEAD
-# created on...March 20, 2018 16:42:09
+# created on...March 20, 2018 17:06:17
 
 major = 6
 minor = 0
 micro = 2
-build = 38
-commit = 74
-=======
-# created on...March 20, 2018 17:01:07
-
-major = 6
-minor = 0
-micro = 1
-build = 40
-commit = 42
->>>>>>> 1e04c07d
+build = 39
+commit = 75
 
 __version__ = '{:d}.{:d}.{:d}'.format(major, minor, micro)
 __build__ = '{:d}.{:d}.{:d}.{:d}'.format(major, minor, micro, build)
