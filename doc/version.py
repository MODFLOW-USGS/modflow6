# MODFLOW 6 version file automatically created using...pre-commit.py
<<<<<<< HEAD
# created on...February 15, 2018 16:43:55
=======
# created on...February 16, 2018 11:03:56
>>>>>>> e7099140

major = 6
minor = 0
micro = 1
<<<<<<< HEAD
build = 53
commit = 55
=======
build = 31
commit = 33
>>>>>>> e7099140

__version__ = '{:d}.{:d}.{:d}'.format(major, minor, micro)
__build__ = '{:d}.{:d}.{:d}.{:d}'.format(major, minor, micro, build)
__git_commit__ = '{:d}'.format(commit)<|MERGE_RESOLUTION|>--- conflicted
+++ resolved
@@ -1,20 +1,11 @@
 # MODFLOW 6 version file automatically created using...pre-commit.py
-<<<<<<< HEAD
-# created on...February 15, 2018 16:43:55
-=======
-# created on...February 16, 2018 11:03:56
->>>>>>> e7099140
+# created on...February 16, 2018 19:06:16
 
 major = 6
 minor = 0
 micro = 1
-<<<<<<< HEAD
-build = 53
-commit = 55
-=======
-build = 31
-commit = 33
->>>>>>> e7099140
+build = 54
+commit = 56
 
 __version__ = '{:d}.{:d}.{:d}'.format(major, minor, micro)
 __build__ = '{:d}.{:d}.{:d}.{:d}'.format(major, minor, micro, build)
