# MODFLOW 6 version file automatically created using...pre-commit.py
<<<<<<< HEAD
# created on...January 05, 2018 14:39:03
=======
# created on...January 05, 2018 16:44:19
>>>>>>> e002ab81

major = 6
minor = 0
micro = 1
<<<<<<< HEAD
build = 3
commit = 5
=======
build = 5
commit = 7
>>>>>>> e002ab81

__version__ = '{:d}.{:d}.{:d}'.format(major, minor, micro)
__build__ = '{:d}.{:d}.{:d}.{:d}'.format(major, minor, micro, build)
__git_commit__ = '{:d}'.format(commit)<|MERGE_RESOLUTION|>--- conflicted
+++ resolved
@@ -1,20 +1,11 @@
 # MODFLOW 6 version file automatically created using...pre-commit.py
-<<<<<<< HEAD
-# created on...January 05, 2018 14:39:03
-=======
-# created on...January 05, 2018 16:44:19
->>>>>>> e002ab81
+# created on...January 05, 2018 17:25:01
 
 major = 6
 minor = 0
 micro = 1
-<<<<<<< HEAD
-build = 3
-commit = 5
-=======
-build = 5
-commit = 7
->>>>>>> e002ab81
+build = 4
+commit = 6
 
 __version__ = '{:d}.{:d}.{:d}'.format(major, minor, micro)
 __build__ = '{:d}.{:d}.{:d}.{:d}'.format(major, minor, micro, build)
