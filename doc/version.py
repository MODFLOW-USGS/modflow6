# MODFLOW 6 version file automatically created using...pre-commit.py
<<<<<<< HEAD
# created on...January 31, 2018 18:09:27
=======
# created on...January 23, 2018 10:57:55
>>>>>>> 4e042637

major = 6
minor = 0
micro = 1
<<<<<<< HEAD
build = 22
commit = 24
=======
build = 14
commit = 16
>>>>>>> 4e042637

__version__ = '{:d}.{:d}.{:d}'.format(major, minor, micro)
__build__ = '{:d}.{:d}.{:d}.{:d}'.format(major, minor, micro, build)
__git_commit__ = '{:d}'.format(commit)<|MERGE_RESOLUTION|>--- conflicted
+++ resolved
@@ -1,20 +1,11 @@
 # MODFLOW 6 version file automatically created using...pre-commit.py
-<<<<<<< HEAD
-# created on...January 31, 2018 18:09:27
-=======
-# created on...January 23, 2018 10:57:55
->>>>>>> 4e042637
+# created on...January 31, 2018 18:13:24
 
 major = 6
 minor = 0
 micro = 1
-<<<<<<< HEAD
-build = 22
-commit = 24
-=======
-build = 14
-commit = 16
->>>>>>> 4e042637
+build = 23
+commit = 25
 
 __version__ = '{:d}.{:d}.{:d}'.format(major, minor, micro)
 __build__ = '{:d}.{:d}.{:d}.{:d}'.format(major, minor, micro, build)
