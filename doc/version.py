--- conflicted
+++ resolved
@@ -1,20 +1,11 @@
 # MODFLOW 6 version file automatically created using...pre-commit.py
-<<<<<<< HEAD
-# created on...February 09, 2018 19:26:46
-=======
-# created on...February 15, 2018 15:39:52
->>>>>>> 7d2f6db8
+# created on...February 15, 2018 16:20:24
 
 major = 6
 minor = 0
 micro = 1
-<<<<<<< HEAD
-build = 42
-commit = 44
-=======
-build = 26
-commit = 28
->>>>>>> 7d2f6db8
+build = 43
+commit = 45
 
 __version__ = '{:d}.{:d}.{:d}'.format(major, minor, micro)
 __build__ = '{:d}.{:d}.{:d}.{:d}'.format(major, minor, micro, build)
