# MODFLOW 6 version file automatically created using...pre-commit.py
<<<<<<< HEAD
# created on...March 19, 2018 16:37:45
=======
# created on...March 20, 2018 09:33:32
>>>>>>> 71fd93b8

major = 6
minor = 0
micro = 1
<<<<<<< HEAD
build = 59
commit = 61
=======
build = 38
commit = 40
>>>>>>> 71fd93b8

__version__ = '{:d}.{:d}.{:d}'.format(major, minor, micro)
__build__ = '{:d}.{:d}.{:d}.{:d}'.format(major, minor, micro, build)
__git_commit__ = '{:d}'.format(commit)<|MERGE_RESOLUTION|>--- conflicted
+++ resolved
@@ -1,20 +1,11 @@
 # MODFLOW 6 version file automatically created using...pre-commit.py
-<<<<<<< HEAD
-# created on...March 19, 2018 16:37:45
-=======
-# created on...March 20, 2018 09:33:32
->>>>>>> 71fd93b8
+# created on...March 20, 2018 09:59:12
 
 major = 6
 minor = 0
 micro = 1
-<<<<<<< HEAD
-build = 59
-commit = 61
-=======
-build = 38
-commit = 40
->>>>>>> 71fd93b8
+build = 60
+commit = 62
 
 __version__ = '{:d}.{:d}.{:d}'.format(major, minor, micro)
 __build__ = '{:d}.{:d}.{:d}.{:d}'.format(major, minor, micro, build)
