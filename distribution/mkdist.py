"""
Python code to create a MODFLOW 6 distribution.  This has been used mostly
on Windows and requires that Latex be installed, and Python with the
pymake package.

To make a distribution:
  1.  Create a release branch
  2.  Update version.txt with the correct minor and micro numbers
  3.  Run the pre-commit.py script, which will create the proper dist name
  4.  Run this mkdist.py script
  5.  Post the distribution zip file
<<<<<<< HEAD
  5.  Merge the release changes into the master branch
  6.  Tag the master branch with the correct version
  7.  Merge master into develop
=======
  6.  Commit the release changes, but no need to push
  7.  Merge the release changes into the master branch
  8.  Tag the master branch with the correct version
  9.  Merge master into develop
>>>>>>> e6ca7f30

"""


import os
import sys
import shutil
import subprocess
import zipfile
import pymake
from pymake.download import download_and_unzip
from contextlib import contextmanager


@contextmanager
def cwd(path):
    oldpwd=os.getcwd()
    os.chdir(path)
    try:
        yield
    finally:
        os.chdir(oldpwd)


def get_distribution_info(versiontexname):
    vername = None
    verdate = None
    fname = versiontexname
    with open(fname) as f:
        lines = f.readlines()
        f.close()
    for line in lines:
        # \newcommand{\modflowversion}{mf6beta0.9.00}
        srchtxt = 'modflowversion'
        if srchtxt in line:
            istart = line.rfind('{') + 1
            istop = line.rfind('}')
            if 0 < istart < istop:
                vername = line[istart: istop]
        srchtxt = 'modflowdate'
        if srchtxt in line:
            istart = line.rfind('{') + 1
            istop = line.rfind('}')
            if 0 < istart < istop:
                verdate = line[istart: istop]
        if verdate is not None:
            break
    return vername, verdate


def zipdir(dirname, zipname):
    print('Zipping directory: {}'.format(dirname))
    zipf = zipfile.ZipFile(zipname, 'w', zipfile.ZIP_DEFLATED)
    for root, dirs, files in os.walk(dirname):
        for file in files:
            if '.DS_Store' not in file:
                fname = os.path.join(root, file)
                print('  Adding to zip: ==> ', fname)
                zipf.write(fname, arcname=fname)
    zipf.close()
    print('\n')
    return


def setup(name, destpath, version, subdirs):
    """
    Setup the folder structure, and return a dictionary of subfolder name
    and the full path in destpath.

    """
    print(2 * '\n')
    print('Setting up {} distribution: {}'.format(name, version))
    print('\n')

    dest = os.path.join(destpath, version)
    if os.path.exists(dest):
        # Raise Exception('Destination path exists.  Kill it first.')
        print('Clobbering destination directory: {}'.format(dest))
        print('\n')
        shutil.rmtree(dest)
    os.mkdir(dest)

    print('Creating subdirectories')
    folderdict = {}
    for sd in subdirs:
        fullpath = os.path.join(dest, sd)
        print('  creating ==> {}'.format(fullpath))
        os.mkdir(fullpath)
        folderdict[sd] = fullpath
    print('\n')

    return folderdict


def copytree(src, dst, symlinks=False, ignore=None):
    """
    Copy a folder from src to dst.  If dst does not exist, then create it.

    """
    for item in os.listdir(src):
        s = os.path.join(src, item)
        d = os.path.join(dst, item)
        if os.path.isdir(s):
            print('  copying {} ===> {}'.format(s, d))
            shutil.copytree(s, d, symlinks, ignore)
        else:
            print('  copying {} ===> {}'.format(s, d))
            shutil.copy2(s, d)
    return


def convert_line_endings(folder, windows=True):
    """
    Convert all of the line endings to windows or unix

    """
    # Prior to zipping, enforce os line endings on all text files
    print('Converting line endings...')
    platform = sys.platform
    cmd = None
    if platform.lower() == 'darwin':
        if windows:
            cmd = "find . -name '*' | xargs unix2dos"
        else:
            cmd = "find . -name '*' | xargs dos2unix"
    else:
        if windows:
            cmd = 'for /R %G in (*) do unix2dos "%G"'
        else:
            cmd = 'for /R %G in (*) do dos2unix "%G"'
    p = subprocess.Popen(cmd, cwd=folder, shell=True)
    print(p.communicate())
    print('\n')
    return


def change_version_module(fname, version):
    """
    Update the version.f90 source code with the updated version number
    and turn develop mode off.

    """
    with open(fname) as f:
        lines = f.readlines()
    newlines = []
    found1 = False
    found2 = False
    for line in lines:
        newline = line
        srchtxt = 'character(len=40), parameter :: VERSION'
        if srchtxt in line:
            newline = "{} = '{}'".format(srchtxt, version)
            found1 = True
        srchtxt = 'integer(I4B), parameter :: IDEVELOPMODE'
        if srchtxt in line:
            newline = '{} = {}'.format(srchtxt, 0)
            found2 = True
        newlines.append(newline)
    if not found1 or not found2:
        raise Exception('could not replace version or developmode in source code')
    with open(fname, 'w') as f:
        for line in newlines:
            f.write(line.strip() + '\n')
    return


def make_zonebudget(srcpath, destpath, win_target_os, exepath):
    """
    Add zone budget to the distribution

    srcpath should be '../utils/zonebudget'
    destpath should be 'utils'
    sourcepath


    """

    # setup the folder structure
    name = 'zonebudget'
    version = 'zonebudget'
    subdirs = ['src', 'make', 'msvs']
    fd = setup(name, destpath, version, subdirs)

    # copy source folder
    sourcepath = os.path.join(srcpath, 'src')
    copytree(sourcepath, fd['src'], ignore=shutil.ignore_patterns('.DS_Store'))

    # Create makefile in the utils/zonebudget/pymake folder
    print('Creating zonebudget makefile')
    with cwd(os.path.join(srcpath, 'pymake')):
        pymake.main(os.path.join('..', 'src'), 'zbud6', 'gfortran', 'gcc',
                    makeclean=True, dryrun=True, include_subdirs=True,
                    makefile=True, extrafiles='extrafiles.txt')
        os.path.isfile('makefile')

    # Copy makefile to utils/zonebudget/make folder
    shutil.copyfile(os.path.join(srcpath, 'pymake', 'makefile'),
                    os.path.join(srcpath, 'make', 'makefile'))

    # Copy makefile to distribution/xxx/utils/zonebudget/make folder
    shutil.copyfile(os.path.join(srcpath, 'pymake', 'makefile'),
                    os.path.join(fd['make'], 'makefile'))

    # Remove the makefile from the pymake folder
    os.remove(os.path.join(srcpath, 'pymake', 'makefile'))

    # Copy the Visual Studio project file
    flist = [os.path.join(srcpath, 'msvs', 'zonebudget.vfproj')]
    print('Copying zonebudget msvs files')
    for d in flist:
        print('  {} ===> {}'.format(d, fd['msvs']))
        shutil.copy(d, fd['msvs'])
    print('\n')

    # build the executable
    exename = 'zbud6'
    target = os.path.join(exepath, exename)
    if win_target_os:
        fc = 'ifort'
        cc = 'cl'
        exename += '.exe'
    else:
        fc = 'gfortran'
        cc = 'gcc'
    extrafiles = os.path.join(srcpath, 'pymake', 'extrafiles.txt')
    pymake.main(fd['src'], target, fc, cc, makeclean=True,
                include_subdirs=True, extrafiles=extrafiles)
    if win_target_os:
        target += '.exe'
    if not os.path.isfile(target):
        raise Exception('Did not build target: {}'.format(target))

    return


def make_mf5to6(srcpath, destpath, win_target_os, exepath):
    """
    Add mf5to6 to the distribution

    srcpath should be '../utils/mf5to6'
    destpath should be 'utils'
    sourcepath


    """

    # setup the folder structure
    name = 'mf5to6'
    version = 'mf5to6'
    subdirs = ['src', 'make', 'msvs']
    fd = setup(name, destpath, version, subdirs)

    # copy source folder
    sourcepath = os.path.join(srcpath, 'src')
    copytree(sourcepath, fd['src'], ignore=shutil.ignore_patterns('.DS_Store'))

    # Create makefile in the utils/mf5to6/pymake folder
    print('Creating mf5to6 makefile')
    with cwd(os.path.join(srcpath, 'pymake')):
        pymake.main(os.path.join('..', 'src'), name, 'gfortran', 'gcc',
                    makeclean=True, dryrun=True, include_subdirs=True,
                    makefile=True, extrafiles='extrafiles.txt')
        os.path.isfile('makefile')

    # Copy makefile to utils/mf5to6/make folder
    print('Copying mf5to6 makefile')
    makefile = os.path.join(srcpath, 'pymake', 'makefile')
    d = os.path.join(srcpath, 'make', 'makefile')
    print('  {} ===> {}'.format(makefile, d))
    shutil.copyfile(makefile, d)

    # Copy makefile to distribution/xxx/utils/mf5to6/make folder
    d = os.path.join(fd['make'], 'makefile')
    print('  {} ===> {}'.format(makefile, d))
    shutil.copyfile(makefile, d)

    # Remove the makefile from the pymake folder
    os.remove(makefile)

    # Copy the Visual Studio project file
    flist = [os.path.join(srcpath, 'msvs', 'mf5to6.vfproj')]
    print('Copying mf5to6 msvs files')
    for d in flist:
        print('  {} ===> {}'.format(d, fd['msvs']))
        shutil.copy(d, fd['msvs'])
    print('\n')

    # build the executable
    exename = 'mf5to6'
    target = os.path.join(exepath, exename)
    if win_target_os:
        fc = 'ifort'
        cc = 'cl'
        exename += '.exe'
    else:
        fc = 'gfortran'
        cc = 'gcc'
    extrafiles = os.path.join(srcpath, 'pymake', 'extrafiles.txt')
    pymake.main(fd['src'], target, fc, cc, makeclean=True,
                include_subdirs=True, extrafiles=extrafiles)
    if win_target_os:
        target += '.exe'
    if not os.path.isfile(target):
        raise Exception('Did not build target: {}'.format(target))

    return


def delete_files(files, pth, allow_failure=False):
    for file in files:
        fpth = os.path.join(pth, file)
        try:
            print('removing...{}'.format(file))
            os.remove(fpth)
        except:
            print('could not remove...{}'.format(file))
            if not allow_failure:
                return False
    return True


def run_command(argv, pth, timeout=10):
    buff = ''
    ierr = 0
    with subprocess.Popen(argv,
                          stdout=subprocess.PIPE,
                          stderr=subprocess.STDOUT,
                          cwd=pth) as process:
        try:
            output, unused_err = process.communicate(timeout=timeout)
            buff = output.decode('utf-8')
        except subprocess.TimeoutExpired:
            process.kill()
            output, unused_err = process.communicate()
            buff = output.decode('utf-8')
            ierr = 100
        except:
            output, unused_err = process.communicate()
            buff = output.decode('utf-8')
            ierr = 101

    return buff, ierr


def clean_latex_files():

    print('Cleaning latex files')
    exts = ['pdf', 'aux', 'bbl', 'idx',
            'lof', 'out', 'toc']
    pth = os.path.join('..', 'doc', 'mf6io')
    files = ['mf6io.{}'.format(e) for e in exts]
    delete_files(files, pth, allow_failure=True)
    assert not os.path.isfile(pth + '.pdf')

    pth = os.path.join('..', 'doc', 'ReleaseNotes')
    files = ['ReleaseNotes.{}'.format(e) for e in exts]
    delete_files(files, pth, allow_failure=True)
    assert not os.path.isfile(pth + '.pdf')

    pth = os.path.join('..', 'doc', 'zonebudget')
    files = ['zonebudget.{}'.format(e) for e in exts]
    delete_files(files, pth, allow_failure=True)
    assert not os.path.isfile(pth + '.pdf')

    pth = os.path.join('..', 'doc', 'ConverterGuide')
    files = ['converter_mf5to6.{}'.format(e) for e in exts]
    delete_files(files, pth, allow_failure=True)
    assert not os.path.isfile(pth + '.pdf')

    return


def rebuild_tex_from_dfn():

    npth = os.path.join('..', 'doc', 'mf6io', 'mf6ivar')
    pth = './'

    with cwd(npth):

        # get list of TeX files
        files = [f for f in os.listdir('tex') if
                 os.path.isfile(os.path.join('tex', f))]
        for f in files:
            fpth = os.path.join('tex', f)
            os.remove(fpth)

        # run python
        argv = ['python', 'mf6ivar.py']
        buff, ierr = run_command(argv, pth)
        msg = '\nERROR {}: could not run {} with {}'.format(ierr, argv[0],
                                                            argv[1])
        assert ierr == 0, buff + msg

        # get list for dfn files
        dfnfiles = [os.path.splitext(f)[0] for f in os.listdir('dfn') if
                    os.path.isfile(os.path.join('dfn', f)) and
                    'dfn' in os.path.splitext(f)[1]]
        texfiles = [os.path.splitext(f)[0] for f in os.listdir('tex') if
                    os.path.isfile(os.path.join('tex', f)) and
                    'tex' in os.path.splitext(f)[1]]
        missing = ''
        icnt = 0
        for f in dfnfiles:
            if 'common' in f:
                continue
            fpth = '{}-desc'.format(f)
            if fpth not in texfiles:
                icnt += 1
                missing += '  {:3d} {}.tex\n'.format(icnt, fpth)
        msg = '\n{} TeX file(s) are missing. '.format(icnt) + \
              'Missing files:\n{}'.format(missing)
        assert icnt == 0, msg

    return


def update_mf6io_tex_files(distfolder):

    texpth = '../doc/mf6io'
    fname1 = os.path.join(texpth, 'mf6output.tex')
    fname2 = os.path.join(texpth, 'mf6noname.tex')
    fname3 = os.path.join(texpth, 'mf6switches.tex')
    mf6pth = os.path.join(distfolder, 'bin', 'mf6.exe')
    mf6pth = os.path.abspath(mf6pth)
    expth = os.path.join(distfolder, 'examples', 'ex01-twri')
    expth = os.path.abspath(expth)

    assert os.path.isfile(mf6pth)
    assert os.path.isdir(expth)

    # run an example model
    if os.path.isdir('./temp'):
        shutil.rmtree('./temp')
    shutil.copytree(expth, './temp')
    cmd = [os.path.abspath(mf6pth)]
    buff, ierr = run_command(cmd, './temp')
    lines = buff.split('\r\n')
    with open(fname1, 'w') as f:
        f.write('{}\n'.format('{\\small'))
        f.write('{}\n'.format('\\begin{lstlisting}[style=modeloutput]'))
        for line in lines:
            f.write(line.rstrip() + '\n')
        f.write('{}\n'.format('\\end{lstlisting}'))
        f.write('{}\n'.format('}'))

    # run model without a namefile present
    if os.path.isdir('./temp'):
        shutil.rmtree('./temp')
    os.mkdir('./temp')
    cmd = [os.path.abspath(mf6pth)]
    buff, ierr = run_command(cmd, './temp')
    lines = buff.split('\r\n')
    with open(fname2, 'w') as f:
        f.write('{}\n'.format('{\\small'))
        f.write('{}\n'.format('\\begin{lstlisting}[style=modeloutput]'))
        for line in lines:
            f.write(line.rstrip() + '\n')
        f.write('{}\n'.format('\\end{lstlisting}'))
        f.write('{}\n'.format('}'))

    # run mf6 command with -h to show help
    cmd = [os.path.abspath(mf6pth), '-h']
    buff, ierr = run_command(cmd, './temp')
    lines = buff.split('\r\n')
    with open(fname3, 'w') as f:
        f.write('{}\n'.format('{\\small'))
        f.write('{}\n'.format('\\begin{lstlisting}[style=modeloutput]'))
        for line in lines:
            f.write(line.rstrip() + '\n')
        f.write('{}\n'.format('\\end{lstlisting}'))
        f.write('{}\n'.format('}'))

    # clean up
    if os.path.isdir('./temp'):
        shutil.rmtree('./temp')

    return


def build_latex_docs():
    print('Building latex files')
    pth = os.path.join('..', 'doc')
    doclist = [('mf6io', 'mf6io.tex'),
               ('ReleaseNotes', 'ReleaseNotes.tex'),
               ('zonebudget', 'zonebudget.tex'),
               ('ConverterGuide', 'converter_mf5to6.tex')]

    for d, t in doclist:

        dirname = os.path.join(pth, d)
        with cwd(dirname):

            cmd = ['pdflatex', t]
            buff, ierr = run_command(cmd, './')
            msg = '\nERROR {}: could not run {} on {}'.format(ierr, cmd[0],
                                                              cmd[1])
            assert ierr == 0, buff + msg

            cmd = ['bibtex', os.path.splitext(t)[0] + '.aux']
            buff, ierr = run_command(cmd, './')
            msg = '\nERROR {}: could not run {} on {}'.format(ierr, cmd[0],
                                                              cmd[1])
            assert ierr == 0, buff + msg

            cmd = ['pdflatex', t]
            buff, ierr = run_command(cmd, './')
            msg = '\nERROR {}: could not run {} on {}'.format(ierr, cmd[0],
                                                              cmd[1])
            assert ierr == 0, buff + msg

            cmd = ['pdflatex', t]
            buff, ierr = run_command(cmd, './')
            msg = '\nERROR {}: could not run {} on {}'.format(ierr, cmd[0],
                                                              cmd[1])
            assert ierr == 0, buff + msg

            fname = os.path.splitext(t)[0] + '.pdf'
            assert os.path.isfile(fname), 'Could not find ' + fname

    return


def update_latex_releaseinfo():

    pth = os.path.join('..', 'doc', 'ReleaseNotes')
    files = ['example_items.tex', 'example_table.tex', 'folder_struct.tex']
    delete_files(files, pth, allow_failure=True)

    cmd = ['python', 'mk_example_items.py']
    buff, ierr = run_command(cmd, pth)
    assert ierr == 0, buff + msg

    cmd = ['python', 'mk_example_table.py']
    buff, ierr = run_command(cmd, pth)
    assert ierr == 0, buff + msg

    cmd = ['python', 'mk_folder_struct.py']
    buff, ierr = run_command(cmd, pth)
    assert ierr == 0, buff + msg

    for f in files:
        assert os.path.isfile(os.path.join(pth, f)), 'File does not exist: ' + f

    return


if __name__ == '__main__':

    # setup paths and folder structure
    win_target_os = True
    name = 'MODFLOW 6'
    exename = 'mf6'
    destpath = '.'
    versiontexname = os.path.join('..', 'doc', 'version.tex')
    version, versiondate =  get_distribution_info(versiontexname)
    distfolder = os.path.join(destpath, version)
    subdirs = ['bin', 'doc', 'examples', 'src', 'msvs', 'make', 'utils']
    fd = setup(name, destpath, version, subdirs)

    # Copy the Visual Studio solution and project files
    flist = [
             # os.path.join('..', 'msvs', 'mf6.sln'),
             os.path.join('..', 'msvs', 'mf6.vfproj'),
             ]
    print('Copying msvs files')
    for d in flist:
        print('  {} ===> {}'.format(d, fd['msvs']))
        shutil.copy(d, fd['msvs'])
    print('\n')

    # copy source folder
    copytree(os.path.join('..', 'src'), fd['src'],
             ignore=shutil.ignore_patterns('.DS_Store'))

    # modify the constants fortran source file with version information
    # this is now handled by pre-commit.py
    #fname = os.path.join(distfolder, 'src', 'Utilities', 'version.f90')
    #change_version_module(fname, '{} {}'.format(version, versiondate))

    # Create makefile in the make folder and then copy into distribution
    print('Creating makefile')
    makedir = os.path.join('..', 'make')
    makefile = os.path.join(makedir, 'makefile')
    if os.path.isfile(makefile):
        os.remove(makefile)
    with cwd(makedir):
        pymake.main(os.path.join('..', 'src'), 'mf6', 'gfortran', 'gcc',
                    makeclean=True, dryrun=True, include_subdirs=True,
                    makefile=True, extrafiles=None)
    print('  {} ===> {}'.format(makefile, fd['make']))
    shutil.copy(makefile, fd['make'])

    # build MODFLOW 6 executable
    srcdir = fd['src']
    target = os.path.join(fd['bin'], exename)
    if win_target_os:
        fc = 'ifort'
        cc = 'cl'
    else:
        fc = 'gfortran'
        cc = 'gcc'
    pymake.main(srcdir, target, fc, cc, makeclean=True, include_subdirs=True)
    if win_target_os:
        target += '.exe'
    if not os.path.isfile(target):
        raise Exception('Did not build target: {}'.format(target))

    # setup zone budget
    make_zonebudget(os.path.join('..', 'utils', 'zonebudget'), fd['utils'],
                    win_target_os, fd['bin'])

    # setup mf5to6
    make_mf5to6(os.path.join('..', 'utils', 'mf5to6'), fd['utils'],
                win_target_os, fd['bin'])

    # examples
    expath = fd['examples']
    exsrcpath = os.path.join('..', '..', 'modflow6-examples.git', 'mf6')
    assert os.path.isdir(exsrcpath)
    examplelist = [
        ['test021_twri', 'twri'],
        ['test005_advgw_tidal', 'tidal'],
        ['test004_bcfss', 'bcf2ss'],
        ['test035_fhb', 'fhb'],

        ['test006_gwf3_gnc',  'mfusg1disu'],       # disu
        ['test006_gwf3_disv', 'mfusg1disv'],       # disv
        ['test006_2models_gnc',   'mfusg1lgr'],    # dis lgr
        ['test006_gwf3_disv_xt3d', 'mfusg1xt3d'],  # disv xt3d

        ['test041_flowdivert', 'bump'],
        ['test041_flowdivert_nr', 'bumpnr'],

        ['test050_circle_island', 'disvmesh'],

        ['test030_hani_col', 'hanicol'],
        ['test030_hani_row', 'hanirow'],
        ['test030_hani_xt3d', 'hanixt3d'],
        ['test054_xt3d_whirlsA', 'whirlsxt3d'],

        ['test034_nwtp2', 'mfnwt2'],
        ['test014_NWTP3High', 'mfnwt3h'],
        ['test014_NWTP3Low', 'mfnwt3l'],
        ['test013_Zaidel', 'zaidel'],
        ['test016_Keating', 'keating'],

        ['test028_sfr', 'sfr1'],
        ['test045_lake2tr', 'lak2'],
        ['test045_lake4ss', 'lak4'],
        ['test020_NevilleTonkinTransient', 'neville'],
        ['test023_FlowingWell', 'flowing-maw'],
        ['test024_Reilly', 'Reilly-maw'],
        ['test051_uzfp3_wellakmvr_v2', 'advpakmvr'],

        ['test011_mflgr_ex3', 'mflgr3'],
        ['test019_VilhelmsenGC', 'vilhelmsen-gc'],
        ['test019_VilhelmsenGF', 'vilhelmsen-gf'],
        ['test019_VilhelmsenLGR', 'vilhelmsen-lgr'],

        ['test046_periodic_bc', 'periodicbc'],
    ]

    # Create a runall.bat file in examples
    if win_target_os:
        frunallbat = open(os.path.join(expath, 'runall.bat'), 'w')
    else:
        frunallbat = None

    # For each example, copy the necessary files from the development directory
    # into the distribution directory.
    print('Copying examples')
    for i, (exsrc, exdest) in enumerate(examplelist):
        srcpath = os.path.join(exsrcpath, exsrc)

        prefix = 'ex{:02d}-'.format(i + 1)
        destfoldername = prefix + exdest
        dstpath = os.path.join(expath, prefix + exdest)
        print('  {:<35} ===> {:<20}'.format(exsrc, prefix + exdest))

        # Copy all of the mf6 input from srcpath to dstpath
        extrafiles = ['description.txt']
        pymake.setup_mf6(srcpath, dstpath, extrafiles=extrafiles)

        if win_target_os:
            # Create a batch file for running the model
            fname = os.path.join(dstpath, 'run.bat')
            with open(fname, 'w') as f:
                s = '@echo off'
                f.write(s + '\n')
                s = r'..\..\bin\mf6.exe'
                f.write(s + '\n')
                s = 'echo.'
                f.write(s + '\n')
                s = 'echo Run complete.  Press any key to continue.'
                f.write(s + '\n')
                s = 'pause>nul'
                f.write(s + '\n')

            # # Create a batch file for running the model without pausing
            # fname = os.path.join(dstpath, 'run_nopause.bat')
            # with open(fname, 'w') as f:
            #     s = r'..\..\bin\{}.exe'.format(exename)
            #     f.write(s + '\n')

            if frunallbat is not None:
                frunallbat.write('cd ' + destfoldername + '\n')
                frunallbat.write(r'..\..\bin\mf6.exe' + '\n')
                frunallbat.write('cd ..' + '\n\n')
    print('\n')

    if frunallbat is not None:
        frunallbat.write('pause' + '\n')
        frunallbat.close()

    # Clean and then remake latex docs
    clean_latex_files()
    rebuild_tex_from_dfn()
    update_mf6io_tex_files(distfolder)
    update_latex_releaseinfo()
    build_latex_docs()

    # docs
    docsrc = os.path.join('..', 'doc')
    doclist = [
               [os.path.join(docsrc, 'ReleaseNotes', 'ReleaseNotes.pdf'), 'release.pdf'],
               [os.path.join(docsrc, 'mf6io', 'mf6io.pdf'), 'mf6io.pdf'],
               [os.path.join(docsrc, 'ConverterGuide', 'converter_mf5to6.pdf'), 'mf5to6.pdf'],
               [os.path.join('..', 'doc', 'zonebudget', 'zonebudget.pdf'), 'zonebudget.pdf'],
               ]

    print('Copying documentation')
    for din, dout in doclist:
        dst = os.path.join(fd['doc'], dout)
        print('  copying {} ===> {}'.format(din, dst))
        shutil.copy(din, dst)
    print('\n')

    print('Downloading published reports for inclusion in distribution')
    for url in ['https://pubs.usgs.gov/tm/06/a57/tm6a57.pdf',
                'https://pubs.usgs.gov/tm/06/a55/tm6a55.pdf',
                'https://pubs.usgs.gov/tm/06/a56/tm6a56.pdf']:
        print('  downloading {}'.format(url))
        download_and_unzip(url, pth=fd['doc'], delete_zip=False)
    print('\n')

    # Prior to zipping, enforce os line endings on all text files
    windows_line_endings = True
    convert_line_endings(distfolder, windows_line_endings)

    # Zip the distribution
    uflag = 'u'
    if win_target_os:
        uflag = ''
    zipname = version + uflag + '.zip'
    if os.path.exists(zipname):
        print('Removing existing file: {}'.format(zipname))
        os.remove(zipname)
    print('Creating zipped file: {}'.format(zipname))
    zipdir(distfolder, zipname)
    print('\n')

    print('Done...')
    print('\n')

<|MERGE_RESOLUTION|>--- conflicted
+++ resolved
@@ -9,16 +9,10 @@
   3.  Run the pre-commit.py script, which will create the proper dist name
   4.  Run this mkdist.py script
   5.  Post the distribution zip file
-<<<<<<< HEAD
-  5.  Merge the release changes into the master branch
-  6.  Tag the master branch with the correct version
-  7.  Merge master into develop
-=======
   6.  Commit the release changes, but no need to push
   7.  Merge the release changes into the master branch
   8.  Tag the master branch with the correct version
   9.  Merge master into develop
->>>>>>> e6ca7f30
 
 """
 
