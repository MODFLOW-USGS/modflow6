--- conflicted
+++ resolved
@@ -14,28 +14,8 @@
 
 args.subdirs = True
 
-<<<<<<< HEAD
-excludefiles = os.path.join('excludefiles.txt')
-args.excludefiles = excludefiles
-
-app = os.path.basename(args.target)
-args.cmake = os.path.join('..', 'cmake_{}_files.txt'.format(app))
-
-args
-
-pymake.pymake.main(args.srcdir, args.target, fc=args.fc, cc=args.cc,
-                   makeclean=args.makeclean, expedite=args.expedite,
-                   dryrun=args.dryrun, double=args.double,
-                   debug=args.debug, include_subdirs=args.subdirs,
-                   fflags=args.fflags, arch=args.arch,
-                   makefile=args.makefile, srcdir2=args.commonsrc,
-                   extrafiles=args.extrafiles,
-                   excludefiles=args.excludefiles,
-                   cmake=args.cmake)
-=======
 pymake.pymake.main(args.srcdir, args.target, fc=args.fc, cc=args.cc,
                    makeclean=args.makeclean, expedite=args.expedite,
                    dryrun=args.dryrun, double=args.double, debug=args.debug,
                    include_subdirs=args.subdirs, fflags=args.fflags,
-                   arch=args.arch, makefile=args.makefile)
->>>>>>> ef460695
+                   arch=args.arch, makefile=args.makefile)