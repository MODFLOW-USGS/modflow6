--- conflicted
+++ resolved
@@ -4,30 +4,30 @@
 try:
     import pymake
 except:
-    msg = "Error. Pymake package is not available.\n"
-    msg += "Try installing using the following command:\n"
-    msg += " pip install https://github.com/modflowpy/pymake/zipball/master"
+    msg = 'Error. Pymake package is not available.\n'
+    msg += 'Try installing using the following command:\n'
+    msg += ' pip install https://github.com/modflowpy/pymake/zipball/master'
     raise Exception(msg)
 
 try:
     import flopy
 except:
-    msg = "Error. FloPy package is not available.\n"
-    msg += "Try installing using the following command:\n"
-    msg += " pip install flopy"
+    msg = 'Error. FloPy package is not available.\n'
+    msg += 'Try installing using the following command:\n'
+    msg += ' pip install flopy'
     raise Exception(msg)
 
 from framework import testing_framework, running_on_CI
 from simulation import Simulation
 
-paktest = "csub"
+paktest = 'csub'
 budtol = 1e-2
 
-ex = ["csub_sub01a", "csub_sub01b"]
+ex = ['csub_sub01a', 'csub_sub01b']
 exdirs = []
 for s in ex:
-    exdirs.append(os.path.join("temp", s))
-ddir = "data"
+    exdirs.append(os.path.join('temp', s))
+ddir = 'data'
 
 compression_indices = [None, True]
 
@@ -40,32 +40,32 @@
 continuous_integration = [False for idx in range(len(exdirs))]
 
 # set replace_exe to None to use default executable
-replace_exe = {"mf2005": "mf2005devdbl"}
+replace_exe = {'mf2005': 'mf2005devdbl'}
 
 # static model data
 # spatial discretization
 nlay, nrow, ncol = 1, 1, 3
 shape3d = (nlay, nrow, ncol)
 size3d = nlay * nrow * ncol
-delr, delc = 1.0, 1.0
-top = 0.0
-botm = [-100.0]
+delr, delc = 1., 1.
+top = 0.
+botm = [-100.]
 
 # temporal discretization
 nper = 1
-perlen = [1000.0 for i in range(nper)]
+perlen = [1000. for i in range(nper)]
 nstp = [100 for i in range(nper)]
 tsmult = [1.05 for i in range(nper)]
 steady = [False for i in range(nper)]
 
-strt = 0.0
-strt6 = 1.0
+strt = 0.
+strt6 = 1.
 hnoflo = 1e30
 hdry = -1e30
 hk = 1e6
 laytyp = [0]
 S = 1e-4
-sy = 0.0
+sy = 0.
 
 nouter, ninner = 1000, 300
 hclose, rclose, relax = 1e-6, 1e-6, 0.97
@@ -87,21 +87,21 @@
 # sub data
 ndb = 1
 nndb = 0
-cc = 100.0
-cr = 1.0
+cc = 100.
+cr = 1.
 void = 0.82
-theta = void / (1.0 + void)
+theta = void / (1. + void)
 kv = 0.025
-sgm = 0.0
-sgs = 0.0
+sgm = 0.
+sgs = 0.
 ini_stress = 1.0
-thick = [1.0]
+thick = [1.]
 sfe = cr * thick[0]
 sfv = cc * thick[0]
 lnd = [0]
 ldnd = [0]
 dp = [[kv, cr, cc]]
-ss = S / (100.0 - thick[0])
+ss = S / (100. - thick[0])
 
 ds15 = [0, 0, 0, 2052, 0, 0, 0, 0, 0, 0, 0, 0]
 ds16 = [0, 0, 0, 100, 0, 0, 1, 1, 0, 0, 0, 0, 0, 0, 0, 0, 1]
@@ -112,262 +112,176 @@
 
     # build MODFLOW 6 files
     ws = dir
-    sim = flopy.mf6.MFSimulation(
-        sim_name=name, version="mf6", exe_name="mf6", sim_ws=ws
-    )
+    sim = flopy.mf6.MFSimulation(sim_name=name, version='mf6',
+                                 exe_name='mf6',
+                                 sim_ws=ws)
     # create tdis package
-    tdis = flopy.mf6.ModflowTdis(
-        sim, time_units="DAYS", nper=nper, perioddata=tdis_rc
-    )
+    tdis = flopy.mf6.ModflowTdis(sim, time_units='DAYS',
+                                 nper=nper, perioddata=tdis_rc)
 
     # create gwf model
     gwf = flopy.mf6.ModflowGwf(sim, modelname=name)
 
     # create iterative model solution and register the gwf model with it
-    ims = flopy.mf6.ModflowIms(
-        sim,
-        print_option="SUMMARY",
-        outer_dvclose=hclose,
-        outer_maximum=nouter,
-        under_relaxation="NONE",
-        inner_maximum=ninner,
-        inner_dvclose=hclose,
-        rcloserecord=rclose,
-        linear_acceleration="CG",
-        scaling_method="NONE",
-        reordering_method="NONE",
-        relaxation_factor=relax,
-    )
+    ims = flopy.mf6.ModflowIms(sim, print_option='SUMMARY',
+                               outer_dvclose=hclose,
+                               outer_maximum=nouter,
+                               under_relaxation='NONE',
+                               inner_maximum=ninner,
+                               inner_dvclose=hclose, rcloserecord=rclose,
+                               linear_acceleration='CG',
+                               scaling_method='NONE',
+                               reordering_method='NONE',
+                               relaxation_factor=relax)
     sim.register_ims_package(ims, [gwf.name])
 
-    dis = flopy.mf6.ModflowGwfdis(
-        gwf,
-        nlay=nlay,
-        nrow=nrow,
-        ncol=ncol,
-        delr=delr,
-        delc=delc,
-        top=top,
-        botm=botm,
-        filename="{}.dis".format(name),
-    )
+    dis = flopy.mf6.ModflowGwfdis(gwf, nlay=nlay, nrow=nrow, ncol=ncol,
+                                  delr=delr, delc=delc,
+                                  top=top, botm=botm,
+                                  filename='{}.dis'.format(name))
 
     # initial conditions
-    ic = flopy.mf6.ModflowGwfic(gwf, strt=strt, filename="{}.ic".format(name))
+    ic = flopy.mf6.ModflowGwfic(gwf, strt=strt,
+                                filename='{}.ic'.format(name))
 
     # node property flow
-    npf = flopy.mf6.ModflowGwfnpf(
-        gwf, save_flows=False, icelltype=laytyp, k=hk, k33=hk
-    )
+    npf = flopy.mf6.ModflowGwfnpf(gwf, save_flows=False,
+                                  icelltype=laytyp,
+                                  k=hk,
+                                  k33=hk)
     # storage
-    sto = flopy.mf6.ModflowGwfsto(
-        gwf,
-        save_flows=False,
-        iconvert=laytyp,
-        ss=0.0,
-        sy=sy,
-        storagecoefficient=True,
-        transient={0: True},
-    )
+    sto = flopy.mf6.ModflowGwfsto(gwf, save_flows=False, iconvert=laytyp,
+                                  ss=0., sy=sy,
+                                  storagecoefficient=True,
+                                  transient={0: True})
 
     # chd files
-    chd = flopy.mf6.modflow.mfgwfchd.ModflowGwfchd(
-        gwf, maxbound=len(c6), stress_period_data=cd6, save_flows=False
-    )
+    chd = flopy.mf6.modflow.mfgwfchd.ModflowGwfchd(gwf,
+                                                   maxbound=len(c6),
+                                                   stress_period_data=cd6,
+                                                   save_flows=False)
 
     # csub files
     ci = compression_indices[idx]
     if ci is None:
-        sub6 = [
-            [
-                0,
-                (0, 0, 1),
-                "delay",
-                ini_stress,
-                thick[0],
-                1.0,
-                cc,
-                cr,
-                theta,
-                kv,
-                ini_stress,
-            ]
-        ]
+        sub6 = [[0, (0, 0, 1), 'delay', ini_stress, thick[0],
+                 1., cc, cr, theta, kv, ini_stress]]
     else:
-        sub6 = [
-            [
-                0,
-                (0, 0, 1),
-                "delay",
-                ini_stress,
-                thick[0],
-                1.0,
-                230.258658761733000,
-                2.302586587617330,
-                theta,
-                kv,
-                ini_stress,
-            ]
-        ]
-
-    opth = "{}.csub.obs".format(name)
-    cnvgpth = "{}.csub.cnvg.csv".format(name)
-    csub = flopy.mf6.ModflowGwfcsub(
-        gwf,
-        head_based=True,
-        compression_indices=ci,
-        print_input=True,
-        save_flows=True,
-        package_convergence_filerecord=cnvgpth,
-        effective_stress_lag=True,
-        ndelaycells=ndcell[idx],
-        ninterbeds=1,
-        beta=0.0,
-        cg_ske_cr=ss,
-        packagedata=sub6,
-    )
+        sub6 = [[0, (0, 0, 1), 'delay', ini_stress, thick[0],
+                 1., 230.258658761733000, 2.302586587617330,
+                 theta, kv, ini_stress]]
+
+    opth = '{}.csub.obs'.format(name)
+    cnvgpth = '{}.csub.cnvg.csv'.format(name)
+    csub = flopy.mf6.ModflowGwfcsub(gwf, head_based=True,
+                                    compression_indices=ci,
+                                    print_input=True,
+                                    save_flows=True,
+                                    package_convergence_filerecord=cnvgpth,
+                                    effective_stress_lag=True,
+                                    ndelaycells=ndcell[idx],
+                                    ninterbeds=1,
+                                    beta=0., cg_ske_cr=ss,
+                                    packagedata=sub6)
     orecarray = {}
-    orecarray["csub_obs.csv"] = [
-        ("tcomp", "compaction-cell", (0, 0, 1)),
-        ("sk", "sk", (0, 0, 1)),
-    ]
-    csub_obs_package = csub.obs.initialize(
-        filename=opth, digits=10, print_input=True, continuous=orecarray
-    )
+    orecarray['csub_obs.csv'] = [('tcomp', 'compaction-cell', (0, 0, 1)),
+                                 ('sk', 'sk', (0, 0, 1))]
+    csub_obs_package = csub.obs.initialize(filename=opth, digits=10,
+                                           print_input=True,
+                                           continuous=orecarray)
 
     # output control
-    oc = flopy.mf6.ModflowGwfoc(
-        gwf,
-        budget_filerecord="{}.cbc".format(name),
-        head_filerecord="{}.hds".format(name),
-        headprintrecord=[("COLUMNS", 10, "WIDTH", 15, "DIGITS", 6, "GENERAL")],
-        saverecord=[("HEAD", "ALL"), ("BUDGET", "ALL")],
-        printrecord=[("HEAD", "ALL"), ("BUDGET", "ALL")],
-    )
+    oc = flopy.mf6.ModflowGwfoc(gwf,
+                                budget_filerecord='{}.cbc'.format(name),
+                                head_filerecord='{}.hds'.format(name),
+                                headprintrecord=[
+                                    ('COLUMNS', 10, 'WIDTH', 15,
+                                     'DIGITS', 6, 'GENERAL')],
+                                saverecord=[('HEAD', 'ALL'),
+                                            ('BUDGET', 'ALL')],
+                                printrecord=[('HEAD', 'ALL'),
+                                             ('BUDGET', 'ALL')])
 
     # build MODFLOW-2005 files
-    ws = os.path.join(dir, "mf2005")
+    ws = os.path.join(dir, 'mf2005')
     mc = flopy.modflow.Modflow(name, model_ws=ws)
-    dis = flopy.modflow.ModflowDis(
-        mc,
-        nlay=nlay,
-        nrow=nrow,
-        ncol=ncol,
-        nper=nper,
-        perlen=perlen,
-        nstp=nstp,
-        tsmult=tsmult,
-        steady=steady,
-        delr=delr,
-        delc=delc,
-        top=top,
-        botm=botm,
-    )
-    bas = flopy.modflow.ModflowBas(
-        mc, ibound=ib, strt=strt, hnoflo=hnoflo, stoper=0.01
-    )
-    lpf = flopy.modflow.ModflowLpf(
-        mc,
-        laytyp=laytyp,
-        hk=hk,
-        vka=hk,
-        ss=S,
-        sy=sy,
-        constantcv=True,
-        storagecoefficient=True,
-        hdry=hdry,
-    )
+    dis = flopy.modflow.ModflowDis(mc, nlay=nlay, nrow=nrow, ncol=ncol,
+                                   nper=nper, perlen=perlen, nstp=nstp,
+                                   tsmult=tsmult, steady=steady, delr=delr,
+                                   delc=delc, top=top, botm=botm)
+    bas = flopy.modflow.ModflowBas(mc, ibound=ib, strt=strt, hnoflo=hnoflo,
+                                   stoper=0.01)
+    lpf = flopy.modflow.ModflowLpf(mc, laytyp=laytyp, hk=hk, vka=hk, ss=S,
+                                   sy=sy, constantcv=True,
+                                   storagecoefficient=True,
+                                   hdry=hdry)
     chd = flopy.modflow.ModflowChd(mc, stress_period_data=cd)
-    sub = flopy.modflow.ModflowSub(
-        mc,
-        ndb=ndb,
-        nndb=nndb,
-        nn=10,
-        idbit=1,
-        isuboc=1,
-        ln=lnd,
-        ldn=ldnd,
-        rnb=[1.0],
-        dp=dp,
-        dz=thick,
-        dhc=ini_stress,
-        dstart=ini_stress,
-        hc=ini_stress,
-        sfe=sfe,
-        sfv=sfv,
-        ids15=ds15,
-        ids16=ds16,
-    )
-    oc = flopy.modflow.ModflowOc(
-        mc,
-        stress_period_data=None,
-        save_every=1,
-        save_types=["save head", "save budget", "print budget"],
-    )
-    pcg = flopy.modflow.ModflowPcg(
-        mc,
-        mxiter=nouter,
-        iter1=ninner,
-        hclose=hclose,
-        rclose=rclose,
-        relax=relax,
-        ihcofadd=1,
-    )
+    sub = flopy.modflow.ModflowSub(mc, ndb=ndb, nndb=nndb, nn=10, idbit=1,
+                                   isuboc=1, ln=lnd, ldn=ldnd, rnb=[1.],
+                                   dp=dp, dz=thick,
+                                   dhc=ini_stress, dstart=ini_stress,
+                                   hc=ini_stress, sfe=sfe, sfv=sfv,
+                                   ids15=ds15, ids16=ds16)
+    oc = flopy.modflow.ModflowOc(mc, stress_period_data=None,
+                                 save_every=1,
+                                 save_types=['save head', 'save budget',
+                                             'print budget'])
+    pcg = flopy.modflow.ModflowPcg(mc, mxiter=nouter, iter1=ninner,
+                                   hclose=hclose, rclose=rclose,
+                                   relax=relax, ihcofadd=1)
 
     return sim, mc
 
 
 def eval_sub(sim):
-    print("evaluating subsidence...")
+    print('evaluating subsidence...')
 
     # MODFLOW 6 total compaction results
-    fpth = os.path.join(sim.simpath, "csub_obs.csv")
+    fpth = os.path.join(sim.simpath, 'csub_obs.csv')
     try:
-        tc = np.genfromtxt(fpth, names=True, delimiter=",")
+        tc = np.genfromtxt(fpth, names=True, delimiter=',')
     except:
         assert False, 'could not load data from "{}"'.format(fpth)
 
     # MODFLOW-2005 total compaction results
-    fpth = os.path.join(
-        sim.simpath, "mf2005", "{}.total_comp.hds".format(ex[sim.idxsim])
-    )
+    fpth = os.path.join(sim.simpath, 'mf2005',
+                        '{}.total_comp.hds'.format(ex[sim.idxsim]))
     try:
-        sobj = flopy.utils.HeadFile(fpth, text="LAYER COMPACTION")
+        sobj = flopy.utils.HeadFile(fpth, text='LAYER COMPACTION')
         tc0 = sobj.get_ts((0, 0, 1))
     except:
         assert False, 'could not load data from "{}"'.format(fpth)
 
     # calculate maximum absolute error
-    diff = tc["TCOMP"] - tc0[:, 1]
+    diff = tc['TCOMP'] - tc0[:, 1]
     diffmax = np.abs(diff).max()
     dtol = 1e-6
-    msg = "maximum absolute total-compaction difference ({}) ".format(diffmax)
+    msg = 'maximum absolute total-compaction difference ({}) '.format(diffmax)
 
     # write summary
-    fpth = os.path.join(
-        sim.simpath, "{}.comp.cmp.out".format(os.path.basename(sim.name))
-    )
-    f = open(fpth, "w")
-    line = "{:>15s}".format("TOTIM")
-    line += " {:>15s}".format("CSUB")
-    line += " {:>15s}".format("MF")
-    line += " {:>15s}".format("DIFF")
-    f.write(line + "\n")
+    fpth = os.path.join(sim.simpath,
+                        '{}.comp.cmp.out'.format(os.path.basename(sim.name)))
+    f = open(fpth, 'w')
+    line = '{:>15s}'.format('TOTIM')
+    line += ' {:>15s}'.format('CSUB')
+    line += ' {:>15s}'.format('MF')
+    line += ' {:>15s}'.format('DIFF')
+    f.write(line + '\n')
     for i in range(diff.shape[0]):
-        line = "{:15g}".format(tc0[i, 0])
-        line += " {:15g}".format(tc["TCOMP"][i])
-        line += " {:15g}".format(tc0[i, 1])
-        line += " {:15g}".format(diff[i])
-        f.write(line + "\n")
+        line = '{:15g}'.format(tc0[i, 0])
+        line += ' {:15g}'.format(tc['TCOMP'][i])
+        line += ' {:15g}'.format(tc0[i, 1])
+        line += ' {:15g}'.format(diff[i])
+        f.write(line + '\n')
     f.close()
 
     if diffmax > dtol:
         sim.success = False
-        msg += "exceeds {}".format(dtol)
+        msg += 'exceeds {}'.format(dtol)
         assert diffmax < dtol, msg
     else:
         sim.success = True
-        print("    " + msg)
+        print('    ' + msg)
 
     # compare budgets
     cbc_compare(sim)
@@ -378,10 +292,9 @@
 # compare cbc and lst budgets
 def cbc_compare(sim):
     # open cbc file
-    fpth = os.path.join(
-        sim.simpath, "{}.cbc".format(os.path.basename(sim.name))
-    )
-    cobj = flopy.utils.CellBudgetFile(fpth, precision="double")
+    fpth = os.path.join(sim.simpath,
+                        '{}.cbc'.format(os.path.basename(sim.name)))
+    cobj = flopy.utils.CellBudgetFile(fpth, precision='double')
 
     # build list of cbc data to retrieve
     avail = cobj.get_unique_record_names()
@@ -393,13 +306,12 @@
         t = t.strip()
         if paktest in t.lower():
             cbc_bud.append(t)
-            bud_lst.append("{}_IN".format(t))
-            bud_lst.append("{}_OUT".format(t))
+            bud_lst.append('{}_IN'.format(t))
+            bud_lst.append('{}_OUT'.format(t))
 
     # get results from listing file
-    fpth = os.path.join(
-        sim.simpath, "{}.lst".format(os.path.basename(sim.name))
-    )
+    fpth = os.path.join(sim.simpath,
+                        '{}.lst'.format(os.path.basename(sim.name)))
     budl = flopy.utils.Mf6ListBudget(fpth)
     names = list(bud_lst)
     d0 = budl.get_budget(names=names)[0]
@@ -407,76 +319,70 @@
     nbud = d0.shape[0]
     d = np.recarray(nbud, dtype=dtype)
     for key in bud_lst:
-        d[key] = 0.0
+        d[key] = 0.
 
     # get data from cbc dile
     kk = cobj.get_kstpkper()
     times = cobj.get_times()
     for idx, (k, t) in enumerate(zip(kk, times)):
         for text in cbc_bud:
-            qin = 0.0
-            qout = 0.0
+            qin = 0.
+            qout = 0.
             v = cobj.get_data(kstpkper=k, text=text)[0]
             if isinstance(v, np.recarray):
                 vt = np.zeros(size3d, dtype=float)
-                for jdx, node in enumerate(v["node"]):
-                    vt[node - 1] += v["q"][jdx]
+                for jdx, node in enumerate(v['node']):
+                    vt[node - 1] += v['q'][jdx]
                 v = vt.reshape(shape3d)
             for kk in range(v.shape[0]):
                 for ii in range(v.shape[1]):
                     for jj in range(v.shape[2]):
                         vv = v[kk, ii, jj]
-                        if vv < 0.0:
+                        if vv < 0.:
                             qout -= vv
                         else:
                             qin += vv
-            d["totim"][idx] = t
-            d["time_step"][idx] = k[0]
-            d["stress_period"] = k[1]
-            key = "{}_IN".format(text)
+            d['totim'][idx] = t
+            d['time_step'][idx] = k[0]
+            d['stress_period'] = k[1]
+            key = '{}_IN'.format(text)
             d[key][idx] = qin
-            key = "{}_OUT".format(text)
+            key = '{}_OUT'.format(text)
             d[key][idx] = qout
 
     diff = np.zeros((nbud, len(bud_lst)), dtype=float)
     for idx, key in enumerate(bud_lst):
         diff[:, idx] = d0[key] - d[key]
     diffmax = np.abs(diff).max()
-    msg = "maximum absolute total-budget difference ({}) ".format(diffmax)
+    msg = 'maximum absolute total-budget difference ({}) '.format(diffmax)
 
     # write summary
-    fpth = os.path.join(
-        sim.simpath, "{}.bud.cmp.out".format(os.path.basename(sim.name))
-    )
-    f = open(fpth, "w")
+    fpth = os.path.join(sim.simpath,
+                        '{}.bud.cmp.out'.format(os.path.basename(sim.name)))
+    f = open(fpth, 'w')
     for i in range(diff.shape[0]):
         if i == 0:
-            line = "{:>10s}".format("TIME")
+            line = '{:>10s}'.format('TIME')
             for idx, key in enumerate(bud_lst):
-                line += "{:>25s}".format(key + "_LST")
-                line += "{:>25s}".format(key + "_CBC")
-                line += "{:>25s}".format(key + "_DIF")
-            f.write(line + "\n")
-        line = "{:10g}".format(d["totim"][i])
+                line += '{:>25s}'.format(key + '_LST')
+                line += '{:>25s}'.format(key + '_CBC')
+                line += '{:>25s}'.format(key + '_DIF')
+            f.write(line + '\n')
+        line = '{:10g}'.format(d['totim'][i])
         for idx, key in enumerate(bud_lst):
-            line += "{:25g}".format(d0[key][i])
-            line += "{:25g}".format(d[key][i])
-            line += "{:25g}".format(diff[i, idx])
-        f.write(line + "\n")
+            line += '{:25g}'.format(d0[key][i])
+            line += '{:25g}'.format(d[key][i])
+            line += '{:25g}'.format(diff[i, idx])
+        f.write(line + '\n')
     f.close()
 
     if diffmax > budtol:
         sim.success = False
-<<<<<<< HEAD
-        msg += "exceeds {}".format(dtol)
-        assert diffmax < dtol, msg
-=======
         msg += 'diffmax {} exceeds tolerance {}'.format(diffmax, budtol)
         assert diffmax < budtol, msg
->>>>>>> baf32a42
     else:
         sim.success = True
-        print("    " + msg)
+        print('    ' + msg)
 
     return
 
@@ -509,9 +415,8 @@
     for idx, dir in enumerate(exdirs):
         if is_CI and not continuous_integration[idx]:
             continue
-        yield test.run_mf6, Simulation(
-            dir, exfunc=eval_sub, exe_dict=r_exe, idxsim=idx
-        )
+        yield test.run_mf6, Simulation(dir, exfunc=eval_sub,
+                                       exe_dict=r_exe, idxsim=idx)
 
     return
 
@@ -525,9 +430,8 @@
 
     # run the test models
     for idx, dir in enumerate(exdirs):
-        sim = Simulation(
-            dir, exfunc=eval_sub, exe_dict=replace_exe, idxsim=idx
-        )
+        sim = Simulation(dir, exfunc=eval_sub, exe_dict=replace_exe,
+                         idxsim=idx)
         test.run_mf6(sim)
     return
 
@@ -535,7 +439,7 @@
 # use python testmf6_csub_sub01.py --mf2005 mf2005devdbl
 if __name__ == "__main__":
     # print message
-    print("standalone run of {}".format(os.path.basename(__file__)))
+    print('standalone run of {}'.format(os.path.basename(__file__)))
 
     # run main routine
     main()