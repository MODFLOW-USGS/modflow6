import os
import numpy as np

try:
    import flopy
except:
    msg = 'Error. FloPy package is not available.\n'
    msg += 'Try installing using the following command:\n'
    msg += ' pip install flopy'
    raise Exception(msg)

from framework import testing_framework
from simulation import Simulation

<<<<<<< HEAD
ex = ['sto_sto01']
=======
ex = ['gwf_sto01']
>>>>>>> 24d98ebe
exdirs = []
for s in ex:
    exdirs.append(os.path.join('temp', s))

cmppth = 'mfnwt'
tops = [0.]

ddir = 'data'

## run all examples on Travis
travis = [True for idx in range(len(exdirs))]

<<<<<<< HEAD
# set replace_exe to None to use default executable
=======
# use default executable
>>>>>>> 24d98ebe
replace_exe = None

htol = [None for idx in range(len(exdirs))]
dtol = 1e-3
budtol = 1e-2

bud_lst = ['STO-SS_IN', 'STO-SS_OUT',
           'STO-SY_IN', 'STO-SY_OUT']

# static model data
# temporal discretization
nper = 31
perlen = [1.] + [365.2500000 for i in range(nper - 1)]
nstp = [1] + [6 for i in range(nper - 1)]
tsmult = [1.0] + [1.3 for i in range(nper - 1)]
#tsmult = [1.0] + [1.0 for i in range(nper - 1)]
steady = [True] + [False for i in range(nper - 1)]
tdis_rc = []
for idx in range(nper):
    tdis_rc.append((perlen[idx], nstp[idx], tsmult[idx]))

# spatial discretization data
nlay, nrow, ncol = 3, 10, 10
shape3d = (nlay, nrow, ncol)
size3d = nlay * nrow * ncol
delr, delc = 1000., 2000.
botm = [-100, -150., -350.]
strt = 0.
hnoflo = 1e30
hdry = -1e30

# calculate hk
hk1fact = 1. / 50.
hk1 = np.ones((nrow, ncol), dtype=np.float) * 0.5 * hk1fact
hk1[0, :] = 1000. * hk1fact
hk1[-1, :] = 1000. * hk1fact
hk1[:, 0] = 1000. * hk1fact
hk1[:, -1] = 1000. * hk1fact
hk = [20., hk1, 5.]

# calculate vka
vka = [1e6, 7.5e-5, 1e6]

# all cells are active and layer 1 is convertible
ib = 1
laytyp = [1, 0, 0]

# solver options
nouter, ninner = 500, 300
hclose, rclose, relax = 1e-9, 1e-6, 1.
newtonoptions = ''
imsla = 'BICGSTAB'

# chd data
c = []
c6 = []
ccol = [3, 4, 5, 6]
for j in ccol:
    c.append([0, nrow - 1, j, strt, strt])
    c6.append([(0, nrow - 1, j), strt])
cd = {0: c}
cd6 = {0: c6}
maxchd = len(cd[0])

# pumping well data
wr = [0, 0, 0, 0, 1, 1, 2, 2, 3, 3]
wc = [0, 1, 8, 9, 0, 9, 0, 9, 0, 0]
wrp = [2, 2, 3, 3]
wcp = [5, 6, 5, 6]
wq = [-14000., -8000., -5000., -3000.]
d = []
d6 = []
for r, c, q in zip(wrp, wcp, wq):
    d.append([2, r, c, q])
    d6.append([(2, r, c), q])
wd = {1: d}
wd6 = {1: d6}
maxwel = len(wd[1])

# recharge data
q = 3000. / (delr * delc)
v = np.zeros((nrow, ncol), dtype=np.float)
for r, c in zip(wr, wc):
    v[r, c] = q
rech = {0: v}

# storage and compaction data
ske = [6e-4, 3e-4, 6e-4]

# variant SUB package problem 3
def get_model(idx, dir):
    name = ex[idx]

    # build MODFLOW 6 files
    ws = dir
    sim = flopy.mf6.MFSimulation(sim_name=name, version='mf6',
                                 exe_name='mf6',
                                 sim_ws=ws)
    # create tdis package
    tdis = flopy.mf6.ModflowTdis(sim, time_units='DAYS',
                                 nper=nper, perioddata=tdis_rc)

    # create gwf model
    top = tops[idx]
    zthick = [top - botm[0],
              botm[0] - botm[1],
              botm[1] - botm[2]]
    elevs = [top] + botm

    gwf = flopy.mf6.ModflowGwf(sim, modelname=name,
                               newtonoptions=newtonoptions,
                               save_flows=True)

    # create iterative model solution and register the gwf model with it
    ims = flopy.mf6.ModflowIms(sim, print_option='SUMMARY',
                               outer_hclose=hclose,
                               outer_maximum=nouter,
                               under_relaxation='NONE',
                               inner_maximum=ninner,
                               inner_hclose=hclose, rcloserecord=rclose,
                               linear_acceleration=imsla,
                               scaling_method='NONE',
                               reordering_method='NONE',
                               relaxation_factor=relax)
    sim.register_ims_package(ims, [gwf.name])

    dis = flopy.mf6.ModflowGwfdis(gwf, nlay=nlay, nrow=nrow, ncol=ncol,
                                  delr=delr, delc=delc,
                                  top=top, botm=botm,
                                  filename='{}.dis'.format(name))

    # initial conditions
    ic = flopy.mf6.ModflowGwfic(gwf, strt=strt,
                                filename='{}.ic'.format(name))

    # node property flow
    npf = flopy.mf6.ModflowGwfnpf(gwf, save_flows=False,
                                  #dev_modflowusg_upstream_weighted_saturation=True,
                                  icelltype=laytyp,
                                  k=hk,
                                  k33=vka)
    # storage
    sto = flopy.mf6.ModflowGwfsto(gwf, save_flows=False, iconvert=laytyp,
                                  ss=ske, sy=0,
                                  storagecoefficient=None,
                                  steady_state={0: True},
                                  transient={1: True})

    # recharge
    rch = flopy.mf6.ModflowGwfrcha(gwf, readasarrays=True, recharge=rech)

    # wel file
    wel = flopy.mf6.ModflowGwfwel(gwf, print_input=True, print_flows=True,
                                  maxbound=maxwel,
                                  stress_period_data=wd6,
                                  save_flows=False)

    # chd files
    chd = flopy.mf6.modflow.mfgwfchd.ModflowGwfchd(gwf,
                                                   maxbound=maxchd,
                                                   stress_period_data=cd6,
                                                   save_flows=False)

    # output control
    oc = flopy.mf6.ModflowGwfoc(gwf,
                                budget_filerecord='{}.cbc'.format(name),
                                head_filerecord='{}.hds'.format(name),
                                headprintrecord=[
                                    ('COLUMNS', 10, 'WIDTH', 15,
                                     'DIGITS', 6, 'GENERAL')],
                                saverecord=[('HEAD', 'ALL'),
                                            ('BUDGET', 'ALL')],
                                printrecord=[('HEAD', 'LAST'),
                                             ('BUDGET', 'ALL')])

    # build MODFLOW-NWT files
    cpth = cmppth
    ws = os.path.join(dir, cpth)
    mc = flopy.modflow.Modflow(name, model_ws=ws, version=cpth)
    dis = flopy.modflow.ModflowDis(mc, nlay=nlay, nrow=nrow, ncol=ncol,
                                   nper=nper, perlen=perlen, nstp=nstp,
                                   tsmult=tsmult, steady=steady, delr=delr,
                                   delc=delc, top=top, botm=botm)
    bas = flopy.modflow.ModflowBas(mc, ibound=ib, strt=strt, hnoflo=hnoflo,
                                   stoper=0.01)
    upw = flopy.modflow.ModflowUpw(mc, laytyp=laytyp, ipakcb=1001,
                                   hk=hk, vka=vka,
                                   ss=ske, sy=0.,
                                   hdry=hdry)
    chd = flopy.modflow.ModflowChd(mc, stress_period_data=cd)
    rch = flopy.modflow.ModflowRch(mc, rech=rech)
    wel = flopy.modflow.ModflowWel(mc, stress_period_data=wd)
    oc = flopy.modflow.ModflowOc(mc, stress_period_data=None,
                                 save_every=1,
                                 save_types=['save head', 'save budget'])
    fluxtol = (float(nlay * nrow * ncol) - 4.) * rclose
    nwt = flopy.modflow.ModflowNwt(mc,
                                   headtol=hclose, fluxtol=fluxtol,
                                   maxiterout=nouter, linmeth=2,
                                   maxitinner=ninner,
                                   unitnumber=132,
                                   options='SPECIFIED',
                                   backflag=0, idroptol=0)
    return sim, mc


def build_models():
    for idx, dir in enumerate(exdirs):
        sim, mc = get_model(idx, dir)
        sim.write_simulation()
        mc.write_input()
    return


def eval_sto(sim):

    print('evaluating storage...')

    # get results from listing file
    fpth = os.path.join(sim.simpath,
                        '{}.lst'.format(os.path.basename(sim.name)))
    budl = flopy.utils.Mf6ListBudget(fpth)
    names = list(bud_lst)
    d0 = budl.get_budget(names=names)[0]
    dtype = d0.dtype
    nbud = d0.shape[0]

    # get results from cbc file
    cbc_bud = ['STO-SS', 'STO-SY']
    d = np.recarray(nbud, dtype=dtype)
    for key in bud_lst:
        d[key] = 0.
    fpth = os.path.join(sim.simpath,
                        '{}.cbc'.format(os.path.basename(sim.name)))
    cobj = flopy.utils.CellBudgetFile(fpth, precision='double')
    kk = cobj.get_kstpkper()
    times = cobj.get_times()
    for idx, (k, t) in enumerate(zip(kk, times)):
        for text in cbc_bud:
            qin = 0.
            qout = 0.
            v = cobj.get_data(kstpkper=k, text=text)[0]
            if isinstance(v, np.recarray):
                vt = np.zeros(size3d, dtype=np.float)
                for jdx, node in enumerate(v['node']):
                    vt[node-1] += v['q'][jdx]
                v = vt.reshape(shape3d)
            for kk in range(v.shape[0]):
                for ii in range(v.shape[1]):
                    for jj in range(v.shape[2]):
                        vv = v[kk, ii, jj]
                        if vv < 0.:
                            qout -= vv
                        else:
                            qin += vv
            d['totim'][idx] = t
            d['time_step'][idx] = k[0]
            d['stress_period'] = k[1]
            key = '{}_IN'.format(text)
            d[key][idx] = qin
            key = '{}_OUT'.format(text)
            d[key][idx] = qout

    diff = np.zeros((nbud, len(bud_lst)), dtype=np.float)
    for idx, key in enumerate(bud_lst):
        diff[:, idx] = d0[key] - d[key]
    diffmax = np.abs(diff).max()
    msg = 'maximum absolute total-budget difference ({}) '.format(diffmax)

    # write summary
    fpth = os.path.join(sim.simpath,
                        '{}.bud.cmp.out'.format(os.path.basename(sim.name)))
    f = open(fpth, 'w')
    for i in range(diff.shape[0]):
        if i == 0:
            line = '{:>10s}'.format('TIME')
            for idx, key in enumerate(bud_lst):
                line += '{:>25s}'.format(key+'_LST')
                line += '{:>25s}'.format(key+'_CBC')
                line += '{:>25s}'.format(key + '_DIF')
            f.write(line + '\n')
        line = '{:10g}'.format(d['totim'][i])
        for idx, key in enumerate(bud_lst):
            line += '{:25g}'.format(d0[key][i])
            line += '{:25g}'.format(d[key][i])
            line += '{:25g}'.format(diff[i, idx])
        f.write(line + '\n')
    f.close()

    if diffmax > budtol:
        sim.success = False
        msg += 'exceeds {}'.format(dtol)
        assert diffmax < dtol, msg
    else:
        sim.success = True
        print('    ' + msg)

    return


# - No need to change any code below
def test_mf6model():

    # determine if running on Travis
    is_travis = 'TRAVIS' in os.environ
    r_exe = None
    if not is_travis:
        if replace_exe is not None:
            r_exe = replace_exe

    # initialize testing framework
    test = testing_framework()

    # build the models
    build_models()

    # run the test models
    for idx, dir in enumerate(exdirs):
        if is_travis and not travis[idx]:
            continue
        yield test.run_mf6, Simulation(dir, exfunc=eval_sto,
                                       exe_dict=r_exe,
                                       htol=htol[idx],
                                       idxsim=idx)

    return


def main():
    # initialize testing framework
    test = testing_framework()

    # build the models
    build_models()

    # run the test models
    for idx, dir in enumerate(exdirs):
        sim = Simulation(dir, exfunc=eval_sto,
                         exe_dict=replace_exe, htol=htol[idx], idxsim=idx)
        test.run_mf6(sim)

    return


<<<<<<< HEAD
# use python testmf6_csub_sub03.py
=======
>>>>>>> 24d98ebe
if __name__ == "__main__":
    # print message
    print('standalone run of {}'.format(os.path.basename(__file__)))

    # run main routine
    main()<|MERGE_RESOLUTION|>--- conflicted
+++ resolved
@@ -12,11 +12,7 @@
 from framework import testing_framework
 from simulation import Simulation
 
-<<<<<<< HEAD
-ex = ['sto_sto01']
-=======
 ex = ['gwf_sto01']
->>>>>>> 24d98ebe
 exdirs = []
 for s in ex:
     exdirs.append(os.path.join('temp', s))
@@ -29,11 +25,7 @@
 ## run all examples on Travis
 travis = [True for idx in range(len(exdirs))]
 
-<<<<<<< HEAD
-# set replace_exe to None to use default executable
-=======
 # use default executable
->>>>>>> 24d98ebe
 replace_exe = None
 
 htol = [None for idx in range(len(exdirs))]
@@ -378,10 +370,6 @@
     return
 
 
-<<<<<<< HEAD
-# use python testmf6_csub_sub03.py
-=======
->>>>>>> 24d98ebe
 if __name__ == "__main__":
     # print message
     print('standalone run of {}'.format(os.path.basename(__file__)))
