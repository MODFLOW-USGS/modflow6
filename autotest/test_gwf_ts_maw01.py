--- conflicted
+++ resolved
@@ -4,19 +4,19 @@
 try:
     import flopy
 except:
-    msg = "Error. FloPy package is not available.\n"
-    msg += "Try installing using the following command:\n"
-    msg += " pip install flopy"
+    msg = 'Error. FloPy package is not available.\n'
+    msg += 'Try installing using the following command:\n'
+    msg += ' pip install flopy'
     raise Exception(msg)
 
 from framework import testing_framework
 from simulation import Simulation
 
-paktest = "maw"
-ex = ["ts_{}01".format(paktest)]
+paktest = 'maw'
+ex = ['ts_{}01'.format(paktest)]
 exdirs = []
 for s in ex:
-    exdirs.append(os.path.join("temp", s))
+    exdirs.append(os.path.join('temp', s))
 
 # run all examples on Travis
 continuous_integration = [True for idx in range(len(exdirs))]
@@ -31,75 +31,58 @@
     nper = 1
     tdis_rc = []
     for idx in range(nper):
-        tdis_rc.append((1.0, 1, 1.0))
-    ts_times = np.arange(0.0, 2.0, 1.0, dtype=float)
-
-    auxnames = ["temp", "conc"]
+        tdis_rc.append((1., 1, 1.0))
+    ts_times = np.arange(0., 2., 1., dtype=float)
+
+    auxnames = ['temp', 'conc']
     temp, conc = 32.5, 0.1
 
     # spatial discretization data
     nlay, nrow, ncol = 3, 10, 10
-    delr, delc = 100.0, 100.0
-    top = 0.0
+    delr, delc = 100., 100.
+    top = 0.
     botm = [-10, -20, -30]
-    strt = 0.0
+    strt = 0.
 
     # calculate hk
-    hk = 1.0e-4
+    hk = 1.e-4
 
     # solver options
     nouter, ninner = 1000, 100
-    hclose, rclose, relax = 1e-6, 1e-3, 1.0
-    newtonoptions = ""
-    imsla = "BICGSTAB"
+    hclose, rclose, relax = 1e-6, 1e-3, 1.
+    newtonoptions = ''
+    imsla = 'BICGSTAB'
 
     # build MODFLOW 6 files
-    sim = flopy.mf6.MFSimulation(
-        sim_name=name,
-        memory_print_option="all",
-        version="mf6",
-        exe_name="mf6",
-        sim_ws=ws,
-    )
+    sim = flopy.mf6.MFSimulation(sim_name=name,
+                                 memory_print_option='all',
+                                 version='mf6',
+                                 exe_name='mf6',
+                                 sim_ws=ws)
     # create tdis package
-    tdis = flopy.mf6.ModflowTdis(
-        sim, time_units="DAYS", nper=nper, perioddata=tdis_rc
-    )
+    tdis = flopy.mf6.ModflowTdis(sim, time_units='DAYS',
+                                 nper=nper, perioddata=tdis_rc)
     # create iterative model solution and register the gwf model with it
-    ims = flopy.mf6.ModflowIms(
-        sim,
-        print_option="NONE",
-        outer_dvclose=hclose,
-        outer_maximum=nouter,
-        under_relaxation="NONE",
-        inner_maximum=ninner,
-        inner_dvclose=hclose,
-        rcloserecord=rclose,
-        linear_acceleration=imsla,
-        scaling_method="NONE",
-        reordering_method="NONE",
-        relaxation_factor=relax,
-    )
+    ims = flopy.mf6.ModflowIms(sim,
+                               print_option='NONE',
+                               outer_dvclose=hclose,
+                               outer_maximum=nouter,
+                               under_relaxation='NONE',
+                               inner_maximum=ninner,
+                               inner_dvclose=hclose, rcloserecord=rclose,
+                               linear_acceleration=imsla,
+                               scaling_method='NONE',
+                               reordering_method='NONE',
+                               relaxation_factor=relax)
 
     # create gwf model
-    gwf = flopy.mf6.ModflowGwf(
-        sim,
-        modelname=name,
-        newtonoptions=newtonoptions,
-        save_flows=True,
-        print_flows=True,
-    )
-
-    dis = flopy.mf6.ModflowGwfdis(
-        gwf,
-        nlay=nlay,
-        nrow=nrow,
-        ncol=ncol,
-        delr=delr,
-        delc=delc,
-        top=top,
-        botm=botm,
-    )
+    gwf = flopy.mf6.ModflowGwf(sim, modelname=name,
+                               newtonoptions=newtonoptions,
+                               save_flows=True, print_flows=True)
+
+    dis = flopy.mf6.ModflowGwfdis(gwf, nlay=nlay, nrow=nrow, ncol=ncol,
+                                  delr=delr, delc=delc,
+                                  top=top, botm=botm)
 
     # initial conditions
     ic = flopy.mf6.ModflowGwfic(gwf, strt=strt)
@@ -109,95 +92,30 @@
 
     # chd files
     # chd data
-    spd = [
-        [(0, 0, 0), 1.0],
-        [(0, nrow - 1, ncol - 1), 0.0],
-    ]
-    chd = flopy.mf6.modflow.ModflowGwfchd(
-        gwf, stress_period_data=spd, pname="chd-1"
-    )
+    spd = [[(0, 0, 0), 1.],
+           [(0, nrow - 1, ncol - 1), 0.], ]
+    chd = flopy.mf6.modflow.ModflowGwfchd(gwf, stress_period_data=spd,
+                                          pname='chd-1')
 
     # drn file
-    drn6 = [
-        [(0, 1, 2), -1.0, 1.0],
-        [(0, 2, 3), -1.0, 1.0],
-    ]
-    drn = flopy.mf6.modflow.ModflowGwfdrn(
-        gwf, mover=True, stress_period_data=drn6, pname="drn-1"
-    )
+    drn6 = [[(0, 1, 2), -1., 1.],
+            [(0, 2, 3), -1., 1.], ]
+    drn = flopy.mf6.modflow.ModflowGwfdrn(gwf, mover=True,
+                                          stress_period_data=drn6,
+                                          pname='drn-1')
 
     # sfr file
     packagedata = [
-        [
-            0,
-            (1 - 1, 4 - 1, 1 - 1),
-            3.628e001,
-            1.0,
-            1.0e-003,
-            0.0,
-            1.0,
-            1.0e-4,
-            1.0e-1,
-            1,
-            0.0,
-            0,
-        ],
-        [
-            1,
-            (1 - 1, 4 - 1, 2 - 1),
-            1.061e002,
-            1.0,
-            1.0e-003,
-            0.0,
-            1.0,
-            1.0e-4,
-            1.0e-1,
-            2,
-            1.0,
-            0,
-        ],
-        [
-            2,
-            (1 - 1, 4 - 1, 3 - 1),
-            6.333e001,
-            1.0,
-            1.0e-003,
-            0.0,
-            1.0,
-            1.0e-4,
-            1.0e-1,
-            2,
-            1.0,
-            0,
-        ],
-        [
-            3,
-            (1 - 1, 5 - 1, 3 - 1),
-            4.279e001,
-            1.0,
-            1.0e-003,
-            0.0,
-            1.0,
-            1.0e-4,
-            1.0e-1,
-            2,
-            1.0,
-            0,
-        ],
-        [
-            4,
-            (1 - 1, 5 - 1, 4 - 1),
-            6.532e001,
-            1.0,
-            1.0e-003,
-            0.0,
-            1.0,
-            1.0e-4,
-            1.0e-1,
-            1,
-            1.0,
-            0,
-        ],
+        [0, (1 - 1, 4 - 1, 1 - 1), 3.628E+001, 1.0, 1.0E-003, 0.0, 1.0, 1.0E-4,
+         1.0E-1, 1, 0.0, 0],
+        [1, (1 - 1, 4 - 1, 2 - 1), 1.061E+002, 1.0, 1.0E-003, 0.0, 1.0, 1.0E-4,
+         1.0E-1, 2, 1.0, 0],
+        [2, (1 - 1, 4 - 1, 3 - 1), 6.333E+001, 1.0, 1.0E-003, 0.0, 1.0, 1.0E-4,
+         1.0E-1, 2, 1.0, 0],
+        [3, (1 - 1, 5 - 1, 3 - 1), 4.279E+001, 1.0, 1.0E-003, 0.0, 1.0, 1.0E-4,
+         1.0E-1, 2, 1.0, 0],
+        [4, (1 - 1, 5 - 1, 4 - 1), 6.532E+001, 1.0, 1.0E-003, 0.0, 1.0, 1.0E-4,
+         1.0E-1, 1, 1.0, 0],
     ]
     connectiondata = [
         [0, -1],
@@ -207,207 +125,179 @@
         [4, 3],
     ]
     perioddata = [
-        [0, "status", "active"],
-        [1, "status", "active"],
-        [2, "status", "active"],
-        [3, "status", "active"],
-        [4, "status", "active"],
+        [0, 'status', 'active'],
+        [1, 'status', 'active'],
+        [2, 'status', 'active'],
+        [3, 'status', 'active'],
+        [4, 'status', 'active'],
     ]
-    cnvgpth = "{}.sfr.cnvg.csv".format(name)
-    sfr = flopy.mf6.ModflowGwfsfr(
-        gwf,
-        print_input=True,
-        mover=True,
-        nreaches=5,
-        maximum_depth_change=1.0e-5,
-        package_convergence_filerecord=cnvgpth,
-        packagedata=packagedata,
-        connectiondata=connectiondata,
-        perioddata=perioddata,
-        pname="sfr-1",
-    )
-
-    packagedata = [
-        [0, 1.0, -20.0, 0.0, "SPECIFIED", 2, temp, conc],
-    ]
+    cnvgpth = '{}.sfr.cnvg.csv'.format(name)
+    sfr = flopy.mf6.ModflowGwfsfr(gwf,
+                                  print_input=True,
+                                  mover=True,
+                                  nreaches=5,
+                                  maximum_depth_change=1.e-5,
+                                  package_convergence_filerecord=cnvgpth,
+                                  packagedata=packagedata,
+                                  connectiondata=connectiondata,
+                                  perioddata=perioddata, pname='sfr-1')
+
+    packagedata = [[0, 1.0, -20., 0.0, 'SPECIFIED', 2, temp, conc], ]
     nmawwells = len(packagedata)
     connectiondata = [
         [1 - 1, 1 - 1, (1 - 1, 5 - 1, 8 - 1), 0.0, -20, 1.0, 1.1],
-        [1 - 1, 2 - 1, (2 - 1, 5 - 1, 8 - 1), 0.0, -20, 1.0, 1.1],
-    ]
-
-    perioddata = [[0, "FLOWING_WELL", 0.0, 1.0, 0.1]]
+        [1 - 1, 2 - 1, (2 - 1, 5 - 1, 8 - 1), 0.0, -20, 1.0, 1.1]]
+
+    perioddata = [[0, 'FLOWING_WELL', 0., 1., 0.1]]
     rate = 4e-3
-    ts_names = ["rate"] + auxnames
+    ts_names = ['rate'] + auxnames
     if timeseries:
-        perioddata.append([0, "rate", "rate"])
-        perioddata.append([0, "AUXILIARY", "conc", "conc"])
-        perioddata.append([0, "AUXILIARY", "temp", "temp"])
-        ts_methods = ["linearend"] * len(ts_names)
+        perioddata.append([0, 'rate', 'rate'])
+        perioddata.append([0, 'AUXILIARY', 'conc', 'conc'])
+        perioddata.append([0, 'AUXILIARY', 'temp', 'temp'])
+        ts_methods = ['linearend'] * len(ts_names)
         ts_data = []
         for t in ts_times:
             ts_data.append((t, rate, temp, conc))
     else:
-        perioddata.append([0, "rate", rate])
-        perioddata.append([0, "AUXILIARY", "conc", conc])
-        perioddata.append([0, "AUXILIARY", "temp", temp])
-
-    budpth = "{}.{}.cbc".format(name, paktest)
-    maw = flopy.mf6.ModflowGwfmaw(
-        gwf,
-        print_head=True,
-        budget_filerecord=budpth,
-        mover=True,
-        auxiliary=auxnames,
-        flowing_wells=True,
-        nmawwells=nmawwells,
-        print_input=True,
-        packagedata=packagedata,
-        connectiondata=connectiondata,
-        perioddata=perioddata,
-        pname="maw-1",
-    )
+        perioddata.append([0, 'rate', rate])
+        perioddata.append([0, 'AUXILIARY', 'conc', conc])
+        perioddata.append([0, 'AUXILIARY', 'temp', temp])
+
+    budpth = '{}.{}.cbc'.format(name, paktest)
+    maw = flopy.mf6.ModflowGwfmaw(gwf,
+                                  print_head=True,
+                                  budget_filerecord=budpth,
+                                  mover=True,
+                                  auxiliary=auxnames,
+                                  flowing_wells=True,
+                                  nmawwells=nmawwells,
+                                  print_input=True,
+                                  packagedata=packagedata,
+                                  connectiondata=connectiondata,
+                                  perioddata=perioddata, pname='maw-1')
     if timeseries:
-        fname = "{}.{}.ts".format(name, paktest)
-        maw.ts.initialize(
-            filename=fname,
-            timeseries=ts_data,
-            time_series_namerecord=ts_names,
-            interpolation_methodrecord=ts_methods,
-        )
-
-    packagedata = [(0, 1.0, 11), (1, 0.5, 11)]
-    outlets = [(0, 0, 1, "manning", 0.001, 0.0, 0.1, 0.001)]
+        fname = '{}.{}.ts'.format(name, paktest)
+        maw.ts.initialize(filename=fname, timeseries=ts_data,
+                          time_series_namerecord=ts_names,
+                          interpolation_methodrecord=ts_methods)
+
+    packagedata = [(0, 1., 11),
+                   (1, 0.5, 11)]
+    outlets = [(0, 0, 1, 'manning', 0.001, 0., 0.1, 0.001)]
     nlakes = len(packagedata)
     noutlets = len(outlets)
     connectiondata = [
-        (0, 0, (0, 0, 5), "horizontal", 1.0e-05, -5.0, 0.0, 100.0, 100.0),
-        (0, 1, (0, 1, 4), "horizontal", 1.0e-05, -5.0, 0.0, 100.0, 100.0),
-        (0, 2, (1, 1, 5), "vertical", 1.0e-05, -5.0, 0.0, 1.0, 0.0),
-        (0, 3, (0, 2, 4), "horizontal", 1.0e-05, -5.0, 0.0, 100.0, 100.0),
-        (0, 4, (0, 3, 5), "horizontal", 1.0e-05, -5.0, 0.0, 100.0, 100.0),
-        (0, 5, (0, 2, 6), "horizontal", 1.0e-05, -5.0, 0.0, 100.0, 100.0),
-        (0, 6, (1, 2, 5), "vertical", 1.0e-05, -5.0, 0.0, 1.0, 0.0),
-        (0, 7, (0, 0, 6), "horizontal", 1.0e-05, -5.0, 0.0, 100.0, 100.0),
-        (0, 8, (0, 2, 6), "horizontal", 1.0e-05, -5.0, 0.0, 100.0, 100.0),
-        (0, 9, (0, 1, 7), "horizontal", 1.0e-05, -5.0, 0.0, 100.0, 100.0),
-        (0, 10, (1, 1, 6), "vertical", 1.0e-05, -5.0, 0.0, 1.0, 0.0),
-        (1, 0, (0, 0, 8), "horizontal", 1.0e-05, -1.0, 0.0, 100.0, 100.0),
-        (1, 1, (0, 1, 7), "horizontal", 1.0e-05, -1.0, 0.0, 100.0, 100.0),
-        (1, 2, (0, 1, 9), "horizontal", 1.0e-05, -1.0, 0.0, 100.0, 100.0),
-        (1, 3, (1, 1, 8), "vertical", 1.0e-05, -1.0, 0.0, 0.0, 0.0),
-        (1, 4, (0, 2, 7), "horizontal", 1.0e-05, -1.0, 0.0, 100.0, 100.0),
-        (1, 5, (0, 2, 9), "horizontal", 1.0e-05, -1.0, 0.0, 100.0, 100.0),
-        (1, 6, (1, 2, 8), "vertical", 1.0e-05, -1.0, 0.0, 0.0, 0.0),
-        (1, 7, (0, 3, 7), "horizontal", 1.0e-05, -1.0, 0.0, 100.0, 100.0),
-        (1, 8, (0, 4, 8), "horizontal", 1.0e-05, -1.0, 0.0, 100.0, 100.0),
-        (1, 9, (0, 3, 9), "horizontal", 1.0e-05, -1.0, 0.0, 100.0, 100.0),
-        (1, 10, (1, 3, 8), "vertical", 1.0e-05, -1.0, 0.0, 0.0, 0.0),
-    ]
+        (0, 0, (0, 0, 5), 'horizontal', 1.e-05, -5., 0., 100., 100.),
+        (0, 1, (0, 1, 4), 'horizontal', 1.e-05, -5., 0., 100., 100.),
+        (0, 2, (1, 1, 5), 'vertical', 1.e-05, -5., 0., 1., 0.),
+        (0, 3, (0, 2, 4), 'horizontal', 1.e-05, -5., 0., 100., 100.),
+        (0, 4, (0, 3, 5), 'horizontal', 1.e-05, -5., 0., 100., 100.),
+        (0, 5, (0, 2, 6), 'horizontal', 1.e-05, -5., 0., 100., 100.),
+        (0, 6, (1, 2, 5), 'vertical', 1.e-05, -5., 0., 1., 0.),
+        (0, 7, (0, 0, 6), 'horizontal', 1.e-05, -5., 0., 100., 100.),
+        (0, 8, (0, 2, 6), 'horizontal', 1.e-05, -5., 0., 100., 100.),
+        (0, 9, (0, 1, 7), 'horizontal', 1.e-05, -5., 0., 100., 100.),
+        (0, 10, (1, 1, 6), 'vertical', 1.e-05, -5., 0., 1., 0.),
+        (1, 0, (0, 0, 8), 'horizontal', 1.e-05, -1., 0., 100., 100.),
+        (1, 1, (0, 1, 7), 'horizontal', 1.e-05, -1., 0., 100., 100.),
+        (1, 2, (0, 1, 9), 'horizontal', 1.e-05, -1., 0., 100., 100.),
+        (1, 3, (1, 1, 8), 'vertical', 1.e-05, -1., 0., 0., 0.),
+        (1, 4, (0, 2, 7), 'horizontal', 1.e-05, -1., 0., 100., 100.),
+        (1, 5, (0, 2, 9), 'horizontal', 1.e-05, -1., 0., 100., 100.),
+        (1, 6, (1, 2, 8), 'vertical', 1.e-05, -1., 0., 0., 0.),
+        (1, 7, (0, 3, 7), 'horizontal', 1.e-05, -1., 0., 100., 100.),
+        (1, 8, (0, 4, 8), 'horizontal', 1.e-05, -1., 0., 100., 100.),
+        (1, 9, (0, 3, 9), 'horizontal', 1.e-05, -1., 0., 100., 100.),
+        (1, 10, (1, 3, 8), 'vertical', 1.e-05, -1., 0., 0., 0.)]
+    perioddata = [(1, 'status', 'active'),
+                  (1, 'rainfall', '0.0'),
+                  (1, 'evaporation', '0.0'),
+                  (1, 'runoff', '0.0'),
+                  (1, 'withdrawal', '0.0'),
+                  (0, 'rate', '1.0'),
+                  (0, 'invert', '1.0e-003'),
+                  (0, 'width', '0.0'),
+                  (0, 'slope', '1.0e-003'),
+                  (0, 'rough', '1.0e-001')]
+    cnvgpth = '{}.lak.cnvg.csv'.format(name)
+    lak = flopy.mf6.ModflowGwflak(gwf,
+                                  print_input=True,
+                                  mover=True,
+                                  nlakes=nlakes,
+                                  noutlets=noutlets,
+                                  print_stage=True,
+                                  print_flows=True,
+                                  package_convergence_filerecord=cnvgpth,
+                                  packagedata=packagedata,
+                                  connectiondata=connectiondata,
+                                  outlets=outlets,
+                                  perioddata=perioddata,
+                                  pname='lak-1')
+
+    packagedata = [
+        (0, (0, 5, 1), 1, -1, 1., 1.e-05, 0.2, 0.4, 0.3, 3.5),
+        (1, (0, 5, 2), 1, -1, 1., 1.e-05, 0.2, 0.4, 0.3, 3.5),
+        (2, (0, 5, 3), 1, -1, 1., 1.e-05, 0.2, 0.4, 0.3, 3.5),
+        (3, (0, 6, 1), 1, -1, 1., 1.e-05, 0.2, 0.4, 0.3, 3.5),
+        (4, (0, 6, 2), 1, -1, 1., 1.e-05, 0.2, 0.4, 0.3, 3.5),
+        (5, (0, 6, 3), 1, -1, 1., 1.e-05, 0.2, 0.4, 0.3, 3.5),
+        (6, (0, 7, 1), 1, -1, 1., 1.e-05, 0.2, 0.4, 0.3, 3.5),
+        (7, (0, 7, 2), 1, -1, 1., 1.e-05, 0.2, 0.4, 0.3, 3.5),
+        (8, (0, 7, 3), 1, -1, 1., 1.e-05, 0.2, 0.4, 0.3, 3.5)]
+    perioddata = [[0, 1.e-8, 0, 0, 0, 0, 0, 0],
+                  [1, 1.e-8, 0, 0, 0, 0, 0, 0],
+                  [2, 1.e-8, 0, 0, 0, 0, 0, 0],
+                  [3, 1.e-8, 0, 0, 0, 0, 0, 0],
+                  [4, 1.e-8, 0, 0, 0, 0, 0, 0],
+                  [5, 1.e-8, 0, 0, 0, 0, 0, 0],
+                  [6, 1.e-8, 0, 0, 0, 0, 0, 0],
+                  [7, 1.e-8, 0, 0, 0, 0, 0, 0],
+                  [8, 1.e-8, 0, 0, 0, 0, 0, 0], ]
+
+    cnvgpth = '{}.uzf.cnvg.csv'.format(name)
+    uzf = flopy.mf6.ModflowGwfuzf(gwf,
+                                  print_input=True,
+                                  mover=True,
+                                  package_convergence_filerecord=cnvgpth,
+                                  nuzfcells=len(packagedata),
+                                  ntrailwaves=7, nwavesets=40,
+                                  packagedata=packagedata,
+                                  perioddata=perioddata, pname='uzf-1')
+
+    packages = [('drn-1',), ('lak-1',), ('maw-1',), ('sfr-1',), ('uzf-1',)]
     perioddata = [
-        (1, "status", "active"),
-        (1, "rainfall", "0.0"),
-        (1, "evaporation", "0.0"),
-        (1, "runoff", "0.0"),
-        (1, "withdrawal", "0.0"),
-        (0, "rate", "1.0"),
-        (0, "invert", "1.0e-003"),
-        (0, "width", "0.0"),
-        (0, "slope", "1.0e-003"),
-        (0, "rough", "1.0e-001"),
-    ]
-    cnvgpth = "{}.lak.cnvg.csv".format(name)
-    lak = flopy.mf6.ModflowGwflak(
-        gwf,
-        print_input=True,
-        mover=True,
-        nlakes=nlakes,
-        noutlets=noutlets,
-        print_stage=True,
-        print_flows=True,
-        package_convergence_filerecord=cnvgpth,
-        packagedata=packagedata,
-        connectiondata=connectiondata,
-        outlets=outlets,
-        perioddata=perioddata,
-        pname="lak-1",
-    )
-
-    packagedata = [
-        (0, (0, 5, 1), 1, -1, 1.0, 1.0e-05, 0.2, 0.4, 0.3, 3.5),
-        (1, (0, 5, 2), 1, -1, 1.0, 1.0e-05, 0.2, 0.4, 0.3, 3.5),
-        (2, (0, 5, 3), 1, -1, 1.0, 1.0e-05, 0.2, 0.4, 0.3, 3.5),
-        (3, (0, 6, 1), 1, -1, 1.0, 1.0e-05, 0.2, 0.4, 0.3, 3.5),
-        (4, (0, 6, 2), 1, -1, 1.0, 1.0e-05, 0.2, 0.4, 0.3, 3.5),
-        (5, (0, 6, 3), 1, -1, 1.0, 1.0e-05, 0.2, 0.4, 0.3, 3.5),
-        (6, (0, 7, 1), 1, -1, 1.0, 1.0e-05, 0.2, 0.4, 0.3, 3.5),
-        (7, (0, 7, 2), 1, -1, 1.0, 1.0e-05, 0.2, 0.4, 0.3, 3.5),
-        (8, (0, 7, 3), 1, -1, 1.0, 1.0e-05, 0.2, 0.4, 0.3, 3.5),
-    ]
-    perioddata = [
-        [0, 1.0e-8, 0, 0, 0, 0, 0, 0],
-        [1, 1.0e-8, 0, 0, 0, 0, 0, 0],
-        [2, 1.0e-8, 0, 0, 0, 0, 0, 0],
-        [3, 1.0e-8, 0, 0, 0, 0, 0, 0],
-        [4, 1.0e-8, 0, 0, 0, 0, 0, 0],
-        [5, 1.0e-8, 0, 0, 0, 0, 0, 0],
-        [6, 1.0e-8, 0, 0, 0, 0, 0, 0],
-        [7, 1.0e-8, 0, 0, 0, 0, 0, 0],
-        [8, 1.0e-8, 0, 0, 0, 0, 0, 0],
-    ]
-
-    cnvgpth = "{}.uzf.cnvg.csv".format(name)
-    uzf = flopy.mf6.ModflowGwfuzf(
-        gwf,
-        print_input=True,
-        mover=True,
-        package_convergence_filerecord=cnvgpth,
-        nuzfcells=len(packagedata),
-        ntrailwaves=7,
-        nwavesets=40,
-        packagedata=packagedata,
-        perioddata=perioddata,
-        pname="uzf-1",
-    )
-
-    packages = [("drn-1",), ("lak-1",), ("maw-1",), ("sfr-1",), ("uzf-1",)]
-    perioddata = [
-        ("drn-1", 0, "lak-1", 1, "excess", 1.0),
-        ("drn-1", 0, "maw-1", 0, "threshold", 1.0e-3),
-        ("drn-1", 0, "sfr-1", 2, "upto", 3.0),
-        ("drn-1", 1, "lak-1", 1, "excess", 1.0),
-        ("drn-1", 1, "maw-1", 0, "threshold", 2.0),
-        ("drn-1", 1, "sfr-1", 2, "upto", 3.0),
-        ("lak-1", 0, "sfr-1", 0, "factor", 1.0),
-        ("uzf-1", 0, "sfr-1", 0, "factor", 1.0),
-        ("uzf-1", 1, "sfr-1", 0, "factor", 1.0),
-        ("uzf-1", 2, "sfr-1", 0, "factor", 1.0),
-        ("uzf-1", 3, "sfr-1", 0, "factor", 1.0),
-        ("uzf-1", 4, "sfr-1", 0, "factor", 1.0),
-        ("uzf-1", 5, "sfr-1", 0, "factor", 1.0),
-        ("uzf-1", 6, "sfr-1", 0, "factor", 1.0),
-        ("uzf-1", 7, "sfr-1", 0, "factor", 1.0),
-        ("uzf-1", 8, "sfr-1", 0, "factor", 1.0),
-        ("maw-1", 0, "lak-1", 1, "factor", 0.5),
-    ]
-    mvr = flopy.mf6.ModflowGwfmvr(
-        gwf,
-        maxmvr=len(perioddata),
-        budget_filerecord="{}.mvr.bud".format(name),
-        maxpackages=len(packages),
-        print_flows=True,
-        packages=packages,
-        perioddata=perioddata,
-    )
+        ('drn-1', 0, 'lak-1', 1, 'excess', 1.),
+        ('drn-1', 0, 'maw-1', 0, 'threshold', 1.e-3),
+        ('drn-1', 0, 'sfr-1', 2, 'upto', 3.),
+        ('drn-1', 1, 'lak-1', 1, 'excess', 1.),
+        ('drn-1', 1, 'maw-1', 0, 'threshold', 2.),
+        ('drn-1', 1, 'sfr-1', 2, 'upto', 3.),
+        ('lak-1', 0, 'sfr-1', 0, 'factor', 1.),
+        ('uzf-1', 0, 'sfr-1', 0, 'factor', 1.),
+        ('uzf-1', 1, 'sfr-1', 0, 'factor', 1.),
+        ('uzf-1', 2, 'sfr-1', 0, 'factor', 1.),
+        ('uzf-1', 3, 'sfr-1', 0, 'factor', 1.),
+        ('uzf-1', 4, 'sfr-1', 0, 'factor', 1.),
+        ('uzf-1', 5, 'sfr-1', 0, 'factor', 1.),
+        ('uzf-1', 6, 'sfr-1', 0, 'factor', 1.),
+        ('uzf-1', 7, 'sfr-1', 0, 'factor', 1.),
+        ('uzf-1', 8, 'sfr-1', 0, 'factor', 1.),
+        ('maw-1', 0, 'lak-1', 1, 'factor', 0.5)]
+    mvr = flopy.mf6.ModflowGwfmvr(gwf, maxmvr=len(perioddata),
+                                  budget_filerecord='{}.mvr.bud'.format(name),
+                                  maxpackages=len(packages),
+                                  print_flows=True,
+                                  packages=packages,
+                                  perioddata=perioddata)
 
     # output control
-    oc = flopy.mf6.ModflowGwfoc(
-        gwf,
-        budget_filerecord="{}.cbc".format(name),
-        head_filerecord="{}.hds".format(name),
-        saverecord=[("HEAD", "ALL"), ("BUDGET", "ALL")],
-        printrecord=[("BUDGET", "LAST")],
-    )
+    oc = flopy.mf6.ModflowGwfoc(gwf,
+                                budget_filerecord='{}.cbc'.format(name),
+                                head_filerecord='{}.hds'.format(name),
+                                saverecord=[('HEAD', 'ALL'),
+                                            ('BUDGET', 'ALL')],
+                                printrecord=[('BUDGET', 'LAST')])
 
     return sim
 
@@ -420,16 +310,13 @@
     sim = build_model(ws, name)
 
     # build MODFLOW 6 files with timeseries
-    ws = os.path.join(dir, "mf6")
+    ws = os.path.join(dir, 'mf6')
     mc = build_model(ws, name, timeseries=True)
 
     return sim, mc
 
 
 def eval_model(sim):
-<<<<<<< HEAD
-    print("evaluating model budgets...")
-=======
     print('evaluating model budgets...')
     from budget_file_compare import eval_bud_diff
 
@@ -438,143 +325,40 @@
     fpth = os.path.join(sim.simpath, fname)
     grbobj = flopy.utils.MfGrdFile(fpth)
     ia = grbobj._datadict['IA'] - 1
->>>>>>> baf32a42
-
-    fname = "{}.cbc".format(os.path.basename(sim.name))
+
+    fname = '{}.cbc'.format(os.path.basename(sim.name))
 
     # open first gwf cbc file
     fpth = os.path.join(sim.simpath, fname)
-    cobj0 = flopy.utils.CellBudgetFile(fpth, precision="double")
+    cobj0 = flopy.utils.CellBudgetFile(fpth, precision='double')
 
     # open second gwf cbc file
-    fpth = os.path.join(sim.simpath, "mf6", fname)
-    cobj1 = flopy.utils.CellBudgetFile(fpth, precision="double")
+    fpth = os.path.join(sim.simpath, 'mf6', fname)
+    cobj1 = flopy.utils.CellBudgetFile(fpth, precision='double')
 
     # define file path and evaluate difference
-    fname = "{}.cbc.cmp.out".format(os.path.basename(sim.name))
+    fname = '{}.cbc.cmp.out'.format(os.path.basename(sim.name))
     fpth = os.path.join(sim.simpath, fname)
     eval_bud_diff(fpth, cobj0, cobj1, ia)
 
     # evaluate the sfr package budget file
-    fname = "{}.{}.cbc".format(os.path.basename(sim.name), paktest)
+    fname = '{}.{}.cbc'.format(os.path.basename(sim.name), paktest)
     # open first sfr cbc file
     fpth = os.path.join(sim.simpath, fname)
-    cobj0 = flopy.utils.CellBudgetFile(fpth, precision="double")
+    cobj0 = flopy.utils.CellBudgetFile(fpth, precision='double')
 
     # open second sfr cbc file
-    fpth = os.path.join(sim.simpath, "mf6", fname)
-    cobj1 = flopy.utils.CellBudgetFile(fpth, precision="double")
+    fpth = os.path.join(sim.simpath, 'mf6', fname)
+    cobj1 = flopy.utils.CellBudgetFile(fpth, precision='double')
 
     # define file path and evaluate difference
-    fname = "{}.{}.cbc.cmp.out".format(os.path.basename(sim.name), paktest)
+    fname = '{}.{}.cbc.cmp.out'.format(os.path.basename(sim.name), paktest)
     fpth = os.path.join(sim.simpath, fname)
     eval_bud_diff(fpth, cobj0, cobj1)
 
     return
 
 
-<<<<<<< HEAD
-def eval_bud_diff(fpth, b0, b1, dtol=1e-6):
-    diffmax = 0.0
-    difftag = "None"
-    difftime = None
-    fail = False
-
-    # build list of cbc data to retrieve
-    avail = b0.get_unique_record_names()
-
-    # initialize list for storing totals for each budget term terms
-    cbc_keys = []
-    for t in avail:
-        if isinstance(t, bytes):
-            t = t.decode()
-        t = t.strip()
-        cbc_keys.append(t)
-
-    # open a summary file and write header
-    f = open(fpth, "w")
-    line = "{:15s}".format("Time")
-    line += " {:15s}".format("Datatype")
-    line += " {:15s}".format("Variables")
-    line += " {:15s}".format("Timeseries")
-    line += " {:15s}".format("Difference")
-    f.write(line + "\n")
-    f.write(len(line) * "-" + "\n")
-
-    # get data from cbc file
-    kk = b0.get_kstpkper()
-    times = b0.get_times()
-    for idx, (k, t) in enumerate(zip(kk, times)):
-        v0sum = 0.0
-        v1sum = 0.0
-        for key in cbc_keys:
-            v0 = b0.get_data(kstpkper=k, text=key)[0]
-            v1 = b1.get_data(kstpkper=k, text=key)[0]
-            if isinstance(v0, np.recarray):
-                v0 = v0["q"].sum()
-                v1 = v1["q"].sum()
-            else:
-                v0 = v0.flatten().sum()
-                v1 = v1.flatten().sum()
-
-            # sum all of the values
-            if key != "AUXILIARY":
-                v0sum += v0
-                v1sum += v1
-
-            diff = v0 - v1
-            if abs(diff) > abs(diffmax):
-                diffmax = diff
-                difftag = key
-                difftime = t
-            if abs(diff) > dtol:
-                fail = True
-            line = "{:15g}".format(t)
-            line += " {:15s}".format(key)
-            line += " {:15g}".format(v0)
-            line += " {:15g}".format(v1)
-            line += " {:15g}".format(diff)
-            f.write(line + "\n")
-
-    # evaluate the sums
-    diff = v0sum - v1sum
-    if abs(diff) > dtol:
-        fail = True
-    line = "{:15g}".format(t)
-    line += " {:15s}".format("TOTAL")
-    line += " {:15g}".format(v0sum)
-    line += " {:15g}".format(v1sum)
-    line += " {:15g}".format(diff)
-    f.write(line + "\n")
-
-    msg = "\nSummary of changes in {}\n".format(os.path.basename(fpth))
-    msg += "-" * 72 + "\n"
-    msg += "Maximum cbc difference:        {}\n".format(diffmax)
-    msg += "Maximum cbc difference time:   {}\n".format(difftime)
-    msg += "Maximum cbc datatype:          {}\n".format(difftag)
-    if fail:
-        msg += "Maximum cbc criteria exceeded:  {}".format(dtol)
-    assert not fail, msg
-
-    # close summary file and print the final message
-    f.close()
-    print(msg)
-
-    msg = "sum of first cbc file flows ({}) ".format(
-        v0sum
-    ) + "exceeds dtol ({})".format(dtol)
-    assert abs(v0sum) < dtol, msg
-
-    msg = "sum of second cbc file flows ({}) ".format(
-        v1sum
-    ) + "exceeds dtol ({})".format(dtol)
-    assert abs(v1sum) < dtol, msg
-
-    return
-
-
-=======
->>>>>>> baf32a42
 # - No need to change any code below
 def build_models():
     for idx, dir in enumerate(exdirs):
@@ -615,7 +399,7 @@
 
 if __name__ == "__main__":
     # print message
-    print("standalone run of {}".format(os.path.basename(__file__)))
+    print('standalone run of {}'.format(os.path.basename(__file__)))
 
     # run main routine
     main()