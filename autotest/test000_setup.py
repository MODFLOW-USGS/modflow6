import os
import sys
import platform
import shutil
import flopy
import pymake

os.environ["TRAVIS"] = "1"

if 'TRAVIS' in os.environ:
    os.environ['PYMAKE_DOUBLE'] = '1'

# paths to executables for  previous versions of MODFLOW
ebindir = os.path.abspath(
    os.path.join(os.path.expanduser('~'), '.local', 'bin'))
if not os.path.exists(ebindir):
    os.makedirs(ebindir)

# make sure exe extension is used on windows
eext = ''
sysinfo = platform.system()
if sysinfo.lower() == 'windows':
    eext = '.exe'

download_version = '2.0'
mfexe_pth = 'temp/mfexes'


def relpath_fallback(pth):
    try:
        # throws ValueError on Windows if pth is on a different drive
        return os.path.relpath(pth)
    except ValueError:
        return os.path.abspath(pth)


def create_dir(pth):
    # remove pth directory if it exists
    if os.path.exists(pth):
        print('removing... {}'.format(os.path.abspath(pth)))
        shutil.rmtree(pth)
    # create pth directory
    print('creating... {}'.format(os.path.abspath(pth)))
    os.makedirs(pth)

    msg = 'could not create... {}'.format(os.path.abspath(pth))
    assert os.path.exists(pth), msg

    return


def test_create_dirs():
    pths = [os.path.join('..', 'bin'),
            os.path.join('temp')]

    for pth in pths:
        create_dir(pth)

    return


def getmfexes(pth='.', version='', pltfrm=None):
    """
    Get the latest MODFLOW binary executables from a github site
    (https://github.com/MODFLOW-USGS/executables) for the specified
    operating system and put them in the specified path.

    Parameters
    ----------
    pth : str
        Location to put the executables (default is current working directory)

    version : str
        Version of the MODFLOW-USGS/executables release to use.

    pltfrm : str
        Platform that will run the executables.  Valid values include mac,
        linux, win32 and win64.  If platform is None, then routine will
        download the latest appropriate zipfile from the github repository
        based on the platform running this script.

    """

    # Determine the platform in order to construct the zip file name
    if pltfrm is None:
        if sys.platform.lower() == 'darwin':
            pltfrm = 'mac'
        elif sys.platform.lower().startswith('linux'):
            pltfrm = 'linux'
        elif 'win' in sys.platform.lower():
            is_64bits = sys.maxsize > 2 ** 32
            if is_64bits:
                pltfrm = 'win64'
            else:
                pltfrm = 'win32'
        else:
            errmsg = ('Could not determine platform'
                      '.  sys.platform is {}'.format(sys.platform))
            raise Exception(errmsg)
    else:
        assert pltfrm in ['mac', 'linux', 'win32', 'win64']
    zipname = '{}.zip'.format(pltfrm)

    # Determine path for file download and then download and unzip
    url = ('https://github.com/MODFLOW-USGS/executables/'
           'releases/download/{}/'.format(version))
    assets = {p: url + p for p in ['mac.zip', 'linux.zip',
                                   'win32.zip', 'win64.zip']}
    download_url = assets[zipname]
<<<<<<< HEAD
    pymake.download_and_unzip(download_url, pth, verify=False)
=======
    pymake.download_and_unzip(download_url, pth)
>>>>>>> 19ead5d0

    return


def test_getmfexes():
    yield getmfexes, mfexe_pth, download_version
    return


def copy_app_in_mfexe(target):
    found = False
    if os.path.isdir(mfexe_pth):
        if target in os.listdir(mfexe_pth):
            srcpth = os.path.join(mfexe_pth, target)
            dstpth = os.path.join(ebindir, target)
            print('copying {} -> {}'.format(srcpth, dstpth))
            shutil.copy(srcpth, dstpth)
            found = True

    return found


def test_build_modflow():
    found = copy_app_in_mfexe('mf2005dbl' + eext)
    if not found:
        pymake.build_apps('mf2005')
    return


def test_build_mfnwt():
    found = copy_app_in_mfexe('mfnwtdbl' + eext)
    if not found:
        pymake.build_apps('mfnwt')
    return


def test_build_usg():
    found = copy_app_in_mfexe('mfusgdbl' + eext)
    if not found:
        pymake.build_apps('mfusg')


def test_build_lgr():
    found = copy_app_in_mfexe('mflgrdbl' + eext)
    if not found:
        pymake.build_apps('mflgr')
    return


def test_build_modflow6():
    # determine if app should be build
    for idx, arg in enumerate(sys.argv):
        if arg.lower() == '--nomf6':
            txt = 'Command line cancel of MODFLOW 6 build'
            print(txt)
            return

    # set source and target paths
    srcdir = os.path.join('..', 'src')
    target = os.path.join('..', 'bin', 'mf6')
    target += eext
    fc, cc = pymake.set_compiler('mf6')

    fflags = None
    if fc == 'gfortran':
        # some flags to check for errors in the code
        # but they are not working yet, so had to deactivate
        fflags = 'Werror Wtabs Wline-truncation'
        fflags = None

    pymake.main(srcdir, target, fc=fc, cc=cc, include_subdirs=True,
                fflags=fflags)

    msg = '{} does not exist.'.format(relpath_fallback(target))
    assert os.path.isfile(target), msg


def test_build_mf5to6():
    # determine if app should be build
    for idx, arg in enumerate(sys.argv):
        if arg.lower() == '--nomf5to6':
            txt = 'Command line cancel of MODFLOW 5 to 6 converter build'
            print(txt)
            return

    # set source and target paths
    srcdir = os.path.join('..', 'utils', 'mf5to6', 'src')
    target = os.path.join('..', 'bin', 'mf5to6')
    target += eext
    extrafiles = os.path.join('..', 'utils', 'mf5to6', 'pymake',
                              'extrafiles.txt')
    fc, cc = pymake.set_compiler('mf6')

    # build modflow 5 to 6 converter
    pymake.main(srcdir, target, fc=fc, cc=cc, include_subdirs=True,
                extrafiles=extrafiles)

    msg = '{} does not exist.'.format(relpath_fallback(target))
    assert os.path.isfile(target), msg


def test_build_zonebudget():
    # determine if app should be build
    for idx, arg in enumerate(sys.argv):
        if arg.lower() == '--nozonebudget':
            txt = 'Command line cancel of ZONEBUDGET for MODFLOW 6 build'
            print(txt)
            return

    # set source and target paths
    srcdir = os.path.join('..', 'utils', 'zonebudget', 'src')
    target = os.path.join('..', 'bin', 'zbud6')
    target += eext
    extrafiles = os.path.join('..', 'utils', 'zonebudget', 'pymake',
                              'extrafiles.txt')
    fc, cc = pymake.set_compiler('mf6')

    pymake.main(srcdir, target, fc=fc, cc=cc, extrafiles=extrafiles)

    msg = '{} does not exist.'.format(relpath_fallback(target))
    assert os.path.isfile(target), msg


if __name__ == "__main__":
<<<<<<< HEAD
    #test_create_dirs()
    #getmfexes(pth=mfexe_pth, version=download_version)
    #test_build_modflow()
    #test_build_mfnwt()
    #test_build_usg()
    #test_build_lgr()
    test_build_modflow6()
    #test_build_mf5to6()
    #test_build_zonebudget()
=======
    test_create_dirs()
    test_getmfexes()
    test_build_modflow()
    test_build_mfnwt()
    test_build_usg()
    test_build_lgr()
    test_build_modflow6()
    test_build_mf5to6()
    test_build_zonebudget()
>>>>>>> 19ead5d0
<|MERGE_RESOLUTION|>--- conflicted
+++ resolved
@@ -107,11 +107,7 @@
     assets = {p: url + p for p in ['mac.zip', 'linux.zip',
                                    'win32.zip', 'win64.zip']}
     download_url = assets[zipname]
-<<<<<<< HEAD
-    pymake.download_and_unzip(download_url, pth, verify=False)
-=======
     pymake.download_and_unzip(download_url, pth)
->>>>>>> 19ead5d0
 
     return
 
@@ -236,17 +232,6 @@
 
 
 if __name__ == "__main__":
-<<<<<<< HEAD
-    #test_create_dirs()
-    #getmfexes(pth=mfexe_pth, version=download_version)
-    #test_build_modflow()
-    #test_build_mfnwt()
-    #test_build_usg()
-    #test_build_lgr()
-    test_build_modflow6()
-    #test_build_mf5to6()
-    #test_build_zonebudget()
-=======
     test_create_dirs()
     test_getmfexes()
     test_build_modflow()
@@ -255,5 +240,4 @@
     test_build_lgr()
     test_build_modflow6()
     test_build_mf5to6()
-    test_build_zonebudget()
->>>>>>> 19ead5d0
+    test_build_zonebudget()