import os
import sys
import platform
import shutil
import flopy
import pymake


# update these for new versions
mf2005dir = 'MF2005.1_12u'
mf2005url = "https://water.usgs.gov/ogw/modflow/MODFLOW-2005_v1.12.00/{}.zip".format(mf2005dir)
mfnwtdir = 'MODFLOW-NWT_1.1.3'
mfnwturl = "https://water.usgs.gov/ogw/modflow-nwt/{0}.zip".format(mfnwtdir)
mfusgdir = 'mfusg1_5'
mfusgurl = 'https://water.usgs.gov/water-resources/software/MODFLOW-USG/{0}.zip'.format(mfusgdir)
mflgrdir = 'mflgr.2_0'
mflgrurl = 'https://water.usgs.gov/ogw/modflow-lgr/modflow-lgr-v2.0.0/mflgrv2_0_00.zip'

# paths to executables for  previous versions of MODFLOW
ebindir = os.path.abspath(os.path.join(os.path.expanduser('~'), '.local', 'bin'))

fc = 'gfortran'
cc = 'gcc'

# make sure exe extension is used on windows
eext = ''
sysinfo = platform.system()
if sysinfo.lower() == 'windows':
    eext = '.exe'


def create_dir(pth):
    # remove pth directory if it exists
    if os.path.exists(pth):
        print('removing... {}'.format(os.path.abspath(pth)))
        shutil.rmtree(pth)
    # create pth directory
    print('creating... {}'.format(os.path.abspath(pth)))
    os.makedirs(pth)

    msg = 'could not create... {}'.format(os.path.abspath(pth))
    assert os.path.exists(pth), msg
    
    return

def test_create_dirs():
    pths = [os.path.join('..', 'bin'),
            os.path.join('temp')]

    for pth in pths:
        create_dir(pth)

    return

def set_compiler():
    fct = fc
    cct = cc
    # parse command line arguments to see if user specified options
    # relative to building the target
    msg = ''
    for idx, arg in enumerate(sys.argv):
        if arg.lower() == '--ifort':
            if len(msg) > 0:
                msg += '\n'
            msg += '{} - '.format(arg.lower()) + \
                   '{} will be built with ifort.'.format(starget)
            fct = 'ifort'
        elif arg.lower() == '--icc':
            if len(msg) > 0:
                msg += '\n'
            msg += '{} - '.format(arg.lower()) + \
                   '{} will be built with cl.'.format(starget)
            cct = 'icc'
        elif arg.lower() == '--cl':
            if len(msg) > 0:
                msg += '\n'
            msg += '{} - '.format(arg.lower()) + \
                   '{} will be built with cl.'.format(starget)
            cct = 'cl'
        elif arg.lower() == '--clang':
            if len(msg) > 0:
                msg += '\n'
            msg += '{} - '.format(arg.lower()) + \
                   '{} will be built with clang.'.format(starget)
            cct = 'clang'
    if len(msg) > 0:
        print(msg)
        
    return fct, cct


def test_build_modflow():
    starget = 'MODFLOW-2005'

    fct, cct = set_compiler()

    # set up target
    target = os.path.abspath(os.path.join(ebindir, 'mf2005dbl'))
    target += eext
    
    rebuild = rebuild_exe(target, starget)
    if not rebuild:
        return

    # get current directory
    cpth = os.getcwd()

    # create temporary path
    dstpth = os.path.join('tempbin')
    print('create...{}'.format(dstpth))
    if not os.path.exists(dstpth):
        os.makedirs(dstpth)
    os.chdir(dstpth)

    # Set dir name
    dirname = mf2005dir
    srcdir = os.path.join(dirname, 'src')

    # Download the MODFLOW-2005 distribution
    url = mf2005url
    pymake.download_and_unzip(url)

    # compile code
    print('compiling...{}'.format(os.path.relpath(target)))
    pymake.main(srcdir, target, fct, cct, makeclean=True,
                expedite=False, dryrun=False, double=True, debug=False)

    msg = '{} does not exist.'.format(os.path.relpath(target))
    assert os.path.isfile(target), msg

    # change back to original path
    os.chdir(cpth)

    # Clean up downloaded directory
    print('delete...{}'.format(dstpth))
    if os.path.isdir(dstpth):
        shutil.rmtree(dstpth)

    return


def test_build_mfnwt():
    starget = 'MODFLOW-NWT'

    fct, cct = set_compiler()

    # set up target
    target = os.path.abspath(os.path.join(ebindir, 'mfnwtdbl'))
    target += eext
    
    rebuild = rebuild_exe(target, starget)
    if not rebuild:
        return

    # get current directory
    cpth = os.getcwd()

    # create temporary path
    dstpth = os.path.join('tempbin')
    print('create...{}'.format(dstpth))
    if not os.path.exists(dstpth):
        os.makedirs(dstpth)
    os.chdir(dstpth)

    # Set dir name
    dirname = mfnwtdir
    srcdir = os.path.join(dirname, 'src')

    # Download the MODFLOW-NWT distribution
    url = mfnwturl
    pymake.download_and_unzip(url)

    # compile code
    print('compiling...{}'.format(os.path.relpath(target)))
    pymake.main(srcdir, target, fct, cct, makeclean=True,
                expedite=False, dryrun=False, double=True, debug=False)

    msg = '{} does not exist.'.format(os.path.relpath(target))
    assert os.path.isfile(target), msg

    # change back to original path
    os.chdir(cpth)

    # Clean up downloaded directory
    print('delete...{}'.format(dstpth))
    if os.path.isdir(dstpth):
        shutil.rmtree(dstpth)

    return


def test_build_usg():
    starget = 'MODFLOW-USG'

    fct, cct = set_compiler()

    # set up target
    target = os.path.abspath(os.path.join(ebindir, 'mfusgdbl'))
    target += eext
    
    rebuild = rebuild_exe(target, starget)
    if not rebuild:
        return

    # get current directory
    cpth = os.getcwd()

    # create temporary path
    dstpth = os.path.join('tempbin')
    print('create...{}'.format(dstpth))
    if not os.path.exists(dstpth):
        os.makedirs(dstpth)
    os.chdir(dstpth)

    # Set dir name
    dirname = mfusgdir
    srcdir = os.path.join(dirname, 'src')

    # Download the MODFLOW-USG distribution
    url = mfusgurl
    pymake.download_and_unzip(url)

    # compile code
    print('compiling...{}'.format(os.path.relpath(target)))
    pymake.main(srcdir, target, fct, cct, makeclean=True,
                expedite=False, dryrun=False, double=True, debug=False)

    msg = '{} does not exist.'.format(os.path.relpath(target))
    assert os.path.isfile(target), msg

    # change back to original path
    os.chdir(cpth)

    # Clean up downloaded directory
    print('delete...{}'.format(dstpth))
    if os.path.isdir(dstpth):
        shutil.rmtree(dstpth)

    return


def test_build_lgr():
    starget = 'MODFLOW-LGR'

    fct, cct = set_compiler()

    # set up target
    target = os.path.abspath(os.path.join(ebindir, 'mflgrdbl'))
    target += eext
    
    rebuild = rebuild_exe(target, starget)
    if not rebuild:
        return

    # get current directory
    cpth = os.getcwd()

    # create temporary path
    dstpth = os.path.join('tempbin')
    print('create...{}'.format(dstpth))
    if not os.path.exists(dstpth):
        os.makedirs(dstpth)
    os.chdir(dstpth)

    # Set dir name
    dirname = mflgrdir
    srcdir = os.path.join(dirname, 'src')

    # Download the MODFLOW-LGR distribution
    url = mflgrurl
    pymake.download_and_unzip(url)

    # compile code
    print('compiling...{}'.format(os.path.relpath(target)))
    pymake.main(srcdir, target, fct, cct, makeclean=True,
                expedite=False, dryrun=False, double=True, debug=False)

    msg = '{} does not exist.'.format(os.path.relpath(target))
    assert os.path.isfile(target), msg

    # change back to original path
    os.chdir(cpth)

    # Clean up downloaded directory
    print('delete...{}'.format(dstpth))
    if os.path.isdir(dstpth):
        shutil.rmtree(dstpth)

    return

def test_build_modflow6():
    # determine if app should be build
    for idx, arg in enumerate(sys.argv):
        if arg.lower() == '--nomf6':
            txt = 'Command line cancel of MODFLOW 6 build'
            print(txt)
            return

    # set source and target paths
    srcdir = os.path.join('..', 'src')
    target = os.path.join('..', 'bin', 'mf6')
    target += eext
    srcdir2 = None

    fflags = None
    fct, cct = set_compiler()
    if fct == 'gfortran':
        # some flags to check for errors in the code
        # but they are not working yet, so had to deactivate
        fflags = 'Werror Wtabs Wline-truncation'
        fflags = None

    build(srcdir, srcdir2, target, 'MODFLOW 6', fflags=fflags)

    msg = '{} does not exist.'.format(os.path.relpath(target))
    assert os.path.isfile(target), msg


def test_build_mf5to6():
    # determine if app should be build
    for idx, arg in enumerate(sys.argv):
        if arg.lower() == '--nomf5to6':
            txt = 'Command line cancel of MODFLOW 5 to 6 converter build'
            print(txt)
            return

    # set source and target paths
    srcdir = os.path.join('..', 'utils', 'mf5to6', 'src')
    target = os.path.join('..', 'bin', 'mf5to6')
    target += eext
    srcdir2 = None
    extrafiles = os.path.join('..', 'utils', 'mf5to6', 'pymake',
                              'extrafiles.txt')

    # build modflow 5 to 6 converter
    build(srcdir, srcdir2, target, 'MODFLOW 5 to 6 converter',
          extrafiles=extrafiles)

    msg = '{} does not exist.'.format(os.path.relpath(target))
    assert os.path.isfile(target), msg


def test_build_zonebudget():
    # determine if app should be build
    for idx, arg in enumerate(sys.argv):
        if arg.lower() == '--nozonebudget':
            txt = 'Command line cancel of ZONEBUDGET for MODFLOW 6 build'
            print(txt)
            return

    # set source and target paths
    srcdir = os.path.join('..', 'utils', 'zonebudget', 'src')
    target = os.path.join('..', 'bin', 'zbud6')
    target += eext
    srcdir2 = None
    extrafiles = os.path.join('..', 'utils', 'zonebudget', 'pymake',
                              'extrafiles.txt')

    build(srcdir, srcdir2, target, 'ZONEBUDGET for MODFLOW 6',
          extrafiles=extrafiles)

    msg = '{} does not exist.'.format(os.path.relpath(target))
    assert os.path.isfile(target), msg


def rebuild_exe(target, starget):
    rebuild = True
    epth = os.path.basename(target)
    exe_exists = flopy.which(epth)
    if exe_exists is not None:
        print('No need to build {}'.format(starget) +
              ' since it exists in the current path')
        rebuild = False
    return rebuild


def build(srcdir, srcdir2, target, starget, extrafiles=None, fflags=None):
    """
    Build a specified target
    """
    debug = False

    fct, cct = set_compiler()

    # parse remaining command line arguments to see if user specified options
    # relative to building the target
    msg = ''
    for idx, arg in enumerate(sys.argv):
        if arg.lower() == '--debug':
            debug = True
            msg += '{} - '.format(arg.lower()) + \
                   '{} will be built with debug flags.'.format(starget)
        elif arg.lower() == '--fflags':
            if len(sys.argv) > idx + 1:
                if fflags is None:
                    fflags = ''
                else:
                    fflags += ' '
                t = sys.argv[idx + 1:]
                for tt in t:
                    fflags += tt + ' '
                break
    if len(msg) > 0:
        print(msg)

    # write message to log
    txt = 'checking if {} should be built'.format(starget)
    print(txt)
    # determine if executable should be built
    for idx, arg in enumerate(sys.argv):
        if arg.lower() == '--nobuild':
            print('{} will not be built'.format(starget))
            return

    # make sure exe extension is used on windows
    sysinfo = platform.system()
    if sysinfo.lower() == 'windows':
        filename, fileext = os.path.splitext(target)
        if fileext.lower() != '.exe':
            target += '.exe'

    # call main -- note that this form allows main to be called
    # from python as a function.
    success = pymake.pymake.main(srcdir, target, fct, cct,
                                 include_subdirs=True,
                                 srcdir2=srcdir2,
                                 debug=debug, extrafiles=extrafiles,
                                 fflags=fflags)

    msg = 'Could not build {}'.format(target)
    assert success == 0, msg

    return


def getmfexes(pth='.', version='', pltfrm=None):
    """
    Get the latest MODFLOW binary executables from a github site
    (https://github.com/MODFLOW-USGS/executables) for the specified
    operating system and put them in the specified path.

    Parameters
    ----------
    pth : str
        Location to put the executables (default is current working directory)

    version : str
        Version of the MODFLOW-USGS/executables release to use.

    pltfrm : str
        Platform that will run the executables.  Valid values include mac,
        linux, win32 and win64.  If platform is None, then routine will
        download the latest appropriate zipfile from the github repository
        based on the platform running this script.

    """

    # Determine the platform in order to construct the zip file name
    if pltfrm is None:
        if sys.platform.lower() == 'darwin':
            pltfrm = 'mac'
        elif sys.platform.lower().startswith('linux'):
            pltfrm = 'linux'
        elif 'win' in sys.platform.lower():
            is_64bits = sys.maxsize > 2 ** 32
            if is_64bits:
                pltfrm = 'win64'
            else:
                pltfrm = 'win32'
        else:
            errmsg = ('Could not determine platform'
                      '.  sys.platform is {}'.format(sys.platform))
            raise Exception(errmsg)
    else:
        assert pltfrm in ['mac', 'linux', 'win32', 'win64']
    zipname = '{}.zip'.format(pltfrm)

    # Determine path for file download and then download and unzip
    url = ('https://github.com/MODFLOW-USGS/executables/'
           'releases/download/{}/'.format(version))
    assets = {p: url + p for p in ['mac.zip', 'linux.zip',
                                   'win32.zip', 'win64.zip']}
    download_url = assets[zipname]
    pymake.download_and_unzip(download_url, pth)

    return


def test_getmfexes():
    getmfexes('temp/mfexes', '1.0')
    return


if __name__ == "__main__":
    #test_create_dirs()
    #test_build_modflow()
    #test_build_mfnwt()
    #test_build_usg()
    #test_build_lgr()
    test_build_modflow6()
<<<<<<< HEAD
    #test_build_mf5to6()
    #test_build_zonebudget()
    #test_getmfexes()
=======
    test_build_mf5to6()
    test_build_zonebudget()
    test_getmfexes()
>>>>>>> e6ca7f30
<|MERGE_RESOLUTION|>--- conflicted
+++ resolved
@@ -492,18 +492,12 @@
 
 
 if __name__ == "__main__":
-    #test_create_dirs()
-    #test_build_modflow()
-    #test_build_mfnwt()
-    #test_build_usg()
-    #test_build_lgr()
+    test_create_dirs()
+    test_build_modflow()
+    test_build_mfnwt()
+    test_build_usg()
+    test_build_lgr()
     test_build_modflow6()
-<<<<<<< HEAD
-    #test_build_mf5to6()
-    #test_build_zonebudget()
-    #test_getmfexes()
-=======
     test_build_mf5to6()
     test_build_zonebudget()
-    test_getmfexes()
->>>>>>> e6ca7f30
+    test_getmfexes()