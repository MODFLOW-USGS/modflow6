# Simple 3-layer model with a maw.  Purpose is to test pumping
# with concentration being drawn in from edge.  The aquifer
# starts with a concentration of zero, but the values grow as the boundary
# flows into the aquifer.

import os
import pytest
import sys
import numpy as np

try:
    import flopy
except:
    msg = "Error. FloPy package is not available.\n"
    msg += "Try installing using the following command:\n"
    msg += " pip install flopy"
    raise Exception(msg)

from framework import testing_framework
from simulation import Simulation

ex = ["mwt_01"]
exdirs = []
for s in ex:
    exdirs.append(os.path.join("temp", s))


def build_model(idx, dir):
    lx = 5.0
    lz = 3.0
    nlay = 3
    nrow = 1
    ncol = 5
    nper = 1
    delc = 1.0
    delr = lx / ncol
    delz = lz / nlay
    top = [0.0, 0.0, 0.0, 0.0, 0.0]
    botm = list(0 - np.arange(delz, nlay * delz + delz, delz))

    perlen = [0.1]
    nstp = [10]
    kstp = perlen[0] / nstp[0]
    tsmult = [1.0]

    Kh = 20.0
    Kv = 20.0

    steady = [True]
    tdis_rc = []
    for i in range(nper):
        tdis_rc.append((perlen[i], nstp[i], tsmult[i]))

    single_matrix = False
    nouter, ninner = 700, 300
    hclose, rclose, relax = 1e-8, 1e-6, 0.97

    name = ex[idx]

    # build MODFLOW 6 files
    ws = dir
    sim = flopy.mf6.MFSimulation(
        sim_name=name, version="mf6", exe_name="mf6", sim_ws=ws
    )
    # create tdis package
    tdis = flopy.mf6.ModflowTdis(sim, time_units="DAYS", nper=nper, perioddata=tdis_rc)

    # create gwf model
    gwfname = "gwf_" + name

    gwf = flopy.mf6.MFModel(
        sim,
        model_type="gwf6",
        modelname=gwfname,
        model_nam_file="{}.nam".format(gwfname),
    )

    imsgwf = flopy.mf6.ModflowIms(
        sim,
        print_option="ALL",
        outer_dvclose=hclose,
        outer_maximum=nouter,
        under_relaxation="NONE",
        inner_maximum=ninner,
        inner_dvclose=hclose,
        rcloserecord=rclose,
        linear_acceleration="BICGSTAB",
        scaling_method="NONE",
        reordering_method="NONE",
        relaxation_factor=relax,
        filename="{}.ims".format(gwfname),
    )

    idomain = np.full((nlay, nrow, ncol), 1)
    dis = flopy.mf6.ModflowGwfdis(
        gwf,
        nlay=nlay,
        nrow=nrow,
        ncol=ncol,
        delr=delr,
        delc=delc,
        top=top,
        botm=botm,
        idomain=idomain,
    )

    # initial conditions
    ic = flopy.mf6.ModflowGwfic(gwf, strt=0.0)

    # node property flow
    npf = flopy.mf6.ModflowGwfnpf(
        gwf,
        xt3doptions=False,
        save_flows=True,
        save_specific_discharge=True,
        icelltype=0,
        k=Kh,
        k33=Kv,
    )

    # chd files
    chdlist1 = [
        [(0, 0, 0), 0.0, 100.0],
        [(0, 0, ncol - 1), 0.0, 0.0],
    ]
    chd1 = flopy.mf6.ModflowGwfchd(
        gwf,
        stress_period_data=chdlist1,
        print_input=True,
        print_flows=True,
        save_flows=False,
        pname="CHD-1",
        auxiliary="CONCENTRATION",
        filename="{}.chd".format(gwfname),
    )

    # MAW
    opth = "{}.maw.obs".format(name)
    wellbottom = -3.0
    wellrecarray = [[0, 0.1, wellbottom, 0.0, "THIEM", 3]]
    wellconnectionsrecarray = [
        [0, 0, (0, 0, 2), 0.0, -1, 1.0, 0.1],
        [0, 1, (1, 0, 2), -1.0, -2, 1.0, 0.1],
        [0, 2, (2, 0, 2), -2.0, -3, 1.0, 0.1],
    ]
    wellperiodrecarray = [[0, "rate", -1.0]]
    maw = flopy.mf6.ModflowGwfmaw(
        gwf,
        filename="{}.maw".format(gwfname),
        print_input=True,
        print_head=True,
        print_flows=True,
        save_flows=True,
        packagedata=wellrecarray,
        connectiondata=wellconnectionsrecarray,
        perioddata=wellperiodrecarray,
        pname="MAW-1",
    )

    # output control
    oc = flopy.mf6.ModflowGwfoc(
        gwf,
        budget_filerecord="{}.cbc".format(gwfname),
        head_filerecord="{}.hds".format(gwfname),
        headprintrecord=[("COLUMNS", 10, "WIDTH", 15, "DIGITS", 6, "GENERAL")],
        saverecord=[("HEAD", "ALL"), ("BUDGET", "ALL")],
        printrecord=[("HEAD", "LAST"), ("BUDGET", "LAST")],
    )

    # create gwt model
    gwtname = "gwt_" + name
    gwt = flopy.mf6.MFModel(
        sim,
        model_type="gwt6",
        modelname=gwtname,
        model_nam_file="{}.nam".format(gwtname),
    )

    if not single_matrix:
        imsgwt = flopy.mf6.ModflowIms(
            sim,
            print_option="ALL",
            outer_dvclose=hclose,
            outer_maximum=nouter,
            under_relaxation="NONE",
            inner_maximum=ninner,
            inner_dvclose=hclose,
            rcloserecord=rclose,
            linear_acceleration="BICGSTAB",
            scaling_method="NONE",
            reordering_method="NONE",
            relaxation_factor=relax,
            filename="{}.ims".format(gwtname),
        )
        sim.register_ims_package(imsgwt, [gwt.name])

    dis = flopy.mf6.ModflowGwtdis(
        gwt,
        nlay=nlay,
        nrow=nrow,
        ncol=ncol,
        delr=delr,
        delc=delc,
        top=top,
        botm=botm,
        idomain=idomain,
    )

    # initial conditions
    ic = flopy.mf6.ModflowGwtic(gwt, strt=0.0, filename="{}.ic".format(gwtname))

    # advection
    adv = flopy.mf6.ModflowGwtadv(
        gwt, scheme="UPSTREAM", filename="{}.adv".format(gwtname)
    )

    # storage
    porosity = 0.30
    sto = flopy.mf6.ModflowGwtmst(
        gwt, porosity=porosity, filename="{}.sto".format(gwtname)
    )
    # sources
    sourcerecarray = [
        ("CHD-1", "AUX", "CONCENTRATION"),
        # ('WEL-1', 'AUX', 'CONCENTRATION'),
    ]
    ssm = flopy.mf6.ModflowGwtssm(
        gwt, sources=sourcerecarray, filename="{}.ssm".format(gwtname)
    )

    mwt_obs = {
        (gwtname + ".mwt.obs.csv",): [
            ("mwt-1-conc", "CONCENTRATION", 1),
            ("mwt-1-rate", "RATE", 1),
        ],
    }
    # append additional obs attributes to obs dictionary
    mwt_obs["digits"] = 7
    mwt_obs["print_input"] = True
    mwt_obs["filename"] = gwtname + ".mwt.obs"

    mwtpackagedata = [
        (0, 0.0, 99.0, 999.0, "mywel"),
    ]
    mwtperioddata = [
        (0, "STATUS", "ACTIVE"),
        (0, "CONCENTRATION", 0.0),
    ]
    mwtperioddata = None

    mwt = flopy.mf6.modflow.ModflowGwtmwt(
        gwt,
        boundnames=True,
        save_flows=True,
        print_input=True,
        print_flows=True,
        print_concentration=True,
        concentration_filerecord=gwtname + ".mwt.bin",
        budget_filerecord=gwtname + ".mwt.bud",
        packagedata=mwtpackagedata,
        mwtperioddata=mwtperioddata,
        observations=mwt_obs,
        pname="MAW-1",
        auxiliary=["aux1", "aux2"],
    )

    # output control
    oc = flopy.mf6.ModflowGwtoc(
        gwt,
        budget_filerecord="{}.cbc".format(gwtname),
        concentration_filerecord="{}.ucn".format(gwtname),
<<<<<<< HEAD
        concentrationprintrecord=[
            ("COLUMNS", 10, "WIDTH", 15, "DIGITS", 6, "GENERAL")
        ],
=======
        concentrationprintrecord=[("COLUMNS", 10, "WIDTH", 15, "DIGITS", 6, "GENERAL")],
>>>>>>> 6cc0f91b
        saverecord=[("CONCENTRATION", "ALL")],
        printrecord=[
            ("CONCENTRATION", "ALL"),
            ("BUDGET", "ALL"),
        ],
    )

    # GWF GWT exchange
    gwfgwt = flopy.mf6.ModflowGwfgwt(
        sim,
        exgtype="GWF6-GWT6",
        exgmnamea=gwfname,
        exgmnameb=gwtname,
        filename="{}.gwfgwt".format(name),
    )

    return sim, None


def eval_results(sim):
    print("evaluating results...")

    # ensure lake concentrations were saved
    name = ex[sim.idxsim]
    gwtname = "gwt_" + name
    fname = gwtname + ".mwt.bin"
    fname = os.path.join(sim.simpath, fname)
    assert os.path.isfile(fname)

    # load and check the well concentrations
    fname = gwtname + ".ucn"
    fname = os.path.join(sim.simpath, fname)
    cobj = flopy.utils.HeadFile(fname, text="CONCENTRATION")
    cmwt = cobj.get_alldata().flatten()
    print(cmwt)
    answer = np.ones(10) * 100.0
    # assert np.allclose(cmwt, answer), '{} {}'.format(cmwt, answer)

    # load the aquifer concentrations and make sure all values are correct
    fname = gwtname + ".ucn"
    fname = os.path.join(sim.simpath, fname)
    cobj = flopy.utils.HeadFile(fname, text="CONCENTRATION")
    caq = cobj.get_alldata()
    # print(caq)
    answer = np.array([4.86242795, 27.24270616, 64.55536421, 27.24270616, 4.86242795])
    # assert np.allclose(caq[-1].flatten(), answer), '{} {}'.format(caq[-1].flatten(), answer)

    # mwt observation results
    fpth = os.path.join(sim.simpath, gwtname + ".mwt.obs.csv")
    try:
        tc = np.genfromtxt(fpth, names=True, delimiter=",")
    except:
        assert False, 'could not load data from "{}"'.format(fpth)

    res = tc["MWT1CONC"]
    print(res)
    answer = np.ones(10) * 100.0
    # assert np.allclose(res, answer), '{} {}'.format(res, answer)
    res = tc["MWT1RATE"]
    print(res)
    answer = np.ones(10) * 0.0
    # assert np.allclose(res, answer), '{} {}'.format(res, answer)

    # uncomment when testing
    # assert False

    return


# - No need to change any code below
@pytest.mark.parametrize(
    "idx, dir",
    list(enumerate(exdirs)),
)
def test_mf6model(idx, dir):
    # initialize testing framework
    test = testing_framework()

    # build the model
    test.build_mf6_models(build_model, idx, dir)

    # run the test model
    test.run_mf6(Simulation(dir, exfunc=eval_results, idxsim=idx))


def main():
    # initialize testing framework
    test = testing_framework()

    # run the test model
    for idx, dir in enumerate(exdirs):
        test.build_mf6_models(build_model, idx, dir)
        sim = Simulation(dir, exfunc=eval_results, idxsim=idx)
        test.run_mf6(sim)


if __name__ == "__main__":
    # print message
    print("standalone run of {}".format(os.path.basename(__file__)))

    # run main routine
    main()<|MERGE_RESOLUTION|>--- conflicted
+++ resolved
@@ -269,13 +269,7 @@
         gwt,
         budget_filerecord="{}.cbc".format(gwtname),
         concentration_filerecord="{}.ucn".format(gwtname),
-<<<<<<< HEAD
-        concentrationprintrecord=[
-            ("COLUMNS", 10, "WIDTH", 15, "DIGITS", 6, "GENERAL")
-        ],
-=======
         concentrationprintrecord=[("COLUMNS", 10, "WIDTH", 15, "DIGITS", 6, "GENERAL")],
->>>>>>> 6cc0f91b
         saverecord=[("CONCENTRATION", "ALL")],
         printrecord=[
             ("CONCENTRATION", "ALL"),
