--- conflicted
+++ resolved
@@ -184,10 +184,7 @@
                                   noutlets=noutlets,
                                   print_stage=True,
                                   print_flows=True,
-<<<<<<< HEAD
-=======
                                   package_convergence_filerecord=cnvgpth,
->>>>>>> 2907809a
                                   packagedata=packagedata,
                                   connectiondata=connectiondata,
                                   outlets=outlets,
