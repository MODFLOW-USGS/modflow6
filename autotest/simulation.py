import os
import sys
import platform
import shutil
import time

try:
    import pymake
except:
    msg = 'Error. Pymake package is not available.\n'
    msg += 'Try installing using the following command:\n'
    msg += ' pip install https://github.com/modflowpy/pymake/zipball/master'
    raise Exception(msg)

try:
    import flopy
except:
    msg = 'Error. FloPy package is not available.\n'
    msg += 'Try installing using the following command:\n'
    msg += ' pip install flopy'
    raise Exception(msg)

import targets

sfmt = '{:25s} - {}'


class Simulation(object):
    def __init__(self, name, exfunc=None, exe_dict=None, htol=None,
<<<<<<< HEAD
                 idxsim=None, cmp_verbose=True, require_failure=None):
=======
                 idxsim=None, cmp_verbose=True, require_failure=None,
                 bmifunc=None):
>>>>>>> b0a4affd
        delFiles = True
        for idx, arg in enumerate(sys.argv):
            if arg.lower() == '--keep':
                delFiles = False
            elif arg[2:].lower() in list(targets.target_dict.keys()):
                key = arg[2:].lower()
                exe0 = targets.target_dict[key]
                exe = os.path.join(os.path.dirname(exe0), sys.argv[idx + 1])
                msg = 'replacing {} executable '.format(key) + \
                      '"{}" with '.format(targets.target_dict[key]) + \
                      '"{}".'.format(exe)
                print(msg)
                targets.target_dict[key] = exe

        if exe_dict is not None:
            if not isinstance(exe_dict, dict):
                msg = 'exe_dict must be a dictionary'
                assert False, msg
            keys = list(targets.target_dict.keys())
            for key, value in exe_dict.items():
                if key in keys:
                    exe0 = targets.target_dict[key]
                    exe = os.path.join(os.path.dirname(exe0), value)
                    msg = 'replacing {} executable '.format(key) + \
                          '"{}" with '.format(targets.target_dict[key]) + \
                          '"{}".'.format(exe)
                    print(msg)
                    targets.target_dict[key] = exe

        msg = sfmt.format('Initializing test', name)
        print(msg)
        self.name = name
        self.exfunc = exfunc
        self.simpath = None
        self.inpt = None
        self.outp = None
        self.coutp = None
        self.bmifunc = bmifunc

        # set htol for comparisons
        if htol is None:
            htol = 0.001
        self.htol = htol

        # set index for multi-simulation comparisons
        self.idxsim = idxsim

        # set compare verbosity
        self.cmp_verbose = cmp_verbose

        # set allow failure
        self.require_failure = require_failure

        sysinfo = platform.system()
        self.delFiles = delFiles
        if sysinfo.lower() == 'windows':
            self.delFiles = False
        self.success = False
        return

    def __repr__(self):
        return self.name

    def set_model(self, pth):
        """
        Set paths to MODFLOW 6 model and associated comparison test
        """
        # make sure this is a valid path
        if not os.path.isdir(pth):
            assert False, '{} is not a valid directory'.format(pth)

        self.simpath = pth

        # get MODFLOW 6 output file names
        fpth = os.path.join(pth, 'mfsim.nam')
        mf6inp, mf6outp = pymake.get_mf6_files(fpth)
        self.outp = mf6outp

        # determine comparison model
        self.action = pymake.get_mf6_comparison(pth)
        if self.action is not None:
            if 'mf6' in self.action:
                cinp, self.coutp = pymake.get_mf6_files(fpth)

    def setup(self, src, dst):
        msg = sfmt.format('Setup test', self.name)
        print(msg)
        self.originpath = src
        self.simpath = dst
        # write message
        print('running pymake.setup_mf6 from ' +
              '{}'.format(os.path.abspath(os.getcwd())))
        try:
            self.inpt, self.outp = pymake.setup_mf6(src=src, dst=dst)
            print('waiting...')
            time.sleep(0.5)
            success = True
        except:
            success = False
            print('source:      {}'.format(src))
            print('destination: {}'.format(dst))
        assert success, 'did not run pymake.setup_mf6'

        # Copy comparison simulations if available
        if success:
            action = pymake.setup_mf6_comparison(src, dst,
                                                 remove_existing=self.delFiles)

            self.action = action
        return

    def run(self):
        """
        Run the model and assert if the model terminated successfully
        """
        msg = sfmt.format('Run test', self.name)
        print(msg)

        # Set nam as namefile name without path
        nam = None

        # run mf6 models
        exe = os.path.abspath(targets.target_dict[targets.program])
        msg = sfmt.format('using executable', exe)
        print(msg)
        try:
            success, buff = flopy.run_model(exe, nam, model_ws=self.simpath,
                                            silent=False, report=True)
            msg = sfmt.format('MODFLOW 6 run', self.name)
            if success:
                print(msg)
            else:
                print(msg)
        except:
            msg = sfmt.format('MODFLOW 6 run', self.name)
            print(msg)
            success = False

        if self.require_failure is None:
            assert success
        else:
            if self.require_failure:
                assert success is False
            else:
                assert success is True

        self.nam_cmp = None
        if success:
            if self.action is not None:
                if self.action.lower() == 'compare':
                    msg = sfmt.format('Comparison files', self.name)
                    print(msg)
                else:
                    cpth = os.path.join(self.simpath, self.action)
                    key = self.action.lower().replace('.cmp', '')
                    exe = os.path.abspath(targets.target_dict[key])
                    if 'mf6' in key or 'libmf6' in key:
                        nam = None
                    else:
                        npth = pymake.get_namefiles(cpth)[0]
                        nam = os.path.basename(npth)
                    self.nam_cmp = nam
                    try:
                        if self.bmifunc is None:
                            success_cmp, buff = flopy.run_model(exe, nam,
                                                                model_ws=cpth,
                                                                silent=False,
                                                                report=True)
                        else:
                            success_cmp, buff = self.bmifunc(exe,
                                                             self.idxsim,
                                                             model_ws=cpth)
                        msg = sfmt.format('Comparison run',
                                          self.name + '/' + key)
                        if success:
                            print(msg)
                        else:
                            print(msg)
                    except:
                        success_cmp = False
                        msg = sfmt.format('Comparison run',
                                          self.name + '/' + key)
                        print(msg)

                    assert success_cmp

        return

    def compare(self):
        """
        Compare the model results

        """
        self.success = True
        msgall = ''
        msg = sfmt.format('Comparison test', self.name)
        print(msg)

        extdict = {'hds': 'head', 'hed': 'head', 'bhd': 'head',
                   'ucn': 'concentration'}

        success_tst = False
        if self.action is not None:
            cpth = os.path.join(self.simpath, self.action)
            files_cmp = None
            if self.action.lower() == 'compare':
                files_cmp = []
                files = os.listdir(cpth)
                for file in files:
                    files_cmp.append(file)

            files1 = []
            files2 = []
            exfiles = []
            ipos = 0
            for file1 in self.outp:
                ext = os.path.splitext(file1)[1][1:]

                if ext.lower() in ['hds', 'hed', 'bhd', 'ahd']:

                    # simulation file
                    pth = os.path.join(self.simpath, file1)
                    files1.append(pth)

                    # look for an exclusion file
                    pth = os.path.join(self.simpath, file1 + '.ex')
                    if os.path.isfile(pth):
                        exfiles.append(pth)
                    else:
                        exfiles.append(None)

                    # Check to see if there is a corresponding compare file
                    if files_cmp is not None:

                        if file1 + '.cmp' in files_cmp:
                            # compare file
                            idx = files_cmp.index(file1 + '.cmp')
                            pth = os.path.join(cpth, files_cmp[idx])
                            files2.append(pth)
                            txt = sfmt.format(
                                'Comparison file {}'.format(ipos + 1),
                                os.path.basename(pth))
                            print(txt)
                    else:
                        if self.coutp is not None:
                            for file2 in self.coutp:
                                ext = os.path.splitext(file2)[1][1:]

                                if ext.lower() in ['hds', 'hed', 'bhd', 'ahd']:
                                    # simulation file
                                    pth = os.path.join(cpth, file2)
                                    files2.append(pth)

                        else:
                            files2.append(None)

            if self.nam_cmp is None:
                pth = None
            else:
                pth = os.path.join(cpth, self.nam_cmp)

            for ipos in range(len(files1)):
                file1 = files1[ipos]
                ext = os.path.splitext(file1)[1][1:].lower()
                outfile = os.path.splitext(os.path.basename(file1))[0]
                outfile = os.path.join(self.simpath, outfile + '.' + ext +
                                       '.cmp.out')
                if files2 is None:
                    file2 = None
                else:
                    file2 = files2[ipos]

                # set exfile
                exfile = None
                if file2 is None:
                    if len(exfiles) > 0:
                        exfile = exfiles[ipos]
                        if exfile is not None:
                            txt = sfmt.format(
                                'Exclusion file {}'.format(ipos + 1),
                                os.path.basename(exfile))
                            print(txt)

                # make comparison
                success_tst = pymake.compare_heads(None, pth,
                                                   precision='double',
                                                   text=extdict[ext],
                                                   outfile=outfile,
                                                   files1=file1,
                                                   files2=file2,
                                                   htol=self.htol,
                                                   difftol=True,
                                                   # Change to true to have list of all nodes exceeding htol
                                                   verbose=self.cmp_verbose,
                                                   exfile=exfile)
                msg = sfmt.format('{} comparison {}'.format(extdict[ext],
                                                            ipos + 1),
                                  self.name)
                if success_tst:
                    print(msg)
                else:
                    print(msg)

                if not success_tst:
                    self.success = False
                    msgall += msg + '\n'

        assert self.success, msgall
        return

    def teardown(self):
        """
        Remove the example folder

        """
        if self.success:
            if self.delFiles:
                msg = sfmt.format('Teardown test', self.name)
                print(msg)
                try:
                    shutil.rmtree(self.simpath)
                    success = True
                except:
                    print('Could not remove test ' + self.name)
                    success = False
                assert success
            else:
                print('Retaining test files')
        return


def bmi_return(success, model_ws):
    """
    parse libmf6.so and libmf6.dll stdout file
    """
    fpth = os.path.join(model_ws, 'mfsim.stdout')
    return success, open(fpth).readlines()<|MERGE_RESOLUTION|>--- conflicted
+++ resolved
@@ -27,12 +27,8 @@
 
 class Simulation(object):
     def __init__(self, name, exfunc=None, exe_dict=None, htol=None,
-<<<<<<< HEAD
-                 idxsim=None, cmp_verbose=True, require_failure=None):
-=======
                  idxsim=None, cmp_verbose=True, require_failure=None,
                  bmifunc=None):
->>>>>>> b0a4affd
         delFiles = True
         for idx, arg in enumerate(sys.argv):
             if arg.lower() == '--keep':
