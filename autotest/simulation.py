--- conflicted
+++ resolved
@@ -26,12 +26,8 @@
 
 
 class Simulation(object):
-<<<<<<< HEAD
-    def __init__(self, name, exfunc=None, exe_dict=None, htol=None):
-=======
     def __init__(self, name, exfunc=None, exe_dict=None, htol=None,
                  idxsim=None):
->>>>>>> 4e042637
         delFiles = True
         for idx, arg in enumerate(sys.argv):
             if arg.lower() == '--keep':
@@ -76,12 +72,9 @@
             htol = 0.001
         self.htol = htol
 
-<<<<<<< HEAD
-=======
         # set index for multi-simulation comparisons
         self.idxsim = idxsim
 
->>>>>>> 4e042637
         sysinfo = platform.system()
         self.delFiles = delFiles
         if sysinfo.lower() == 'windows':
