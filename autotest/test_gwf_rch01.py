"""
MODFLOW 6 Autotest
Test to make sure that recharge is passed to the highest active layer and
verify that recharge is in the highest active layer by looking at the
individual budget terms.  For this test, there are two layers and five
columns.  The top layer is dry except for the middle cell.  Recharge is
applied to the top layer.  In the test a, IRCH is not specified.  In test b
IRCH is specified as 1, and in test c IRCH is specified as [2, 2, 1, 2, 2]
"""

import os
import sys
import numpy as np

try:
    import pymake
except:
    msg = 'Error. Pymake package is not available.\n'
    msg += 'Try installing using the following command:\n'
    msg += ' pip install https://github.com/modflowpy/pymake/zipball/master'
    raise Exception(msg)

try:
    import flopy
except:
    msg = 'Error. FloPy package is not available.\n'
    msg += 'Try installing using the following command:\n'
    msg += ' pip install flopy'
    raise Exception(msg)

from framework import testing_framework
from simulation import Simulation

ex = ['rch01a', 'rch01b', 'rch01c']
irch = [None, 1, [2, 2, 1, 2, 2]]
exdirs = []
for s in ex:
    exdirs.append(os.path.join('temp', s))


def get_model(idx, dir):

    nlay, nrow, ncol = 2, 1, 5
    chdheads = [25.]
    nper = len(chdheads)
    perlen = nper * [0.01]
    nstp = nper * [1]
    tsmult = nper * [1.]

    delr = delc = 1.
    strt = [[[25., 25., 75., 25., 25.], [25., 25., 75., 25., 25.]]]
    strt = np.array(strt, dtype=np.float)

    nouter, ninner = 100, 300
    hclose, rclose, relax = 1e-9, 1e-3, 0.97

    tdis_rc = []
    for i in range(nper):
        tdis_rc.append((perlen[i], nstp[i], tsmult[i]))

    name = 'rch'

    # build MODFLOW 6 files
    ws = dir
    sim = flopy.mf6.MFSimulation(sim_name=name, version='mf6',
                                 exe_name='mf6',
                                 sim_ws=ws)
    # create tdis package
    tdis = flopy.mf6.ModflowTdis(sim, time_units='DAYS',
                                 nper=nper, perioddata=tdis_rc)

    # set ims csv files
    csv0 = '{}.outer.ims.csv'.format(name)
    csv1 = '{}.inner.ims.csv'.format(name)

    # create iterative model solution and register the gwf model with it
    ims = flopy.mf6.ModflowIms(sim,
                               print_option='ALL',
                               csv_outer_output_filerecord=csv0,
                               csv_inner_output_filerecord=csv1,
<<<<<<< HEAD
                               outer_hclose=hclose,
=======
                               outer_dvclose=hclose,
>>>>>>> 5c3eb34b
                               outer_maximum=nouter,
                               under_relaxation='DBD',
                               inner_maximum=ninner,
                               inner_dvclose=hclose, rcloserecord=rclose,
                               linear_acceleration='BICGSTAB',
                               scaling_method='NONE',
                               reordering_method='NONE',
                               relaxation_factor=relax)

    # create gwf model
    gwf = flopy.mf6.ModflowGwf(sim, modelname=name, save_flows=True)

    dis = flopy.mf6.ModflowGwfdis(gwf, nlay=nlay, nrow=nrow, ncol=ncol,
                                  delr=delr, delc=delc,
                                  top=100., botm=[50., 0.])

    # initial conditions
    ic = flopy.mf6.ModflowGwfic(gwf, strt=strt)

    # node property flow
    npf = flopy.mf6.ModflowGwfnpf(gwf, save_flows=True,
                                  icelltype=1,
                                  k=1.0)

    sto = flopy.mf6.ModflowGwfsto(gwf, ss=1.e-5, sy=0.1)

    # chd files
    chdspd = {}
    for kper, chdval in enumerate(chdheads):
        chdspd[kper] = [[(nlay - 1, 0, 0), chdval], [(nlay - 1, 0, ncol - 1), chdval]]
    chd = flopy.mf6.ModflowGwfchd(gwf, stress_period_data=chdspd)

    rch = flopy.mf6.ModflowGwfrcha(gwf, recharge=0.1, irch=irch[idx])

    # output control
    oc = flopy.mf6.ModflowGwfoc(gwf,
                                budget_filerecord='{}.cbc'.format(name),
                                head_filerecord='{}.hds'.format(name),
                                headprintrecord=[
                                    ('COLUMNS', 10, 'WIDTH', 15,
                                     'DIGITS', 6, 'GENERAL')],
                                saverecord=[('HEAD', 'ALL'),
                                            ('BUDGET', 'ALL')],
                                printrecord=[('HEAD', 'ALL'),
                                             ('BUDGET', 'ALL')],
                                filename='{}.oc'.format(name))

    return sim


def build_models():
    for idx, dir in enumerate(exdirs):
        sim = get_model(idx, dir)
        sim.write_simulation()
    return


def eval_model(sim):
    print('evaluating model...')

    fpth = os.path.join(sim.simpath, 'rch.cbc')
    bobj = flopy.utils.CellBudgetFile(fpth, precision='double')
    records = bobj.get_data(text='rch')[0]

    answer = np.array([( 6, 1, 0. ), ( 7, 2, 0.1), ( 3, 3, 0.1), ( 9, 4, 0.1),
                       (10, 5, 0. )], dtype=records.dtype)

    assert np.allclose(records['node'], answer['node'])
    assert np.allclose(records['node2'], answer['node2'])
    assert np.allclose(records['q'], answer['q'])

    fpth = os.path.join(sim.simpath, 'rch.hds')
    hobj = flopy.utils.HeadFile(fpth, precision='double')
    heads = hobj.get_alldata()

    return


# - No need to change any code below
def test_mf6model():
    # initialize testing framework
    test = testing_framework()

    # build the models
    build_models()

    # run the test models
    for idx, dir in enumerate(exdirs):
        yield test.run_mf6, Simulation(dir, exfunc=eval_model, idxsim=idx)

    return


def main():
    # initialize testing framework
    test = testing_framework()

    # build the models
    build_models()

    # run the test models
    for idx, dir in enumerate(exdirs):
        sim = Simulation(dir, exfunc=eval_model, idxsim=idx)
        test.run_mf6(sim)

    return


if __name__ == "__main__":
    # print message
    print('standalone run of {}'.format(os.path.basename(__file__)))

    # run main routine
    main()<|MERGE_RESOLUTION|>--- conflicted
+++ resolved
@@ -78,11 +78,7 @@
                                print_option='ALL',
                                csv_outer_output_filerecord=csv0,
                                csv_inner_output_filerecord=csv1,
-<<<<<<< HEAD
-                               outer_hclose=hclose,
-=======
                                outer_dvclose=hclose,
->>>>>>> 5c3eb34b
                                outer_maximum=nouter,
                                under_relaxation='DBD',
                                inner_maximum=ninner,
