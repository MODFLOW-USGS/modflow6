# tests to ability to run flow model first followed by transport model

import os
import shutil
import numpy as np

try:
    import pymake
except:
    msg = "Error. Pymake package is not available.\n"
    msg += "Try installing using the following command:\n"
    msg += " pip install https://github.com/modflowpy/pymake/zipball/master"
    raise Exception(msg)

try:
    import flopy
except:
    msg = "Error. FloPy package is not available.\n"
    msg += "Try installing using the following command:\n"
    msg += " pip install flopy"
    raise Exception(msg)


import targets

exe_name_mf6 = targets.target_dict["mf6"]
exe_name_mf6 = os.path.abspath(exe_name_mf6)

data_ws = os.path.abspath("./data/prudic2004test2/")
testdir = "./temp"
testgroup = "prudic2004t2fmi"
d = os.path.join(testdir, testgroup)
if os.path.isdir(d):
    shutil.rmtree(d)

nlay = 8
nrow = 36
ncol = 23
delr = 405.665
delc = 403.717
top = 100.0
fname = os.path.join(data_ws, "bot1.dat")
bot0 = np.loadtxt(fname)
botm = [bot0] + [bot0 - (15.0 * k) for k in range(1, nlay)]
fname = os.path.join(data_ws, "idomain1.dat")
idomain0 = np.loadtxt(fname, dtype=int)
idomain = nlay * [idomain0]


def run_flow_model():
    global idomain
    name = "flow"
    gwfname = name
    wsf = os.path.join(testdir, testgroup, name)
    sim = flopy.mf6.MFSimulation(
        sim_name=name, sim_ws=wsf, exe_name=exe_name_mf6
    )
    tdis_rc = [(1.0, 1, 1.0), (365.25 * 25, 1, 1.0)]
    nper = len(tdis_rc)
    tdis = flopy.mf6.ModflowTdis(
        sim, time_units="DAYS", nper=nper, perioddata=tdis_rc
    )

    gwf = flopy.mf6.ModflowGwf(sim, modelname=gwfname, save_flows=True)

    # ims
    hclose = 0.01
    rclose = 0.1
    nouter = 1000
    ninner = 100
    relax = 0.99
<<<<<<< HEAD
    imsgwf = flopy.mf6.ModflowIms(
        sim,
        print_option="ALL",
        outer_dvclose=hclose,
        outer_maximum=nouter,
        under_relaxation="NONE",
        inner_maximum=ninner,
        inner_dvclose=hclose,
        rcloserecord=rclose,
        linear_acceleration="CG",
        scaling_method="NONE",
        reordering_method="NONE",
        relaxation_factor=relax,
        filename="{}.ims".format(gwfname),
    )

    dis = flopy.mf6.ModflowGwfdis(
        gwf,
        nlay=nlay,
        nrow=nrow,
        ncol=ncol,
        delr=delr,
        delc=delc,
        top=top,
        botm=botm,
        idomain=idomain,
    )
=======
    imsgwf = flopy.mf6.ModflowIms(sim, print_option='SUMMARY',
                                  outer_dvclose=hclose,
                                  outer_maximum=nouter,
                                  under_relaxation='NONE',
                                  inner_maximum=ninner,
                                  inner_dvclose=hclose,
                                  rcloserecord=rclose,
                                  linear_acceleration='CG',
                                  scaling_method='NONE',
                                  reordering_method='NONE',
                                  relaxation_factor=relax,
                                  filename='{}.ims'.format(gwfname))

    dis = flopy.mf6.ModflowGwfdis(gwf, nlay=nlay, nrow=nrow, ncol=ncol,
                                  delr=delr, delc=delc,
                                  top=top, botm=botm, idomain=idomain)
>>>>>>> baf32a42
    idomain = dis.idomain.array

    ic = flopy.mf6.ModflowGwfic(gwf, strt=50.0)

    npf = flopy.mf6.ModflowGwfnpf(
        gwf,
        xt3doptions=False,
        save_flows=True,
        save_specific_discharge=True,
        save_saturation=True,
        icelltype=[1] + 7 * [0],
        k=250.0,
        k33=125.0,
    )

    sto_on = False
    if sto_on:
        sto = flopy.mf6.ModflowGwfsto(
            gwf,
            save_flows=True,
            iconvert=[1] + 7 * [0],
            ss=1.0e-5,
            sy=0.3,
            steady_state={0: True},
            transient={1: False},
        )

    oc = flopy.mf6.ModflowGwfoc(
        gwf,
        budget_filerecord="{}.bud".format(gwfname),
        head_filerecord="{}.hds".format(gwfname),
        headprintrecord=[
            ("COLUMNS", ncol, "WIDTH", 15, "DIGITS", 6, "GENERAL")
        ],
        saverecord=[("HEAD", "ALL"), ("BUDGET", "ALL")],
        printrecord=[("HEAD", "ALL"), ("BUDGET", "ALL")],
    )

    rch_on = True
    if rch_on:
        rch = flopy.mf6.ModflowGwfrcha(
            gwf, recharge={0: 4.79e-3}, pname="RCH-1"
        )

    chdlist = []
    fname = os.path.join(data_ws, "chd.dat")
    for line in open(fname, "r").readlines():
        ll = line.strip().split()
        if len(ll) == 4:
            k, i, j, hd = ll
            chdlist.append(
                [
                    (
                        int(k) - 1,
                        int(i) - 1,
                        int(j) - 1,
                    ),
                    float(hd),
                ]
            )
    chd = flopy.mf6.ModflowGwfchd(
        gwf, stress_period_data=chdlist, pname="CHD-1"
    )

    rivlist = []
    fname = os.path.join(data_ws, "riv.dat")
    for line in open(fname, "r").readlines():
        ll = line.strip().split()
        if len(ll) == 7:
            k, i, j, s, c, rb, bn = ll
            rivlist.append(
                [
                    (
                        int(k) - 1,
                        int(i) - 1,
                        int(j) - 1,
                    ),
                    float(s),
                    float(c),
                    float(rb),
                    bn,
                ]
            )
    rivra = flopy.mf6.ModflowGwfriv.stress_period_data.empty(
        gwf, maxbound=len(rivlist), boundnames=True
    )[0]
    for i, t in enumerate(rivlist):
        rivra[i] = tuple(t)
    fname = os.path.join(data_ws, "sfr-packagedata.dat")
    sfrpd = np.genfromtxt(fname, names=True)
    sfrpackagedata = flopy.mf6.ModflowGwfsfr.packagedata.empty(
        gwf, boundnames=True, maxbound=sfrpd.shape[0]
    )
    for name in sfrpackagedata.dtype.names:
        if name in rivra.dtype.names:
            sfrpackagedata[name] = rivra[name]
    for name in sfrpackagedata.dtype.names:
        if name in sfrpd.dtype.names:
            sfrpackagedata[name] = sfrpd[name]
    sfrpackagedata["boundname"] = rivra["boundname"]
    fname = os.path.join(data_ws, "sfr-connectiondata.dat")
    with open(fname) as f:
        lines = f.readlines()
    sfrconnectiondata = []
    for line in lines:
        t = line.split()
        c = []
        for v in t:
            i = int(v)
            c.append(i)
        sfrconnectiondata.append(c)
    sfrperioddata = {0: [[0, "inflow", 86400], [18, "inflow", 8640.0]]}

    sfr_obs = {
        (gwfname + ".sfr.obs.csv",): [
            ("reach1leakage", "SFR", "LONGESTRIVERINTHEWORLD1"),
            ("reach2leakage", "SFR", "LONGESTRIVERINTHEWORLD2"),
            ("reach3leakage", "SFR", "LONGESTRIVERINTHEWORLD3"),
            ("reach4leakage", "SFR", "LONGESTRIVERINTHEWORLD4"),
        ],
    }
    sfr_obs["digits"] = 7
    sfr_obs["print_input"] = True
    sfr_obs["filename"] = gwfname + ".sfr.obs"

    sfr_on = True
    if sfr_on:
        sfr = flopy.mf6.ModflowGwfsfr(
            gwf,
            print_stage=True,
            print_flows=True,
            stage_filerecord=gwfname + ".sfr.bin",
            budget_filerecord=gwfname + ".sfr.bud",
            mover=True,
            pname="SFR-1",
            unit_conversion=128390.00,
            boundnames=True,
            nreaches=len(rivlist),
            packagedata=sfrpackagedata,
            connectiondata=sfrconnectiondata,
            perioddata=sfrperioddata,
            observations=sfr_obs,
        )

    fname = os.path.join(data_ws, "lakibd.dat")
    lakibd = np.loadtxt(fname, dtype=int)
    lakeconnectiondata = []
    nlakecon = [0, 0]
    lak_leakance = 1.0
    for i in range(nrow):
        for j in range(ncol):
            if lakibd[i, j] == 0:
                continue
            else:
                ilak = lakibd[i, j] - 1
                # back
                if i > 0:
                    if lakibd[i - 1, j] == 0 and idomain[0, i - 1, j]:
                        h = [
                            ilak,
                            nlakecon[ilak],
                            (0, i - 1, j),
                            "horizontal",
                            lak_leakance,
                            0.0,
                            0.0,
                            delc / 2.0,
                            delr,
                        ]
                        nlakecon[ilak] += 1
                        lakeconnectiondata.append(h)
                # left
                if j > 0:
                    if lakibd[i, j - 1] and idomain[0, i, j - 1] == 0:
                        h = [
                            ilak,
                            nlakecon[ilak],
                            (0, i, j - 1),
                            "horizontal",
                            lak_leakance,
                            0.0,
                            0.0,
                            delr / 2.0,
                            delc,
                        ]
                        nlakecon[ilak] += 1
                        lakeconnectiondata.append(h)
                # right
                if j < ncol - 1:
                    if lakibd[i, j + 1] == 0 and idomain[0, i, j + 1]:
                        h = [
                            ilak,
                            nlakecon[ilak],
                            (0, i, j + 1),
                            "horizontal",
                            lak_leakance,
                            0.0,
                            0.0,
                            delr / 2.0,
                            delc,
                        ]
                        nlakecon[ilak] += 1
                        lakeconnectiondata.append(h)
                # front
                if i < nrow - 1:
                    if lakibd[i + 1, j] == 0 and idomain[0, i + 1, j]:
                        h = [
                            ilak,
                            nlakecon[ilak],
                            (0, i + 1, j),
                            "horizontal",
                            lak_leakance,
                            0.0,
                            0.0,
                            delc / 2.0,
                            delr,
                        ]
                        nlakecon[ilak] += 1
                        lakeconnectiondata.append(h)
                # vertical
                v = [
                    ilak,
                    nlakecon[ilak],
                    (1, i, j),
                    "vertical",
                    lak_leakance,
                    0.0,
                    0.0,
                    0.0,
                    0.0,
                ]
                nlakecon[ilak] += 1
                lakeconnectiondata.append(v)


    lak_obs = {(gwfname + '.lak.obs.csv',):
        [
            ('lake1stage', 'STAGE', 'lake1'),
            ('lake2stage', 'STAGE', 'lake2'),
            ('lake1leakage', 'LAK', 'lake1'),
            ('lake2leakage', 'LAK', 'lake2'),
        ],
    }
    sfr_obs['digits'] = 7
    sfr_obs['print_input'] = True
    sfr_obs['filename'] = gwfname + '.sfr.obs'

    i, j = np.where(lakibd > 0)
    idomain[0, i, j] = 0
    gwf.dis.idomain.set_data(idomain[0], layer=0, multiplier=[1])

    lakpackagedata = [
        [0, 44.0, nlakecon[0], "lake1"],
        [1, 35.2, nlakecon[1], "lake2"],
    ]
    # <outletno> <lakein> <lakeout> <couttype> <invert> <width> <rough> <slope>
    outlets = [[0, 0, -1, "MANNING", 44.5, 5.000000, 0.03, 0.2187500e-02]]

    lake_on = True
    if lake_on:
<<<<<<< HEAD
        lak = flopy.mf6.ModflowGwflak(
            gwf,
            time_conversion=86400.000,
            print_stage=True,
            print_flows=True,
            stage_filerecord=gwfname + ".lak.bin",
            budget_filerecord=gwfname + ".lak.bud",
            mover=True,
            pname="LAK-1",
            boundnames=True,
            nlakes=2,
            noutlets=len(outlets),
            outlets=outlets,
            packagedata=lakpackagedata,
            connectiondata=lakeconnectiondata,
        )
=======
        lak = flopy.mf6.ModflowGwflak(gwf, time_conversion=86400.000,
                                      print_stage=True, print_flows=True,
                                      stage_filerecord=gwfname + '.lak.bin',
                                      budget_filerecord=gwfname + '.lak.bud',
                                      mover=True, pname='LAK-1',
                                      boundnames=True,
                                      nlakes=2, noutlets=len(outlets),
                                      outlets=outlets,
                                      packagedata=lakpackagedata,
                                      connectiondata=lakeconnectiondata,
                                      observations=lak_obs)
>>>>>>> baf32a42

    mover_on = True
    if mover_on:
        maxmvr, maxpackages = 2, 2
        mvrpack = [["SFR-1"], ["LAK-1"]]
        mvrperioddata = [
            ["SFR-1", 5, "LAK-1", 0, "FACTOR", 1.0],
            ["LAK-1", 0, "SFR-1", 6, "FACTOR", 1.0],
        ]
        mvr = flopy.mf6.ModflowGwfmvr(
            gwf,
            maxmvr=maxmvr,
            print_flows=True,
            budget_filerecord=gwfname + ".mvr.bud",
            maxpackages=maxpackages,
            packages=mvrpack,
            perioddata=mvrperioddata,
        )

    sim.write_simulation()
    sim.run_simulation(silent=False)

    fname = gwfname + ".hds"
    fname = os.path.join(wsf, fname)
    hobj = flopy.utils.HeadFile(fname, precision="double")
    head = hobj.get_data()
    hobj.file.close()

    if lake_on:
        fname = gwfname + ".lak.bin"
        fname = os.path.join(wsf, fname)
        lkstage = None
        if os.path.isfile(fname):
            lksobj = flopy.utils.HeadFile(
                fname, precision="double", text="stage"
            )
            lkstage = lksobj.get_data().flatten()
            lksobj.file.close()

    if sfr_on:
        fname = gwfname + ".sfr.bin"
        fname = os.path.join(wsf, fname)
        sfstage = None
        if os.path.isfile(fname):
            bobj = flopy.utils.HeadFile(
                fname, precision="double", text="stage"
            )
            sfstage = bobj.get_data().flatten()
            bobj.file.close()

    if mover_on:
        fname = gwfname + '.mvr.bud'
        fname = os.path.join(wsf, fname)
        bobj = flopy.utils.CellBudgetFile(fname, precision='double')
        ra = bobj.recordarray
        print(ra)
        print(ra.dtype)
        for idx in range(ra.shape[0]):
            d = bobj.get_data(idx=idx)[0]
            if d.shape[0] > 0:
                p1 = ra[idx]["paknam"].decode().strip()
                p2 = ra[idx]["paknam2"].decode().strip()
                print(ra[idx]["kstp"], ra[idx]["kper"], ra[idx]["paknam"], ra[idx]["paknam2"])
                for node, node2, q in d:
                    print(p1, node, p2, node2, q)


    return


def run_transport_model():
    name = "transport"
    gwtname = name
    wst = os.path.join(testdir, testgroup, name)
    sim = flopy.mf6.MFSimulation(
        sim_name=name,
        version="mf6",
        exe_name=exe_name_mf6,
        sim_ws=wst,
        continue_=False,
    )

    tdis_rc = [(1.0, 1, 1.0), (365.25 * 25, 25, 1.0)]
    nper = len(tdis_rc)
    tdis = flopy.mf6.ModflowTdis(
        sim, time_units="DAYS", nper=nper, perioddata=tdis_rc
    )

    gwt = flopy.mf6.ModflowGwt(sim, modelname=gwtname)

    # ims
    hclose = 0.001
    rclose = 0.001
    nouter = 50
    ninner = 20
    relax = 0.97
    imsgwt = flopy.mf6.ModflowIms(
        sim,
        print_option="ALL",
        outer_dvclose=hclose,
        outer_maximum=nouter,
        under_relaxation="DBD",
        under_relaxation_theta=0.7,
        inner_maximum=ninner,
        inner_dvclose=hclose,
        rcloserecord=rclose,
        linear_acceleration="BICGSTAB",
        scaling_method="NONE",
        reordering_method="NONE",
        relaxation_factor=relax,
        filename="{}.ims".format(gwtname),
    )
    sim.register_ims_package(imsgwt, [gwt.name])

    dis = flopy.mf6.ModflowGwtdis(
        gwt,
        nlay=nlay,
        nrow=nrow,
        ncol=ncol,
        delr=delr,
        delc=delc,
        top=top,
        botm=botm,
        idomain=idomain,
    )
    ic = flopy.mf6.ModflowGwtic(gwt, strt=0.0)
    sto = flopy.mf6.ModflowGwtmst(gwt, porosity=0.3)
    adv = flopy.mf6.ModflowGwtadv(gwt, scheme="TVD")
    dsp = flopy.mf6.ModflowGwtdsp(gwt, alh=20.0, ath1=2, atv=0.2)
    sourcerecarray = [()]
    ssm = flopy.mf6.ModflowGwtssm(gwt, sources=sourcerecarray)
    cnclist = [
        [(0, 0, 11), 500.0],
        [(0, 0, 12), 500.0],
        [(0, 0, 13), 500.0],
        [(0, 0, 14), 500.0],
        [(1, 0, 11), 500.0],
        [(1, 0, 12), 500.0],
        [(1, 0, 13), 500.0],
        [(1, 0, 14), 500.0],
    ]
    cnc = flopy.mf6.ModflowGwtcnc(
        gwt,
        maxbound=len(cnclist),
        stress_period_data=cnclist,
        save_flows=False,
        pname="CNC-1",
    )

    lktpackagedata = [
        (0, 0.0, 99.0, 999.0, "mylake1"),
        (1, 0.0, 99.0, 999.0, "mylake2"),
    ]
    lktperioddata = [
        (0, "STATUS", "ACTIVE"),
        (1, "STATUS", "ACTIVE"),
    ]
    lkt_obs = {
        (gwtname + ".lkt.obs.csv",): [
            ("lkt1conc", "CONCENTRATION", 1),
            ("lkt2conc", "CONCENTRATION", 2),
            ("lkt1frommvr", "FROM-MVR", (0,)),
            ("lkt2frommvr", "FROM-MVR", (1,)),
            ("lkt1tomvr", "TO-MVR", (0,)),
            ("lkt1bntomvr", "TO-MVR", "mylake1"),
        ],
    }
    lkt_obs["digits"] = 7
    lkt_obs["print_input"] = True
    lkt_obs["filename"] = gwtname + ".lkt.obs"

    lkt_on = True
    if lkt_on:
        lkt = flopy.mf6.modflow.ModflowGwtlkt(
            gwt,
            boundnames=True,
            save_flows=True,
            print_input=True,
            print_flows=True,
            print_concentration=True,
            concentration_filerecord=gwtname + ".lkt.bin",
            budget_filerecord=gwtname + ".lkt.bud",
            packagedata=lktpackagedata,
            lakeperioddata=lktperioddata,
            observations=lkt_obs,
            pname="LAK-1",
            auxiliary=["aux1", "aux2"],
        )

    nreach = 38
    sftpackagedata = []
    for irno in range(nreach):
        t = (irno, 0.0, 99.0, 999.0, "myreach{}".format(irno + 1))
        sftpackagedata.append(t)

    sftperioddata = [(0, "STATUS", "ACTIVE"), (0, "CONCENTRATION", 0.0)]

    sft_obs = {
        (gwtname + ".sft.obs.csv",): [
            ("sft{}conc".format(i + 1), "CONCENTRATION", i + 1)
            for i in range(nreach)
        ]
    }
    # append additional obs attributes to obs dictionary
    sft_obs["digits"] = 7
    sft_obs["print_input"] = True
    sft_obs["filename"] = gwtname + ".sft.obs"

    sft_on = True
    if sft_on:
        sft = flopy.mf6.modflow.ModflowGwtsft(
            gwt,
            boundnames=True,
            save_flows=True,
            print_input=True,
            print_flows=True,
            print_concentration=True,
            concentration_filerecord=gwtname + ".sft.bin",
            budget_filerecord=gwtname + ".sft.bud",
            packagedata=sftpackagedata,
            reachperioddata=sftperioddata,
            observations=sft_obs,
            pname="SFR-1",
            auxiliary=["aux1", "aux2"],
        )

    pd = [
        ("GWFHEAD", "../flow/flow.hds", None),
        ("GWFBUDGET", "../flow/flow.bud", None),
        ("GWFMOVER", "../flow/flow.mvr.bud", None),
        ("LAK-1", "../flow/flow.lak.bud", None),
        ("SFR-1", "../flow/flow.sfr.bud", None),
    ]
    fmi = flopy.mf6.ModflowGwtfmi(gwt, packagedata=pd)

    # mover transport package
    mvt = flopy.mf6.modflow.ModflowGwtmvt(gwt, print_flows=True)

    oc = flopy.mf6.ModflowGwtoc(
        gwt,
        budget_filerecord="{}.cbc".format(gwtname),
        concentration_filerecord="{}.ucn".format(gwtname),
        concentrationprintrecord=[
            ("COLUMNS", ncol, "WIDTH", 15, "DIGITS", 6, "GENERAL")
        ],
        saverecord=[("CONCENTRATION", "ALL"), ("BUDGET", "ALL")],
        printrecord=[("CONCENTRATION", "ALL"), ("BUDGET", "ALL")],
    )

    sim.write_simulation()
    sim.run_simulation()

    fname = gwtname + ".lkt.bin"
    fname = os.path.join(wst, fname)
    bobj = flopy.utils.HeadFile(
        fname, precision="double", text="concentration"
    )
    lkaconc = bobj.get_alldata()[:, 0, 0, :]
    times = bobj.times
    bobj.file.close()

    fname = gwtname + ".sft.bin"
    fname = os.path.join(wst, fname)
    bobj = flopy.utils.HeadFile(
        fname, precision="double", text="concentration"
    )
    sfaconc = bobj.get_alldata()[:, 0, 0, :]
    times = bobj.times
    bobj.file.close()

    # set atol
    atol = 0.05

    # check simulated concentration in lak 1 and 2 sfr reaches
    res_lak1 = lkaconc[:, 0]
    ans_lak1 = [
        -1.73249951e-19,
        5.97398983e-02,
        4.18358112e-01,
        1.48857598e00,
        3.63202585e00,
        6.92925430e00,
        1.11162776e01,
        1.57328143e01,
        2.03088745e01,
        2.45013060e01,
        2.81200704e01,
        3.11132152e01,
        3.34833369e01,
        3.53028319e01,
        3.66693021e01,
        3.76781530e01,
        3.84188513e01,
        3.89615387e01,
        3.93577458e01,
        3.96464993e01,
        3.98598113e01,
        4.00184878e01,
        4.01377654e01,
        4.02288674e01,
        4.02998291e01,
        4.03563314e01,
    ]
    ans_lak1 = np.array(ans_lak1)
    d = res_lak1 - ans_lak1
    msg = "{}\n{}\n{}".format(res_lak1, ans_lak1, d)
    assert np.allclose(res_lak1, ans_lak1, atol=atol), msg

    res_sfr3 = sfaconc[:, 30]
    ans_sfr3 = [
        -7.67944651e-23,
        5.11358249e-03,
        3.76169957e-02,
        1.42055634e-01,
        3.72438193e-01,
        7.74112522e-01,
        1.37336373e00,
        2.18151231e00,
        3.19993561e00,
        4.42853144e00,
        5.85660993e00,
        7.46619448e00,
        9.22646330e00,
        1.11069607e01,
        1.30764504e01,
        1.50977917e01,
        1.71329980e01,
        1.91636634e01,
        2.11530199e01,
        2.30688490e01,
        2.48821059e01,
        2.65691424e01,
        2.81080543e01,
        2.94838325e01,
        3.06909748e01,
        3.17352915e01,
    ]
    ans_sfr3 = np.array(ans_sfr3)
    d = res_sfr3 - ans_sfr3
    msg = "{}\n{}\n{}".format(res_sfr3, ans_sfr3, d)
    assert np.allclose(res_sfr3, ans_sfr3, atol=atol), msg

    res_sfr4 = sfaconc[:, 37]
    ans_sfr4 = [
        -2.00171747e-20,
        3.55076535e-02,
        2.49465789e-01,
        8.91299656e-01,
        2.18622372e00,
        4.19920114e00,
        6.79501651e00,
        9.72255743e00,
        1.27208739e01,
        1.55989390e01,
        1.82462345e01,
        2.06258607e01,
        2.27255881e01,
        2.45721928e01,
        2.62061367e01,
        2.76640442e01,
        2.89788596e01,
        3.01814571e01,
        3.12842113e01,
        3.22945541e01,
        3.32174210e01,
        3.40539043e01,
        3.48027700e01,
        3.54636082e01,
        3.60384505e01,
        3.65330352e01,
    ]
    ans_sfr4 = np.array(ans_sfr4)
    d = res_sfr4 - ans_sfr4
    msg = "{}\n{}\n{}".format(res_sfr4, ans_sfr4, d)
    assert np.allclose(res_sfr4, ans_sfr4, atol=atol), msg

    # make some checks on lake obs csv file
    fname = gwtname + ".lkt.obs.csv"
    fname = os.path.join(wst, fname)
    try:
        tc = np.genfromtxt(fname, names=True, delimiter=",")
    except:
        assert False, 'could not load data from "{}"'.format(fname)
    errmsg = "to-mvr boundname and outlet number do not match for {}".format(
        fname
    )
    assert np.allclose(tc["LKT1TOMVR"], tc["LKT1BNTOMVR"]), errmsg

    return


def test_prudic2004t2fmi():
    run_flow_model()
    run_transport_model()
    d = os.path.join(testdir, testgroup)
#    if os.path.isdir(d):
#        shutil.rmtree(d)
    return


if __name__ == "__main__":
    # print message
    print("standalone run of {}".format(os.path.basename(__file__)))

    # run tests
    test_prudic2004t2fmi()<|MERGE_RESOLUTION|>--- conflicted
+++ resolved
@@ -7,28 +7,27 @@
 try:
     import pymake
 except:
-    msg = "Error. Pymake package is not available.\n"
-    msg += "Try installing using the following command:\n"
-    msg += " pip install https://github.com/modflowpy/pymake/zipball/master"
+    msg = 'Error. Pymake package is not available.\n'
+    msg += 'Try installing using the following command:\n'
+    msg += ' pip install https://github.com/modflowpy/pymake/zipball/master'
     raise Exception(msg)
 
 try:
     import flopy
 except:
-    msg = "Error. FloPy package is not available.\n"
-    msg += "Try installing using the following command:\n"
-    msg += " pip install flopy"
+    msg = 'Error. FloPy package is not available.\n'
+    msg += 'Try installing using the following command:\n'
+    msg += ' pip install flopy'
     raise Exception(msg)
 
 
 import targets
-
-exe_name_mf6 = targets.target_dict["mf6"]
+exe_name_mf6 = targets.target_dict['mf6']
 exe_name_mf6 = os.path.abspath(exe_name_mf6)
 
-data_ws = os.path.abspath("./data/prudic2004test2/")
-testdir = "./temp"
-testgroup = "prudic2004t2fmi"
+data_ws = os.path.abspath('./data/prudic2004test2/')
+testdir = './temp'
+testgroup = 'prudic2004t2fmi'
 d = os.path.join(testdir, testgroup)
 if os.path.isdir(d):
     shutil.rmtree(d)
@@ -38,28 +37,26 @@
 ncol = 23
 delr = 405.665
 delc = 403.717
-top = 100.0
-fname = os.path.join(data_ws, "bot1.dat")
+top = 100.
+fname = os.path.join(data_ws, 'bot1.dat')
 bot0 = np.loadtxt(fname)
-botm = [bot0] + [bot0 - (15.0 * k) for k in range(1, nlay)]
-fname = os.path.join(data_ws, "idomain1.dat")
+botm = [bot0] + [bot0 - (15. * k) for k in range(1, nlay)]
+fname = os.path.join(data_ws, 'idomain1.dat')
 idomain0 = np.loadtxt(fname, dtype=int)
 idomain = nlay * [idomain0]
 
 
 def run_flow_model():
     global idomain
-    name = "flow"
+    name = 'flow'
     gwfname = name
     wsf = os.path.join(testdir, testgroup, name)
-    sim = flopy.mf6.MFSimulation(
-        sim_name=name, sim_ws=wsf, exe_name=exe_name_mf6
-    )
-    tdis_rc = [(1.0, 1, 1.0), (365.25 * 25, 1, 1.0)]
+    sim = flopy.mf6.MFSimulation(sim_name=name, sim_ws=wsf,
+                                 exe_name=exe_name_mf6)
+    tdis_rc = [(1., 1, 1.), (365.25 * 25, 1, 1.)]
     nper = len(tdis_rc)
-    tdis = flopy.mf6.ModflowTdis(
-        sim, time_units="DAYS", nper=nper, perioddata=tdis_rc
-    )
+    tdis = flopy.mf6.ModflowTdis(sim, time_units='DAYS',
+                                 nper=nper, perioddata=tdis_rc)
 
     gwf = flopy.mf6.ModflowGwf(sim, modelname=gwfname, save_flows=True)
 
@@ -69,35 +66,6 @@
     nouter = 1000
     ninner = 100
     relax = 0.99
-<<<<<<< HEAD
-    imsgwf = flopy.mf6.ModflowIms(
-        sim,
-        print_option="ALL",
-        outer_dvclose=hclose,
-        outer_maximum=nouter,
-        under_relaxation="NONE",
-        inner_maximum=ninner,
-        inner_dvclose=hclose,
-        rcloserecord=rclose,
-        linear_acceleration="CG",
-        scaling_method="NONE",
-        reordering_method="NONE",
-        relaxation_factor=relax,
-        filename="{}.ims".format(gwfname),
-    )
-
-    dis = flopy.mf6.ModflowGwfdis(
-        gwf,
-        nlay=nlay,
-        nrow=nrow,
-        ncol=ncol,
-        delr=delr,
-        delc=delc,
-        top=top,
-        botm=botm,
-        idomain=idomain,
-    )
-=======
     imsgwf = flopy.mf6.ModflowIms(sim, print_option='SUMMARY',
                                   outer_dvclose=hclose,
                                   outer_maximum=nouter,
@@ -114,108 +82,74 @@
     dis = flopy.mf6.ModflowGwfdis(gwf, nlay=nlay, nrow=nrow, ncol=ncol,
                                   delr=delr, delc=delc,
                                   top=top, botm=botm, idomain=idomain)
->>>>>>> baf32a42
     idomain = dis.idomain.array
 
-    ic = flopy.mf6.ModflowGwfic(gwf, strt=50.0)
-
-    npf = flopy.mf6.ModflowGwfnpf(
-        gwf,
-        xt3doptions=False,
-        save_flows=True,
-        save_specific_discharge=True,
-        save_saturation=True,
-        icelltype=[1] + 7 * [0],
-        k=250.0,
-        k33=125.0,
-    )
+    ic = flopy.mf6.ModflowGwfic(gwf, strt=50.)
+
+    npf = flopy.mf6.ModflowGwfnpf(gwf, xt3doptions=False,
+                                  save_flows=True,
+                                  save_specific_discharge=True,
+                                  save_saturation=True,
+                                  icelltype=[1] + 7 * [0],
+                                  k=250., k33=125.)
 
     sto_on = False
     if sto_on:
-        sto = flopy.mf6.ModflowGwfsto(
-            gwf,
-            save_flows=True,
-            iconvert=[1] + 7 * [0],
-            ss=1.0e-5,
-            sy=0.3,
-            steady_state={0: True},
-            transient={1: False},
-        )
-
-    oc = flopy.mf6.ModflowGwfoc(
-        gwf,
-        budget_filerecord="{}.bud".format(gwfname),
-        head_filerecord="{}.hds".format(gwfname),
-        headprintrecord=[
-            ("COLUMNS", ncol, "WIDTH", 15, "DIGITS", 6, "GENERAL")
-        ],
-        saverecord=[("HEAD", "ALL"), ("BUDGET", "ALL")],
-        printrecord=[("HEAD", "ALL"), ("BUDGET", "ALL")],
-    )
+        sto = flopy.mf6.ModflowGwfsto(gwf, save_flows=True,
+                                      iconvert=[1] + 7 * [0],
+                                      ss=1.e-5, sy=0.3,
+                                      steady_state={0: True},
+                                      transient={1: False})
+
+    oc = flopy.mf6.ModflowGwfoc(gwf,
+                                budget_filerecord='{}.bud'.format(gwfname),
+                                head_filerecord='{}.hds'.format(gwfname),
+                                headprintrecord=[
+                                    ('COLUMNS', ncol, 'WIDTH', 15,
+                                     'DIGITS', 6, 'GENERAL')],
+                                saverecord=[('HEAD', 'ALL'), ('BUDGET', 'ALL')],
+                                printrecord=[('HEAD', 'ALL'), ('BUDGET', 'ALL')])
 
     rch_on = True
     if rch_on:
-        rch = flopy.mf6.ModflowGwfrcha(
-            gwf, recharge={0: 4.79e-3}, pname="RCH-1"
-        )
+        rch = flopy.mf6.ModflowGwfrcha(gwf, recharge={0: 4.79e-3}, pname='RCH-1')
 
     chdlist = []
-    fname = os.path.join(data_ws, "chd.dat")
-    for line in open(fname, "r").readlines():
+    fname = os.path.join(data_ws, 'chd.dat')
+    for line in open(fname, 'r').readlines():
         ll = line.strip().split()
         if len(ll) == 4:
             k, i, j, hd = ll
-            chdlist.append(
-                [
-                    (
-                        int(k) - 1,
-                        int(i) - 1,
-                        int(j) - 1,
-                    ),
-                    float(hd),
-                ]
-            )
-    chd = flopy.mf6.ModflowGwfchd(
-        gwf, stress_period_data=chdlist, pname="CHD-1"
-    )
+            chdlist.append([(int(k) - 1, int(i) - 1, int(j) - 1,), float(hd)])
+    chd = flopy.mf6.ModflowGwfchd(gwf, stress_period_data=chdlist, pname='CHD-1')
 
     rivlist = []
-    fname = os.path.join(data_ws, "riv.dat")
-    for line in open(fname, "r").readlines():
+    fname = os.path.join(data_ws, 'riv.dat')
+    for line in open(fname, 'r').readlines():
         ll = line.strip().split()
         if len(ll) == 7:
             k, i, j, s, c, rb, bn = ll
             rivlist.append(
-                [
-                    (
-                        int(k) - 1,
-                        int(i) - 1,
-                        int(j) - 1,
-                    ),
-                    float(s),
-                    float(c),
-                    float(rb),
-                    bn,
-                ]
-            )
-    rivra = flopy.mf6.ModflowGwfriv.stress_period_data.empty(
-        gwf, maxbound=len(rivlist), boundnames=True
-    )[0]
+                [(int(k) - 1, int(i) - 1, int(j) - 1,), float(s), float(c),
+                 float(rb), bn])
+    rivra = \
+    flopy.mf6.ModflowGwfriv.stress_period_data.empty(gwf, maxbound=len(rivlist),
+                                                     boundnames=True)[0]
     for i, t in enumerate(rivlist):
         rivra[i] = tuple(t)
-    fname = os.path.join(data_ws, "sfr-packagedata.dat")
+    fname = os.path.join(data_ws, 'sfr-packagedata.dat')
     sfrpd = np.genfromtxt(fname, names=True)
-    sfrpackagedata = flopy.mf6.ModflowGwfsfr.packagedata.empty(
-        gwf, boundnames=True, maxbound=sfrpd.shape[0]
-    )
+    sfrpackagedata = flopy.mf6.ModflowGwfsfr.packagedata.empty(gwf, boundnames=True,
+                                                               maxbound=sfrpd.shape[
+                                                                   0])
     for name in sfrpackagedata.dtype.names:
         if name in rivra.dtype.names:
             sfrpackagedata[name] = rivra[name]
     for name in sfrpackagedata.dtype.names:
         if name in sfrpd.dtype.names:
             sfrpackagedata[name] = sfrpd[name]
-    sfrpackagedata["boundname"] = rivra["boundname"]
-    fname = os.path.join(data_ws, "sfr-connectiondata.dat")
+    sfrpackagedata['boundname'] = rivra['boundname']
+    fname = os.path.join(data_ws, 'sfr-connectiondata.dat')
     with open(fname) as f:
         lines = f.readlines()
     sfrconnectiondata = []
@@ -226,44 +160,40 @@
             i = int(v)
             c.append(i)
         sfrconnectiondata.append(c)
-    sfrperioddata = {0: [[0, "inflow", 86400], [18, "inflow", 8640.0]]}
-
-    sfr_obs = {
-        (gwfname + ".sfr.obs.csv",): [
-            ("reach1leakage", "SFR", "LONGESTRIVERINTHEWORLD1"),
-            ("reach2leakage", "SFR", "LONGESTRIVERINTHEWORLD2"),
-            ("reach3leakage", "SFR", "LONGESTRIVERINTHEWORLD3"),
-            ("reach4leakage", "SFR", "LONGESTRIVERINTHEWORLD4"),
+    sfrperioddata = {0: [[0, 'inflow', 86400], [18, 'inflow', 8640.]]}
+
+    sfr_obs = {(gwfname + '.sfr.obs.csv',):
+        [
+            ('reach1leakage', 'SFR', 'LONGESTRIVERINTHEWORLD1'),
+            ('reach2leakage', 'SFR', 'LONGESTRIVERINTHEWORLD2'),
+            ('reach3leakage', 'SFR', 'LONGESTRIVERINTHEWORLD3'),
+            ('reach4leakage', 'SFR', 'LONGESTRIVERINTHEWORLD4'),
         ],
     }
-    sfr_obs["digits"] = 7
-    sfr_obs["print_input"] = True
-    sfr_obs["filename"] = gwfname + ".sfr.obs"
+    sfr_obs['digits'] = 7
+    sfr_obs['print_input'] = True
+    sfr_obs['filename'] = gwfname + '.sfr.obs'
 
     sfr_on = True
     if sfr_on:
-        sfr = flopy.mf6.ModflowGwfsfr(
-            gwf,
-            print_stage=True,
-            print_flows=True,
-            stage_filerecord=gwfname + ".sfr.bin",
-            budget_filerecord=gwfname + ".sfr.bud",
-            mover=True,
-            pname="SFR-1",
-            unit_conversion=128390.00,
-            boundnames=True,
-            nreaches=len(rivlist),
-            packagedata=sfrpackagedata,
-            connectiondata=sfrconnectiondata,
-            perioddata=sfrperioddata,
-            observations=sfr_obs,
-        )
-
-    fname = os.path.join(data_ws, "lakibd.dat")
+        sfr = flopy.mf6.ModflowGwfsfr(gwf,
+                                      print_stage=True,
+                                      print_flows=True,
+                                      stage_filerecord=gwfname + '.sfr.bin',
+                                      budget_filerecord=gwfname + '.sfr.bud',
+                                      mover=True, pname='SFR-1',
+                                      unit_conversion=128390.00,
+                                      boundnames=True, nreaches=len(rivlist),
+                                      packagedata=sfrpackagedata,
+                                      connectiondata=sfrconnectiondata,
+                                      perioddata=sfrperioddata,
+                                      observations=sfr_obs)
+
+    fname = os.path.join(data_ws, 'lakibd.dat')
     lakibd = np.loadtxt(fname, dtype=int)
     lakeconnectiondata = []
     nlakecon = [0, 0]
-    lak_leakance = 1.0
+    lak_leakance = 1.
     for i in range(nrow):
         for j in range(ncol):
             if lakibd[i, j] == 0:
@@ -273,79 +203,34 @@
                 # back
                 if i > 0:
                     if lakibd[i - 1, j] == 0 and idomain[0, i - 1, j]:
-                        h = [
-                            ilak,
-                            nlakecon[ilak],
-                            (0, i - 1, j),
-                            "horizontal",
-                            lak_leakance,
-                            0.0,
-                            0.0,
-                            delc / 2.0,
-                            delr,
-                        ]
+                        h = [ilak, nlakecon[ilak], (0, i - 1, j), 'horizontal',
+                             lak_leakance, 0.0, 0.0, delc / 2., delr]
                         nlakecon[ilak] += 1
                         lakeconnectiondata.append(h)
                 # left
                 if j > 0:
                     if lakibd[i, j - 1] and idomain[0, i, j - 1] == 0:
-                        h = [
-                            ilak,
-                            nlakecon[ilak],
-                            (0, i, j - 1),
-                            "horizontal",
-                            lak_leakance,
-                            0.0,
-                            0.0,
-                            delr / 2.0,
-                            delc,
-                        ]
+                        h = [ilak, nlakecon[ilak], (0, i, j - 1), 'horizontal',
+                             lak_leakance, 0.0, 0.0, delr / 2., delc]
                         nlakecon[ilak] += 1
                         lakeconnectiondata.append(h)
                 # right
                 if j < ncol - 1:
                     if lakibd[i, j + 1] == 0 and idomain[0, i, j + 1]:
-                        h = [
-                            ilak,
-                            nlakecon[ilak],
-                            (0, i, j + 1),
-                            "horizontal",
-                            lak_leakance,
-                            0.0,
-                            0.0,
-                            delr / 2.0,
-                            delc,
-                        ]
+                        h = [ilak, nlakecon[ilak], (0, i, j + 1), 'horizontal',
+                             lak_leakance, 0.0, 0.0, delr / 2., delc]
                         nlakecon[ilak] += 1
                         lakeconnectiondata.append(h)
                 # front
                 if i < nrow - 1:
                     if lakibd[i + 1, j] == 0 and idomain[0, i + 1, j]:
-                        h = [
-                            ilak,
-                            nlakecon[ilak],
-                            (0, i + 1, j),
-                            "horizontal",
-                            lak_leakance,
-                            0.0,
-                            0.0,
-                            delc / 2.0,
-                            delr,
-                        ]
+                        h = [ilak, nlakecon[ilak], (0, i + 1, j), 'horizontal',
+                             lak_leakance, 0.0, 0.0, delc / 2., delr]
                         nlakecon[ilak] += 1
                         lakeconnectiondata.append(h)
                 # vertical
-                v = [
-                    ilak,
-                    nlakecon[ilak],
-                    (1, i, j),
-                    "vertical",
-                    lak_leakance,
-                    0.0,
-                    0.0,
-                    0.0,
-                    0.0,
-                ]
+                v = [ilak, nlakecon[ilak], (1, i, j), 'vertical', lak_leakance, 0.0,
+                     0.0, 0.0, 0.0]
                 nlakecon[ilak] += 1
                 lakeconnectiondata.append(v)
 
@@ -366,33 +251,13 @@
     idomain[0, i, j] = 0
     gwf.dis.idomain.set_data(idomain[0], layer=0, multiplier=[1])
 
-    lakpackagedata = [
-        [0, 44.0, nlakecon[0], "lake1"],
-        [1, 35.2, nlakecon[1], "lake2"],
-    ]
+    lakpackagedata = [[0, 44., nlakecon[0], 'lake1'],
+                      [1, 35.2, nlakecon[1], 'lake2']]
     # <outletno> <lakein> <lakeout> <couttype> <invert> <width> <rough> <slope>
-    outlets = [[0, 0, -1, "MANNING", 44.5, 5.000000, 0.03, 0.2187500e-02]]
+    outlets = [[0, 0, -1, 'MANNING', 44.5, 5.000000, 0.03, 0.2187500E-02]]
 
     lake_on = True
     if lake_on:
-<<<<<<< HEAD
-        lak = flopy.mf6.ModflowGwflak(
-            gwf,
-            time_conversion=86400.000,
-            print_stage=True,
-            print_flows=True,
-            stage_filerecord=gwfname + ".lak.bin",
-            budget_filerecord=gwfname + ".lak.bud",
-            mover=True,
-            pname="LAK-1",
-            boundnames=True,
-            nlakes=2,
-            noutlets=len(outlets),
-            outlets=outlets,
-            packagedata=lakpackagedata,
-            connectiondata=lakeconnectiondata,
-        )
-=======
         lak = flopy.mf6.ModflowGwflak(gwf, time_conversion=86400.000,
                                       print_stage=True, print_flows=True,
                                       stage_filerecord=gwfname + '.lak.bin',
@@ -404,54 +269,46 @@
                                       packagedata=lakpackagedata,
                                       connectiondata=lakeconnectiondata,
                                       observations=lak_obs)
->>>>>>> baf32a42
 
     mover_on = True
     if mover_on:
         maxmvr, maxpackages = 2, 2
-        mvrpack = [["SFR-1"], ["LAK-1"]]
+        mvrpack = [['SFR-1'], ['LAK-1']]
         mvrperioddata = [
-            ["SFR-1", 5, "LAK-1", 0, "FACTOR", 1.0],
-            ["LAK-1", 0, "SFR-1", 6, "FACTOR", 1.0],
+            ['SFR-1', 5, 'LAK-1', 0, 'FACTOR', 1.],
+            ['LAK-1', 0, 'SFR-1', 6, 'FACTOR', 1.],
         ]
-        mvr = flopy.mf6.ModflowGwfmvr(
-            gwf,
-            maxmvr=maxmvr,
-            print_flows=True,
-            budget_filerecord=gwfname + ".mvr.bud",
-            maxpackages=maxpackages,
-            packages=mvrpack,
-            perioddata=mvrperioddata,
-        )
+        mvr = flopy.mf6.ModflowGwfmvr(gwf, maxmvr=maxmvr,
+                                      print_flows=True,
+                                      budget_filerecord=gwfname + '.mvr.bud',
+                                      maxpackages=maxpackages,
+                                      packages=mvrpack,
+                                      perioddata=mvrperioddata)
 
     sim.write_simulation()
     sim.run_simulation(silent=False)
 
-    fname = gwfname + ".hds"
+    fname = gwfname + '.hds'
     fname = os.path.join(wsf, fname)
-    hobj = flopy.utils.HeadFile(fname, precision="double")
+    hobj = flopy.utils.HeadFile(fname, precision='double')
     head = hobj.get_data()
     hobj.file.close()
 
     if lake_on:
-        fname = gwfname + ".lak.bin"
+        fname = gwfname + '.lak.bin'
         fname = os.path.join(wsf, fname)
         lkstage = None
         if os.path.isfile(fname):
-            lksobj = flopy.utils.HeadFile(
-                fname, precision="double", text="stage"
-            )
+            lksobj = flopy.utils.HeadFile(fname, precision='double', text='stage')
             lkstage = lksobj.get_data().flatten()
             lksobj.file.close()
 
     if sfr_on:
-        fname = gwfname + ".sfr.bin"
+        fname = gwfname + '.sfr.bin'
         fname = os.path.join(wsf, fname)
         sfstage = None
         if os.path.isfile(fname):
-            bobj = flopy.utils.HeadFile(
-                fname, precision="double", text="stage"
-            )
+            bobj = flopy.utils.HeadFile(fname, precision='double', text='stage')
             sfstage = bobj.get_data().flatten()
             bobj.file.close()
 
@@ -476,22 +333,17 @@
 
 
 def run_transport_model():
-    name = "transport"
+    name = 'transport'
     gwtname = name
     wst = os.path.join(testdir, testgroup, name)
-    sim = flopy.mf6.MFSimulation(
-        sim_name=name,
-        version="mf6",
-        exe_name=exe_name_mf6,
-        sim_ws=wst,
-        continue_=False,
-    )
-
-    tdis_rc = [(1.0, 1, 1.0), (365.25 * 25, 25, 1.0)]
+    sim = flopy.mf6.MFSimulation(sim_name=name, version='mf6',
+                                 exe_name=exe_name_mf6, sim_ws=wst,
+                                 continue_=False)
+
+    tdis_rc = [(1., 1, 1.), (365.25 * 25, 25, 1.)]
     nper = len(tdis_rc)
-    tdis = flopy.mf6.ModflowTdis(
-        sim, time_units="DAYS", nper=nper, perioddata=tdis_rc
-    )
+    tdis = flopy.mf6.ModflowTdis(sim, time_units='DAYS',
+                                 nper=nper, perioddata=tdis_rc)
 
     gwt = flopy.mf6.ModflowGwt(sim, modelname=gwtname)
 
@@ -501,176 +353,150 @@
     nouter = 50
     ninner = 20
     relax = 0.97
-    imsgwt = flopy.mf6.ModflowIms(
-        sim,
-        print_option="ALL",
-        outer_dvclose=hclose,
-        outer_maximum=nouter,
-        under_relaxation="DBD",
-        under_relaxation_theta=0.7,
-        inner_maximum=ninner,
-        inner_dvclose=hclose,
-        rcloserecord=rclose,
-        linear_acceleration="BICGSTAB",
-        scaling_method="NONE",
-        reordering_method="NONE",
-        relaxation_factor=relax,
-        filename="{}.ims".format(gwtname),
-    )
+    imsgwt = flopy.mf6.ModflowIms(sim, print_option='ALL',
+                                  outer_dvclose=hclose,
+                                  outer_maximum=nouter,
+                                  under_relaxation='DBD',
+                                  under_relaxation_theta=0.7,
+                                  inner_maximum=ninner,
+                                  inner_dvclose=hclose,
+                                  rcloserecord=rclose,
+                                  linear_acceleration='BICGSTAB',
+                                  scaling_method='NONE',
+                                  reordering_method='NONE',
+                                  relaxation_factor=relax,
+                                  filename='{}.ims'.format(gwtname))
     sim.register_ims_package(imsgwt, [gwt.name])
 
-    dis = flopy.mf6.ModflowGwtdis(
-        gwt,
-        nlay=nlay,
-        nrow=nrow,
-        ncol=ncol,
-        delr=delr,
-        delc=delc,
-        top=top,
-        botm=botm,
-        idomain=idomain,
-    )
-    ic = flopy.mf6.ModflowGwtic(gwt, strt=0.0)
+    dis = flopy.mf6.ModflowGwtdis(gwt, nlay=nlay, nrow=nrow, ncol=ncol,
+                                  delr=delr, delc=delc,
+                                  top=top, botm=botm, idomain=idomain)
+    ic = flopy.mf6.ModflowGwtic(gwt, strt=0.)
     sto = flopy.mf6.ModflowGwtmst(gwt, porosity=0.3)
-    adv = flopy.mf6.ModflowGwtadv(gwt, scheme="TVD")
-    dsp = flopy.mf6.ModflowGwtdsp(gwt, alh=20.0, ath1=2, atv=0.2)
+    adv = flopy.mf6.ModflowGwtadv(gwt, scheme='TVD')
+    dsp = flopy.mf6.ModflowGwtdsp(gwt, alh=20., ath1=2, atv=0.2)
     sourcerecarray = [()]
     ssm = flopy.mf6.ModflowGwtssm(gwt, sources=sourcerecarray)
     cnclist = [
-        [(0, 0, 11), 500.0],
-        [(0, 0, 12), 500.0],
-        [(0, 0, 13), 500.0],
-        [(0, 0, 14), 500.0],
-        [(1, 0, 11), 500.0],
-        [(1, 0, 12), 500.0],
-        [(1, 0, 13), 500.0],
-        [(1, 0, 14), 500.0],
+        [(0, 0, 11), 500.], [(0, 0, 12), 500.], [(0, 0, 13), 500.],
+        [(0, 0, 14), 500.],
+        [(1, 0, 11), 500.], [(1, 0, 12), 500.], [(1, 0, 13), 500.],
+        [(1, 0, 14), 500.],
     ]
-    cnc = flopy.mf6.ModflowGwtcnc(
-        gwt,
-        maxbound=len(cnclist),
-        stress_period_data=cnclist,
-        save_flows=False,
-        pname="CNC-1",
-    )
-
-    lktpackagedata = [
-        (0, 0.0, 99.0, 999.0, "mylake1"),
-        (1, 0.0, 99.0, 999.0, "mylake2"),
-    ]
-    lktperioddata = [
-        (0, "STATUS", "ACTIVE"),
-        (1, "STATUS", "ACTIVE"),
-    ]
-    lkt_obs = {
-        (gwtname + ".lkt.obs.csv",): [
-            ("lkt1conc", "CONCENTRATION", 1),
-            ("lkt2conc", "CONCENTRATION", 2),
-            ("lkt1frommvr", "FROM-MVR", (0,)),
-            ("lkt2frommvr", "FROM-MVR", (1,)),
-            ("lkt1tomvr", "TO-MVR", (0,)),
-            ("lkt1bntomvr", "TO-MVR", "mylake1"),
+    cnc = flopy.mf6.ModflowGwtcnc(gwt, maxbound=len(cnclist),
+                                  stress_period_data=cnclist,
+                                  save_flows=False,
+                                  pname='CNC-1')
+
+    lktpackagedata = [(0, 0., 99., 999., 'mylake1'),
+                      (1, 0., 99., 999., 'mylake2'), ]
+    lktperioddata = [(0, 'STATUS', 'ACTIVE'),
+                     (1, 'STATUS', 'ACTIVE'),
+                     ]
+    lkt_obs = {(gwtname + '.lkt.obs.csv',):
+        [
+            ('lkt1conc', 'CONCENTRATION', 1),
+            ('lkt2conc', 'CONCENTRATION', 2),
+            ('lkt1frommvr', 'FROM-MVR', (0,)),
+            ('lkt2frommvr', 'FROM-MVR', (1,)),
+            ('lkt1tomvr', 'TO-MVR', (0,)),
+            ('lkt1bntomvr', 'TO-MVR', 'mylake1'),
         ],
     }
-    lkt_obs["digits"] = 7
-    lkt_obs["print_input"] = True
-    lkt_obs["filename"] = gwtname + ".lkt.obs"
+    lkt_obs['digits'] = 7
+    lkt_obs['print_input'] = True
+    lkt_obs['filename'] = gwtname + '.lkt.obs'
 
     lkt_on = True
     if lkt_on:
-        lkt = flopy.mf6.modflow.ModflowGwtlkt(
-            gwt,
-            boundnames=True,
-            save_flows=True,
-            print_input=True,
-            print_flows=True,
-            print_concentration=True,
-            concentration_filerecord=gwtname + ".lkt.bin",
-            budget_filerecord=gwtname + ".lkt.bud",
-            packagedata=lktpackagedata,
-            lakeperioddata=lktperioddata,
-            observations=lkt_obs,
-            pname="LAK-1",
-            auxiliary=["aux1", "aux2"],
-        )
+        lkt = flopy.mf6.modflow.ModflowGwtlkt(gwt,
+                                              boundnames=True,
+                                              save_flows=True,
+                                              print_input=True,
+                                              print_flows=True,
+                                              print_concentration=True,
+                                              concentration_filerecord=gwtname + '.lkt.bin',
+                                              budget_filerecord=gwtname +
+                                                                '.lkt.bud',
+                                              packagedata=lktpackagedata,
+                                              lakeperioddata=lktperioddata,
+                                              observations=lkt_obs,
+                                              pname='LAK-1',
+                                              auxiliary=['aux1', 'aux2'])
 
     nreach = 38
     sftpackagedata = []
     for irno in range(nreach):
-        t = (irno, 0.0, 99.0, 999.0, "myreach{}".format(irno + 1))
+        t = (irno, 0., 99., 999., 'myreach{}'.format(irno + 1))
         sftpackagedata.append(t)
 
-    sftperioddata = [(0, "STATUS", "ACTIVE"), (0, "CONCENTRATION", 0.0)]
-
-    sft_obs = {
-        (gwtname + ".sft.obs.csv",): [
-            ("sft{}conc".format(i + 1), "CONCENTRATION", i + 1)
-            for i in range(nreach)
-        ]
-    }
+    sftperioddata = [
+        (0, 'STATUS', 'ACTIVE'),
+        (0, 'CONCENTRATION', 0.)
+    ]
+
+    sft_obs = {(gwtname + '.sft.obs.csv',):
+                   [('sft{}conc'.format(i + 1), 'CONCENTRATION', i + 1) for i in
+                    range(nreach)]}
     # append additional obs attributes to obs dictionary
-    sft_obs["digits"] = 7
-    sft_obs["print_input"] = True
-    sft_obs["filename"] = gwtname + ".sft.obs"
+    sft_obs['digits'] = 7
+    sft_obs['print_input'] = True
+    sft_obs['filename'] = gwtname + '.sft.obs'
 
     sft_on = True
     if sft_on:
-        sft = flopy.mf6.modflow.ModflowGwtsft(
-            gwt,
-            boundnames=True,
-            save_flows=True,
-            print_input=True,
-            print_flows=True,
-            print_concentration=True,
-            concentration_filerecord=gwtname + ".sft.bin",
-            budget_filerecord=gwtname + ".sft.bud",
-            packagedata=sftpackagedata,
-            reachperioddata=sftperioddata,
-            observations=sft_obs,
-            pname="SFR-1",
-            auxiliary=["aux1", "aux2"],
-        )
+        sft = flopy.mf6.modflow.ModflowGwtsft(gwt,
+                                              boundnames=True,
+                                              save_flows=True,
+                                              print_input=True,
+                                              print_flows=True,
+                                              print_concentration=True,
+                                              concentration_filerecord=gwtname + '.sft.bin',
+                                              budget_filerecord=gwtname +
+                                                                '.sft.bud',
+                                              packagedata=sftpackagedata,
+                                              reachperioddata=sftperioddata,
+                                              observations=sft_obs,
+                                              pname='SFR-1',
+                                              auxiliary=['aux1', 'aux2'])
 
     pd = [
-        ("GWFHEAD", "../flow/flow.hds", None),
-        ("GWFBUDGET", "../flow/flow.bud", None),
-        ("GWFMOVER", "../flow/flow.mvr.bud", None),
-        ("LAK-1", "../flow/flow.lak.bud", None),
-        ("SFR-1", "../flow/flow.sfr.bud", None),
+        ('GWFHEAD', '../flow/flow.hds', None),
+        ('GWFBUDGET', '../flow/flow.bud', None),
+        ('GWFMOVER', '../flow/flow.mvr.bud', None),
+        ('LAK-1', '../flow/flow.lak.bud', None),
+        ('SFR-1', '../flow/flow.sfr.bud', None),
     ]
     fmi = flopy.mf6.ModflowGwtfmi(gwt, packagedata=pd)
 
     # mover transport package
     mvt = flopy.mf6.modflow.ModflowGwtmvt(gwt, print_flows=True)
 
-    oc = flopy.mf6.ModflowGwtoc(
-        gwt,
-        budget_filerecord="{}.cbc".format(gwtname),
-        concentration_filerecord="{}.ucn".format(gwtname),
-        concentrationprintrecord=[
-            ("COLUMNS", ncol, "WIDTH", 15, "DIGITS", 6, "GENERAL")
-        ],
-        saverecord=[("CONCENTRATION", "ALL"), ("BUDGET", "ALL")],
-        printrecord=[("CONCENTRATION", "ALL"), ("BUDGET", "ALL")],
-    )
+    oc = flopy.mf6.ModflowGwtoc(gwt,
+                                budget_filerecord='{}.cbc'.format(gwtname),
+                                concentration_filerecord='{}.ucn'.format(
+                                    gwtname),
+                                concentrationprintrecord=[
+                                    ('COLUMNS', ncol, 'WIDTH', 15,
+                                     'DIGITS', 6, 'GENERAL')],
+                                saverecord=[('CONCENTRATION', 'ALL'),
+                                            ('BUDGET', 'ALL')],
+                                printrecord=[('CONCENTRATION', 'ALL'),
+                                             ('BUDGET', 'ALL')])
 
     sim.write_simulation()
     sim.run_simulation()
 
-    fname = gwtname + ".lkt.bin"
+    fname = gwtname + '.lkt.bin'
     fname = os.path.join(wst, fname)
-    bobj = flopy.utils.HeadFile(
-        fname, precision="double", text="concentration"
-    )
+    bobj = flopy.utils.HeadFile(fname, precision='double', text='concentration')
     lkaconc = bobj.get_alldata()[:, 0, 0, :]
     times = bobj.times
     bobj.file.close()
 
-    fname = gwtname + ".sft.bin"
+    fname = gwtname + '.sft.bin'
     fname = os.path.join(wst, fname)
-    bobj = flopy.utils.HeadFile(
-        fname, precision="double", text="concentration"
-    )
+    bobj = flopy.utils.HeadFile(fname, precision='double', text='concentration')
     sfaconc = bobj.get_alldata()[:, 0, 0, :]
     times = bobj.times
     bobj.file.close()
@@ -680,118 +506,56 @@
 
     # check simulated concentration in lak 1 and 2 sfr reaches
     res_lak1 = lkaconc[:, 0]
-    ans_lak1 = [
-        -1.73249951e-19,
-        5.97398983e-02,
-        4.18358112e-01,
-        1.48857598e00,
-        3.63202585e00,
-        6.92925430e00,
-        1.11162776e01,
-        1.57328143e01,
-        2.03088745e01,
-        2.45013060e01,
-        2.81200704e01,
-        3.11132152e01,
-        3.34833369e01,
-        3.53028319e01,
-        3.66693021e01,
-        3.76781530e01,
-        3.84188513e01,
-        3.89615387e01,
-        3.93577458e01,
-        3.96464993e01,
-        3.98598113e01,
-        4.00184878e01,
-        4.01377654e01,
-        4.02288674e01,
-        4.02998291e01,
-        4.03563314e01,
-    ]
+    ans_lak1 = \
+        [-1.73249951e-19, 5.97398983e-02, 4.18358112e-01, 1.48857598e+00,
+         3.63202585e+00, 6.92925430e+00, 1.11162776e+01, 1.57328143e+01,
+         2.03088745e+01, 2.45013060e+01, 2.81200704e+01, 3.11132152e+01,
+         3.34833369e+01, 3.53028319e+01, 3.66693021e+01, 3.76781530e+01,
+         3.84188513e+01, 3.89615387e+01, 3.93577458e+01, 3.96464993e+01,
+         3.98598113e+01, 4.00184878e+01, 4.01377654e+01, 4.02288674e+01,
+         4.02998291e+01, 4.03563314e+01]
     ans_lak1 = np.array(ans_lak1)
     d = res_lak1 - ans_lak1
-    msg = "{}\n{}\n{}".format(res_lak1, ans_lak1, d)
+    msg = '{}\n{}\n{}'.format(res_lak1, ans_lak1, d)
     assert np.allclose(res_lak1, ans_lak1, atol=atol), msg
 
     res_sfr3 = sfaconc[:, 30]
-    ans_sfr3 = [
-        -7.67944651e-23,
-        5.11358249e-03,
-        3.76169957e-02,
-        1.42055634e-01,
-        3.72438193e-01,
-        7.74112522e-01,
-        1.37336373e00,
-        2.18151231e00,
-        3.19993561e00,
-        4.42853144e00,
-        5.85660993e00,
-        7.46619448e00,
-        9.22646330e00,
-        1.11069607e01,
-        1.30764504e01,
-        1.50977917e01,
-        1.71329980e01,
-        1.91636634e01,
-        2.11530199e01,
-        2.30688490e01,
-        2.48821059e01,
-        2.65691424e01,
-        2.81080543e01,
-        2.94838325e01,
-        3.06909748e01,
-        3.17352915e01,
-    ]
+    ans_sfr3 = \
+       [-7.67944651e-23,  5.11358249e-03,  3.76169957e-02,  1.42055634e-01,
+         3.72438193e-01,  7.74112522e-01,  1.37336373e+00,  2.18151231e+00,
+         3.19993561e+00,  4.42853144e+00,  5.85660993e+00,  7.46619448e+00,
+         9.22646330e+00,  1.11069607e+01,  1.30764504e+01,  1.50977917e+01,
+         1.71329980e+01,  1.91636634e+01,  2.11530199e+01,  2.30688490e+01,
+         2.48821059e+01,  2.65691424e+01,  2.81080543e+01,  2.94838325e+01,
+         3.06909748e+01,  3.17352915e+01]
     ans_sfr3 = np.array(ans_sfr3)
     d = res_sfr3 - ans_sfr3
-    msg = "{}\n{}\n{}".format(res_sfr3, ans_sfr3, d)
+    msg = '{}\n{}\n{}'.format(res_sfr3, ans_sfr3, d)
     assert np.allclose(res_sfr3, ans_sfr3, atol=atol), msg
 
     res_sfr4 = sfaconc[:, 37]
-    ans_sfr4 = [
-        -2.00171747e-20,
-        3.55076535e-02,
-        2.49465789e-01,
-        8.91299656e-01,
-        2.18622372e00,
-        4.19920114e00,
-        6.79501651e00,
-        9.72255743e00,
-        1.27208739e01,
-        1.55989390e01,
-        1.82462345e01,
-        2.06258607e01,
-        2.27255881e01,
-        2.45721928e01,
-        2.62061367e01,
-        2.76640442e01,
-        2.89788596e01,
-        3.01814571e01,
-        3.12842113e01,
-        3.22945541e01,
-        3.32174210e01,
-        3.40539043e01,
-        3.48027700e01,
-        3.54636082e01,
-        3.60384505e01,
-        3.65330352e01,
-    ]
+    ans_sfr4 = \
+       [-2.00171747e-20,  3.55076535e-02,  2.49465789e-01,  8.91299656e-01,
+         2.18622372e+00,  4.19920114e+00,  6.79501651e+00,  9.72255743e+00,
+         1.27208739e+01,  1.55989390e+01,  1.82462345e+01,  2.06258607e+01,
+         2.27255881e+01,  2.45721928e+01,  2.62061367e+01,  2.76640442e+01,
+         2.89788596e+01,  3.01814571e+01,  3.12842113e+01,  3.22945541e+01,
+         3.32174210e+01,  3.40539043e+01,  3.48027700e+01,  3.54636082e+01,
+         3.60384505e+01,  3.65330352e+01]
     ans_sfr4 = np.array(ans_sfr4)
     d = res_sfr4 - ans_sfr4
-    msg = "{}\n{}\n{}".format(res_sfr4, ans_sfr4, d)
+    msg = '{}\n{}\n{}'.format(res_sfr4, ans_sfr4, d)
     assert np.allclose(res_sfr4, ans_sfr4, atol=atol), msg
 
     # make some checks on lake obs csv file
-    fname = gwtname + ".lkt.obs.csv"
+    fname = gwtname + '.lkt.obs.csv'
     fname = os.path.join(wst, fname)
     try:
-        tc = np.genfromtxt(fname, names=True, delimiter=",")
+        tc = np.genfromtxt(fname, names=True, delimiter=',')
     except:
         assert False, 'could not load data from "{}"'.format(fname)
-    errmsg = "to-mvr boundname and outlet number do not match for {}".format(
-        fname
-    )
-    assert np.allclose(tc["LKT1TOMVR"], tc["LKT1BNTOMVR"]), errmsg
+    errmsg = 'to-mvr boundname and outlet number do not match for {}'.format(fname)
+    assert np.allclose(tc['LKT1TOMVR'], tc['LKT1BNTOMVR']), errmsg
 
     return
 
@@ -807,7 +571,7 @@
 
 if __name__ == "__main__":
     # print message
-    print("standalone run of {}".format(os.path.basename(__file__)))
+    print('standalone run of {}'.format(os.path.basename(__file__)))
 
     # run tests
-    test_prudic2004t2fmi()+    test_prudic2004t2fmi()
