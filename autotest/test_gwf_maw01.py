import os
import numpy as np

try:
    import pymake
except:
    msg = 'Error. Pymake package is not available.\n'
    msg += 'Try installing using the following command:\n'
    msg += ' pip install https://github.com/modflowpy/pymake/zipball/master'
    raise Exception(msg)

try:
    import flopy
except:
    msg = 'Error. FloPy package is not available.\n'
    msg += 'Try installing using the following command:\n'
    msg += ' pip install flopy'
    raise Exception(msg)

from framework import testing_framework
from simulation import Simulation

ex = ['maw01', 'maw01nwt', 'maw01nwtur']
newtonoptions = [None, [''], ['NEWTON', 'UNDER_RELAXATION']]
exdirs = []
for s in ex:
    exdirs.append(os.path.join('temp', s))
ddir = 'data'


def get_model(idx, dir):

    nlay, nrow, ncol = 1, 1, 3
    nper = 3
    perlen = [1., 1., 1.]
    nstp = [1, 1, 1]
    tsmult = [1., 1., 1.]
    lenx = 300.
    delr = delc = lenx / float(nrow)
    strt = 100.
    hnoflo = 1e30
    hdry = -1e30
    hk = 1.

    nouter, ninner = 100, 300
    hclose, rclose, relax = 1e-9, 1e-3, 1.
    krylov = ['CG', 'BICGSTAB', 'BICGSTAB']

    tdis_rc = []
    for i in range(nper):
        tdis_rc.append((perlen[i], nstp[i], tsmult[i]))

    name = ex[idx]

    # build MODFLOW 6 files
    ws = dir
    sim = flopy.mf6.MFSimulation(sim_name=name, version='mf6',
                                 exe_name='mf6',
                                 sim_ws=ws)
    # create tdis package
    tdis = flopy.mf6.ModflowTdis(sim, time_units='DAYS',
                                 nper=nper, perioddata=tdis_rc)

    # create gwf model
    gwf = flopy.mf6.MFModel(sim, model_type='gwf6', modelname=name,
                            model_nam_file='{}.nam'.format(name))
    gwf.name_file.newtonoptions = newtonoptions[idx]

    # create iterative model solution and register the gwf model with it
    ims = flopy.mf6.ModflowIms(sim, print_option='SUMMARY',
                               outer_hclose=hclose,
                               outer_maximum=nouter,
                               under_relaxation='NONE',
                               inner_maximum=ninner,
                               inner_hclose=hclose, rcloserecord=rclose,
                               linear_acceleration=krylov[idx],
                               scaling_method='NONE',
                               reordering_method='NONE',
                               relaxation_factor=relax)
    sim.register_ims_package(ims, [gwf.name])

    dis = flopy.mf6.ModflowGwfdis(gwf, nlay=nlay, nrow=nrow, ncol=ncol,
                                  delr=delr, delc=delc,
                                  top=100., botm=0.,
                                  idomain=1,
                                  filename='{}.dis'.format(name))

    # initial conditions
    ic = flopy.mf6.ModflowGwfic(gwf, strt=strt,
                                filename='{}.ic'.format(name))

    # node property flow
    npf = flopy.mf6.ModflowGwfnpf(gwf, save_flows=True,
                                  icelltype=1,
                                  k=hk,
                                  k33=hk,
                                  filename='{}.npf'.format(name))
    # storage
    sto = flopy.mf6.ModflowGwfsto(gwf, save_flows=True,
                                  iconvert=1,
                                  ss=0., sy=0.1,
                                  steady_state={0: True},
                                  # transient={1: False},
                                  filename='{}.sto'.format(name))

    # chd files
    chdlist0 = []
    chdlist0.append([(0, 0, 0), 100.])
    chdlist0.append([(0, 0, 2), 100.])

    chdlist1 = []
    chdlist1.append([(0, 0, 0), 25.])
    chdlist1.append([(0, 0, 2), 25.])

    chdspdict = {0: chdlist0, 1: chdlist1, 2: chdlist0}
    chd = flopy.mf6.ModflowGwfchd(gwf,
                                  stress_period_data=chdspdict,
                                  save_flows=False,
                                  filename='{}.chd'.format(name))

    # wel files
    #wel = flopy.mf6.ModflowGwfwel(gwf, print_input=True, print_flows=True,
    #                              maxbound=len(ws),
    #                              periodrecarray=wd6,
    #                              save_flows=False)
    # MAW
    opth = '{}.maw.obs'.format(name)
    wellbottom = 50.
    wellrecarray = [[0, 0.1, wellbottom, 100., 'THIEM', 1]]
    wellconnectionsrecarray = [[0, 0, (0, 0, 1), 100., wellbottom, 1., 0.1]]
    wellperiodrecarray = [[0, 'rate', 0.]]
    mawo_dict = {}
    mawo_dict['maw_obs.csv'] = [('mh1', 'head', 1)]
    maw = flopy.mf6.ModflowGwfmaw(gwf, filename='{}.maw'.format(name),
                                  print_input=True, print_head=True,
                                  print_flows=True, save_flows=True,
                                  observations=mawo_dict,
                                  packagedata=wellrecarray,
                                  connectiondata=wellconnectionsrecarray,
                                  perioddata=wellperiodrecarray)
<<<<<<< HEAD
    maw.obs.initialize(filename=opth, digits=20,
                       print_input=True,
                       continuous=mawo_dict)
=======
>>>>>>> ff16330c

    # output control
    oc = flopy.mf6.ModflowGwfoc(gwf,
                                budget_filerecord='{}.cbc'.format(name),
                                head_filerecord='{}.hds'.format(name),
                                headprintrecord=[
                                    ('COLUMNS', 10, 'WIDTH', 15,
                                     'DIGITS', 6, 'GENERAL')],
                                saverecord=[('HEAD', 'ALL')],
                                printrecord=[('HEAD', 'ALL'),
                                             ('BUDGET', 'ALL')],
                                filename='{}.oc'.format(name))

    return sim


def build_models():
    for idx, dir in enumerate(exdirs):
        sim = get_model(idx, dir)
        sim.write_simulation()
    return


def eval_maw(sim):
    print('evaluating MAW heads...')

    # MODFLOW 6 maw results
    fpth = os.path.join(sim.simpath, 'maw_obs.csv')
    try:
        tc = np.genfromtxt(fpth, names=True, delimiter=',')
    except:
        assert False, 'could not load data from "{}"'.format(fpth)

    # create known results array
    tc0 = np.array([100., 25., 100.])

    # calculate maximum absolute error
    diff = tc['MH1'] - tc0
    diffmax = np.abs(diff).max()
    dtol = 1e-9
    msg = 'maximum absolute maw head difference ({}) '.format(diffmax)

    if diffmax > dtol:
        sim.success = False
        msg += 'exceeds {}'.format(dtol)
        assert diffmax < dtol, msg
    else:
        sim.success = True
        print('    ' + msg)

    return

# - No need to change any code below
def test_mf6model():
    # initialize testing framework
    test = testing_framework()

    # build the models
    build_models()

    # run the test models
    for idx, dir in enumerate(exdirs):
        yield test.run_mf6, Simulation(dir, exfunc=eval_maw, idxsim=idx)

    return


def main():
    # initialize testing framework
    test = testing_framework()

    # build the models
    build_models()

    # run the test models
    for idx, dir in enumerate(exdirs):
        sim = Simulation(dir, exfunc=eval_maw, idxsim=idx)
        test.run_mf6(sim)

    return


if __name__ == "__main__":
    # print message
    print('standalone run of {}'.format(os.path.basename(__file__)))

    # run main routine
    main()<|MERGE_RESOLUTION|>--- conflicted
+++ resolved
@@ -138,12 +138,6 @@
                                   packagedata=wellrecarray,
                                   connectiondata=wellconnectionsrecarray,
                                   perioddata=wellperiodrecarray)
-<<<<<<< HEAD
-    maw.obs.initialize(filename=opth, digits=20,
-                       print_input=True,
-                       continuous=mawo_dict)
-=======
->>>>>>> ff16330c
 
     # output control
     oc = flopy.mf6.ModflowGwfoc(gwf,
