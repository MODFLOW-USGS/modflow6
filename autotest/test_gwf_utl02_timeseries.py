--- conflicted
+++ resolved
@@ -113,17 +113,10 @@
                    (41272., 3.e30, 3.e30),
                    (15000., 0., 0.),
                    ]
-<<<<<<< HEAD
-    wel.ts.filename = name + '.wel.ts'
-    wel.ts.timeseries = ts_recarray
-    wel.ts.time_series_namerecord = [('ts01', 'ts02')]
-    wel.ts.interpolation_methodrecord = [('linear', 'linear')]
-=======
     wel.ts.initialize(filename= name + '.wel.ts',
                       timeseries=ts_recarray,
                       time_series_namerecord = ['ts01', 'ts02'],
                       interpolation_methodrecord = ['linear', 'linear'])
->>>>>>> 73579430
 
     # output control
     oc = flopy.mf6.ModflowGwfoc(gwf,
