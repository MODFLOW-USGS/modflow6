import os
import numpy as np

try:
    import pymake
except:
    msg = "Error. Pymake package is not available.\n"
    msg += "Try installing using the following command:\n"
    msg += " pip install https://github.com/modflowpy/pymake/zipball/master"
    raise Exception(msg)

try:
    import flopy
except:
    msg = "Error. FloPy package is not available.\n"
    msg += "Try installing using the following command:\n"
    msg += " pip install flopy"
    raise Exception(msg)

from framework import testing_framework
from simulation import Simulation

paktest = "lak"
budtol = 1e-2

ex = ["ts_lak01"]
exdirs = []
for s in ex:
    exdirs.append(os.path.join("temp", s))
ddir = "data"

# run all examples on Travis
continuous_integration = [True for idx in range(len(exdirs))]

# set replace_exe to None to use default executable
replace_exe = None

# static model data
# spatial discretization
nlay, nrow, ncol = 5, 17, 17
shape3d = (nlay, nrow, ncol)
size3d = nlay * nrow * ncol
delr = delc = [
    250.00,
    1000.0,
    1000.0,
    1000.0,
    1000.0,
    1000.0,
    500.00,
    500.00,
    500.00,
    500.00,
    500.00,
    1000.0,
    1000.0,
    1000.0,
    1000.0,
    1000.0,
    250.00,
]
top = 500.0
botm = [107.0, 97.0, 87.0, 77.0, 67.0]
idomain = np.ones(shape3d, dtype=int)
idomain[0, 6:11, 6:11] = 0
idomain[1, 7:10, 7:10] = 0

# temporal discretization
nper = 10
sim_time = 15000.0
pertime = sim_time / float(nper)
period_data = []
for n in range(nper):
    period_data.append((pertime, 10, 1.0))

strt = 115.0
icelltype = iconvert = 1
kh, kv, sy, ss = 30.0, [1179.0, 30.0, 30.0, 30.0], 3e-4, 0.2
storage_coefficient = True

# chd data
chd_spd = []
chd_arr = np.linspace(160, 140, ncol)
for k in range(nlay):
    for j in range(nrow):
        if j > 0 and j < nrow - 1:
            chd_spd.append([(k, j, 0), chd_arr[0]])
            chd_spd.append([(k, j, ncol - 1), chd_arr[-1]])
        else:
            for i in range(ncol):
                chd_spd.append([(k, j, i), chd_arr[i]])

# recharge data
recharge = 0.116e-1

# lake data
stage, temp, conc = 110.0, 75.0, 0.5
packagedata = [(0, stage, 57, temp, conc)]
outlets = [(0, 0, -1, "SPECIFIED", -999, -999, -999, -999)]
nlakes = len(packagedata)
noutlets = len(outlets)
connectiondata = [
    (0, 0, (0, 6, 5), "HORIZONTAL", 0.1, 0, 0, 500, 500),
    (0, 1, (0, 7, 5), "HORIZONTAL", 0.1, 0, 0, 500, 500),
    (0, 2, (0, 8, 5), "HORIZONTAL", 0.1, 0, 0, 500, 500),
    (0, 3, (0, 9, 5), "HORIZONTAL", 0.1, 0, 0, 500, 500),
    (0, 4, (0, 10, 5), "HORIZONTAL", 0.1, 0, 0, 500, 500),
    (0, 5, (0, 5, 6), "HORIZONTAL", 0.1, 0, 0, 500, 500),
    (0, 6, (1, 6, 6), "VERTICAL", 0.1, 0, 0, 0, 0),
    (0, 7, (1, 7, 6), "VERTICAL", 0.1, 0, 0, 0, 0),
    (0, 8, (1, 7, 6), "HORIZONTAL", 0.1, 0, 0, 250, 500),
    (0, 9, (1, 8, 6), "VERTICAL", 0.1, 0, 0, 0, 0),
    (0, 10, (1, 8, 6), "HORIZONTAL", 0.1, 0, 0, 250, 500),
    (0, 11, (1, 9, 6), "VERTICAL", 0.1, 0, 0, 0, 0),
    (0, 12, (1, 9, 6), "HORIZONTAL", 0.1, 0, 0, 250, 500),
    (0, 13, (1, 10, 6), "VERTICAL", 0.1, 0, 0, 0, 0),
    (0, 14, (0, 11, 6), "HORIZONTAL", 0.1, 0, 0, 500, 500),
    (0, 15, (0, 5, 7), "HORIZONTAL", 0.1, 0, 0, 500, 500),
    (0, 16, (1, 6, 7), "VERTICAL", 0.1, 0, 0, 0, 0),
    (0, 17, (1, 6, 7), "HORIZONTAL", 0.1, 0, 0, 250, 500),
    (0, 18, (2, 7, 7), "VERTICAL", 0.1, 0, 0, 0, 0),
    (0, 19, (2, 8, 7), "VERTICAL", 0.1, 0, 0, 0, 0),
    (0, 20, (2, 9, 7), "VERTICAL", 0.1, 0, 0, 0, 0),
    (0, 21, (1, 10, 7), "VERTICAL", 0.1, 0, 0, 0, 0),
    (0, 22, (1, 10, 7), "HORIZONTAL", 0.1, 0, 0, 250, 500),
    (0, 23, (0, 11, 7), "HORIZONTAL", 0.1, 0, 0, 500, 500),
    (0, 24, (0, 5, 8), "HORIZONTAL", 0.1, 0, 0, 500, 500),
    (0, 25, (1, 6, 8), "VERTICAL", 0.1, 0, 0, 0, 0),
    (0, 26, (1, 6, 8), "HORIZONTAL", 0.1, 0, 0, 250, 500),
    (0, 27, (2, 7, 8), "VERTICAL", 0.1, 0, 0, 0, 0),
    (0, 28, (2, 8, 8), "VERTICAL", 0.1, 0, 0, 0, 0),
    (0, 29, (2, 9, 8), "VERTICAL", 0.1, 0, 0, 0, 0),
    (0, 30, (1, 10, 8), "VERTICAL", 0.1, 0, 0, 0, 0),
    (0, 31, (1, 10, 8), "HORIZONTAL", 0.1, 0, 0, 250, 500),
    (0, 32, (0, 11, 8), "HORIZONTAL", 0.1, 0, 0, 500, 500),
    (0, 33, (0, 5, 9), "HORIZONTAL", 0.1, 0, 0, 500, 500),
    (0, 34, (1, 6, 9), "VERTICAL", 0.1, 0, 0, 0, 0),
    (0, 35, (1, 6, 9), "HORIZONTAL", 0.1, 0, 0, 250, 500),
    (0, 36, (2, 7, 9), "VERTICAL", 0.1, 0, 0, 0, 0),
    (0, 37, (2, 8, 9), "VERTICAL", 0.1, 0, 0, 0, 0),
    (0, 38, (2, 9, 9), "VERTICAL", 0.1, 0, 0, 0, 0),
    (0, 39, (1, 10, 9), "VERTICAL", 0.1, 0, 0, 0, 0),
    (0, 40, (1, 10, 9), "HORIZONTAL", 0.1, 0, 0, 250, 500),
    (0, 41, (0, 11, 9), "HORIZONTAL", 0.1, 0, 0, 500, 500),
    (0, 42, (0, 5, 10), "HORIZONTAL", 0.1, 0, 0, 500, 500),
    (0, 43, (1, 6, 10), "VERTICAL", 0.1, 0, 0, 0, 0),
    (0, 44, (1, 7, 10), "VERTICAL", 0.1, 0, 0, 0, 0),
    (0, 45, (1, 7, 10), "HORIZONTAL", 0.1, 0, 0, 250, 500),
    (0, 46, (1, 8, 10), "VERTICAL", 0.1, 0, 0, 0, 0),
    (0, 47, (1, 8, 10), "HORIZONTAL", 0.1, 0, 0, 250, 500),
    (0, 48, (1, 9, 10), "VERTICAL", 0.1, 0, 0, 0, 0),
    (0, 49, (1, 9, 10), "HORIZONTAL", 0.1, 0, 0, 250, 500),
    (0, 50, (1, 10, 10), "VERTICAL", 0.1, 0, 0, 0, 0),
    (0, 51, (0, 11, 10), "HORIZONTAL", 0.1, 0, 0, 500, 500),
    (0, 52, (0, 6, 11), "HORIZONTAL", 0.1, 0, 0, 500, 500),
    (0, 53, (0, 7, 11), "HORIZONTAL", 0.1, 0, 0, 500, 500),
    (0, 54, (0, 8, 11), "HORIZONTAL", 0.1, 0, 0, 500, 500),
    (0, 55, (0, 9, 11), "HORIZONTAL", 0.1, 0, 0, 500, 500),
    (0, 56, (0, 10, 11), "HORIZONTAL", 0.1, 0, 0, 500, 500),
]

stage, evap, runoff, withdrawal, rate = (
    110.0,
    0.0103,
    1000.0,
    10000.0,
    -225000.0,
)
lakeperioddata0 = [
    (0, "status", "active"),
    (0, "stage", stage),
    (0, "rainfall", recharge),
    (0, "evaporation", evap),
    (0, "runoff", runoff),
    (0, "withdrawal", withdrawal),
    (0, "rate", rate),
    (0, "AUXILIARY", "temperature", temp),
    (0, "AUXILIARY", "salinity", conc),
]
lakeperioddata1 = [(0, "rainfall", 0.0)]
lakeperioddata2 = [(0, "rainfall", recharge)]
lakeperioddata3 = [(0, "withdrawal", -rate), (0, "rate", -withdrawal)]
lakeperioddata = {
    0: lakeperioddata0,
    1: lakeperioddata1,
    2: lakeperioddata2,
    3: lakeperioddata3,
}

lakeperioddatats0 = [
    (0, "status", "active"),
    (0, "stage", "stage"),
    (0, "rainfall", "rainfall"),
    (0, "evaporation", "evap"),
    (0, "runoff", "runoff"),
    (0, "withdrawal", "withdrawal"),
    (0, "rate", "outlet"),
    (0, "AUXILIARY", "salinity", "concentration"),
    (0, "AUXILIARY", "temperature", "temperature"),
]
lakeperioddatats1 = [(0, "rainfall", 0.0), (0, "rate", rate)]
lakeperioddatats2 = [(0, "rainfall", "rainfall2"), (0, "rate", "outlet")]
lakeperioddatats3 = [
    (0, "stage", "stage"),
    (0, "rainfall", "rainfall"),
    (0, "evaporation", "evap"),
    (0, "runoff", "runoff"),
    (0, "withdrawal", "outlet2"),
    (0, "rate", "withdrawal2"),
]
lakeperioddatats = {
    0: lakeperioddatats0,
    1: lakeperioddatats1,
    2: lakeperioddatats2,
    3: lakeperioddatats3,
}

ts_names = [
    "stage",
    "rainfall",
    "evap",
    "runoff",
    "withdrawal",
    "outlet",
    "concentration",
    "temperature",
    "rainfall2",
    "outlet2",
    "withdrawal2",
]
ts_methods = ["linearend"] * len(ts_names)

ts_data = []
ts_times = np.arange(0.0, sim_time + 2.0 * pertime, pertime, dtype=float)
for t in ts_times:
    ts_data.append(
        (
            t,
            stage,
            recharge,
            evap,
            runoff,
            withdrawal,
            rate,
            temp,
            conc,
            recharge,
            -rate,
            -withdrawal,
        )
    )

lak_obs = {"lak_obs.csv": [("lake1", "STAGE", (0,))]}


def build_model(ws, name, timeseries=False):
    hdsfile = "{}.hds".format(name)

    # build the model
    sim = flopy.mf6.MFSimulation(sim_name=name, exe_name="mf6", sim_ws=ws)
    tdis = flopy.mf6.ModflowTdis(sim, nper=nper, perioddata=period_data)
    ims = flopy.mf6.ModflowIms(
        sim,
        print_option="NONE",
        linear_acceleration="CG",
        outer_maximum=500,
        inner_maximum=100,
        outer_dvclose=1e-6,
        inner_dvclose=1e-3,
        rcloserecord=[0.01, "strict"],
    )
    gwf = flopy.mf6.ModflowGwf(sim, modelname=name, save_flows=True)
    dis = flopy.mf6.ModflowGwfdis(
        gwf,
        nlay=nlay,
        nrow=nrow,
        ncol=ncol,
        delr=delr,
        delc=delc,
        top=top,
        botm=botm,
        idomain=idomain,
    )
    npf = flopy.mf6.ModflowGwfnpf(gwf, k=kh, icelltype=icelltype)
    sto = flopy.mf6.ModflowGwfsto(
        gwf,
        storagecoefficient=storage_coefficient,
        sy=sy,
        ss=ss,
        transient={0: True},
        iconvert=iconvert,
    )
    chd = flopy.mf6.ModflowGwfchd(gwf, stress_period_data=chd_spd)
    rch = flopy.mf6.ModflowGwfrcha(gwf, recharge=recharge)
    if timeseries:
        lakpd = lakeperioddatats
    else:
        lakpd = lakeperioddata
    lak = flopy.mf6.ModflowGwflak(
        gwf,
        nlakes=nlakes,
        noutlets=noutlets,
        print_input=True,
        print_stage=True,
        print_flows=True,
        auxiliary=["temperature", "salinity"],
        packagedata=packagedata,
        connectiondata=connectiondata,
        outlets=outlets,
        perioddata=lakpd,
        pname="lak-1",
    )
    lak.obs.initialize(
        filename="{}.lak.obs".format(name),
        digits=20,
        print_input=True,
        continuous=lak_obs,
    )
    if timeseries:
        fname = "{}.lak.ts".format(name)
        lak.ts.initialize(
            filename=fname,
            timeseries=ts_data,
            time_series_namerecord=ts_names,
            interpolation_methodrecord=ts_methods,
        )

    ic = flopy.mf6.ModflowGwfic(gwf, strt=strt)
    oc = flopy.mf6.ModflowGwfoc(
        gwf,
        head_filerecord="{}.hds".format(name),
        budget_filerecord="{}.cbc".format(name),
        saverecord=[("HEAD", "ALL"), ("BUDGET", "ALL")],
        printrecord=[("BUDGET", "LAST")],
    )

    return sim


def get_model(idx, dir):
    name = ex[idx]

    # build MODFLOW 6 files
    ws = dir
    sim = build_model(ws, name)

    # build MODFLOW 6 files with UZF package
    ws = os.path.join(dir, "mf6")
    mc = build_model(ws, name, timeseries=True)

    return sim, mc


def eval_budget(sim):
<<<<<<< HEAD
    print("evaluating budgets...")
=======
    print('evaluating budgets...')
    from budget_file_compare import eval_bud_diff

    # get ia/ja from binary grid file
    fname = '{}.dis.grb'.format(os.path.basename(sim.name))
    fpth = os.path.join(sim.simpath, fname)
    grbobj = flopy.utils.MfGrdFile(fpth)
    ia = grbobj._datadict['IA'] - 1
>>>>>>> baf32a42

    fname = "{}.cbc".format(os.path.basename(sim.name))

    # open first cbc file
    fpth = os.path.join(sim.simpath, fname)
    cobj0 = flopy.utils.CellBudgetFile(fpth, precision="double")

    # open second cbc file
    fpth = os.path.join(sim.simpath, "mf6", fname)
    cobj1 = flopy.utils.CellBudgetFile(fpth, precision="double")

<<<<<<< HEAD
    # build list of cbc data to retrieve
    avail = cobj1.get_unique_record_names()

    # initialize list for storing totals for each budget term terms
    cbc_keys = []
    for t in avail:
        if isinstance(t, bytes):
            t = t.decode()
        t = t.strip()
        cbc_keys.append(t)

    # set criteria
    dtol = 1e-6
    diffmax = 0.0
    difftag = "None"
    difftime = None
    fail = False

    # open a summary file and write header
    fname = "{}.cbc.cmp.out".format(os.path.basename(sim.name))
    fpth = os.path.join(sim.simpath, fname)
    f = open(fpth, "w")
    line = "{:15s}".format("Time")
    line += "{:15s}".format("Datatype")
    line += " {:15s}".format("Variables")
    line += " {:15s}".format("Timeseries")
    line += " {:15s}".format("Difference")
    f.write(line + "\n")
    f.write(len(line) * "-" + "\n")

    # get data from cbc file
    kk = cobj0.get_kstpkper()
    times = cobj0.get_times()
    for idx, (k, t) in enumerate(zip(kk, times)):
        for key in cbc_keys:
            v0 = cobj0.get_data(kstpkper=k, text=key)[0]
            v1 = cobj1.get_data(kstpkper=k, text=key)[0]
            if isinstance(v0, np.recarray):
                v0 = v0["q"].sum()
                v1 = v1["q"].sum()
            else:
                v0 = v0.flatten().sum()
                v1 = v1.flatten().sum()

            diff = v0 - v1
            if abs(diff) > abs(diffmax):
                diffmax = diff
                difftag = key
                difftime = t
            if abs(diff) > dtol:
                fail = True
            line = "{:15g}".format(t)
            line += "{:15s}".format(key)
            line += " {:15g}".format(v0)
            line += " {:15g}".format(v1)
            line += " {:15g}".format(diff)
            f.write(line + "\n")

    msg = "Maximum cbc difference:        {}\n".format(diffmax)
    msg += "Maximum cbc difference time:   {}\n".format(difftime)
    msg += "Maximum cbc datatype:          {}\n".format(difftag)
    if fail:
        msg += "Maximum cbc citeria exceeded:  {}\n".format(dtol)
    assert not fail, msg

    # close summary file and print the final message
    f.close()
    print(msg)
=======
    # define file path and evaluate difference
    fname = '{}.cbc.cmp.out'.format(os.path.basename(sim.name))
    fpth = os.path.join(sim.simpath, fname)
    eval_bud_diff(fpth, cobj0, cobj1, ia, dtol=0.1)
>>>>>>> baf32a42

    return


# - No need to change any code below
def build_models():
    for idx, dir in enumerate(exdirs):
        sim, mc = get_model(idx, dir)
        sim.write_simulation()
        if mc is not None:
            mc.write_simulation()
    return


def test_mf6model():
    # initialize testing framework
    test = testing_framework()

    # build the models
    build_models()

    # run the test models
    for idx, dir in enumerate(exdirs):
        yield test.run_mf6, Simulation(dir, exfunc=eval_budget, idxsim=idx)

    return


def main():
    # initialize testing framework
    test = testing_framework()

    # build the models
    build_models()

    # run the test models
    for idx, dir in enumerate(exdirs):
        sim = Simulation(dir, exfunc=eval_budget, idxsim=idx)
        test.run_mf6(sim)
    return


# use python testmf6_drn_ddrn01.py
if __name__ == "__main__":
    # print message
    print("standalone run of {}".format(os.path.basename(__file__)))

    # run main routine
    main()<|MERGE_RESOLUTION|>--- conflicted
+++ resolved
@@ -4,30 +4,30 @@
 try:
     import pymake
 except:
-    msg = "Error. Pymake package is not available.\n"
-    msg += "Try installing using the following command:\n"
-    msg += " pip install https://github.com/modflowpy/pymake/zipball/master"
+    msg = 'Error. Pymake package is not available.\n'
+    msg += 'Try installing using the following command:\n'
+    msg += ' pip install https://github.com/modflowpy/pymake/zipball/master'
     raise Exception(msg)
 
 try:
     import flopy
 except:
-    msg = "Error. FloPy package is not available.\n"
-    msg += "Try installing using the following command:\n"
-    msg += " pip install flopy"
+    msg = 'Error. FloPy package is not available.\n'
+    msg += 'Try installing using the following command:\n'
+    msg += ' pip install flopy'
     raise Exception(msg)
 
 from framework import testing_framework
 from simulation import Simulation
 
-paktest = "lak"
+paktest = 'lak'
 budtol = 1e-2
 
-ex = ["ts_lak01"]
+ex = ['ts_lak01']
 exdirs = []
 for s in ex:
-    exdirs.append(os.path.join("temp", s))
-ddir = "data"
+    exdirs.append(os.path.join('temp', s))
+ddir = 'data'
 
 # run all examples on Travis
 continuous_integration = [True for idx in range(len(exdirs))]
@@ -40,42 +40,26 @@
 nlay, nrow, ncol = 5, 17, 17
 shape3d = (nlay, nrow, ncol)
 size3d = nlay * nrow * ncol
-delr = delc = [
-    250.00,
-    1000.0,
-    1000.0,
-    1000.0,
-    1000.0,
-    1000.0,
-    500.00,
-    500.00,
-    500.00,
-    500.00,
-    500.00,
-    1000.0,
-    1000.0,
-    1000.0,
-    1000.0,
-    1000.0,
-    250.00,
-]
-top = 500.0
-botm = [107.0, 97.0, 87.0, 77.0, 67.0]
+delr = delc = [250.00, 1000.0, 1000.0, 1000.0, 1000.0, 1000.0,
+               500.00, 500.00, 500.00, 500.00, 500.00, 1000.0,
+               1000.0, 1000.0, 1000.0, 1000.0, 250.00]
+top = 500.
+botm = [107., 97., 87., 77., 67.]
 idomain = np.ones(shape3d, dtype=int)
 idomain[0, 6:11, 6:11] = 0
 idomain[1, 7:10, 7:10] = 0
 
 # temporal discretization
 nper = 10
-sim_time = 15000.0
+sim_time = 15000.
 pertime = sim_time / float(nper)
 period_data = []
 for n in range(nper):
     period_data.append((pertime, 10, 1.0))
 
-strt = 115.0
+strt = 115.
 icelltype = iconvert = 1
-kh, kv, sy, ss = 30.0, [1179.0, 30.0, 30.0, 30.0], 3e-4, 0.2
+kh, kv, sy, ss = 30., [1179., 30., 30., 30.], 3e-4, 0.2
 storage_coefficient = True
 
 # chd data
@@ -94,245 +78,175 @@
 recharge = 0.116e-1
 
 # lake data
-stage, temp, conc = 110.0, 75.0, 0.5
+stage, temp, conc = 110., 75., 0.5
 packagedata = [(0, stage, 57, temp, conc)]
-outlets = [(0, 0, -1, "SPECIFIED", -999, -999, -999, -999)]
+outlets = [(0, 0, -1, 'SPECIFIED', -999, -999, -999, -999)]
 nlakes = len(packagedata)
 noutlets = len(outlets)
 connectiondata = [
-    (0, 0, (0, 6, 5), "HORIZONTAL", 0.1, 0, 0, 500, 500),
-    (0, 1, (0, 7, 5), "HORIZONTAL", 0.1, 0, 0, 500, 500),
-    (0, 2, (0, 8, 5), "HORIZONTAL", 0.1, 0, 0, 500, 500),
-    (0, 3, (0, 9, 5), "HORIZONTAL", 0.1, 0, 0, 500, 500),
-    (0, 4, (0, 10, 5), "HORIZONTAL", 0.1, 0, 0, 500, 500),
-    (0, 5, (0, 5, 6), "HORIZONTAL", 0.1, 0, 0, 500, 500),
-    (0, 6, (1, 6, 6), "VERTICAL", 0.1, 0, 0, 0, 0),
-    (0, 7, (1, 7, 6), "VERTICAL", 0.1, 0, 0, 0, 0),
-    (0, 8, (1, 7, 6), "HORIZONTAL", 0.1, 0, 0, 250, 500),
-    (0, 9, (1, 8, 6), "VERTICAL", 0.1, 0, 0, 0, 0),
-    (0, 10, (1, 8, 6), "HORIZONTAL", 0.1, 0, 0, 250, 500),
-    (0, 11, (1, 9, 6), "VERTICAL", 0.1, 0, 0, 0, 0),
-    (0, 12, (1, 9, 6), "HORIZONTAL", 0.1, 0, 0, 250, 500),
-    (0, 13, (1, 10, 6), "VERTICAL", 0.1, 0, 0, 0, 0),
-    (0, 14, (0, 11, 6), "HORIZONTAL", 0.1, 0, 0, 500, 500),
-    (0, 15, (0, 5, 7), "HORIZONTAL", 0.1, 0, 0, 500, 500),
-    (0, 16, (1, 6, 7), "VERTICAL", 0.1, 0, 0, 0, 0),
-    (0, 17, (1, 6, 7), "HORIZONTAL", 0.1, 0, 0, 250, 500),
-    (0, 18, (2, 7, 7), "VERTICAL", 0.1, 0, 0, 0, 0),
-    (0, 19, (2, 8, 7), "VERTICAL", 0.1, 0, 0, 0, 0),
-    (0, 20, (2, 9, 7), "VERTICAL", 0.1, 0, 0, 0, 0),
-    (0, 21, (1, 10, 7), "VERTICAL", 0.1, 0, 0, 0, 0),
-    (0, 22, (1, 10, 7), "HORIZONTAL", 0.1, 0, 0, 250, 500),
-    (0, 23, (0, 11, 7), "HORIZONTAL", 0.1, 0, 0, 500, 500),
-    (0, 24, (0, 5, 8), "HORIZONTAL", 0.1, 0, 0, 500, 500),
-    (0, 25, (1, 6, 8), "VERTICAL", 0.1, 0, 0, 0, 0),
-    (0, 26, (1, 6, 8), "HORIZONTAL", 0.1, 0, 0, 250, 500),
-    (0, 27, (2, 7, 8), "VERTICAL", 0.1, 0, 0, 0, 0),
-    (0, 28, (2, 8, 8), "VERTICAL", 0.1, 0, 0, 0, 0),
-    (0, 29, (2, 9, 8), "VERTICAL", 0.1, 0, 0, 0, 0),
-    (0, 30, (1, 10, 8), "VERTICAL", 0.1, 0, 0, 0, 0),
-    (0, 31, (1, 10, 8), "HORIZONTAL", 0.1, 0, 0, 250, 500),
-    (0, 32, (0, 11, 8), "HORIZONTAL", 0.1, 0, 0, 500, 500),
-    (0, 33, (0, 5, 9), "HORIZONTAL", 0.1, 0, 0, 500, 500),
-    (0, 34, (1, 6, 9), "VERTICAL", 0.1, 0, 0, 0, 0),
-    (0, 35, (1, 6, 9), "HORIZONTAL", 0.1, 0, 0, 250, 500),
-    (0, 36, (2, 7, 9), "VERTICAL", 0.1, 0, 0, 0, 0),
-    (0, 37, (2, 8, 9), "VERTICAL", 0.1, 0, 0, 0, 0),
-    (0, 38, (2, 9, 9), "VERTICAL", 0.1, 0, 0, 0, 0),
-    (0, 39, (1, 10, 9), "VERTICAL", 0.1, 0, 0, 0, 0),
-    (0, 40, (1, 10, 9), "HORIZONTAL", 0.1, 0, 0, 250, 500),
-    (0, 41, (0, 11, 9), "HORIZONTAL", 0.1, 0, 0, 500, 500),
-    (0, 42, (0, 5, 10), "HORIZONTAL", 0.1, 0, 0, 500, 500),
-    (0, 43, (1, 6, 10), "VERTICAL", 0.1, 0, 0, 0, 0),
-    (0, 44, (1, 7, 10), "VERTICAL", 0.1, 0, 0, 0, 0),
-    (0, 45, (1, 7, 10), "HORIZONTAL", 0.1, 0, 0, 250, 500),
-    (0, 46, (1, 8, 10), "VERTICAL", 0.1, 0, 0, 0, 0),
-    (0, 47, (1, 8, 10), "HORIZONTAL", 0.1, 0, 0, 250, 500),
-    (0, 48, (1, 9, 10), "VERTICAL", 0.1, 0, 0, 0, 0),
-    (0, 49, (1, 9, 10), "HORIZONTAL", 0.1, 0, 0, 250, 500),
-    (0, 50, (1, 10, 10), "VERTICAL", 0.1, 0, 0, 0, 0),
-    (0, 51, (0, 11, 10), "HORIZONTAL", 0.1, 0, 0, 500, 500),
-    (0, 52, (0, 6, 11), "HORIZONTAL", 0.1, 0, 0, 500, 500),
-    (0, 53, (0, 7, 11), "HORIZONTAL", 0.1, 0, 0, 500, 500),
-    (0, 54, (0, 8, 11), "HORIZONTAL", 0.1, 0, 0, 500, 500),
-    (0, 55, (0, 9, 11), "HORIZONTAL", 0.1, 0, 0, 500, 500),
-    (0, 56, (0, 10, 11), "HORIZONTAL", 0.1, 0, 0, 500, 500),
-]
-
-stage, evap, runoff, withdrawal, rate = (
-    110.0,
-    0.0103,
-    1000.0,
-    10000.0,
-    -225000.0,
-)
-lakeperioddata0 = [
-    (0, "status", "active"),
-    (0, "stage", stage),
-    (0, "rainfall", recharge),
-    (0, "evaporation", evap),
-    (0, "runoff", runoff),
-    (0, "withdrawal", withdrawal),
-    (0, "rate", rate),
-    (0, "AUXILIARY", "temperature", temp),
-    (0, "AUXILIARY", "salinity", conc),
-]
-lakeperioddata1 = [(0, "rainfall", 0.0)]
-lakeperioddata2 = [(0, "rainfall", recharge)]
-lakeperioddata3 = [(0, "withdrawal", -rate), (0, "rate", -withdrawal)]
-lakeperioddata = {
-    0: lakeperioddata0,
-    1: lakeperioddata1,
-    2: lakeperioddata2,
-    3: lakeperioddata3,
-}
-
-lakeperioddatats0 = [
-    (0, "status", "active"),
-    (0, "stage", "stage"),
-    (0, "rainfall", "rainfall"),
-    (0, "evaporation", "evap"),
-    (0, "runoff", "runoff"),
-    (0, "withdrawal", "withdrawal"),
-    (0, "rate", "outlet"),
-    (0, "AUXILIARY", "salinity", "concentration"),
-    (0, "AUXILIARY", "temperature", "temperature"),
-]
-lakeperioddatats1 = [(0, "rainfall", 0.0), (0, "rate", rate)]
-lakeperioddatats2 = [(0, "rainfall", "rainfall2"), (0, "rate", "outlet")]
-lakeperioddatats3 = [
-    (0, "stage", "stage"),
-    (0, "rainfall", "rainfall"),
-    (0, "evaporation", "evap"),
-    (0, "runoff", "runoff"),
-    (0, "withdrawal", "outlet2"),
-    (0, "rate", "withdrawal2"),
-]
-lakeperioddatats = {
-    0: lakeperioddatats0,
-    1: lakeperioddatats1,
-    2: lakeperioddatats2,
-    3: lakeperioddatats3,
-}
-
-ts_names = [
-    "stage",
-    "rainfall",
-    "evap",
-    "runoff",
-    "withdrawal",
-    "outlet",
-    "concentration",
-    "temperature",
-    "rainfall2",
-    "outlet2",
-    "withdrawal2",
-]
-ts_methods = ["linearend"] * len(ts_names)
+    (0, 0, (0, 6, 5), 'HORIZONTAL', 0.1, 0, 0, 500, 500),
+    (0, 1, (0, 7, 5), 'HORIZONTAL', 0.1, 0, 0, 500, 500),
+    (0, 2, (0, 8, 5), 'HORIZONTAL', 0.1, 0, 0, 500, 500),
+    (0, 3, (0, 9, 5), 'HORIZONTAL', 0.1, 0, 0, 500, 500),
+    (0, 4, (0, 10, 5), 'HORIZONTAL', 0.1, 0, 0, 500, 500),
+    (0, 5, (0, 5, 6), 'HORIZONTAL', 0.1, 0, 0, 500, 500),
+    (0, 6, (1, 6, 6), 'VERTICAL', 0.1, 0, 0, 0, 0),
+    (0, 7, (1, 7, 6), 'VERTICAL', 0.1, 0, 0, 0, 0),
+    (0, 8, (1, 7, 6), 'HORIZONTAL', 0.1, 0, 0, 250, 500),
+    (0, 9, (1, 8, 6), 'VERTICAL', 0.1, 0, 0, 0, 0),
+    (0, 10, (1, 8, 6), 'HORIZONTAL', 0.1, 0, 0, 250, 500),
+    (0, 11, (1, 9, 6), 'VERTICAL', 0.1, 0, 0, 0, 0),
+    (0, 12, (1, 9, 6), 'HORIZONTAL', 0.1, 0, 0, 250, 500),
+    (0, 13, (1, 10, 6), 'VERTICAL', 0.1, 0, 0, 0, 0),
+    (0, 14, (0, 11, 6), 'HORIZONTAL', 0.1, 0, 0, 500, 500),
+    (0, 15, (0, 5, 7), 'HORIZONTAL', 0.1, 0, 0, 500, 500),
+    (0, 16, (1, 6, 7), 'VERTICAL', 0.1, 0, 0, 0, 0),
+    (0, 17, (1, 6, 7), 'HORIZONTAL', 0.1, 0, 0, 250, 500),
+    (0, 18, (2, 7, 7), 'VERTICAL', 0.1, 0, 0, 0, 0),
+    (0, 19, (2, 8, 7), 'VERTICAL', 0.1, 0, 0, 0, 0),
+    (0, 20, (2, 9, 7), 'VERTICAL', 0.1, 0, 0, 0, 0),
+    (0, 21, (1, 10, 7), 'VERTICAL', 0.1, 0, 0, 0, 0),
+    (0, 22, (1, 10, 7), 'HORIZONTAL', 0.1, 0, 0, 250, 500),
+    (0, 23, (0, 11, 7), 'HORIZONTAL', 0.1, 0, 0, 500, 500),
+    (0, 24, (0, 5, 8), 'HORIZONTAL', 0.1, 0, 0, 500, 500),
+    (0, 25, (1, 6, 8), 'VERTICAL', 0.1, 0, 0, 0, 0),
+    (0, 26, (1, 6, 8), 'HORIZONTAL', 0.1, 0, 0, 250, 500),
+    (0, 27, (2, 7, 8), 'VERTICAL', 0.1, 0, 0, 0, 0),
+    (0, 28, (2, 8, 8), 'VERTICAL', 0.1, 0, 0, 0, 0),
+    (0, 29, (2, 9, 8), 'VERTICAL', 0.1, 0, 0, 0, 0),
+    (0, 30, (1, 10, 8), 'VERTICAL', 0.1, 0, 0, 0, 0),
+    (0, 31, (1, 10, 8), 'HORIZONTAL', 0.1, 0, 0, 250, 500),
+    (0, 32, (0, 11, 8), 'HORIZONTAL', 0.1, 0, 0, 500, 500),
+    (0, 33, (0, 5, 9), 'HORIZONTAL', 0.1, 0, 0, 500, 500),
+    (0, 34, (1, 6, 9), 'VERTICAL', 0.1, 0, 0, 0, 0),
+    (0, 35, (1, 6, 9), 'HORIZONTAL', 0.1, 0, 0, 250, 500),
+    (0, 36, (2, 7, 9), 'VERTICAL', 0.1, 0, 0, 0, 0),
+    (0, 37, (2, 8, 9), 'VERTICAL', 0.1, 0, 0, 0, 0),
+    (0, 38, (2, 9, 9), 'VERTICAL', 0.1, 0, 0, 0, 0),
+    (0, 39, (1, 10, 9), 'VERTICAL', 0.1, 0, 0, 0, 0),
+    (0, 40, (1, 10, 9), 'HORIZONTAL', 0.1, 0, 0, 250, 500),
+    (0, 41, (0, 11, 9), 'HORIZONTAL', 0.1, 0, 0, 500, 500),
+    (0, 42, (0, 5, 10), 'HORIZONTAL', 0.1, 0, 0, 500, 500),
+    (0, 43, (1, 6, 10), 'VERTICAL', 0.1, 0, 0, 0, 0),
+    (0, 44, (1, 7, 10), 'VERTICAL', 0.1, 0, 0, 0, 0),
+    (0, 45, (1, 7, 10), 'HORIZONTAL', 0.1, 0, 0, 250, 500),
+    (0, 46, (1, 8, 10), 'VERTICAL', 0.1, 0, 0, 0, 0),
+    (0, 47, (1, 8, 10), 'HORIZONTAL', 0.1, 0, 0, 250, 500),
+    (0, 48, (1, 9, 10), 'VERTICAL', 0.1, 0, 0, 0, 0),
+    (0, 49, (1, 9, 10), 'HORIZONTAL', 0.1, 0, 0, 250, 500),
+    (0, 50, (1, 10, 10), 'VERTICAL', 0.1, 0, 0, 0, 0),
+    (0, 51, (0, 11, 10), 'HORIZONTAL', 0.1, 0, 0, 500, 500),
+    (0, 52, (0, 6, 11), 'HORIZONTAL', 0.1, 0, 0, 500, 500),
+    (0, 53, (0, 7, 11), 'HORIZONTAL', 0.1, 0, 0, 500, 500),
+    (0, 54, (0, 8, 11), 'HORIZONTAL', 0.1, 0, 0, 500, 500),
+    (0, 55, (0, 9, 11), 'HORIZONTAL', 0.1, 0, 0, 500, 500),
+    (0, 56, (0, 10, 11), 'HORIZONTAL', 0.1, 0, 0, 500, 500)]
+
+stage, evap, runoff, withdrawal, rate = 110., 0.0103, 1000., 10000., -225000.0
+lakeperioddata0 = [(0, 'status', 'active'),
+                   (0, 'stage', stage),
+                   (0, 'rainfall', recharge),
+                   (0, 'evaporation', evap),
+                   (0, 'runoff', runoff),
+                   (0, 'withdrawal', withdrawal),
+                   (0, 'rate', rate),
+                   (0, 'AUXILIARY', 'temperature', temp),
+                   (0, 'AUXILIARY', 'salinity', conc)]
+lakeperioddata1 = [(0, 'rainfall', 0.0)]
+lakeperioddata2 = [(0, 'rainfall', recharge)]
+lakeperioddata3 = [(0, 'withdrawal', -rate), (0, 'rate', -withdrawal)]
+lakeperioddata = {0: lakeperioddata0, 1: lakeperioddata1,
+                  2: lakeperioddata2, 3: lakeperioddata3}
+
+lakeperioddatats0 = [(0, 'status', 'active'),
+                     (0, 'stage', 'stage'),
+                     (0, 'rainfall', 'rainfall'),
+                     (0, 'evaporation', 'evap'),
+                     (0, 'runoff', 'runoff'),
+                     (0, 'withdrawal', 'withdrawal'),
+                     (0, 'rate', 'outlet'),
+                     (0, 'AUXILIARY', 'salinity', 'concentration'),
+                     (0, 'AUXILIARY', 'temperature', 'temperature')]
+lakeperioddatats1 = [(0, 'rainfall', 0.0),
+                     (0, 'rate', rate)]
+lakeperioddatats2 = [(0, 'rainfall', 'rainfall2'),
+                     (0, 'rate', 'outlet')]
+lakeperioddatats3 = [(0, 'stage', 'stage'),
+                     (0, 'rainfall', 'rainfall'),
+                     (0, 'evaporation', 'evap'),
+                     (0, 'runoff', 'runoff'),
+                     (0, 'withdrawal', 'outlet2'),
+                     (0, 'rate', 'withdrawal2')]
+lakeperioddatats = {0: lakeperioddatats0, 1: lakeperioddatats1,
+                    2: lakeperioddatats2, 3: lakeperioddatats3}
+
+ts_names = ['stage', 'rainfall', 'evap', 'runoff', 'withdrawal', 'outlet',
+            'concentration', 'temperature', 'rainfall2',
+            'outlet2', 'withdrawal2']
+ts_methods = ['linearend'] * len(ts_names)
 
 ts_data = []
-ts_times = np.arange(0.0, sim_time + 2.0 * pertime, pertime, dtype=float)
+ts_times = np.arange(0., sim_time + 2. * pertime, pertime, dtype=float)
 for t in ts_times:
-    ts_data.append(
-        (
-            t,
-            stage,
-            recharge,
-            evap,
-            runoff,
-            withdrawal,
-            rate,
-            temp,
-            conc,
-            recharge,
-            -rate,
-            -withdrawal,
-        )
-    )
-
-lak_obs = {"lak_obs.csv": [("lake1", "STAGE", (0,))]}
+    ts_data.append((t, stage, recharge, evap, runoff, withdrawal, rate,
+                    temp, conc, recharge, -rate, -withdrawal))
+
+lak_obs = {'lak_obs.csv': [('lake1', 'STAGE', (0,))]}
 
 
 def build_model(ws, name, timeseries=False):
-    hdsfile = "{}.hds".format(name)
+    hdsfile = '{}.hds'.format(name)
 
     # build the model
-    sim = flopy.mf6.MFSimulation(sim_name=name, exe_name="mf6", sim_ws=ws)
+    sim = flopy.mf6.MFSimulation(sim_name=name, exe_name='mf6', sim_ws=ws)
     tdis = flopy.mf6.ModflowTdis(sim, nper=nper, perioddata=period_data)
-    ims = flopy.mf6.ModflowIms(
-        sim,
-        print_option="NONE",
-        linear_acceleration="CG",
-        outer_maximum=500,
-        inner_maximum=100,
-        outer_dvclose=1e-6,
-        inner_dvclose=1e-3,
-        rcloserecord=[0.01, "strict"],
-    )
+    ims = flopy.mf6.ModflowIms(sim, print_option='NONE',
+                               linear_acceleration='CG',
+                               outer_maximum=500, inner_maximum=100,
+                               outer_dvclose=1e-6,
+                               inner_dvclose=1e-3,
+                               rcloserecord=[0.01, 'strict'])
     gwf = flopy.mf6.ModflowGwf(sim, modelname=name, save_flows=True)
-    dis = flopy.mf6.ModflowGwfdis(
-        gwf,
-        nlay=nlay,
-        nrow=nrow,
-        ncol=ncol,
-        delr=delr,
-        delc=delc,
-        top=top,
-        botm=botm,
-        idomain=idomain,
-    )
+    dis = flopy.mf6.ModflowGwfdis(gwf, nlay=nlay, nrow=nrow, ncol=ncol,
+                                  delr=delr, delc=delc, top=top, botm=botm,
+                                  idomain=idomain)
     npf = flopy.mf6.ModflowGwfnpf(gwf, k=kh, icelltype=icelltype)
-    sto = flopy.mf6.ModflowGwfsto(
-        gwf,
-        storagecoefficient=storage_coefficient,
-        sy=sy,
-        ss=ss,
-        transient={0: True},
-        iconvert=iconvert,
-    )
+    sto = flopy.mf6.ModflowGwfsto(gwf, storagecoefficient=storage_coefficient,
+                                  sy=sy, ss=ss, transient={0: True},
+                                  iconvert=iconvert)
     chd = flopy.mf6.ModflowGwfchd(gwf, stress_period_data=chd_spd)
     rch = flopy.mf6.ModflowGwfrcha(gwf, recharge=recharge)
     if timeseries:
         lakpd = lakeperioddatats
     else:
         lakpd = lakeperioddata
-    lak = flopy.mf6.ModflowGwflak(
-        gwf,
-        nlakes=nlakes,
-        noutlets=noutlets,
-        print_input=True,
-        print_stage=True,
-        print_flows=True,
-        auxiliary=["temperature", "salinity"],
-        packagedata=packagedata,
-        connectiondata=connectiondata,
-        outlets=outlets,
-        perioddata=lakpd,
-        pname="lak-1",
-    )
-    lak.obs.initialize(
-        filename="{}.lak.obs".format(name),
-        digits=20,
-        print_input=True,
-        continuous=lak_obs,
-    )
+    lak = flopy.mf6.ModflowGwflak(gwf,
+                                  nlakes=nlakes,
+                                  noutlets=noutlets,
+                                  print_input=True,
+                                  print_stage=True,
+                                  print_flows=True,
+                                  auxiliary=['temperature', 'salinity'],
+                                  packagedata=packagedata,
+                                  connectiondata=connectiondata,
+                                  outlets=outlets,
+                                  perioddata=lakpd,
+                                  pname='lak-1')
+    lak.obs.initialize(filename='{}.lak.obs'.format(name), digits=20,
+                       print_input=True, continuous=lak_obs)
     if timeseries:
-        fname = "{}.lak.ts".format(name)
-        lak.ts.initialize(
-            filename=fname,
-            timeseries=ts_data,
-            time_series_namerecord=ts_names,
-            interpolation_methodrecord=ts_methods,
-        )
+        fname = '{}.lak.ts'.format(name)
+        lak.ts.initialize(filename=fname, timeseries=ts_data,
+                          time_series_namerecord=ts_names,
+                          interpolation_methodrecord=ts_methods)
 
     ic = flopy.mf6.ModflowGwfic(gwf, strt=strt)
-    oc = flopy.mf6.ModflowGwfoc(
-        gwf,
-        head_filerecord="{}.hds".format(name),
-        budget_filerecord="{}.cbc".format(name),
-        saverecord=[("HEAD", "ALL"), ("BUDGET", "ALL")],
-        printrecord=[("BUDGET", "LAST")],
-    )
+    oc = flopy.mf6.ModflowGwfoc(gwf,
+                                head_filerecord='{}.hds'.format(name),
+                                budget_filerecord='{}.cbc'.format(name),
+                                saverecord=[('HEAD', 'ALL'),
+                                            ('BUDGET', 'ALL')],
+                                printrecord=[('BUDGET', 'LAST')])
 
     return sim
 
@@ -345,16 +259,13 @@
     sim = build_model(ws, name)
 
     # build MODFLOW 6 files with UZF package
-    ws = os.path.join(dir, "mf6")
+    ws = os.path.join(dir, 'mf6')
     mc = build_model(ws, name, timeseries=True)
 
     return sim, mc
 
 
 def eval_budget(sim):
-<<<<<<< HEAD
-    print("evaluating budgets...")
-=======
     print('evaluating budgets...')
     from budget_file_compare import eval_bud_diff
 
@@ -363,93 +274,21 @@
     fpth = os.path.join(sim.simpath, fname)
     grbobj = flopy.utils.MfGrdFile(fpth)
     ia = grbobj._datadict['IA'] - 1
->>>>>>> baf32a42
-
-    fname = "{}.cbc".format(os.path.basename(sim.name))
+
+    fname = '{}.cbc'.format(os.path.basename(sim.name))
 
     # open first cbc file
     fpth = os.path.join(sim.simpath, fname)
-    cobj0 = flopy.utils.CellBudgetFile(fpth, precision="double")
+    cobj0 = flopy.utils.CellBudgetFile(fpth, precision='double')
 
     # open second cbc file
-    fpth = os.path.join(sim.simpath, "mf6", fname)
-    cobj1 = flopy.utils.CellBudgetFile(fpth, precision="double")
-
-<<<<<<< HEAD
-    # build list of cbc data to retrieve
-    avail = cobj1.get_unique_record_names()
-
-    # initialize list for storing totals for each budget term terms
-    cbc_keys = []
-    for t in avail:
-        if isinstance(t, bytes):
-            t = t.decode()
-        t = t.strip()
-        cbc_keys.append(t)
-
-    # set criteria
-    dtol = 1e-6
-    diffmax = 0.0
-    difftag = "None"
-    difftime = None
-    fail = False
-
-    # open a summary file and write header
-    fname = "{}.cbc.cmp.out".format(os.path.basename(sim.name))
-    fpth = os.path.join(sim.simpath, fname)
-    f = open(fpth, "w")
-    line = "{:15s}".format("Time")
-    line += "{:15s}".format("Datatype")
-    line += " {:15s}".format("Variables")
-    line += " {:15s}".format("Timeseries")
-    line += " {:15s}".format("Difference")
-    f.write(line + "\n")
-    f.write(len(line) * "-" + "\n")
-
-    # get data from cbc file
-    kk = cobj0.get_kstpkper()
-    times = cobj0.get_times()
-    for idx, (k, t) in enumerate(zip(kk, times)):
-        for key in cbc_keys:
-            v0 = cobj0.get_data(kstpkper=k, text=key)[0]
-            v1 = cobj1.get_data(kstpkper=k, text=key)[0]
-            if isinstance(v0, np.recarray):
-                v0 = v0["q"].sum()
-                v1 = v1["q"].sum()
-            else:
-                v0 = v0.flatten().sum()
-                v1 = v1.flatten().sum()
-
-            diff = v0 - v1
-            if abs(diff) > abs(diffmax):
-                diffmax = diff
-                difftag = key
-                difftime = t
-            if abs(diff) > dtol:
-                fail = True
-            line = "{:15g}".format(t)
-            line += "{:15s}".format(key)
-            line += " {:15g}".format(v0)
-            line += " {:15g}".format(v1)
-            line += " {:15g}".format(diff)
-            f.write(line + "\n")
-
-    msg = "Maximum cbc difference:        {}\n".format(diffmax)
-    msg += "Maximum cbc difference time:   {}\n".format(difftime)
-    msg += "Maximum cbc datatype:          {}\n".format(difftag)
-    if fail:
-        msg += "Maximum cbc citeria exceeded:  {}\n".format(dtol)
-    assert not fail, msg
-
-    # close summary file and print the final message
-    f.close()
-    print(msg)
-=======
+    fpth = os.path.join(sim.simpath, 'mf6', fname)
+    cobj1 = flopy.utils.CellBudgetFile(fpth, precision='double')
+
     # define file path and evaluate difference
     fname = '{}.cbc.cmp.out'.format(os.path.basename(sim.name))
     fpth = os.path.join(sim.simpath, fname)
     eval_bud_diff(fpth, cobj0, cobj1, ia, dtol=0.1)
->>>>>>> baf32a42
 
     return
 
@@ -495,7 +334,7 @@
 # use python testmf6_drn_ddrn01.py
 if __name__ == "__main__":
     # print message
-    print("standalone run of {}".format(os.path.basename(__file__)))
+    print('standalone run of {}'.format(os.path.basename(__file__)))
 
     # run main routine
     main()