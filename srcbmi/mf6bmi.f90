--- conflicted
+++ resolved
@@ -702,11 +702,7 @@
   ! convenience functions follow here, TODO_MJR: move to dedicated module?
   ! -----------------------------------------------------------------------
   
-<<<<<<< HEAD
-  ! Validation of the MODFLOW 6 simulation for use with BMI/AMI.  
-=======
   ! Validation of the MODFLOW 6 simulation for use with BMI/XMI.  
->>>>>>> dd563484
   function validateSimulation() result(isValid)
       logical :: isValid
   
