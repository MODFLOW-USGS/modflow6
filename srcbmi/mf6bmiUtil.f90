!> @brief This module contains helper routines and parameters for the MODFLOW 6 BMI
!!
!<
module mf6bmiUtil
  use mf6bmiError
  use iso_c_binding, only: c_int, c_char, c_null_char
  use ConstantsModule, only: MAXCHARLEN, LENMEMPATH, LENVARNAME, &
                             LENMODELNAME, LINELENGTH, LENMEMTYPE, &
                             LENMEMADDRESS, LENCOMPONENTNAME
  use KindModule, only: DP, I4B, LGP
  use GenericUtilitiesModule, only: sim_message
  use SimVariablesModule, only: istdout
  use MemoryHelperModule, only: split_mem_address, split_mem_path
  implicit none

  ! the following exported parameters will trigger annoying warnings with
  ! the Intel Fortran compiler (4049,4217). We know that these can be ignored:
  !
  ! https://community.intel.com/t5/Intel-Fortran-Compiler/suppress-linker-warnings/td-p/855137
  ! https://community.intel.com/t5/Intel-Fortran-Compiler/Locally-Defined-Symbol-Imported/m-p/900805
  !
  ! and gfortran does so anyway. They have been disabled in the linker config.

  integer(I4B), parameter :: LENGRIDTYPE = 16 !< max length for Fortran grid type string

  integer(c_int), bind(C, name="BMI_LENVARTYPE") :: BMI_LENVARTYPE = LENMEMTYPE + 1 !< max. length for variable type C-strings
#ifdef __INTEL_COMPILER
# ifdef _WIN32
  !DEC$ ATTRIBUTES DLLEXPORT :: BMI_LENVARTYPE
# endif
#endif

  integer(c_int), bind(C, name="BMI_LENGRIDTYPE") :: BMI_LENGRIDTYPE = LENGRIDTYPE + 1 !< max. length for grid type C-strings
#ifdef __INTEL_COMPILER
# ifdef _WIN32
  !DEC$ ATTRIBUTES DLLEXPORT :: BMI_LENGRIDTYPE
# endif
#endif

  integer(c_int), bind(C, name="BMI_LENVARADDRESS") :: BMI_LENVARADDRESS = LENMEMADDRESS + 1 !< max. length for the variable's address C-string
#ifdef __INTEL_COMPILER
# ifdef _WIN32
  !DEC$ ATTRIBUTES DLLEXPORT :: BMI_LENVARADDRESS
# endif
#endif

  integer(c_int), bind(C, name="BMI_LENCOMPONENTNAME") :: BMI_LENCOMPONENTNAME = 256 !< component name length, i.e. 'MODFLOW 6'
#ifdef __INTEL_COMPILER
# ifdef _WIN32
  !DEC$ ATTRIBUTES DLLEXPORT :: BMI_LENCOMPONENTNAME
# endif
#endif

contains

  !> @brief Split the variable address string
  !!
  !! Splits the full address string into a memory path and variable name,
  !! following the rules used by the memory manager. The error handling
  !! is inside to avoid lots of duplication
  !<
  subroutine split_address(c_var_address, mem_path, var_name, success)
    ! -- modules
    use MemoryHelperModule, only: memPathSeparator
    ! -- dummy variables
    character(kind=c_char), intent(in) :: c_var_address(*) !< full address of a variable
    character(len=LENMEMPATH), intent(out) :: mem_path      !< memory path used by the memory manager
    character(len=LENVARNAME), intent(out) :: var_name      !< name of the variable
    logical(LGP), intent(out)              :: success       !< false when invalid
    ! -- local variables
    character(len=LENMEMPATH) :: var_address
    logical(LGP) :: valid, found

    success = .false.

    ! try and split the address string:
    var_address = char_array_to_string(c_var_address, strlen(c_var_address))
    call split_mem_address(var_address, mem_path, var_name, valid)
    if (.not. valid) then
      write (bmi_last_error, fmt_invalid_var) trim(var_address)
      call report_bmi_error(bmi_last_error)
      return
    end if

    ! check if the variable even exists:
    call check_mem_address(mem_path, var_name, found)
    if (.not. found) then
      write (bmi_last_error, fmt_unknown_var) trim(var_name), trim(mem_path)
      call report_bmi_error(bmi_last_error)
      return
    end if

    success = .true.

  end subroutine split_address

  !> @brief Check if the variable exists in the memory manager
  !<
  subroutine check_mem_address(mem_path, var_name, found)
    ! -- modules
    use MemoryManagerModule, only: get_from_memorylist
    use MemoryTypeModule, only: MemoryType
    ! -- dummy variables
    character(len=LENMEMPATH), intent(in) :: mem_path      !< memory path used by the memory manager
    character(len=LENVARNAME), intent(in) :: var_name      !< name of the variable
    logical(LGP), intent(out)              :: found         !< true when found
    ! -- local variables
    type(MemoryType), pointer :: mt

    found = .false.
    mt => null()

    ! check = false: otherwise stop is called when the variable does not exist
    call get_from_memorylist(var_name, mem_path, mt, found, check=.false.)

  end subroutine check_mem_address

  !> @brief Returns the string length without the trailing null character
  !<
  pure function strlen(char_array) result(string_length)
    ! -- dummy variables
    character(c_char), intent(in) :: char_array(LENMEMPATH) !< C-style character string
    integer(I4B)                  :: string_length          !< Fortran string length
    ! -- local variables
    integer(I4B) :: i

    string_length = 0
    do i = 1, size(char_array)
      if (char_array(i) .eq. C_NULL_CHAR) then
        string_length = i - 1
        exit
      end if
    end do

  end function strlen

  !> @brief Convert C-style string to Fortran character string
  !<
  pure function char_array_to_string(char_array, length) result(f_string)
    ! -- dummy variables
    integer(c_int), intent(in) :: length                !< string length without terminating null character
    character(c_char), intent(in) :: char_array(length)  !< string to convert
    character(len=length) :: f_string                   !< Fortran fixed length character string
    ! -- local variables
    integer(I4B) :: i

    do i = 1, length
      f_string(i:i) = char_array(i)
    end do

  end function char_array_to_string

  !> @brief Convert Fortran string to C-style character string
  !<
  pure function string_to_char_array(string, length) result(c_array)
    ! -- dummy variables
    integer(c_int), intent(in) :: length               !< Fortran string length
    character(len=length), intent(in) :: string       !< string to convert
    character(kind=c_char, len=1) :: c_array(length + 1) !< C-style character string
    ! -- local variables
    integer(I4B) :: i

    do i = 1, length
      c_array(i) = string(i:i)
    end do
    c_array(length + 1) = C_NULL_CHAR

  end function string_to_char_array

  !> @brief Extract the model name from a memory address string
  !<
  function extract_model_name(var_address, success) result(model_name)
    ! -- dummy variables
    character(len=*), intent(in) :: var_address !< the memory address for the variable
    character(len=LENMODELNAME) :: model_name   !< the extracted model name
    logical(LGP), intent(out) :: success
    ! -- local variables
    character(len=LENMEMPATH) :: mem_path
    character(len=LENCOMPONENTNAME) :: dummy_component
    character(len=LENVARNAME) :: var_name
    logical(LGP) :: split_succeeded
    
    success = .false.

    call split_mem_address(var_address, mem_path, var_name, split_succeeded)
    if (.not. split_succeeded) then
      return
    end if

    call split_mem_path(mem_path, model_name, dummy_component)
<<<<<<< HEAD
=======
    success = .true.
>>>>>>> bf60a1fd

  end function extract_model_name

  !> @brief Get the model name from the grid id
  !<
  function get_model_name(grid_id) result(model_name)
    ! -- modules
    use ListsModule, only: basemodellist
    use BaseModelModule, only: BaseModelType, GetBaseModelFromList
    ! -- dummy variables
    integer(kind=c_int), intent(in) :: grid_id  !< grid id
    character(len=LENMODELNAME) :: model_name   !< model name
    ! -- local variables
    integer(I4B) :: i
    class(BaseModelType), pointer :: baseModel
    character(len=LINELENGTH) :: error_msg

    model_name = ''

    do i = 1, basemodellist%Count()
      baseModel => GetBaseModelFromList(basemodellist, i)
      if (baseModel%id == grid_id) then
        model_name = baseModel%name
        return
      end if
    end do

    write (error_msg, '(a,i0)') 'BMI error: no model for grid id ', grid_id
    call sim_message(error_msg, iunit=istdout, skipbefore=1, skipafter=1)
  end function get_model_name

  !> @brief Get the solution object for this index
  !<
  function getSolution(subcomponent_idx) result(solution)
    ! -- modules
    use SolutionGroupModule
    use NumericalSolutionModule
    use ListsModule, only: basesolutionlist, solutiongrouplist
    ! -- dummy variables
    integer(I4B), intent(in) :: subcomponent_idx      !< index of solution
    class(NumericalSolutionType), pointer :: solution !< Numerical Solution
    ! -- local variables
    class(SolutionGroupType), pointer :: sgp
    integer(I4B) :: solutionIdx

    ! this is equivalent to how it's done in sgp_ca
    sgp => GetSolutionGroupFromList(solutiongrouplist, 1)
    solutionIdx = sgp%idsolutions(subcomponent_idx)
    solution => GetNumericalSolutionFromList(basesolutionlist, solutionIdx)
  end function getSolution

  !> @brief Get the grid type for a named model as a fortran string
  !<
  subroutine get_grid_type_model(model_name, grid_type_f)
    ! -- modules
    use ListsModule, only: basemodellist
    use NumericalModelModule, only: NumericalModelType, GetNumericalModelFromList
    ! -- dummy variables
    character(len=LENMODELNAME) :: model_name
    character(len=LENGRIDTYPE) :: grid_type_f
    ! -- local variables
    integer(I4B) :: i
    class(NumericalModelType), pointer :: numericalModel

    do i = 1, basemodellist%Count()
      numericalModel => GetNumericalModelFromList(basemodellist, i)
      if (numericalModel%name == model_name) then
        call numericalModel%dis%get_dis_type(grid_type_f)
      end if
    end do
  end subroutine get_grid_type_model

  !> @brief Confirm that grid is of an expected type
  !<
  function confirm_grid_type(grid_id, expected_type) result(is_match)
    ! -- dummy variables
    integer(kind=c_int), intent(in) :: grid_id
    character(len=*), intent(in) :: expected_type
    logical :: is_match
    ! -- local variables
    character(len=LENMODELNAME) :: model_name
    character(len=LENGRIDTYPE) :: grid_type

    is_match = .false.

    model_name = get_model_name(grid_id)
    call get_grid_type_model(model_name, grid_type)
    ! careful comparison:
    if (expected_type == grid_type) is_match = .true.
  end function confirm_grid_type

end module mf6bmiUtil<|MERGE_RESOLUTION|>--- conflicted
+++ resolved
@@ -188,10 +188,7 @@
     end if
 
     call split_mem_path(mem_path, model_name, dummy_component)
-<<<<<<< HEAD
-=======
     success = .true.
->>>>>>> bf60a1fd
 
   end function extract_model_name
 
